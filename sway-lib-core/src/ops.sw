library ops;

use ::num::*;

pub trait Add {
    fn add(self, other: Self) -> Self;
}

impl Add for u64 {
    fn add(self, other: Self) -> Self {
        __add(self, other)
    }
}

impl Add for u32 {
    fn add(self, other: Self) -> Self {
        __add(self, other)
    }
}

impl Add for u16 {
    fn add(self, other: Self) -> Self {
        __add(self, other)
    }
}

impl Add for u8 {
    fn add(self, other: Self) -> Self {
        __add(self, other)
    }
}

pub trait Subtract {
    fn subtract(self, other: Self) -> Self;
}

impl Subtract for u64 {
    fn subtract(self, other: Self) -> Self {
        __sub(self, other)
    }
}

impl Subtract for u32 {
    fn subtract(self, other: Self) -> Self {
        __sub(self, other)
    }
}

impl Subtract for u16 {
    fn subtract(self, other: Self) -> Self {
        __sub(self, other)
    }
}

impl Subtract for u8 {
    fn subtract(self, other: Self) -> Self {
        __sub(self, other)
    }
}

pub trait Multiply {
    fn multiply(self, other: Self) -> Self;
}

impl Multiply for u64 {
    fn multiply(self, other: Self) -> Self {
        __mul(self, other)
    }
}

impl Multiply for u32 {
    fn multiply(self, other: Self) -> Self {
        __mul(self, other)
    }
}

impl Multiply for u16 {
    fn multiply(self, other: Self) -> Self {
        __mul(self, other)
    }
}

impl Multiply for u8 {
    fn multiply(self, other: Self) -> Self {
        __mul(self, other)
    }
}

pub trait Divide {
    fn divide(self, other: Self) -> Self;
}

impl Divide for u64 {
    fn divide(self, other: Self) -> Self {
        __div(self, other)
    }
}

impl Divide for u32 {
    fn divide(self, other: Self) -> Self {
        __div(self, other)
    }
}

impl Divide for u16 {
    fn divide(self, other: Self) -> Self {
        __div(self, other)
    }
}

impl Divide for u8 {
    fn divide(self, other: Self) -> Self {
        __div(self, other)
    }
}

pub trait Mod {
    fn modulo(self, other: Self) -> Self;
}

impl Mod for u64 {
    fn modulo(self, other: Self) -> Self {
        asm(r1: self, r2: other, r3) {
            mod r3 r1 r2;
            r3: u64
        }
    }
}

impl Mod for u32 {
    fn modulo(self, other: Self) -> Self {
        asm(r1: self, r2: other, r3) {
            mod r3 r1 r2;
            r3: u32
        }
    }
}

impl Mod for u16 {
    fn modulo(self, other: Self) -> Self {
        asm(r1: self, r2: other, r3) {
            mod r3 r1 r2;
            r3: u16
        }
    }
}

impl Mod for u8 {
    fn modulo(self, other: Self) -> Self {
        asm(r1: self, r2: other, r3) {
            mod r3 r1 r2;
            r3: u8
        }
    }
}

pub trait Not {
    fn not(self) -> Self;
}

impl Not for bool {
    fn not(self) -> Self {
        __eq(self, false)
    }
}

pub trait Eq {
    fn eq(self, other: Self) -> bool;
} {
    fn neq(self, other: Self) -> bool {
        (self.eq(other)).not()
    }
}

impl Eq for bool {
    fn eq(self, other: Self) -> bool {
        __eq(self, other)
    }
}

impl Eq for u64 {
    fn eq(self, other: Self) -> bool {
        __eq(self, other)
    }
}

impl Eq for u32 {
    fn eq(self, other: Self) -> bool {
        __eq(self, other)
    }
}

impl Eq for u16 {
    fn eq(self, other: Self) -> bool {
        __eq(self, other)
    }
}

impl Eq for u8 {
    fn eq(self, other: Self) -> bool {
        __eq(self, other)
    }
}

impl Eq for b256 {
    fn eq(self, other: Self) -> bool {
        // Both self and other are addresses of the values, so we can use MEQ.
        asm(r1: self, r2: other, r3, r4) {
            addi r3 zero i32;
            meq r4 r1 r2 r3;
            r4: bool
        }
    }
}

impl Eq for raw_ptr {
    fn eq(self, other: Self) -> bool {
        __eq(self, other)
    }
}

pub trait Ord {
    fn gt(self, other: Self) -> bool;
    fn lt(self, other: Self) -> bool;
}

impl Ord for u64 {
    fn gt(self, other: Self) -> bool {
        asm(r1: self, r2: other, r3) {
            gt r3 r1 r2;
            r3: bool
        }
    }
    fn lt(self, other: Self) -> bool {
        asm(r1: self, r2: other, r3) {
            lt r3 r1 r2;
            r3: bool
        }
    }
}

impl Ord for u32 {
    fn gt(self, other: Self) -> bool {
        asm(r1: self, r2: other, r3) {
            gt r3 r1 r2;
            r3: bool
        }
    }
    fn lt(self, other: Self) -> bool {
        asm(r1: self, r2: other, r3) {
            lt r3 r1 r2;
            r3: bool
        }
    }
}

impl Ord for u16 {
    fn gt(self, other: Self) -> bool {
        asm(r1: self, r2: other, r3) {
            gt r3 r1 r2;
            r3: bool
        }
    }
    fn lt(self, other: Self) -> bool {
        asm(r1: self, r2: other, r3) {
            lt r3 r1 r2;
            r3: bool
        }
    }
}

impl Ord for u8 {
    fn gt(self, other: Self) -> bool {
        asm(r1: self, r2: other, r3) {
            gt r3 r1 r2;
            r3: bool
        }
    }
    fn lt(self, other: Self) -> bool {
        asm(r1: self, r2: other, r3) {
            lt r3 r1 r2;
            r3: bool
        }
    }
}

impl Ord for b256 {
    fn gt(self, other: Self) -> bool {
        let(self_word_1, self_word_2, self_word_3, self_word_4) = decompose(self);
        let(other_word_1, other_word_2, other_word_3, other_word_4) = decompose(other);

        if self.eq(other) {
            false
        } else if self_word_1.neq(other_word_1) {
            self_word_1.gt(other_word_1)
        } else if self_word_2.neq(other_word_2) {
            self_word_2.gt(other_word_2)
        } else if self_word_3.neq(other_word_3) {
            self_word_3.gt(other_word_3)
        } else {
            self_word_4.gt(other_word_4)
        }
    }

    fn lt(self, other: Self) -> bool {
        let(self_word_1, self_word_2, self_word_3, self_word_4) = decompose(self);
        let(other_word_1, other_word_2, other_word_3, other_word_4) = decompose(other);

        if self.eq(other) {
            false
        } else if self_word_1.neq(other_word_1) {
            self_word_1.lt(other_word_1)
        } else if self_word_2.neq(other_word_2) {
            self_word_2.lt(other_word_2)
        } else if self_word_3.neq(other_word_3) {
            self_word_3.lt(other_word_3)
        } else {
            self_word_4.lt(other_word_4)
        }
    }
}

<<<<<<< HEAD
// impl b256 {
//     fn neq(self, other: Self) -> bool {
//         // Both self and other are addresses of the values, so we can use MEQ.
//         asm(r1: self, r2: other, r3, r4) {
//             addi r3 zero i32;
//             meq r4 r1 r2 r3;
//             r4: bool
//         }.not()
//     }
// }

=======
>>>>>>> 7a840dff
pub trait BitwiseAnd {
    fn binary_and(self, other: Self) -> Self;
}

pub trait BitwiseOr {
    fn binary_or(self, other: Self) -> Self;
}

pub trait BitwiseXor {
    fn binary_xor(self, other: Self) -> Self;
}

impl BitwiseAnd for u64 {
    fn binary_and(self, other: Self) -> Self {
        asm(r1: self, r2: other, r3) {
            and r3 r1 r2;
            r3: u64
        }
    }
}

impl BitwiseOr for u64 {
    fn binary_or(self, other: Self) -> Self {
        asm(r1: self, r2: other, r3) {
            or r3 r1 r2;
            r3: u64
        }
    }
}

impl BitwiseXor for u64 {
    fn binary_xor(self, other: Self) -> Self {
        asm(r1: self, r2: other, r3) {
            xor r3 r1 r2;
            r3: u64
        }
    }
}

impl Not for u64 {
    fn not(self) -> Self {
        asm(r1: self, r2) {
            not r2 r1;
            r2: u64
        }
    }
}

impl Not for u32 {
    fn not(self) -> Self {
        asm(r1: self, r2, r3: ~u32::max(), r4) {
            not r2 r1;
            and r4 r2 r3;
            r4: u32
        }
    }
}

impl Not for u16 {
    fn not(self) -> Self {
        asm(r1: self, r2, r3: ~u16::max(), r4) {
            not r2 r1;
            and r4 r2 r3;
            r4: u16
        }
    }
}

impl Not for u8 {
    fn not(self) -> Self {
        asm(r1: self, r2, r3: ~u8::max(), r4) {
            not r2 r1;
            and r4 r2 r3;
            r4: u8
        }
    }
}

impl BitwiseAnd for b256 {
    fn binary_and(val: self, other: Self) -> Self {
        let(value_word_1, value_word_2, value_word_3, value_word_4) = decompose(val);
        let(other_word_1, other_word_2, other_word_3, other_word_4) = decompose(other);
        let word_1 = value_word_1.binary_and(other_word_1);
        let word_2 = value_word_2.binary_and(other_word_2);
        let word_3 = value_word_3.binary_and(other_word_3);
        let word_4 = value_word_4.binary_and(other_word_4);
        let rebuilt = compose(word_1, word_2, word_3, word_4);
        rebuilt
    }
}

impl BitwiseOr for b256 {
    fn binary_or(val: self, other: Self) -> Self {
        let(value_word_1, value_word_2, value_word_3, value_word_4) = decompose(val);
        let(other_word_1, other_word_2, other_word_3, other_word_4) = decompose(other);
        let word_1 = value_word_1.binary_or(other_word_1);
        let word_2 = value_word_2.binary_or(other_word_2);
        let word_3 = value_word_3.binary_or(other_word_3);
        let word_4 = value_word_4.binary_or(other_word_4);
        let rebuilt = compose(word_1, word_2, word_3, word_4);
        rebuilt
    }
}

impl BitwiseXor for b256 {
    fn binary_xor(val: self, other: Self) -> Self {
        let(value_word_1, value_word_2, value_word_3, value_word_4) = decompose(val);
        let(other_word_1, other_word_2, other_word_3, other_word_4) = decompose(other);
        let word_1 = value_word_1.binary_xor(other_word_1);
        let word_2 = value_word_2.binary_xor(other_word_2);
        let word_3 = value_word_3.binary_xor(other_word_3);
        let word_4 = value_word_4.binary_xor(other_word_4);
        let rebuilt = compose(word_1, word_2, word_3, word_4);
        rebuilt
    }
}

trait OrdEq: Ord + Eq {
} {
    fn ge(self, other: Self) -> bool {
        self.gt(other) || self.eq(other)
    }
    fn le(self, other: Self) -> bool {
        self.lt(other) || self.eq(other)
    }
}

impl OrdEq for u64 {
}
impl OrdEq for u32 {
}
impl OrdEq for u16 {
}
impl OrdEq for u8 {
}
impl OrdEq for b256 {
}

pub trait Shiftable {
    fn lsh(self, other: u64) -> Self;
    fn rsh(self, other: u64) -> Self;
}

impl Shiftable for u64 {
    fn lsh(self, other: u64) -> Self {
        asm(r1: self, r2: other, r3) {
            sll r3 r1 r2;
            r3: u64
        }
    }
    fn rsh(self, other: u64) -> Self {
        asm(r1: self, r2: other, r3) {
            srl r3 r1 r2;
            r3: u64
        }
    }
}

impl Shiftable for u32 {
    fn lsh(self, other: u64) -> Self {
        asm(r1: self, r2: other, r3) {
            sll r3 r1 r2;
            r3: u32
        }
    }
    fn rsh(self, other: u64) -> Self {
        asm(r1: self, r2: other, r3) {
            srl r3 r1 r2;
            r3: u32
        }
    }
}

impl Shiftable for u16 {
    fn lsh(self, other: u64) -> Self {
        asm(r1: self, r2: other, r3) {
            sll r3 r1 r2;
            r3: u16
        }
    }
    fn rsh(self, other: u64) -> Self {
        asm(r1: self, r2: other, r3) {
            srl r3 r1 r2;
            r3: u16
        }
    }
}

impl Shiftable for u8 {
    fn lsh(self, other: u64) -> Self {
        asm(r1: self, r2: other, r3) {
            sll r3 r1 r2;
            r3: u8
        }
    }
    fn rsh(self, other: u64) -> Self {
        asm(r1: self, r2: other, r3) {
            srl r3 r1 r2;
            r3: u8
        }
    }
}

impl Shiftable for b256 {
    fn lsh(self, shift_amount: u64) -> Self {
        let(word_1, word_2, word_3, word_4) = decompose(self);
        let mut w1 = 0;
        let mut w2 = 0;
        let mut w3 = 0;
        let mut w4 = 0;

        let w = shift_amount.divide(64); // num of whole words to shift in addition to b
        let b = shift_amount.modulo(64); // num of bits to shift within each word

        // TODO: Use generalized looping version when vec lands !
        if w.eq(0) {
            let(shifted_2, carry_2) = lsh_with_carry(word_2, b);
            w1 = word_1.lsh(b).add(carry_2);
            let(shifted_3, carry_3) = lsh_with_carry(word_3, b);
            w2 = shifted_2.add(carry_3);
            let(shifted_4, carry_4) = lsh_with_carry(word_4, b);
            w3 = shifted_3.add(carry_4);
            w4 = shifted_4;
        } else if w.eq(1) {
            let(shifted_3, carry_3) = lsh_with_carry(word_3, b);
            w1 = word_2.lsh(b).add(carry_3);
            let(shifted_4, carry_4) = lsh_with_carry(word_4, b);
            w2 = shifted_3.add(carry_4);
            w3 = shifted_4;
        } else if w.eq(2) {
            let(shifted_4, carry_4) = lsh_with_carry(word_4, b);
            w1 = word_3.lsh(b).add(carry_4);
            w2 = shifted_4;
        } else if w.eq(3) {
            w1 = word_4.lsh(b);
        } else {
            ();
        };

        compose(w1, w2, w3, w4)
    }

    fn rsh(self, shift_amount: u64) -> Self {
        let(word_1, word_2, word_3, word_4) = decompose(self);
        let mut w1 = 0;
        let mut w2 = 0;
        let mut w3 = 0;
        let mut w4 = 0;

        let w = shift_amount.divide(64); // num of whole words to shift in addition to b
        let b = shift_amount.modulo(64); // num of bits to shift within each word

        // TODO: Use generalized looping version when vec lands !
        if w.eq(0) {
            let(shifted_3, carry_3) = rsh_with_carry(word_3, b);
            w4 = word_4.rsh(b).add(carry_3);
            let(shifted_2, carry_2) = rsh_with_carry(word_2, b);
            w3 = shifted_3.add(carry_2);
            let(shifted_1, carry_1) = rsh_with_carry(word_1, b);
            w2 = shifted_2.add(carry_1);
            w1 = shifted_1;
        } else if w.eq(1) {
            let(shifted_2, carry_2) = rsh_with_carry(word_2, b);
            w4 = word_3.rsh(b).add(carry_2);
            let(shifted_1, carry_1) = rsh_with_carry(word_1, b);
            w3 = shifted_2.add(carry_1);
            w2 = shifted_1;
        } else if w.eq(2) {
            let(shifted_1, carry_1) = rsh_with_carry(word_1, b);
            w4 = word_2.rsh(b).add(carry_1);
            w3 = shifted_1;
        } else if w.eq(3) {
            w4 = word_1.rsh(b);
        } else {
            ();
        };

        compose(w1, w2, w3, w4)
    }
}

/////////////////////////////////////////////////
// Internal Helpers
/////////////////////////////////////////////////

/// Left shift a u64 and preserve the overflow amount if any
fn lsh_with_carry(word: u64, shift_amount: u64) -> (u64, u64) {
    let right_shift_amount = 64.subtract(shift_amount);
    let carry = word.rsh(right_shift_amount);
    let shifted = word.lsh(shift_amount);
    (shifted, carry)
}

/// Right shift a u64 and preserve the overflow amount if any
fn rsh_with_carry(word: u64, shift_amount: u64) -> (u64, u64) {
    let left_shift_amount = 64.subtract(shift_amount);
    let carry = word.lsh(left_shift_amount);
    let shifted = word.rsh(shift_amount);
    (shifted, carry)
}

/// Extract a single 64 bit word from a b256 value using the specified offset.
fn get_word_from_b256(val: b256, offset: u64) -> u64 {
    let mut empty: u64 = 0;
    asm(r1: val, offset: offset, r2, res: empty) {
        add r2 r1 offset;
        lw res r2 i0;
        res: u64
    }
}

/// Build a single b256 value from 4 64 bit words.
fn compose(word_1: u64, word_2: u64, word_3: u64, word_4: u64) -> b256 {
    let res: b256 = 0x0000000000000000000000000000000000000000000000000000000000000000;
    asm(w1: word_1, w2: word_2, w3: word_3, w4: word_4, result: res) {
        sw result w1 i0;
        sw result w2 i1;
        sw result w3 i2;
        sw result w4 i3;
        result: b256
    }
}

/// Get 4 64 bit words from a single b256 value.
fn decompose(val: b256) -> (u64, u64, u64, u64) {
    let w1 = get_word_from_b256(val, 0);
    let w2 = get_word_from_b256(val, 8);
    let w3 = get_word_from_b256(val, 16);
    let w4 = get_word_from_b256(val, 24);
    (w1, w2, w3, w4)
}<|MERGE_RESOLUTION|>--- conflicted
+++ resolved
@@ -320,20 +320,6 @@
     }
 }
 
-<<<<<<< HEAD
-// impl b256 {
-//     fn neq(self, other: Self) -> bool {
-//         // Both self and other are addresses of the values, so we can use MEQ.
-//         asm(r1: self, r2: other, r3, r4) {
-//             addi r3 zero i32;
-//             meq r4 r1 r2 r3;
-//             r4: bool
-//         }.not()
-//     }
-// }
-
-=======
->>>>>>> 7a840dff
 pub trait BitwiseAnd {
     fn binary_and(self, other: Self) -> Self;
 }
