library;

use ::primitives::*;

/// Trait for the addition of two values.
pub trait Add {
    /// Add two values of the same type.
    ///
    /// # Arguments
    ///
    /// * `other`: [Self] - The value to add of the same type.
    ///
    /// # Returns
    ///
    /// * [Self] - The result of the two values added.
    ///
    /// # Examples
    ///
    /// ```sway
    /// struct MyStruct {
    ///     val: u64,
    /// }
    ///
    /// impl Add for MyStruct {
    ///     fn add(self, other: Self) -> Self {
    ///         let result = self.val + other.val;
    ///         Self {
    ///             val: result
    ///         }
    ///     }
    /// }
    ///
    /// fn foo() {
    ///     let struct1 = MyStruct { val: 1 };
    ///     let struct2 = MyStruct { val: 2 };
    ///     let result_struct = struct1 + struct2;
    ///     assert(result_struct.val == 3); 
    /// }
    /// ```
    fn add(self, other: Self) -> Self;
}

impl Add for u256 {
    fn add(self, other: Self) -> Self {
        __add(self, other)
    }
}

impl Add for u64 {
    fn add(self, other: Self) -> Self {
        __add(self, other)
    }
}

// Emulate overflowing arithmetic for non-64-bit integer types
impl Add for u32 {
    fn add(self, other: Self) -> Self {
        // any non-64-bit value is compiled to a u64 value under-the-hood
        // constants (like Self::max() below) are also automatically promoted to u64
        let res = __add(self, other);
        if __gt(res, Self::max()) {
            // integer overflow
            __revert(0)
        } else {
            // no overflow
            res
        }
    }
}

impl Add for u16 {
    fn add(self, other: Self) -> Self {
        let res = __add(self, other);
        if __gt(res, Self::max()) {
            __revert(0)
        } else {
            res
        }
    }
}

impl Add for u8 {
    fn add(self, other: Self) -> Self {
        let res = __add(self, other);
        if __gt(res, Self::max()) {
            __revert(0)
        } else {
            res
        }
    }
}

/// Trait for the subtraction of two values.
pub trait Subtract {
    /// Subtract two values of the same type.
    ///
    /// # Arguments
    ///
    /// * `other`: [Self] - The value to subtract of the same type.
    ///
    /// # Returns
    ///
    /// * [Self] - The result of the two values subtracted.
    ///
    /// # Examples
    ///
    /// ```sway
    /// struct MyStruct {
    ///     val: u64,
    /// }
    ///
    /// impl Subtract for MyStruct {
    ///     fn subtract(self, other: Self) -> Self {
    ///         let result = self.val - other.val;
    ///         Self {
    ///             val: result
    ///         }
    ///     }
    /// }
    ///
    /// fn foo() {
    ///     let struct1 = MyStruct { val: 3 };
    ///     let struct2 = MyStruct { val: 1 };
    ///     let result_struct = struct1 - struct2;
    ///     assert(result_struct.val == 2); 
    /// }
    /// ```
    fn subtract(self, other: Self) -> Self;
}

impl Subtract for u256 {
    fn subtract(self, other: Self) -> Self {
        __sub(self, other)
    }
}

impl Subtract for u64 {
    fn subtract(self, other: Self) -> Self {
        __sub(self, other)
    }
}

// unlike addition, underflowing subtraction does not need special treatment
// because VM handles underflow
impl Subtract for u32 {
    fn subtract(self, other: Self) -> Self {
        __sub(self, other)
    }
}

impl Subtract for u16 {
    fn subtract(self, other: Self) -> Self {
        __sub(self, other)
    }
}

impl Subtract for u8 {
    fn subtract(self, other: Self) -> Self {
        __sub(self, other)
    }
}

/// Trait for the multiplication of two values.
pub trait Multiply {
    /// Multiply two values of the same type.
    ///
    /// # Arguments
    ///
    /// * `other`: [Self] - The value to multiply of the same type.
    ///
    /// # Returns
    ///
    /// * [Self] - The result of the two values multiplied.
    ///
    /// # Examples
    ///
    /// ```sway
    /// struct MyStruct {
    ///     val: u64,
    /// }
    ///
    /// impl Multiply for MyStruct {
    ///     fn multiply(self, other: Self) -> Self {
    ///         let result = self.val * other.val;
    ///         Self {
    ///             val: result
    ///         }
    ///     }
    /// }
    ///
    /// fn foo() {
    ///     let struct1 = MyStruct { val: 3 };
    ///     let struct2 = MyStruct { val: 2 };
    ///     let result_struct = struct1 * struct2;
    ///     assert(result_struct.val == 6); 
    /// }
    /// ```
    fn multiply(self, other: Self) -> Self;
}

impl Multiply for u256 {
    fn multiply(self, other: Self) -> Self {
        __mul(self, other)
    }
}

impl Multiply for u64 {
    fn multiply(self, other: Self) -> Self {
        __mul(self, other)
    }
}

// Emulate overflowing arithmetic for non-64-bit integer types
impl Multiply for u32 {
    fn multiply(self, other: Self) -> Self {
        // any non-64-bit value is compiled to a u64 value under-the-hood
        // constants (like Self::max() below) are also automatically promoted to u64
        let res = __mul(self, other);
        if __gt(res, Self::max()) {
            // integer overflow
            __revert(0)
        } else {
            // no overflow
            res
        }
    }
}

impl Multiply for u16 {
    fn multiply(self, other: Self) -> Self {
        let res = __mul(self, other);
        if __gt(res, Self::max()) {
            __revert(0)
        } else {
            res
        }
    }
}

impl Multiply for u8 {
    fn multiply(self, other: Self) -> Self {
        let res = __mul(self, other);
        if __gt(res, Self::max()) {
            __revert(0)
        } else {
            res
        }
    }
}

/// Trait for the division of two values.
pub trait Divide {
    /// Divide two values of the same type.
    ///
    /// # Arguments
    ///
    /// * `other`: [Self] - The value to divide of the same type.
    ///
    /// # Returns
    ///
    /// * [Self] - The result of the two values divided.
    ///
    /// # Examples
    ///
    /// ```sway
    /// struct MyStruct {
    ///     val: u64,
    /// }
    ///
    /// impl Divide for MyStruct {
    ///     fn divide(self, other: Self) -> Self {
    ///         let result = self.val / other.val;
    ///         Self {
    ///             val: result
    ///         }
    ///     }
    /// }
    ///
    /// fn foo() {
    ///     let struct1 = MyStruct { val: 10 };
    ///     let struct2 = MyStruct { val: 2 };
    ///     let result_struct = struct1 / struct2;
    ///     assert(result_struct.val == 5); 
    /// }
    /// ```
    fn divide(self, other: Self) -> Self;
}

impl Divide for u256 {
    fn divide(self, other: Self) -> Self {
        __div(self, other)
    }
}

impl Divide for u64 {
    fn divide(self, other: Self) -> Self {
        __div(self, other)
    }
}

// division for unsigned integers cannot overflow,
// but if signed integers are ever introduced,
// overflow needs to be handled, since
// Self::max() / -1 overflows
impl Divide for u32 {
    fn divide(self, other: Self) -> Self {
        __div(self, other)
    }
}

impl Divide for u16 {
    fn divide(self, other: Self) -> Self {
        __div(self, other)
    }
}

impl Divide for u8 {
    fn divide(self, other: Self) -> Self {
        __div(self, other)
    }
}

/// Trait for the modulo of two values.
pub trait Mod {
    /// Modulo two values of the same type.
    ///
    /// # Arguments
    ///
    /// * `other`: [Self] - The value to mod of the same type.
    ///
    /// # Returns
    ///
    /// * [Self] - The modulo of the two values.
    ///
    /// # Examples
    ///
    /// ```sway
    /// struct MyStruct {
    ///     val: u64,
    /// }
    ///
    /// impl Mod for MyStruct {
    ///     fn modulo(self, other: Self) -> Self {
    ///         let result = self.val % other.val;
    ///         Self {
    ///             val: result
    ///         }
    ///     }
    /// }
    ///
    /// fn foo() {
    ///     let struct1 = MyStruct { val: 10 };
    ///     let struct2 = MyStruct { val: 2 };
    ///     let result_struct = struct1 % struct2;
    ///     assert(result_struct.val == 0); 
    /// }
    /// ```
    fn modulo(self, other: Self) -> Self;
}

impl Mod for u256 {
    fn modulo(self, other: Self) -> Self {
        __mod(self, other)
    }
}

impl Mod for u64 {
    fn modulo(self, other: Self) -> Self {
        __mod(self, other)
    }
}

impl Mod for u32 {
    fn modulo(self, other: Self) -> Self {
        __mod(self, other)
    }
}

impl Mod for u16 {
    fn modulo(self, other: Self) -> Self {
        __mod(self, other)
    }
}

impl Mod for u8 {
    fn modulo(self, other: Self) -> Self {
        __mod(self, other)
    }
}

/// Trait to invert a type.
pub trait Not {
    /// Inverts the value of the type.
    ///
    /// # Returns
    ///
    /// * [Self] - The result of the inverse.
    ///
    /// # Examples
    ///
    /// ```sway
    /// struct MyStruct {
    ///     val: bool,
    /// }
    ///
    /// impl Not for MyStruct {
    ///     fn not(self) -> Self {
    ///         Self {
    ///             val: !self.val,
    ///         }
    ///     }
    /// }
    ///
    /// fn foo() {
    ///     let struct = MyStruct { val: true };
    ///     let result_struct = !struct;
    ///     assert(result_struct.val == false); 
    /// }
    /// ```
    fn not(self) -> Self;
}

impl Not for bool {
    fn not(self) -> Self {
        __eq(self, false)
    }
}

<<<<<<< HEAD
/// Trait to evaluate if two types are equal.
=======
impl Not for u256 {
    fn not(self) -> Self {
        __not(self)
    }
}

>>>>>>> 974bc2f3
pub trait Eq {
    /// Evaluates if two values of the same type are equal.
    ///
    /// # Arguments
    ///
    /// * `other`: [Self] - The value of the same type.
    ///
    /// # Returns
    ///
    /// * [bool] - `true` if the values are equal, otherwise `false`.
    ///
    /// # Examples
    ///
    /// ```sway
    /// struct MyStruct {
    ///     val: u64,
    /// }
    ///
    /// impl Eq for MyStruct {
    ///     fn eq(self, other: Self) -> bool {
    ///         self.val == other.val;
    ///     }
    /// }
    ///
    /// fn foo() {
    ///     let struct1 = MyStruct { val: 2 };
    ///     let struct2 = MyStruct { val: 2 };
    ///     let result = struct1 == struct2;
    ///     assert(result == true); 
    /// }
    /// ```
    fn eq(self, other: Self) -> bool;
} {
    /// Evaluates if two values of the same type are not equal.
    ///
    /// # Additional Information
    ///
    /// This function is inherited when `eq()` is implemented.
    ///
    /// # Arguments
    ///
    /// * `other`: [Self] - The value of the same type.
    ///
    /// # Returns
    ///
    /// * [bool] - `true` if the two values are not equal, otherwise `false`.
    ///
    /// # Examples
    ///
    /// ```sway
    /// struct MyStruct {
    ///     val: u64,
    /// }
    ///
    /// impl Eq for MyStruct {
    ///     fn eq(self, other: Self) -> bool {
    ///          self.val == other.val;
    ///     }
    /// }
    ///
    /// fn foo() {
    ///     let struct1 = MyStruct { val: 10 };
    ///     let struct2 = MyStruct { val: 2 };
    ///     let result = struct1 != struct2;
    ///     assert(result == true); 
    /// }
    /// ```
    fn neq(self, other: Self) -> bool {
        (self.eq(other)).not()
    }
}

impl Eq for bool {
    fn eq(self, other: Self) -> bool {
        __eq(self, other)
    }
}

impl Eq for u256 {
    fn eq(self, other: Self) -> bool {
        __eq(self, other)
    }
}

impl Eq for u64 {
    fn eq(self, other: Self) -> bool {
        __eq(self, other)
    }
}

impl Eq for u32 {
    fn eq(self, other: Self) -> bool {
        __eq(self, other)
    }
}

impl Eq for u16 {
    fn eq(self, other: Self) -> bool {
        __eq(self, other)
    }
}

impl Eq for u8 {
    fn eq(self, other: Self) -> bool {
        __eq(self, other)
    }
}

impl Eq for b256 {
    fn eq(self, other: Self) -> bool {
        // Both self and other are addresses of the values, so we can use MEQ.
        asm(r1: self, r2: other, r3, r4) {
            addi r3 zero i32;
            meq r4 r1 r2 r3;
            r4: bool
        }
    }
}

impl Eq for raw_ptr {
    fn eq(self, other: Self) -> bool {
        __eq(self, other)
    }
}

/// Trait to evaluate if one value is greater or less than another of the same type.
pub trait Ord {
    /// Evaluates if one value of the same type is greater than another.
    ///
    /// # Arguments
    ///
    /// * `other`: [Self] - The value of the same type.
    ///
    /// # Returns
    ///
    /// * [bool] - `true` if `self` is greater than `other`, otherwise `false`.
    ///
    /// # Examples
    ///
    /// ```sway
    /// struct MyStruct {
    ///     val: u64,
    /// }
    ///
    /// impl Ord for MyStruct {
    ///     fn gt(self, other: Self) -> bool {
    ///         self.val > other.val;
    ///     }
    /// }
    ///
    /// fn foo() {
    ///     let struct1 = MyStruct { val: 10 };
    ///     let struct2 = MyStruct { val: 2 };
    ///     let result = struct1 > struct2;
    ///     assert(result == true); 
    /// }
    /// ```
    fn gt(self, other: Self) -> bool;

    /// Evaluates if one value of the same type is less than another.
    ///
    /// # Arguments
    ///
    /// * `other`: [Self] - The value of the same type.
    ///
    /// # Returns
    ///
    /// * [bool] - `true` if `self` is less than `other`, otherwise `false`.
    ///
    /// # Examples
    ///
    /// ```sway
    /// struct MyStruct {
    ///     val: u64,
    /// }
    ///
    /// impl Ord for MyStruct {
    ///     fn lt(self, other: Self) -> bool {
    ///         self.val < other.val;
    ///     }
    /// }
    ///
    /// fn foo() {
    ///     let struct1 = MyStruct { val: 10 };
    ///     let struct2 = MyStruct { val: 2 };
    ///     let result = struct1 < struct2;
    ///     assert(result == false); 
    /// }
    /// ```
    fn lt(self, other: Self) -> bool;
}

impl Ord for u64 {
    fn gt(self, other: Self) -> bool {
        __gt(self, other)
    }
    fn lt(self, other: Self) -> bool {
        __lt(self, other)
    }
}

impl Ord for u32 {
    fn gt(self, other: Self) -> bool {
        __gt(self, other)
    }
    fn lt(self, other: Self) -> bool {
        __lt(self, other)
    }
}

impl Ord for u16 {
    fn gt(self, other: Self) -> bool {
        __gt(self, other)
    }
    fn lt(self, other: Self) -> bool {
        __lt(self, other)
    }
}

impl Ord for u8 {
    fn gt(self, other: Self) -> bool {
        __gt(self, other)
    }
    fn lt(self, other: Self) -> bool {
        __lt(self, other)
    }
}

impl Ord for b256 {
    fn gt(self, other: Self) -> bool {
        let (self_word_1, self_word_2, self_word_3, self_word_4) = decompose(self);
        let (other_word_1, other_word_2, other_word_3, other_word_4) = decompose(other);

        if self.eq(other) {
            false
        } else if self_word_1.neq(other_word_1) {
            self_word_1.gt(other_word_1)
        } else if self_word_2.neq(other_word_2) {
            self_word_2.gt(other_word_2)
        } else if self_word_3.neq(other_word_3) {
            self_word_3.gt(other_word_3)
        } else {
            self_word_4.gt(other_word_4)
        }
    }

    fn lt(self, other: Self) -> bool {
        let (self_word_1, self_word_2, self_word_3, self_word_4) = decompose(self);
        let (other_word_1, other_word_2, other_word_3, other_word_4) = decompose(other);

        if self.eq(other) {
            false
        } else if self_word_1.neq(other_word_1) {
            self_word_1.lt(other_word_1)
        } else if self_word_2.neq(other_word_2) {
            self_word_2.lt(other_word_2)
        } else if self_word_3.neq(other_word_3) {
            self_word_3.lt(other_word_3)
        } else {
            self_word_4.lt(other_word_4)
        }
    }
}

/// Trait to bitwise AND two values of the same type.
pub trait BitwiseAnd {
    /// Bitwise AND two values of the same type.
    ///
    /// # Arguments
    ///
    /// * `other`: [Self] - The value of the same type.
    ///
    /// # Returns
    ///
    /// * [Self] - The result of the bitwise AND of the two values.
    ///
    /// # Examples
    ///
    /// ```sway
    /// struct MyStruct {
    ///     val: u64,
    /// }
    ///
    /// impl BitwiseAnd for MyStruct {
    ///     fn binary_and(self, other: Self) -> Self {
    ///         let result = self.val & other.val;
    ///         Self {
    ///             val: result
    ///         }
    ///     }
    /// }
    ///
    /// fn foo() {
    ///     let struct1 = MyStruct { val: 10 };
    ///     let struct2 = MyStruct { val: 11 };
    ///     let result_struct = struct1 & struct2;
    ///     assert(result_struct.val == 10); 
    /// }
    /// ```
    fn binary_and(self, other: Self) -> Self;
}

impl BitwiseAnd for u64 {
    fn binary_and(self, other: Self) -> Self {
        __and(self, other)
    }
}

impl BitwiseAnd for u32 {
    fn binary_and(self, other: Self) -> Self {
        __and(self, other)
    }
}

impl BitwiseAnd for u16 {
    fn binary_and(self, other: Self) -> Self {
        __and(self, other)
    }
}

impl BitwiseAnd for u8 {
    fn binary_and(self, other: Self) -> Self {
        __and(self, other)
    }
}

/// Trait to bitwise OR two values of the same type.
pub trait BitwiseOr {
    /// Bitwise OR two values of the same type.
    ///
    /// # Arguments
    ///
    /// * `other`: [Self] - The value of the same type.
    ///
    /// # Returns
    ///
    /// * [Self] - The result of the bitwise OR of the two values.
    ///
    /// # Examples
    ///
    /// ```sway
    /// struct MyStruct {
    ///     val: u64,
    /// }
    ///
    /// impl BitwiseOr for MyStruct {
    ///     fn binary_or(self, other: Self) -> Self {
    ///         let result = self.val | other.val;
    ///         Self {
    ///             val: result
    ///         }
    ///     }
    /// }
    ///
    /// fn foo() {
    ///     let struct1 = MyStruct { val: 10 };
    ///     let struct2 = MyStruct { val: 11 };
    ///     let result_struct = struct1 | struct2;
    ///     assert(result_struct.val == 11); 
    /// }
    /// ```
    fn binary_or(self, other: Self) -> Self;
}

impl BitwiseOr for u64 {
    fn binary_or(self, other: Self) -> Self {
        __or(self, other)
    }
}

impl BitwiseOr for u32 {
    fn binary_or(self, other: Self) -> Self {
        __or(self, other)
    }
}

impl BitwiseOr for u16 {
    fn binary_or(self, other: Self) -> Self {
        __or(self, other)
    }
}

impl BitwiseOr for u8 {
    fn binary_or(self, other: Self) -> Self {
        __or(self, other)
    }
}

/// Trait to bitwise XOR two values of the same type.
pub trait BitwiseXor {
    /// Bitwise XOR two values of the same type.
    ///
    /// # Arguments
    ///
    /// * `other`: [Self] - The value of the same type.
    ///
    /// # Returns
    ///
    /// * [Self] - The result of the bitwise XOR of the two values.
    ///
    /// # Examples
    ///
    /// ```sway
    /// struct MyStruct {
    ///     val: u64,
    /// }
    ///
    /// impl BitwiseXOr for MyStruct {
    ///     fn binary_xor(self, other: Self) -> Self {
    ///         let result = self.val ^ other.val;
    ///         Self {
    ///             val: result
    ///         }
    ///     }
    /// }
    ///
    /// fn foo() {
    ///     let struct1 = MyStruct { val: 10 };
    ///     let struct2 = MyStruct { val: 11 };
    ///     let result_struct = struct1 ^ struct2;
    ///     assert(result_struct.val == 1); 
    /// }
    /// ```
    fn binary_xor(self, other: Self) -> Self;
}

impl BitwiseXor for u64 {
    fn binary_xor(self, other: Self) -> Self {
        __xor(self, other)
    }
}

impl BitwiseXor for u32 {
    fn binary_xor(self, other: Self) -> Self {
        __xor(self, other)
    }
}

impl BitwiseXor for u16 {
    fn binary_xor(self, other: Self) -> Self {
        __xor(self, other)
    }
}

impl BitwiseXor for u8 {
    fn binary_xor(self, other: Self) -> Self {
        __xor(self, other)
    }
}

impl Not for u64 {
    fn not(self) -> Self {
        __not(self)
    }
}

impl Not for u32 {
    fn not(self) -> Self {
        let v = __not(self);
        __and(v, u32::max())
    }
}

impl Not for u16 {
    fn not(self) -> Self {
        let v = __not(self);
        __and(v, u16::max())
    }
}

impl Not for u8 {
    fn not(self) -> Self {
        let v = __not(self);
        __and(v, u8::max())
    }
}

impl BitwiseAnd for b256 {
    fn binary_and(val: self, other: Self) -> Self {
        let (value_word_1, value_word_2, value_word_3, value_word_4) = decompose(val);
        let (other_word_1, other_word_2, other_word_3, other_word_4) = decompose(other);
        let word_1 = value_word_1.binary_and(other_word_1);
        let word_2 = value_word_2.binary_and(other_word_2);
        let word_3 = value_word_3.binary_and(other_word_3);
        let word_4 = value_word_4.binary_and(other_word_4);
        let rebuilt = compose((word_1, word_2, word_3, word_4));
        rebuilt
    }
}

impl BitwiseOr for b256 {
    fn binary_or(val: self, other: Self) -> Self {
        let (value_word_1, value_word_2, value_word_3, value_word_4) = decompose(val);
        let (other_word_1, other_word_2, other_word_3, other_word_4) = decompose(other);
        let word_1 = value_word_1.binary_or(other_word_1);
        let word_2 = value_word_2.binary_or(other_word_2);
        let word_3 = value_word_3.binary_or(other_word_3);
        let word_4 = value_word_4.binary_or(other_word_4);
        let rebuilt = compose((word_1, word_2, word_3, word_4));
        rebuilt
    }
}

impl BitwiseXor for b256 {
    fn binary_xor(val: self, other: Self) -> Self {
        let (value_word_1, value_word_2, value_word_3, value_word_4) = decompose(val);
        let (other_word_1, other_word_2, other_word_3, other_word_4) = decompose(other);
        let word_1 = value_word_1.binary_xor(other_word_1);
        let word_2 = value_word_2.binary_xor(other_word_2);
        let word_3 = value_word_3.binary_xor(other_word_3);
        let word_4 = value_word_4.binary_xor(other_word_4);
        let rebuilt = compose((word_1, word_2, word_3, word_4));
        rebuilt
    }
}

/// Trait to evaluate if one value is greater than or equal, or less than or equal to another of the same type.
trait OrdEq: Ord + Eq {
} {
    /// Evaluates if one value of the same type is greater or equal to than another.
    ///
    /// # Additional Information
    ///
    /// This trait requires that the `Ord` and `Eq` traits are implemented.
    ///
    /// # Arguments
    ///
    /// * `other`: [Self] - The value of the same type.
    ///
    /// # Returns
    ///
    /// * [bool] - `true` if `self` is greater than or equal to `other`, otherwise `false`.
    ///
    /// # Examples
    ///
    /// ```sway
    /// struct MyStruct {
    ///     val: u64,
    /// }
    ///
    /// impl Eq for MyStruct {
    ///     fn eq(self, other: Self) -> bool {
    ///         self.val == other.val;
    ///     }
    /// }
    ///
    /// impl Ord for MyStruct {
    ///     fn gt(self, other: Self) -> bool {
    ///         self.val > other.val;
    ///     }
    /// }
    ///
    /// impl OrdEq for MyStruct {}
    ///
    /// fn foo() {
    ///     let struct1 = MyStruct { val: 10 };
    ///     let struct2 = MyStruct { val: 10 };
    ///     let result = struct1 >= struct2;
    ///     assert(result == true); 
    /// }
    /// ```
    fn ge(self, other: Self) -> bool {
        self.gt(other) || self.eq(other)
    }

    /// Evaluates if one value of the same type is less or equal to than another.
    ///
    /// # Additional Information
    ///
    /// This trait requires that the `Ord` and `Eq` traits are implemented.
    ///
    /// # Arguments
    ///
    /// * `other`: [Self] - The value of the same type.
    ///
    /// # Returns
    ///
    /// * [bool] - `true` if `self` is less than or equal to `other`, otherwise `false`.
    ///
    /// # Examples
    ///
    /// ```sway
    /// struct MyStruct {
    ///     val: u64,
    /// }
    ///
    /// impl Eq for MyStruct {
    ///     fn eq(self, other: Self) -> bool {
    ///         self.val == other.val;
    ///     }
    /// }
    ///
    /// impl Ord for MyStruct {
    ///     fn lt(self, other: Self) -> bool {
    ///         self.val < other.val;
    ///     }
    /// }
    ///
    /// impl OrdEq for MyStruct {}
    ///
    /// fn foo() {
    ///     let struct1 = MyStruct { val: 10 };
    ///     let struct2 = MyStruct { val: 10 };
    ///     let result = struct1 <= struct2;
    ///     assert(result == true); 
    /// }
    /// ```
    fn le(self, other: Self) -> bool {
        self.lt(other) || self.eq(other)
    }
}

impl OrdEq for u64 {}
impl OrdEq for u32 {}
impl OrdEq for u16 {}
impl OrdEq for u8 {}
impl OrdEq for b256 {}

/// Trait to bit shift a value.
pub trait Shift {
    /// Bit shift left by an amount.
    ///
    /// # Arguments
    ///
    /// * `other`: [u64] - The amount to bit shift by.
    ///
    /// # Returns
    ///
    /// * [Self] - The result of the value bit shifted to the left.
    ///
    /// # Examples
    ///
    /// ```sway
    /// struct MyStruct {
    ///     val: u64,
    /// }
    ///
    /// impl Shift for MyStruct {
    ///     fn lsh(self, other: u64) -> Self {
    ///         let result = self.val << other;
    ///         Self {
    ///             val: result
    ///         }
    ///     }
    /// }
    ///
    /// fn foo() {
    ///     let struct1 = MyStruct { val: 10 };
    ///     let result_struct = struct1 << 3;
    ///     assert(result_struct.val == 80); 
    /// }
    /// ```
    fn lsh(self, other: u64) -> Self;

    /// Bit shift right by an amount.
    ///
    /// # Arguments
    ///
    /// * `other`: [u64] - The amount to bit shift by.
    ///
    /// # Returns
    ///
    /// * [Self] - The result of the value bit shifted to the right.
    ///
    /// # Examples
    ///
    /// ```sway
    /// struct MyStruct {
    ///     val: u64,
    /// }
    ///
    /// impl Shift for MyStruct {
    ///     fn rsh(self, other: u64) -> Self {
    ///         let result = self.val >> other;
    ///         Self {
    ///             val: result
    ///         }
    ///     }
    /// }
    ///
    /// fn foo() {
    ///     let struct1 = MyStruct { val: 10 };
    ///     let result_struct = struct1 >> 1;
    ///     assert(result_struct.val == 5); 
    /// }
    /// ```
    fn rsh(self, other: u64) -> Self;
}

impl Shift for u64 {
    fn lsh(self, other: u64) -> Self {
        __lsh(self, other)
    }
    fn rsh(self, other: u64) -> Self {
        __rsh(self, other)
    }
}

impl Shift for u32 {
    fn lsh(self, other: u64) -> Self {
        // any non-64-bit value is compiled to a u64 value under-the-hood
        // so we need to clear upper bits here
        __and(__lsh(self, other), Self::max())
    }
    fn rsh(self, other: u64) -> Self {
        __rsh(self, other)
    }
}

impl Shift for u16 {
    fn lsh(self, other: u64) -> Self {
        __and(__lsh(self, other), Self::max())
    }
    fn rsh(self, other: u64) -> Self {
        __rsh(self, other)
    }
}

impl Shift for u8 {
    fn lsh(self, other: u64) -> Self {
        __and(__lsh(self, other), Self::max())
    }
    fn rsh(self, other: u64) -> Self {
        __rsh(self, other)
    }
}

impl Shift for b256 {
    fn lsh(self, shift_amount: u64) -> Self {
        let (word_1, word_2, word_3, word_4) = decompose(self);
        let mut w1 = 0;
        let mut w2 = 0;
        let mut w3 = 0;
        let mut w4 = 0;

        let w = shift_amount.divide(64); // num of whole words to shift in addition to b
        let b = shift_amount.modulo(64); // num of bits to shift within each word
        // TODO: Use generalized looping version when vec lands !
        if w.eq(0) {
            let (shifted_2, carry_2) = lsh_with_carry(word_2, b);
            w1 = word_1.lsh(b).add(carry_2);
            let (shifted_3, carry_3) = lsh_with_carry(word_3, b);
            w2 = shifted_2.add(carry_3);
            let (shifted_4, carry_4) = lsh_with_carry(word_4, b);
            w3 = shifted_3.add(carry_4);
            w4 = shifted_4;
        } else if w.eq(1) {
            let (shifted_3, carry_3) = lsh_with_carry(word_3, b);
            w1 = word_2.lsh(b).add(carry_3);
            let (shifted_4, carry_4) = lsh_with_carry(word_4, b);
            w2 = shifted_3.add(carry_4);
            w3 = shifted_4;
        } else if w.eq(2) {
            let (shifted_4, carry_4) = lsh_with_carry(word_4, b);
            w1 = word_3.lsh(b).add(carry_4);
            w2 = shifted_4;
        } else if w.eq(3) { w1 = word_4.lsh(b); } else { (); };

        compose((w1, w2, w3, w4))
    }

    fn rsh(self, shift_amount: u64) -> Self {
        let (word_1, word_2, word_3, word_4) = decompose(self);
        let mut w1 = 0;
        let mut w2 = 0;
        let mut w3 = 0;
        let mut w4 = 0;

        let w = shift_amount.divide(64); // num of whole words to shift in addition to b
        let b = shift_amount.modulo(64); // num of bits to shift within each word
        // TODO: Use generalized looping version when vec lands !
        if w.eq(0) {
            let (shifted_3, carry_3) = rsh_with_carry(word_3, b);
            w4 = word_4.rsh(b).add(carry_3);
            let (shifted_2, carry_2) = rsh_with_carry(word_2, b);
            w3 = shifted_3.add(carry_2);
            let (shifted_1, carry_1) = rsh_with_carry(word_1, b);
            w2 = shifted_2.add(carry_1);
            w1 = shifted_1;
        } else if w.eq(1) {
            let (shifted_2, carry_2) = rsh_with_carry(word_2, b);
            w4 = word_3.rsh(b).add(carry_2);
            let (shifted_1, carry_1) = rsh_with_carry(word_1, b);
            w3 = shifted_2.add(carry_1);
            w2 = shifted_1;
        } else if w.eq(2) {
            let (shifted_1, carry_1) = rsh_with_carry(word_1, b);
            w4 = word_2.rsh(b).add(carry_1);
            w3 = shifted_1;
        } else if w.eq(3) { w4 = word_1.rsh(b); } else { (); };

        compose((w1, w2, w3, w4))
    }
}

/////////////////////////////////////////////////
// Internal Helpers
/////////////////////////////////////////////////
/// Left shift a u64 and preserve the overflow amount if any
fn lsh_with_carry(word: u64, shift_amount: u64) -> (u64, u64) {
    let right_shift_amount = 64.subtract(shift_amount);
    let carry = word.rsh(right_shift_amount);
    let shifted = word.lsh(shift_amount);
    (shifted, carry)
}

/// Right shift a u64 and preserve the overflow amount if any
fn rsh_with_carry(word: u64, shift_amount: u64) -> (u64, u64) {
    let left_shift_amount = 64.subtract(shift_amount);
    let carry = word.lsh(left_shift_amount);
    let shifted = word.rsh(shift_amount);
    (shifted, carry)
}

/// Build a single b256 value from a tuple of 4 u64 values.
fn compose(words: (u64, u64, u64, u64)) -> b256 {
    asm(r1: words) { r1: b256 }
}

/// Get a tuple of 4 u64 values from a single b256 value.
fn decompose(val: b256) -> (u64, u64, u64, u64) {
    asm(r1: val) { r1: (u64, u64, u64, u64) }
}

#[test]
fn test_compose() {
    let expected: b256 = 0x0000000000000001_0000000000000002_0000000000000003_0000000000000004;
    let composed = compose((1, 2, 3, 4));
    if composed.neq(expected) {
        __revert(0)
    }
}

#[test]
fn test_decompose() {
    let initial: b256 = 0x0000000000000001_0000000000000002_0000000000000003_0000000000000004;
    let expected = (1, 2, 3, 4);
    let decomposed = decompose(initial);
    if decomposed.0.neq(expected.0)
        && decomposed.1.neq(expected.1)
        && decomposed.2.neq(expected.2)
        && decomposed.3.neq(expected.3)
    {
        __revert(0)
    }
}<|MERGE_RESOLUTION|>--- conflicted
+++ resolved
@@ -426,16 +426,12 @@
     }
 }
 
-<<<<<<< HEAD
-/// Trait to evaluate if two types are equal.
-=======
 impl Not for u256 {
     fn not(self) -> Self {
         __not(self)
     }
 }
 
->>>>>>> 974bc2f3
 pub trait Eq {
     /// Evaluates if two values of the same type are equal.
     ///
