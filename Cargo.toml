--- conflicted
+++ resolved
@@ -7,11 +7,8 @@
     "forc-plugins/forc-explore",
     "forc-plugins/forc-fmt",
     "forc-plugins/forc-lsp",
-<<<<<<< HEAD
     "forc-plugins/forc-doc",
-=======
     "forc-tracing",
->>>>>>> 642c4b01
     "forc-util",
     "scripts/examples-checker",
     "scripts/mdbook-forc-documenter",
