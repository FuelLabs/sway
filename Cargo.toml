[workspace]
resolver = "2"
members = [
    "forc",
    "forc-pkg",
    "forc-plugins/forc-client",
    "forc-plugins/forc-crypto",
    "forc-plugins/forc-debug",
    "forc-plugins/forc-doc",
    "forc-plugins/forc-fmt",
    "forc-plugins/forc-lsp",
    "forc-plugins/forc-migrate",
    "forc-plugins/forc-publish",
    "forc-plugins/forc-tx",
    "forc-test",
    "forc-tracing",
    "forc-util",
    "scripts/mdbook-forc-documenter",
    "sway-ast",
    "sway-core",
    "sway-error",
    "sway-features",
    "sway-ir",
    "sway-ir/sway-ir-macros",
    "sway-lsp",
    "sway-parse",
    "sway-types",
    "sway-utils",
    "swayfmt",
    "test",
]
exclude = ["examples/*", "swayfmt/test_macros", "forc-test/test_data"]

[workspace.package]
edition = "2021"
version = "0.66.7"
authors = ["Fuel Labs <contact@fuel.sh>"]
homepage = "https://fuel.network/"
license = "Apache-2.0"
repository = "https://github.com/FuelLabs/sway"

[workspace.dependencies]
#
# Internal dependencies in order to propagate `workspace.version`
#

forc = { path = "forc/", version = "0.66.7" }
forc-pkg = { path = "forc-pkg/", version = "0.66.7" }
forc-test = { path = "forc-test/", version = "0.66.7" }
forc-tracing = { path = "forc-tracing/", version = "0.66.7" }
forc-util = { path = "forc-util/", version = "0.66.7" }

# Forc plugins
<<<<<<< HEAD
forc-plugins = { path = "forc-plugins/", version = "0.66.6" }
forc-client = { path = "forc-plugins/forc-client/", version = "0.66.6" }
forc-crypto = { path = "forc-plugins/forc-crypto/", version = "0.66.6" }
forc-debug = { path = "forc-plugins/forc-debug/", version = "0.66.6" }
forc-doc = { path = "forc-plugins/forc-doc/", version = "0.66.6" }
forc-fmt = { path = "forc-plugins/forc-fmt/", version = "0.66.6" }
forc-lsp = { path = "forc-plugins/forc-lsp/", version = "0.66.6" }
forc-migrate = { path = "forc-plugins/forc-migrate/", version = "0.66.6" }
forc-publish = { path = "forc-plugins/forc-publish/", version = "0.66.6" }
forc-tx = { path = "forc-plugins/forc-tx/", version = "0.66.6" }
=======
forc-plugins = { path = "forc-plugins/", version = "0.66.7" }
forc-client = { path = "forc-plugins/forc-client/", version = "0.66.7" }
forc-crypto = { path = "forc-plugins/forc-crypto/", version = "0.66.7" }
forc-debug = { path = "forc-plugins/forc-debug/", version = "0.66.7" }
forc-doc = { path = "forc-plugins/forc-doc/", version = "0.66.7" }
forc-fmt = { path = "forc-plugins/forc-fmt/", version = "0.66.7" }
forc-lsp = { path = "forc-plugins/forc-lsp/", version = "0.66.7" }
forc-tx = { path = "forc-plugins/forc-tx/", version = "0.66.7" }
forc-migrate = { path = "forc-plugins/forc-migrate/", version = "0.66.7" }
>>>>>>> 5ed7cec6

sway-ast = { path = "sway-ast/", version = "0.66.7" }
sway-core = { path = "sway-core/", version = "0.66.7" }
sway-error = { path = "sway-error/", version = "0.66.7" }
sway-features = { path = "sway-features/", version = "0.66.7" }
sway-lsp = { path = "sway-lsp/", version = "0.66.7" }
sway-parse = { path = "sway-parse/", version = "0.66.7" }
sway-types = { path = "sway-types/", version = "0.66.7" }
sway-utils = { path = "sway-utils/", version = "0.66.7" }
swayfmt = { path = "swayfmt/", version = "0.66.7" }

# Sway IR
sway-ir = { path = "sway-ir/", version = "0.66.7" }
sway-ir-macros = { path = "sway-ir/sway-ir-macros", version = "0.66.7" }

#
# External Fuel dependencies
#

# Dependencies from the `fuel-abi-types` repository:
fuel-abi-types = "0.8"

# Dependencies from the `fuel-core` repository:
#
# Although ALL verions are "X.Y", we need the complete semver for
# fuel-core-client as the GitHub Actions workflow parses this value to pull down
# the correct tarball
fuel-core-client = { version = "0.41.4", default-features = false }
fuel-core-types = { version = "0.41", default-features = false }

# Dependencies from the `fuels-rs` repository:

fuels = "0.70"
fuels-core = "0.70"
fuels-accounts = "0.70"

# Dependencies from the `fuel-vm` repository:
fuel-asm = "0.59"
fuel-crypto = "0.59"
fuel-types = "0.59"
fuel-tx = "0.59"
fuel-vm = "0.59"

# Dependencies from the `forc-wallet` repository:
forc-wallet = "0.12"

#
# External dependencies
#

annotate-snippets = "0.10"
ansiterm = "0.12"
anyhow = "1.0"
assert-json-diff = "2.0"
async-trait = "0.1"
aws-config = "1.5"
aws-sdk-kms = "1.44"
byte-unit = "5.1"
bytecount = "0.6"
bytes = "1.7"
chrono = { version = "0.4", default-features = false }
cid = "0.11"
clap = "4.5"
clap_complete = "4.5"
clap_complete_fig = "4.5"
colored = "2.0"
comrak = "0.28"
crossbeam-channel = "0.5"
dap = "0.4.1-alpha"
dashmap = "6.1"
devault = "0.2"
dialoguer = "0.11"
dirs = "5.0"
downcast-rs = "1.2"
either = "1.9"
ethabi = { package = "fuel-ethabi", version = "18.0" }
etk-asm = { package = "fuel-etk-asm", version = "0.3.1-dev" }
etk-ops = { package = "fuel-etk-ops", version = "0.3.1-dev" }
extension-trait = "1.0"
fd-lock = "4.0"
filecheck = "0.5"
flate2 = "1.0.33"
fs_extra = "1.2"
futures = { version = "0.3", default-features = false }
gag = "1.0"
gimli = "0.31"
git2 = "0.19"
gix-url = "0.27"
glob = "0.3"
graph-cycles = "0.1"
hashbrown = "0.14"
hex = "0.4"
horrorshow = "0.8"
im = "15.0"
in_definite = "1.0"
include_dir = "0.7"
indexmap = "2.5"
indoc = "2.0"
insta = "1.40"
ipfs-api-backend-hyper = "0.6"
itertools = "0.13"
k256 = "0.13"
lazy_static = "1.4"
libp2p-identity = "0.2"
libtest-mimic = "0.7"
lsp-types = "0.94"
mdbook = { version = "0.4", default-features = false }
minifier = "0.3"
normalize-path = "0.2"
notify = "6.1"
notify-debouncer-mini = "0.4"
num-bigint = { version = "0.4", features = ["serde"] }
num-traits = "0.2"
object = "0.36"
once_cell = "1.18"
opener = "0.7"
parking_lot = "0.12"
paste = "1.0"
peg = "0.8"
pest = "2.7"
pest_derive = "2.7"
petgraph = "0.6"
phf = "0.11"
pretty_assertions = "1.4"
prettydiff = "0.7"
proc-macro2 = "1.0"
quote = "1.0"
rand = "0.8"
rayon = "1.7"
rayon-cond = "0.3"
regex = "1.10"
reqwest = "0.12"
revm = "14.0"
ropey = "1.5"
rpassword = "7.2"
rustc-hash = "1.1"
rustyline = "15.0"
semver = "1.0"
serde = "1.0"
serde_ignored = "0.1"
serde_json = "1.0"
serde_with = "3.3"
serde_yaml = "0.9"
serial_test = "3.0"
sha2 = "0.10"
sha3 = "0.10"
slotmap = "1.0"
smallvec = "1.7"
strsim = "0.11"
strum = "0.26"
syn = "2.0"
taplo = "0.13"
tar = "0.4"
tempfile = "3"
term-table = "1.3"
termion = "4.0"
textwrap = "0.16"
thiserror = "1.0"
tikv-jemallocator = "0.6"
tokio = "1.12"
toml = "0.8"
toml_edit = "0.22"
tower = { version = "0.5", default-features = false }
tower-lsp = "0.20"
tracing = "0.1"
tracing-subscriber = "0.3"
uint = "0.9"
unicode-bidi = "0.3"
unicode-xid = "0.2"
url = "2.2"
urlencoding = "2.1"
uuid = "1.12.1"
vec1 = "1.8"
vte = "0.13"
walkdir = "2.3"
whoami = "1.5"<|MERGE_RESOLUTION|>--- conflicted
+++ resolved
@@ -51,18 +51,6 @@
 forc-util = { path = "forc-util/", version = "0.66.7" }
 
 # Forc plugins
-<<<<<<< HEAD
-forc-plugins = { path = "forc-plugins/", version = "0.66.6" }
-forc-client = { path = "forc-plugins/forc-client/", version = "0.66.6" }
-forc-crypto = { path = "forc-plugins/forc-crypto/", version = "0.66.6" }
-forc-debug = { path = "forc-plugins/forc-debug/", version = "0.66.6" }
-forc-doc = { path = "forc-plugins/forc-doc/", version = "0.66.6" }
-forc-fmt = { path = "forc-plugins/forc-fmt/", version = "0.66.6" }
-forc-lsp = { path = "forc-plugins/forc-lsp/", version = "0.66.6" }
-forc-migrate = { path = "forc-plugins/forc-migrate/", version = "0.66.6" }
-forc-publish = { path = "forc-plugins/forc-publish/", version = "0.66.6" }
-forc-tx = { path = "forc-plugins/forc-tx/", version = "0.66.6" }
-=======
 forc-plugins = { path = "forc-plugins/", version = "0.66.7" }
 forc-client = { path = "forc-plugins/forc-client/", version = "0.66.7" }
 forc-crypto = { path = "forc-plugins/forc-crypto/", version = "0.66.7" }
@@ -70,9 +58,9 @@
 forc-doc = { path = "forc-plugins/forc-doc/", version = "0.66.7" }
 forc-fmt = { path = "forc-plugins/forc-fmt/", version = "0.66.7" }
 forc-lsp = { path = "forc-plugins/forc-lsp/", version = "0.66.7" }
+forc-migrate = { path = "forc-plugins/forc-migrate/", version = "0.66.7" }
+forc-publish = { path = "forc-plugins/forc-publish/", version = "0.66.7" }
 forc-tx = { path = "forc-plugins/forc-tx/", version = "0.66.7" }
-forc-migrate = { path = "forc-plugins/forc-migrate/", version = "0.66.7" }
->>>>>>> 5ed7cec6
 
 sway-ast = { path = "sway-ast/", version = "0.66.7" }
 sway-core = { path = "sway-core/", version = "0.66.7" }
@@ -154,7 +142,7 @@
 extension-trait = "1.0"
 fd-lock = "4.0"
 filecheck = "0.5"
-flate2 = "1.0.33"
+flate2 = "1.0"
 fs_extra = "1.2"
 futures = { version = "0.3", default-features = false }
 gag = "1.0"
@@ -244,7 +232,7 @@
 unicode-xid = "0.2"
 url = "2.2"
 urlencoding = "2.1"
-uuid = "1.12.1"
+uuid = "1.13"
 vec1 = "1.8"
 vte = "0.13"
 walkdir = "2.3"
