--- conflicted
+++ resolved
@@ -34,7 +34,6 @@
 
 [workspace.dependencies]
 # Dependencies from the `fuel-core` repository:
-<<<<<<< HEAD
 fuel-core-client = { version = "0.30.0", default-features = false }
 fuel-core-types = { version = "0.30.0", default-features = false }
 
@@ -44,17 +43,6 @@
 fuel-types = "0.54.1"
 fuel-tx = "0.54.1"
 fuel-vm = "0.54.1"
-=======
-fuel-core-client = { path = "../fuel-core/crates/client", default-features = false }
-fuel-core-types = { path = "../fuel-core/crates/types", default-features = false }
-
-# Dependencies from the `fuel-vm` repository:
-fuel-asm = { path = "../fuel-vm/fuel-asm" }
-fuel-crypto = { path = "../fuel-vm/fuel-crypto", features = ["random"]}
-fuel-types = { path = "../fuel-vm/fuel-types" }
-fuel-tx = { path = "../fuel-vm/fuel-tx" }
-fuel-vm = { path = "../fuel-vm/fuel-vm" }
->>>>>>> 78280298
 
 # Dependencies from the `fuels-rs` repository:
 fuels-core = "0.64.0"
@@ -74,10 +62,10 @@
 repository = "https://github.com/FuelLabs/sway"
 
 [patch.crates-io]
-fuels-core = { git = "https://github.com/fuelLabs/fuels-rs", rev = "73b907d93dfda87cfd5a2e5da1b2070da4683684" }
-fuels-accounts = { git = "https://github.com/fuelLabs/fuels-rs", rev = "73b907d93dfda87cfd5a2e5da1b2070da4683684" }
-fuels-programs = { git = "https://github.com/fuelLabs/fuels-rs", rev = "73b907d93dfda87cfd5a2e5da1b2070da4683684" }
-fuels = { git = "https://github.com/fuelLabs/fuels-rs", rev = "73b907d93dfda87cfd5a2e5da1b2070da4683684" }
+fuels-core = { git = "https://github.com/fuelLabs/fuels-rs", rev = "8735c431b036b932a6663ded26494b51b0b298a9" }
+fuels-accounts = { git = "https://github.com/fuelLabs/fuels-rs", rev = "8735c431b036b932a6663ded26494b51b0b298a9" }
+fuels-programs = { git = "https://github.com/fuelLabs/fuels-rs", rev = "8735c431b036b932a6663ded26494b51b0b298a9" }
+fuels = { git = "https://github.com/fuelLabs/fuels-rs", rev = "8735c431b036b932a6663ded26494b51b0b298a9" }
 
 fuel-asm = { git = "https://github.com/fuelLabs/fuel-vm", branch = "dento/blob-tx" }
 fuel-crypto = { git = "https://github.com/fuelLabs/fuel-vm", branch = "dento/blob-tx" }
