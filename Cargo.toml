[workspace]
resolver = "2"
members = [
    "core_lang",
    "core-types",
    "forc",
    "formatter",
    "sway-rs",
    "sway-server",
<<<<<<< HEAD
    "test_suite",
]
=======
    "test"
]

[profile.dev.package.sway-server]
debug = 2
>>>>>>> 6c459e87
<|MERGE_RESOLUTION|>--- conflicted
+++ resolved
@@ -7,13 +7,8 @@
     "formatter",
     "sway-rs",
     "sway-server",
-<<<<<<< HEAD
-    "test_suite",
-]
-=======
     "test"
 ]
 
 [profile.dev.package.sway-server]
-debug = 2
->>>>>>> 6c459e87
+debug = 2