[workspace]
resolver = "2"
members = [
    "forc",
    "forc-pkg",
    "forc-plugins/*",
    "forc-test",
    "forc-tracing",
    "forc-util",
    "scripts/mdbook-forc-documenter",
    "sway-ast",
    "sway-core",
    "sway-error",
    "sway-features",
    "sway-ir",
    "sway-ir/sway-ir-macros",
    "sway-lsp",
    "sway-parse",
    "sway-types",
    "sway-utils",
    "swayfmt",
    "test",
]
exclude = ["examples/*", "swayfmt/test_macros", "forc-test/test_data"]

[workspace.package]
edition = "2021"
version = "0.70.0"
authors = ["Fuel Labs <contact@fuel.sh>"]
homepage = "https://fuel.network/"
license = "Apache-2.0"
repository = "https://github.com/FuelLabs/sway"

[workspace.lints.rust]
mismatched_lifetime_syntaxes = "allow"

[workspace.lints.clippy]
iter_over_hash_type = "deny"

[workspace.dependencies]
#
# Internal dependencies in order to propagate `workspace.version`
#

forc = { path = "forc/", version = "0.70.0" }
forc-pkg = { path = "forc-pkg/", version = "0.70.0" }
forc-test = { path = "forc-test/", version = "0.70.0" }
forc-tracing = { path = "forc-tracing/", version = "0.70.0" }
forc-util = { path = "forc-util/", version = "0.70.0" }

# Forc plugins
forc-plugins = { path = "forc-plugins/", version = "0.70.0" }
forc-client = { path = "forc-plugins/forc-client/", version = "0.70.0" }
forc-crypto = { path = "forc-plugins/forc-crypto/", version = "0.70.0" }
forc-debug = { path = "forc-plugins/forc-debug/", version = "0.70.0" }
forc-doc = { path = "forc-plugins/forc-doc/", version = "0.70.0" }
forc-fmt = { path = "forc-plugins/forc-fmt/", version = "0.70.0" }
forc-lsp = { path = "forc-plugins/forc-lsp/", version = "0.70.0" }
forc-mcp = { path = "forc-plugins/forc-mcp/", version = "0.70.0" }
forc-migrate = { path = "forc-plugins/forc-migrate/", version = "0.70.0" }
forc-publish = { path = "forc-plugins/forc-publish/", version = "0.70.0" }
forc-tx = { path = "forc-plugins/forc-tx/", version = "0.70.0" }

sway-ast = { path = "sway-ast/", version = "0.70.0" }
sway-core = { path = "sway-core/", version = "0.70.0" }
sway-error = { path = "sway-error/", version = "0.70.0" }
sway-features = { path = "sway-features/", version = "0.70.0" }
sway-lsp = { path = "sway-lsp/", version = "0.70.0" }
sway-parse = { path = "sway-parse/", version = "0.70.0" }
sway-types = { path = "sway-types/", version = "0.70.0" }
sway-utils = { path = "sway-utils/", version = "0.70.0" }
swayfmt = { path = "swayfmt/", version = "0.70.0" }

# Sway IR
sway-ir = { path = "sway-ir/", version = "0.70.0" }
sway-ir-macros = { path = "sway-ir/sway-ir-macros", version = "0.70.0" }

#
# External Fuel dependencies
#

# Dependencies from the `fuel-abi-types` repository:
<<<<<<< HEAD
fuel-abi-types = "0.15.2"
=======
fuel-abi-types = "0.15"
>>>>>>> 19495ef4

# Dependencies from the `fuel-core` repository:
#
# Although ALL versions are "X.Y", we need the complete semver for
# fuel-core-client as the GitHub Actions workflow parses this value to pull down
# the correct tarball.
fuel-core = { version = "0.46", default-features = false }
fuel-core-chain-config = { version = "0.46", default-features = false }
fuel-core-client = { version = "0.46.0", default-features = false }
fuel-core-storage = { version = "0.46", default-features = false }
fuel-core-types = { version = "0.46", default-features = false }

# Dependencies from the `fuels-rs` repository:

fuels = "0.75"
fuels-core = "0.75"
fuels-accounts = "0.75"

# Dependencies from the `fuel-vm` repository:
fuel-asm = "0.62"
fuel-crypto = "0.62"
fuel-types = "0.62"
fuel-tx = "0.62"
fuel-vm = "0.62"

# Dependencies for Fuel Telemetry
fuel-telemetry = "0.1"

# Dependencies from the `forc-wallet` repository:
forc-wallet = "0.15"

#
# External dependencies
#

annotate-snippets = "0.10"
ansiterm = "0.12"
anyhow = "1.0"
assert-json-diff = "2.0"
assert_matches = "1.5"
async-trait = "0.1"
aws-config = "1.5"
aws-sdk-kms = "1.44"
axum = "0.8"
byte-unit = "5.1"
bytes = "1.7"
chrono = { version = "0.4", default-features = false }
cid = "0.11"
clap = "4.5"
clap_complete = "4.5"
clap_complete_fig = "4.5"
codspeed-criterion-compat = "2.6"
colored = "2.0"
completest-pty = "0.5"
comrak = "0.28"
criterion = "0.5"
crossbeam-channel = "0.5"
dap = "0.4.1-alpha"
dashmap = "6.1"
devault = "0.2"
dialoguer = "0.11"
dir_indexer = "0.0"
dirs = "5.0"
downcast-rs = "1.2"
duct = "0.13"
duplicate = "2.0"
either = "1.9"
escargot = "0.5"
ethabi = { package = "fuel-ethabi", version = "18.0" }
etk-asm = { package = "fuel-etk-asm", version = "0.3.1-dev" }
etk-ops = { package = "fuel-etk-ops", version = "0.3.1-dev" }
expect-test = "1.4"
extension-trait = "1.0"
fd-lock = "4.0"
filecheck = "0.5"
flate2 = "1.0"
fs_extra = "1.2"
futures = { version = "0.3", default-features = false }
futures-util = "0.3"
gag = "1.0"
gimli = "0.31"
git2 = "0.19"
gix-url = "0.27"
glob = "0.3"
graph-cycles = "0.1"
hashbrown = "0.14"
hex = "0.4"
horrorshow = "0.8"
im = "15.0"
in_definite = "1.0"
include_dir = "0.7"
indexmap = "2.5"
indoc = "2.0"
insta = "1.40"
ipfs-api-backend-hyper = "0.6"
itertools = "0.13"
k256 = "0.13"
lazy_static = "1.4"
libc = "0.2"
libp2p-identity = "0.2"
libtest-mimic = "0.7"
lsp-types = "0.94"
mark-flaky-tests = "1.0"
mdbook = { version = "0.4", default-features = false }
minifier = "0.3"
normalize-path = "0.2"
num-bigint = { version = "0.4", features = ["serde"] }
num-traits = "0.2"
object = "0.36"
once_cell = "1.18"
opener = "0.7"
parking_lot = "0.12"
paste = "1.0"
peg = "0.8"
pest = "2.7"
pest_derive = "2.7"
petgraph = "0.6"
phf = "0.11"
portpicker = "0.1"
pretty_assertions = "1.4"
prettydiff = "0.7"
proc-macro2 = "1.0"
quote = "1.0"
rand = "0.8"
rayon = "1.7"
rayon-cond = "0.3"
regex = "1.10"
reqwest = "0.12"
rexpect = "0.6"
revm = "14.0"
rmcp = "0.2"
ropey = "1.5"
rpassword = "7.2"
rustc-hash = "1.1"
rustyline = "15.0"
scopeguard = "1.2"
semver = "1.0"
serde = "1.0"
serde_ignored = "0.1"
serde_json = "1.0"
serde_with = "3.3"
serde_yaml = "0.9"
serial_test = "3.0"
sha1 = "0.10"
sha2 = "0.10"
sha3 = "0.10"
similar = "2.0"
slotmap = "1.0"
smallvec = "1.7"
strsim = "0.11"
strum = "0.26"
syn = "2.0"
sysinfo = "0.29"
tai64 = "4.0"
taplo = "0.13"
tar = "0.4"
tempfile = "3"
term-table = "1.3"
termion = "4.0"
textwrap = "0.16"
thiserror = "1.0"
tikv-jemallocator = "0.6"
tokio = "1.12"
toml = "0.8"
toml_edit = { version = "0.22", features = ["serde"] }
tower = { version = "0.5", default-features = false }
tower-lsp = "0.20"
tracing = "0.1"
tracing-subscriber = "0.3"
tracing-test = "0.2"
uint = "0.9"
unicode-bidi = "0.3"
unicode-xid = "0.2"
url = "2.2"
urlencoding = "2.1"
uuid = "1.13"
vec1 = "1.8"
vte = "0.13"
walkdir = "2.3"
whoami = "1.5"
wiremock = "0.6"

[patch.crates-io]
fuels = { git = "https://github.com/FuelLabs/fuels-rs", branch = "feat/abi-backtracing" }
fuels-core = { git = "https://github.com/FuelLabs/fuels-rs", branch = "feat/abi-backtracing" }
fuels-accounts = { git = "https://github.com/FuelLabs/fuels-rs", branch = "feat/abi-backtracing" }
fuels-code-gen = { git = "https://github.com/FuelLabs/fuels-rs", branch = "feat/abi-backtracing" }<|MERGE_RESOLUTION|>--- conflicted
+++ resolved
@@ -80,11 +80,7 @@
 #
 
 # Dependencies from the `fuel-abi-types` repository:
-<<<<<<< HEAD
-fuel-abi-types = "0.15.2"
-=======
-fuel-abi-types = "0.15"
->>>>>>> 19495ef4
+fuel-abi-types = "0.15.3"
 
 # Dependencies from the `fuel-core` repository:
 #
