[workspace]
resolver = "2"
members = [
    "forc",
    "forc-pkg",
    "forc-plugins/forc-client",
    "forc-plugins/forc-crypto",
    "forc-plugins/forc-debug",
    "forc-plugins/forc-doc",
    "forc-plugins/forc-fmt",
    "forc-plugins/forc-lsp",
<<<<<<< HEAD
    "forc-plugins/forc-node",
=======
    "forc-plugins/forc-migrate",
>>>>>>> 7aa59f98
    "forc-plugins/forc-tx",
    "forc-test",
    "forc-tracing",
    "forc-util",
    "scripts/mdbook-forc-documenter",
    "sway-ast",
    "sway-core",
    "sway-error",
    "sway-features",
    "sway-ir",
    "sway-ir/sway-ir-macros",
    "sway-lsp",
    "sway-parse",
    "sway-types",
    "sway-utils",
    "swayfmt",
    "test",
]
exclude = ["examples/*", "swayfmt/test_macros", "forc-test/test_data"]

[workspace.package]
edition = "2021"
version = "0.66.5"
authors = ["Fuel Labs <contact@fuel.sh>"]
homepage = "https://fuel.network/"
license = "Apache-2.0"
repository = "https://github.com/FuelLabs/sway"

[workspace.dependencies]
#
# Internal dependencies in order to propagate `workspace.version`
#

forc = { path = "forc/", version = "0.66.5" }
forc-pkg = { path = "forc-pkg/", version = "0.66.5" }
forc-test = { path = "forc-test/", version = "0.66.5" }
forc-tracing = { path = "forc-tracing/", version = "0.66.5" }
forc-util = { path = "forc-util/", version = "0.66.5" }

# Forc plugins
forc-plugins = { path = "forc-plugins/", version = "0.66.5" }
forc-client = { path = "forc-plugins/forc-client/", version = "0.66.5" }
forc-crypto = { path = "forc-plugins/forc-crypto/", version = "0.66.5" }
forc-debug = { path = "forc-plugins/forc-debug/", version = "0.66.5" }
forc-doc = { path = "forc-plugins/forc-doc/", version = "0.66.5" }
forc-fmt = { path = "forc-plugins/forc-fmt/", version = "0.66.5" }
forc-lsp = { path = "forc-plugins/forc-lsp/", version = "0.66.5" }
forc-tx = { path = "forc-plugins/forc-tx/", version = "0.66.5" }

sway-ast = { path = "sway-ast/", version = "0.66.5" }
sway-core = { path = "sway-core/", version = "0.66.5" }
sway-error = { path = "sway-error/", version = "0.66.5" }
sway-features = { path = "sway-features/", version = "0.66.5" }
sway-lsp = { path = "sway-lsp/", version = "0.66.5" }
sway-parse = { path = "sway-parse/", version = "0.66.5" }
sway-types = { path = "sway-types/", version = "0.66.5" }
sway-utils = { path = "sway-utils/", version = "0.66.5" }
swayfmt = { path = "swayfmt/", version = "0.66.5" }

# Sway IR
sway-ir = { path = "sway-ir/", version = "0.66.5" }
sway-ir-macros = { path = "sway-ir/sway-ir-macros", version = "0.66.5" }

#
# External Fuel dependencies
#

# Dependencies from the `fuel-abi-types` repository:
fuel-abi-types = "0.7"

# Dependencies from the `fuel-core` repository:
#
# Although ALL verions are "X.Y", we need the complete semver for
# fuel-core-client as the GitHub Actions workflow parses this value to pull down
# the correct tarball
fuel-core-client = { version = "0.40.0", default-features = false }
fuel-core-types = { version = "0.40", default-features = false }

# Dependencies from the `fuels-rs` repository:

fuels = "0.66.10"
fuels-core = "0.66.10"
fuels-accounts = "0.66.10"

# Dependencies from the `fuel-vm` repository:
fuel-asm = "0.58"
fuel-crypto = "0.58"
fuel-types = "0.58"
fuel-tx = "0.58"
fuel-vm = "0.58"

# Dependencies from the `forc-wallet` repository:
forc-wallet = "0.11"

#
# External dependencies
#

annotate-snippets = "0.10"
ansiterm = "0.12"
anyhow = "1.0"
assert-json-diff = "2.0"
async-trait = "0.1"
aws-config = "1.5"
aws-sdk-kms = "1.44"
byte-unit = "5.1"
bytecount = "0.6"
bytes = "1.7"
chrono = { version = "0.4", default-features = false }
cid = "0.11"
clap = "4.5"
clap_complete = "4.5"
clap_complete_fig = "4.5"
colored = "2.0"
comrak = "0.28"
crossbeam-channel = "0.5"
dap = "0.4.1-alpha"
dashmap = "6.1"
derivative = "2.2"
devault = "0.2"
dialoguer = "0.11"
dirs = "5.0"
downcast-rs = "1.2"
either = "1.9"
ethabi = { package = "fuel-ethabi", version = "18.0" }
etk-asm = { package = "fuel-etk-asm", version = "0.3.1-dev" }
etk-ops = { package = "fuel-etk-ops", version = "0.3.1-dev" }
extension-trait = "1.0"
fd-lock = "4.0"
filecheck = "0.5"
fs_extra = "1.2"
futures = { version = "0.3", default-features = false }
gag = "1.0"
gimli = "0.31"
git2 = "0.19"
gix-url = "0.27"
glob = "0.3"
graph-cycles = "0.1"
hashbrown = "0.14"
hex = "0.4"
horrorshow = "0.8"
im = "15.0"
in_definite = "1.0"
include_dir = "0.7"
indexmap = "2.5"
indoc = "2.0"
insta = "1.40"
ipfs-api-backend-hyper = "0.6"
itertools = "0.13"
k256 = "0.13"
lazy_static = "1.4"
libp2p-identity = "0.2"
libtest-mimic = "0.7"
lsp-types = "0.94"
mdbook = { version = "0.4", default-features = false }
minifier = "0.3"
normalize-path = "0.2"
notify = "6.1"
notify-debouncer-mini = "0.4"
num-bigint = "0.4"
num-traits = "0.2"
object = "0.36"
once_cell = "1.18"
opener = "0.7"
parking_lot = "0.12"
paste = "1.0"
peg = "0.8"
pest = "2.7"
pest_derive = "2.7"
petgraph = "0.6"
phf = "0.11"
pretty_assertions = "1.4"
prettydiff = "0.7"
proc-macro2 = "1.0"
quote = "1.0"
rand = "0.8"
rayon = "1.7"
rayon-cond = "0.3"
regex = "1.10"
reqwest = "0.12"
revm = "14.0"
ropey = "1.5"
rpassword = "7.2"
rustc-hash = "1.1"
rustyline = "15.0"
semver = "1.0"
serde = "1.0"
serde_ignored = "0.1"
serde_json = "1.0"
serde_with = "3.3"
serde_yaml = "0.9"
serial_test = "3.0"
sha1 = "0.10"
sha2 = "0.10"
sha3 = "0.10"
slotmap = "1.0"
smallvec = "1.7"
strsim = "0.11"
strum = "0.26"
syn = "2.0"
taplo = "0.13"
tar = "0.4"
tempfile = "3"
term-table = "1.3"
termion = "4.0"
textwrap = "0.16"
thiserror = "1.0"
tikv-jemallocator = "0.6"
tokio = "1.12"
toml = "0.8"
toml_edit = "0.22"
tower = { version = "0.5", default-features = false }
tower-lsp = "0.20"
tracing = "0.1"
tracing-subscriber = "0.3"
uint = "0.9"
unicode-bidi = "0.3"
unicode-xid = "0.2"
url = "2.2"
urlencoding = "2.1"
vec1 = "1.8"
vte = "0.13"
walkdir = "2.3"
whoami = "1.5"<|MERGE_RESOLUTION|>--- conflicted
+++ resolved
@@ -9,11 +9,8 @@
     "forc-plugins/forc-doc",
     "forc-plugins/forc-fmt",
     "forc-plugins/forc-lsp",
-<<<<<<< HEAD
     "forc-plugins/forc-node",
-=======
     "forc-plugins/forc-migrate",
->>>>>>> 7aa59f98
     "forc-plugins/forc-tx",
     "forc-test",
     "forc-tracing",
