[package]
name = "sway-ast"
version = "0.35.5"
authors = ["Fuel Labs <contact@fuel.sh>"]
edition = "2021"
homepage = "https://fuel.network/"
license = "Apache-2.0"
repository = "https://github.com/FuelLabs/sway"
description = "Sway's parser"

[dependencies]
extension-trait = "1.0.1"
num-bigint = { version = "0.4.3", features = ["serde"] }
num-traits = "0.2.14"
<<<<<<< HEAD
serde = { version = "1.0", features = ["derive"] }
sway-types = { version = "0.35.4", path = "../sway-types" }
=======
sway-types = { version = "0.35.5", path = "../sway-types" }
>>>>>>> 0848a887
<|MERGE_RESOLUTION|>--- conflicted
+++ resolved
@@ -12,9 +12,5 @@
 extension-trait = "1.0.1"
 num-bigint = { version = "0.4.3", features = ["serde"] }
 num-traits = "0.2.14"
-<<<<<<< HEAD
 serde = { version = "1.0", features = ["derive"] }
-sway-types = { version = "0.35.4", path = "../sway-types" }
-=======
-sway-types = { version = "0.35.5", path = "../sway-types" }
->>>>>>> 0848a887
+sway-types = { version = "0.35.5", path = "../sway-types" }