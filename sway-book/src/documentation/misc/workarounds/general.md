--- conflicted
+++ resolved
@@ -3,9 +3,4 @@
 > TODO: need help filling this in, might remove this page and move content into individual sections
 
 - [Issue: #870](https://github.com/FuelLabs/sway/issues/870)
-<<<<<<< HEAD
-  - All impl blocks need to be defined before any of the functions they define can be called. This includes sibling functions in the same impl declaration, i.e., functions in an impl can't call each other yet.
-=======
-  - All `impl` blocks need to be defined before any of the functions they define can be called. This includes sibling functions in the same `impl` declaration, i.e., functions in an `impl` can't call each other yet.
-- No compiler optimization passes have been implemented yet, therefore bytecode will be more expensive and larger than it would be in production. Note that eventually the optimizer will support zero-cost abstractions, avoiding the need for developers to go down to inline assembly to produce optimal code.
->>>>>>> 97136006
+  - All `impl` blocks need to be defined before any of the functions they define can be called. This includes sibling functions in the same `impl` declaration, i.e., functions in an `impl` can't call each other yet.