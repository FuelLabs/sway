use self::shape::Shape;
use crate::parse::parse_file;
use crate::utils::map::{
    comments::handle_comments, newline::handle_newlines, newline_style::apply_newline_style,
};
pub use crate::{
    config::manifest::Config,
    error::{ConfigError, FormatterError},
};
use std::{fmt::Write, path::Path, sync::Arc};
use sway_core::BuildConfig;

pub(crate) mod shape;

#[derive(Debug, Default, Clone)]
pub struct Formatter {
    pub shape: Shape,
    pub config: Config,
}

pub type FormattedCode = String;

pub trait Format {
    fn format(
        &self,
        formatted_code: &mut FormattedCode,
        formatter: &mut Formatter,
    ) -> Result<(), FormatterError>;
}

impl Formatter {
    pub fn from_dir(dir: &Path) -> Result<Self, ConfigError> {
        let config = match Config::from_dir(dir) {
            Ok(config) => config,
            Err(ConfigError::NotFound) => Config::default(),
            Err(e) => return Err(e),
        };

        Ok(Self {
            config,
            ..Default::default()
        })
    }
    pub fn format(
        &mut self,
        src: Arc<str>,
        build_config: Option<&BuildConfig>,
    ) -> Result<FormattedCode, FormatterError> {
        // apply the width heuristics settings from the `Config`
        self.shape.apply_width_heuristics(
            self.config
                .heuristics
                .heuristics_pref
                .to_width_heuristics(self.config.whitespace.max_width),
        );
        let src = src.trim();

        let path = build_config.map(|build_config| build_config.canonical_root_module());
        // Formatted code will be pushed here with raw newline stlye.
        // Which means newlines are not converted into system-specific versions until `apply_newline_style()`.
        // Use the length of src as a hint of the memory size needed for `raw_formatted_code`,
        // which will reduce the number of reallocations
        let mut raw_formatted_code = String::with_capacity(src.len());

        let module = parse_file(Arc::from(src), path.clone())?;
        module.format(&mut raw_formatted_code, self)?;

        let mut formatted_code = String::from(&raw_formatted_code);

        // Add comments
        handle_comments(
            Arc::from(src),
            &module,
            Arc::from(formatted_code.clone()),
            path.clone(),
            &mut formatted_code,
        )?;
        // Add newline sequences
        handle_newlines(
            Arc::from(src),
            &module,
            Arc::from(formatted_code.clone()),
            path,
            &mut formatted_code,
            self,
        )?;
        // Replace newlines with specified `NewlineStyle`
        apply_newline_style(
            self.config.whitespace.newline_style,
            &mut formatted_code,
            &raw_formatted_code,
        )?;
        if !formatted_code.ends_with('\n') {
            writeln!(formatted_code)?;
        }

        Ok(formatted_code)
    }
    pub(crate) fn with_shape<F, O>(&mut self, new_shape: Shape, f: F) -> O
    where
        F: FnOnce(&mut Self) -> O,
    {
        let prev_shape = self.shape;
        self.shape = new_shape;
        let output = f(self);
        self.shape = prev_shape;

        output // used to extract an output if needed
    }
}

#[cfg(test)]
mod tests {
    use super::Formatter;
    use crate::config::user_def::FieldAlignment;
    use std::sync::Arc;

    /// Checks if the formatter is producing the same output when given it's output.
    fn test_stability(formatted_input: String, formatter: Formatter) -> bool {
        let mut formatter = formatter;
        let formatted_sway_code =
            Formatter::format(&mut formatter, Arc::from(formatted_input.clone()), None).unwrap();
        formatted_input == formatted_sway_code
    }

    #[test]
    fn test_const() {
        let sway_code_to_format = r#"contract;
pub const TEST:u16=10;"#;
        let correct_sway_code = r#"contract;
pub const TEST: u16 = 10;
"#;
        let mut formatter = Formatter::default();
        let formatted_sway_code =
            Formatter::format(&mut formatter, Arc::from(sway_code_to_format), None).unwrap();
        assert_eq!(correct_sway_code, formatted_sway_code);
        assert!(test_stability(formatted_sway_code, formatter));
    }

    #[test]
    fn test_struct_alignment() {
        let sway_code_to_format = r#"contract;
pub struct Foo<T, P> {
   barbazfoo: u64,
   baz  : bool,
}
"#;
        let correct_sway_code = r#"contract;
pub struct Foo<T, P> {
    barbazfoo : u64,
    baz       : bool,
}
"#;

        let mut formatter = Formatter::default();
        formatter.config.structures.field_alignment = FieldAlignment::AlignFields(40);
        let formatted_sway_code =
            Formatter::format(&mut formatter, Arc::from(sway_code_to_format), None).unwrap();
        assert_eq!(correct_sway_code, formatted_sway_code);
        assert!(test_stability(formatted_sway_code, formatter));
    }
    #[test]
    fn test_struct() {
        let sway_code_to_format = r#"contract;
pub struct Foo {
    bar: u64,
    baz: bool
}
"#;
        let correct_sway_code = r#"contract;
pub struct Foo {
    bar: u64,
    baz: bool,
}
"#;
        let mut formatter = Formatter::default();
        let formatted_sway_code =
            Formatter::format(&mut formatter, Arc::from(sway_code_to_format), None).unwrap();
        assert_eq!(correct_sway_code, formatted_sway_code);
        assert!(test_stability(formatted_sway_code, formatter));
    }

    #[test]
    fn test_enum_without_variant_alignment() {
        let sway_code_to_format = r#"contract;

enum Color {
    Blue: (), Green: (),
            Red: (),
    Silver: (),
                    Grey: () }
        "#;
        let correct_sway_code = r#"contract;

enum Color {
    Blue: (),
    Green: (),
    Red: (),
    Silver: (),
    Grey: (),
}
"#;
        let mut formatter = Formatter::default();
        let formatted_sway_code =
            Formatter::format(&mut formatter, Arc::from(sway_code_to_format), None).unwrap();
        assert_eq!(correct_sway_code, formatted_sway_code);
        assert!(test_stability(formatted_sway_code, formatter));
    }
    #[test]
    fn test_enum_with_variant_alignment() {
        let sway_code_to_format = r#"contract;

enum Color {
    Blue: (), Green: (),
            Red: (),
    Silver: (),
                    Grey: (), }
        "#;
        let correct_sway_code = r#"contract;

enum Color {
    Blue   : (),
    Green  : (),
    Red    : (),
    Silver : (),
    Grey   : (),
}
"#;

        // Creating a config with enum_variant_align_threshold that exceeds longest variant length
        let mut formatter = Formatter::default();
        formatter.config.structures.field_alignment = FieldAlignment::AlignFields(20);

        let formatted_sway_code =
            Formatter::format(&mut formatter, Arc::from(sway_code_to_format), None).unwrap();
        assert_eq!(correct_sway_code, formatted_sway_code);
        assert!(test_stability(formatted_sway_code, formatter));
    }
    #[test]
    fn test_item_abi_with_generics_and_attributes() {
        let sway_code_to_format = r#"contract;

abi StorageMapExample {
    #[storage(write)]fn insert_into_map1(key: u64, value: u64);

fn hello(key: u64, value: u64);
}"#;
        let correct_sway_code = r#"contract;

abi StorageMapExample {
    #[storage(write)]
    fn insert_into_map1(key: u64, value: u64);

    fn hello(key: u64, value: u64);
}
"#;
        let mut formatter = Formatter::default();
        let formatted_sway_code =
            Formatter::format(&mut formatter, Arc::from(sway_code_to_format), None).unwrap();
        assert_eq!(correct_sway_code, formatted_sway_code);
        assert!(test_stability(formatted_sway_code, formatter));
    }

    #[test]
    fn test_multi_items() {
        let sway_code_to_format = r#"contract;

pub const TEST: u16 = 10;
pub const TEST1: u16 = 10;"#;
        let correct_sway_code = r#"contract;

pub const TEST: u16 = 10;
pub const TEST1: u16 = 10;
"#;

        let mut formatter = Formatter::default();
        let formatted_sway_code =
            Formatter::format(&mut formatter, Arc::from(sway_code_to_format), None).unwrap();
        assert_eq!(correct_sway_code, formatted_sway_code);
        assert!(test_stability(formatted_sway_code, formatter));
    }
    #[test]
    fn test_ty_formatting() {
        let sway_code_to_format = r#"contract;

enum TestTy {
    Infer:
    _,
    Array : [u8;
    40],
    String:         str[
    4
    ],
    PathType     : root::
example::
    type,
    TupleNil: (),
    Tuple: (   u64,
        u32
    ),
}"#;
        let correct_sway_code = r#"contract;

enum TestTy {
    Infer: _,
    Array: [u8; 40],
    String: str[4],
    PathType: root::example::type,
    TupleNil: (),
    Tuple: (u64, u32),
}
"#;
        let mut formatter = Formatter::default();
        let formatted_sway_code =
            Formatter::format(&mut formatter, Arc::from(sway_code_to_format), None).unwrap();
        assert_eq!(correct_sway_code, formatted_sway_code);
        assert!(test_stability(formatted_sway_code, formatter));
    }
    #[test]
    fn test_storage_without_alignment() {
        let sway_code_to_format = r#"contract;
        struct Type1 {
            foo: u64,
        }

        struct Type2 {
            bar: u64,
        }

        storage {
         var1: Type1=Type1{ foo: 8 },
              var2: Type2=Type2{ bar: 9 },
        }
        "#;
        let correct_sway_code = r#"contract;
struct Type1 {
    foo: u64,
}

struct Type2 {
    bar: u64,
}

storage {
    var1: Type1 = Type1 { foo: 8 },
    var2: Type2 = Type2 { bar: 9 },
}
"#;

        let mut formatter = Formatter::default();
        let formatted_sway_code =
            Formatter::format(&mut formatter, Arc::from(sway_code_to_format), None).unwrap();
        assert_eq!(correct_sway_code, formatted_sway_code);
        assert!(test_stability(formatted_sway_code, formatter));
    }
    #[test]
    fn test_storage_with_alignment() {
        let sway_code_to_format = r#"contract;
struct Type1 {
    foo: u64,
}

struct Type2 {
    bar: u64,
}

storage {
 long_var_name: Type1=Type1{ foo: 8 },
      var2: Type2=Type2{ bar: 9 },
}
"#;
        let correct_sway_code = r#"contract;
struct Type1 {
    foo : u64,
}

struct Type2 {
    bar : u64,
}

storage {
    long_var_name : Type1 = Type1 { foo: 8 },
    var2          : Type2 = Type2 { bar: 9 },
}
"#;

        let mut formatter = Formatter::default();
        formatter.config.structures.field_alignment = FieldAlignment::AlignFields(50);
        let formatted_sway_code =
            Formatter::format(&mut formatter, Arc::from(sway_code_to_format), None).unwrap();
        assert_eq!(correct_sway_code, formatted_sway_code);
        assert!(test_stability(formatted_sway_code, formatter));
    }
    #[test]
    fn test_storage_initializer() {
        let sway_code_to_format = r#"contract;

struct Type1 {
    x: u64,
    y: u64,
}

struct Type2 {
    w: b256,
    z: bool,
}

storage {
    var1: Type1 = Type1 {



        x: 0,

        y:
        0,
        },
    var2: Type2 = Type2 { w: 0x0000000000000000000000000000000000000000000000000000000000000000,z: false,
    },
}"#;
        let correct_sway_code = r#"contract;

struct Type1 {
    x: u64,
    y: u64,
}

struct Type2 {
    w: b256,
    z: bool,
}

storage {
    var1: Type1 = Type1 { x: 0, y: 0 },
    var2: Type2 = Type2 {
        w: 0x0000000000000000000000000000000000000000000000000000000000000000,
        z: false,
    },
}
"#;
        let mut formatter = Formatter::default();
        let formatted_sway_code =
            Formatter::format(&mut formatter, Arc::from(sway_code_to_format), None).unwrap();
        assert_eq!(correct_sway_code, formatted_sway_code);
        assert!(test_stability(formatted_sway_code, formatter));
    }
    #[test]
    fn test_item_fn() {
        let sway_code_to_format = r#"contract;

pub fn hello( person: String ) -> String {let greeting = 42;greeting.to_string()}
fn goodbye() -> usize {let farewell: usize = 5; farewell }"#;
        let correct_sway_code = r#"contract;

pub fn hello(person: String) -> String {
    let greeting = 42;
    greeting.to_string()
}
fn goodbye() -> usize {
    let farewell: usize = 5;
    farewell
}
"#;
        let mut formatter = Formatter::default();
        let formatted_sway_code =
            Formatter::format(&mut formatter, Arc::from(sway_code_to_format), None).unwrap();
        assert_eq!(correct_sway_code, formatted_sway_code);
        assert!(test_stability(formatted_sway_code, formatter));
    }
    #[test]
    fn test_same_line_where() {
        let sway_code_to_format = r#"contract;

pub fn hello( person: String ) -> String where T: Eq,{let greeting = 42;greeting.to_string()}"#;
        let correct_sway_code = r#"contract;

pub fn hello(person: String) -> String
where
    T: Eq,
{
    let greeting = 42;
    greeting.to_string()
}
"#;
        let mut formatter = Formatter::default();
        let formatted_sway_code =
            Formatter::format(&mut formatter, Arc::from(sway_code_to_format), None).unwrap();
        assert_eq!(correct_sway_code, formatted_sway_code);
        assert!(test_stability(formatted_sway_code, formatter));
    }
    #[test]
    fn test_trait_and_super_trait() {
        let sway_code_to_format = r#"library traits;

trait Person{ fn name( self )->String;fn age( self )->usize; }
trait Student:Person {fn university(self) -> String;}
trait Programmer {fn fav_language(self) -> String;}
trait CompSciStudent: Programmer+Student {fn git_username(self) -> String;}
trait TraitWithGenerics<T> where T: String {fn from(b: T) -> Self;}"#;
        let correct_sway_code = r#"library traits;

trait Person {
    fn name(self) -> String;
    fn age(self) -> usize;
}
trait Student: Person {
    fn university(self) -> String;
}
trait Programmer {
    fn fav_language(self) -> String;
}
trait CompSciStudent: Programmer + Student {
    fn git_username(self) -> String;
}
trait TraitWithGenerics<T>
where
    T: String
{
    fn from(b: T) -> Self;
}
"#;
        let mut formatter = Formatter::default();
        let formatted_sway_code =
            Formatter::format(&mut formatter, Arc::from(sway_code_to_format), None).unwrap();
        assert_eq!(correct_sway_code, formatted_sway_code);
        assert!(test_stability(formatted_sway_code, formatter));
    }
    #[test]
    fn test_method_calls() {
        let sway_code_to_format = r#"script;

struct Opts {
    gas: u64,
    coins: u64,
    id: ContractId,
}

fn  main(       ) -> bool{
    let default_gas  = 1_000_000_000_000           ;let fuelcoin_id = ContractId::from(0x018f59fe434b323a5054e7bb41de983f4926a3c5d3e4e1f9f33b5f0f0e611889);

    let balance_test_id = ContractId :: from( 0x597e5ddb1a6bec92a96a73e4f0bc6f6e3e7b21f5e03e1c812cd63cffac480463 ) ;

    let fuel_coin = abi(    TestFuelCoin, fuelcoin_id.into(       ) ) ;

    assert(fuelcoin_balance == 0);

    fuel_coin.mint        {
        gas:             default_gas
    }

    (11);

    fuelcoin_balance = balance_of(fuelcoin_id, fuelcoin_id);
    assert( fuelcoin_balance   == 11 ) ;

    fuel_coin.burn {
        gas: default_gas
    }
    (7);

    fuelcoin_balance = balance_of(fuelcoin_id, fuelcoin_id);
    assert(fuelcoin_balance == 4);

    fuel_coin.force_transfer {
        gas: default_gas
    }
    (3, fuelcoin_id, balance_test_id);

    fuelcoin_balance = balance_of(fuelcoin_id, fuelcoin_id);
    let balance_test_contract_balance = balance_of(fuelcoin_id, balance_test_id);
    assert(fuelcoin_balance == 1);
    assert(balance_test_contract_balance == 3);

    true
}"#;

        let correct_sway_code = r#"script;

struct Opts {
    gas: u64,
    coins: u64,
    id: ContractId,
}

fn main() -> bool {
    let default_gas = 1_000_000_000_000;
    let fuelcoin_id = ContractId::from(0x018f59fe434b323a5054e7bb41de983f4926a3c5d3e4e1f9f33b5f0f0e611889);

    let balance_test_id = ContractId::from(0x597e5ddb1a6bec92a96a73e4f0bc6f6e3e7b21f5e03e1c812cd63cffac480463);

    let fuel_coin = abi(TestFuelCoin, fuelcoin_id.into());

    assert(fuelcoin_balance == 0);

    fuel_coin.mint { gas: default_gas }(11);

    fuelcoin_balance = balance_of(fuelcoin_id, fuelcoin_id);
    assert(fuelcoin_balance == 11);

    fuel_coin.burn { gas: default_gas }(7);

    fuelcoin_balance = balance_of(fuelcoin_id, fuelcoin_id);
    assert(fuelcoin_balance == 4);

    fuel_coin.force_transfer { gas: default_gas }(3, fuelcoin_id, balance_test_id);

    fuelcoin_balance = balance_of(fuelcoin_id, fuelcoin_id);
    let balance_test_contract_balance = balance_of(fuelcoin_id, balance_test_id);
    assert(fuelcoin_balance == 1);
    assert(balance_test_contract_balance == 3);

    true
}
"#;
        let mut formatter = Formatter::default();
        formatter.config.structures.small_structures_single_line = true;
        formatter.config.whitespace.max_width = 220;
        let formatted_sway_code =
            Formatter::format(&mut formatter, Arc::from(sway_code_to_format), None).unwrap();
        assert_eq!(correct_sway_code, formatted_sway_code);
        assert!(test_stability(formatted_sway_code, formatter));
    }

    #[test]
    fn test_struct_comments() {
        let sway_code_to_format = r#"contract;
// This is a comment, for this one to be placed correctly we need to have Module visitor implemented
pub struct Foo { // Here is a comment



    // Trying some ASCII art
    baz:u64,




    bazzz:u64

             //  ________ ___  ___  _______   ___               ___       ________  ________  ________
             // |\  _____\\  \|\  \|\  ___ \ |\  \             |\  \     |\   __  \|\   __  \|\   ____\
             // \ \  \__/\ \  \\\  \ \   __/|\ \  \            \ \  \    \ \  \|\  \ \  \|\ /\ \  \___|_
             //  \ \   __\\ \  \\\  \ \  \_|/_\ \  \            \ \  \    \ \   __  \ \   __  \ \_____  \
             //   \ \  \_| \ \  \\\  \ \  \_|\ \ \  \____        \ \  \____\ \  \ \  \ \  \|\  \|____|\  \
             //    \ \__\   \ \_______\ \_______\ \_______\       \ \_______\ \__\ \__\ \_______\____\_\  \
             //     \|__|    \|_______|\|_______|\|_______|        \|_______|\|__|\|__|\|_______|\_________\
             //                                                                                  \|_________|
}
// This is a comment
"#;
        let correct_sway_code = r#"contract;
// This is a comment, for this one to be placed correctly we need to have Module visitor implemented
pub struct Foo { // Here is a comment
    // Trying some ASCII art
    baz: u64,
    bazzz: u64,
             //  ________ ___  ___  _______   ___               ___       ________  ________  ________
             // |\  _____\\  \|\  \|\  ___ \ |\  \             |\  \     |\   __  \|\   __  \|\   ____\
             // \ \  \__/\ \  \\\  \ \   __/|\ \  \            \ \  \    \ \  \|\  \ \  \|\ /\ \  \___|_
             //  \ \   __\\ \  \\\  \ \  \_|/_\ \  \            \ \  \    \ \   __  \ \   __  \ \_____  \
             //   \ \  \_| \ \  \\\  \ \  \_|\ \ \  \____        \ \  \____\ \  \ \  \ \  \|\  \|____|\  \
             //    \ \__\   \ \_______\ \_______\ \_______\       \ \_______\ \__\ \__\ \_______\____\_\  \
             //     \|__|    \|_______|\|_______|\|_______|        \|_______|\|__|\|__|\|_______|\_________\
             //                                                                                  \|_________|
}
// This is a comment
"#;
        let mut formatter = Formatter::default();
        let formatted_sway_code =
            Formatter::format(&mut formatter, Arc::from(sway_code_to_format), None).unwrap();
        assert_eq!(correct_sway_code, formatted_sway_code);
        assert!(test_stability(formatted_sway_code, formatter));
    }

    #[test]
    fn test_enum_comments() {
        let sway_code_to_format = r#"contract;
pub enum Bazz { // Here is a comment
    // Trying some ASCII art
    baz: (),





    bazzz: (),//-----
              //--D--
              //-----
}
"#;
        let correct_sway_code = r#"contract;
pub enum Bazz { // Here is a comment
    // Trying some ASCII art
    baz: (),
    bazzz: (),//-----
              //--D--
              //-----
}
"#;
        let mut formatter = Formatter::default();
        let formatted_sway_code =
            Formatter::format(&mut formatter, Arc::from(sway_code_to_format), None).unwrap();
        assert_eq!(correct_sway_code, formatted_sway_code);
        assert!(test_stability(formatted_sway_code, formatter));
    }

    #[test]
    fn test_fn_comments() {
        let sway_code_to_format = r#"contract;
// This is a comment before a fn
// This is another comment before a fn
fn hello_world( baz: /* this is a comment */ u64) { let x = 5; // This is a comment inside the block
}
"#;
        let correct_sway_code = r#"contract;
// This is a comment before a fn
// This is another comment before a fn
fn hello_world(baz: /* this is a comment */ u64) {
    let x = 5; // This is a comment inside the block
}
"#;

        let mut formatter = Formatter::default();
        let formatted_sway_code =
            Formatter::format(&mut formatter, Arc::from(sway_code_to_format), None).unwrap();
        assert_eq!(correct_sway_code, formatted_sway_code);
        assert!(test_stability(formatted_sway_code, formatter));
    }

    #[test]
    fn test_abi_comments() {
        let sway_code_to_format = r#"contract;
// This is an abi
abi StorageMapExample {
    // insert_into_map is blah blah
    #[storage(write)] // this is some other comment
    fn insert_into_map(key: u64, value: u64);
    // this is the last comment inside the StorageMapExample
}"#;
        let correct_sway_code = r#"contract;
// This is an abi
abi StorageMapExample {
    // insert_into_map is blah blah
    #[storage(write)] // this is some other comment
    fn insert_into_map(key: u64, value: u64);
    // this is the last comment inside the StorageMapExample
}
"#;
        let mut formatter = Formatter::default();
        let formatted_sway_code =
            Formatter::format(&mut formatter, Arc::from(sway_code_to_format), None).unwrap();
        assert_eq!(correct_sway_code, formatted_sway_code);
        assert!(test_stability(formatted_sway_code, formatter));
    }

    #[test]
    fn test_const_comments() {
        let sway_code_to_format = r#"contract;
pub const /* TEST: blah blah tests */ TEST: u16 = 10; // This is a comment next to a const"#;
        let correct_sway_code = r#"contract;
pub const /* TEST: blah blah tests */ TEST: u16 = 10; // This is a comment next to a const
"#;
        let mut formatter = Formatter::default();
        let formatted_sway_code =
            Formatter::format(&mut formatter, Arc::from(sway_code_to_format), None).unwrap();
        assert_eq!(correct_sway_code, formatted_sway_code);
        assert!(test_stability(formatted_sway_code, formatter));
    }
    #[test]
    fn test_storage_comments() {
        let sway_code_to_format = r#"contract;

struct Type1 {
    foo: u64,
}
struct Type2 {
    bar: u64,
}
storage {
    // Testing a comment inside storage
    long_var_name: Type1=Type1{ foo: 8},
    // Testing another comment
    var2: Type2 = Type2{bar:9} // This is the last comment
}"#;
        let correct_sway_code = r#"contract;

struct Type1 {
    foo: u64,
}
struct Type2 {
    bar: u64,
}
storage {
    // Testing a comment inside storage
    long_var_name: Type1 = Type1 { foo: 8 },
    // Testing another comment
    var2: Type2 = Type2 { bar: 9 }, // This is the last comment
}
"#;
        let mut formatter = Formatter::default();
        let formatted_sway_code =
            Formatter::format(&mut formatter, Arc::from(sway_code_to_format), None).unwrap();
        assert_eq!(correct_sway_code, formatted_sway_code);
        assert!(test_stability(formatted_sway_code, formatter));
    }

    #[test]
    fn test_trait_comments() {
        let sway_code_to_format = r#"contract;
// This is the programmer trait
trait Programmer {
    // Returns fav languages of this Programmer.
    fn fav_language(self) -> String;
}"#;
        let correct_sway_code = r#"contract;
// This is the programmer trait
trait Programmer {
    // Returns fav languages of this Programmer.
    fn fav_language(self) -> String;
}
"#;

        let mut formatter = Formatter::default();
        let formatted_sway_code =
            Formatter::format(&mut formatter, Arc::from(sway_code_to_format), None).unwrap();
        assert_eq!(correct_sway_code, formatted_sway_code);
        assert!(test_stability(formatted_sway_code, formatter));
    }

    #[test]
    fn test_where_comment() {
        let sway_code_to_format = r#"contract;

pub fn hello( person: String ) -> String where /* This is next to where */ T: Eq, /*Here is a comment*/{let greeting = 42;greeting.to_string()}"#;
        let correct_sway_code = r#"contract;

pub fn hello(person: String) -> String
where /* This is next to where */
    T: Eq, /*Here is a comment*/
{
    let greeting = 42;
    greeting.to_string()
}
"#;
        let mut formatter = Formatter::default();
        let formatted_sway_code =
            Formatter::format(&mut formatter, Arc::from(sway_code_to_format), None).unwrap();
        assert_eq!(correct_sway_code, formatted_sway_code);
        assert!(test_stability(formatted_sway_code, formatter));
    }
    #[test]
    fn test_impl() {
        let sway_code_to_format = r#"script;

struct Foo {
    bar: u64,
    baz: bool,
}

trait Qux {
    fn is_baz_true(self) -> bool;
}

impl<A ,     B>    Qux<A, B> for
Foo
where
    A    : Qux,
    B: Qux    ,
{fn is_baz_true(self) -> bool {
        self.baz
    }}"#;
        let correct_sway_code = r#"script;

struct Foo {
    bar: u64,
    baz: bool,
}

trait Qux {
    fn is_baz_true(self) -> bool;
}

impl<A, B> Qux<A, B> for Foo where
    A: Qux,
    B: Qux,
{
    fn is_baz_true(self) -> bool {
        self.baz
    }
}
"#;
        let mut formatter = Formatter::default();
        let formatted_sway_code =
            Formatter::format(&mut formatter, Arc::from(sway_code_to_format), None).unwrap();
        assert_eq!(correct_sway_code, formatted_sway_code);
        assert!(test_stability(formatted_sway_code, formatter));
    }

    #[test]
    fn test_impl_without_generics() {
        let sway_code_to_format = r#"script;

struct Foo {
    bar: u64,
    baz: bool,
}

trait Qux {
    fn is_baz_true(self) -> bool;
}

impl   Qux for
Foo
{fn is_baz_true(self) -> bool {
        self.baz
    }}"#;
        let correct_sway_code = r#"script;

struct Foo {
    bar: u64,
    baz: bool,
}

trait Qux {
    fn is_baz_true(self) -> bool;
}

impl Qux for Foo {
    fn is_baz_true(self) -> bool {
        self.baz
    }
}
"#;
        let mut formatter = Formatter::default();
        let formatted_sway_code =
            Formatter::format(&mut formatter, Arc::from(sway_code_to_format), None).unwrap();
        assert_eq!(correct_sway_code, formatted_sway_code);
        assert!(test_stability(formatted_sway_code, formatter));
    }

    #[test]
    fn test_newline_sequence_formatting() {
        let sway_code_to_format = r#"script;

fn main() {
    let number: u64 = 10;

    let number2: u64 = 20;



    let number3: u64 = 30;



}"#;

        let correct_sway_code = r#"script;

fn main() {
    let number: u64 = 10;

    let number2: u64 = 20;

    let number3: u64 = 30;
}
"#;

        let mut formatter = Formatter::default();
        let formatted_sway_code =
            Formatter::format(&mut formatter, Arc::from(sway_code_to_format), None).unwrap();
        assert_eq!(correct_sway_code, formatted_sway_code);
        assert!(test_stability(formatted_sway_code, formatter));
    }

    #[test]
    fn test_doc_comments() {
        let sway_code_to_format = r#"script;

enum Color {
    /// Blue color
    blue: (),
    /// Red color
    red: ()
}
/// This is the main function
fn main() {
}"#;

        let correct_sway_code = r#"script;

enum Color {
    /// Blue color
    blue: (),
    /// Red color
    red: (),
}
/// This is the main function
fn main() {}
"#;

        let mut formatter = Formatter::default();
        let formatted_sway_code =
            Formatter::format(&mut formatter, Arc::from(sway_code_to_format), None).unwrap();
        assert_eq!(correct_sway_code, formatted_sway_code);
        assert!(test_stability(formatted_sway_code, formatter));
    }

    #[test]
    fn test_newline_comment_handler_interaction() {
        let sway_code_to_format = r#"script;

// use statements
use std::*;

fn main() {
    // Array of integers with type ascription
let array_of_integers: [u8;
5] = [1, 2, 3, 4, 5];


    // Array of strings
    let array_of_strings = [ "Bob", "Jan", "Ron"];
}
"#;

        let correct_sway_code = r#"script;

// use statements
use std::*;

fn main() {
    // Array of integers with type ascription
    let array_of_integers: [u8; 5] = [1, 2, 3, 4, 5];

    // Array of strings
    let array_of_strings = ["Bob", "Jan", "Ron"];
}
"#;

        let mut formatter = Formatter::default();
        let formatted_sway_code =
            Formatter::format(&mut formatter, Arc::from(sway_code_to_format), None).unwrap();
        assert_eq!(correct_sway_code, formatted_sway_code);
        assert!(test_stability(formatted_sway_code, formatter));
    }
    #[test]
    fn comments_before_module_kind() {
        let sway_code_to_format = r#"// something about module kind
// something else about module kind
library test_module_kind_with_comments;"#;
        let correct_sway_code = r#"// something about module kind
// something else about module kind
library test_module_kind_with_comments;
"#;
        let mut formatter = Formatter::default();
        let formatted_sway_code =
            Formatter::format(&mut formatter, Arc::from(sway_code_to_format), None).unwrap();
        assert_eq!(correct_sway_code, formatted_sway_code);
        assert!(test_stability(formatted_sway_code, formatter));
    }
    #[test]
    fn newline_before_comments() {
        let sway_code_to_format = r#"


// something about module kind
// something else about module kind
library test_module_kind_with_comments;"#;
        let correct_sway_code = r#"// something about module kind
// something else about module kind
library test_module_kind_with_comments;
"#;
        let mut formatter = Formatter::default();
        let formatted_sway_code =
            Formatter::format(&mut formatter, Arc::from(sway_code_to_format), None).unwrap();
        assert_eq!(correct_sway_code, formatted_sway_code);
        assert!(test_stability(formatted_sway_code, formatter));
    }
    #[test]
    fn test_destructure_structs() {
        let sway_code_to_format = r#"library test_destructure_structs;

struct Point {
    x: u64,
    y: u64,
}
struct TupleInStruct {
    nested_tuple: (u64, (u32, (bool, str[2]))),
}
fn struct_destructuring() {
    let point1 = Point { x: 0, y: 0 };
    let Point{x, y} = point1;
    let point2 = Point { x: 18446744073709551615, y: 18446744073709551615};
    let Point{extremely_long_var_name, other_really_long_var_name} = point2;
    let tuple_in_struct = TupleInStruct {
        nested_tuple: (
            42u64,
            (42u32, (true, "ok"))
        ),
    };
    let TupleInStruct {
        nested_tuple: (a, (b, (c, d))),
    } = tuple_in_struct;
}
"#;
        let correct_sway_code = r#"library test_destructure_structs;

struct Point {
    x: u64,
    y: u64,
}
struct TupleInStruct {
    nested_tuple: (u64, (u32, (bool, str[2]))),
}
fn struct_destructuring() {
    let point1 = Point { x: 0, y: 0 };
    let Point { x, y } = point1;
    let point2 = Point {
        x: 18446744073709551615,
        y: 18446744073709551615,
    };
    let Point {
        extremely_long_var_name,
        other_really_long_var_name,
    } = point2;
    let tuple_in_struct = TupleInStruct {
        nested_tuple: (42u64, (42u32, (true, "ok"))),
    };
    let TupleInStruct {
        nested_tuple: (a, (b, (c, d))),
    } = tuple_in_struct;
}
"#;
        let mut formatter = Formatter::default();
        let formatted_sway_code =
            Formatter::format(&mut formatter, Arc::from(sway_code_to_format), None).unwrap();
        assert_eq!(correct_sway_code, formatted_sway_code);
        assert!(test_stability(formatted_sway_code, formatter));
    }
    #[test]
    fn test_multiline_collections() {
        let sway_code_to_format = r#"library test_multiline_collections;
fn func_with_multiline_collections() {
    let x = (
        "hello",
        "world",
    );
}
"#;
        let correct_sway_code = r#"library test_multiline_collections;
fn func_with_multiline_collections() {
    let x = ("hello", "world");
}
"#;
        let mut formatter = Formatter::default();
        let formatted_sway_code =
            Formatter::format(&mut formatter, Arc::from(sway_code_to_format), None).unwrap();
        assert_eq!(correct_sway_code, formatted_sway_code);
        assert!(test_stability(formatted_sway_code, formatter));
    }
    #[test]
    fn test_parameterless_attributes() {
        let sway_code_to_format = r#"library my_lib;

abi MyContract {
    #[test]
    fn foo();
}
"#;
        let correct_sway_code = r#"library my_lib;

abi MyContract {
    #[test]
    fn foo();
}
"#;
        let mut formatter = Formatter::default();
        let formatted_sway_code =
            Formatter::format(&mut formatter, Arc::from(sway_code_to_format), None).unwrap();
        assert_eq!(correct_sway_code, formatted_sway_code);
        assert!(test_stability(formatted_sway_code, formatter));
    }
    #[test]
<<<<<<< HEAD
    fn test_multiple_comma_separated_attributes() {
        let sway_code_to_format = r#"library my_lib;

#[test, inline(always)]
fn foo() {}
"#;
        let correct_sway_code = r#"library my_lib;

#[test, inline(always)]
fn foo() {}
=======
    fn test_traits_with_def_block() {
        let sway_code_to_format = r#"script;

pub trait Foo {
    fn foo(self, other: Self);
} {
    fn bar(self, other: Self) {}
}

fn main() {}
"#;
        let correct_sway_code = r#"script;

pub trait Foo {
    fn foo(self, other: Self);
} {
    fn bar(self, other: Self) {}
}

fn main() {}
>>>>>>> 79c0a5e4
"#;
        let mut formatter = Formatter::default();
        let formatted_sway_code =
            Formatter::format(&mut formatter, Arc::from(sway_code_to_format), None).unwrap();
        assert_eq!(correct_sway_code, formatted_sway_code);
        assert!(test_stability(formatted_sway_code, formatter));
    }
}<|MERGE_RESOLUTION|>--- conflicted
+++ resolved
@@ -1182,18 +1182,6 @@
         assert!(test_stability(formatted_sway_code, formatter));
     }
     #[test]
-<<<<<<< HEAD
-    fn test_multiple_comma_separated_attributes() {
-        let sway_code_to_format = r#"library my_lib;
-
-#[test, inline(always)]
-fn foo() {}
-"#;
-        let correct_sway_code = r#"library my_lib;
-
-#[test, inline(always)]
-fn foo() {}
-=======
     fn test_traits_with_def_block() {
         let sway_code_to_format = r#"script;
 
@@ -1214,12 +1202,28 @@
 }
 
 fn main() {}
->>>>>>> 79c0a5e4
-"#;
-        let mut formatter = Formatter::default();
-        let formatted_sway_code =
-            Formatter::format(&mut formatter, Arc::from(sway_code_to_format), None).unwrap();
-        assert_eq!(correct_sway_code, formatted_sway_code);
-        assert!(test_stability(formatted_sway_code, formatter));
-    }
+"#;
+        let mut formatter = Formatter::default();
+        let formatted_sway_code =
+            Formatter::format(&mut formatter, Arc::from(sway_code_to_format), None).unwrap();
+        assert_eq!(correct_sway_code, formatted_sway_code);
+        assert!(test_stability(formatted_sway_code, formatter));
+    }
+    #[test]
+    fn test_multiple_comma_separated_attributes() {
+        let sway_code_to_format = r#"library my_lib;
+
+#[test, inline(always)]
+fn foo() {}
+"#;
+        let correct_sway_code = r#"library my_lib;
+
+#[test, inline(always)]
+fn foo() {}
+"#;
+        let mut formatter = Formatter::default();
+        let formatted_sway_code =
+            Formatter::format(&mut formatter, Arc::from(sway_code_to_format), None).unwrap();
+        assert_eq!(correct_sway_code, formatted_sway_code);
+        assert!(test_stability(formatted_sway_code, formatter));
 }