--- conflicted
+++ resolved
@@ -1259,11 +1259,7 @@
     }
 
     #[test]
-<<<<<<< HEAD
-    fn test_if_else_retain_multiline() {
-=======
     fn test_if_else_multiline_to_inline() {
->>>>>>> e0550c19
         let sway_code_to_format = r#"script;
 
 fn main() {
@@ -1277,10 +1273,6 @@
         let correct_sway_code = r#"script;
 
 fn main() {
-<<<<<<< HEAD
-    if foo {
-        let x = 1;
-=======
     if foo { let x = 1; } else { bar(y); }
 }
 "#;
@@ -1309,7 +1301,6 @@
 fn main() {
     if foo {
         let really_long_variable = 1;
->>>>>>> e0550c19
     } else {
         bar(y);
     }
