--- conflicted
+++ resolved
@@ -1209,19 +1209,6 @@
         assert_eq!(correct_sway_code, formatted_sway_code);
         assert!(test_stability(formatted_sway_code, formatter));
     }
-<<<<<<< HEAD
-    #[test]
-    fn test_multiple_comma_separated_attributes() {
-        let sway_code_to_format = r#"library my_lib;
-
-#[test, inline(always)]
-fn foo() {}
-"#;
-        let correct_sway_code = r#"library my_lib;
-
-#[test, inline(always)]
-fn foo() {}
-=======
 
     #[test]
     fn test_if_else_multiline_to_inline() {
@@ -1270,7 +1257,25 @@
         bar(y);
     }
 }
->>>>>>> e0550c19
+"#;
+        let mut formatter = Formatter::default();
+        let formatted_sway_code =
+            Formatter::format(&mut formatter, Arc::from(sway_code_to_format), None).unwrap();
+        assert_eq!(correct_sway_code, formatted_sway_code);
+        assert!(test_stability(formatted_sway_code, formatter));
+    }
+
+    #[test]
+    fn test_multiple_comma_separated_attributes() {
+        let sway_code_to_format = r#"library my_lib;
+
+#[test, inline(always)]
+fn foo() {}
+"#;
+        let correct_sway_code = r#"library my_lib;
+
+#[test, inline(always)]
+fn foo() {}
 "#;
         let mut formatter = Formatter::default();
         let formatted_sway_code =
