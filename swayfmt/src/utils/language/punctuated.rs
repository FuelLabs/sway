use crate::{
    constants::RAW_MODIFIER,
    formatter::{shape::LineStyle, *},
    utils::{
        map::byte_span::{ByteSpan, LeafSpans},
        CurlyBrace,
    },
};
use std::fmt::Write;
use sway_ast::{
    keywords::{ColonToken, CommaToken, EqToken, InToken, Keyword, Token},
    punctuated::Punctuated,
    ConfigurableField, ItemStorage, PubToken, StorageEntry, StorageField, TypeField,
};
use sway_types::{ast::PunctKind, Ident, Spanned};

use self::shape::ExprKind;

use super::expr::should_write_multiline;

impl<T, P> Format for Punctuated<T, P>
where
    T: Format,
    P: Format,
{
    fn format(
        &self,
        formatted_code: &mut FormattedCode,
        formatter: &mut Formatter,
    ) -> Result<(), FormatterError> {
        if !self.is_empty() {
            match formatter.shape.code_line.line_style {
                LineStyle::Normal => {
                    write!(
                        formatted_code,
                        "{}",
                        format_generic_pair(
                            &self.value_separator_pairs,
                            &self.final_value_opt,
                            formatter
                        )?
                    )?;
                }
                LineStyle::Inline => {
                    write!(
                        formatted_code,
                        " {} ",
                        format_generic_pair(
                            &self.value_separator_pairs,
                            &self.final_value_opt,
                            formatter
                        )?
                    )?;
                }
                LineStyle::Multiline => {
                    if !formatted_code.ends_with('\n') {
                        writeln!(formatted_code)?;
                    }
                    if !self.is_empty() {
                        formatter.write_indent_into_buffer(formatted_code)?;
                    }

                    let mut is_value_too_long = false;
                    let value_separator_pairs = formatter.with_shape(
                        formatter.shape.with_default_code_line(),
                        |formatter| -> Result<Vec<(String, String)>, FormatterError> {
                            self.value_separator_pairs
                                .iter()
                                .map(|(type_field, comma_token)| {
                                    let mut field = FormattedCode::new();
                                    let mut comma = FormattedCode::new();
                                    type_field.format(&mut field, formatter)?;
                                    comma_token.format(&mut comma, formatter)?;
                                    if field.len()
                                        > formatter.shape.width_heuristics.short_array_element_width
                                    {
                                        is_value_too_long = true;
                                    }
                                    Ok((
                                        field.trim_start().to_owned(),
                                        comma.trim_start().to_owned(),
                                    ))
                                })
                                .collect()
                        },
                    )?;

                    let mut iter = value_separator_pairs.iter().peekable();

                    while let Some((type_field, comma_token)) = iter.next() {
                        write!(formatted_code, "{}{}", type_field, comma_token)?;
                        if iter.peek().is_none() && self.final_value_opt.is_none() {
                            break;
                        }
                        if is_value_too_long || should_write_multiline(formatted_code, formatter) {
                            writeln!(formatted_code)?;
                            formatter.write_indent_into_buffer(formatted_code)?;
                        } else {
                            write!(formatted_code, " ")?;
                        }
                    }
                    if let Some(final_value) = &self.final_value_opt {
                        final_value.format(formatted_code, formatter)?;
                        write!(formatted_code, "{}", PunctKind::Comma.as_char())?;
                    }
                    if !formatted_code.ends_with('\n') {
                        writeln!(formatted_code)?;
                    }
                }
            }
        }

        Ok(())
    }
}

fn format_generic_pair<T, P>(
    value_separator_pairs: &[(T, P)],
    final_value_opt: &Option<Box<T>>,
    formatter: &mut Formatter,
) -> Result<FormattedCode, FormatterError>
where
    T: Format,
    P: Format,
{
    let len = value_separator_pairs.len();
    let mut ts: Vec<String> = Vec::with_capacity(len);
    let mut ps: Vec<String> = Vec::with_capacity(len);
    for (t, p) in value_separator_pairs.iter() {
        let mut t_buf = FormattedCode::new();
        t.format(&mut t_buf, formatter)?;
        ts.push(t_buf);

        let mut p_buf = FormattedCode::new();
        p.format(&mut p_buf, formatter)?;
        ps.push(p_buf);
    }
    if let Some(final_value) = final_value_opt {
        let mut buf = FormattedCode::new();
        final_value.format(&mut buf, formatter)?;
        ts.push(buf);
    } else {
        // reduce the number of punct by 1
        // this is safe since the number of
        // separator pairs is always equal
        ps.truncate(ts.len() - 1);
    }
    for (t, p) in ts.iter_mut().zip(ps.iter()) {
        write!(t, "{p}")?;
    }
    Ok(ts.join(" "))
}

impl<T, P> LeafSpans for Punctuated<T, P>
where
    T: LeafSpans + Clone,
    P: LeafSpans + Clone,
{
    fn leaf_spans(&self) -> Vec<ByteSpan> {
        let mut collected_spans = Vec::new();
        let value_pairs = &self.value_separator_pairs;
        for pair in value_pairs.iter() {
            let p_comment_spans = pair.1.leaf_spans();
            // Since we do not want to have comments between T and P we are extending the ByteSpans coming from T with spans coming from P
            // Since formatter can insert a trailing comma after a field, comments next to a field can be falsely inserted between the comma and the field
            // So we shouldn't allow inserting comments (or searching for one) between T and P as in Punctuated scenario this can/will result in formatting that breaks the build process
            let mut comment_spans = pair
                .0
                .leaf_spans()
                .iter_mut()
                .map(|comment_map| {
                    // Since the length of P' ByteSpan is same for each pair we are using the first one's length for all of the pairs.
                    // This assumption always holds because for each pair P is formatted to same str so the length is going to be the same.
                    // For example when P is CommaToken, the length of P is always 1.
                    comment_map.end += p_comment_spans[0].len();
                    comment_map.clone()
                })
                .collect();
            collected_spans.append(&mut comment_spans)
        }
        if let Some(final_value) = &self.final_value_opt {
            collected_spans.append(&mut final_value.leaf_spans());
        }
        collected_spans
    }
}

impl Format for Ident {
    fn format(
        &self,
        formatted_code: &mut FormattedCode,
        _formatter: &mut Formatter,
    ) -> Result<(), FormatterError> {
        match self.is_raw_ident() {
<<<<<<< HEAD
            true => write!(formatted_code, "{}{}", RAW_MODIFIER, self.span().as_str())?,
=======
            true => write!(formatted_code, "{}{}", RAW_MODIFIER, self.as_str())?,
>>>>>>> 23576769
            false => write!(formatted_code, "{}", self.as_str())?,
        }

        Ok(())
    }
}

impl Format for TypeField {
    fn format(
        &self,
        formatted_code: &mut FormattedCode,
        formatter: &mut Formatter,
    ) -> Result<(), FormatterError> {
        // If there is a visibility token add it to the formatted_code with a ` ` after it.
        if self.visibility.is_some() {
            write!(formatted_code, "{} ", PubToken::AS_STR)?;
        }
        write!(
            formatted_code,
            "{}{} ",
            self.name.as_str(),
            ColonToken::AS_STR,
        )?;
        self.ty.format(formatted_code, formatter)?;

        Ok(())
    }
}

impl Format for ConfigurableField {
    fn format(
        &self,
        formatted_code: &mut FormattedCode,
        formatter: &mut Formatter,
    ) -> Result<(), FormatterError> {
        formatter.with_shape(
            formatter.shape.with_default_code_line(),
            |formatter| -> Result<(), FormatterError> {
                write!(
                    formatted_code,
                    "{}{} ",
                    self.name.as_str(),
                    ColonToken::AS_STR,
                )?;
                self.ty.format(formatted_code, formatter)?;
                write!(formatted_code, " {} ", EqToken::AS_STR)?;

                Ok(())
            },
        )?;

        self.initializer.format(formatted_code, formatter)?;

        Ok(())
    }
}

impl Format for StorageField {
    fn format(
        &self,
        formatted_code: &mut FormattedCode,
        formatter: &mut Formatter,
    ) -> Result<(), FormatterError> {
        formatter.with_shape(
            formatter.shape.with_default_code_line(),
            |formatter| -> Result<(), FormatterError> {
                write!(formatted_code, "{}", self.name.as_str())?;
<<<<<<< HEAD
                if let Some(in_token) = &self.in_token {
                    write!(formatted_code, " {}", in_token.span().as_str())?;
=======
                if self.in_token.is_some() {
                    write!(formatted_code, " {} ", InToken::AS_STR)?;
>>>>>>> 23576769
                }
                if let Some(key_expr) = &self.key_expr {
                    key_expr.format(formatted_code, formatter)?;
                }
                write!(formatted_code, "{} ", ColonToken::AS_STR)?;

                self.ty.format(formatted_code, formatter)?;
                write!(formatted_code, " {} ", EqToken::AS_STR)?;

                Ok(())
            },
        )?;

        self.initializer.format(formatted_code, formatter)?;
        Ok(())
    }
}

impl Format for StorageEntry {
    fn format(
        &self,
        formatted_code: &mut FormattedCode,
        formatter: &mut Formatter,
    ) -> Result<(), FormatterError> {
        if let Some(field) = &self.field {
            field.format(formatted_code, formatter)?;
        } else if let Some(namespace) = &self.namespace {
            self.name.format(formatted_code, formatter)?;
            ItemStorage::open_curly_brace(formatted_code, formatter)?;
            formatter.shape.code_line.update_expr_new_line(true);
            formatter.with_shape(
                formatter
                    .shape
                    .with_code_line_from(LineStyle::Multiline, ExprKind::Struct),
                |formatter| -> Result<(), FormatterError> {
                    namespace
                        .clone()
                        .into_inner()
                        .format(formatted_code, formatter)?;
                    Ok(())
                },
            )?;
            ItemStorage::close_curly_brace(formatted_code, formatter)?;
        }

        Ok(())
    }
}

impl<T: Format + Spanned + std::fmt::Debug> Format for Box<T> {
    fn format(
        &self,
        formatted_code: &mut FormattedCode,
        formatter: &mut Formatter,
    ) -> Result<(), FormatterError> {
        (**self).format(formatted_code, formatter)?;

        Ok(())
    }
}

impl Format for CommaToken {
    fn format(
        &self,
        formatted_code: &mut FormattedCode,
        _formatter: &mut Formatter,
    ) -> Result<(), FormatterError> {
        write!(formatted_code, "{}", CommaToken::AS_STR)?;

        Ok(())
    }
}<|MERGE_RESOLUTION|>--- conflicted
+++ resolved
@@ -192,11 +192,7 @@
         _formatter: &mut Formatter,
     ) -> Result<(), FormatterError> {
         match self.is_raw_ident() {
-<<<<<<< HEAD
-            true => write!(formatted_code, "{}{}", RAW_MODIFIER, self.span().as_str())?,
-=======
             true => write!(formatted_code, "{}{}", RAW_MODIFIER, self.as_str())?,
->>>>>>> 23576769
             false => write!(formatted_code, "{}", self.as_str())?,
         }
 
@@ -264,13 +260,8 @@
             formatter.shape.with_default_code_line(),
             |formatter| -> Result<(), FormatterError> {
                 write!(formatted_code, "{}", self.name.as_str())?;
-<<<<<<< HEAD
-                if let Some(in_token) = &self.in_token {
-                    write!(formatted_code, " {}", in_token.span().as_str())?;
-=======
                 if self.in_token.is_some() {
                     write!(formatted_code, " {} ", InToken::AS_STR)?;
->>>>>>> 23576769
                 }
                 if let Some(key_expr) = &self.key_expr {
                     key_expr.format(formatted_code, formatter)?;
