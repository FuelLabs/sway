//! Specific tests for the expression module

use forc_tracing::{println_green, println_red};
use paste::paste;
use prettydiff::{basic::DiffOp, diff_lines};
use test_macros::fmt_test_expr;

fmt_test_expr!(  literal "5", extra_whitespace "  5 "
);

fmt_test_expr!(  path_foo_bar            "foo::bar::baz::quux::quuz",
            intermediate_whitespace "foo :: bar :: baz :: quux :: quuz");

fmt_test_expr!(  field_proj_foobar       "foo.bar.baz.quux",
            intermediate_whitespace "foo . bar . baz . quux");

fmt_test_expr!(  abi_cast                "abi(MyAbi, 0x1111111111111111111111111111111111111111111111111111111111111111)",
            intermediate_whitespace " abi (
                  MyAbi
                   ,
                                 0x1111111111111111111111111111111111111111111111111111111111111111
                                  )  "
);

fmt_test_expr!(  basic_func_app          "foo()",
            intermediate_whitespace " foo (

            ) "
);

fmt_test_expr!(  nested_args_func_app    "foo(a_struct { hello: \"hi\" }, a_var, foo.bar.baz.quux)",
            intermediate_whitespace "foo(a_struct {
                    hello  :  \"hi\"
            }, a_var  , foo . bar . baz . quux)"
);

fmt_test_expr!(  multiline_tuple         "(\n    \"reallyreallylongstring\",\n    \"yetanotherreallyreallyreallylongstring\",\n    \"okaynowthatsjustaridiculouslylongstringrightthere\",\n)",
            intermediate_whitespace "(\"reallyreallylongstring\",             \"yetanotherreallyreallyreallylongstring\",
            \"okaynowthatsjustaridiculouslylongstringrightthere\")"
);

fmt_test_expr!(  nested_tuple
"(
    (
        0x0000000000000000000000000000000000000000000000000000000000,
        0x0000000000000000000000000000000000000000000000000000000000,
    ),
    (
        0x0000000000000000000000000000000000000000000000000000000000,
        0x0000000000000000000000000000000000000000000000000000000000,
    ),
)",
            intermediate_whitespace
"   (
        (
            0x0000000000000000000000000000000000000000000000000000000000 ,
            0x0000000000000000000000000000000000000000000000000000000000 ,
        ) ,
(
            0x0000000000000000000000000000000000000000000000000000000000 ,
        0x0000000000000000000000000000000000000000000000000000000000 ,
 ) ,
)"
);

fmt_test_expr!(  multiline_match_stmt    "match foo {\n    Foo::foo => {}\n    Foo::bar => {}\n}",
            intermediate_whitespace "  match   \n  foo  {   \n\n    Foo :: foo  => {        }\n     Foo :: bar  =>  { }   \n}\n"
);

fmt_test_expr!(  if_else_block           "if foo {\n    foo();\n} else if bar { bar(); } else { baz(); }",
            intermediate_whitespace "   if    foo  {   \n       foo( ) ; \n }    else  if   bar  { \n     bar( ) ; \n }  else  { \n    baz(\n) ; \n }\n\n"
);

fmt_test_expr!(  long_conditional_stmt
"if really_long_var_name > other_really_long_var
    || really_long_var_name <= 0
    && other_really_long_var != 0
{
    foo();
} else {
    bar();
}",
            intermediate_whitespace
"   if really_long_var_name  >
other_really_long_var
||  really_long_var_name  <=
0  &&   other_really_long_var    !=    0 {  foo();  }else{bar();}"
);

fmt_test_expr!(  if_else_inline_1    "if foo { break; } else { continue; }",
            intermediate_whitespace "if  foo { \n        break; \n}    else  {\n    continue;    \n}");

fmt_test_expr!(  if_else_inline_2
"if foo { let x = 1; } else { bar(y); }"
 ,
            
            intermediate_whitespace 
"    if foo    {
        let x = 1;
    } else    {
    bar(y)   ;
}    ");

fmt_test_expr!(  if_else_multiline
"if foo {
    let really_long_variable = 1;
} else {
    bar(y);
}",
            
            intermediate_whitespace 
"    if foo    {
    let    really_long_variable = 1;
    } else    {
    bar(y)   ;
}    ");

fmt_test_expr!(  small_if_let "if let Result::Ok(x) = x { 100 } else { 1 }",
            intermediate_whitespace "if    let    Result   ::   Ok( x ) =    x {     100 }   else  {    1 }"
);

fmt_test_expr!(  match_nested_conditional
"match foo {
    Foo::foo => {
        if really_long_var > other_really_long_var {
            foo();
        } else if really_really_long_var_name > really_really_really_really_long_var_name111111111111
        {
            bar();
        } else {
            baz();
        }
    }
}",
            intermediate_whitespace
"     match foo {
        Foo::foo   =>    {
          if      really_long_var   >     other_really_long_var {
    foo();
    }     else if really_really_long_var_name        > really_really_really_really_long_var_name111111111111
        {
                bar();
     }    else      {
            baz()   ;
            }
    }
}"
);

fmt_test_expr!(  match_branch_kind
"match foo {
    Foo::foo => {
        foo();
        bar();
    }
    Foo::bar => {
        baz();
        quux();
    }
}",
            intermediate_whitespace
"match     foo

\n{\n\n    Foo::foo
     => {\n        foo()
        ;     \n        bar(
         ); \n    } \n    Foo::\nbar =>
         {\n        baz();\n
quux();\n    }\n\n\n}"
);

<<<<<<< HEAD
fmt_test_expr!(  basic_array             "[1, 2, 3, 4, 5]",
=======
fmt_test!(  match_branch_kind_tuple_long
"match (foo, bar) {
    (
        VeryLongFoo::SomeLongFoo(some_foo),
        VeryLongBar::SomeLongBar(some_bar),
    ) => {
        foo();
    }
    (
        VeryLongFoo::OtherLongFoo(other_foo),
        VeryLongBar::OtherLongBar(other_bar),
    ) => {
        bar();
    }
    _ => {
        revert(0)
    }
}",
            intermediate_whitespace
"match (foo, bar) {
    (
        VeryLongFoo::SomeLongFoo(some_foo), \n  \n VeryLongBar::SomeLongBar(some_bar)) => \n 
    \n{
    \n
        foo();
    }
    (VeryLongFoo::OtherLongFoo(other_foo), VeryLongBar::OtherLongBar(other_bar) \n ) => {
        bar();
    \n
    }
    _ \n=> {
      \n  revert(0)
    }
}"
);

fmt_test!(  basic_array             "[1, 2, 3, 4, 5]",
>>>>>>> ceb384bc
            intermediate_whitespace " \n [ 1 , 2 , 3 , 4 , 5 ]  \n"
);

fmt_test_expr!(  long_array
"[
    \"hello_there_this_is_a_very_long_string\",
    \"and_yet_another_very_long_string_just_because\",
    \"would_you_look_at_that_another_long_string\",
]",
intermediate_whitespace
"    [
       \"hello_there_this_is_a_very_long_string\",
     \"and_yet_another_very_long_string_just_because\"\n,
         \"would_you_look_at_that_another_long_string\",
 ]    \n"
);

fmt_test_expr!(  nested_array
"[
    [
        0x0000000000000000000000000000000000000000000000000000000000,
        0x0000000000000000000000000000000000000000000000000000000000,
    ],
    [
        0x0000000000000000000000000000000000000000000000000000000000,
        0x0000000000000000000000000000000000000000000000000000000000,
    ],
]",
            intermediate_whitespace
"   [
      [
         0x0000000000000000000000000000000000000000000000000000000000 ,
         0x0000000000000000000000000000000000000000000000000000000000 ,
     ] ,
[
         0x0000000000000000000000000000000000000000000000000000000000 ,
        0x0000000000000000000000000000000000000000000000000000000000 ,
     ] ,
  ]"
);<|MERGE_RESOLUTION|>--- conflicted
+++ resolved
@@ -169,10 +169,7 @@
 quux();\n    }\n\n\n}"
 );
 
-<<<<<<< HEAD
-fmt_test_expr!(  basic_array             "[1, 2, 3, 4, 5]",
-=======
-fmt_test!(  match_branch_kind_tuple_long
+fmt_test_expr!(  match_branch_kind_tuple_long
 "match (foo, bar) {
     (
         VeryLongFoo::SomeLongFoo(some_foo),
@@ -208,8 +205,7 @@
 }"
 );
 
-fmt_test!(  basic_array             "[1, 2, 3, 4, 5]",
->>>>>>> ceb384bc
+fmt_test_expr!(  basic_array             "[1, 2, 3, 4, 5]",
             intermediate_whitespace " \n [ 1 , 2 , 3 , 4 , 5 ]  \n"
 );
 
