//! Specific tests for the expression module

use forc_tracing::{println_green, println_red};
use paste::paste;
use prettydiff::{basic::DiffOp, diff_lines};

/// convenience macro for generating test cases
/// provide a known good, and then some named test cases that should evaluate to
/// that known good. e.g.:
/// ```
///       // test suite name          known good
///fmt_test!(field_proj_foobar       "foo.bar.baz.quux",
///       // test case name           should format to known good
///          intermediate_whitespace "foo . bar . baz . quux");
/// ```
macro_rules! fmt_test {
    ($scope:ident $desired_output:expr, $($name:ident $y:expr),+) => {
        fmt_test_inner!($scope $desired_output,
                                $($name $y)+
                                ,
                                remove_trailing_whitespace format!("{} \n\n\t ", $desired_output).as_str(),
                                remove_beginning_whitespace format!("  \n\t{}", $desired_output).as_str(),
                                identity $desired_output, /* test return is valid */
                                remove_beginning_and_trailing_whitespace format!("  \n\t  {} \n\t   ", $desired_output).as_str()
                       );
    };
}

macro_rules! fmt_test_inner {
    ($scope:ident $desired_output:expr, $($name:ident $y:expr),+) => {
        $(
        paste! {
            #[test]
            fn [<$scope _ $name>] () {
                let formatted_code = crate::parse::parse_format::<sway_ast::Expr>($y);
                let changeset = diff_lines(&formatted_code, $desired_output);
                let count_of_updates = changeset.diff().len();
                if count_of_updates != 0 {
                    println!("FAILED: {count_of_updates} diff items.");
                }
                for diff in changeset.diff() {
                    match diff {
                        DiffOp::Equal(old) => {
                            for o in old {
                                println!("{}", o)
                            }
                        }
                        DiffOp::Insert(new) => {
                            for n in new {
                                println_green(&format!("+{}", n));
                            }
                        }
                        DiffOp::Remove(old) => {
                            for o in old {
                                println_red(&format!("-{}", o));
                            }
                        }
                        DiffOp::Replace(old, new) => {
                            for o in old {
                                println_red(&format!("-{}", o));
                            }
                            for n in new {
                                println_green(&format!("+{}", n));
                            }
                        }
                    }
                }
                println!("{formatted_code}");
                assert_eq!(&formatted_code, $desired_output)
            }
        }
    )+
}
}

fmt_test!(  literal "5", extra_whitespace "  5 "
);

fmt_test!(  path_foo_bar            "foo::bar::baz::quux::quuz",
            intermediate_whitespace "foo :: bar :: baz :: quux :: quuz");

fmt_test!(  field_proj_foobar       "foo.bar.baz.quux",
            intermediate_whitespace "foo . bar . baz . quux");

fmt_test!(  abi_cast                "abi(MyAbi, 0x1111111111111111111111111111111111111111111111111111111111111111)",
            intermediate_whitespace " abi (
                  MyAbi
                   ,
                                 0x1111111111111111111111111111111111111111111111111111111111111111
                                  )  "
);

fmt_test!(  basic_func_app          "foo()",
            intermediate_whitespace " foo (

            ) "
);

fmt_test!(  nested_args_func_app    "foo(a_struct { hello: \"hi\" }, a_var, foo.bar.baz.quux)",
            intermediate_whitespace "foo(a_struct {
                    hello  :  \"hi\"
            }, a_var  , foo . bar . baz . quux)"
);

fmt_test!(  multiline_tuple         "(\n    \"reallyreallylongstring\",\n    \"yetanotherreallyreallyreallylongstring\",\n    \"okaynowthatsjustaridiculouslylongstringrightthere\",\n)",
            intermediate_whitespace "(\"reallyreallylongstring\",             \"yetanotherreallyreallyreallylongstring\",
            \"okaynowthatsjustaridiculouslylongstringrightthere\")"
);

fmt_test!(  nested_tuple
"(
    (
        0x0000000000000000000000000000000000000000000000000000000000,
        0x0000000000000000000000000000000000000000000000000000000000,
    ),
    (
        0x0000000000000000000000000000000000000000000000000000000000,
        0x0000000000000000000000000000000000000000000000000000000000,
    ),
)",
            intermediate_whitespace
"   (
        (
            0x0000000000000000000000000000000000000000000000000000000000 ,
            0x0000000000000000000000000000000000000000000000000000000000 ,
        ) ,
(
            0x0000000000000000000000000000000000000000000000000000000000 ,
        0x0000000000000000000000000000000000000000000000000000000000 ,
 ) ,
)"
);

fmt_test!(  multiline_match_stmt    "match foo {\n    Foo::foo => {}\n    Foo::bar => {}\n}",
            intermediate_whitespace "  match   \n  foo  {   \n\n    Foo :: foo  => {        }\n     Foo :: bar  =>  { }   \n}\n"
);

fmt_test!(  if_else_block           "if foo {\n    foo();\n} else if bar { bar(); } else { baz(); }",
            intermediate_whitespace "   if    foo  {   \n       foo( ) ; \n }    else  if   bar  { \n     bar( ) ; \n }  else  { \n    baz(\n) ; \n }\n\n"
);

fmt_test!(  long_conditional_stmt
"if really_long_var_name > other_really_long_var
    || really_long_var_name <= 0
    && other_really_long_var != 0
{
    foo();
} else {
    bar();
}",
            intermediate_whitespace
"   if really_long_var_name  >
other_really_long_var
||  really_long_var_name  <=
0  &&   other_really_long_var    !=    0 {  foo();  }else{bar();}"
);

<<<<<<< HEAD
fmt_test!(  if_else_control_flow_1    "if foo { break; } else { continue; }",
            intermediate_whitespace "if  foo { \n        break; \n}    else  {\n    continue;    \n}");

fmt_test!(  if_else_control_flow_2
"if foo {
    let x = 1;
} else {
    bar(y);
}"
 ,
            
            intermediate_whitespace 
"    if foo    {
        let x = 1;
=======
fmt_test!(  if_else_inline_1    "if foo { break; } else { continue; }",
            intermediate_whitespace "if  foo { \n        break; \n}    else  {\n    continue;    \n}");

fmt_test!(  if_else_inline_2
"if foo { let x = 1; } else { bar(y); }"
 ,
            
            intermediate_whitespace 
"    if foo    {
        let x = 1;
    } else    {
    bar(y)   ;
}    ");

fmt_test!(  if_else_multiline
"if foo {
    let really_long_variable = 1;
} else {
    bar(y);
}",
            
            intermediate_whitespace 
"    if foo    {
    let    really_long_variable = 1;
>>>>>>> e0550c19
    } else    {
    bar(y)   ;
}    ");

fmt_test!(  small_if_let "if let Result::Ok(x) = x { 100 } else { 1 }",
            intermediate_whitespace "if    let    Result   ::   Ok( x ) =    x {     100 }   else  {    1 }"
);

fmt_test!(  match_nested_conditional
"match foo {
    Foo::foo => {
        if really_long_var > other_really_long_var {
            foo();
        } else if really_really_long_var_name > really_really_really_really_long_var_name111111111111
        {
            bar();
        } else {
            baz();
        }
    }
}",
            intermediate_whitespace
"     match foo {
        Foo::foo   =>    {
          if      really_long_var   >     other_really_long_var {
    foo();
    }     else if really_really_long_var_name        > really_really_really_really_long_var_name111111111111
        {
                bar();
     }    else      {
            baz()   ;
            }
    }
}"
);

fmt_test!(  match_branch_kind
"match foo {
    Foo::foo => {
        foo();
        bar();
    }
    Foo::bar => {
        baz();
        quux();
    }
}",
            intermediate_whitespace
"match     foo

\n{\n\n    Foo::foo
     => {\n        foo()
        ;     \n        bar(
         ); \n    } \n    Foo::\nbar =>
         {\n        baz();\n
quux();\n    }\n\n\n}"
);

fmt_test!(  basic_array             "[1, 2, 3, 4, 5]",
            intermediate_whitespace " \n [ 1 , 2 , 3 , 4 , 5 ]  \n"
);

fmt_test!(  long_array
"[
    \"hello_there_this_is_a_very_long_string\",
    \"and_yet_another_very_long_string_just_because\",
    \"would_you_look_at_that_another_long_string\",
]",
intermediate_whitespace
"    [
       \"hello_there_this_is_a_very_long_string\",
     \"and_yet_another_very_long_string_just_because\"\n,
         \"would_you_look_at_that_another_long_string\",
 ]    \n"
);

fmt_test!(  nested_array
"[
    [
        0x0000000000000000000000000000000000000000000000000000000000,
        0x0000000000000000000000000000000000000000000000000000000000,
    ],
    [
        0x0000000000000000000000000000000000000000000000000000000000,
        0x0000000000000000000000000000000000000000000000000000000000,
    ],
]",
            intermediate_whitespace
"   [
      [
         0x0000000000000000000000000000000000000000000000000000000000 ,
         0x0000000000000000000000000000000000000000000000000000000000 ,
     ] ,
[
         0x0000000000000000000000000000000000000000000000000000000000 ,
        0x0000000000000000000000000000000000000000000000000000000000 ,
     ] ,
  ]"
);<|MERGE_RESOLUTION|>--- conflicted
+++ resolved
@@ -155,22 +155,6 @@
 0  &&   other_really_long_var    !=    0 {  foo();  }else{bar();}"
 );
 
-<<<<<<< HEAD
-fmt_test!(  if_else_control_flow_1    "if foo { break; } else { continue; }",
-            intermediate_whitespace "if  foo { \n        break; \n}    else  {\n    continue;    \n}");
-
-fmt_test!(  if_else_control_flow_2
-"if foo {
-    let x = 1;
-} else {
-    bar(y);
-}"
- ,
-            
-            intermediate_whitespace 
-"    if foo    {
-        let x = 1;
-=======
 fmt_test!(  if_else_inline_1    "if foo { break; } else { continue; }",
             intermediate_whitespace "if  foo { \n        break; \n}    else  {\n    continue;    \n}");
 
@@ -195,7 +179,6 @@
             intermediate_whitespace 
 "    if foo    {
     let    really_long_variable = 1;
->>>>>>> e0550c19
     } else    {
     bar(y)   ;
 }    ");
