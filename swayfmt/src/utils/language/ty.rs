use crate::{
    formatter::*,
    utils::map::byte_span::{ByteSpan, LeafSpans},
};
use std::fmt::Write;
use sway_ast::{
    brackets::SquareBrackets,
    expr::Expr,
    keywords::{
        AmpersandToken, BangToken, Keyword, MutToken, PtrToken, SemicolonToken, SliceToken,
        StrToken, Token, UnderscoreToken,
    },
    ty::{Ty, TyArrayDescriptor, TyTupleDescriptor},
    CommaToken,
};
use sway_types::{ast::Delimiter, Spanned};

impl Format for Ty {
    fn format(
        &self,
        formatted_code: &mut FormattedCode,
        formatter: &mut Formatter,
    ) -> Result<(), FormatterError> {
        match self {
            Self::Array(arr_descriptor) => {
                write!(formatted_code, "{}", Delimiter::Bracket.as_open_char())?;
                arr_descriptor.get().format(formatted_code, formatter)?;
                write!(formatted_code, "{}", Delimiter::Bracket.as_close_char())?;
                Ok(())
            }
            Self::Infer {
                underscore_token: _,
            } => format_infer(formatted_code),
            Self::Path(path_ty) => path_ty.format(formatted_code, formatter),
            Self::StringSlice(_) => {
                write!(formatted_code, "{}", StrToken::AS_STR)?;
                Ok(())
            }
            Self::StringArray {
                str_token: _,
                length,
            } => format_str(formatted_code, formatter, length.clone()),
            Self::Tuple(tup_descriptor) => {
                write!(formatted_code, "{}", Delimiter::Parenthesis.as_open_char())?;
                tup_descriptor.get().format(formatted_code, formatter)?;
                write!(formatted_code, "{}", Delimiter::Parenthesis.as_close_char())?;
                Ok(())
            }
            Self::Ptr { ptr_token: _, ty } => format_ptr(formatted_code, formatter, ty.clone()),
            Self::Slice { slice_token, ty } => {
                format_slice(formatted_code, formatter, slice_token, ty.clone())
            }
            Self::Ref {
                ampersand_token: _,
                mut_token,
                ty,
<<<<<<< HEAD
            } => format_ref(
                formatted_code,
                ampersand_token.clone(),
                mut_token.clone(),
                ty.clone(),
            ),
            Self::Never { bang_token: _ } => {
                // TODO: This is a temporary solution.
                //       The proper implementation will come as a part of https://github.com/FuelLabs/sway/issues/6779.
                write!(formatted_code, "!")?;
=======
            } => format_ref(formatted_code, formatter, mut_token, ty),
            Self::Never { bang_token: _ } => {
                write!(formatted_code, "{}", BangToken::AS_STR)?;
>>>>>>> 23576769
                Ok(())
            }
        }
    }
}

/// Simply inserts a `_` token to the `formatted_code`.
fn format_infer(formatted_code: &mut FormattedCode) -> Result<(), FormatterError> {
    formatted_code.push_str(UnderscoreToken::AS_STR);

    Ok(())
}

impl Format for TyArrayDescriptor {
    fn format(
        &self,
        formatted_code: &mut FormattedCode,
        formatter: &mut Formatter,
    ) -> Result<(), FormatterError> {
        self.ty.format(formatted_code, formatter)?;
        write!(formatted_code, "{} ", SemicolonToken::AS_STR)?;
        self.length.format(formatted_code, formatter)?;

        Ok(())
    }
}

fn format_str(
    formatted_code: &mut FormattedCode,
    formatter: &mut Formatter,
    length: SquareBrackets<Box<Expr>>,
) -> Result<(), FormatterError> {
    write!(formatted_code, "{}", StrToken::AS_STR)?;
    write!(formatted_code, "{}", Delimiter::Bracket.as_open_char())?;
    length.into_inner().format(formatted_code, formatter)?;
    write!(formatted_code, "{}", Delimiter::Bracket.as_close_char())?;

    Ok(())
}

fn format_ptr(
    formatted_code: &mut FormattedCode,
    formatter: &mut Formatter,
    ty: SquareBrackets<Box<Ty>>,
) -> Result<(), FormatterError> {
    write!(formatted_code, "{}", PtrToken::AS_STR)?;
    write!(formatted_code, "{}", Delimiter::Bracket.as_open_char())?;
    ty.into_inner().format(formatted_code, formatter)?;
    write!(formatted_code, "{}", Delimiter::Bracket.as_close_char())?;

    Ok(())
}

fn format_slice(
    formatted_code: &mut FormattedCode,
    formatter: &mut Formatter,
    slice_token: &Option<SliceToken>,
    ty: SquareBrackets<Box<Ty>>,
) -> Result<(), FormatterError> {
    if slice_token.is_some() {
        write!(formatted_code, "{}", SliceToken::AS_STR)?;
    }
    write!(formatted_code, "{}", Delimiter::Bracket.as_open_char())?;
    ty.into_inner().format(formatted_code, formatter)?;
    write!(formatted_code, "{}", Delimiter::Bracket.as_close_char())?;

    Ok(())
}

fn format_ref(
    formatted_code: &mut FormattedCode,
<<<<<<< HEAD
    _ampersand_token: AmpersandToken,
    mut_token: Option<MutToken>,
    ty: Box<Ty>,
) -> Result<(), FormatterError> {
    write!(
        formatted_code,
        "&{}{}",
        // TODO: This is a temporary solution.
        //       The proper implementation will come as a part of https://github.com/FuelLabs/sway/issues/6779.
        if let Some(_mut_token) = mut_token {
            // TODO: This is a temporary solution.
            //       The proper implementation will come as a part of https://github.com/FuelLabs/sway/issues/6779.
            "mut "
=======
    formatter: &mut Formatter,
    mut_token: &Option<MutToken>,
    ty: &Ty,
) -> Result<(), FormatterError> {
    write!(
        formatted_code,
        "{}{}",
        AmpersandToken::AS_STR,
        if mut_token.is_some() {
            format!("{} ", MutToken::AS_STR)
>>>>>>> 23576769
        } else {
            ""
        },
    )?;
    ty.format(formatted_code, formatter)?;

    Ok(())
}

impl Format for TyTupleDescriptor {
    fn format(
        &self,
        formatted_code: &mut FormattedCode,
        formatter: &mut Formatter,
    ) -> Result<(), FormatterError> {
        if let TyTupleDescriptor::Cons {
            head,
            comma_token: _,
            tail,
        } = self
        {
            formatter.with_shape(
                formatter.shape.with_default_code_line(),
                |formatter| -> Result<(), FormatterError> {
                    head.format(formatted_code, formatter)?;
                    write!(formatted_code, "{} ", CommaToken::AS_STR)?;
                    tail.format(formatted_code, formatter)?;

                    Ok(())
                },
            )?;
        }

        Ok(())
    }
}

impl<T: LeafSpans + Clone> LeafSpans for Box<T> {
    fn leaf_spans(&self) -> Vec<ByteSpan> {
        (**self).leaf_spans()
    }
}

impl LeafSpans for Ty {
    fn leaf_spans(&self) -> Vec<ByteSpan> {
        match self {
            Ty::Path(path) => path.leaf_spans(),
            Ty::Tuple(tuple) => tuple.leaf_spans(),
            Ty::Array(array) => array.leaf_spans(),
            Ty::StringSlice(str_token) => vec![ByteSpan::from(str_token.span())],
            Ty::StringArray { str_token, length } => {
                let mut collected_spans = vec![ByteSpan::from(str_token.span())];
                collected_spans.append(&mut length.leaf_spans());
                collected_spans
            }
            Ty::Infer { underscore_token } => vec![ByteSpan::from(underscore_token.span())],
            Ty::Ptr { ptr_token, ty } => {
                let mut collected_spans = vec![ByteSpan::from(ptr_token.span())];
                collected_spans.append(&mut ty.leaf_spans());
                collected_spans
            }
            Ty::Slice { slice_token, ty } => {
                let mut collected_spans = if let Some(slice_token) = slice_token {
                    vec![ByteSpan::from(slice_token.span())]
                } else {
                    vec![]
                };
                collected_spans.append(&mut ty.leaf_spans());
                collected_spans
            }
            Ty::Ref {
                ampersand_token,
                mut_token,
                ty,
            } => {
                let mut collected_spans = vec![ByteSpan::from(ampersand_token.span())];
                if let Some(mut_token) = mut_token {
                    collected_spans.push(ByteSpan::from(mut_token.span()));
                }
                collected_spans.append(&mut ty.leaf_spans());
                collected_spans
            }
            Ty::Never { bang_token } => vec![ByteSpan::from(bang_token.span())],
        }
    }
}

impl LeafSpans for TyTupleDescriptor {
    fn leaf_spans(&self) -> Vec<ByteSpan> {
        let mut collected_spans = Vec::new();
        if let TyTupleDescriptor::Cons {
            head,
            comma_token,
            tail,
        } = self
        {
            collected_spans.append(&mut head.leaf_spans());
            collected_spans.push(ByteSpan::from(comma_token.span()));
            collected_spans.append(&mut tail.leaf_spans());
        }
        collected_spans
    }
}

impl LeafSpans for TyArrayDescriptor {
    fn leaf_spans(&self) -> Vec<ByteSpan> {
        let mut collected_spans = Vec::new();
        collected_spans.append(&mut self.ty.leaf_spans());
        collected_spans.push(ByteSpan::from(self.semicolon_token.span()));
        collected_spans.append(&mut self.length.leaf_spans());
        collected_spans
    }
}<|MERGE_RESOLUTION|>--- conflicted
+++ resolved
@@ -54,22 +54,9 @@
                 ampersand_token: _,
                 mut_token,
                 ty,
-<<<<<<< HEAD
-            } => format_ref(
-                formatted_code,
-                ampersand_token.clone(),
-                mut_token.clone(),
-                ty.clone(),
-            ),
-            Self::Never { bang_token: _ } => {
-                // TODO: This is a temporary solution.
-                //       The proper implementation will come as a part of https://github.com/FuelLabs/sway/issues/6779.
-                write!(formatted_code, "!")?;
-=======
             } => format_ref(formatted_code, formatter, mut_token, ty),
             Self::Never { bang_token: _ } => {
                 write!(formatted_code, "{}", BangToken::AS_STR)?;
->>>>>>> 23576769
                 Ok(())
             }
         }
@@ -141,21 +128,6 @@
 
 fn format_ref(
     formatted_code: &mut FormattedCode,
-<<<<<<< HEAD
-    _ampersand_token: AmpersandToken,
-    mut_token: Option<MutToken>,
-    ty: Box<Ty>,
-) -> Result<(), FormatterError> {
-    write!(
-        formatted_code,
-        "&{}{}",
-        // TODO: This is a temporary solution.
-        //       The proper implementation will come as a part of https://github.com/FuelLabs/sway/issues/6779.
-        if let Some(_mut_token) = mut_token {
-            // TODO: This is a temporary solution.
-            //       The proper implementation will come as a part of https://github.com/FuelLabs/sway/issues/6779.
-            "mut "
-=======
     formatter: &mut Formatter,
     mut_token: &Option<MutToken>,
     ty: &Ty,
@@ -166,9 +138,8 @@
         AmpersandToken::AS_STR,
         if mut_token.is_some() {
             format!("{} ", MutToken::AS_STR)
->>>>>>> 23576769
         } else {
-            ""
+            "".to_string()
         },
     )?;
     ty.format(formatted_code, formatter)?;
