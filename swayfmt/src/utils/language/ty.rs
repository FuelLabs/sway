--- conflicted
+++ resolved
@@ -6,13 +6,8 @@
 use sway_ast::{
     brackets::SquareBrackets,
     expr::Expr,
-<<<<<<< HEAD
     keywords::{StrToken, Token, UnderscoreToken},
     token::Delimiters,
-=======
-    keywords::{PtrToken, SliceToken, StrToken, Token, UnderscoreToken},
-    token::Delimiter,
->>>>>>> ac4ff144
     ty::{Ty, TyArrayDescriptor, TyTupleDescriptor},
 };
 use sway_types::Spanned;
