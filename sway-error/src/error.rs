use crate::convert_parse_tree_error::ConvertParseTreeError;
use crate::lex_error::LexError;
use crate::parser_error::ParseError;
use crate::type_error::TypeError;

use core::fmt;
use std::path::PathBuf;
use std::sync::Arc;
use sway_types::constants::STORAGE_PURITY_ATTRIBUTE_NAME;
use sway_types::{Ident, Span, Spanned};
use thiserror::Error;

#[derive(Error, Debug, Clone, PartialEq, Eq, Hash)]
pub enum InterfaceName {
    Abi(Ident),
    Trait(Ident),
}

impl fmt::Display for InterfaceName {
    fn fmt(&self, f: &mut fmt::Formatter<'_>) -> fmt::Result {
        match self {
            InterfaceName::Abi(name) => write!(f, "ABI \"{}\"", name),
            InterfaceName::Trait(name) => write!(f, "trait \"{}\"", name),
        }
    }
}

// TODO: since moving to using Idents instead of strings, there are a lot of redundant spans in
// this type.
#[derive(Error, Debug, Clone, PartialEq, Eq, Hash)]
pub enum CompileError {
    #[error("Variable \"{var_name}\" does not exist in this scope.")]
    UnknownVariable { var_name: Ident },
    #[error("Variable \"{var_name}\" does not exist in this scope.")]
    UnknownVariablePath { var_name: Ident, span: Span },
    #[error("Function \"{name}\" does not exist in this scope.")]
    UnknownFunction { name: Ident, span: Span },
    #[error("Identifier \"{name}\" was used as a variable, but it is actually a {what_it_is}.")]
    NotAVariable {
        name: Ident,
        what_it_is: &'static str,
    },
    #[error(
        "Identifier \"{name}\" was called as if it was a function, but it is actually a \
         {what_it_is}."
    )]
    NotAFunction {
        name: String,
        span: Span,
        what_it_is: &'static str,
    },
    #[error("Unimplemented feature: {0}")]
    Unimplemented(&'static str, Span),
    #[error(
        "Unimplemented feature: {0}\n\
         help: {1}.\n\
         "
    )]
    UnimplementedWithHelp(&'static str, &'static str, Span),
    #[error("{0}")]
    TypeError(TypeError),
    #[error("Error parsing input: {err:?}")]
    ParseError { span: Span, err: String },
    #[error(
        "Internal compiler error: {0}\nPlease file an issue on the repository and include the \
         code that triggered this error."
    )]
    Internal(&'static str, Span),
    #[error(
        "Internal compiler error: {0}\nPlease file an issue on the repository and include the \
         code that triggered this error."
    )]
    InternalOwned(String, Span),
    #[error(
        "Byte literal had length of {byte_length}. Byte literals must be 32 bytes long \
        (256 binary digits or 64 hex digits)"
    )]
    InvalidByteLiteralLength { byte_length: usize, span: Span },
    #[error("Expected an expression to follow operator \"{op}\"")]
    ExpectedExprAfterOp { op: String, span: Span },
    #[error("Expected an operator, but \"{op}\" is not a recognized operator. ")]
    ExpectedOp { op: String, span: Span },
    #[error(
        "Program contains multiple contracts. A valid program should only contain at most one \
         contract."
    )]
    MultipleContracts(Span),
    #[error(
        "Program contains multiple scripts. A valid program should only contain at most one \
         script."
    )]
    MultipleScripts(Span),
    #[error(
        "Program contains multiple predicates. A valid program should only contain at most one \
         predicate."
    )]
    MultiplePredicates(Span),
    #[error(
        "Predicate declaration contains no main function. Predicates require a main function."
    )]
    NoPredicateMainFunction(Span),
    #[error("A predicate's main function must return a boolean.")]
    PredicateMainDoesNotReturnBool(Span),
    #[error("Script declaration contains no main function. Scripts require a main function.")]
    NoScriptMainFunction(Span),
    #[error("Function \"{name}\" was already defined in scope.")]
    MultipleDefinitionsOfFunction { name: Ident },
    #[error(
        "Attempted to reassign to a symbol that is not a variable. Symbol {name} is not a mutable \
         variable, it is a {kind}."
    )]
    ReassignmentToNonVariable {
        name: Ident,
        kind: &'static str,
        span: Span,
    },
    #[error("Assignment to immutable variable. Variable {name} is not declared as mutable.")]
    AssignmentToNonMutable { name: Ident },
    #[error(
        "Cannot call method \"{method_name}\" on variable \"{variable_name}\" because \
            \"{variable_name}\" is not declared as mutable."
    )]
    MethodRequiresMutableSelf {
        method_name: Ident,
        variable_name: Ident,
        span: Span,
    },
    #[error(
        "This parameter was declared as mutable, which is not supported yet, did you mean to use ref mut?"
    )]
    MutableParameterNotSupported { param_name: Ident },
    #[error("Cannot pass immutable argument to mutable parameter.")]
    ImmutableArgumentToMutableParameter { span: Span },
    #[error("ref mut or mut parameter is not allowed for contract ABI function.")]
    RefMutableNotAllowedInContractAbi { param_name: Ident },
    #[error(
        "Cannot call associated function \"{fn_name}\" as a method. Use associated function \
        syntax instead."
    )]
    AssociatedFunctionCalledAsMethod { fn_name: Ident, span: Span },
    #[error(
        "Generic type \"{name}\" is not in scope. Perhaps you meant to specify type parameters in \
         the function signature? For example: \n`fn \
         {fn_name}<{comma_separated_generic_params}>({args}) -> ... `"
    )]
    TypeParameterNotInTypeScope {
        name: Ident,
        span: Span,
        comma_separated_generic_params: String,
        fn_name: Ident,
        args: String,
    },
    #[error(
        "Asm opcode has multiple immediates specified, when any opcode has at most one immediate."
    )]
    MultipleImmediates(Span),
    #[error(
        "expected: {expected} \n\
         found:    {given} \n\
         help:     The definition of this function must \
         match the one in the {interface_name} declaration."
    )]
    MismatchedTypeInInterfaceSurface {
        interface_name: InterfaceName,
        span: Span,
        given: String,
        expected: String,
    },
    #[error("\"{name}\" is not a trait, so it cannot be \"impl'd\".")]
    NotATrait { span: Span, name: Ident },
    #[error("Trait \"{name}\" cannot be found in the current scope.")]
    UnknownTrait { span: Span, name: Ident },
    #[error("Function \"{name}\" is not a part of {interface_name}'s interface surface.")]
    FunctionNotAPartOfInterfaceSurface {
        name: Ident,
        interface_name: InterfaceName,
        span: Span,
    },
    #[error("Functions are missing from this trait implementation: {missing_functions}")]
    MissingInterfaceSurfaceMethods {
        missing_functions: String,
        span: Span,
    },
    #[error("Expected {} type {}, but instead found {}.", expected, if *expected == 1usize { "argument" } else { "arguments" }, given)]
    IncorrectNumberOfTypeArguments {
        given: usize,
        expected: usize,
        span: Span,
    },
    #[error("\"{name}\" does not take type arguments.")]
    DoesNotTakeTypeArguments { name: Ident, span: Span },
    #[error("Type arguments are not allowed for this type.")]
    TypeArgumentsNotAllowed { span: Span },
    #[error("\"{name}\" needs type arguments.")]
    NeedsTypeArguments { name: Ident, span: Span },
    #[error(
        "Struct with name \"{name}\" could not be found in this scope. Perhaps you need to import \
         it?"
    )]
    StructNotFound { name: Ident, span: Span },
    #[error(
        "Enum with name \"{name}\" could not be found in this scope. Perhaps you need to import \
         it?"
    )]
    EnumNotFound { name: Ident, span: Span },
    #[error(
        "The name \"{name}\" does not refer to a struct, but this is an attempted struct \
         declaration."
    )]
    DeclaredNonStructAsStruct { name: Ident, span: Span },
    #[error(
        "Attempted to access field \"{field_name}\" of non-struct \"{name}\". Field accesses are \
         only valid on structs."
    )]
    AccessedFieldOfNonStruct {
        field_name: Ident,
        name: Ident,
        span: Span,
    },
    #[error(
        "Attempted to access a method on something that has no methods. \"{name}\" is a {thing}, \
         not a type with methods."
    )]
    MethodOnNonValue {
        name: Ident,
        thing: Ident,
        span: Span,
    },
    #[error("Initialization of struct \"{struct_name}\" is missing field \"{field_name}\".")]
    StructMissingField {
        field_name: Ident,
        struct_name: Ident,
        span: Span,
    },
    #[error("Struct \"{struct_name}\" does not have field \"{field_name}\".")]
    StructDoesNotHaveField {
        field_name: Ident,
        struct_name: Ident,
        span: Span,
    },
    #[error("No method named \"{method_name}\" found for type \"{type_name}\".")]
    MethodNotFound {
        method_name: Ident,
        type_name: String,
        span: Span,
    },
    #[error("Module \"{name}\" could not be found.")]
    ModuleNotFound { span: Span, name: String },
    #[error("This is a {actually}, not a struct. Fields can only be accessed on structs.")]
    FieldAccessOnNonStruct { actually: String, span: Span },
    #[error("\"{name}\" is a {actually}, not a tuple. Elements can only be access on tuples.")]
    NotATuple {
        name: String,
        span: Span,
        actually: String,
    },
    #[error("\"{name}\" is a {actually}, which is not an indexable expression.")]
    NotIndexable {
        name: String,
        span: Span,
        actually: String,
    },
    #[error("\"{name}\" is a {actually}, not an enum.")]
    NotAnEnum {
        name: String,
        span: Span,
        actually: String,
    },
    #[error("This is a {actually}, not a struct.")]
    NotAStruct { span: Span, actually: String },
    #[error("This is a {actually}, not an enum.")]
    DeclIsNotAnEnum { actually: String, span: Span },
    #[error("This is a {actually}, not a struct.")]
    DeclIsNotAStruct { actually: String, span: Span },
    #[error("This is a {actually}, not a function.")]
    DeclIsNotAFunction { actually: String, span: Span },
    #[error("This is a {actually}, not a variable.")]
    DeclIsNotAVariable { actually: String, span: Span },
    #[error("This is a {actually}, not an ABI.")]
    DeclIsNotAnAbi { actually: String, span: Span },
    #[error("This is a {actually}, not a trait.")]
    DeclIsNotATrait { actually: String, span: Span },
    #[error("This is a {actually}, not an impl block.")]
    DeclIsNotAnImplTrait { actually: String, span: Span },
    #[error("This is a {actually}, not a trait function.")]
    DeclIsNotATraitFn { actually: String, span: Span },
    #[error("This is a {actually}, not storage.")]
    DeclIsNotStorage { actually: String, span: Span },
    #[error("This is a {actually}, not a constant")]
    DeclIsNotAConstant { actually: String, span: Span },
    #[error(
        "Field \"{field_name}\" not found on struct \"{struct_name}\". Available fields are:\n \
         {available_fields}"
    )]
    FieldNotFound {
        field_name: Ident,
        available_fields: String,
        struct_name: Ident,
    },
    #[error("Could not find symbol \"{name}\" in this scope.")]
    SymbolNotFound { name: Ident },
    #[error("Symbol \"{name}\" is private.")]
    ImportPrivateSymbol { name: Ident },
    #[error(
        "Because this if expression's value is used, an \"else\" branch is required and it must \
         return type \"{r#type}\""
    )]
    NoElseBranch { span: Span, r#type: String },
    #[error("Use of type `Self` outside of a context in which `Self` refers to a type.")]
    UnqualifiedSelfType { span: Span },
    #[error(
        "Symbol \"{name}\" does not refer to a type, it refers to a {actually_is}. It cannot be \
         used in this position."
    )]
    NotAType {
        span: Span,
        name: String,
        actually_is: &'static str,
    },
    #[error(
        "This enum variant requires an instantiation expression. Try initializing it with \
         arguments in parentheses."
    )]
    MissingEnumInstantiator { span: Span },
    #[error(
        "This path must return a value of type \"{ty}\" from function \"{function_name}\", but it \
         does not."
    )]
    PathDoesNotReturn {
        span: Span,
        ty: String,
        function_name: Ident,
    },
    #[error("Expected block to implicitly return a value of type \"{ty}\".")]
    ExpectedImplicitReturnFromBlockWithType { span: Span, ty: String },
    #[error("Expected block to implicitly return a value.")]
    ExpectedImplicitReturnFromBlock { span: Span },
    #[error(
        "This register was not initialized in the initialization section of the ASM expression. \
         Initialized registers are: {initialized_registers}"
    )]
    UnknownRegister {
        span: Span,
        initialized_registers: String,
    },
    #[error("This opcode takes an immediate value but none was provided.")]
    MissingImmediate { span: Span },
    #[error("This immediate value is invalid.")]
    InvalidImmediateValue { span: Span },
    #[error(
        "This expression was expected to return a value but no return register was specified. \
         Provide a register in the implicit return position of this asm expression to return it."
    )]
    InvalidAssemblyMismatchedReturn { span: Span },
    #[error("Variant \"{variant_name}\" does not exist on enum \"{enum_name}\"")]
    UnknownEnumVariant {
        enum_name: Ident,
        variant_name: Ident,
        span: Span,
    },
    #[error("Unknown opcode: \"{op_name}\".")]
    UnrecognizedOp { op_name: Ident, span: Span },
    #[error("Cannot infer type for type parameter \"{ty}\". Insufficient type information provided. Try annotating its type.")]
    UnableToInferGeneric { ty: String, span: Span },
    #[error("The generic type parameter \"{ty}\" is unconstrained.")]
    UnconstrainedGenericParameter { ty: String, span: Span },
    #[error("Trait \"{trait_name}\" is not implemented for type \"{ty}\".")]
    TraitConstraintNotSatisfied {
        ty: String,
        trait_name: String,
        span: Span,
    },
    #[error("The value \"{val}\" is too large to fit in this 6-bit immediate spot.")]
    Immediate06TooLarge { val: u64, span: Span },
    #[error("The value \"{val}\" is too large to fit in this 12-bit immediate spot.")]
    Immediate12TooLarge { val: u64, span: Span },
    #[error("The value \"{val}\" is too large to fit in this 18-bit immediate spot.")]
    Immediate18TooLarge { val: u64, span: Span },
    #[error("The value \"{val}\" is too large to fit in this 24-bit immediate spot.")]
    Immediate24TooLarge { val: u64, span: Span },
    #[error(
        "This op expects {expected} register(s) as arguments, but you provided {received} register(s)."
    )]
    IncorrectNumberOfAsmRegisters {
        span: Span,
        expected: usize,
        received: usize,
    },
    #[error("This op does not take an immediate value.")]
    UnnecessaryImmediate { span: Span },
    #[error("This reference is ambiguous, and could refer to a module, enum, or function of the same name. Try qualifying the name with a path.")]
    AmbiguousPath { span: Span },
    #[error("This value is not valid within a \"str\" type.")]
    InvalidStrType { raw: String, span: Span },
    #[error("Unknown type name.")]
    UnknownType { span: Span },
    #[error("Unknown type name \"{name}\".")]
    UnknownTypeName { name: String, span: Span },
    #[error("Bytecode can only support programs with up to 2^12 words worth of opcodes. Try refactoring into contract calls? This is a temporary error and will be implemented in the future.")]
    TooManyInstructions { span: Span },
    #[error(
        "No valid {} file (.{}) was found at {file_path}",
        sway_types::constants::LANGUAGE_NAME,
        sway_types::constants::DEFAULT_FILE_EXTENSION
    )]
    FileNotFound { span: Span, file_path: String },
    #[error("The file {file_path} could not be read: {stringified_error}")]
    FileCouldNotBeRead {
        span: Span,
        file_path: String,
        stringified_error: String,
    },
    #[error("This imported file must be a library. It must start with \"library <name>\", where \"name\" is the name of the library this file contains.")]
    ImportMustBeLibrary { span: Span },
    #[error("An enum instantiaton cannot contain more than one value. This should be a single value of type {ty}.")]
    MoreThanOneEnumInstantiator { span: Span, ty: String },
    #[error("This enum variant represents the unit type, so it should not be instantiated with any value.")]
    UnnecessaryEnumInstantiator { span: Span },
    #[error("Cannot find trait \"{name}\" in this scope.")]
    TraitNotFound { name: String, span: Span },
    #[error("This expression is not valid on the left hand side of a reassignment.")]
    InvalidExpressionOnLhs { span: Span },
    #[error("{} \"{method_name}\" expects {expected} {} but you provided {received}.",
        if *dot_syntax_used { "Method" } else { "Function" },
        if *expected == 1usize { "argument" } else {"arguments"},
    )]
    TooManyArgumentsForFunction {
        span: Span,
        method_name: Ident,
        dot_syntax_used: bool,
        expected: usize,
        received: usize,
    },
    #[error("{} \"{method_name}\" expects {expected} {} but you provided {received}.",
        if *dot_syntax_used { "Method" } else { "Function" },
        if *expected == 1usize { "argument" } else {"arguments"},
    )]
    TooFewArgumentsForFunction {
        span: Span,
        method_name: Ident,
        dot_syntax_used: bool,
        expected: usize,
        received: usize,
    },
    #[error("This type is invalid in a function selector. A contract ABI function selector must be a known sized type, not generic.")]
    InvalidAbiType { span: Span },
    #[error("This is a {actually_is}, not an ABI. An ABI cast requires a valid ABI to cast the address to.")]
    NotAnAbi {
        span: Span,
        actually_is: &'static str,
    },
    #[error("An ABI can only be implemented for the `Contract` type, so this implementation of an ABI for type \"{ty}\" is invalid.")]
    ImplAbiForNonContract { span: Span, ty: String },
    #[error("Conflicting implementations of trait \"{trait_name}\" for type \"{type_implementing_for}\".")]
    ConflictingImplsForTraitAndType {
        trait_name: String,
        type_implementing_for: String,
        second_impl_span: Span,
    },
    #[error("Duplicate definitions for the method \"{func_name}\" for type \"{type_implementing_for}\".")]
    DuplicateMethodsDefinedForType {
        func_name: String,
        type_implementing_for: String,
        span: Span,
    },
    #[error("The function \"{fn_name}\" in {interface_name} is defined with {num_parameters} parameters, but the provided implementation has {provided_parameters} parameters.")]
    IncorrectNumberOfInterfaceSurfaceFunctionParameters {
        fn_name: Ident,
        interface_name: InterfaceName,
        num_parameters: usize,
        provided_parameters: usize,
        span: Span,
    },
    #[error("This parameter was declared as type {should_be}, but argument of type {provided} was provided.")]
    ArgumentParameterTypeMismatch {
        span: Span,
        should_be: String,
        provided: String,
    },
    #[error("Function {fn_name} is recursive, which is unsupported at this time.")]
    RecursiveCall { fn_name: Ident, span: Span },
    #[error(
        "Function {fn_name} is recursive via {call_chain}, which is unsupported at this time."
    )]
    RecursiveCallChain {
        fn_name: Ident,
        call_chain: String, // Pretty list of symbols, e.g., "a, b and c".
        span: Span,
    },
    #[error("Type {name} is recursive, which is unsupported at this time.")]
    RecursiveType { name: Ident, span: Span },
    #[error("Type {name} is recursive via {type_chain}, which is unsupported at this time.")]
    RecursiveTypeChain {
        name: Ident,
        type_chain: String, // Pretty list of symbols, e.g., "a, b and c".
        span: Span,
    },
    #[error(
        "The size of this type is not known. Try putting it on the heap or changing the type."
    )]
    TypeWithUnknownSize { span: Span },
    #[error("File {file_path} generates an infinite dependency cycle.")]
    InfiniteDependencies { file_path: String, span: Span },
    #[error("The GM (get-metadata) opcode, when called from an external context, will cause the VM to panic.")]
    GMFromExternalContext { span: Span },
    #[error("The MINT opcode cannot be used in an external context.")]
    MintFromExternalContext { span: Span },
    #[error("The BURN opcode cannot be used in an external context.")]
    BurnFromExternalContext { span: Span },
    #[error("Contract storage cannot be used in an external context.")]
    ContractStorageFromExternalContext { span: Span },
    #[error("The {opcode} opcode cannot be used in a predicate.")]
    InvalidOpcodeFromPredicate { opcode: String, span: Span },
    #[error("The {opcode} opcode cannot jump backwards in a predicate.")]
    InvalidBackwardJumpFromPredicate { opcode: String, span: Span },
    #[error("Array index out of bounds; the length is {count} but the index is {index}.")]
    ArrayOutOfBounds { index: u64, count: u64, span: Span },
    #[error("Tuple index out of bounds; the arity is {count} but the index is {index}.")]
    TupleIndexOutOfBounds {
        index: usize,
        count: usize,
        span: Span,
    },
    #[error("The name \"{name}\" shadows another symbol with the same name.")]
    ShadowsOtherSymbol { name: Ident },
    #[error("The name \"{name}\" is already used for a generic parameter in this scope.")]
    GenericShadowsGeneric { name: Ident },
    #[error(
        "Match expression arm has mismatched types.\n\
         expected: {expected}\n\
         "
    )]
    MatchWrongType { expected: String, span: Span },
    #[error("Non-exhaustive match expression. Missing patterns {missing_patterns}")]
    MatchExpressionNonExhaustive {
        missing_patterns: String,
        span: Span,
    },
    #[error("Pattern does not mention {}: {}",
        if missing_fields.len() == 1 { "field" } else { "fields" },
        missing_fields.join(", "))]
    MatchStructPatternMissingFields {
        missing_fields: Vec<String>,
        span: Span,
    },
    #[error(
        "Storage attribute access mismatch. Try giving the surrounding function more access by \
        adding \"#[{STORAGE_PURITY_ATTRIBUTE_NAME}({attrs})]\" to the function declaration."
    )]
    StorageAccessMismatch { attrs: String, span: Span },
    #[error(
        "The function \"{fn_name}\" in {interface_name} is pure, but this \
        implementation is not.  The \"{STORAGE_PURITY_ATTRIBUTE_NAME}\" annotation must be \
        removed, or the trait declaration must be changed to \
        \"#[{STORAGE_PURITY_ATTRIBUTE_NAME}({attrs})]\"."
    )]
    TraitDeclPureImplImpure {
        fn_name: Ident,
        interface_name: InterfaceName,
        attrs: String,
        span: Span,
    },
    #[error(
        "Storage attribute access mismatch. The function \"{fn_name}\" in \
        {interface_name} requires the storage attribute(s) #[{STORAGE_PURITY_ATTRIBUTE_NAME}({attrs})]."
    )]
    TraitImplPurityMismatch {
        fn_name: Ident,
        interface_name: InterfaceName,
        attrs: String,
        span: Span,
    },
    #[error("Impure function inside of non-contract. Contract storage is only accessible from contracts.")]
    ImpureInNonContract { span: Span },
    #[error(
        "This function performs a storage {storage_op} but does not have the required \
        attribute(s).  Try adding \"#[{STORAGE_PURITY_ATTRIBUTE_NAME}({attrs})]\" to the function \
        declaration."
    )]
    ImpureInPureContext {
        storage_op: &'static str,
        attrs: String,
        span: Span,
    },
    #[error(
        "Parameter reference type or mutability mismatch between the trait function declaration and its implementation."
    )]
    ParameterRefMutabilityMismatch { span: Span },
    #[error("Literal value is too large for type {ty}.")]
    IntegerTooLarge { span: Span, ty: String },
    #[error("Literal value underflows type {ty}.")]
    IntegerTooSmall { span: Span, ty: String },
    #[error("Literal value contains digits which are not valid for type {ty}.")]
    IntegerContainsInvalidDigit { span: Span, ty: String },
    #[error("Unexpected alias after an asterisk in an import statement.")]
    AsteriskWithAlias { span: Span },
    #[error("A trait cannot be a subtrait of an ABI.")]
    AbiAsSupertrait { span: Span },
    #[error(
        "Implementation of trait \"{supertrait_name}\" is required by this bound in \"{trait_name}\""
    )]
    SupertraitImplRequired {
        supertrait_name: String,
        trait_name: Ident,
        span: Span,
    },
    #[error("Cannot use `if let` on a non-enum type.")]
    IfLetNonEnum { span: Span },
    #[error(
        "Contract ABI method parameter \"{param_name}\" is set multiple times for this contract ABI method call"
    )]
    ContractCallParamRepeated { param_name: String, span: Span },
    #[error(
        "Unrecognized contract ABI method parameter \"{param_name}\". The only available parameters are \"gas\", \"coins\", and \"asset_id\""
    )]
    UnrecognizedContractParam { param_name: String, span: Span },
    #[error("Attempting to specify a contract method parameter for a non-contract function call")]
    CallParamForNonContractCallMethod { span: Span },
    #[error("Storage field {name} does not exist")]
    StorageFieldDoesNotExist { name: Ident },
    #[error("No storage has been declared")]
    NoDeclaredStorage { span: Span },
    #[error("Multiple storage declarations were found")]
    MultipleStorageDeclarations { span: Span },
    #[error("Type {ty} can only be declared directly as a storage field")]
    InvalidStorageOnlyTypeDecl { ty: String, span: Span },
    #[error("Expected identifier, found keyword \"{name}\" ")]
    InvalidVariableName { name: Ident },
    #[error(
        "Internal compiler error: Unexpected {decl_type} declaration found.\n\
        Please file an issue on the repository and include the code that triggered this error."
    )]
    UnexpectedDeclaration { decl_type: &'static str, span: Span },
    #[error("This contract caller has no known address. Try instantiating a contract caller with a known contract address instead.")]
    ContractAddressMustBeKnown { span: Span },
    #[error("{}", error)]
    ConvertParseTree {
        #[from]
        error: ConvertParseTreeError,
    },
    #[error("{}", error)]
    Lex { error: LexError },
    #[error("{}", error)]
    Parse { error: ParseError },
    #[error("\"where\" clauses are not yet supported")]
    WhereClauseNotYetSupported { span: Span },
    #[error("Could not evaluate initializer to a const declaration.")]
    NonConstantDeclValue { span: Span },
    #[error("Declaring storage in a {program_kind} is not allowed.")]
    StorageDeclarationInNonContract { program_kind: String, span: Span },
    #[error("Unsupported argument type to intrinsic \"{name}\". {hint}")]
    IntrinsicUnsupportedArgType {
        name: String,
        span: Span,
        hint: Hint,
    },
    #[error("Call to \"{name}\" expects {expected} arguments")]
    IntrinsicIncorrectNumArgs {
        name: String,
        expected: u64,
        span: Span,
    },
    #[error("Call to \"{name}\" expects {expected} type arguments")]
    IntrinsicIncorrectNumTArgs {
        name: String,
        expected: u64,
        span: Span,
    },
    #[error("\"break\" used outside of a loop")]
    BreakOutsideLoop { span: Span },
    #[error("\"continue\" used outside of a loop")]
    ContinueOutsideLoop { span: Span },
    #[error("Configuration-time constant value is not a constant item.")]
    ConfigTimeConstantNotAConstDecl { span: Span },
    #[error("Configuration-time constant value is not a literal.")]
    ConfigTimeConstantNotALiteral { span: Span },
    #[error("The type \"{ty}\" is not allowed in storage.")]
    TypeNotAllowedInContractStorage { ty: String, span: Span },
    #[error("ref mut parameter not allowed for main()")]
    RefMutableNotAllowedInMain { param_name: Ident },
    #[error("Returning a `raw_ptr` from `main()` is not allowed.")]
    PointerReturnNotAllowedInMain { span: Span },
    #[error(
        "Returning a type containing `raw_slice` from `main()` is not allowed. \
            Consider converting it into a flat `raw_slice` first."
    )]
    NestedSliceReturnNotAllowedInMain { span: Span },
    #[error(
        "Register \"{name}\" is initialized and later reassigned which is not allowed. \
            Consider assigning to a different register inside the ASM block."
    )]
    InitializedRegisterReassignment { name: String, span: Span },
    #[error("Control flow VM instructions are not allowed in assembly blocks.")]
    DisallowedControlFlowInstruction { name: String, span: Span },
    #[error("Calling private library method {name} is not allowed.")]
    CallingPrivateLibraryMethod { name: String, span: Span },
    #[error("Using \"while\" in a predicate is not allowed.")]
    DisallowedWhileInPredicate { span: Span },
    #[error("Possibly non-zero amount of coins transferred to non-payable contract method \"{fn_name}\".")]
    CoinsPassedToNonPayableMethod { fn_name: Ident, span: Span },
    #[error(
        "Payable attribute mismatch. The \"{fn_name}\" method implementation \
         {} in its signature in {interface_name}.",
        if *missing_impl_attribute {
            "is missing #[payable] attribute specified"
        } else {
            "has extra #[payable] attribute not mentioned"
        }
    )]
    TraitImplPayabilityMismatch {
        fn_name: Ident,
        interface_name: InterfaceName,
        missing_impl_attribute: bool,
        span: Span,
    },
<<<<<<< HEAD
    #[error("The name `{name}` is defined multiple times")]
    NameDefinedMultipleTimes { name: Ident },
=======
    #[error("Configurable constants are not allowed in libraries.")]
    ConfigurableInLibrary { span: Span },
>>>>>>> 2b6f72fa
}

impl std::convert::From<TypeError> for CompileError {
    fn from(other: TypeError) -> CompileError {
        CompileError::TypeError(other)
    }
}

impl Spanned for CompileError {
    fn span(&self) -> Span {
        use CompileError::*;
        match self {
            UnknownVariable { var_name } => var_name.span(),
            UnknownVariablePath { span, .. } => span.clone(),
            UnknownFunction { span, .. } => span.clone(),
            NotAVariable { name, .. } => name.span(),
            NotAFunction { span, .. } => span.clone(),
            Unimplemented(_, span) => span.clone(),
            UnimplementedWithHelp(_, _, span) => span.clone(),
            TypeError(err) => err.span(),
            ParseError { span, .. } => span.clone(),
            Internal(_, span) => span.clone(),
            InternalOwned(_, span) => span.clone(),
            InvalidByteLiteralLength { span, .. } => span.clone(),
            ExpectedExprAfterOp { span, .. } => span.clone(),
            ExpectedOp { span, .. } => span.clone(),
            MultiplePredicates(span) => span.clone(),
            MultipleScripts(span) => span.clone(),
            MultipleContracts(span) => span.clone(),
            NoPredicateMainFunction(span) => span.clone(),
            PredicateMainDoesNotReturnBool(span) => span.clone(),
            NoScriptMainFunction(span) => span.clone(),
            MultipleDefinitionsOfFunction { name } => name.span(),
            ReassignmentToNonVariable { span, .. } => span.clone(),
            AssignmentToNonMutable { name } => name.span(),
            MutableParameterNotSupported { param_name } => param_name.span(),
            ImmutableArgumentToMutableParameter { span } => span.clone(),
            RefMutableNotAllowedInContractAbi { param_name } => param_name.span(),
            MethodRequiresMutableSelf { span, .. } => span.clone(),
            AssociatedFunctionCalledAsMethod { span, .. } => span.clone(),
            TypeParameterNotInTypeScope { span, .. } => span.clone(),
            MultipleImmediates(span) => span.clone(),
            MismatchedTypeInInterfaceSurface { span, .. } => span.clone(),
            NotATrait { span, .. } => span.clone(),
            UnknownTrait { span, .. } => span.clone(),
            FunctionNotAPartOfInterfaceSurface { span, .. } => span.clone(),
            MissingInterfaceSurfaceMethods { span, .. } => span.clone(),
            IncorrectNumberOfTypeArguments { span, .. } => span.clone(),
            DoesNotTakeTypeArguments { span, .. } => span.clone(),
            TypeArgumentsNotAllowed { span } => span.clone(),
            NeedsTypeArguments { span, .. } => span.clone(),
            StructNotFound { span, .. } => span.clone(),
            DeclaredNonStructAsStruct { span, .. } => span.clone(),
            AccessedFieldOfNonStruct { span, .. } => span.clone(),
            MethodOnNonValue { span, .. } => span.clone(),
            StructMissingField { span, .. } => span.clone(),
            StructDoesNotHaveField { span, .. } => span.clone(),
            MethodNotFound { span, .. } => span.clone(),
            ModuleNotFound { span, .. } => span.clone(),
            NotATuple { span, .. } => span.clone(),
            NotAStruct { span, .. } => span.clone(),
            NotIndexable { span, .. } => span.clone(),
            FieldAccessOnNonStruct { span, .. } => span.clone(),
            FieldNotFound { field_name, .. } => field_name.span(),
            SymbolNotFound { name, .. } => name.span(),
            ImportPrivateSymbol { name } => name.span(),
            NoElseBranch { span, .. } => span.clone(),
            UnqualifiedSelfType { span, .. } => span.clone(),
            NotAType { span, .. } => span.clone(),
            MissingEnumInstantiator { span, .. } => span.clone(),
            PathDoesNotReturn { span, .. } => span.clone(),
            ExpectedImplicitReturnFromBlockWithType { span, .. } => span.clone(),
            ExpectedImplicitReturnFromBlock { span, .. } => span.clone(),
            UnknownRegister { span, .. } => span.clone(),
            MissingImmediate { span, .. } => span.clone(),
            InvalidImmediateValue { span, .. } => span.clone(),
            InvalidAssemblyMismatchedReturn { span, .. } => span.clone(),
            UnknownEnumVariant { span, .. } => span.clone(),
            UnrecognizedOp { span, .. } => span.clone(),
            UnableToInferGeneric { span, .. } => span.clone(),
            UnconstrainedGenericParameter { span, .. } => span.clone(),
            TraitConstraintNotSatisfied { span, .. } => span.clone(),
            Immediate06TooLarge { span, .. } => span.clone(),
            Immediate12TooLarge { span, .. } => span.clone(),
            Immediate18TooLarge { span, .. } => span.clone(),
            Immediate24TooLarge { span, .. } => span.clone(),
            IncorrectNumberOfAsmRegisters { span, .. } => span.clone(),
            UnnecessaryImmediate { span, .. } => span.clone(),
            AmbiguousPath { span, .. } => span.clone(),
            UnknownType { span, .. } => span.clone(),
            UnknownTypeName { span, .. } => span.clone(),
            InvalidStrType { span, .. } => span.clone(),
            TooManyInstructions { span, .. } => span.clone(),
            FileNotFound { span, .. } => span.clone(),
            FileCouldNotBeRead { span, .. } => span.clone(),
            ImportMustBeLibrary { span, .. } => span.clone(),
            MoreThanOneEnumInstantiator { span, .. } => span.clone(),
            UnnecessaryEnumInstantiator { span, .. } => span.clone(),
            TraitNotFound { span, .. } => span.clone(),
            InvalidExpressionOnLhs { span, .. } => span.clone(),
            TooManyArgumentsForFunction { span, .. } => span.clone(),
            TooFewArgumentsForFunction { span, .. } => span.clone(),
            InvalidAbiType { span, .. } => span.clone(),
            NotAnAbi { span, .. } => span.clone(),
            ImplAbiForNonContract { span, .. } => span.clone(),
            ConflictingImplsForTraitAndType {
                second_impl_span, ..
            } => second_impl_span.clone(),
            DuplicateMethodsDefinedForType { span, .. } => span.clone(),
            IncorrectNumberOfInterfaceSurfaceFunctionParameters { span, .. } => span.clone(),
            ArgumentParameterTypeMismatch { span, .. } => span.clone(),
            RecursiveCall { span, .. } => span.clone(),
            RecursiveCallChain { span, .. } => span.clone(),
            RecursiveType { span, .. } => span.clone(),
            RecursiveTypeChain { span, .. } => span.clone(),
            TypeWithUnknownSize { span, .. } => span.clone(),
            InfiniteDependencies { span, .. } => span.clone(),
            GMFromExternalContext { span, .. } => span.clone(),
            MintFromExternalContext { span, .. } => span.clone(),
            BurnFromExternalContext { span, .. } => span.clone(),
            ContractStorageFromExternalContext { span, .. } => span.clone(),
            InvalidOpcodeFromPredicate { span, .. } => span.clone(),
            InvalidBackwardJumpFromPredicate { span, .. } => span.clone(),
            ArrayOutOfBounds { span, .. } => span.clone(),
            ShadowsOtherSymbol { name } => name.span(),
            GenericShadowsGeneric { name } => name.span(),
            MatchWrongType { span, .. } => span.clone(),
            MatchExpressionNonExhaustive { span, .. } => span.clone(),
            MatchStructPatternMissingFields { span, .. } => span.clone(),
            NotAnEnum { span, .. } => span.clone(),
            StorageAccessMismatch { span, .. } => span.clone(),
            TraitDeclPureImplImpure { span, .. } => span.clone(),
            TraitImplPurityMismatch { span, .. } => span.clone(),
            DeclIsNotAnEnum { span, .. } => span.clone(),
            DeclIsNotAStruct { span, .. } => span.clone(),
            DeclIsNotAFunction { span, .. } => span.clone(),
            DeclIsNotAVariable { span, .. } => span.clone(),
            DeclIsNotAnAbi { span, .. } => span.clone(),
            DeclIsNotATrait { span, .. } => span.clone(),
            DeclIsNotAnImplTrait { span, .. } => span.clone(),
            DeclIsNotATraitFn { span, .. } => span.clone(),
            DeclIsNotStorage { span, .. } => span.clone(),
            DeclIsNotAConstant { span, .. } => span.clone(),
            ImpureInNonContract { span, .. } => span.clone(),
            ImpureInPureContext { span, .. } => span.clone(),
            ParameterRefMutabilityMismatch { span, .. } => span.clone(),
            IntegerTooLarge { span, .. } => span.clone(),
            IntegerTooSmall { span, .. } => span.clone(),
            IntegerContainsInvalidDigit { span, .. } => span.clone(),
            AsteriskWithAlias { span, .. } => span.clone(),
            AbiAsSupertrait { span, .. } => span.clone(),
            SupertraitImplRequired { span, .. } => span.clone(),
            IfLetNonEnum { span, .. } => span.clone(),
            ContractCallParamRepeated { span, .. } => span.clone(),
            UnrecognizedContractParam { span, .. } => span.clone(),
            CallParamForNonContractCallMethod { span, .. } => span.clone(),
            StorageFieldDoesNotExist { name } => name.span(),
            InvalidStorageOnlyTypeDecl { span, .. } => span.clone(),
            NoDeclaredStorage { span, .. } => span.clone(),
            MultipleStorageDeclarations { span, .. } => span.clone(),
            InvalidVariableName { name } => name.span(),
            UnexpectedDeclaration { span, .. } => span.clone(),
            ContractAddressMustBeKnown { span, .. } => span.clone(),
            ConvertParseTree { error } => error.span(),
            WhereClauseNotYetSupported { span, .. } => span.clone(),
            Lex { error } => error.span(),
            Parse { error } => error.span.clone(),
            EnumNotFound { span, .. } => span.clone(),
            TupleIndexOutOfBounds { span, .. } => span.clone(),
            NonConstantDeclValue { span } => span.clone(),
            StorageDeclarationInNonContract { span, .. } => span.clone(),
            IntrinsicUnsupportedArgType { span, .. } => span.clone(),
            IntrinsicIncorrectNumArgs { span, .. } => span.clone(),
            IntrinsicIncorrectNumTArgs { span, .. } => span.clone(),
            BreakOutsideLoop { span } => span.clone(),
            ContinueOutsideLoop { span } => span.clone(),
            ConfigTimeConstantNotAConstDecl { span } => span.clone(),
            ConfigTimeConstantNotALiteral { span } => span.clone(),
            TypeNotAllowedInContractStorage { span, .. } => span.clone(),
            RefMutableNotAllowedInMain { param_name } => param_name.span(),
            PointerReturnNotAllowedInMain { span } => span.clone(),
            NestedSliceReturnNotAllowedInMain { span } => span.clone(),
            InitializedRegisterReassignment { span, .. } => span.clone(),
            DisallowedControlFlowInstruction { span, .. } => span.clone(),
            CallingPrivateLibraryMethod { span, .. } => span.clone(),
            DisallowedWhileInPredicate { span } => span.clone(),
            CoinsPassedToNonPayableMethod { span, .. } => span.clone(),
            TraitImplPayabilityMismatch { span, .. } => span.clone(),
<<<<<<< HEAD
            NameDefinedMultipleTimes { name } => name.span(),
=======
            ConfigurableInLibrary { span } => span.clone(),
>>>>>>> 2b6f72fa
        }
    }
}

impl CompileError {
    pub fn path(&self) -> Option<Arc<PathBuf>> {
        self.span().path().cloned()
    }
}

#[derive(Debug, Clone, PartialEq, Eq, Hash)]
pub struct Hint {
    msg: Option<String>,
}

impl Hint {
    pub fn empty() -> Hint {
        Hint { msg: None }
    }

    pub fn new(msg: String) -> Hint {
        Hint { msg: Some(msg) }
    }
}

impl fmt::Display for Hint {
    fn fmt(&self, f: &mut fmt::Formatter<'_>) -> fmt::Result {
        write!(f, "Hint: {}", &self.msg.as_ref().unwrap_or(&"".to_string()))
    }
}<|MERGE_RESOLUTION|>--- conflicted
+++ resolved
@@ -713,13 +713,10 @@
         missing_impl_attribute: bool,
         span: Span,
     },
-<<<<<<< HEAD
+    #[error("Configurable constants are not allowed in libraries.")]
+    ConfigurableInLibrary { span: Span },
     #[error("The name `{name}` is defined multiple times")]
     NameDefinedMultipleTimes { name: Ident },
-=======
-    #[error("Configurable constants are not allowed in libraries.")]
-    ConfigurableInLibrary { span: Span },
->>>>>>> 2b6f72fa
 }
 
 impl std::convert::From<TypeError> for CompileError {
@@ -908,11 +905,8 @@
             DisallowedWhileInPredicate { span } => span.clone(),
             CoinsPassedToNonPayableMethod { span, .. } => span.clone(),
             TraitImplPayabilityMismatch { span, .. } => span.clone(),
-<<<<<<< HEAD
+            ConfigurableInLibrary { span } => span.clone(),
             NameDefinedMultipleTimes { name } => name.span(),
-=======
-            ConfigurableInLibrary { span } => span.clone(),
->>>>>>> 2b6f72fa
         }
     }
 }
