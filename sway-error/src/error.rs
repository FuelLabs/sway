--- conflicted
+++ resolved
@@ -693,7 +693,8 @@
     DisallowedControlFlowInstruction { name: String, span: Span },
     #[error("Calling private library method {name} is not allowed.")]
     CallingPrivateLibraryMethod { name: String, span: Span },
-<<<<<<< HEAD
+    #[error("Using \"while\" in a predicate is not allowed.")]
+    DisallowedWhileInPredicate { span: Span },
     #[error("Possibly non-zero amount of coins transferred to non-payable contract method \"{fn_name}\".")]
     PossiblyNonZeroAmountOfCoinsPassedToNonPayableContractMethod { fn_name: Ident, span: Span },
     #[error(
@@ -711,10 +712,6 @@
         missing_impl_attribute: bool,
         span: Span,
     },
-=======
-    #[error("Using \"while\" in a predicate is not allowed.")]
-    DisallowedWhileInPredicate { span: Span },
->>>>>>> e3df97dd
 }
 
 impl std::convert::From<TypeError> for CompileError {
@@ -900,14 +897,11 @@
             InitializedRegisterReassignment { span, .. } => span.clone(),
             DisallowedControlFlowInstruction { span, .. } => span.clone(),
             CallingPrivateLibraryMethod { span, .. } => span.clone(),
-<<<<<<< HEAD
+            DisallowedWhileInPredicate { span } => span.clone(),
             PossiblyNonZeroAmountOfCoinsPassedToNonPayableContractMethod { span, .. } => {
                 span.clone()
             }
             TraitImplPayabilityMismatch { span, .. } => span.clone(),
-=======
-            DisallowedWhileInPredicate { span } => span.clone(),
->>>>>>> e3df97dd
         }
     }
 }
