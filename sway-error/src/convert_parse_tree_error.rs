--- conflicted
+++ resolved
@@ -91,13 +91,10 @@
     DuplicateParameterIdentifier { name: Ident, span: Span },
     #[error("self parameter is not allowed for a free function")]
     SelfParameterNotAllowedForFreeFn { span: Span },
-<<<<<<< HEAD
     #[error("`impl Self` for contracts is not supported")]
     SelfImplForContract { span: Span },
-=======
     #[error("test functions are only allowed at module level")]
     TestFnOnlyAllowedAtModuleLevel { span: Span },
->>>>>>> c096c4a6
 }
 
 impl Spanned for ConvertParseTreeError {
@@ -147,11 +144,8 @@
             ConvertParseTreeError::DuplicateStructField { span, .. } => span.clone(),
             ConvertParseTreeError::DuplicateParameterIdentifier { span, .. } => span.clone(),
             ConvertParseTreeError::SelfParameterNotAllowedForFreeFn { span, .. } => span.clone(),
-<<<<<<< HEAD
             ConvertParseTreeError::SelfImplForContract { span, .. } => span.clone(),
-=======
             ConvertParseTreeError::TestFnOnlyAllowedAtModuleLevel { span } => span.clone(),
->>>>>>> c096c4a6
         }
     }
 }