--- conflicted
+++ resolved
@@ -20,23 +20,13 @@
 annotate-snippets = { version = "0.10.1" }
 ansi_term = "0.12"
 anyhow = "1.0.41"
-<<<<<<< HEAD
 clap = { version = "4.5.4", features = ["cargo", "derive", "env"] }
 clap_complete = "4.5.2"
 clap_complete_fig = "4.5.0"
-forc-pkg = { version = "0.56.1", path = "../forc-pkg" }
-forc-test = { version = "0.56.1", path = "../forc-test" }
-forc-tracing = { version = "0.56.1", path = "../forc-tracing" }
-forc-util = { version = "0.56.1", path = "../forc-util" }
-=======
-clap = { version = "3.1", features = ["cargo", "derive", "env"] }
-clap_complete = "3.1"
-clap_complete_fig = "3.1"
 forc-pkg = { version = "0.58.0", path = "../forc-pkg" }
 forc-test = { version = "0.58.0", path = "../forc-test" }
 forc-tracing = { version = "0.58.0", path = "../forc-tracing" }
 forc-util = { version = "0.58.0", path = "../forc-util" }
->>>>>>> 9579dd2f
 fs_extra = "1.2"
 fuel-asm = { workspace = true }
 hex = "0.4.3"
