[package]
name = "forc"
version = "0.52.1"
description = "Fuel Orchestrator."
authors.workspace = true
edition.workspace = true
homepage.workspace = true
license.workspace = true
repository.workspace = true

[lib]
name = "forc"
path = "src/lib.rs"

[[bin]]
name = "forc"
path = "src/main.rs"

[dependencies]
annotate-snippets = { version = "0.10.1" }
ansi_term = "0.12"
anyhow = "1.0.41"
clap = { version = "3.1", features = ["cargo", "derive", "env"] }
clap_complete = "3.1"
<<<<<<< HEAD
clap_complete_fig = "3.1"
forc-pkg = { version = "0.52.0", path = "../forc-pkg" }
forc-test = { version = "0.52.0", path = "../forc-test" }
forc-tracing = { version = "0.52.0", path = "../forc-tracing" }
forc-util = { version = "0.52.0", path = "../forc-util" }
=======
forc-pkg = { version = "0.52.1", path = "../forc-pkg" }
forc-test = { version = "0.52.1", path = "../forc-test" }
forc-tracing = { version = "0.52.1", path = "../forc-tracing" }
forc-util = { version = "0.52.1", path = "../forc-util" }
>>>>>>> 2eb6f2a4
fs_extra = "1.2"
fuel-asm = { workspace = true }
hex = "0.4.3"
serde = { version = "1.0", features = ["derive"] }
serde_json = "1.0.73"
sway-core = { version = "0.52.1", path = "../sway-core" }
sway-error = { version = "0.52.1", path = "../sway-error" }
sway-types = { version = "0.52.1", path = "../sway-types" }
sway-utils = { version = "0.52.1", path = "../sway-utils" }
term-table = "1.3"
tokio = { version = "1.8.0", features = ["macros", "rt-multi-thread"] }
toml = { version = "0.7", features = ["parse"] }
toml_edit = "0.19"
tracing = "0.1"
url = "2.2"
uwuify = { version = "^0.2", optional = true }
walkdir = "2.3"
whoami = "1.1"

[features]
default = []
test = []
util = []
uwu = ["uwuify"]

[dev-dependencies]
completest-pty = "0.5.0"<|MERGE_RESOLUTION|>--- conflicted
+++ resolved
@@ -22,18 +22,11 @@
 anyhow = "1.0.41"
 clap = { version = "3.1", features = ["cargo", "derive", "env"] }
 clap_complete = "3.1"
-<<<<<<< HEAD
 clap_complete_fig = "3.1"
-forc-pkg = { version = "0.52.0", path = "../forc-pkg" }
-forc-test = { version = "0.52.0", path = "../forc-test" }
-forc-tracing = { version = "0.52.0", path = "../forc-tracing" }
-forc-util = { version = "0.52.0", path = "../forc-util" }
-=======
 forc-pkg = { version = "0.52.1", path = "../forc-pkg" }
 forc-test = { version = "0.52.1", path = "../forc-test" }
 forc-tracing = { version = "0.52.1", path = "../forc-tracing" }
 forc-util = { version = "0.52.1", path = "../forc-util" }
->>>>>>> 2eb6f2a4
 fs_extra = "1.2"
 fuel-asm = { workspace = true }
 hex = "0.4.3"
