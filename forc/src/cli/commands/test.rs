--- conflicted
+++ resolved
@@ -199,10 +199,6 @@
         binary_outfile: cmd.build.output.bin_file,
         debug_outfile: cmd.build.output.debug_file,
         build_target: cmd.build.build_target,
-<<<<<<< HEAD
-        experimental_storage: cmd.build.profile.experimental_storage,
         experimental_private_modules: cmd.build.profile.experimental_private_modules,
-=======
->>>>>>> f3ae93e3
     }
 }