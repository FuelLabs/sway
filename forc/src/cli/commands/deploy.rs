--- conflicted
+++ resolved
@@ -5,14 +5,10 @@
 #[derive(Debug, StructOpt)]
 pub struct Command {}
 
-<<<<<<< HEAD
-pub(crate) fn exec(_command: Command) -> Result<(), String> {
-    todo!()
-=======
+
 pub(crate) fn exec(command: Command) -> Result<(), String> {
     match forc_deploy::deploy(command) {
         Err(e) => Err(e.message),
         _ => Ok(()),
     }
->>>>>>> ec3c96e1
 }