--- conflicted
+++ resolved
@@ -6,18 +6,6 @@
     #[structopt(short = "p")]
     pub path: Option<String>,
     /// Whether to compile to bytecode (false) or to print out the generated ASM (true).
-<<<<<<< HEAD
-    #[structopt(long = "asm")]
-    pub asm: bool,
-}
-
-pub(crate) fn exec(command: Command) -> Result<(), String> {
-    if command.asm {
-        forc_build::print_asm(command.path)
-    } else {
-        forc_build::build(command.path)
-    }
-=======
     #[structopt(long = "print-asm")]
     pub print_asm: bool,
     /// Whether to output a binary file representing the script bytes
@@ -28,5 +16,4 @@
 pub(crate) fn exec(command: Command) -> Result<(), String> {
     forc_build::build(command)?;
     Ok(())
->>>>>>> 41c6abe0
 }