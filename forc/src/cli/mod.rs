--- conflicted
+++ resolved
@@ -1,9 +1,5 @@
 use self::commands::{
-<<<<<<< HEAD
-    addr2line, build, clean, completions, deploy, init, json_abi, new, parse_bytecode, plugins,
-=======
     addr2line, build, check, clean, completions, deploy, init, json_abi, parse_bytecode, plugins,
->>>>>>> 753639c1
     run, template, test, update,
 };
 use addr2line::Command as Addr2LineCommand;
