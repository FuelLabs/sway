--- conflicted
+++ resolved
@@ -2,11 +2,7 @@
 
 mod commands;
 use self::commands::{
-<<<<<<< HEAD
-    build, deploy, explorer, format, init, json_abi, lsp, parse_bytecode, run, test, update,
-=======
-    addr2line, build, deploy, format, init, json_abi, lsp, parse_bytecode, run, test, update,
->>>>>>> 0b1d0e17
+    addr2line, build, deploy, explorer, format, init, json_abi, lsp, parse_bytecode, run, test, update,
 };
 
 use addr2line::Command as Addr2LineCommand;
