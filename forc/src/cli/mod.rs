use std::str::FromStr;

use self::commands::{
    addr2line, build, check, clean, completions, doc, init, new, parse_bytecode, plugins, template,
    test, update,
};
use addr2line::Command as Addr2LineCommand;
use anyhow::{anyhow, Result};
pub use build::Command as BuildCommand;
pub use check::Command as CheckCommand;
use clap::{Parser, Subcommand};
pub use clean::Command as CleanCommand;
pub use completions::Command as CompletionsCommand;
<<<<<<< HEAD
pub use doc::Command as DocCommand;
use forc_util::init_tracing_subscriber;
=======
use forc_util::{init_tracing_subscriber, TracingSubscriberOptions};
>>>>>>> 076e95fc
pub use init::Command as InitCommand;
pub use new::Command as NewCommand;
use parse_bytecode::Command as ParseBytecodeCommand;
pub use plugins::Command as PluginsCommand;
pub use template::Command as TemplateCommand;
use test::Command as TestCommand;
use tracing::metadata::LevelFilter;
pub use update::Command as UpdateCommand;

mod commands;
mod plugin;

#[derive(Debug, Parser)]
#[clap(name = "forc", about = "Fuel Orchestrator", version)]
struct Opt {
    /// The command to run
    #[clap(subcommand)]
    command: Forc,

    /// Use verbose output
    #[clap(short, long, parse(from_occurrences), global = true)]
    verbose: u8,

    /// Silence all output
    #[clap(short, long, global = true)]
    silent: bool,

    /// Set the log level
    #[clap(short='L', long, global = true, parse(try_from_str = LevelFilter::from_str))]
    log_level: Option<LevelFilter>,
}

#[derive(Subcommand, Debug)]
enum Forc {
    #[clap(name = "addr2line")]
    Addr2Line(Addr2LineCommand),
    #[clap(visible_alias = "b")]
    Build(BuildCommand),
    Check(CheckCommand),
    Clean(CleanCommand),
    Completions(CompletionsCommand),
    New(NewCommand),
    Init(InitCommand),
    ParseBytecode(ParseBytecodeCommand),
    #[clap(visible_alias = "t")]
    Test(TestCommand),
    Update(UpdateCommand),
    Plugins(PluginsCommand),
    Template(TemplateCommand),
    Doc(DocCommand),
    /// This is a catch-all for unknown subcommands and their arguments.
    ///
    /// When we receive an unknown subcommand, we check for a plugin exe named
    /// `forc-<unknown-subcommand>` and try to execute it:
    ///
    /// ```ignore
    /// forc-<unknown-subcommand> <args>
    /// ```
    #[clap(external_subcommand)]
    Plugin(Vec<String>),
}

pub async fn run_cli() -> Result<()> {
    let opt = Opt::parse();
    let tracing_options = TracingSubscriberOptions {
        verbosity: Some(opt.verbose),
        silent: Some(opt.silent),
        log_level: opt.log_level,
    };

    init_tracing_subscriber(tracing_options);

    match opt.command {
        Forc::Addr2Line(command) => addr2line::exec(command),
        Forc::Build(command) => build::exec(command),
        Forc::Check(command) => check::exec(command),
        Forc::Clean(command) => clean::exec(command),
        Forc::Completions(command) => completions::exec(command),
        Forc::Init(command) => init::exec(command),
        Forc::New(command) => new::exec(command),
        Forc::ParseBytecode(command) => parse_bytecode::exec(command),
        Forc::Plugins(command) => plugins::exec(command),
        Forc::Test(command) => test::exec(command),
        Forc::Update(command) => update::exec(command).await,
        Forc::Template(command) => template::exec(command),
        Forc::Doc(command) => doc::exec(command),
        Forc::Plugin(args) => {
            let output = plugin::execute_external_subcommand(args)?;
            let code = output
                .status
                .code()
                .ok_or_else(|| anyhow!("plugin exit status unknown"))?;
            std::process::exit(code);
        }
    }
}<|MERGE_RESOLUTION|>--- conflicted
+++ resolved
@@ -1,7 +1,7 @@
 use std::str::FromStr;
 
 use self::commands::{
-    addr2line, build, check, clean, completions, doc, init, new, parse_bytecode, plugins, template,
+    addr2line, build, check, clean, completions, init, new, parse_bytecode, plugins, template,
     test, update,
 };
 use addr2line::Command as Addr2LineCommand;
@@ -11,12 +11,7 @@
 use clap::{Parser, Subcommand};
 pub use clean::Command as CleanCommand;
 pub use completions::Command as CompletionsCommand;
-<<<<<<< HEAD
-pub use doc::Command as DocCommand;
-use forc_util::init_tracing_subscriber;
-=======
 use forc_util::{init_tracing_subscriber, TracingSubscriberOptions};
->>>>>>> 076e95fc
 pub use init::Command as InitCommand;
 pub use new::Command as NewCommand;
 use parse_bytecode::Command as ParseBytecodeCommand;
@@ -66,7 +61,6 @@
     Update(UpdateCommand),
     Plugins(PluginsCommand),
     Template(TemplateCommand),
-    Doc(DocCommand),
     /// This is a catch-all for unknown subcommands and their arguments.
     ///
     /// When we receive an unknown subcommand, we check for a plugin exe named
@@ -102,7 +96,6 @@
         Forc::Test(command) => test::exec(command),
         Forc::Update(command) => update::exec(command).await,
         Forc::Template(command) => template::exec(command),
-        Forc::Doc(command) => doc::exec(command),
         Forc::Plugin(args) => {
             let output = plugin::execute_external_subcommand(args)?;
             let code = output
