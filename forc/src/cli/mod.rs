use structopt::StructOpt;

mod commands;
use self::commands::{
<<<<<<< HEAD
    analysis, benchmark, build, coverage, deploy, init, mvprun, publish, serve, test,
=======
    analysis, benchmark, build, coverage, deploy, init, parse_bytecode, publish, serve, test,
>>>>>>> b5eb4004
};

use analysis::Command as AnalysisCommand;
use benchmark::Command as BenchmarkCommand;
pub use build::Command as BuildCommand;
use coverage::Command as CoverageCommand;
use deploy::Command as DeployCommand;
use init::Command as InitCommand;
<<<<<<< HEAD
use mvprun::Command as MvprunCommand;
=======
use parse_bytecode::Command as ParseBytecodeCommand;
>>>>>>> b5eb4004
use publish::Command as PublishCommand;
use serve::Command as ServeCommand;
use test::Command as TestCommand;

#[derive(Debug, StructOpt)]
#[structopt(name = "forc", about = "Fuel HLL Orchestrator")]
struct Opt {
    /// the command to run
    #[structopt(subcommand)]
    command: Forc,
}

#[derive(Debug, StructOpt)]
enum Forc {
    Analysis(AnalysisCommand),
    Benchmark(BenchmarkCommand),
    Build(BuildCommand),
    Coverage(CoverageCommand),
    Deploy(DeployCommand),
    Init(InitCommand),
    Mvprun(MvprunCommand),
    Publish(PublishCommand),
    Serve(ServeCommand),
    Test(TestCommand),
    ParseBytecode(ParseBytecodeCommand),
}

pub(crate) fn run_cli() -> Result<(), String> {
    let opt = Opt::from_args();
    match opt.command {
        Forc::Analysis(command) => analysis::exec(command),
        Forc::Benchmark(command) => benchmark::exec(command),
        Forc::Build(command) => build::exec(command),
        Forc::Coverage(command) => coverage::exec(command),
        Forc::Deploy(command) => deploy::exec(command),
        Forc::Init(command) => init::exec(command),
        Forc::Mvprun(command) => mvprun::exec(command),
        Forc::Publish(command) => publish::exec(command),
        Forc::Serve(command) => serve::exec(command),
        Forc::Test(command) => test::exec(command),
        Forc::ParseBytecode(command) => parse_bytecode::exec(command),
    }?;
    /*
    let content = fs::read_to_string(opt.input.clone())?;

    let res = compile(&content);

    */

    Ok(())
}<|MERGE_RESOLUTION|>--- conflicted
+++ resolved
@@ -2,11 +2,7 @@
 
 mod commands;
 use self::commands::{
-<<<<<<< HEAD
-    analysis, benchmark, build, coverage, deploy, init, mvprun, publish, serve, test,
-=======
     analysis, benchmark, build, coverage, deploy, init, parse_bytecode, publish, serve, test,
->>>>>>> b5eb4004
 };
 
 use analysis::Command as AnalysisCommand;
@@ -15,11 +11,7 @@
 use coverage::Command as CoverageCommand;
 use deploy::Command as DeployCommand;
 use init::Command as InitCommand;
-<<<<<<< HEAD
-use mvprun::Command as MvprunCommand;
-=======
 use parse_bytecode::Command as ParseBytecodeCommand;
->>>>>>> b5eb4004
 use publish::Command as PublishCommand;
 use serve::Command as ServeCommand;
 use test::Command as TestCommand;
