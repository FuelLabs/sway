pub const MANIFEST_FILE_NAME: &'static str = "Forc.toml";
pub const SWAY_EXTENSION: &'static str = "sw";
<<<<<<< HEAD
pub const FORC_DEPENDENCIES_DIRECTORY: &'static str = ".forc";
=======
pub const SRC_DIR: &'static str = "src";

pub const SWAY_PREDICATE: &'static str = "predicate";
pub const SWAY_LIBRARY: &'static str = "library";
pub const SWAY_SCRIPT: &'static str = "script";
>>>>>>> 9632501c
<|MERGE_RESOLUTION|>--- conflicted
+++ resolved
@@ -1,11 +1,7 @@
 pub const MANIFEST_FILE_NAME: &'static str = "Forc.toml";
 pub const SWAY_EXTENSION: &'static str = "sw";
-<<<<<<< HEAD
 pub const FORC_DEPENDENCIES_DIRECTORY: &'static str = ".forc";
-=======
 pub const SRC_DIR: &'static str = "src";
-
 pub const SWAY_PREDICATE: &'static str = "predicate";
 pub const SWAY_LIBRARY: &'static str = "library";
-pub const SWAY_SCRIPT: &'static str = "script";
->>>>>>> 9632501c
+pub const SWAY_SCRIPT: &'static str = "script";