--- conflicted
+++ resolved
@@ -29,8 +29,6 @@
     "main.sw".into()
 }
 
-<<<<<<< HEAD
-=======
 #[derive(Deserialize, Debug)]
 #[serde(rename_all = "kebab-case")]
 pub struct Network {
@@ -42,28 +40,6 @@
     DEFAULT_NODE_URL.into()
 }
 
-#[derive(Deserialize, Debug)]
-#[serde(untagged)]
-pub enum Dependency {
-    /// In the simple format, only a version is specified, eg.
-    /// `package = "<version>"`
-    Simple(String),
-    /// The simple format is equivalent to a detailed dependency
-    /// specifying only a version, eg.
-    /// `package = { version = "<version>" }`
-    Detailed(DependencyDetails),
-}
-
-#[derive(Deserialize, Debug)]
-#[serde(rename_all = "kebab-case")]
-pub struct DependencyDetails {
-    pub(crate) version: Option<String>,
-    pub(crate) path: Option<String>,
-    pub(crate) git: Option<String>,
-    pub(crate) branch: Option<String>,
-}
-
->>>>>>> eed0ee3b
 #[test]
 fn try_parse() {
     println!(
