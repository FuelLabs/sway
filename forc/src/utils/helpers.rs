use super::constants::{SRC_DIR, SWAY_EXTENSION};
use super::manifest::Manifest;
use core_lang::{CompileError, CompileWarning};
use source_span::fmt::{Color, Formatter};
use std::ffi::OsStr;
use std::io::{self, Write};
use std::path::{Path, PathBuf};
use std::{fs, str};
use termcolor::{self, Color as TermColor, ColorChoice, ColorSpec, StandardStream, WriteColor};

pub fn is_sway_file(file: &Path) -> bool {
    let res = file.extension();
    Some(OsStr::new(SWAY_EXTENSION)) == res
}

pub fn get_sway_files(path: PathBuf) -> Vec<PathBuf> {
    let mut files = vec![];
    let mut dir_entries = vec![path];

    while let Some(next_dir) = dir_entries.pop() {
        if let Ok(read_dir) = fs::read_dir(next_dir) {
            for entry in read_dir.filter_map(|res| res.ok()) {
                let path = entry.path();

                if path.is_dir() {
                    dir_entries.push(path);
                } else if is_sway_file(&path) {
                    files.push(path)
                }
            }
        }
    }

    files
}

// Continually go up in the file tree until a manifest (Forc.toml) is found.
pub fn find_manifest_dir(starter_path: &Path) -> Option<PathBuf> {
    let mut path = std::fs::canonicalize(starter_path).ok()?;
    let empty_path = PathBuf::from("/");
    while path != empty_path {
        path.push(crate::utils::constants::MANIFEST_FILE_NAME);
        if path.exists() {
            path.pop();
            return Some(path);
        } else {
            path.pop();
            path.pop();
        }
    }
    None
}

<<<<<<< HEAD
pub fn find_main_path(manifest_dir: &PathBuf, manifest: &Manifest) -> PathBuf {
    let mut code_dir = manifest_dir.clone();
    code_dir.push(crate::utils::constants::SRC_DIR);
    code_dir.push(&manifest.project.entry);
    code_dir
}

pub fn find_file_name<'sc>(manifest_dir: &'sc PathBuf, main_path: &'sc PathBuf) -> Result<&'sc Path, String> {
    let mut file_path = manifest_dir.clone();
    file_path.pop();
    let file_name = match main_path.strip_prefix(file_path.clone()) {
        Ok(o) => o,
        Err(err) => return Err(err.to_string()),
    };
    Ok(file_name)
}

pub fn read_manifest(manifest_dir: &PathBuf) -> Result<Manifest, String> {
=======
pub fn read_manifest(manifest_dir: &Path) -> Result<Manifest, String> {
>>>>>>> 6529747c
    let manifest_path = {
        let mut man = PathBuf::from(manifest_dir);
        man.push(crate::utils::constants::MANIFEST_FILE_NAME);
        man
    };
    let manifest_path_str = format!("{:?}", manifest_path);
    let manifest = match std::fs::read_to_string(manifest_path) {
        Ok(o) => o,
        Err(e) => {
            return Err(format!(
                "failed to read manifest at {:?}: {}",
                manifest_path_str, e
            ))
        }
    };
    match toml::from_str(&manifest) {
        Ok(o) => Ok(o),
        Err(e) => Err(format!("Error parsing manifest: {}.", e)),
    }
}

pub fn get_main_file(
    manifest_of_dep: &Manifest,
    manifest_dir: &Path,
) -> Result<&'static mut String, String> {
    let main_path = {
        let mut code_dir = PathBuf::from(manifest_dir);
        code_dir.push(SRC_DIR);
        code_dir.push(&manifest_of_dep.project.entry);
        code_dir
    };

    // some hackery to get around lifetimes for now, until the AST returns a non-lifetime-bound AST
    let main_file = std::fs::read_to_string(&main_path).map_err(|e| e.to_string())?;
    let main_file = Box::new(main_file);
    let main_file: &'static mut String = Box::leak(main_file);
    Ok(main_file)
}

pub fn print_on_success_script(silent_mode: bool, proj_name: &str, warnings: Vec<CompileWarning>) {
    if !silent_mode {
        warnings.iter().for_each(|warning| format_warning(warning));
    }

    if warnings.is_empty() {
        let _ = println_green_err(&format!("  Compiled script {:?}.", proj_name));
    } else {
        let _ = println_yellow_err(&format!(
            "  Compiled script {:?} with {} {}.",
            proj_name,
            warnings.len(),
            if warnings.len() > 1 {
                "warnings"
            } else {
                "warning"
            }
        ));
    }
}

pub fn print_on_success_library(silent_mode: bool, proj_name: &str, warnings: Vec<CompileWarning>) {
    if !silent_mode {
        warnings.iter().for_each(|warning| format_warning(warning));
    }

    if warnings.is_empty() {
        let _ = println_green_err(&format!("  Compiled script {:?}.", proj_name));
    } else {
        let _ = println_yellow_err(&format!(
            "  Compiled library {:?} with {} {}.",
            proj_name,
            warnings.len(),
            if warnings.len() > 1 {
                "warnings"
            } else {
                "warning"
            }
        ));
    }
}

pub fn print_on_failure(
    silent_mode: bool,
    warnings: Vec<CompileWarning>,
    errors: Vec<CompileError>,
) {
    let e_len = errors.len();

    if !silent_mode {
        warnings.iter().for_each(|warning| format_warning(warning));
        errors.into_iter().for_each(|error| format_err(&error));
    }

    println_red_err(&format!(
        "  Aborting due to {} {}.",
        e_len,
        if e_len > 1 { "errors" } else { "error" }
    ))
    .unwrap();
}

pub fn println_red(txt: &str) -> io::Result<()> {
    println_std_out(txt, TermColor::Red)
}

pub fn println_green(txt: &str) -> io::Result<()> {
    println_std_out(txt, TermColor::Green)
}

pub fn print_blue_err(txt: &str) -> io::Result<()> {
    print_std_err(txt, TermColor::Blue)
}

pub fn println_yellow_err(txt: &str) -> io::Result<()> {
    println_std_err(txt, TermColor::Yellow)
}

pub fn println_red_err(txt: &str) -> io::Result<()> {
    println_std_err(txt, TermColor::Red)
}

pub fn println_green_err(txt: &str) -> io::Result<()> {
    println_std_err(txt, TermColor::Green)
}

fn print_std_out(txt: &str, color: TermColor) -> io::Result<()> {
    let stdout = StandardStream::stdout(ColorChoice::Always);
    print_with_color(txt, color, stdout)
}

fn println_std_out(txt: &str, color: TermColor) -> io::Result<()> {
    let stdout = StandardStream::stdout(ColorChoice::Always);
    println_with_color(txt, color, stdout)
}

fn print_std_err(txt: &str, color: TermColor) -> io::Result<()> {
    let stdout = StandardStream::stderr(ColorChoice::Always);
    print_with_color(txt, color, stdout)
}

fn println_std_err(txt: &str, color: TermColor) -> io::Result<()> {
    let stdout = StandardStream::stderr(ColorChoice::Always);
    println_with_color(txt, color, stdout)
}

fn print_with_color(txt: &str, color: TermColor, stream: StandardStream) -> io::Result<()> {
    let mut stream = stream;
    stream.set_color(ColorSpec::new().set_fg(Some(color)))?;
    write!(&mut stream, "{}", txt)?;
    stream.reset()?;
    Ok(())
}

fn println_with_color(txt: &str, color: TermColor, stream: StandardStream) -> io::Result<()> {
    let mut stream = stream;
    stream.set_color(ColorSpec::new().set_fg(Some(color)))?;
    writeln!(&mut stream, "{}", txt)?;
    stream.reset()?;
    Ok(())
}

fn format_err(err: &core_lang::CompileError) {
    let mut fmt = Formatter::with_margin_color(Color::Blue);
    let formatted = err.format(&mut fmt);
    print_blue_err(" --> ").unwrap();
    print!("{}", err.path());
    println!("{}", formatted);
}

fn format_warning(warning: &core_lang::CompileWarning) {
    let mut fmt = Formatter::with_margin_color(Color::Blue);
    let formatted = warning.format(&mut fmt);
    print_blue_err(" --> ").unwrap();
    print!("{}", warning.path());
    println!("{}", formatted);
}<|MERGE_RESOLUTION|>--- conflicted
+++ resolved
@@ -51,7 +51,6 @@
     None
 }
 
-<<<<<<< HEAD
 pub fn find_main_path(manifest_dir: &PathBuf, manifest: &Manifest) -> PathBuf {
     let mut code_dir = manifest_dir.clone();
     code_dir.push(crate::utils::constants::SRC_DIR);
@@ -69,10 +68,7 @@
     Ok(file_name)
 }
 
-pub fn read_manifest(manifest_dir: &PathBuf) -> Result<Manifest, String> {
-=======
 pub fn read_manifest(manifest_dir: &Path) -> Result<Manifest, String> {
->>>>>>> 6529747c
     let manifest_path = {
         let mut man = PathBuf::from(manifest_dir);
         man.push(crate::utils::constants::MANIFEST_FILE_NAME);
