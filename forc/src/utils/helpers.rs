--- conflicted
+++ resolved
@@ -214,13 +214,9 @@
         // if start/pos are same we will not get that arrow pointing to code, so we add +1.
         end_pos += 1;
     }
-<<<<<<< HEAD
-    let friendly_str = err.to_friendly_error_string();
+    let friendly_str = maybe_uwuify(&err.to_friendly_error_string());
     let (mut start, mut end) = err.line_col();
     let input = construct_window(&mut start, end, &mut start_pos, &mut end_pos, input);
-=======
-    let friendly_str = maybe_uwuify(&err.to_friendly_error_string());
->>>>>>> 441ab123
     let snippet = Snippet {
         title: Some(Annotation {
             label: None,
@@ -251,13 +247,8 @@
     let input = err.span.input();
     let path = err.path();
 
-<<<<<<< HEAD
+    let friendly_str = maybe_uwuify(&err.to_friendly_warning_string());
     let (mut start_pos, mut end_pos) = err.span();
-    let friendly_str = err.to_friendly_warning_string();
-=======
-    let (start_pos, mut end_pos) = err.span();
-    let friendly_str = maybe_uwuify(&err.to_friendly_warning_string());
->>>>>>> 441ab123
     if start_pos == end_pos {
         // if start/pos are same we will not get that arrow pointing to code, so we add +1.
         end_pos += 1;
@@ -291,7 +282,6 @@
     eprintln!("{}", DisplayList::from(snippet))
 }
 
-<<<<<<< HEAD
 /// Given a start and an end position and an input, determine how much of a window to show in the
 /// error.
 /// Mutates the start and end indexes to be in line with the new slice length.
@@ -342,7 +332,8 @@
     *end_ix -= calculated_start_ix;
     start.line = lines_to_start_of_snippet;
     &input[calculated_start_ix..calculated_end_ix]
-=======
+}
+
 #[cfg(all(feature = "uwu", any(target_arch = "x86", target_arch = "x86_64")))]
 fn maybe_uwuify(raw: &str) -> String {
     use uwuifier::uwuify_str_sse;
@@ -357,5 +348,4 @@
 #[cfg(not(feature = "uwu"))]
 fn maybe_uwuify(raw: &str) -> String {
     raw.to_string()
->>>>>>> 441ab123
 }