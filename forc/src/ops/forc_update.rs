use crate::cli::UpdateCommand;
use anyhow::{anyhow, Result};
use forc_pkg::{self as pkg, lock, Lock};
use forc_util::lock_path;
use pkg::manifest::ManifestFile;
<<<<<<< HEAD
use std::{collections::HashSet, fs, path::PathBuf};
=======
use std::{fs, path::PathBuf};
>>>>>>> 76b1ee9d
use tracing::info;

/// Running `forc update` will check for updates for the entire dependency graph and commit new
/// semver-compatible versions to the `Forc.lock` file. For git dependencies, the commit is updated
/// to the HEAD of the specified branch, or remains unchanged in the case a tag is specified. Path
/// dependencies remain unchanged as they are always sourced directly.
///
/// This is called during `forc build` in the case that there is no existing `Forc.lock` file for
/// the project.
///
/// Run `forc update --check` to perform a dry-run and produce a list of updates that will be
/// performed across all dependencies without actually committing them to the lock file.
///
/// Use the `--package <package-name>` flag to update only a specific package throughout the
/// dependency graph.
pub async fn update(command: UpdateCommand) -> Result<()> {
    let UpdateCommand {
        path,
        check,
        // TODO: Use `package` here rather than `target_dependency`
        target_dependency: _,
        ..
    } = command;

    let this_dir = match path {
        Some(path) => PathBuf::from(path),
        None => std::env::current_dir()?,
    };

    let manifest = ManifestFile::from_dir(&this_dir)?;
    let lock_path = lock_path(manifest.dir());
    let old_lock = Lock::from_path(&lock_path).ok().unwrap_or_default();
    let offline = false;
    let member_manifests = manifest.member_manifests()?;
    let new_plan = pkg::BuildPlan::from_manifests(&member_manifests, offline)?;
    let new_lock = Lock::from_graph(new_plan.graph());
    let diff = new_lock.diff(&old_lock);
<<<<<<< HEAD
    let member_names = if let ManifestFile::Package(pkg_manifest) = &manifest {
        HashSet::from([pkg_manifest.project.name.clone()])
    } else {
        member_manifests
            .iter()
            .map(|(_, manifest)| manifest.project.name.clone())
            .collect()
    };
=======
    let member_names = member_manifests
        .iter()
        .map(|(_, manifest)| manifest.project.name.clone())
        .collect();
>>>>>>> 76b1ee9d
    lock::print_diff(&member_names, &diff);

    // If we're not only `check`ing, write the updated lock file.
    if !check {
        let string = toml::ser::to_string_pretty(&new_lock)
            .map_err(|e| anyhow!("failed to serialize lock file: {}", e))?;
        fs::write(&lock_path, &string).map_err(|e| anyhow!("failed to write lock file: {}", e))?;
        info!("   Created new lock file at {}", lock_path.display());
    } else {
        info!(" `--check` enabled: `Forc.lock` was not changed");
    }

    Ok(())
}<|MERGE_RESOLUTION|>--- conflicted
+++ resolved
@@ -3,11 +3,7 @@
 use forc_pkg::{self as pkg, lock, Lock};
 use forc_util::lock_path;
 use pkg::manifest::ManifestFile;
-<<<<<<< HEAD
-use std::{collections::HashSet, fs, path::PathBuf};
-=======
 use std::{fs, path::PathBuf};
->>>>>>> 76b1ee9d
 use tracing::info;
 
 /// Running `forc update` will check for updates for the entire dependency graph and commit new
@@ -45,21 +41,10 @@
     let new_plan = pkg::BuildPlan::from_manifests(&member_manifests, offline)?;
     let new_lock = Lock::from_graph(new_plan.graph());
     let diff = new_lock.diff(&old_lock);
-<<<<<<< HEAD
-    let member_names = if let ManifestFile::Package(pkg_manifest) = &manifest {
-        HashSet::from([pkg_manifest.project.name.clone()])
-    } else {
-        member_manifests
-            .iter()
-            .map(|(_, manifest)| manifest.project.name.clone())
-            .collect()
-    };
-=======
     let member_names = member_manifests
         .iter()
         .map(|(_, manifest)| manifest.project.name.clone())
         .collect();
->>>>>>> 76b1ee9d
     lock::print_diff(&member_names, &diff);
 
     // If we're not only `check`ing, write the updated lock file.
