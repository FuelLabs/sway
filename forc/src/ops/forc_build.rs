use crate::{
    cli::BuildCommand,
    utils::{SWAY_BIN_HASH_SUFFIX, SWAY_BIN_ROOT_SUFFIX, SWAY_GIT_TAG},
};
use anyhow::Result;
use forc_pkg::{self as pkg, ManifestFile};
use forc_util::default_output_directory;
use fuel_tx::Contract;
use std::{
    fs::{self, File},
    path::PathBuf,
};
use sway_core::TreeType;
use tracing::{info, warn};

pub fn build(command: BuildCommand) -> Result<pkg::Compiled> {
    let BuildCommand {
        path,
        binary_outfile,
        debug_outfile,
        print_finalized_asm,
        print_intermediate_asm,
        print_ir,
        offline_mode: offline,
        silent_mode,
        output_directory,
        minify_json_abi,
        locked,
        build_profile,
        release,
    } = command;

    let key_debug: String = "debug".to_string();
    let key_release: String = "release".to_string();

    let mut selected_build_profile = key_debug;
    if build_profile.is_none() && release {
        selected_build_profile = key_release;
    } else if build_profile.is_some() && release {
        // Here build_profile is guaranteed to be a value.
        warn!(
            "Both {} and release provided as build profile. Using release!",
            build_profile.unwrap()
        );
        selected_build_profile = key_release;
    } else if let Some(build_profile) = build_profile {
        // Here build_profile is guaranteed to be a value.
        selected_build_profile = build_profile;
    }

    let this_dir = if let Some(ref path) = path {
        PathBuf::from(path)
    } else {
        std::env::current_dir()?
    };

    let manifest = ManifestFile::from_dir(&this_dir, SWAY_GIT_TAG)?;

<<<<<<< HEAD
    // If any cli parameter is passed by the user it overrides the selected build profile.
    let mut config = &pkg::BuildConfig {
        print_ir,
        print_finalized_asm,
        print_intermediate_asm,
        silent: silent_mode,
    };

    // Check if any cli parameter is passed by the user if not fetch the build profile from manifest.
    if !print_ir && !print_intermediate_asm && !print_finalized_asm && !silent_mode {
        config = manifest
            .build_profile
            .as_ref()
            .and_then(|profiles| profiles.get(&selected_build_profile))
            .unwrap_or_else(|| {
                warn!(
                    "provided profile option {} is not present in the manifest file. \
                Using default config.",
                    selected_build_profile
                );
                config
            });
    }

    let lock_path = lock_path(manifest.dir());

    let from_lock = pkg::BuildPlan::from_lock_file(&lock_path, SWAY_GIT_TAG);
    let removed_deps = from_lock
        .as_ref()
        .map(|from_lock| from_lock.1.clone())
        .unwrap_or_default();

    let plan_result = from_lock.map(|from_lock| from_lock.0);

    // Retrieve the old lock file state so we can produce a diff.
    let old_lock = plan_result
        .as_ref()
        .ok()
        .map(|plan| Lock::from_graph(plan.graph()))
        .unwrap_or_default();
    // Check if there are any errors coming from the BuildPlan generation from the lock file
    // If there are errors we will need to create the BuildPlan from scratch, i.e fetch & pin everything
    let mut new_lock_cause = None;
    let mut plan = plan_result.or_else(|e| -> Result<pkg::BuildPlan> {
        if locked {
            bail!(
                "The lock file {} needs to be updated but --locked was passed to prevent this.",
                lock_path.to_string_lossy()
            );
        }
        new_lock_cause = if e.to_string().contains("No such file or directory") {
            Some(anyhow!("lock file did not exist"))
        } else {
            Some(e)
        };
        let plan = pkg::BuildPlan::new(&manifest, SWAY_GIT_TAG, offline)?;
        Ok(plan)
    })?;

    // If there are no issues with the BuildPlan generated from the lock file
    // Check and apply the diff.
    if new_lock_cause.is_none() {
        let diff = plan.generate_diff(removed_deps, &manifest)?;
        if !diff.added.is_empty() || !diff.removed.is_empty() {
            new_lock_cause = Some(anyhow!("lock file did not match manifest `diff`"));
            plan = plan.apply_pkg_diff(&diff, SWAY_GIT_TAG, offline)?;
        }
    }

    if let Some(cause) = new_lock_cause {
        info!("  Creating a new `Forc.lock` file. (Cause: {})", cause);
        create_new_lock(&plan, &old_lock, &manifest, &lock_path)?;
        info!("   Created new lock file at {}", lock_path.display());
    }
=======
    let plan = pkg::BuildPlan::load_from_manifest(&manifest, locked, offline, SWAY_GIT_TAG)?;

    // Retrieve the specified build profile
    let mut profile = manifest
        .build_profile(&selected_build_profile)
        .cloned()
        .unwrap_or_else(|| {
            warn!(
                "provided profile option {} is not present in the manifest file. \
            Using default profile.",
                selected_build_profile
            );
            Default::default()
        });
    profile.print_ir |= print_ir;
    profile.print_finalized_asm |= print_finalized_asm;
    profile.print_intermediate_asm |= print_intermediate_asm;
    profile.silent |= silent_mode;
>>>>>>> 289f3018

    // Build it!
    let (compiled, source_map) = pkg::build(&plan, &profile, SWAY_GIT_TAG)?;

    if let Some(outfile) = binary_outfile {
        fs::write(&outfile, &compiled.bytecode)?;
    }

    if let Some(outfile) = debug_outfile {
        let source_map_json = serde_json::to_vec(&source_map).expect("JSON serialization failed");
        fs::write(outfile, &source_map_json)?;
    }

    // Create the output directory for build artifacts.
    let output_dir = output_directory
        .map(PathBuf::from)
        .unwrap_or_else(|| default_output_directory(manifest.dir()).join(selected_build_profile));
    if !output_dir.exists() {
        fs::create_dir_all(&output_dir)?;
    }

    // Place build artifacts into the output directory.
    let bin_path = output_dir
        .join(&manifest.project.name)
        .with_extension("bin");
    fs::write(&bin_path, &compiled.bytecode)?;
    if !compiled.json_abi.is_empty() {
        let json_abi_stem = format!("{}-abi", manifest.project.name);
        let json_abi_path = output_dir.join(&json_abi_stem).with_extension("json");
        let file = File::create(json_abi_path)?;
        let res = if minify_json_abi {
            serde_json::to_writer(&file, &compiled.json_abi)
        } else {
            serde_json::to_writer_pretty(&file, &compiled.json_abi)
        };
        res?;
    }

    info!("  Bytecode size is {} bytes.", compiled.bytecode.len());

    match compiled.tree_type {
        TreeType::Script => {
            // hash the bytecode for scripts and store the result in a file in the output directory
            let bytecode_hash = format!("0x{}", fuel_crypto::Hasher::hash(&compiled.bytecode));
            let hash_file_name = format!("{}{}", &manifest.project.name, SWAY_BIN_HASH_SUFFIX);
            let hash_path = output_dir.join(hash_file_name);
            fs::write(hash_path, &bytecode_hash)?;
            info!("  Script bytecode hash: {}", bytecode_hash);
        }
        TreeType::Predicate => {
            // get the root hash of the bytecode for predicates and store the result in a file in the output directory
            let root = format!("0x{}", Contract::root_from_code(&compiled.bytecode));
            let root_file_name = format!("{}{}", &manifest.project.name, SWAY_BIN_ROOT_SUFFIX);
            let root_path = output_dir.join(root_file_name);
            fs::write(root_path, &root)?;
            info!("  Predicate root: {}", root);
        }
        _ => (),
    }

    Ok(compiled)
}<|MERGE_RESOLUTION|>--- conflicted
+++ resolved
@@ -56,82 +56,6 @@
 
     let manifest = ManifestFile::from_dir(&this_dir, SWAY_GIT_TAG)?;
 
-<<<<<<< HEAD
-    // If any cli parameter is passed by the user it overrides the selected build profile.
-    let mut config = &pkg::BuildConfig {
-        print_ir,
-        print_finalized_asm,
-        print_intermediate_asm,
-        silent: silent_mode,
-    };
-
-    // Check if any cli parameter is passed by the user if not fetch the build profile from manifest.
-    if !print_ir && !print_intermediate_asm && !print_finalized_asm && !silent_mode {
-        config = manifest
-            .build_profile
-            .as_ref()
-            .and_then(|profiles| profiles.get(&selected_build_profile))
-            .unwrap_or_else(|| {
-                warn!(
-                    "provided profile option {} is not present in the manifest file. \
-                Using default config.",
-                    selected_build_profile
-                );
-                config
-            });
-    }
-
-    let lock_path = lock_path(manifest.dir());
-
-    let from_lock = pkg::BuildPlan::from_lock_file(&lock_path, SWAY_GIT_TAG);
-    let removed_deps = from_lock
-        .as_ref()
-        .map(|from_lock| from_lock.1.clone())
-        .unwrap_or_default();
-
-    let plan_result = from_lock.map(|from_lock| from_lock.0);
-
-    // Retrieve the old lock file state so we can produce a diff.
-    let old_lock = plan_result
-        .as_ref()
-        .ok()
-        .map(|plan| Lock::from_graph(plan.graph()))
-        .unwrap_or_default();
-    // Check if there are any errors coming from the BuildPlan generation from the lock file
-    // If there are errors we will need to create the BuildPlan from scratch, i.e fetch & pin everything
-    let mut new_lock_cause = None;
-    let mut plan = plan_result.or_else(|e| -> Result<pkg::BuildPlan> {
-        if locked {
-            bail!(
-                "The lock file {} needs to be updated but --locked was passed to prevent this.",
-                lock_path.to_string_lossy()
-            );
-        }
-        new_lock_cause = if e.to_string().contains("No such file or directory") {
-            Some(anyhow!("lock file did not exist"))
-        } else {
-            Some(e)
-        };
-        let plan = pkg::BuildPlan::new(&manifest, SWAY_GIT_TAG, offline)?;
-        Ok(plan)
-    })?;
-
-    // If there are no issues with the BuildPlan generated from the lock file
-    // Check and apply the diff.
-    if new_lock_cause.is_none() {
-        let diff = plan.generate_diff(removed_deps, &manifest)?;
-        if !diff.added.is_empty() || !diff.removed.is_empty() {
-            new_lock_cause = Some(anyhow!("lock file did not match manifest `diff`"));
-            plan = plan.apply_pkg_diff(&diff, SWAY_GIT_TAG, offline)?;
-        }
-    }
-
-    if let Some(cause) = new_lock_cause {
-        info!("  Creating a new `Forc.lock` file. (Cause: {})", cause);
-        create_new_lock(&plan, &old_lock, &manifest, &lock_path)?;
-        info!("   Created new lock file at {}", lock_path.display());
-    }
-=======
     let plan = pkg::BuildPlan::load_from_manifest(&manifest, locked, offline, SWAY_GIT_TAG)?;
 
     // Retrieve the specified build profile
@@ -150,7 +74,6 @@
     profile.print_finalized_asm |= print_finalized_asm;
     profile.print_intermediate_asm |= print_intermediate_asm;
     profile.silent |= silent_mode;
->>>>>>> 289f3018
 
     // Build it!
     let (compiled, source_map) = pkg::build(&plan, &profile, SWAY_GIT_TAG)?;
