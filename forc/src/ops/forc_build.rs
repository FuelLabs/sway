use crate::utils::dependency::{Dependency, DependencyDetails};
use crate::{
    cli::BuildCommand,
    utils::dependency,
    utils::helpers::{
        find_manifest_dir, get_main_file, print_on_failure, print_on_success_library,
        print_on_success_script, read_manifest,
    },
};
use core_lang::FinalizedAsm;

use std::fs::File;
use std::io::Write;

use core_lang::{
    BuildConfig, BytecodeCompilationResult, CompilationResult, LibraryExports, Namespace,
};

use anyhow::Result;
use std::collections::{HashMap, HashSet};
use std::path::{Path, PathBuf};

pub fn build(command: BuildCommand) -> Result<Vec<u8>, String> {
    // find manifest directory, even if in subdirectory
    let this_dir = if let Some(ref path) = command.path {
        PathBuf::from(path)
    } else {
        std::env::current_dir().map_err(|e| format!("{:?}", e))?
    };

    let BuildCommand {
        binary_outfile,
        print_finalized_asm,
        print_intermediate_asm,
        offline_mode,
        silent_mode,
        ..
    } = command;
    let manifest_dir = match find_manifest_dir(&this_dir) {
        Some(dir) => dir,
        None => {
            return Err(format!(
                "No manifest file found in this directory or any parent directories of it: {:?}",
                this_dir
            ))
        }
    };

    let mut manifest = read_manifest(&manifest_dir)?;

    let main_path = {
        let mut code_dir = manifest_dir.clone();
        code_dir.push(crate::utils::constants::SRC_DIR);
        code_dir.push(&manifest.project.entry);
        code_dir
    };
    let mut file_path = manifest_dir.clone();
    file_path.pop();
    let file_name = match main_path.strip_prefix(file_path.clone()) {
        Ok(o) => o,
        Err(err) => return Err(err.to_string()),
    };

    let build_config = BuildConfig::root_from_file_name_and_manifest_path(
        file_name.to_path_buf(),
        manifest_dir.clone(),
    )
    .print_finalized_asm(print_finalized_asm)
    .print_intermediate_asm(print_intermediate_asm);

    let mut dependency_graph = HashMap::new();

    let mut namespace: Namespace = Default::default();
    if let Some(ref mut deps) = manifest.dependencies {
        for (dependency_name, dependency_details) in deps.iter_mut() {
            // Check if dependency is a git-based dependency.
            let dep = match dependency_details {
                Dependency::Simple(..) => {
                    return Err(
                        "Not yet implemented: Simple version-spec dependencies require a registry."
                            .into(),
                    );
                }
                Dependency::Detailed(dep_details) => dep_details,
            };

            // Download a non-local dependency if the `git` property is set in this dependency.
            if let Some(git) = &dep.git {
                let downloaded_dep_path = match dependency::download_github_dep(
                    dependency_name,
                    git,
                    &dep.branch,
                    &dep.version,
                    offline_mode.into(),
                ) {
                    Ok(path) => path,
                    Err(e) => {
                        return Err(format!(
                            "Couldn't download dependency ({:?}): {:?}",
                            dependency_name, e
                        ))
                    }
                };

                // Mutate this dependency's path to hold the newly downloaded dependency's path.
                dep.path = Some(downloaded_dep_path);
            }

            compile_dependency_lib(
                &this_dir,
                dependency_name,
                dependency_details,
                &mut namespace,
                &mut dependency_graph,
                silent_mode,
            )?;
        }
    }

    // now, compile this program with all of its dependencies
    let main_file = get_main_file(&manifest, &manifest_dir)?;

    let main = compile(
        main_file,
        &manifest.project.name,
        &namespace,
        build_config,
        &mut dependency_graph,
        silent_mode,
    )?;
    if let Some(outfile) = binary_outfile {
        let mut file = File::create(outfile).map_err(|e| e.to_string())?;
        file.write_all(main.as_slice()).map_err(|e| e.to_string())?;
    }

    println!("  Bytecode size is {} bytes.", main.len());

    Ok(main)
}

/// Takes a dependency and returns a namespace of exported things from that dependency
/// trait implementations are included as well
fn compile_dependency_lib<'n, 'source, 'manifest>(
    project_file_path: &Path,
    dependency_name: &'manifest str,
    dependency_lib: &Dependency,
    namespace: &mut Namespace<'source>,
    dependency_graph: &mut HashMap<String, HashSet<String>>,
    silent_mode: bool,
) -> Result<(), String> {
    let dep_path = match dependency_lib {
        Dependency::Simple(..) => {
            return Err(
                "Not yet implemented: Simple version-spec dependencies require a registry.".into(),
            )
        }
        Dependency::Detailed(DependencyDetails { path, .. }) => path,
    };

    let dep_path =
        match dep_path {
            Some(p) => p,
            None => return Err(
                "Only simple path imports are supported right now. Please supply a path relative \
                 to the manifest file."
                    .into(),
            ),
        };

    // dependency paths are relative to the path of the project being compiled
    let mut project_path = PathBuf::from(project_file_path);
    project_path.push(dep_path);

    // compile the dependencies of this dependency
    // this should detect circular dependencies
    let manifest_dir = match find_manifest_dir(&project_path) {
        Some(o) => o,
        None => {
            return Err(format!(
                "Manifest not found for dependency {:?}.",
                project_path
            ))
        }
    };

    let manifest_of_dep = read_manifest(&manifest_dir)?;

    let main_path = {
        let mut code_dir = manifest_dir.clone();
        code_dir.push(crate::utils::constants::SRC_DIR);
        code_dir.push(&manifest_of_dep.project.entry);
        code_dir
    };
    let mut file_path = manifest_dir.clone();
    file_path.pop();
    let file_name = match main_path.strip_prefix(file_path.clone()) {
        Ok(o) => o,
        Err(err) => return Err(err.to_string()),
    };

    let build_config = BuildConfig::root_from_file_name_and_manifest_path(
        file_name.to_path_buf(),
        manifest_dir.clone(),
    );
    let mut dep_namespace: Namespace = Default::default();

    // The part below here is just a massive shortcut to get the standard library working
    if let Some(ref deps) = manifest_of_dep.dependencies {
        for (dependency_name, dependency_lib) in deps {
            // to do this properly, iterate over list of dependencies make sure there are no
            // circular dependencies
            //return Err("Unimplemented: dependencies that have dependencies".into());
            compile_dependency_lib(
                &manifest_dir,
                dependency_name,
                dependency_lib,
                // give it a cloned namespace, which we then merge with this namespace
                &mut dep_namespace,
                dependency_graph,
                silent_mode,
            )?;
        }
    }

    let main_file = get_main_file(&manifest_of_dep, &manifest_dir)?;

    let compiled = compile_library(
        main_file,
        &manifest_of_dep.project.name,
        &dep_namespace,
        build_config,
        dependency_graph,
        silent_mode,
    )?;

    namespace.insert_dependency_module(dependency_name.to_string(), compiled.namespace);

    // nothing is returned from this method since it mutates the hashmaps it was given
    Ok(())
}

fn compile_library<'source>(
    source: &'source str,
    proj_name: &str,
    namespace: &Namespace<'source>,
    build_config: BuildConfig,
    dependency_graph: &mut HashMap<String, HashSet<String>>,
    silent_mode: bool,
) -> Result<LibraryExports<'source>, String> {
    let res = core_lang::compile_to_asm(source, namespace, build_config, dependency_graph);
    match res {
        CompilationResult::Library {
            exports, warnings, ..
        } => {
            print_on_success_library(silent_mode, proj_name, warnings);
            Ok(exports)
        }
        CompilationResult::Failure { errors, warnings } => {
            print_on_failure(silent_mode, warnings, errors);
            Err(format!("Failed to compile {}", proj_name))
        }
        _ => {
            return Err(format!(
                "Project \"{}\" was included as a dependency but it is not a library.",
                proj_name
            ))
        }
    }
}

fn compile<'n, 'source>(
    source: &'source str,
    proj_name: &str,
    namespace: &Namespace<'source>,
    build_config: BuildConfig,
    dependency_graph: &mut HashMap<String, HashSet<String>>,
    silent_mode: bool,
) -> Result<Vec<u8>, String> {
    let res = core_lang::compile_to_bytecode(source, namespace, build_config, dependency_graph);
    match res {
        BytecodeCompilationResult::Success { bytes, warnings } => {
            print_on_success_script(silent_mode, proj_name, warnings);
            return Ok(bytes);
        }
        BytecodeCompilationResult::Library { warnings } => {
            print_on_success_library(silent_mode, proj_name, warnings);
            return Ok(vec![]);
        }
        BytecodeCompilationResult::Failure { errors, warnings } => {
            print_on_failure(silent_mode, warnings, errors);
            return Err(format!("Failed to compile {}", proj_name));
        }
    }
}

<<<<<<< HEAD
fn compile_to_asm<'source>(
=======
fn format_warning(err: &core_lang::CompileWarning) {
    let input = err.span.input();
    let path = err.path();

    let (start_pos, mut end_pos) = err.span();
    let friendly_str = err.to_friendly_warning_string();
    if start_pos == end_pos {
        // if start/pos are same we will not get that arrow pointing to code, so we add +1.
        end_pos += 1;
    }
    let snippet = Snippet {
        title: Some(Annotation {
            label: None,
            id: None,
            annotation_type: AnnotationType::Warning,
        }),
        footer: vec![],
        slices: vec![Slice {
            source: input,
            line_start: 0,
            origin: Some(&path),
            fold: true,
            annotations: vec![SourceAnnotation {
                label: &friendly_str,
                annotation_type: AnnotationType::Warning,
                range: (start_pos, end_pos),
            }],
        }],
        opt: FormatOptions {
            color: true,
            ..Default::default()
        },
    };
    eprintln!("{}", DisplayList::from(snippet))
}

fn format_err(err: &core_lang::CompileError) {
    let input = err.internal_span().input();
    let path = err.path();

    let (start_pos, mut end_pos) = err.span();
    if start_pos == end_pos {
        // if start/pos are same we will not get that arrow pointing to code, so we add +1.
        end_pos += 1;
    }
    let friendly_str = err.to_friendly_error_string();
    let snippet = Snippet {
        title: Some(Annotation {
            label: None,
            id: None,
            annotation_type: AnnotationType::Error,
        }),
        footer: vec![],
        slices: vec![Slice {
            source: input,
            line_start: 0,
            origin: Some(&path),
            fold: true,
            annotations: vec![SourceAnnotation {
                label: &friendly_str,
                annotation_type: AnnotationType::Error,
                range: (start_pos, end_pos),
            }],
        }],
        opt: FormatOptions {
            color: true,
            ..Default::default()
        },
    };
    eprintln!("{}", DisplayList::from(snippet))
}

fn compile_to_asm<'n, 'source>(
>>>>>>> e77027e9
    source: &'source str,
    proj_name: &str,
    namespace: &Namespace<'source>,
    build_config: BuildConfig,
    dependency_graph: &mut HashMap<String, HashSet<String>>,
    silent_mode: bool,
) -> Result<FinalizedAsm<'source>, String> {
    let res = core_lang::compile_to_asm(source, namespace, build_config, dependency_graph);
    match res {
        CompilationResult::Success { asm, warnings } => {
            print_on_success_script(silent_mode, proj_name, warnings);
            Ok(asm)
        }
        CompilationResult::Library { warnings, .. } => {
            print_on_success_library(silent_mode, proj_name, warnings);
            Ok(FinalizedAsm::Library)
        }
        CompilationResult::Failure { errors, warnings } => {
            print_on_failure(silent_mode, warnings, errors);
            return Err(format!("Failed to compile {}", proj_name));
        }
    }
}<|MERGE_RESOLUTION|>--- conflicted
+++ resolved
@@ -293,90 +293,14 @@
     }
 }
 
-<<<<<<< HEAD
-fn compile_to_asm<'source>(
-=======
-fn format_warning(err: &core_lang::CompileWarning) {
-    let input = err.span.input();
-    let path = err.path();
-
-    let (start_pos, mut end_pos) = err.span();
-    let friendly_str = err.to_friendly_warning_string();
-    if start_pos == end_pos {
-        // if start/pos are same we will not get that arrow pointing to code, so we add +1.
-        end_pos += 1;
-    }
-    let snippet = Snippet {
-        title: Some(Annotation {
-            label: None,
-            id: None,
-            annotation_type: AnnotationType::Warning,
-        }),
-        footer: vec![],
-        slices: vec![Slice {
-            source: input,
-            line_start: 0,
-            origin: Some(&path),
-            fold: true,
-            annotations: vec![SourceAnnotation {
-                label: &friendly_str,
-                annotation_type: AnnotationType::Warning,
-                range: (start_pos, end_pos),
-            }],
-        }],
-        opt: FormatOptions {
-            color: true,
-            ..Default::default()
-        },
-    };
-    eprintln!("{}", DisplayList::from(snippet))
-}
-
-fn format_err(err: &core_lang::CompileError) {
-    let input = err.internal_span().input();
-    let path = err.path();
-
-    let (start_pos, mut end_pos) = err.span();
-    if start_pos == end_pos {
-        // if start/pos are same we will not get that arrow pointing to code, so we add +1.
-        end_pos += 1;
-    }
-    let friendly_str = err.to_friendly_error_string();
-    let snippet = Snippet {
-        title: Some(Annotation {
-            label: None,
-            id: None,
-            annotation_type: AnnotationType::Error,
-        }),
-        footer: vec![],
-        slices: vec![Slice {
-            source: input,
-            line_start: 0,
-            origin: Some(&path),
-            fold: true,
-            annotations: vec![SourceAnnotation {
-                label: &friendly_str,
-                annotation_type: AnnotationType::Error,
-                range: (start_pos, end_pos),
-            }],
-        }],
-        opt: FormatOptions {
-            color: true,
-            ..Default::default()
-        },
-    };
-    eprintln!("{}", DisplayList::from(snippet))
-}
-
-fn compile_to_asm<'n, 'source>(
->>>>>>> e77027e9
-    source: &'source str,
+fn compile_to_asm<'sc>(
+    source: &'sc str,
     proj_name: &str,
-    namespace: &Namespace<'source>,
+    namespace: &Namespace<'sc>,
     build_config: BuildConfig,
     dependency_graph: &mut HashMap<String, HashSet<String>>,
     silent_mode: bool,
-) -> Result<FinalizedAsm<'source>, String> {
+) -> Result<FinalizedAsm<'sc>, String> {
     let res = core_lang::compile_to_asm(source, namespace, build_config, dependency_graph);
     match res {
         CompilationResult::Success { asm, warnings } => {
