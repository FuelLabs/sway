use crate::cli::BuildCommand;
use forc_pkg as pkg;
use forc_util::ForcResult;

pub fn build(cmd: BuildCommand) -> ForcResult<pkg::Built> {
    let opts = opts_from_cmd(cmd);
    let built = pkg::build_with_options(opts)?;
    Ok(built)
}

fn opts_from_cmd(cmd: BuildCommand) -> pkg::BuildOpts {
    pkg::BuildOpts {
        pkg: pkg::PkgOpts {
            path: cmd.build.pkg.path,
            offline: cmd.build.pkg.offline,
            terse: cmd.build.pkg.terse,
            locked: cmd.build.pkg.locked,
            output_directory: cmd.build.pkg.output_directory,
            json_abi_with_callpaths: cmd.build.pkg.json_abi_with_callpaths,
        },
        print: pkg::PrintOpts {
            ast: cmd.build.print.ast,
            dca_graph: cmd.build.print.dca_graph,
            dca_graph_url_format: cmd.build.print.dca_graph_url_format,
            finalized_asm: cmd.build.print.finalized_asm,
            intermediate_asm: cmd.build.print.intermediate_asm,
            ir: cmd.build.print.ir,
        },
        time_phases: cmd.build.print.time_phases,
        minify: pkg::MinifyOpts {
            json_abi: cmd.build.minify.json_abi,
            json_storage_slots: cmd.build.minify.json_storage_slots,
        },
        build_profile: cmd.build.profile.build_profile,
        release: cmd.build.profile.release,
        error_on_warnings: cmd.build.profile.error_on_warnings,
        binary_outfile: cmd.build.output.bin_file,
        debug_outfile: cmd.build.output.debug_file,
        build_target: cmd.build.build_target,
        tests: cmd.tests,
        member_filter: Default::default(),
<<<<<<< HEAD
        experimental_storage: cmd.build.profile.experimental_storage,
        experimental_private_modules: cmd.build.profile.experimental_private_modules,
=======
>>>>>>> f3ae93e3
    }
}<|MERGE_RESOLUTION|>--- conflicted
+++ resolved
@@ -39,10 +39,6 @@
         build_target: cmd.build.build_target,
         tests: cmd.tests,
         member_filter: Default::default(),
-<<<<<<< HEAD
-        experimental_storage: cmd.build.profile.experimental_storage,
         experimental_private_modules: cmd.build.profile.experimental_private_modules,
-=======
->>>>>>> f3ae93e3
     }
 }