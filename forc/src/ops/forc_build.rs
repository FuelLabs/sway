--- conflicted
+++ resolved
@@ -14,50 +14,12 @@
 };
 use std::{fs, path::PathBuf};
 
-<<<<<<< HEAD
-pub fn print_asm(path: Option<String>) -> Result<(), String> {
-    // find manifest directory, even if in subdirectory
-    let this_dir = if let Some(path) = path {
-        PathBuf::from(path)
-    } else {
-        std::env::current_dir().unwrap()
-    };
-    let manifest_dir = find_manifest_dir(&this_dir).ok_or(format!(
-        "No manifest file found in this directory or any parent directories of it: {:?}",
-        this_dir
-    ))?;
-    let manifest = read_manifest(&manifest_dir)?;
-
-    let mut namespace: Namespace = Default::default();
-    if let Some(ref deps) = manifest.dependencies {
-        for (dependency_name, dependency_details) in deps.iter() {
-            compile_dependency_lib(
-                &this_dir,
-                &dependency_name,
-                &dependency_details,
-                &mut namespace,
-            )?;
-        }
-    }
-
-    // now, compile this program with all of its dependencies
-    let main_file = get_main_file(&manifest, &manifest_dir)?;
-    let main = compile_to_asm(main_file, &manifest.project.name, &namespace)?;
-
-    println!("{}", main);
-
-    Ok(())
-}
-
-pub fn build(path: Option<String>) -> Result<(), String> {
-=======
 pub fn build(command: BuildCommand) -> Result<Vec<u8>, String> {
     let BuildCommand {
         path,
         binary_outfile,
         print_asm,
     } = command;
->>>>>>> 498f7725
     // find manifest directory, even if in subdirectory
     let this_dir = if let Some(path) = path {
         PathBuf::from(path)
