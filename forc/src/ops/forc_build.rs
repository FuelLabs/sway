use crate::utils::dependency::{Dependency, DependencyDetails};
use crate::{
    cli::BuildCommand,
<<<<<<< HEAD
    utils::dependency,
    utils::helpers::{find_manifest_dir, get_main_file, read_manifest},
=======
    utils::helpers::{
        find_manifest_dir, get_main_file, print_green_err, print_red_err, print_yellow_err,
        read_manifest,
    },
>>>>>>> eed0ee3b
};
use line_col::LineColLookup;
use source_span::{
    fmt::{Color, Formatter, Style},
    Position, Span,
};
use std::fs::File;
use std::io::Write;

use anyhow::Result;
use core_lang::{
    BuildConfig, BytecodeCompilationResult, CompilationResult, FinalizedAsm, LibraryExports,
    Namespace,
};
use std::path::PathBuf;

pub fn build(command: BuildCommand) -> Result<Vec<u8>, String> {
    let BuildCommand {
        path,
        binary_outfile,
        print_asm,
        offline_mode,
    } = command;
    // find manifest directory, even if in subdirectory
    let this_dir = if let Some(path) = path {
        PathBuf::from(path)
    } else {
        std::env::current_dir().unwrap()
    };
    let manifest_dir = match find_manifest_dir(&this_dir) {
        Some(dir) => dir,
        None => {
            return Err(format!(
                "No manifest file found in this directory or any parent directories of it: {:?}",
                this_dir
            ))
        }
    };
    let build_config = BuildConfig::root_from_manifest_path(manifest_dir.clone());
    let mut manifest = read_manifest(&manifest_dir)?;

    let mut namespace: Namespace = Default::default();
    if let Some(ref mut deps) = manifest.dependencies {
        for (dependency_name, dependency_details) in deps.iter_mut() {
            // Check if dependency is a git-based dependency.
            let dep = match dependency_details {
                Dependency::Simple(..) => {
                    return Err(
                        "Not yet implemented: Simple version-spec dependencies require a registry."
                            .into(),
                    );
                }
                Dependency::Detailed(dep_details) => dep_details,
            };

            // Download a non-local dependency if the `git` property is set in this dependency.
            if let Some(git) = &dep.git {
                let downloaded_dep_path = match dependency::download_github_dep(
                    dependency_name,
                    git,
                    &dep.branch,
                    &dep.version,
                    offline_mode,
                ) {
                    Ok(path) => path,
                    Err(e) => {
                        return Err(format!(
                            "Couldn't download dependency ({:?}): {:?}",
                            dependency_name, e
                        ))
                    }
                };

                // Mutate this dependency's path to hold the newly downloaded dependency's path.
                dep.path = Some(downloaded_dep_path);
            }

            compile_dependency_lib(
                &this_dir,
                &dependency_name,
                &dependency_details,
                &mut namespace,
            )?;
        }
    }

    // now, compile this program with all of its dependencies
    let main_file = get_main_file(&manifest, &manifest_dir)?;
    if print_asm {
        let main = compile_to_asm(
            main_file,
            &manifest.project.name,
            &namespace,
            build_config.clone(),
        )?;
        println!("{}", main);
    }

    let main = compile(main_file, &manifest.project.name, &namespace, build_config)?;
    if let Some(outfile) = binary_outfile {
        let mut file = File::create(outfile).map_err(|e| e.to_string())?;
        file.write_all(main.as_slice()).map_err(|e| e.to_string())?;
    }

    println!("Bytecode size is {} bytes.", main.len());

    Ok(main)
}

/// Takes a dependency and returns a namespace of exported things from that dependency
/// trait implementations are included as well
fn compile_dependency_lib<'source, 'manifest>(
    project_path: &PathBuf,
    dependency_name: &'manifest str,
    dependency_lib: &Dependency,
    namespace: &mut Namespace<'source>,
) -> Result<(), String> {
    let dep_path = match dependency_lib {
        Dependency::Simple(..) => {
            return Err(
                "Not yet implemented: Simple version-spec dependencies require a registry.".into(),
            )
        }
        Dependency::Detailed(DependencyDetails { path, .. }) => path,
    };

    let dep_path =
        match dep_path {
            Some(p) => p,
            None => return Err(
                "Only simple path imports are supported right now. Please supply a path relative \
                 to the manifest file."
                    .into(),
            ),
        };

    // dependency paths are relative to the path of the project being compiled
    let mut project_path = project_path.clone();
    project_path.push(dep_path);

    // compile the dependencies of this dependency
    // this should detect circular dependencies
    let manifest_dir = match find_manifest_dir(&project_path) {
        Some(o) => o,
        None => return Err("Manifest not found for dependency.".into()),
    };

    let build_config = BuildConfig::root_from_manifest_path(manifest_dir.clone());

    let manifest_of_dep = read_manifest(&manifest_dir)?;

    // The part below here is just a massive shortcut to get the standard library working
    if let Some(ref deps) = manifest_of_dep.dependencies {
        if deps.len() > 0 {
            // to do this properly, iterate over list of dependencies make sure there are no
            // circular dependencies
            return Err("Unimplemented: dependencies that have dependencies".into());
        }
    }

    let main_file = get_main_file(&manifest_of_dep, &manifest_dir)?;

    let compiled = compile_library(
        main_file,
        &manifest_of_dep.project.name,
        &namespace.clone(),
        build_config.clone(),
    )?;

    namespace.insert_module(dependency_name.to_string(), compiled.namespace);

    // nothing is returned from this method since it mutates the hashmaps it was given
    Ok(())
}

fn compile_library<'source, 'manifest>(
    source: &'source str,
    proj_name: &str,
    namespace: &Namespace<'source>,
    build_config: BuildConfig,
) -> Result<LibraryExports<'source>, String> {
    let res = core_lang::compile_to_asm(&source, namespace, build_config);
    match res {
        CompilationResult::Library { exports, warnings } => {
            for ref warning in warnings.iter() {
                format_warning(warning);
            }
            if warnings.is_empty() {
                let _ = print_green_err(&format!("Compiled library {:?}.", proj_name));
            } else {
                let _ = print_yellow_err(&format!(
                    "Compiled library {:?} with {} {}.",
                    proj_name,
                    warnings.len(),
                    if warnings.len() > 1 {
                        "warnings"
                    } else {
                        "warning"
                    }
                ));
            }
            Ok(exports)
        }
        CompilationResult::Failure { errors, warnings } => {
            let e_len = errors.len();

            for ref warning in warnings.iter() {
                format_warning(warning);
            }

            errors.into_iter().for_each(|e| format_err(e));

            print_red_err(&format!(
                "Aborting due to {} {}.",
                e_len,
                if e_len > 1 { "errors" } else { "error" }
            ))
            .unwrap();
            Err(format!("Failed to compile {}", proj_name))
        }
        _ => {
            return Err(format!(
                "Project \"{}\" was included as a dependency but it is not a library.",
                proj_name
            ))
        }
    }
}

fn compile<'source, 'manifest>(
    source: &'source str,
    proj_name: &str,
    namespace: &Namespace<'source>,
    build_config: BuildConfig,
) -> Result<Vec<u8>, String> {
    let res = core_lang::compile_to_bytecode(&source, namespace, build_config);
    match res {
        BytecodeCompilationResult::Success { bytes, warnings } => {
            for ref warning in warnings.iter() {
                format_warning(warning);
            }
            if warnings.is_empty() {
                let _ = print_green_err(&format!("Compiled script {:?}.", proj_name));
            } else {
                let _ = print_yellow_err(&format!(
                    "Compiled script {:?} with {} {}.",
                    proj_name,
                    warnings.len(),
                    if warnings.len() > 1 {
                        "warnings"
                    } else {
                        "warning"
                    }
                ));
            }
            Ok(bytes)
        }
        BytecodeCompilationResult::Library { warnings } => {
            for ref warning in warnings.iter() {
                format_warning(warning);
            }
            if warnings.is_empty() {
                let _ = print_green_err(&format!("Compiled library {:?}.", proj_name));
            } else {
                let _ = print_yellow_err(&format!(
                    "Compiled library {:?} with {} {}.",
                    proj_name,
                    warnings.len(),
                    if warnings.len() > 1 {
                        "warnings"
                    } else {
                        "warning"
                    }
                ));
            }
            Ok(vec![])
        }
        BytecodeCompilationResult::Failure { errors, warnings } => {
            let e_len = errors.len();

            for ref warning in warnings.iter() {
                format_warning(warning);
            }

            errors.into_iter().for_each(|e| format_err(e));

            print_red_err(&format!(
                "Aborting due to {} {}.",
                e_len,
                if e_len > 1 { "errors" } else { "error" }
            ))
            .unwrap();
            Err(format!("Failed to compile {}", proj_name))
        }
    }
}

fn format_warning(err: &core_lang::CompileWarning) {
    let input = err.span.input();
    let chars = input.chars().map(|x| -> Result<_, ()> { Ok(x) });

    let metrics = source_span::DEFAULT_METRICS;
    let buffer = source_span::SourceBuffer::new(chars, Position::default(), metrics);

    let mut fmt = Formatter::with_margin_color(Color::Blue);

    for c in buffer.iter() {
        let _ = c.unwrap(); // report eventual errors.
    }

    let (start_pos, end_pos) = err.span();
    let lookup = LineColLookup::new(input);
    let (start_line, start_col) = lookup.get(start_pos);
    let (end_line, end_col) = lookup.get(end_pos - 1);

    let err_start = Position::new(start_line - 1, start_col - 1);
    let err_end = Position::new(end_line - 1, end_col - 1);
    let err_span = Span::new(err_start, err_end, err_end.next_column());
    fmt.add(
        err_span,
        Some(err.to_friendly_warning_string()),
        Style::Warning,
    );

    let formatted = fmt.render(buffer.iter(), buffer.span(), &metrics).unwrap();

    println!("{}", formatted);
}

fn format_err(err: core_lang::CompileError) {
    let input = err.pest_span().input();
    let chars = input.chars().map(|x| -> Result<_, ()> { Ok(x) });

    let metrics = source_span::DEFAULT_METRICS;
    let buffer = source_span::SourceBuffer::new(chars, Position::default(), metrics);

    let mut fmt = Formatter::with_margin_color(Color::Blue);

    for c in buffer.iter() {
        let _ = c.unwrap(); // report eventual errors.
    }

    let (start_pos, end_pos) = err.span();
    let lookup = LineColLookup::new(input);
    let (start_line, start_col) = lookup.get(start_pos);
    let (end_line, end_col) = lookup.get(if end_pos == 0 { 0 } else { end_pos - 1 });

    let err_start = Position::new(start_line - 1, start_col - 1);
    let err_end = Position::new(end_line - 1, end_col - 1);
    let err_span = Span::new(err_start, err_end, err_end.next_column());
    fmt.add(err_span, Some(err.to_friendly_error_string()), Style::Error);

    let formatted = fmt.render(buffer.iter(), buffer.span(), &metrics).unwrap();
    fmt.add(
        buffer.span(),
        Some("this is the whole program\nwhat a nice program!".to_string()),
        Style::Error,
    );

    println!("{}", formatted);
}

fn compile_to_asm<'source, 'manifest>(
    source: &'source str,
    proj_name: &str,
    namespace: &Namespace<'source>,
    build_config: BuildConfig,
) -> Result<FinalizedAsm<'source>, String> {
    let res = core_lang::compile_to_asm(&source, namespace, build_config);
    match res {
        CompilationResult::Success { asm, warnings } => {
            for ref warning in warnings.iter() {
                format_warning(warning);
            }
            if warnings.is_empty() {
                let _ = print_green_err(&format!("Compiled script {:?}.", proj_name));
            } else {
                let _ = print_yellow_err(&format!(
                    "Compiled script {:?} with {} {}.",
                    proj_name,
                    warnings.len(),
                    if warnings.len() > 1 {
                        "warnings"
                    } else {
                        "warning"
                    }
                ));
            }
            Ok(asm)
        }
        CompilationResult::Library { warnings, .. } => {
            for ref warning in warnings.iter() {
                format_warning(warning);
            }
            if warnings.is_empty() {
                let _ = print_green_err(&format!("Compiled library {:?}.", proj_name));
            } else {
                let _ = print_yellow_err(&format!(
                    "Compiled library {:?} with {} {}.",
                    proj_name,
                    warnings.len(),
                    if warnings.len() > 1 {
                        "warnings"
                    } else {
                        "warning"
                    }
                ));
            }
            Ok(FinalizedAsm::Library)
        }
        CompilationResult::Failure { errors, warnings } => {
            let e_len = errors.len();

            for ref warning in warnings.iter() {
                format_warning(warning);
            }

            errors.into_iter().for_each(|e| format_err(e));

            print_red_err(&format!(
                "Aborting due to {} {}.",
                e_len,
                if e_len > 1 { "errors" } else { "error" }
            ))
            .unwrap();
            Err(format!("Failed to compile {}", proj_name))
        }
    }
}<|MERGE_RESOLUTION|>--- conflicted
+++ resolved
@@ -1,15 +1,11 @@
 use crate::utils::dependency::{Dependency, DependencyDetails};
 use crate::{
     cli::BuildCommand,
-<<<<<<< HEAD
     utils::dependency,
-    utils::helpers::{find_manifest_dir, get_main_file, read_manifest},
-=======
     utils::helpers::{
         find_manifest_dir, get_main_file, print_green_err, print_red_err, print_yellow_err,
         read_manifest,
     },
->>>>>>> eed0ee3b
 };
 use line_col::LineColLookup;
 use source_span::{
