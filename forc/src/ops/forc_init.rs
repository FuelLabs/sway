--- conflicted
+++ resolved
@@ -9,18 +9,7 @@
 use std::fs;
 use std::path::Path;
 use sway_utils::constants;
-<<<<<<< HEAD
-=======
 use tracing::info;
-use url::Url;
-
-#[derive(Debug)]
-struct GitPathInfo {
-    owner: String,
-    repo_name: String,
-    example_name: String,
-}
->>>>>>> 78f15a24
 
 #[derive(Debug, Deserialize)]
 #[serde(rename_all = "lowercase")]
@@ -124,45 +113,7 @@
         _ => anyhow::bail!(
             "Multiple types detected, please specify only one program type: \
                 \n Possible Types:\n - contract\n - script\n - predicate\n - library"
-<<<<<<< HEAD
         ),
-=======
-                ),
-            };
-
-            init_new_project(project_name, program_type)
-        }
-    }
-}
-fn get_sway_examples() -> Result<Vec<String>> {
-    // Query the main repo so that we can search for the "sha" that belongs to "examples"
-    let sway_response: GithubRepoResponse = ureq::get(
-        format!("https://api.github.com/repos/FuelLabs/sway/git/trees/{SWAY_GIT_TAG}").as_str(),
-    )
-    .call()?
-    .into_json()?;
-
-    // Filter out the URL that contains the "sha" for the next request
-    let examples_url = sway_response
-        .tree
-        .iter()
-        .filter(|tree| tree.path == "examples")
-        .map(|tree| tree.url.clone())
-        .collect::<String>();
-
-    // We want to store repo names of the "examples" that we have found
-    let mut examples: Vec<String> = vec![];
-
-    if !examples_url.is_empty() {
-        let examples_response: GithubRepoResponse = ureq::get(&examples_url).call()?.into_json()?;
-
-        // Filter out the repo names under "sway/examples"
-        examples = examples_response
-            .tree
-            .iter()
-            .map(|tree| tree.path.clone())
-            .collect();
->>>>>>> 78f15a24
     };
 
     init_new_project(project_name, program_type)
