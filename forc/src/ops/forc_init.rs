use crate::cli::InitCommand;
use crate::utils::{
    defaults,
    program_type::{ProgramType, ProgramType::*},
};
use anyhow::{bail, Context, Result};
use forc_util::{println_green, validate_name};
use serde::Deserialize;
use std::fs;
use std::fs::File;
use std::io::{Read, Write};
use std::path::{Path, PathBuf};
use sway_utils::constants;
use url::Url;

#[derive(Debug)]
struct GitPathInfo {
    owner: String,
    repo_name: String,
    example_name: String,
}

#[derive(Debug, Deserialize)]
#[serde(rename_all = "lowercase")]
enum FileType {
    File,
    Dir,
}

// Dead fields required for deserialization.
#[allow(dead_code)]
#[derive(serde::Deserialize, Debug)]
struct Links {
    git: String,
    html: String,
    #[serde(rename = "self")]
    cur: String,
}

// Dead fields required for deserialization.
#[allow(dead_code)]
#[derive(serde::Deserialize, Debug)]
struct ContentResponse {
    #[serde(rename = "_links")]
    links: Links,
    download_url: Option<String>,
    git_url: String,
    html_url: String,
    name: String,
    path: String,
    sha: String,
    size: u64,
    #[serde(rename = "type")]
    file_type: FileType,
    url: String,
}

fn print_welcome_message() {
    let read_the_docs = format!(
        "Read the Docs:\n- {}\n- {}\n- {}",
        "Sway Book: https://fuellabs.github.io/sway/latest",
        "Rust SDK Book: https://fuellabs.github.io/fuels-rs/latest",
        "TypeScript SDK: https://github.com/FuelLabs/fuels-ts"
    );

    let join_the_community = format!(
        "Join the Community:\n- Follow us {}
- Ask questions in dev-chat on {}",
        "@SwayLang: https://twitter.com/SwayLang", "Discord: https://discord.com/invite/xfpK4Pe"
    );

    let report_bugs = format!(
        "Report Bugs:\n- {}",
        "Sway Issues: https://github.com/FuelLabs/sway/issues/new"
    );

    let try_forc = "To compile, use `forc build`, and to run tests use `forc test`";

    println!(
        "\n{}\n\n----\n\n{}\n\n{}\n\n{}\n\n",
        try_forc, read_the_docs, join_the_community, report_bugs
    );
}

pub fn init(command: InitCommand) -> Result<()> {
    let project_name = command.project_name;
    validate_name(&project_name, "project name")?;
    let program_type = match (
        command.contract,
        command.script,
        command.predicate,
        command.library,
    ) {
        (_, false, false, false) => Contract,
        (false, true, false, false) => Script,
        (false, false, true, false) => Predicate,
        (false, false, false, true) => Library,
        _ => anyhow::bail!(
<<<<<<< HEAD
            "Multiple types detected, please specify only one program type: \
        \n Possible Types:\n - contract\n - script\n - predicate\n - library"
=======
            "Unrecognized program type, or multiple types detected: \
        \n Possible Types:\n - contract\n - script\n - predicate\n - lib"
>>>>>>> 0b059089
        ),
    };

    match command.template {
        Some(template) => {
            let template_url = match template.as_str() {
                "counter" => {
                    Url::parse("https://github.com/FuelLabs/sway/tree/master/examples/hello_world")?
                }
                _ => {
                    bail!("Unrecognized template: \n Example Templates:\n - counter");
                }
            };
            init_from_git_template(project_name, &template_url)
        }
        None => init_new_project(project_name, program_type),
    }
}

pub(crate) fn init_new_project(project_name: String, program_type: ProgramType) -> Result<()> {
    let neat_name: String = project_name.split('/').last().unwrap().to_string();

    // Make a new directory for the project
    fs::create_dir_all(Path::new(&project_name).join("src"))?;

    // Make directory for tests
    fs::create_dir_all(Path::new(&project_name).join("tests"))?;

    // Insert default manifest file
    match program_type {
        Library => fs::write(
            Path::new(&project_name).join(constants::MANIFEST_FILE_NAME),
            defaults::default_manifest(&neat_name, constants::LIB_ENTRY),
        )?,
        _ => fs::write(
            Path::new(&project_name).join(constants::MANIFEST_FILE_NAME),
            defaults::default_manifest(&neat_name, constants::MAIN_ENTRY),
        )?,
    }

    // Insert default test manifest file
    fs::write(
        Path::new(&project_name).join(constants::TEST_MANIFEST_FILE_NAME),
        defaults::default_tests_manifest(&neat_name),
    )?;

    // Insert src based on program_type
    match program_type {
        Contract => fs::write(
            Path::new(&project_name)
                .join("src")
                .join(constants::MAIN_ENTRY),
            defaults::default_contract(),
        )?,
        Script => fs::write(
            Path::new(&project_name)
                .join("src")
                .join(constants::MAIN_ENTRY),
            defaults::default_script(),
        )?,
        Library => fs::write(
            Path::new(&project_name)
                .join("src")
                .join(constants::LIB_ENTRY),
            defaults::default_library(&project_name),
        )?,
        Predicate => fs::write(
            Path::new(&project_name)
                .join("src")
                .join(constants::MAIN_ENTRY),
            defaults::default_predicate(),
        )?,
    }

    // Insert default test function
    fs::write(
        Path::new(&project_name).join("tests").join("harness.rs"),
        defaults::default_test_program(&project_name),
    )?;

    // Ignore default `out` and `target` directories created by forc and cargo.
    fs::write(
        Path::new(&project_name).join(".gitignore"),
        defaults::default_gitignore(),
    )?;

    println_green(&format!(
        "Successfully created {program_type}: {project_name}",
    ));

    print_welcome_message();

    Ok(())
}

pub(crate) fn init_from_git_template(project_name: String, example_url: &Url) -> Result<()> {
    let git = parse_github_link(example_url)?;

    let custom_url = format!(
        "https://api.github.com/repos/{}/{}/contents/{}",
        git.owner, git.repo_name, git.example_name
    );

    // Get the path of the example we are using
    let path = std::env::current_dir()?;
    let out_dir = path.join(&project_name);
    let real_name = whoami::realname();

    let responses: Vec<ContentResponse> = ureq::get(&custom_url).call()?.into_json()?;

    // Iterate through the responses to check that the link is a valid sway project
    // by checking for a Forc.toml file. Otherwise, return an error
    let valid_sway_project = responses
        .iter()
        .any(|response| response.name == "Forc.toml");
    if !valid_sway_project {
        bail!(
            "The provided github URL: {} does not contain a Forc.toml file at the root",
            example_url
        );
    }

    // Download the files and directories from the github example
    download_contents(&custom_url, &out_dir, &responses)
        .with_context(|| format!("couldn't download from: {}", &custom_url))?;

    // Change the project name and authors of the Forc.toml file
    edit_forc_toml(&out_dir, &project_name, &real_name)?;

    // If the example has a tests folder, edit the Cargo.toml
    // Otherwise, create a basic tests template for the project
    if out_dir.join("tests").exists() {
        // Change the project name and authors of the Cargo.toml file
        edit_cargo_toml(&out_dir, &project_name, &real_name)?;
    } else {
        // Create the tests directory, harness.rs and Cargo.toml file
        fs::create_dir_all(out_dir.join("tests"))?;

        fs::write(
            out_dir.join("tests").join("harness.rs"),
            defaults::default_test_program(&project_name),
        )?;

        fs::write(
            out_dir.join("Cargo.toml"),
            defaults::default_tests_manifest(&project_name),
        )?;
    }

    println_green(&format!("Successfully created: {}", project_name));

    print_welcome_message();

    Ok(())
}

fn parse_github_link(url: &Url) -> Result<GitPathInfo> {
    let mut path_segments = url.path_segments().context("cannot be base")?;

    let owner_name = path_segments
        .next()
        .context("Cannot parse owner name from github URL")?;

    let repo_name = path_segments
        .next()
        .context("Cannot repository name from github URL")?;

    let example_name = match path_segments
        .skip(2)
        .map(|s| s.to_string())
        .reduce(|cur: String, nxt: String| format!("{}/{}", cur, nxt))
    {
        Some(example_name) => example_name,
        None => "".to_string(),
    };
    Ok(GitPathInfo {
        owner: owner_name.to_string(),
        repo_name: repo_name.to_string(),
        example_name,
    })
}

fn edit_forc_toml(out_dir: &Path, project_name: &str, real_name: &str) -> Result<()> {
    let mut file = File::open(out_dir.join(constants::MANIFEST_FILE_NAME))?;
    let mut toml = String::new();
    file.read_to_string(&mut toml)?;
    let mut manifest_toml = toml.parse::<toml_edit::Document>()?;

    let mut authors = Vec::new();
    let forc_toml: toml::Value = toml::de::from_str(&toml)?;
    if let Some(table) = forc_toml.as_table() {
        if let Some(package) = table.get("project") {
            // If authors Vec is currently populated use that
            if let Some(toml::Value::Array(authors_vec)) = package.get("authors") {
                for author in authors_vec {
                    if let toml::value::Value::String(name) = &author {
                        authors.push(name.clone());
                    }
                }
            }
        }
    }

    // Only append the users name to the authors field if it isn't already in the list
    if authors.iter().any(|e| e != real_name) {
        authors.push(real_name.to_string());
    }

    let authors: toml_edit::Array = authors.iter().collect();
    manifest_toml["project"]["authors"] = toml_edit::value(authors);
    manifest_toml["project"]["name"] = toml_edit::value(project_name);

    // Remove explicit std entry from copied template
    if let Some(project) = manifest_toml.get_mut("dependencies") {
        let _ = project
            .as_table_mut()
            .context("Unable to get forc manifest as table")?
            .remove("std");
    }

    let mut file = File::create(out_dir.join(constants::MANIFEST_FILE_NAME))?;
    file.write_all(manifest_toml.to_string().as_bytes())?;
    Ok(())
}

fn edit_cargo_toml(out_dir: &Path, project_name: &str, real_name: &str) -> Result<()> {
    let mut file = File::open(out_dir.join(constants::TEST_MANIFEST_FILE_NAME))?;
    let mut toml = String::new();
    file.read_to_string(&mut toml)?;

    let mut updated_authors = toml_edit::Array::default();

    let cargo_toml: toml::Value = toml::de::from_str(&toml)?;
    if let Some(table) = cargo_toml.as_table() {
        if let Some(package) = table.get("package") {
            if let Some(toml::Value::Array(authors_vec)) = package.get("authors") {
                for author in authors_vec {
                    if let toml::value::Value::String(name) = &author {
                        updated_authors.push(name);
                    }
                }
            }
        }
    }
    updated_authors.push(real_name);

    let mut manifest_toml = toml.parse::<toml_edit::Document>()?;
    manifest_toml["package"]["authors"] = toml_edit::value(updated_authors);
    manifest_toml["package"]["name"] = toml_edit::value(project_name);

    let mut file = File::create(out_dir.join(constants::TEST_MANIFEST_FILE_NAME))?;
    file.write_all(manifest_toml.to_string().as_bytes())?;
    Ok(())
}

fn download_file(url: &str, file_name: &str, out_dir: &Path) -> Result<PathBuf> {
    let mut data = Vec::new();
    let resp = ureq::get(url).call()?;
    resp.into_reader().read_to_end(&mut data)?;
    let path = out_dir.canonicalize()?.join(file_name);
    let mut file = File::create(&path)?;
    file.write_all(&data[..])?;
    Ok(path)
}

fn download_contents(url: &str, out_dir: &Path, responses: &[ContentResponse]) -> Result<()> {
    if !out_dir.exists() {
        fs::create_dir(out_dir)?;
    }

    // for all file_type == "file" responses, download the file and save it to the project directory.
    // for all file_type == "dir" responses, recursively call this function.
    for response in responses {
        match &response.file_type {
            FileType::File => {
                if let Some(url) = &response.download_url {
                    download_file(url, &response.name, out_dir)?;
                }
            }
            FileType::Dir => {
                match &response.name.as_str() {
                    // Test directory no longer exists, make sure to create this from scratch!!
                    // Only download the directory and its contents if it matches src or tests
                    &constants::SRC_DIR | &constants::TEST_DIRECTORY => {
                        let dir = out_dir.join(&response.name);
                        let url = format!("{}/{}", url, response.name);
                        let responses: Vec<ContentResponse> =
                            ureq::get(&url).call()?.into_json()?;
                        download_contents(&url, &dir, &responses)?;
                    }
                    _ => (),
                }
            }
        }
    }

    Ok(())
}

#[cfg(test)]
mod tests {
    use super::parse_github_link;
    use url::Url;

    #[test]
    fn test_github_link_parsing() {
        let example_url =
            Url::parse("https://github.com/FuelLabs/sway/tree/master/examples/hello_world")
                .unwrap();
        let git = parse_github_link(&example_url).unwrap();
        assert_eq!(git.owner, "FuelLabs");
        assert_eq!(git.repo_name, "sway");
        assert_eq!(git.example_name, "examples/hello_world");

        let example_url =
            Url::parse("https://github.com/FuelLabs/swayswap-demo/tree/master/contracts").unwrap();
        let git = parse_github_link(&example_url).unwrap();
        assert_eq!(git.owner, "FuelLabs");
        assert_eq!(git.repo_name, "swayswap-demo");
        assert_eq!(git.example_name, "contracts");
    }
}<|MERGE_RESOLUTION|>--- conflicted
+++ resolved
@@ -96,13 +96,8 @@
         (false, false, true, false) => Predicate,
         (false, false, false, true) => Library,
         _ => anyhow::bail!(
-<<<<<<< HEAD
             "Multiple types detected, please specify only one program type: \
-        \n Possible Types:\n - contract\n - script\n - predicate\n - library"
-=======
-            "Unrecognized program type, or multiple types detected: \
         \n Possible Types:\n - contract\n - script\n - predicate\n - lib"
->>>>>>> 0b059089
         ),
     };
 
