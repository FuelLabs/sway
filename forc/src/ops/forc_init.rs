use crate::cli::InitCommand;
<<<<<<< HEAD
use crate::utils::{defaults, SWAY_GIT_TAG};
use anyhow::{anyhow, Context, Result};
=======
use crate::utils::{
    defaults,
    program_type::{ProgramType, ProgramType::*},
};
use anyhow::{bail, Context, Result};
>>>>>>> a9011c39
use forc_util::{println_green, validate_name};
use serde::Deserialize;
use std::fs;
use std::fs::File;
use std::io::{Read, Write};
use std::path::{Path, PathBuf};
use sway_utils::constants;
use url::Url;

#[derive(Debug)]
struct GitPathInfo {
    owner: String,
    repo_name: String,
    example_name: String,
}

#[derive(Debug, Deserialize)]
#[serde(rename_all = "lowercase")]
enum FileType {
    File,
    Dir,
}

// Dead fields required for deserialization.
#[allow(dead_code)]
#[derive(serde::Deserialize, Debug)]
struct Links {
    git: String,
    html: String,
    #[serde(rename = "self")]
    cur: String,
}

// Dead fields required for deserialization.
#[allow(dead_code)]
#[derive(serde::Deserialize, Debug)]
struct ContentResponse {
    #[serde(rename = "_links")]
    links: Links,
    download_url: Option<String>,
    git_url: String,
    html_url: String,
    name: String,
    path: String,
    sha: String,
    size: u64,
    #[serde(rename = "type")]
    file_type: FileType,
    url: String,
}

#[allow(dead_code)]
#[derive(serde::Deserialize)]
struct GithubRepoResponse {
    sha: String,
    url: String,
    // We only care about the tree here
    tree: Vec<GithubTree>,
    truncated: bool,
}

#[allow(dead_code)]
#[derive(serde::Deserialize)]
struct GithubTree {
    mode: String,
    // We only care about the "path" which are files / directory names
    path: String,
    sha: String,
    size: Option<usize>,
    #[serde(rename = "type")]
    data_type: String,
    url: String,
}

fn print_welcome_message() {
    let read_the_docs = format!(
        "Read the Docs:\n- {}\n- {}\n- {}",
        "Sway Book: https://fuellabs.github.io/sway/latest",
        "Rust SDK Book: https://fuellabs.github.io/fuels-rs/latest",
        "TypeScript SDK: https://github.com/FuelLabs/fuels-ts"
    );

    let join_the_community = format!(
        "Join the Community:\n- Follow us {}
- Ask questions in dev-chat on {}",
        "@SwayLang: https://twitter.com/SwayLang", "Discord: https://discord.com/invite/xfpK4Pe"
    );

    let report_bugs = format!(
        "Report Bugs:\n- {}",
        "Sway Issues: https://github.com/FuelLabs/sway/issues/new"
    );

    let try_forc = "To compile, use `forc build`, and to run tests use `forc test`";

    println!(
        "\n{}\n\n----\n\n{}\n\n{}\n\n{}\n\n",
        try_forc, read_the_docs, join_the_community, report_bugs
    );
}

pub fn init(command: InitCommand) -> Result<()> {
    let project_name = command.project_name;
    validate_name(&project_name, "project name")?;
    let program_type = match (
        command.contract,
        command.script,
        command.predicate,
        command.library,
    ) {
        (_, false, false, false) => Contract,
        (false, true, false, false) => Script,
        (false, false, true, false) => Predicate,
        (false, false, false, true) => Library,
        _ => anyhow::bail!(
            "Multiple types detected, please specify only one program type: \
        \n Possible Types:\n - contract\n - script\n - predicate\n - library"
        ),
    };

    match command.template {
        Some(template) => {
<<<<<<< HEAD
            let example_url =
                format!("https://github.com/FuelLabs/sway/tree/{SWAY_GIT_TAG}/examples/{template}");

            let template_url = Url::parse(&example_url)?;

            // If the user queried an existing example then continue otherwise attempt to fetch the examples and append them
            // to the end of the error message so that the user can see the existing examples to choose from
            match init_from_git_template(project_name, &template_url) {
                Ok(()) => Ok(()),
                Err(error) => {
                    let mut error_message = format!("Failed to initialize project from a template with the given name \"{template}\": {error}.\n  Note: If you are attempting to initialize this project from a Sway example, please ensure the template name matches one of the available examples.\n");

                    let examples = match get_sway_examples() {
                        Ok(examples) => examples,
                        Err(err) => anyhow::bail!(
                            "{}\nFailed to fetch available examples: {}",
                            error_message,
                            err
                        ),
                    };

                    for example in examples {
                        error_message.push_str(format!("\t- {}\n", example).as_str());
                    }

                    anyhow::bail!("{}", error_message)
=======
            let template_url = match template.as_str() {
                "counter" => {
                    Url::parse("https://github.com/FuelLabs/sway/tree/master/examples/counter")?
                }
                _ => {
                    bail!("Unrecognized template: \n Example Templates:\n - counter");
>>>>>>> a9011c39
                }
            }
        }
        None => init_new_project(project_name, program_type),
    }
}

<<<<<<< HEAD
fn get_sway_examples() -> Result<Vec<String>> {
    // Query the main repo so that we can search for the "sha" that belongs to "examples"
    let sway_response: GithubRepoResponse =
        ureq::get("https://api.github.com/repos/FuelLabs/sway/git/trees/master")
            .call()?
            .into_json()?;

    // Filter out the URL that contains the "sha" for the next request
    let examples_url = sway_response
        .tree
        .iter()
        .filter(|tree| tree.path == "examples")
        .map(|tree| tree.url.clone())
        .collect::<String>();

    // We want to store repo names of the "examples" that we have found
    let mut examples: Vec<String> = vec![];

    if !examples_url.is_empty() {
        let examples_response: GithubRepoResponse = ureq::get(&examples_url).call()?.into_json()?;

        // Filter out the repo names under "sway/examples"
        examples = examples_response
            .tree
            .iter()
            .map(|tree| tree.path.clone())
            .collect();
    };

    Ok(examples)
}

pub(crate) fn init_new_project(project_name: String) -> Result<()> {
=======
pub(crate) fn init_new_project(project_name: String, program_type: ProgramType) -> Result<()> {
>>>>>>> a9011c39
    let neat_name: String = project_name.split('/').last().unwrap().to_string();

    // Make a new directory for the project
    fs::create_dir_all(Path::new(&project_name).join("src"))?;

    // Make directory for tests
    fs::create_dir_all(Path::new(&project_name).join("tests"))?;

    // Insert default manifest file
    match program_type {
        Library => fs::write(
            Path::new(&project_name).join(constants::MANIFEST_FILE_NAME),
            defaults::default_manifest(&neat_name, constants::LIB_ENTRY),
        )?,
        _ => fs::write(
            Path::new(&project_name).join(constants::MANIFEST_FILE_NAME),
            defaults::default_manifest(&neat_name, constants::MAIN_ENTRY),
        )?,
    }

    // Insert default test manifest file
    fs::write(
        Path::new(&project_name).join(constants::TEST_MANIFEST_FILE_NAME),
        defaults::default_tests_manifest(&neat_name),
    )?;

    // Insert src based on program_type
    match program_type {
        Contract => fs::write(
            Path::new(&project_name)
                .join("src")
                .join(constants::MAIN_ENTRY),
            defaults::default_contract(),
        )?,
        Script => fs::write(
            Path::new(&project_name)
                .join("src")
                .join(constants::MAIN_ENTRY),
            defaults::default_script(),
        )?,
        Library => fs::write(
            Path::new(&project_name)
                .join("src")
                .join(constants::LIB_ENTRY),
            defaults::default_library(&project_name),
        )?,
        Predicate => fs::write(
            Path::new(&project_name)
                .join("src")
                .join(constants::MAIN_ENTRY),
            defaults::default_predicate(),
        )?,
    }

    // Insert default test function
    fs::write(
        Path::new(&project_name).join("tests").join("harness.rs"),
        defaults::default_test_program(&project_name),
    )?;

    // Ignore default `out` and `target` directories created by forc and cargo.
    fs::write(
        Path::new(&project_name).join(".gitignore"),
        defaults::default_gitignore(),
    )?;

    println_green(&format!(
        "Successfully created {program_type}: {project_name}",
    ));

    print_welcome_message();

    Ok(())
}

pub(crate) fn init_from_git_template(project_name: String, example_url: &Url) -> Result<()> {
    let git = parse_github_link(example_url)?;

    let custom_url = format!(
        "https://api.github.com/repos/{}/{}/contents/{}",
        git.owner, git.repo_name, git.example_name
    );

    // Get the path of the example we are using
    let path = std::env::current_dir()?;
    let out_dir = path.join(&project_name);
    let real_name = whoami::realname();

    let responses: Vec<ContentResponse> = ureq::get(&custom_url).call()?.into_json()?;

    // Iterate through the responses to check that the link is a valid sway project
    // by checking for a Forc.toml file. Otherwise, return an error
    let valid_sway_project = responses
        .iter()
        .any(|response| response.name == "Forc.toml");
    if !valid_sway_project {
        bail!(
            "The provided github URL: {} does not contain a Forc.toml file at the root",
            example_url
        );
    }

    // Download the files and directories from the github example
    download_contents(&custom_url, &out_dir, &responses)
        .with_context(|| format!("couldn't download from: {}", &custom_url))?;

    // Change the project name and authors of the Forc.toml file
    edit_forc_toml(&out_dir, &project_name, &real_name)?;

    // If the example has a tests folder, edit the Cargo.toml
    // Otherwise, create a basic tests template for the project
    if out_dir.join("tests").exists() {
        // Change the project name and authors of the Cargo.toml file
        edit_cargo_toml(&out_dir, &project_name, &real_name)?;
    } else {
        // Create the tests directory, harness.rs and Cargo.toml file
        fs::create_dir_all(out_dir.join("tests"))?;

        fs::write(
            out_dir.join("tests").join("harness.rs"),
            defaults::default_test_program(&project_name),
        )?;

        fs::write(
            out_dir.join("Cargo.toml"),
            defaults::default_tests_manifest(&project_name),
        )?;
    }

    println_green(&format!("Successfully created: {}", project_name));

    print_welcome_message();

    Ok(())
}

fn parse_github_link(url: &Url) -> Result<GitPathInfo> {
    let mut path_segments = url.path_segments().context("cannot be base")?;

    let owner_name = path_segments
        .next()
        .context("Cannot parse owner name from github URL")?;

    let repo_name = path_segments
        .next()
        .context("Cannot repository name from github URL")?;

    let example_name = match path_segments
        .skip(2)
        .map(|s| s.to_string())
        .reduce(|cur: String, nxt: String| format!("{}/{}", cur, nxt))
    {
        Some(example_name) => example_name,
        None => "".to_string(),
    };
    Ok(GitPathInfo {
        owner: owner_name.to_string(),
        repo_name: repo_name.to_string(),
        example_name,
    })
}

fn edit_forc_toml(out_dir: &Path, project_name: &str, real_name: &str) -> Result<()> {
    let mut file = File::open(out_dir.join(constants::MANIFEST_FILE_NAME))?;
    let mut toml = String::new();
    file.read_to_string(&mut toml)?;
    let mut manifest_toml = toml.parse::<toml_edit::Document>()?;

    let mut authors = Vec::new();
    let forc_toml: toml::Value = toml::de::from_str(&toml)?;
    if let Some(table) = forc_toml.as_table() {
        if let Some(package) = table.get("project") {
            // If authors Vec is currently populated use that
            if let Some(toml::Value::Array(authors_vec)) = package.get("authors") {
                for author in authors_vec {
                    if let toml::value::Value::String(name) = &author {
                        authors.push(name.clone());
                    }
                }
            }
        }
    }

    // Only append the users name to the authors field if it isn't already in the list
    if authors.iter().any(|e| e != real_name) {
        authors.push(real_name.to_string());
    }

    let authors: toml_edit::Array = authors.iter().collect();
    manifest_toml["project"]["authors"] = toml_edit::value(authors);
    manifest_toml["project"]["name"] = toml_edit::value(project_name);

    // Remove explicit std entry from copied template
    if let Some(project) = manifest_toml.get_mut("dependencies") {
        let _ = project
            .as_table_mut()
            .context("Unable to get forc manifest as table")?
            .remove("std");
    }

    let mut file = File::create(out_dir.join(constants::MANIFEST_FILE_NAME))?;
    file.write_all(manifest_toml.to_string().as_bytes())?;
    Ok(())
}

fn edit_cargo_toml(out_dir: &Path, project_name: &str, real_name: &str) -> Result<()> {
    let mut file = File::open(out_dir.join(constants::TEST_MANIFEST_FILE_NAME))?;
    let mut toml = String::new();
    file.read_to_string(&mut toml)?;

    let mut updated_authors = toml_edit::Array::default();

    let cargo_toml: toml::Value = toml::de::from_str(&toml)?;
    if let Some(table) = cargo_toml.as_table() {
        if let Some(package) = table.get("package") {
            if let Some(toml::Value::Array(authors_vec)) = package.get("authors") {
                for author in authors_vec {
                    if let toml::value::Value::String(name) = &author {
                        updated_authors.push(name);
                    }
                }
            }
        }
    }
    updated_authors.push(real_name);

    let mut manifest_toml = toml.parse::<toml_edit::Document>()?;
    manifest_toml["package"]["authors"] = toml_edit::value(updated_authors);
    manifest_toml["package"]["name"] = toml_edit::value(project_name);

    let mut file = File::create(out_dir.join(constants::TEST_MANIFEST_FILE_NAME))?;
    file.write_all(manifest_toml.to_string().as_bytes())?;
    Ok(())
}

fn download_file(url: &str, file_name: &str, out_dir: &Path) -> Result<PathBuf> {
    let mut data = Vec::new();
    let resp = ureq::get(url).call()?;
    resp.into_reader().read_to_end(&mut data)?;
    let path = out_dir.canonicalize()?.join(file_name);
    let mut file = File::create(&path)?;
    file.write_all(&data[..])?;
    Ok(path)
}

fn download_contents(url: &str, out_dir: &Path, responses: &[ContentResponse]) -> Result<()> {
    if !out_dir.exists() {
        fs::create_dir(out_dir)?;
    }

    // for all file_type == "file" responses, download the file and save it to the project directory.
    // for all file_type == "dir" responses, recursively call this function.
    for response in responses {
        match &response.file_type {
            FileType::File => {
                if let Some(url) = &response.download_url {
                    download_file(url, &response.name, out_dir)?;
                }
            }
            FileType::Dir => {
                match &response.name.as_str() {
                    // Test directory no longer exists, make sure to create this from scratch!!
                    // Only download the directory and its contents if it matches src or tests
                    &constants::SRC_DIR | &constants::TEST_DIRECTORY => {
                        let dir = out_dir.join(&response.name);
                        let url = format!("{}/{}", url, response.name);
                        let responses: Vec<ContentResponse> =
                            ureq::get(&url).call()?.into_json()?;
                        download_contents(&url, &dir, &responses)?;
                    }
                    _ => (),
                }
            }
        }
    }

    Ok(())
}

#[cfg(test)]
mod tests {
    use super::parse_github_link;
    use url::Url;

    #[test]
    fn test_github_link_parsing() {
        let example_url =
            Url::parse("https://github.com/FuelLabs/sway/tree/master/examples/hello_world")
                .unwrap();
        let git = parse_github_link(&example_url).unwrap();
        assert_eq!(git.owner, "FuelLabs");
        assert_eq!(git.repo_name, "sway");
        assert_eq!(git.example_name, "examples/hello_world");

        let example_url =
            Url::parse("https://github.com/FuelLabs/swayswap-demo/tree/master/contracts").unwrap();
        let git = parse_github_link(&example_url).unwrap();
        assert_eq!(git.owner, "FuelLabs");
        assert_eq!(git.repo_name, "swayswap-demo");
        assert_eq!(git.example_name, "contracts");
    }
}<|MERGE_RESOLUTION|>--- conflicted
+++ resolved
@@ -1,14 +1,10 @@
 use crate::cli::InitCommand;
-<<<<<<< HEAD
-use crate::utils::{defaults, SWAY_GIT_TAG};
 use anyhow::{anyhow, Context, Result};
-=======
 use crate::utils::{
     defaults,
+    SWAY_GIT_TAG,
     program_type::{ProgramType, ProgramType::*},
 };
-use anyhow::{bail, Context, Result};
->>>>>>> a9011c39
 use forc_util::{println_green, validate_name};
 use serde::Deserialize;
 use std::fs;
@@ -131,7 +127,6 @@
 
     match command.template {
         Some(template) => {
-<<<<<<< HEAD
             let example_url =
                 format!("https://github.com/FuelLabs/sway/tree/{SWAY_GIT_TAG}/examples/{template}");
 
@@ -158,14 +153,6 @@
                     }
 
                     anyhow::bail!("{}", error_message)
-=======
-            let template_url = match template.as_str() {
-                "counter" => {
-                    Url::parse("https://github.com/FuelLabs/sway/tree/master/examples/counter")?
-                }
-                _ => {
-                    bail!("Unrecognized template: \n Example Templates:\n - counter");
->>>>>>> a9011c39
                 }
             }
         }
@@ -173,7 +160,6 @@
     }
 }
 
-<<<<<<< HEAD
 fn get_sway_examples() -> Result<Vec<String>> {
     // Query the main repo so that we can search for the "sha" that belongs to "examples"
     let sway_response: GithubRepoResponse =
@@ -206,10 +192,7 @@
     Ok(examples)
 }
 
-pub(crate) fn init_new_project(project_name: String) -> Result<()> {
-=======
 pub(crate) fn init_new_project(project_name: String, program_type: ProgramType) -> Result<()> {
->>>>>>> a9011c39
     let neat_name: String = project_name.split('/').last().unwrap().to_string();
 
     // Make a new directory for the project
@@ -306,7 +289,7 @@
         .iter()
         .any(|response| response.name == "Forc.toml");
     if !valid_sway_project {
-        bail!(
+        anyhow::bail!(
             "The provided github URL: {} does not contain a Forc.toml file at the root",
             example_url
         );
