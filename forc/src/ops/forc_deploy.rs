--- conflicted
+++ resolved
@@ -35,10 +35,9 @@
         minify_json_abi,
     } = command;
 
-<<<<<<< HEAD
     let build_command = BuildCommand {
         path,
-        use_ir,
+        use_orig_asm,
         print_finalized_asm,
         print_intermediate_asm,
         print_ir,
@@ -49,32 +48,6 @@
         output_directory,
         minify_json_abi,
     };
-=======
-    match find_manifest_dir(&curr_dir) {
-        Some(manifest_dir) => {
-            let manifest = Manifest::from_dir(&manifest_dir)?;
-            let project_name = &manifest.project.name;
-            let entry_string = manifest.entry_string(&manifest_dir)?;
-
-            // Parse the main file and check is it a contract.
-            let parsed_result = parse(entry_string, None);
-            match parsed_result.value {
-                Some(parse_tree) => match parse_tree.tree_type {
-                    TreeType::Contract => {
-                        let build_command = BuildCommand {
-                            path,
-                            use_orig_asm,
-                            print_finalized_asm,
-                            print_intermediate_asm,
-                            print_ir,
-                            binary_outfile,
-                            offline_mode,
-                            debug_outfile,
-                            silent_mode,
-                            output_directory,
-                            minify_json_abi,
-                        };
->>>>>>> c02c45ca
 
     let compiled = forc_build::build(build_command)?;
     let (tx, contract_id) = create_contract_tx(
