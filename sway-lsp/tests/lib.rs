--- conflicted
+++ resolved
@@ -1825,10 +1825,10 @@
             let a_mut = Rc::get_mut_unchecked(&mut Rc::clone(&a));
             a_mut.next = Some(b.clone());
         }
-<<<<<<< HEAD
+
         let result = std::panic::catch_unwind(|| traverse(&a));
         assert!(result.is_err(), "Recursion guard did not trigger on cyclic AST");
-=======
+
 
         println!();
 
@@ -1909,6 +1909,5 @@
         garbage_collection_runner(path).await;
     } else {
         panic!("TEST_FILE environment variable not set");
->>>>>>> 58bf38ef
     }
 }