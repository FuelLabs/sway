pub mod integration;

use crate::integration::{code_actions, lsp};
use std::{fs, path::PathBuf};
use sway_lsp::server_state::ServerState;
use sway_lsp_test_utils::{
    assert_server_requests, dir_contains_forc_manifest, doc_comments_dir, e2e_language_dir,
    e2e_test_dir, generic_impl_self_dir, get_fixture, load_sway_example, runnables_test_dir,
    self_impl_reassignment_dir, sway_workspace_dir, test_fixtures_dir,
};
use tower_lsp::{
    jsonrpc::{self, Response},
    lsp_types::*,
    LspService,
};

/// Holds the information needed to check the response of a goto definition request.
#[derive(Debug)]
pub(crate) struct GotoDefinition<'a> {
    req_uri: &'a Url,
    req_line: i32,
    req_char: i32,
    def_line: i32,
    def_start_char: i32,
    def_end_char: i32,
    def_path: &'a str,
}

/// Contains data required to evaluate a hover request response.
pub(crate) struct HoverDocumentation<'a> {
    req_uri: &'a Url,
    req_line: i32,
    req_char: i32,
    documentation: Vec<&'a str>,
}

/// Contains data required to evaluate a rename request.
pub(crate) struct Rename<'a> {
    req_uri: &'a Url,
    req_line: i32,
    req_char: i32,
    new_name: &'a str,
}

async fn init_and_open(service: &mut LspService<ServerState>, entry_point: PathBuf) -> Url {
    let _ = lsp::initialize_request(service).await;
    lsp::initialized_notification(service).await;
    let (uri, sway_program) = load_sway_example(entry_point);
    lsp::did_open_notification(service, &uri, &sway_program).await;
    uri
}

async fn shutdown_and_exit(service: &mut LspService<ServerState>) {
    let _ = lsp::shutdown_request(service).await;
    lsp::exit_notification(service).await;
}

// This method iterates over all of the examples in the e2e langauge should_pass dir
// and saves the lexed, parsed, and typed ASTs to the users home directory.
// This makes it easy to grep for certain compiler types to inspect their use cases,
// providing necessary context when working on the traversal modules.
#[allow(unused)]
//#[tokio::test]
async fn write_all_example_asts() {
    let (mut service, _) = LspService::build(ServerState::new)
        .custom_method("sway/show_ast", ServerState::show_ast)
        .finish();
    let _ = lsp::initialize_request(&mut service).await;
    lsp::initialized_notification(&mut service).await;

    let ast_folder = dirs::home_dir()
        .expect("could not get users home directory")
        .join("sway_asts");
    let _ = fs::create_dir(&ast_folder);
    let e2e_dir = sway_workspace_dir().join(e2e_language_dir());
    let mut entries = fs::read_dir(&e2e_dir)
        .unwrap()
        .map(|res| res.map(|e| e.path()))
        .collect::<Result<Vec<_>, std::io::Error>>()
        .unwrap();

    // The order in which `read_dir` returns entries is not guaranteed. If reproducible
    // ordering is required the entries should be explicitly sorted.
    entries.sort();

    for entry in entries {
        let manifest_dir = entry;
        let example_name = manifest_dir.file_name().unwrap();
        if manifest_dir.is_dir() {
            let example_dir = ast_folder.join(example_name);
            if !dir_contains_forc_manifest(manifest_dir.as_path()) {
                continue;
            }
            match fs::create_dir(&example_dir) {
                Ok(_) => (),
                Err(_) => continue,
            }

            let example_dir = Some(Url::from_file_path(example_dir).unwrap());
            let (uri, sway_program) = load_sway_example(manifest_dir.join("src/main.sw"));
            lsp::did_open_notification(&mut service, &uri, &sway_program).await;
            let _ = lsp::show_ast_request(&mut service, &uri, "lexed", example_dir.clone()).await;
            let _ = lsp::show_ast_request(&mut service, &uri, "parsed", example_dir.clone()).await;
            let _ = lsp::show_ast_request(&mut service, &uri, "typed", example_dir).await;
        }
    }
    shutdown_and_exit(&mut service).await;
}

#[tokio::test]
async fn initialize() {
    let (mut service, _) = LspService::new(ServerState::new);
    let _ = lsp::initialize_request(&mut service).await;
}

#[tokio::test]
async fn initialized() {
    let (mut service, _) = LspService::new(ServerState::new);
    let _ = lsp::initialize_request(&mut service).await;
    lsp::initialized_notification(&mut service).await;
}

#[tokio::test]
async fn initializes_only_once() {
    let (mut service, _) = LspService::new(ServerState::new);
    let initialize = lsp::initialize_request(&mut service).await;
    lsp::initialized_notification(&mut service).await;
    let response = lsp::call_request(&mut service, initialize).await;
    let err = Response::from_error(1.into(), jsonrpc::Error::invalid_request());
    assert_eq!(response, Ok(Some(err)));
}

#[tokio::test]
async fn shutdown() {
    let (mut service, _) = LspService::new(ServerState::new);
    let _ = lsp::initialize_request(&mut service).await;
    lsp::initialized_notification(&mut service).await;
    let shutdown = lsp::shutdown_request(&mut service).await;
    let response = lsp::call_request(&mut service, shutdown).await;
    let err = Response::from_error(1.into(), jsonrpc::Error::invalid_request());
    assert_eq!(response, Ok(Some(err)));
    lsp::exit_notification(&mut service).await;
}

#[tokio::test]
async fn refuses_requests_after_shutdown() {
    let (mut service, _) = LspService::new(ServerState::new);
    let _ = lsp::initialize_request(&mut service).await;
    let shutdown = lsp::shutdown_request(&mut service).await;
    let response = lsp::call_request(&mut service, shutdown).await;
    let err = Response::from_error(1.into(), jsonrpc::Error::invalid_request());
    assert_eq!(response, Ok(Some(err)));
}

#[tokio::test]
async fn did_open() {
    let (mut service, _) = LspService::new(ServerState::new);
    let _ = init_and_open(&mut service, e2e_test_dir().join("src/main.sw")).await;
    shutdown_and_exit(&mut service).await;
}

#[tokio::test]
async fn did_close() {
    let (mut service, _) = LspService::new(ServerState::new);
    let _ = init_and_open(&mut service, e2e_test_dir().join("src/main.sw")).await;
    lsp::did_close_notification(&mut service).await;
    shutdown_and_exit(&mut service).await;
}

#[tokio::test]
async fn did_change() {
    let (mut service, _) = LspService::new(ServerState::new);
    let uri = init_and_open(&mut service, doc_comments_dir().join("src/main.sw")).await;
    let _ = lsp::did_change_request(&mut service, &uri).await;
    shutdown_and_exit(&mut service).await;
}

#[tokio::test]
async fn lsp_syncs_with_workspace_edits() {
    let (mut service, _) = LspService::new(ServerState::new);
    let uri = init_and_open(&mut service, doc_comments_dir().join("src/main.sw")).await;
    let mut i = 0..;
    let mut go_to = GotoDefinition {
        req_uri: &uri,
        req_line: 44,
        req_char: 24,
        def_line: 19,
        def_start_char: 7,
        def_end_char: 11,
        def_path: uri.as_str(),
    };
    let _ = lsp::definition_check(&mut service, &go_to, &mut i).await;
    let _ = lsp::did_change_request(&mut service, &uri).await;
    go_to.def_line = 20;
    definition_check_with_req_offset(&mut service, &mut go_to, 45, 24, &mut i).await;
    shutdown_and_exit(&mut service).await;
}

#[tokio::test]
async fn show_ast() {
    let (mut service, _) = LspService::build(ServerState::new)
        .custom_method("sway/show_ast", ServerState::show_ast)
        .finish();

    let uri = init_and_open(&mut service, e2e_test_dir().join("src/main.sw")).await;
    let _ = lsp::show_ast_request(&mut service, &uri, "typed", None).await;
    shutdown_and_exit(&mut service).await;
}

//------------------- GO TO DEFINITION -------------------//

#[tokio::test]
async fn go_to_definition() {
    let (mut service, _) = LspService::new(ServerState::new);
    let uri = init_and_open(&mut service, doc_comments_dir().join("src/main.sw")).await;
    let mut i = 0..;
    let go_to = GotoDefinition {
        req_uri: &uri,
        req_line: 44,
        req_char: 24,
        def_line: 19,
        def_start_char: 7,
        def_end_char: 11,
        def_path: uri.as_str(),
    };
    let _ = lsp::definition_check(&mut service, &go_to, &mut i).await;
    shutdown_and_exit(&mut service).await;
}

async fn definition_check_with_req_offset<'a>(
    service: &mut LspService<ServerState>,
    go_to: &mut GotoDefinition<'a>,
    req_line: i32,
    req_char: i32,
    ids: &mut impl Iterator<Item = i64>,
) {
    go_to.req_line = req_line;
    go_to.req_char = req_char;
    let _ = lsp::definition_check(service, go_to, ids).await;
}

#[tokio::test]
async fn go_to_definition_for_fields() {
    let (mut service, _) = LspService::new(ServerState::new);
    let uri = init_and_open(
        &mut service,
        test_fixtures_dir().join("tokens/fields/src/main.sw"),
    )
    .await;
    let mut i = 0..;

    let mut opt_go_to = GotoDefinition {
        req_uri: &uri,
        req_line: 5,
        req_char: 8,
        def_line: 81,
        def_start_char: 9,
        def_end_char: 15,
        def_path: "sway-lib-std/src/option.sw",
    };
    // Option
    let _ = lsp::definition_check(&mut service, &opt_go_to, &mut i).await;
    definition_check_with_req_offset(&mut service, &mut opt_go_to, 5, 16, &mut i).await;
    definition_check_with_req_offset(&mut service, &mut opt_go_to, 9, 9, &mut i).await;
    definition_check_with_req_offset(&mut service, &mut opt_go_to, 9, 16, &mut i).await;
    definition_check_with_req_offset(&mut service, &mut opt_go_to, 13, 12, &mut i).await;
    definition_check_with_req_offset(&mut service, &mut opt_go_to, 13, 19, &mut i).await;
    definition_check_with_req_offset(&mut service, &mut opt_go_to, 13, 34, &mut i).await;
    definition_check_with_req_offset(&mut service, &mut opt_go_to, 13, 47, &mut i).await;

    let opt_go_to = GotoDefinition {
        req_uri: &uri,
        req_line: 17,
        req_char: 10,
        def_line: 0,
        def_start_char: 0,
        def_end_char: 0,
        def_path: "sway-lsp/tests/fixtures/tokens/fields/src/foo.sw",
    };
    // foo
    let _ = lsp::definition_check(&mut service, &opt_go_to, &mut i).await;

    let opt_go_to = GotoDefinition {
        req_uri: &uri,
        req_line: 17,
        req_char: 15,
        def_line: 2,
        def_start_char: 11,
        def_end_char: 14,
        def_path: "sway-lsp/tests/fixtures/tokens/fields/src/foo.sw",
    };
    // Foo
    let _ = lsp::definition_check(&mut service, &opt_go_to, &mut i).await;

    shutdown_and_exit(&mut service).await;
}

#[tokio::test]
async fn go_to_definition_inside_turbofish() {
    let (mut service, _) = LspService::new(ServerState::new);
    let uri = init_and_open(
        &mut service,
        test_fixtures_dir().join("tokens/turbofish/src/main.sw"),
    )
    .await;
    let mut i = 0..;

    let mut opt_go_to = GotoDefinition {
        req_uri: &uri,
        req_line: 15,
        req_char: 12,
        def_line: 81,
        def_start_char: 9,
        def_end_char: 15,
        def_path: "sway-lib-std/src/option.sw",
    };
    // option.sw
    let _ = lsp::definition_check(&mut service, &opt_go_to, &mut i).await;
    definition_check_with_req_offset(&mut service, &mut opt_go_to, 16, 17, &mut i).await;
    definition_check_with_req_offset(&mut service, &mut opt_go_to, 17, 29, &mut i).await;
    definition_check_with_req_offset(&mut service, &mut opt_go_to, 18, 19, &mut i).await;
    definition_check_with_req_offset(&mut service, &mut opt_go_to, 20, 13, &mut i).await;
    definition_check_with_req_offset(&mut service, &mut opt_go_to, 21, 19, &mut i).await;
    definition_check_with_req_offset(&mut service, &mut opt_go_to, 22, 29, &mut i).await;
    definition_check_with_req_offset(&mut service, &mut opt_go_to, 23, 18, &mut i).await;
    definition_check_with_req_offset(&mut service, &mut opt_go_to, 24, 26, &mut i).await;

    let mut res_go_to = GotoDefinition {
        req_uri: &uri,
        req_line: 20,
        req_char: 19,
        def_line: 61,
        def_start_char: 9,
        def_end_char: 15,
        def_path: "sway-lib-std/src/result.sw",
    };
    // result.sw
    let _ = lsp::definition_check(&mut service, &res_go_to, &mut i).await;
    definition_check_with_req_offset(&mut service, &mut res_go_to, 21, 25, &mut i).await;
    definition_check_with_req_offset(&mut service, &mut res_go_to, 22, 36, &mut i).await;
    definition_check_with_req_offset(&mut service, &mut res_go_to, 23, 27, &mut i).await;
    definition_check_with_req_offset(&mut service, &mut res_go_to, 24, 33, &mut i).await;

    shutdown_and_exit(&mut service).await;
}

#[tokio::test]
async fn go_to_definition_for_matches() {
    let (mut service, _) = LspService::new(ServerState::new);
    let uri = init_and_open(
        &mut service,
        test_fixtures_dir().join("tokens/matches/src/main.sw"),
    )
    .await;
    let mut i = 0..;

    let mut go_to = GotoDefinition {
        req_uri: &uri,
        req_line: 14,
        req_char: 10,
        def_line: 10,
        def_start_char: 6,
        def_end_char: 19,
        def_path: "sway-lsp/tests/fixtures/tokens/matches/src/main.sw",
    };
    // EXAMPLE_CONST
    let _ = lsp::definition_check(&mut service, &go_to, &mut i).await;
    definition_check_with_req_offset(&mut service, &mut go_to, 19, 18, &mut i).await;
    definition_check_with_req_offset(&mut service, &mut go_to, 22, 18, &mut i).await;
    definition_check_with_req_offset(&mut service, &mut go_to, 22, 30, &mut i).await;
    definition_check_with_req_offset(&mut service, &mut go_to, 23, 16, &mut i).await;
    definition_check_with_req_offset(&mut service, &mut go_to, 28, 38, &mut i).await;

    let go_to = GotoDefinition {
        req_uri: &uri,
        req_line: 15,
        req_char: 13,
        def_line: 15,
        def_start_char: 8,
        def_end_char: 9,
        def_path: "sway-lsp/tests/fixtures/tokens/matches/src/main.sw",
    };
    // a => a + 1
    let _ = lsp::definition_check(&mut service, &go_to, &mut i).await;

    let mut go_to = GotoDefinition {
        req_uri: &uri,
        req_line: 25,
        req_char: 19,
        def_line: 81,
        def_start_char: 9,
        def_end_char: 15,
        def_path: "sway-lib-std/src/option.sw",
    };
    // Option
    let _ = lsp::definition_check(&mut service, &go_to, &mut i).await;
    definition_check_with_req_offset(&mut service, &mut go_to, 25, 33, &mut i).await;
    definition_check_with_req_offset(&mut service, &mut go_to, 26, 11, &mut i).await;
    definition_check_with_req_offset(&mut service, &mut go_to, 27, 11, &mut i).await;
    definition_check_with_req_offset(&mut service, &mut go_to, 27, 22, &mut i).await;
    definition_check_with_req_offset(&mut service, &mut go_to, 28, 11, &mut i).await;
    definition_check_with_req_offset(&mut service, &mut go_to, 28, 22, &mut i).await;

    let mut go_to = GotoDefinition {
        req_uri: &uri,
        req_line: 25,
        req_char: 27,
        def_line: 85,
        def_start_char: 4,
        def_end_char: 8,
        def_path: "sway-lib-std/src/option.sw",
    };
    // Some
    let _ = lsp::definition_check(&mut service, &go_to, &mut i).await;
    definition_check_with_req_offset(&mut service, &mut go_to, 27, 17, &mut i).await;
    definition_check_with_req_offset(&mut service, &mut go_to, 28, 17, &mut i).await;
    definition_check_with_req_offset(&mut service, &mut go_to, 28, 30, &mut i).await;

    let mut go_to = GotoDefinition {
        req_uri: &uri,
        req_line: 26,
        req_char: 17,
        def_line: 83,
        def_start_char: 4,
        def_end_char: 8,
        def_path: "sway-lib-std/src/option.sw",
    };
    // None
    let _ = lsp::definition_check(&mut service, &go_to, &mut i).await;
    definition_check_with_req_offset(&mut service, &mut go_to, 27, 30, &mut i).await;

    let go_to = GotoDefinition {
        req_uri: &uri,
        req_line: 34,
        req_char: 11,
        def_line: 2,
        def_start_char: 7,
        def_end_char: 20,
        def_path: "sway-lsp/tests/fixtures/tokens/matches/src/main.sw",
    };
    // ExampleStruct
    let _ = lsp::definition_check(&mut service, &go_to, &mut i).await;

    let go_to = GotoDefinition {
        req_uri: &uri,
        req_line: 34,
        req_char: 26,
        def_line: 3,
        def_start_char: 4,
        def_end_char: 12,
        def_path: "sway-lsp/tests/fixtures/tokens/matches/src/main.sw",
    };
    // ExampleStruct.variable
    let _ = lsp::definition_check(&mut service, &go_to, &mut i).await;

    shutdown_and_exit(&mut service).await;
}

#[tokio::test]
async fn go_to_definition_for_modules() {
    let (mut service, _) = LspService::new(ServerState::new);
    let uri = init_and_open(
        &mut service,
        test_fixtures_dir().join("tokens/modules/src/lib.sw"),
    )
    .await;
    let mut i = 0..;

    let opt_go_to = GotoDefinition {
        req_uri: &uri,
        req_line: 2,
        req_char: 6,
        def_line: 0,
        def_start_char: 0,
        def_end_char: 0,
        def_path: "sway-lsp/tests/fixtures/tokens/modules/src/test_mod.sw",
    };
    // mod test_mod;
    let _ = lsp::definition_check(&mut service, &opt_go_to, &mut i).await;

    shutdown_and_exit(&mut service).await;

    let (mut service, _) = LspService::new(ServerState::new);
    let uri = init_and_open(
        &mut service,
        test_fixtures_dir().join("tokens/modules/src/test_mod.sw"),
    )
    .await;
    let opt_go_to = GotoDefinition {
        req_uri: &uri,
        req_line: 2,
        req_char: 6,
        def_line: 0,
        def_start_char: 0,
        def_end_char: 0,
        def_path: "sway-lsp/tests/fixtures/tokens/modules/src/test_mod/deep_mod.sw",
    };
    // mod deep_mod;
    let _ = lsp::definition_check(&mut service, &opt_go_to, &mut i).await;

    shutdown_and_exit(&mut service).await;
}

#[tokio::test]
async fn go_to_definition_for_paths() {
    let (mut service, _) = LspService::new(ServerState::new);
    let uri = init_and_open(
        &mut service,
        test_fixtures_dir().join("tokens/paths/src/main.sw"),
    )
    .await;
    let mut i = 0..;

    let mut go_to = GotoDefinition {
        req_uri: &uri,
        req_line: 10,
        req_char: 13,
        def_line: 0,
        def_start_char: 0,
        def_end_char: 0,
        def_path: "sway-lib-std/src/lib.sw",
    };
    // std
    let _ = lsp::definition_check(&mut service, &go_to, &mut i).await;
    definition_check_with_req_offset(&mut service, &mut go_to, 12, 14, &mut i).await;
    definition_check_with_req_offset(&mut service, &mut go_to, 18, 5, &mut i).await;
    definition_check_with_req_offset(&mut service, &mut go_to, 24, 13, &mut i).await;
    definition_check_with_req_offset(&mut service, &mut go_to, 7, 5, &mut i).await;

    let go_to = GotoDefinition {
        req_uri: &uri,
        req_line: 10,
        req_char: 19,
        def_line: 0,
        def_start_char: 0,
        def_end_char: 0,
        def_path: "sway-lib-std/src/option.sw",
    };
    // option
    let _ = lsp::definition_check(&mut service, &go_to, &mut i).await;

    let mut go_to = GotoDefinition {
        req_uri: &uri,
        req_line: 10,
        req_char: 27,
        def_line: 81,
        def_start_char: 9,
        def_end_char: 15,
        def_path: "sway-lib-std/src/option.sw",
    };
    // Option
    let _ = lsp::definition_check(&mut service, &go_to, &mut i).await;
    definition_check_with_req_offset(&mut service, &mut go_to, 11, 14, &mut i).await;

    let go_to = GotoDefinition {
        req_uri: &uri,
        req_line: 12,
        req_char: 17,
        def_line: 0,
        def_start_char: 0,
        def_end_char: 0,
        def_path: "sway-lib-std/src/vm.sw",
    };
    // vm
    let _ = lsp::definition_check(&mut service, &go_to, &mut i).await;

    let go_to = GotoDefinition {
        req_uri: &uri,
        req_line: 12,
        req_char: 22,
        def_line: 0,
        def_start_char: 0,
        def_end_char: 0,
        def_path: "sway-lib-std/src/vm/evm.sw",
    };
    // evm
    let _ = lsp::definition_check(&mut service, &go_to, &mut i).await;

    let go_to = GotoDefinition {
        req_uri: &uri,
        req_line: 12,
        req_char: 27,
        def_line: 0,
        def_start_char: 0,
        def_end_char: 0,
        def_path: "sway-lib-std/src/vm/evm/evm_address.sw",
    };
    // evm_address
    let _ = lsp::definition_check(&mut service, &go_to, &mut i).await;

    let go_to = GotoDefinition {
        req_uri: &uri,
        req_line: 12,
        req_char: 42,
        def_line: 7,
        def_start_char: 11,
        def_end_char: 21,
        def_path: "sway-lib-std/src/vm/evm/evm_address.sw",
    };
    // EvmAddress
    let _ = lsp::definition_check(&mut service, &go_to, &mut i).await;

    let mut go_to = GotoDefinition {
        req_uri: &uri,
        req_line: 16,
        req_char: 6,
        def_line: 0,
        def_start_char: 0,
        def_end_char: 0,
        def_path: "sway-lsp/tests/fixtures/tokens/paths/src/test_mod.sw",
    };
    // test_mod
    let _ = lsp::definition_check(&mut service, &go_to, &mut i).await;
    definition_check_with_req_offset(&mut service, &mut go_to, 22, 7, &mut i).await;
    definition_check_with_req_offset(&mut service, &mut go_to, 5, 5, &mut i).await;

    let go_to = GotoDefinition {
        req_uri: &uri,
        req_line: 16,
        req_char: 16,
        def_line: 2,
        def_start_char: 7,
        def_end_char: 15,
        def_path: "sway-lsp/tests/fixtures/tokens/paths/src/test_mod.sw",
    };
    // test_fun
    let _ = lsp::definition_check(&mut service, &go_to, &mut i).await;

    let mut go_to = GotoDefinition {
        req_uri: &uri,
        req_line: 17,
        req_char: 8,
        def_line: 0,
        def_start_char: 0,
        def_end_char: 0,
        def_path: "sway-lsp/tests/fixtures/tokens/paths/src/deep_mod.sw",
    };
    // deep_mod
    let _ = lsp::definition_check(&mut service, &go_to, &mut i).await;
    definition_check_with_req_offset(&mut service, &mut go_to, 6, 6, &mut i).await;
    definition_check_with_req_offset(&mut service, &mut go_to, 27, 16, &mut i).await;
    definition_check_with_req_offset(&mut service, &mut go_to, 28, 16, &mut i).await;
    definition_check_with_req_offset(&mut service, &mut go_to, 29, 16, &mut i).await;
    definition_check_with_req_offset(&mut service, &mut go_to, 30, 16, &mut i).await;
    definition_check_with_req_offset(&mut service, &mut go_to, 32, 16, &mut i).await;
    definition_check_with_req_offset(&mut service, &mut go_to, 33, 16, &mut i).await;

    let mut go_to = GotoDefinition {
        req_uri: &uri,
        req_line: 17,
        req_char: 18,
        def_line: 0,
        def_start_char: 0,
        def_end_char: 0,
        def_path: "sway-lsp/tests/fixtures/tokens/paths/src/deep_mod/deeper_mod.sw",
    };
    // deeper_mod
    let _ = lsp::definition_check(&mut service, &go_to, &mut i).await;
    definition_check_with_req_offset(&mut service, &mut go_to, 6, 16, &mut i).await;
    definition_check_with_req_offset(&mut service, &mut go_to, 27, 28, &mut i).await;
    definition_check_with_req_offset(&mut service, &mut go_to, 28, 28, &mut i).await;
    definition_check_with_req_offset(&mut service, &mut go_to, 29, 28, &mut i).await;
    definition_check_with_req_offset(&mut service, &mut go_to, 30, 28, &mut i).await;
    definition_check_with_req_offset(&mut service, &mut go_to, 32, 28, &mut i).await;
    definition_check_with_req_offset(&mut service, &mut go_to, 33, 28, &mut i).await;

    let mut go_to = GotoDefinition {
        req_uri: &uri,
        req_line: 27,
        req_char: 38,
        def_line: 4,
        def_start_char: 9,
        def_end_char: 17,
        def_path: "sway-lsp/tests/fixtures/tokens/paths/src/deep_mod/deeper_mod.sw",
    };
    // DeepEnum
    let _ = lsp::definition_check(&mut service, &go_to, &mut i).await;
    definition_check_with_req_offset(&mut service, &mut go_to, 28, 38, &mut i).await;
    definition_check_with_req_offset(&mut service, &mut go_to, 29, 38, &mut i).await;
    definition_check_with_req_offset(&mut service, &mut go_to, 30, 38, &mut i).await;

    let mut go_to = GotoDefinition {
        req_uri: &uri,
        req_line: 32,
        req_char: 37,
        def_line: 9,
        def_start_char: 11,
        def_end_char: 21,
        def_path: "sway-lsp/tests/fixtures/tokens/paths/src/deep_mod/deeper_mod.sw",
    };
    // DeepStruct
    let _ = lsp::definition_check(&mut service, &go_to, &mut i).await;
    definition_check_with_req_offset(&mut service, &mut go_to, 33, 37, &mut i).await;

    let mut go_to = GotoDefinition {
        req_uri: &uri,
        req_line: 27,
        req_char: 48,
        def_line: 5,
        def_start_char: 4,
        def_end_char: 11,
        def_path: "sway-lsp/tests/fixtures/tokens/paths/src/deep_mod/deeper_mod.sw",
    };
    // DeepEnum::Variant
    let _ = lsp::definition_check(&mut service, &go_to, &mut i).await;
    definition_check_with_req_offset(&mut service, &mut go_to, 28, 48, &mut i).await;

    let mut go_to = GotoDefinition {
        req_uri: &uri,
        req_line: 29,
        req_char: 48,
        def_line: 6,
        def_start_char: 4,
        def_end_char: 10,
        def_path: "sway-lsp/tests/fixtures/tokens/paths/src/deep_mod/deeper_mod.sw",
    };
    // DeepEnum::Number
    let _ = lsp::definition_check(&mut service, &go_to, &mut i).await;
    definition_check_with_req_offset(&mut service, &mut go_to, 30, 48, &mut i).await;

    let mut go_to = GotoDefinition {
        req_uri: &uri,
        req_line: 17,
        req_char: 29,
        def_line: 2,
        def_start_char: 7,
        def_end_char: 15,
        def_path: "sway-lsp/tests/fixtures/tokens/paths/src/deep_mod/deeper_mod.sw",
    };
    // deep_fun
    let _ = lsp::definition_check(&mut service, &go_to, &mut i).await;
    definition_check_with_req_offset(&mut service, &mut go_to, 6, 28, &mut i).await;

    let go_to = GotoDefinition {
        req_uri: &uri,
        req_line: 18,
        req_char: 11,
        def_line: 0,
        def_start_char: 0,
        def_end_char: 0,
        def_path: "sway-lib-std/src/assert.sw",
    };
    // assert
    let _ = lsp::definition_check(&mut service, &go_to, &mut i).await;

    let go_to = GotoDefinition {
        req_uri: &uri,
        req_line: 19,
        req_char: 13,
        def_line: 0,
        def_start_char: 0,
        def_end_char: 0,
        def_path: "sway-lib-core/src/lib.sw",
    };
    // core
    let _ = lsp::definition_check(&mut service, &go_to, &mut i).await;

    let mut go_to = GotoDefinition {
        req_uri: &uri,
        req_line: 19,
        req_char: 21,
        def_line: 0,
        def_start_char: 0,
        def_end_char: 0,
        def_path: "sway-lib-core/src/primitives.sw",
    };
    // primitives
    let _ = lsp::definition_check(&mut service, &go_to, &mut i).await;
    definition_check_with_req_offset(&mut service, &mut go_to, 25, 20, &mut i).await;

    let go_to = GotoDefinition {
        req_uri: &uri,
        req_line: 5,
        req_char: 14,
        def_line: 4,
        def_start_char: 11,
        def_end_char: 12,
        def_path: "sway-lsp/tests/fixtures/tokens/paths/src/test_mod.sw",
    };
    // A def
    let _ = lsp::definition_check(&mut service, &go_to, &mut i).await;

    let mut go_to = GotoDefinition {
        req_uri: &uri,
        req_line: 21,
        req_char: 4,
        def_line: 6,
        def_start_char: 5,
        def_end_char: 6,
        def_path: "sway-lsp/tests/fixtures/tokens/paths/src/test_mod.sw",
    };
    // A impl
    let _ = lsp::definition_check(&mut service, &go_to, &mut i).await;
    definition_check_with_req_offset(&mut service, &mut go_to, 22, 14, &mut i).await;

    let mut go_to = GotoDefinition {
        req_uri: &uri,
        req_line: 21,
        req_char: 7,
        def_line: 7,
        def_start_char: 11,
        def_end_char: 14,
        def_path: "sway-lsp/tests/fixtures/tokens/paths/src/test_mod.sw",
    };
    // fun
    let _ = lsp::definition_check(&mut service, &go_to, &mut i).await;
    definition_check_with_req_offset(&mut service, &mut go_to, 22, 18, &mut i).await;

    let mut go_to = GotoDefinition {
        req_uri: &uri,
        req_line: 24,
        req_char: 20,
        def_line: 0,
        def_start_char: 0,
        def_end_char: 0,
        def_path: "sway-lib-std/src/constants.sw",
    };
    // constants
    let _ = lsp::definition_check(&mut service, &go_to, &mut i).await;
    definition_check_with_req_offset(&mut service, &mut go_to, 7, 11, &mut i).await;
    definition_check_with_req_offset(&mut service, &mut go_to, 7, 23, &mut i).await;

    let mut go_to = GotoDefinition {
        req_uri: &uri,
        req_line: 24,
        req_char: 31,
        def_line: 37,
        def_start_char: 10,
        def_end_char: 19,
        def_path: "sway-lib-std/src/constants.sw",
    };
    // ZERO_B256
    let _ = lsp::definition_check(&mut service, &go_to, &mut i).await;
    definition_check_with_req_offset(&mut service, &mut go_to, 7, 31, &mut i).await;

    let go_to = GotoDefinition {
        req_uri: &uri,
        req_line: 19,
        req_char: 31,
        def_line: 2,
        def_start_char: 5,
        def_end_char: 8,
        def_path: "sway-lib-core/src/primitives.sw",
    };
    // u64
    let _ = lsp::definition_check(&mut service, &go_to, &mut i).await;

    let mut go_to = GotoDefinition {
        req_uri: &uri,
        req_line: 13,
        req_char: 17,
        def_line: 253,
        def_start_char: 5,
        def_end_char: 9,
        def_path: "sway-lib-core/src/primitives.sw",
    };
    // b256
    let _ = lsp::definition_check(&mut service, &go_to, &mut i).await;
    definition_check_with_req_offset(&mut service, &mut go_to, 25, 31, &mut i).await;

    // TODO: Uncomment when https://github.com/FuelLabs/sway/issues/4211 is fixed.
    // let go_to = GotoDefinition {
    //     req_uri: &uri,
    //     req_line: 6,
    //     req_char: 39,
    //     def_line: 2,
    //     def_start_char: 7,
    //     def_end_char: 15,
    //     def_path: "sway-lsp/tests/fixtures/tokens/paths/src/deep_mod/deeper_mod.sw",
    // };
    // dfun
    // let _ = lsp::definition_check(&mut service, &go_to, &mut i).await;

    shutdown_and_exit(&mut service).await;
}

#[tokio::test]
async fn go_to_definition_for_traits() {
    let (mut service, _) = LspService::new(ServerState::new);
    let uri = init_and_open(
        &mut service,
        test_fixtures_dir().join("tokens/traits/src/main.sw"),
    )
    .await;
    let mut i = 0..;

    let mut trait_go_to = GotoDefinition {
        req_uri: &uri,
        req_line: 6,
        req_char: 10,
        def_line: 2,
        def_start_char: 10,
        def_end_char: 15,
        def_path: "sway-lsp/tests/fixtures/tokens/traits/src/traits.sw",
    };

    let _ = lsp::definition_check(&mut service, &trait_go_to, &mut i).await;
    definition_check_with_req_offset(&mut service, &mut trait_go_to, 7, 10, &mut i).await;
    definition_check_with_req_offset(
        &mut service,
        &mut trait_go_to,
        10,
        6,
        // don't increment id for next check
        &mut i.clone(),
    )
    .await;
    trait_go_to.req_line = 7;
    trait_go_to.req_char = 20;
    trait_go_to.def_line = 3;
    let _ = lsp::definition_check(&mut service, &trait_go_to, &mut i).await;

    shutdown_and_exit(&mut service).await;
}

#[tokio::test]
async fn go_to_definition_for_variables() {
    let (mut service, _) = LspService::new(ServerState::new);
    let uri = init_and_open(
        &mut service,
        test_fixtures_dir().join("tokens/variables/src/main.sw"),
    )
    .await;
    let mut i = 0..;

    let mut go_to = GotoDefinition {
        req_uri: &uri,
        req_line: 20,
        req_char: 34,
        def_line: 19,
        def_start_char: 8,
        def_end_char: 17,
        def_path: uri.as_str(),
    };
    // Variable expressions
    let _ = lsp::definition_check(&mut service, &go_to, &mut i).await;

    // Function arguments
    go_to.def_line = 20;
    definition_check_with_req_offset(&mut service, &mut go_to, 25, 35, &mut i).await;

    // Struct fields
    go_to.def_line = 19;
    definition_check_with_req_offset(&mut service, &mut go_to, 28, 45, &mut i).await;

    // Enum fields
    go_to.def_line = 19;
    definition_check_with_req_offset(&mut service, &mut go_to, 31, 39, &mut i).await;

    // Tuple elements
    go_to.def_line = 21;
    definition_check_with_req_offset(&mut service, &mut go_to, 34, 20, &mut i).await;

    // Array elements
    go_to.def_line = 22;
    definition_check_with_req_offset(&mut service, &mut go_to, 37, 20, &mut i).await;

    // Scoped declarations
    go_to.def_line = 41;
    go_to.def_start_char = 12;
    go_to.def_end_char = 21;
    definition_check_with_req_offset(&mut service, &mut go_to, 42, 13, &mut i).await;

    // If let scopes
    go_to.def_line = 47;
    go_to.def_start_char = 38;
    go_to.def_end_char = 39;
    definition_check_with_req_offset(&mut service, &mut go_to, 47, 47, &mut i).await;

    // Shadowing
    go_to.def_line = 47;
    go_to.def_start_char = 8;
    go_to.def_end_char = 17;
    definition_check_with_req_offset(&mut service, &mut go_to, 50, 29, &mut i).await;

    // Variable type ascriptions
    go_to.def_line = 6;
    go_to.def_start_char = 5;
    go_to.def_end_char = 16;
    definition_check_with_req_offset(&mut service, &mut go_to, 53, 21, &mut i).await;

    // Complex type ascriptions
    go_to.def_line = 61;
    go_to.def_start_char = 9;
    go_to.def_end_char = 15;
    go_to.def_path = "sway-lib-std/src/result.sw";
    definition_check_with_req_offset(&mut service, &mut go_to, 56, 22, &mut i).await;
    definition_check_with_req_offset(&mut service, &mut go_to, 11, 31, &mut i).await;
    definition_check_with_req_offset(&mut service, &mut go_to, 11, 60, &mut i).await;
    go_to.def_line = 81;
    go_to.def_path = "sway-lib-std/src/option.sw";
    definition_check_with_req_offset(&mut service, &mut go_to, 56, 28, &mut i).await;
    definition_check_with_req_offset(&mut service, &mut go_to, 11, 39, &mut i).await;
    definition_check_with_req_offset(&mut service, &mut go_to, 11, 68, &mut i).await;

    // ContractCaller
    go_to.def_line = 15;
    go_to.def_start_char = 4;
    go_to.def_end_char = 11;
    go_to.def_path = uri.as_str();
    definition_check_with_req_offset(&mut service, &mut go_to, 60, 34, &mut i).await;
    definition_check_with_req_offset(&mut service, &mut go_to, 60, 50, &mut i).await;
    definition_check_with_req_offset(&mut service, &mut go_to, 61, 50, &mut i).await;

    shutdown_and_exit(&mut service).await;
}

#[tokio::test]
async fn go_to_definition_for_consts() {
    let (mut service, _) = LspService::new(ServerState::new);
    let uri = init_and_open(
        &mut service,
        test_fixtures_dir().join("tokens/consts/src/main.sw"),
    )
    .await;
    let mut i = 0..;

    // value: TyExpression
    let mut contract_go_to = GotoDefinition {
        req_uri: &uri,
        req_line: 9,
        req_char: 24,
<<<<<<< HEAD
        def_line: 18,
=======
        def_line: 19,
>>>>>>> 241d30f7
        def_start_char: 5,
        def_end_char: 9,
        def_path: "sway-lib-std/src/contract_id.sw",
    };
    let _ = lsp::definition_check(&mut service, &contract_go_to, &mut i).await;

    contract_go_to.req_char = 34;
<<<<<<< HEAD
    contract_go_to.def_line = 38;
=======
    contract_go_to.def_line = 20;
>>>>>>> 241d30f7
    contract_go_to.def_start_char = 7;
    contract_go_to.def_end_char = 11;
    let _ = lsp::definition_check(&mut service, &contract_go_to, &mut i).await;

    // Constants defined in the same module
    let mut go_to = GotoDefinition {
        req_uri: &uri,
        req_line: 20,
        req_char: 34,
        def_line: 6,
        def_start_char: 6,
        def_end_char: 16,
        def_path: uri.as_str(),
    };
    let _ = lsp::definition_check(&mut service, &contract_go_to, &mut i).await;

    go_to.def_line = 9;
    definition_check_with_req_offset(&mut service, &mut go_to, 21, 29, &mut i).await;

    // Constants defined in a different module
    go_to = GotoDefinition {
        req_uri: &uri,
        req_line: 24,
        req_char: 73,
        def_line: 12,
        def_start_char: 10,
        def_end_char: 20,
        def_path: "consts/src/more_consts.sw",
    };
    let _ = lsp::definition_check(&mut service, &go_to, &mut i).await;

    go_to.def_line = 13;
    go_to.def_start_char = 10;
    go_to.def_end_char = 18;
    definition_check_with_req_offset(&mut service, &mut go_to, 25, 31, &mut i).await;

    // Constants with type ascriptions
    go_to.def_line = 6;
    go_to.def_start_char = 5;
    go_to.def_end_char = 9;
    definition_check_with_req_offset(&mut service, &mut go_to, 10, 17, &mut i).await;

    // Complex type ascriptions
    go_to.def_line = 81;
    go_to.def_start_char = 9;
    go_to.def_end_char = 15;
    go_to.def_path = "sway-lib-std/src/option.sw";
    definition_check_with_req_offset(&mut service, &mut go_to, 11, 17, &mut i).await;
    definition_check_with_req_offset(&mut service, &mut go_to, 11, 24, &mut i).await;
    definition_check_with_req_offset(&mut service, &mut go_to, 11, 38, &mut i).await;
}

#[tokio::test]
async fn go_to_definition_for_functions() {
    let (mut service, _) = LspService::new(ServerState::new);
    let uri = init_and_open(
        &mut service,
        test_fixtures_dir().join("tokens/functions/src/main.sw"),
    )
    .await;
    let mut i = 0..;

    let mut go_to = GotoDefinition {
        req_uri: &uri,
        req_line: 8,
        req_char: 14,
        def_line: 2,
        def_start_char: 7,
        def_end_char: 12,
        def_path: uri.as_str(),
    };
    // Return type
    let _ = lsp::definition_check(&mut service, &go_to, &mut i).await;
    go_to.def_line = 23;
    go_to.def_start_char = 9;
    go_to.def_end_char = 15;
    definition_check_with_req_offset(&mut service, &mut go_to, 33, 42, &mut i).await;
    go_to.def_line = 28;
    go_to.def_start_char = 9;
    go_to.def_end_char = 18;
    definition_check_with_req_offset(&mut service, &mut go_to, 33, 55, &mut i).await;

    // Function parameters
    go_to.def_line = 2;
    go_to.def_start_char = 7;
    go_to.def_end_char = 12;
    definition_check_with_req_offset(&mut service, &mut go_to, 13, 16, &mut i).await;
    go_to.def_line = 23;
    go_to.def_start_char = 9;
    go_to.def_end_char = 15;
    definition_check_with_req_offset(&mut service, &mut go_to, 33, 18, &mut i).await;
    go_to.def_line = 28;
    go_to.def_start_char = 9;
    go_to.def_end_char = 18;
    definition_check_with_req_offset(&mut service, &mut go_to, 33, 28, &mut i).await;

    // Functions expression
    go_to.def_line = 8;
    go_to.def_start_char = 3;
    go_to.def_end_char = 6;
    definition_check_with_req_offset(&mut service, &mut go_to, 19, 13, &mut i).await;
}

#[tokio::test]
async fn go_to_definition_for_structs() {
    let (mut service, _) = LspService::new(ServerState::new);
    let uri = init_and_open(
        &mut service,
        test_fixtures_dir().join("tokens/structs/src/main.sw"),
    )
    .await;
    let mut i = 0..;

    let mut go_to = GotoDefinition {
        req_uri: &uri,
        req_line: 10,
        req_char: 8,
        def_line: 9,
        def_start_char: 19,
        def_end_char: 20,
        def_path: uri.as_str(),
    };
    // Type Params
    let _ = lsp::definition_check(&mut service, &go_to, &mut i).await;
    go_to.def_line = 3;
    go_to.def_start_char = 5;
    go_to.def_end_char = 9;
    definition_check_with_req_offset(&mut service, &mut go_to, 12, 8, &mut i).await;
    definition_check_with_req_offset(&mut service, &mut go_to, 13, 16, &mut i).await;
    definition_check_with_req_offset(&mut service, &mut go_to, 14, 9, &mut i).await;
    definition_check_with_req_offset(&mut service, &mut go_to, 15, 16, &mut i).await;
    definition_check_with_req_offset(&mut service, &mut go_to, 15, 23, &mut i).await;
    go_to = GotoDefinition {
        req_uri: &uri,
        req_line: 16,
        req_char: 11,
        def_line: 81,
        def_start_char: 9,
        def_end_char: 15,
        def_path: "sway-lib-std/src/option.sw",
    };
    // Type Params
    let _ = lsp::definition_check(&mut service, &go_to, &mut i).await;

    // Call Path
    go_to = GotoDefinition {
        req_uri: &uri,
        req_line: 24,
        req_char: 16,
        def_line: 19,
        def_start_char: 7,
        def_end_char: 13,
        def_path: uri.as_str(),
    };
    let _ = lsp::definition_check(&mut service, &go_to, &mut i).await;
}

#[tokio::test]
async fn go_to_definition_for_impls() {
    let (mut service, _) = LspService::new(ServerState::new);
    let uri = init_and_open(
        &mut service,
        test_fixtures_dir().join("tokens/impls/src/main.sw"),
    )
    .await;
    let mut i = 0..;

    let mut go_to = GotoDefinition {
        req_uri: &uri,
        req_line: 6,
        req_char: 16,
        def_line: 2,
        def_start_char: 7,
        def_end_char: 17,
        def_path: uri.as_str(),
    };
    // TestStruct
    let _ = lsp::definition_check(&mut service, &go_to, &mut i).await;
    definition_check_with_req_offset(&mut service, &mut go_to, 7, 33, &mut i).await;
    definition_check_with_req_offset(&mut service, &mut go_to, 8, 17, &mut i).await;
    definition_check_with_req_offset(&mut service, &mut go_to, 8, 27, &mut i).await;

    let go_to = GotoDefinition {
        req_uri: &uri,
        req_line: 7,
        req_char: 15,
        def_line: 4,
        def_start_char: 6,
        def_end_char: 15,
        def_path: uri.as_str(),
    };
    // TestTrait
    let _ = lsp::definition_check(&mut service, &go_to, &mut i).await;
}

#[tokio::test]
async fn go_to_definition_for_where_clause() {
    let (mut service, _) = LspService::new(ServerState::new);
    let uri = init_and_open(
        &mut service,
        test_fixtures_dir().join("tokens/where_clause/src/main.sw"),
    )
    .await;
    let mut i = 0..;

    let mut go_to = GotoDefinition {
        req_uri: &uri,
        req_line: 6,
        req_char: 8,
        def_line: 2,
        def_start_char: 6,
        def_end_char: 12,
        def_path: uri.as_str(),
    };
    // Trait1
    let _ = lsp::definition_check(&mut service, &go_to, &mut i).await;
    definition_check_with_req_offset(&mut service, &mut go_to, 7, 8, &mut i).await;

    let go_to = GotoDefinition {
        req_uri: &uri,
        req_line: 7,
        req_char: 17,
        def_line: 3,
        def_start_char: 6,
        def_end_char: 12,
        def_path: uri.as_str(),
    };
    // Trait2
    let _ = lsp::definition_check(&mut service, &go_to, &mut i).await;

    let go_to = GotoDefinition {
        req_uri: &uri,
        req_line: 6,
        req_char: 4,
        def_line: 5,
        def_start_char: 7,
        def_end_char: 8,
        def_path: uri.as_str(),
    };
    // A
    let _ = lsp::definition_check(&mut service, &go_to, &mut i).await;

    let go_to = GotoDefinition {
        req_uri: &uri,
        req_line: 7,
        req_char: 4,
        def_line: 5,
        def_start_char: 10,
        def_end_char: 11,
        def_path: uri.as_str(),
    };
    // B
    let _ = lsp::definition_check(&mut service, &go_to, &mut i).await;
}

#[tokio::test]
async fn go_to_definition_for_enums() {
    let (mut service, _) = LspService::new(ServerState::new);
    let uri = init_and_open(
        &mut service,
        test_fixtures_dir().join("tokens/enums/src/main.sw"),
    )
    .await;
    let mut i = 0..;

    let mut go_to = GotoDefinition {
        req_uri: &uri,
        req_line: 16,
        req_char: 16,
        def_line: 3,
        def_start_char: 7,
        def_end_char: 17,
        def_path: uri.as_str(),
    };
    // Type Params
    let _ = lsp::definition_check(&mut service, &go_to, &mut i).await;
    go_to.def_line = 8;
    go_to.def_start_char = 5;
    go_to.def_end_char = 10;
    definition_check_with_req_offset(&mut service, &mut go_to, 17, 15, &mut i).await;
    definition_check_with_req_offset(&mut service, &mut go_to, 18, 20, &mut i).await;

    // Variants
    go_to.def_line = 9;
    go_to.def_start_char = 4;
    go_to.def_end_char = 7;
    definition_check_with_req_offset(&mut service, &mut go_to, 24, 21, &mut i).await;
    go_to.def_line = 20;
    go_to.def_start_char = 4;
    go_to.def_end_char = 10;
    definition_check_with_req_offset(&mut service, &mut go_to, 25, 31, &mut i).await;

    // Call Path
    go_to.def_line = 15;
    go_to.def_start_char = 9;
    go_to.def_end_char = 15;
    definition_check_with_req_offset(&mut service, &mut go_to, 25, 23, &mut i).await;
}

#[tokio::test]
async fn go_to_definition_for_abi() {
    let (mut service, _) = LspService::new(ServerState::new);
    let uri = init_and_open(
        &mut service,
        test_fixtures_dir().join("tokens/abi/src/main.sw"),
    )
    .await;
    let mut i = 0..;

    let mut go_to = GotoDefinition {
        req_uri: &uri,
        req_line: 6,
        req_char: 29,
        def_line: 2,
        def_start_char: 7,
        def_end_char: 12,
        def_path: uri.as_str(),
    };
    // Return type
    let _ = lsp::definition_check(&mut service, &go_to, &mut i).await;

    // Abi name
    go_to.def_line = 5;
    go_to.def_start_char = 4;
    go_to.def_end_char = 14;
    definition_check_with_req_offset(&mut service, &mut go_to, 9, 11, &mut i).await;
    definition_check_with_req_offset(&mut service, &mut go_to, 16, 15, &mut i).await;
}

#[tokio::test]
async fn go_to_definition_for_storage() {
    let (mut service, _) = LspService::new(ServerState::new);
    let uri = init_and_open(
        &mut service,
        test_fixtures_dir().join("tokens/storage/src/main.sw"),
    )
    .await;
    let mut i = 0..;

    let mut go_to = GotoDefinition {
        req_uri: &uri,
        req_line: 24,
        req_char: 9,
        def_line: 12,
        def_start_char: 0,
        def_end_char: 7,
        def_path: "sway-lsp/tests/fixtures/tokens/storage/src/main.sw",
    };
    // storage
    let _ = lsp::definition_check(&mut service, &go_to, &mut i).await;
    definition_check_with_req_offset(&mut service, &mut go_to, 25, 8, &mut i).await;
    definition_check_with_req_offset(&mut service, &mut go_to, 26, 8, &mut i).await;

    let mut go_to = GotoDefinition {
        req_uri: &uri,
        req_line: 24,
        req_char: 17,
        def_line: 13,
        def_start_char: 4,
        def_end_char: 8,
        def_path: "sway-lsp/tests/fixtures/tokens/storage/src/main.sw",
    };
    // storage.var1
    let _ = lsp::definition_check(&mut service, &go_to, &mut i).await;
    definition_check_with_req_offset(&mut service, &mut go_to, 25, 17, &mut i).await;
    definition_check_with_req_offset(&mut service, &mut go_to, 26, 17, &mut i).await;

    let go_to = GotoDefinition {
        req_uri: &uri,
        req_line: 24,
        req_char: 21,
        def_line: 3,
        def_start_char: 4,
        def_end_char: 5,
        def_path: "sway-lsp/tests/fixtures/tokens/storage/src/main.sw",
    };
    // storage.var1.x
    let _ = lsp::definition_check(&mut service, &go_to, &mut i).await;

    let go_to = GotoDefinition {
        req_uri: &uri,
        req_line: 25,
        req_char: 21,
        def_line: 4,
        def_start_char: 4,
        def_end_char: 5,
        def_path: "sway-lsp/tests/fixtures/tokens/storage/src/main.sw",
    };
    // storage.var1.y
    let _ = lsp::definition_check(&mut service, &go_to, &mut i).await;

    let go_to = GotoDefinition {
        req_uri: &uri,
        req_line: 26,
        req_char: 21,
        def_line: 5,
        def_start_char: 4,
        def_end_char: 5,
        def_path: "sway-lsp/tests/fixtures/tokens/storage/src/main.sw",
    };
    // storage.var1.z
    let _ = lsp::definition_check(&mut service, &go_to, &mut i).await;

    let go_to = GotoDefinition {
        req_uri: &uri,
        req_line: 26,
        req_char: 23,
        def_line: 9,
        def_start_char: 4,
        def_end_char: 5,
        def_path: "sway-lsp/tests/fixtures/tokens/storage/src/main.sw",
    };
    // storage.var1.z.x
    let _ = lsp::definition_check(&mut service, &go_to, &mut i).await;

    shutdown_and_exit(&mut service).await;
}

//------------------- HOVER DOCUMENTATION -------------------//

#[tokio::test]
async fn hover_docs_for_consts() {
    let (mut service, _) = LspService::new(ServerState::new);
    let uri = init_and_open(
        &mut service,
        test_fixtures_dir().join("tokens/consts/src/main.sw"),
    )
    .await;
    let mut i = 0..;

    let mut hover = HoverDocumentation {
        req_uri: &uri,
        req_line: 20,
        req_char: 33,
        documentation: vec![" documentation for CONSTANT_1"],
    };

    let _ = lsp::hover_request(&mut service, &hover, &mut i).await;
    hover.req_char = 49;
    hover.documentation = vec![" CONSTANT_2 has a value of 200"];
    let _ = lsp::hover_request(&mut service, &hover, &mut i).await;
}

#[tokio::test]
async fn hover_docs_for_functions() {
    let (mut service, _) = LspService::new(ServerState::new);
    let uri = init_and_open(
        &mut service,
        test_fixtures_dir().join("tokens/functions/src/main.sw"),
    )
    .await;

    let hover = HoverDocumentation {
        req_uri: &uri,
        req_line: 20,
        req_char: 14,
        documentation: vec!["```sway\npub fn bar(p: Point) -> Point\n```\n---\n A function declaration with struct as a function parameter\n\n---\nGo to [Point](command:sway.goToLocation?%5B%7B%22range%22%3A%7B%22end%22%3A%7B%22character%22%3A1%2C%22line%22%3A5%7D%2C%22start%22%3A%7B%22character%22%3A0%2C%22line%22%3A2%7D%7D%2C%22uri%22%3A%22file","sway%2Fsway-lsp%2Ftests%2Ffixtures%2Ftokens%2Ffunctions%2Fsrc%2Fmain.sw%22%7D%5D \"functions::Point\")"],
    };
    let mut i = 0..;
    let _ = lsp::hover_request(&mut service, &hover, &mut i).await;
}

#[tokio::test]
async fn hover_docs_for_structs() {
    let (mut service, _) = LspService::new(ServerState::new);
    let uri = init_and_open(
        &mut service,
        test_fixtures_dir().join("tokens/structs/src/main.sw"),
    )
    .await;

    let data_documention = "```sway\nenum Data\n```\n---\n My data enum";

    let mut i = 0..;
    let mut hover = HoverDocumentation {
        req_uri: &uri,
        req_line: 12,
        req_char: 10,
        documentation: vec![data_documention],
    };
    let _ = lsp::hover_request(&mut service, &hover, &mut i).await;
    hover.req_line = 13;
    hover.req_char = 15;
    let _ = lsp::hover_request(&mut service, &hover, &mut i).await;
    hover.req_line = 14;
    hover.req_char = 10;
    let _ = lsp::hover_request(&mut service, &hover, &mut i).await;
    hover.req_line = 15;
    hover.req_char = 16;
    let _ = lsp::hover_request(&mut service, &hover, &mut i).await;

    hover = HoverDocumentation {
        req_uri: &uri,
        req_line: 9,
        req_char: 8,
        documentation: vec!["```sway\nstruct MyStruct\n```\n---\n My struct type"],
    };
    let _ = lsp::hover_request(&mut service, &hover, &mut i).await;
}

#[tokio::test]
async fn hover_docs_for_enums() {
    let (mut service, _) = LspService::new(ServerState::new);
    let uri = init_and_open(
        &mut service,
        test_fixtures_dir().join("tokens/enums/src/main.sw"),
    )
    .await;

    let mut i = 0..;
    let mut hover = HoverDocumentation {
        req_uri: &uri,
        req_line: 16,
        req_char: 19,
        documentation: vec!["```sway\nstruct TestStruct\n```\n---\n Test Struct Docs"],
    };
    let _ = lsp::hover_request(&mut service, &hover, &mut i).await;
    hover.req_line = 18;
    hover.req_char = 20;
    hover.documentation = vec!["```sway\nenum Color\n```\n---\n Color enum with RGB variants"];
    let _ = lsp::hover_request(&mut service, &hover, &mut i).await;
    hover.req_line = 25;
    hover.req_char = 29;
    hover.documentation = vec![" Docs for variants"];
    let _ = lsp::hover_request(&mut service, &hover, &mut i).await;
}

#[tokio::test]
async fn hover_docs_for_abis() {
    let (mut service, _) = LspService::new(ServerState::new);
    let uri = init_and_open(
        &mut service,
        test_fixtures_dir().join("tokens/abi/src/main.sw"),
    )
    .await;

    let mut i = 0..;
    let hover = HoverDocumentation {
        req_uri: &uri,
        req_line: 16,
        req_char: 14,
        documentation: vec!["```sway\nabi MyContract\n```\n---\n Docs for MyContract"],
    };
    let _ = lsp::hover_request(&mut service, &hover, &mut i).await;
}

#[tokio::test]
async fn hover_docs_for_variables() {
    let (mut service, _) = LspService::new(ServerState::new);
    let uri = init_and_open(
        &mut service,
        test_fixtures_dir().join("tokens/variables/src/main.sw"),
    )
    .await;

    let mut i = 0..;
    let hover = HoverDocumentation {
        req_uri: &uri,
        req_line: 60,
        req_char: 14,
        documentation: vec!["```sway\nlet variable8: ContractCaller<TestAbi>\n```\n---"],
    };
    let _ = lsp::hover_request(&mut service, &hover, &mut i).await;
}

#[tokio::test]
async fn hover_docs_with_code_examples() {
    let (mut service, _) = LspService::new(ServerState::new);
    let uri = init_and_open(&mut service, doc_comments_dir().join("src/main.sw")).await;

    let hover = HoverDocumentation {
            req_uri: &uri,
            req_line: 44,
            req_char: 24,
            documentation: vec!["```sway\nstruct Data\n```\n---\n Struct holding:\n\n 1. A `value` of type `NumberOrString`\n 2. An `address` of type `u64`"],
        };
    let mut i = 0..;
    let _ = lsp::hover_request(&mut service, &hover, &mut i).await;
}

#[tokio::test]
async fn hover_docs_for_self_keywords() {
    let (mut service, _) = LspService::new(ServerState::new);
    let uri = init_and_open(
        &mut service,
        test_fixtures_dir().join("completion/src/main.sw"),
    )
    .await;
    let mut i = 0..;

    let mut hover = HoverDocumentation {
        req_uri: &uri,
        req_line: 11,
        req_char: 13,
        documentation: vec!["\n```sway\nself\n```\n\n---\n\n The receiver of a method, or the current module.\n\n `self` is used in two situations: referencing the current module and marking\n the receiver of a method.\n\n In paths, `self` can be used to refer to the current module, either in a\n [`use`] statement or in a path to access an element:\n\n ```sway\n use std::contract_id::{self, ContractId};\n ```\n\n Is functionally the same as:\n\n ```sway\n use std::contract_id;\n use std::contract_id::ContractId;\n ```\n\n `self` as the current receiver for a method allows to omit the parameter\n type most of the time. With the exception of this particularity, `self` is\n used much like any other parameter:\n\n ```sway\n struct Foo(u32);\n\n impl Foo {\n     // No `self`.\n     fn new() -> Self {\n         Self(0)\n     }\n\n     // Borrowing `self`.\n     fn value(&self) -> u32 {\n         self.0\n     }\n\n     // Updating `self` mutably.\n     fn clear(ref mut self) {\n         self.0 = 0\n     }\n }\n ```"],
    };

    let _ = lsp::hover_request(&mut service, &hover, &mut i).await;
    hover.req_char = 24;
    hover.documentation = vec!["```sway\nstruct MyStruct\n```\n---\n\n---\n[2 implementations](command:sway.peekLocations?%5B%7B%22locations%22%3A%5B%7B%22range%22%3A%7B%22end%22%3A%7B%22character%22%3A1%2C%22line%22%3A4%7D%2C%22start%22%3A%7B%22character%22%3A0%2C%22line%22%3A2%7D%7D%2C%22uri%22%3A%22file","sway%2Fsway-lsp%2Ftests%2Ffixtures%2Fcompletion%2Fsrc%2Fmain.sw%22%7D%2C%7B%22range%22%3A%7B%22end%22%3A%7B%22character%22%3A1%2C%22line%22%3A14%7D%2C%22start%22%3A%7B%22character%22%3A0%2C%22line%22%3A6%7D%7D%2C%22uri%22%3A%22file","sway%2Fsway-lsp%2Ftests%2Ffixtures%2Fcompletion%2Fsrc%2Fmain.sw%22%7D%5D%7D%5D \"Go to implementations\")"];
    let _ = lsp::hover_request(&mut service, &hover, &mut i).await;
}

#[tokio::test]
async fn hover_docs_for_boolean_keywords() {
    let (mut service, _) = LspService::new(ServerState::new);
    let uri = init_and_open(
        &mut service,
        test_fixtures_dir().join("tokens/storage/src/main.sw"),
    )
    .await;
    let mut i = 0..;

    let mut hover = HoverDocumentation {
        req_uri: &uri,
        req_line: 13,
        req_char: 36,
        documentation: vec!["\n```sway\nfalse\n```\n\n---\n\n A value of type [`bool`] representing logical **false**.\n\n `false` is the logical opposite of [`true`].\n\n See the documentation for [`true`] for more information."],
    };

    let _ = lsp::hover_request(&mut service, &hover, &mut i).await;
    hover.req_line = 25;
    hover.req_char = 31;
    hover.documentation = vec!["\n```sway\ntrue\n```\n\n---\n\n A value of type [`bool`] representing logical **true**.\n\n Logically `true` is not equal to [`false`].\n\n ## Control structures that check for **true**\n\n Several of Sway's control structures will check for a `bool` condition evaluating to **true**.\n\n   * The condition in an [`if`] expression must be of type `bool`.\n     Whenever that condition evaluates to **true**, the `if` expression takes\n     on the value of the first block. If however, the condition evaluates\n     to `false`, the expression takes on value of the `else` block if there is one.\n\n   * [`while`] is another control flow construct expecting a `bool`-typed condition.\n     As long as the condition evaluates to **true**, the `while` loop will continually\n     evaluate its associated block.\n\n   * [`match`] arms can have guard clauses on them."];
    let _ = lsp::hover_request(&mut service, &hover, &mut i).await;
}

#[tokio::test]
async fn rename() {
    let (mut service, _) = LspService::new(ServerState::new);
    let uri = init_and_open(
        &mut service,
        test_fixtures_dir().join("renaming/src/main.sw"),
    )
    .await;
    let mut i = 0..;

    // Struct expression variable
    let rename = Rename {
        req_uri: &uri,
        req_line: 24,
        req_char: 19,
        new_name: "pnt", // from "point"
    };
    let _ = lsp::prepare_rename_request(&mut service, &rename, &mut i).await;
    let _ = lsp::rename_request(&mut service, &rename, &mut i).await;

    // Enum
    let rename = Rename {
        req_uri: &uri,
        req_line: 21,
        req_char: 17,
        new_name: "MyEnum", // from "Color"
    };
    let _ = lsp::prepare_rename_request(&mut service, &rename, &mut i).await;
    let _ = lsp::rename_request(&mut service, &rename, &mut i).await;

    // Enum Variant
    let rename = Rename {
        req_uri: &uri,
        req_line: 21,
        req_char: 20,
        new_name: "Pink", // from "Red"
    };
    let _ = lsp::prepare_rename_request(&mut service, &rename, &mut i).await;
    let _ = lsp::rename_request(&mut service, &rename, &mut i).await;

    // raw identifier syntax
    let rename = Rename {
        req_uri: &uri,
        req_line: 28,
        req_char: 16,
        new_name: "new_var_name", // from r#struct
    };
    let _ = lsp::prepare_rename_request(&mut service, &rename, &mut i).await;
    let _ = lsp::rename_request(&mut service, &rename, &mut i).await;

    // Function name defined in external module
    let rename = Rename {
        req_uri: &uri,
        req_line: 33,
        req_char: 25,
        new_name: "better_func_name", // from test_fun
    };
    let _ = lsp::prepare_rename_request(&mut service, &rename, &mut i).await;
    let _ = lsp::rename_request(&mut service, &rename, &mut i).await;

    // Function method in ABI declaration
    let rename = Rename {
        req_uri: &uri,
        req_line: 41,
        req_char: 16,
        new_name: "name_func_name", // from test_function
    };
    let _ = lsp::prepare_rename_request(&mut service, &rename, &mut i).await;
    let _ = lsp::rename_request(&mut service, &rename, &mut i).await;

    // Function method in ABI implementation
    let rename = Rename {
        req_uri: &uri,
        req_line: 45,
        req_char: 16,
        new_name: "name_func_name", // from test_function
    };
    let _ = lsp::prepare_rename_request(&mut service, &rename, &mut i).await;
    let _ = lsp::rename_request(&mut service, &rename, &mut i).await;

    // Fail to rename keyword
    let rename = Rename {
        req_uri: &uri,
        req_line: 11,
        req_char: 2,
        new_name: "StruCt", // from struct
    };
    assert_eq!(
        lsp::prepare_rename_request(&mut service, &rename, &mut i).await,
        None
    );

    // Fail to rename module
    let rename = Rename {
        req_uri: &uri,
        req_line: 36,
        req_char: 13,
        new_name: "new_mod_name", // from std
    };
    assert_eq!(
        lsp::prepare_rename_request(&mut service, &rename, &mut i).await,
        None
    );

    // Fail to rename a type defined in a module outside of the users workspace
    let rename = Rename {
        req_uri: &uri,
        req_line: 36,
        req_char: 33,
        new_name: "NEW_TYPE_NAME", // from ZERO_B256
    };
    assert_eq!(
        lsp::prepare_rename_request(&mut service, &rename, &mut i).await,
        None
    );
}

#[tokio::test]
async fn publish_diagnostics_dead_code_warning() {
    let (mut service, socket) = LspService::new(ServerState::new);
    let fixture = get_fixture(test_fixtures_dir().join("diagnostics/dead_code/expected.json"));
    let expected_requests = vec![fixture];
    let socket_handle = assert_server_requests(socket, expected_requests, None).await;
    let _ = init_and_open(
        &mut service,
        test_fixtures_dir().join("diagnostics/dead_code/src/main.sw"),
    )
    .await;
    socket_handle
        .await
        .unwrap_or_else(|e| panic!("Test failed: {e:?}"));
    shutdown_and_exit(&mut service).await;
}

// This macro allows us to spin up a server / client for testing
// It initializes and performs the necessary handshake and then loads
// the sway example that was passed into `example_dir`.
// It then runs the specific capability to test before gracefully shutting down.
// The capability argument is an async function.
macro_rules! test_lsp_capability {
    ($entry_point:expr, $capability:expr) => {{
        let (mut service, _) = LspService::new(ServerState::new);
        let uri = init_and_open(&mut service, $entry_point).await;
        // Call the specific LSP capability function that was passed in.
        let _ = $capability(&mut service, &uri).await;
        shutdown_and_exit(&mut service).await;
    }};
}

macro_rules! lsp_capability_test {
    ($test:ident, $capability:expr, $entry_path:expr) => {
        #[tokio::test]
        async fn $test() {
            test_lsp_capability!($entry_path, $capability);
        }
    };
}

lsp_capability_test!(
    semantic_tokens,
    lsp::semantic_tokens_request,
    doc_comments_dir().join("src/main.sw")
);
lsp_capability_test!(
    document_symbol,
    lsp::document_symbol_request,
    doc_comments_dir().join("src/main.sw")
);
lsp_capability_test!(
    format,
    lsp::format_request,
    doc_comments_dir().join("src/main.sw")
);
lsp_capability_test!(
    highlight,
    lsp::highlight_request,
    doc_comments_dir().join("src/main.sw")
);
lsp_capability_test!(
    code_action_abi,
    code_actions::code_action_abi_request,
    doc_comments_dir().join("src/main.sw")
);
lsp_capability_test!(
    code_action_function,
    code_actions::code_action_function_request,
    test_fixtures_dir().join("tokens/consts/src/main.sw")
);
lsp_capability_test!(
    code_action_trait_fn_request,
    code_actions::code_action_trait_fn_request,
    test_fixtures_dir().join("tokens/abi/src/main.sw")
);
lsp_capability_test!(
    code_action_struct,
    code_actions::code_action_struct_request,
    doc_comments_dir().join("src/main.sw")
);
lsp_capability_test!(
    code_action_struct_type_params,
    code_actions::code_action_struct_type_params_request,
    generic_impl_self_dir().join("src/main.sw")
);
lsp_capability_test!(
    code_action_struct_existing_impl,
    code_actions::code_action_struct_existing_impl_request,
    self_impl_reassignment_dir().join("src/main.sw")
);
lsp_capability_test!(
    code_lens,
    lsp::code_lens_request,
    runnables_test_dir().join("src/main.sw")
);
lsp_capability_test!(
    completion,
    lsp::completion_request,
    test_fixtures_dir().join("completion/src/main.sw")
);<|MERGE_RESOLUTION|>--- conflicted
+++ resolved
@@ -1020,11 +1020,7 @@
         req_uri: &uri,
         req_line: 9,
         req_char: 24,
-<<<<<<< HEAD
-        def_line: 18,
-=======
         def_line: 19,
->>>>>>> 241d30f7
         def_start_char: 5,
         def_end_char: 9,
         def_path: "sway-lib-std/src/contract_id.sw",
@@ -1032,11 +1028,7 @@
     let _ = lsp::definition_check(&mut service, &contract_go_to, &mut i).await;
 
     contract_go_to.req_char = 34;
-<<<<<<< HEAD
     contract_go_to.def_line = 38;
-=======
-    contract_go_to.def_line = 20;
->>>>>>> 241d30f7
     contract_go_to.def_start_char = 7;
     contract_go_to.def_end_char = 11;
     let _ = lsp::definition_check(&mut service, &contract_go_to, &mut i).await;
