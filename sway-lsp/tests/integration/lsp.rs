--- conflicted
+++ resolved
@@ -2,7 +2,7 @@
 //! The methods are used to build and send requests and notifications to the LSP service
 //! and assert the expected responses.
 
-use crate::{GotoDefintion, HoverDocumentation};
+use crate::{GotoDefinition, HoverDocumentation};
 use assert_json_diff::assert_json_eq;
 use serde_json::json;
 use std::{borrow::Cow, path::Path};
@@ -14,13 +14,6 @@
     ExitedError, LspService,
 };
 
-<<<<<<< HEAD
-=======
-use sway_lsp::server::{self, Backend};
-
-use crate::{GotoDefinition, HoverDocumentation};
-
->>>>>>> c6e35fbb
 pub(crate) fn build_request_with_id(
     method: impl Into<Cow<'static, str>>,
     params: serde_json::Value,
