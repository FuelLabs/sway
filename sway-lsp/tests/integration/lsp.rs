//! This file contains the methods used for simulating LSP json-rpc notifications and requests.
//! The methods are used to build and send requests and notifications to the LSP service
//! and assert the expected responses.

use crate::{GotoDefinition, HoverDocumentation, Rename};
use assert_json_diff::assert_json_eq;
use serde_json::json;
use std::{borrow::Cow, path::Path};
use sway_lsp::{handlers::request, lsp_ext::ShowAstParams, server_state::ServerState};
use tower::{Service, ServiceExt};
use tower_lsp::{
    jsonrpc::{Id, Request, Response},
    lsp_types::*,
    ExitedError, LspService,
};

pub(crate) fn build_request_with_id(
    method: impl Into<Cow<'static, str>>,
    params: serde_json::Value,
    id: impl Into<Id>,
) -> Request {
    Request::build(method).params(params).id(id).finish()
}

pub(crate) async fn call_request(
    service: &mut LspService<ServerState>,
    req: Request,
) -> Result<Option<Response>, ExitedError> {
    service.ready().await?.call(req).await
}

pub(crate) async fn initialize_request(service: &mut LspService<ServerState>) -> Request {
    let params = json!({ "capabilities": sway_lsp::server_capabilities() });
    let initialize = build_request_with_id("initialize", params, 1);
    let response = call_request(service, initialize.clone()).await;
    let expected = Response::from_ok(
        1.into(),
        json!({ "capabilities": sway_lsp::server_capabilities() }),
    );
    assert_json_eq!(expected, response.ok().unwrap());
    initialize
}

pub(crate) async fn initialized_notification(service: &mut LspService<ServerState>) {
    let initialized = Request::build("initialized").finish();
    let response = call_request(service, initialized).await;
    assert_eq!(response, Ok(None));
}

pub(crate) async fn shutdown_request(service: &mut LspService<ServerState>) -> Request {
    let shutdown = Request::build("shutdown").id(1).finish();
    let response = call_request(service, shutdown.clone()).await;
    let expected = Response::from_ok(1.into(), json!(null));
    assert_json_eq!(expected, response.ok().unwrap());
    shutdown
}

pub(crate) async fn exit_notification(service: &mut LspService<ServerState>) {
    let exit = Request::build("exit").finish();
    let response = call_request(service, exit.clone()).await;
    assert_eq!(response, Ok(None));
}

pub(crate) async fn did_open_notification(
    service: &mut LspService<ServerState>,
    uri: &Url,
    text: &str,
) {
    let params = json!({
        "textDocument": {
            "uri": uri,
            "languageId": "sway",
            "version": 1,
            "text": text,
        },
    });

    let did_open = Request::build("textDocument/didOpen")
        .params(params)
        .finish();
    let response = call_request(service, did_open).await;
    assert_eq!(response, Ok(None));
}

pub(crate) async fn did_change_request(
    service: &mut LspService<ServerState>,
    uri: &Url,
) -> Request {
    let params = json!({
        "textDocument": {
            "uri": uri,
            "version": 2
        },
        "contentChanges": [
            {
                "range": {
                    "start": {
                        "line": 1,
                        "character": 0
                    },
                    "end": {
                        "line": 1,
                        "character": 0
                    }
                },
                "rangeLength": 0,
                "text": "\n",
            }
        ]
    });
    let did_change = Request::build("textDocument/didChange")
        .params(params)
        .finish();
    let response = call_request(service, did_change.clone()).await;
    assert_eq!(response, Ok(None));
    did_change
}

pub(crate) async fn show_ast_request(
    server: &ServerState,
    uri: &Url,
    ast_kind: &str,
    save_path: Option<Url>,
) {
    // The path where the AST will be written to.
    // If no path is provided, the default path is "/tmp"
    let save_path = match save_path {
        Some(path) => path,
        None => Url::from_file_path(Path::new("/tmp")).unwrap(),
    };
    let params = ShowAstParams {
        text_document: TextDocumentIdentifier { uri: uri.clone() },
        ast_kind: ast_kind.to_string(),
        save_path: save_path.clone(),
    };

    let response = request::handle_show_ast(server, params);
    let expected = TextDocumentIdentifier {
        uri: Url::parse(&format!("{save_path}/{ast_kind}.rs")).unwrap(),
    };
    assert_eq!(expected, response.unwrap().unwrap());
}

pub(crate) fn semantic_tokens_request(server: &ServerState, uri: &Url) {
    let params = SemanticTokensParams {
        text_document: TextDocumentIdentifier { uri: uri.clone() },
        work_done_progress_params: Default::default(),
        partial_result_params: Default::default(),
    };
    let response = request::handle_semantic_tokens_full(server, params.clone()).unwrap();
    eprintln!("{:#?}", response);
    if let Some(SemanticTokensResult::Tokens(tokens)) = response {
        assert!(!tokens.data.is_empty());
    }
}

pub(crate) fn document_symbol_request(server: &ServerState, uri: &Url) {
    let params = DocumentSymbolParams {
        text_document: TextDocumentIdentifier { uri: uri.clone() },
        work_done_progress_params: Default::default(),
        partial_result_params: Default::default(),
    };
    let response = request::handle_document_symbol(server, params.clone()).unwrap();
    if let Some(DocumentSymbolResponse::Flat(res)) = response {
        assert!(!res.is_empty());
    }
}

pub(crate) fn format_request(server: &ServerState, uri: &Url) {
    let params = DocumentFormattingParams {
        text_document: TextDocumentIdentifier { uri: uri.clone() },
        options: FormattingOptions {
            tab_size: 4,
            insert_spaces: true,
            ..Default::default()
        },
        work_done_progress_params: Default::default(),
    };
    let response = request::handle_formatting(server, params.clone()).unwrap();
    assert!(!response.unwrap().is_empty());
}

pub(crate) fn highlight_request(server: &ServerState, uri: &Url) {
    let params = DocumentHighlightParams {
        text_document_position_params: TextDocumentPositionParams {
            text_document: TextDocumentIdentifier { uri: uri.clone() },
            position: Position {
                line: 45,
                character: 37,
            },
        },
        work_done_progress_params: Default::default(),
        partial_result_params: Default::default(),
    };
    let response = request::handle_document_highlight(server, params.clone()).unwrap();
    let expected = vec![
        DocumentHighlight {
            range: Range {
                start: Position {
                    line: 10,
                    character: 4,
                },
                end: Position {
                    line: 10,
                    character: 10,
                },
            },
            kind: None,
        },
        DocumentHighlight {
            range: Range {
                start: Position {
                    line: 45,
                    character: 35,
                },
                end: Position {
                    line: 45,
                    character: 41,
                },
            },
            kind: None,
        },
    ];
    assert_eq!(expected, response.unwrap());
}

pub(crate) fn code_lens_request(server: &ServerState, uri: &Url) {
    let params = CodeLensParams {
        text_document: TextDocumentIdentifier { uri: uri.clone() },
        work_done_progress_params: Default::default(),
        partial_result_params: Default::default(),
    };
    let response = request::handle_code_lens(server, params.clone()).unwrap();
    let expected = vec![
        CodeLens {
            range: Range {
                start: Position {
                    line: 2,
                    character: 3,
                },
                end: Position {
                    line: 2,
                    character: 7,
                },
            },
            command: Some(Command {
                title: "▶︎ Run".to_string(),
                command: "sway.runScript".to_string(),
                arguments: None,
            }),
            data: None,
        },
        CodeLens {
            range: Range {
                start: Position {
                    line: 6,
                    character: 0,
                },
                end: Position {
                    line: 6,
                    character: 7,
                },
            },
            command: Some(Command {
                title: "▶︎ Run Test".to_string(),
                command: "sway.runTests".to_string(),
                arguments: Some(vec![json!({
                    "name": "test_foo"
                })]),
            }),
            data: None,
        },
        CodeLens {
            range: Range {
                start: Position {
                    line: 11,
                    character: 0,
                },
                end: Position {
                    line: 11,
                    character: 7,
                },
            },
            command: Some(Command {
                title: "▶︎ Run Test".to_string(),
                command: "sway.runTests".to_string(),
                arguments: Some(vec![json!({
                    "name": "test_bar"
                })]),
            }),
            data: None,
        },
    ];
    assert_eq!(expected, response.unwrap());
}

<<<<<<< HEAD
pub(crate) async fn code_lens_empty_request(
    service: &mut LspService<ServerState>,
    uri: &Url,
) -> Request {
    let params = json!({
        "textDocument": {
            "uri": uri,
        },
    });
    let code_lens = build_request_with_id("textDocument/codeLens", params, 1);
    let response = call_request(service, code_lens.clone()).await;
    let actual_results = extract_result_array(response);
    assert_eq!(actual_results.len(), 0);
    code_lens
}

pub(crate) async fn completion_request(
    service: &mut LspService<ServerState>,
    uri: &Url,
) -> Request {
    let params = json!({
        "textDocument": {
          "uri": uri
        },
        "position": {
          "line": 19,
          "character": 8
=======
pub(crate) fn completion_request(server: &ServerState, uri: &Url) {
    let params = CompletionParams {
        text_document_position: TextDocumentPositionParams {
            text_document: TextDocumentIdentifier { uri: uri.clone() },
            position: Position {
                line: 19,
                character: 8,
            },
>>>>>>> 7629126c
        },
        work_done_progress_params: Default::default(),
        partial_result_params: Default::default(),
        context: Some(CompletionContext {
            trigger_kind: CompletionTriggerKind::TRIGGER_CHARACTER,
            trigger_character: Some(".".to_string()),
        }),
    };
    let res = request::handle_completion(server, params.clone()).unwrap();
    let expected = CompletionResponse::Array(vec![
        CompletionItem {
            label: "a".to_string(),
            kind: Some(CompletionItemKind::FIELD),
            label_details: Some(CompletionItemLabelDetails {
                detail: None,
                description: Some("bool".to_string()),
            }),
            ..Default::default()
        },
        CompletionItem {
            label: "get(…)".to_string(),
            kind: Some(CompletionItemKind::METHOD),
            label_details: Some(CompletionItemLabelDetails {
                detail: None,
                description: Some("fn(self, MyStruct) -> MyStruct".to_string()),
            }),
            text_edit: Some(CompletionTextEdit::Edit(TextEdit {
                range: Range {
                    start: Position {
                        line: 19,
                        character: 8,
                    },
                    end: Position {
                        line: 19,
                        character: 8,
                    },
                },
                new_text: "get(foo)".to_string(),
            })),
            ..Default::default()
        },
    ]);
    assert_eq!(expected, res.unwrap());
}

pub(crate) fn definition_check<'a>(server: &ServerState, go_to: &'a GotoDefinition<'a>) {
    let params = GotoDefinitionParams {
        text_document_position_params: TextDocumentPositionParams {
            text_document: TextDocumentIdentifier {
                uri: go_to.req_uri.clone(),
            },
            position: Position {
                line: go_to.req_line,
                character: go_to.req_char,
            },
        },
        work_done_progress_params: Default::default(),
        partial_result_params: Default::default(),
    };
    let res = request::handle_goto_definition(server, params.clone()).unwrap();
    let unwrapped_response = res.as_ref().unwrap_or_else(|| {
        panic!(
            "Failed to deserialize response: {:?} input: {:#?}",
            res.clone(),
            params.clone(),
        );
    });
    if let GotoDefinitionResponse::Scalar(response) = unwrapped_response {
        let uri = response.uri.as_str();
        let range = json!({
            "end": {
                "character": go_to.def_end_char,
                "line": go_to.def_line,
            },
            "start": {
                "character": go_to.def_start_char,
                "line": go_to.def_line,
            }
        });
        assert_json_eq!(response.range, range);
        assert!(
            uri.ends_with(go_to.def_path),
            "{} doesn't end with {}",
            uri,
            go_to.def_path,
        );
    } else {
        panic!(
            "Expected GotoDefinitionResponse::Scalar with input {:#?}, got {:?}",
            params.clone(),
            res.clone(),
        );
    }
}

pub(crate) fn definition_check_with_req_offset(
    server: &ServerState,
    go_to: &mut GotoDefinition<'_>,
    req_line: u32,
    req_char: u32,
) {
    go_to.req_line = req_line;
    go_to.req_char = req_char;
    definition_check(server, go_to);
}

pub(crate) fn hover_request<'a>(server: &ServerState, hover_docs: &'a HoverDocumentation<'a>) {
    let params = HoverParams {
        text_document_position_params: TextDocumentPositionParams {
            text_document: TextDocumentIdentifier {
                uri: hover_docs.req_uri.clone(),
            },
            position: Position {
                line: hover_docs.req_line,
                character: hover_docs.req_char,
            },
        },
        work_done_progress_params: Default::default(),
    };
    let res = request::handle_hover(server, params.clone()).unwrap();
    let unwrapped_response = res.as_ref().unwrap_or_else(|| {
        panic!(
            "Failed to deserialize hover: {:?} input: {:#?}",
            res.clone(),
            params.clone(),
        );
    });
    if let HoverContents::Markup(markup_content) = &unwrapped_response.contents {
        hover_docs
            .documentation
            .iter()
            .for_each(|text| assert!(markup_content.value.contains(text)));
    } else {
        panic!(
            "Expected HoverContents::Markup with input {:#?}, got {:?}",
            res.clone(),
            params.clone(),
        );
    }
}

pub(crate) fn prepare_rename_request<'a>(
    server: &ServerState,
    rename: &'a Rename<'a>,
) -> Option<PrepareRenameResponse> {
    let params = TextDocumentPositionParams {
        text_document: TextDocumentIdentifier {
            uri: rename.req_uri.clone(),
        },
        position: Position {
            line: rename.req_line,
            character: rename.req_char,
        },
    };
    request::handle_prepare_rename(server, params.clone()).unwrap()
}

pub(crate) fn rename_request<'a>(server: &ServerState, rename: &'a Rename<'a>) -> WorkspaceEdit {
    let params = RenameParams {
        text_document_position: TextDocumentPositionParams {
            text_document: TextDocumentIdentifier {
                uri: rename.req_uri.clone(),
            },
            position: Position {
                line: rename.req_line,
                character: rename.req_char,
            },
        },
        new_name: rename.new_name.to_string(),
        work_done_progress_params: Default::default(),
    };
    let worspace_edit = request::handle_rename(server, params.clone()).unwrap();
    worspace_edit.unwrap()
}<|MERGE_RESOLUTION|>--- conflicted
+++ resolved
@@ -224,6 +224,22 @@
     assert_eq!(expected, response.unwrap());
 }
 
+pub(crate) async fn code_lens_empty_request(
+    service: &mut LspService<ServerState>,
+    uri: &Url,
+) -> Request {
+    let params = json!({
+        "textDocument": {
+            "uri": uri,
+        },
+    });
+    let code_lens = build_request_with_id("textDocument/codeLens", params, 1);
+    let response = call_request(service, code_lens.clone()).await;
+    let actual_results = extract_result_array(response);
+    assert_eq!(actual_results.len(), 0);
+    code_lens
+}
+
 pub(crate) fn code_lens_request(server: &ServerState, uri: &Url) {
     let params = CodeLensParams {
         text_document: TextDocumentIdentifier { uri: uri.clone() },
@@ -294,35 +310,6 @@
     assert_eq!(expected, response.unwrap());
 }
 
-<<<<<<< HEAD
-pub(crate) async fn code_lens_empty_request(
-    service: &mut LspService<ServerState>,
-    uri: &Url,
-) -> Request {
-    let params = json!({
-        "textDocument": {
-            "uri": uri,
-        },
-    });
-    let code_lens = build_request_with_id("textDocument/codeLens", params, 1);
-    let response = call_request(service, code_lens.clone()).await;
-    let actual_results = extract_result_array(response);
-    assert_eq!(actual_results.len(), 0);
-    code_lens
-}
-
-pub(crate) async fn completion_request(
-    service: &mut LspService<ServerState>,
-    uri: &Url,
-) -> Request {
-    let params = json!({
-        "textDocument": {
-          "uri": uri
-        },
-        "position": {
-          "line": 19,
-          "character": 8
-=======
 pub(crate) fn completion_request(server: &ServerState, uri: &Url) {
     let params = CompletionParams {
         text_document_position: TextDocumentPositionParams {
@@ -331,7 +318,6 @@
                 line: 19,
                 character: 8,
             },
->>>>>>> 7629126c
         },
         work_done_progress_params: Default::default(),
         partial_result_params: Default::default(),
