--- conflicted
+++ resolved
@@ -6,10 +6,6 @@
 implicit-std = false
 
 [dependencies]
-<<<<<<< HEAD
-std = { git = "https://github.com/FuelLabs/sway", tag = "v0.66.7" }
-=======
 # std = { git = "https://github.com/FuelLabs/sway", tag = "v0.67.0" }
 # TODO: Pin back to latest version once std and core merge is in
-std = { path = "../../../../../sway-lib-std" }
->>>>>>> d821dcb0
+std = { path = "../../../../../sway-lib-std" }