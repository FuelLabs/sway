--- conflicted
+++ resolved
@@ -9,15 +9,9 @@
 description = "LSP server for Sway."
 
 [dependencies]
-<<<<<<< HEAD
 dashmap = "5.4"
-forc-pkg = { version = "0.25.1", path = "../forc-pkg" }
-forc-util = { version = "0.25.1", path = "../forc-util" }
-=======
-dashmap = "5.3.4"
 forc-pkg = { version = "0.25.2", path = "../forc-pkg" }
 forc-util = { version = "0.25.2", path = "../forc-util" }
->>>>>>> 2e324774
 ropey = "1.2"
 serde = { version = "1.0", features = ["derive"] }
 serde_json = "1.0.60"
