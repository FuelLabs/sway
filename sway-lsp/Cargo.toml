--- conflicted
+++ resolved
@@ -13,21 +13,13 @@
 tower-lsp = "0.16.0"
 ropey = "1.2"
 serde_json = "1.0.60"
-<<<<<<< HEAD
 sway-core = { version = "0.7.0", path = "../sway-core" }
 sway-fmt = { version = "0.7.0", path = "../sway-fmt" }
 sway-types = { version = "0.7.0", path = "../sway-types" }
 sway-utils = { version = "0.7.0", path = "../sway-utils" }
 tokio = { version = "1.3", features = ["io-std", "io-util", "macros", "net", "rt-multi-thread", "sync", "time"] }
-=======
-sway-core = { version = "0.6.1", path = "../sway-core" }
-sway-fmt = { version = "0.6.1", path = "../sway-fmt" }
-sway-types = { version = "0.6.1", path = "../sway-types" }
-sway-utils = { version = "0.6.1", path = "../sway-utils" }
-tokio = { version = "1.3", features = ["io-std", "io-util", "macros", "net", "rt-multi-thread", "sync", "time"] }
 
 [dev-dependencies]
 async-trait = "0.1"
 futures = { version = "0.3", default-features = false, features = ["std", "async-await"] }
-tower = { version = "0.4.12", default-features = false, features = ["util"] }
->>>>>>> c1ef577b
+tower = { version = "0.4.12", default-features = false, features = ["util"] }