--- conflicted
+++ resolved
@@ -9,20 +9,7 @@
 description = "LSP server for Sway."
 
 [dependencies]
-<<<<<<< HEAD
 anyhow = "1.0.41"
-dashmap = "5.3.4"
-forc-pkg = { version = "0.25.1", path = "../forc-pkg" }
-forc-util = { version = "0.25.1", path = "../forc-util" }
-ropey = "1.2"
-serde = { version = "1.0", features = ["derive"] }
-serde_json = "1.0.60"
-sway-core = { version = "0.25.1", path = "../sway-core" }
-sway-types = { version = "0.25.1", path = "../sway-types" }
-sway-utils = { version = "0.25.1", path = "../sway-utils" }
-swayfmt = { version = "0.25.1", path = "../swayfmt" }
-thiserror = "1.0.30"
-=======
 dashmap = "5.4"
 forc-pkg = { version = "0.25.2", path = "../forc-pkg" }
 forc-util = { version = "0.25.2", path = "../forc-util" }
@@ -34,7 +21,7 @@
 sway-types = { version = "0.25.2", path = "../sway-types" }
 sway-utils = { version = "0.25.2", path = "../sway-utils" }
 swayfmt = { version = "0.25.2", path = "../swayfmt" }
->>>>>>> 491f6ac0
+thiserror = "1.0.30"
 tokio = { version = "1.3", features = ["io-std", "io-util", "macros", "net", "rt-multi-thread", "sync", "time"] }
 tower-lsp = "0.17"
 tracing = "0.1"
