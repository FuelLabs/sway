--- conflicted
+++ resolved
@@ -1,4 +1,3 @@
-use swayfmt::FormatterError;
 use thiserror::Error;
 use tower_lsp::lsp_types::Diagnostic;
 
@@ -12,24 +11,6 @@
     FailedToCompile(anyhow::Error),
     #[error("Failed to parse document")]
     FailedToParse { diagnostics: Vec<Diagnostic> },
-<<<<<<< HEAD
-    #[error("Error formatting document: {0}")]
-    FormatError(FormatterError),
-    #[error("Token is missing ident: {:?}", token)]
-    TokenMissingIdentError { token: String },
-}
-
-#[derive(Debug, Error, PartialEq, Eq)]
-pub enum DocumentError {
-    #[error("No document found at {:?}", path)]
-    DocumentNotFound { path: String },
-    #[error("Missing Forc.toml in {:?}", dir)]
-    ManifestFileNotFound { dir: String },
-    #[error("Document is already stored at {:?}", path)]
-    DocumentAlreadyStored { path: String },
-}
-=======
->>>>>>> 0e84d98a
 
     #[error("Can't find temporary directory")]
     TempDirNotFound,
@@ -47,6 +28,10 @@
     StripPrefixError(std::path::StripPrefixError),
     #[error("Unable to create Url from path {:?}", path)]
     UrlFromPathFailed { path: String },
+    #[error("Error formatting document: {0}")]
+    FormatError(FormatterError),
+    #[error("Token is missing ident: {:?}", token)]
+    TokenMissingIdentError { token: String },
 }
 
 #[derive(Debug, Error, PartialEq, Eq)]
