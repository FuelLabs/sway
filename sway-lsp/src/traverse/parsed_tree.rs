--- conflicted
+++ resolved
@@ -126,13 +126,8 @@
             self.collect_function_parameter(parameter);
         }
 
-<<<<<<< HEAD
-        for type_param in func.type_parameters.iter() {
-            self.collect_type_parameter(type_param, AstToken::FunctionDeclaration(func.clone()));
-=======
         for type_param in &func.type_parameters {
             self.collect_type_parameter(type_param);
->>>>>>> 40cf1c27
         }
 
         for (ident, constraints) in &func.where_clause {
@@ -226,16 +221,8 @@
                     field.attributes.parse(self.tokens);
                 }
 
-<<<<<<< HEAD
-                for type_param in struct_dec.type_parameters.iter() {
-                    self.collect_type_parameter(
-                        type_param,
-                        AstToken::Declaration(declaration.clone()),
-                    );
-=======
                 for type_param in &struct_dec.type_parameters {
                     self.collect_type_parameter(type_param);
->>>>>>> 40cf1c27
                 }
 
                 struct_dec.attributes.parse(self.tokens);
@@ -249,16 +236,8 @@
                     ),
                 );
 
-<<<<<<< HEAD
-                for type_param in enum_decl.type_parameters.iter() {
-                    self.collect_type_parameter(
-                        type_param,
-                        AstToken::Declaration(declaration.clone()),
-                    );
-=======
                 for type_param in &enum_decl.type_parameters {
                     self.collect_type_parameter(type_param);
->>>>>>> 40cf1c27
                 }
 
                 for variant in &enum_decl.variants {
@@ -294,16 +273,8 @@
 
                 self.collect_type_arg(&impl_trait.implementing_for);
 
-<<<<<<< HEAD
-                for type_param in impl_trait.impl_type_parameters.iter() {
-                    self.collect_type_parameter(
-                        type_param,
-                        AstToken::Declaration(declaration.clone()),
-                    );
-=======
                 for type_param in &impl_trait.impl_type_parameters {
                     self.collect_type_parameter(type_param);
->>>>>>> 40cf1c27
                 }
 
                 for item in &impl_trait.items {
@@ -332,16 +303,8 @@
                     }
                 }
 
-<<<<<<< HEAD
-                for type_param in impl_self.impl_type_parameters.iter() {
-                    self.collect_type_parameter(
-                        type_param,
-                        AstToken::Declaration(declaration.clone()),
-                    );
-=======
                 for type_param in &impl_self.impl_type_parameters {
                     self.collect_type_parameter(type_param);
->>>>>>> 40cf1c27
                 }
 
                 for item in &impl_self.items {
