--- conflicted
+++ resolved
@@ -169,13 +169,12 @@
     }
 }
 
-<<<<<<< HEAD
-    fn handle_expression(&self, expression: &Expression) {
-        let span = &expression.span;
-        match &expression.kind {
+impl Parse for Expression {
+    fn parse(&self, ctx: &ParseContext) {
+        match &self.kind {
             ExpressionKind::Error(part_spans) => {
                 for span in part_spans.iter() {
-                    self.tokens.insert(
+                    ctx.tokens.insert(
                         to_ident_key(&Ident::new(span.clone())),
                         Token::from_parsed(
                             AstToken::ErrorRecovery(span.clone()),
@@ -183,13 +182,6 @@
                         ),
                     );
                 }
-=======
-impl Parse for Expression {
-    fn parse(&self, ctx: &ParseContext) {
-        match &self.kind {
-            ExpressionKind::Error(_part_spans) => {
-                // FIXME(Centril): Left for @JoshuaBatty to use.
->>>>>>> 3770dd8c
             }
             ExpressionKind::Literal(value) => {
                 let symbol_kind = literal_to_symbol_kind(value);
