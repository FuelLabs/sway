--- conflicted
+++ resolved
@@ -221,19 +221,12 @@
                 }
             }
             ty::TyDeclaration::AbiDeclaration(decl_id) => {
-<<<<<<< HEAD
                 if let Ok(abi_decl) = declaration_engine.get_abi(decl_id.clone(), &decl_id.span()) {
-                    if let Some(mut token) = self.tokens.get_mut(&to_ident_key(&abi_decl.name)) {
-=======
-                if let Ok(abi_decl) =
-                    declaration_engine::de_get_abi(decl_id.clone(), &decl_id.span())
-                {
                     if let Some(mut token) = self
                         .tokens
                         .try_get_mut(&to_ident_key(&abi_decl.name))
                         .try_unwrap()
                     {
->>>>>>> cdfc56c7
                         token.typed = Some(TypedAstToken::TypedDeclaration(declaration.clone()));
                         token.type_def = Some(TypeDefinition::Ident(abi_decl.name.clone()));
                     }
