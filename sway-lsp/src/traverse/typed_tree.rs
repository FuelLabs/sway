#![allow(dead_code)]
use crate::{
    core::token::{
        type_info_to_symbol_kind, SymbolKind, Token, TokenAstNode, TokenIdent, TypeDefinition,
        TypedAstToken,
    },
    traverse::{adaptive_iter, Parse, ParseContext},
};
use dashmap::mapref::one::RefMut;
use rayon::iter::{IndexedParallelIterator, IntoParallelRefIterator, ParallelIterator};
use sway_core::{
    decl_engine::{id::DeclId, InterfaceDeclId},
    language::{
        parsed::{ImportType, QualifiedPathType, Supertrait},
        ty::{self, GetDeclIdent, TyModule, TyProgram, TyReassignmentTarget, TySubmodule},
        CallPathTree,
    },
    type_system::TypeArgument,
    TraitConstraint, TypeId, TypeInfo,
};
use sway_error::handler::Handler;
use sway_types::{Ident, Named, Span, Spanned};
use sway_utils::iter_prefixes;

pub struct TypedTree<'a> {
    ctx: &'a ParseContext<'a>,
}

impl<'a> TypedTree<'a> {
    pub fn new(ctx: &'a ParseContext<'a>) -> Self {
        Self { ctx }
    }

    pub fn traverse_node(&self, node: &ty::TyAstNode) {
        node.parse(self.ctx);
    }

    /// Collects module names from the mod statements
    pub fn collect_module_spans(&self, typed_program: &TyProgram) {
        self.collect_module(&typed_program.root_module);
    }

    fn collect_module(&self, typed_module: &TyModule) {
        for (
            _,
            TySubmodule {
                module,
                mod_name_span,
            },
        ) in typed_module.submodules_recursive()
        {
            if let Some(mut token) = self
                .ctx
                .tokens
                .try_get_mut_with_retry(&self.ctx.ident(&Ident::new(mod_name_span.clone())))
            {
                token.ast_node = TokenAstNode::Typed(TypedAstToken::TypedModuleName);
                token.type_def = Some(TypeDefinition::Ident(Ident::new(module.span.clone())));
            }
            self.collect_module(module);
        }
    }
}

impl Parse for ty::TyAstNode {
    fn parse(&self, ctx: &ParseContext) {
        match &self.content {
            ty::TyAstNodeContent::Declaration(declaration) => declaration.parse(ctx),
            ty::TyAstNodeContent::Expression(expression) => expression.parse(ctx),
            ty::TyAstNodeContent::SideEffect(side_effect) => side_effect.parse(ctx),
            ty::TyAstNodeContent::Error(_, _) => {}
        };
    }
}

impl Parse for ty::TyDecl {
    fn parse(&self, ctx: &ParseContext) {
        match self {
            ty::TyDecl::VariableDecl(decl) => decl.parse(ctx),
            ty::TyDecl::ConstantDecl(decl) => decl.parse(ctx),
            ty::TyDecl::ConfigurableDecl(decl) => decl.parse(ctx),
            ty::TyDecl::FunctionDecl(decl) => decl.parse(ctx),
            ty::TyDecl::TraitDecl(decl) => decl.parse(ctx),
            ty::TyDecl::StructDecl(decl) => decl.parse(ctx),
            ty::TyDecl::EnumDecl(decl) => collect_enum(ctx, &decl.decl_id, self),
            ty::TyDecl::EnumVariantDecl(decl) => collect_enum(ctx, decl.enum_ref.id(), self),
            ty::TyDecl::ImplSelfOrTrait(decl) => decl.parse(ctx),
            ty::TyDecl::AbiDecl(decl) => decl.parse(ctx),
            ty::TyDecl::GenericTypeForFunctionScope(decl) => decl.parse(ctx),
            ty::TyDecl::ErrorRecovery(_, _) => {}
            ty::TyDecl::StorageDecl(decl) => decl.parse(ctx),
            ty::TyDecl::TypeAliasDecl(decl) => decl.parse(ctx),
            ty::TyDecl::TraitTypeDecl(decl) => decl.parse(ctx),
        }
    }
}

impl Parse for ty::TySideEffect {
    fn parse(&self, ctx: &ParseContext) {
        use ty::TySideEffectVariant::{IncludeStatement, UseStatement};
        match &self.side_effect {
            UseStatement(
                use_statement @ ty::TyUseStatement {
                    call_path,
                    span: _,
                    import_type,
                    alias,
                    is_relative_to_package_root: _,
                },
            ) => {
                for (mod_path, ident) in iter_prefixes(call_path).zip(call_path) {
                    if let Some(mut token) = ctx.tokens.try_get_mut_with_retry(&ctx.ident(ident)) {
                        token.ast_node = TokenAstNode::Typed(TypedAstToken::TypedUseStatement(
                            use_statement.clone(),
                        ));

                        if let Some(span) = ctx
                            .namespace
                            .submodule(mod_path)
                            .and_then(|tgt_submod| tgt_submod.span().clone())
                        {
                            token.type_def = Some(TypeDefinition::Ident(Ident::new(span)));
                        }
                    }
                }
                match &import_type {
                    ImportType::Item(item) => {
                        if let Some(mut token) = ctx.tokens.try_get_mut_with_retry(&ctx.ident(item))
                        {
                            token.ast_node = TokenAstNode::Typed(TypedAstToken::TypedUseStatement(
                                use_statement.clone(),
                            ));
                            let mut symbol_kind = SymbolKind::Unknown;
                            let mut type_def = None;
                            if let Some(decl_ident) = ctx
                                .namespace
<<<<<<< HEAD
                                .submodule(call_path)
                                .and_then(|module| module.current_items().symbols().get(item))
=======
                                .submodule(ctx.engines, call_path)
                                .and_then(|module| {
                                    module
                                        .resolve_symbol(&Handler::default(), ctx.engines, item)
                                        .ok()
                                })
>>>>>>> e40ebf41
                                .and_then(|decl| {
                                    decl.expect_typed_ref().get_decl_ident(ctx.engines)
                                })
                            {
                                // Update the symbol kind to match the declarations symbol kind
                                if let Some(decl) =
                                    ctx.tokens.try_get(&ctx.ident(&decl_ident)).try_unwrap()
                                {
                                    symbol_kind = decl.value().kind.clone();
                                }
                                type_def = Some(TypeDefinition::Ident(decl_ident));
                            }
                            token.kind = symbol_kind.clone();
                            token.type_def.clone_from(&type_def);
                            // the alias should take on the same symbol kind and type definition
                            if let Some(alias) = alias {
                                if let Some(mut token) =
                                    ctx.tokens.try_get_mut_with_retry(&ctx.ident(alias))
                                {
                                    token.ast_node = TokenAstNode::Typed(
                                        TypedAstToken::TypedUseStatement(use_statement.clone()),
                                    );
                                    token.kind = symbol_kind;
                                    token.type_def = type_def;
                                }
                            }
                        }
                    }
                    ImportType::SelfImport(span) => {
                        if let Some(mut token) = ctx
                            .tokens
                            .try_get_mut_with_retry(&ctx.ident(&Ident::new(span.clone())))
                        {
                            token.ast_node = TokenAstNode::Typed(TypedAstToken::TypedUseStatement(
                                use_statement.clone(),
                            ));
                            if let Some(span) = ctx
                                .namespace
                                .submodule(call_path)
                                .and_then(|tgt_submod| tgt_submod.span().clone())
                            {
                                token.type_def = Some(TypeDefinition::Ident(Ident::new(span)));
                            }
                        }
                    }
                    ImportType::Star => {}
                }
            }
            IncludeStatement(
                include_statement @ ty::TyIncludeStatement {
                    span: _,
                    mod_name,
                    visibility: _,
                },
            ) => {
                if let Some(mut token) = ctx.tokens.try_get_mut_with_retry(&ctx.ident(mod_name)) {
                    token.ast_node = TokenAstNode::Typed(TypedAstToken::TypedIncludeStatement(
                        include_statement.clone(),
                    ));
                    if let Some(span) = ctx
                        .namespace
                        .submodule(&[mod_name.clone()])
                        .and_then(|tgt_submod| tgt_submod.span().clone())
                    {
                        token.type_def = Some(TypeDefinition::Ident(Ident::new(span)));
                    }
                }
            }
        }
    }
}

impl Parse for ty::TyExpression {
    fn parse(&self, ctx: &ParseContext) {
        match &self.expression {
            ty::TyExpressionVariant::Literal { .. } => {
                if let Some(mut token) = ctx
                    .tokens
                    .try_get_mut_with_retry(&ctx.ident(&Ident::new(self.span.clone())))
                {
                    token.ast_node =
                        TokenAstNode::Typed(TypedAstToken::TypedExpression(self.clone()));
                }
            }
            ty::TyExpressionVariant::FunctionApplication {
                call_path,
                contract_call_params,
                arguments,
                fn_ref,
                type_binding,
                call_path_typeid,
                ..
            } => {
                if let Some(type_binding) = type_binding {
                    adaptive_iter(&type_binding.type_arguments.to_vec(), |type_arg| {
                        collect_type_argument(ctx, type_arg);
                    });
                }
                let implementing_type_name = (*ctx.engines.de().get_function(fn_ref))
                    .clone()
                    .implementing_type
                    .and_then(|impl_type| impl_type.get_decl_ident(ctx.engines));
                let prefixes = if let Some(impl_type_name) = implementing_type_name {
                    // the last prefix of the call path is not a module but a type
                    if let Some((last, prefixes)) = call_path.prefixes.split_last() {
                        if let Some(mut token) = ctx.tokens.try_get_mut_with_retry(&ctx.ident(last))
                        {
                            if let Some(call_path_typeid) = call_path_typeid {
                                token.ast_node = TokenAstNode::Typed(TypedAstToken::Ident(
                                    impl_type_name.clone(),
                                ));
                                token.type_def = Some(TypeDefinition::TypeId(*call_path_typeid));
                            }
                        }
                        prefixes
                    } else {
                        &call_path.prefixes
                    }
                } else {
                    &call_path.prefixes
                };
                collect_call_path_prefixes(ctx, prefixes);
                if let Some(mut token) = ctx
                    .tokens
                    .try_get_mut_with_retry(&ctx.ident(&call_path.suffix))
                {
                    token.ast_node =
                        TokenAstNode::Typed(TypedAstToken::TypedExpression(self.clone()));
                    let function_decl = ctx.engines.de().get_function(fn_ref);
                    token.type_def = Some(TypeDefinition::Ident(function_decl.name.clone()));
                }
                contract_call_params.values().for_each(|exp| exp.parse(ctx));
                adaptive_iter(arguments, |(ident, exp)| {
                    if let Some(mut token) = ctx.tokens.try_get_mut_with_retry(&ctx.ident(ident)) {
                        token.ast_node = TokenAstNode::Typed(TypedAstToken::Ident(ident.clone()));
                    }
                    exp.parse(ctx);
                });
                let function_decl = ctx.engines.de().get_function(fn_ref);
                adaptive_iter(&function_decl.body.contents, |node| node.parse(ctx));
            }
            ty::TyExpressionVariant::LazyOperator { lhs, rhs, .. } => {
                lhs.parse(ctx);
                rhs.parse(ctx);
            }
            ty::TyExpressionVariant::ConstantExpression {
                ref decl,
                span,
                call_path,
                ..
            } => {
                collect_const_decl(ctx, decl, Some(&Ident::new(span.clone())));
                if let Some(call_path) = call_path {
                    collect_call_path_prefixes(ctx, &call_path.prefixes);
                }
            }
            ty::TyExpressionVariant::ConfigurableExpression {
                ref decl,
                span,
                call_path,
                ..
            } => {
                collect_configurable_decl(ctx, decl, Some(&Ident::new(span.clone())));
                if let Some(call_path) = call_path {
                    collect_call_path_prefixes(ctx, &call_path.prefixes);
                }
            }
            ty::TyExpressionVariant::VariableExpression {
                ref name,
                ref span,
                ref call_path,
                ..
            } => {
                if let Some(call_path) = call_path {
                    collect_call_path_prefixes(ctx, &call_path.prefixes);
                }
                if let Some(mut token) = ctx
                    .tokens
                    .try_get_mut_with_retry(&ctx.ident(&Ident::new(span.clone())))
                {
                    token.ast_node =
                        TokenAstNode::Typed(TypedAstToken::TypedExpression(self.clone()));
                    token.type_def = Some(TypeDefinition::Ident(name.clone()));
                }
            }
            ty::TyExpressionVariant::Tuple { fields } => {
                adaptive_iter(fields, |field| field.parse(ctx));
            }
            ty::TyExpressionVariant::Array {
                elem_type: _,
                contents,
            } => {
                adaptive_iter(contents, |exp| exp.parse(ctx));
            }
            ty::TyExpressionVariant::ArrayIndex { prefix, index } => {
                prefix.parse(ctx);
                index.parse(ctx);
            }
            ty::TyExpressionVariant::StructExpression {
                fields,
                call_path_binding,
                ..
            } => {
                if let Some(mut token) = ctx
                    .tokens
                    .try_get_mut_with_retry(&ctx.ident(&call_path_binding.inner.suffix))
                {
                    token.ast_node =
                        TokenAstNode::Typed(TypedAstToken::TypedExpression(self.clone()));
                    token.type_def = Some(TypeDefinition::TypeId(self.return_type));
                }
                adaptive_iter(&call_path_binding.type_arguments.to_vec(), |type_arg| {
                    collect_type_argument(ctx, type_arg);
                });
                collect_call_path_prefixes(ctx, &call_path_binding.inner.prefixes);
                adaptive_iter(fields, |field| {
                    if let Some(mut token) =
                        ctx.tokens.try_get_mut_with_retry(&ctx.ident(&field.name))
                    {
                        token.ast_node = TokenAstNode::Typed(TypedAstToken::TypedExpression(
                            field.value.clone(),
                        ));
                        if let Some(struct_decl) = &ctx
                            .tokens
                            .struct_declaration_of_type_id(ctx.engines, &self.return_type)
                        {
                            struct_decl.fields.iter().for_each(|decl_field| {
                                if decl_field.name == field.name {
                                    token.type_def =
                                        Some(TypeDefinition::Ident(decl_field.name.clone()));
                                }
                            });
                        }
                    }
                    field.value.parse(ctx);
                });
            }
            ty::TyExpressionVariant::CodeBlock(code_block) => {
                adaptive_iter(&code_block.contents, |node| node.parse(ctx));
            }
            ty::TyExpressionVariant::FunctionParameter { .. } => {}
            ty::TyExpressionVariant::MatchExp {
                desugared,
                scrutinees,
            } => {
                // Order is important here, the expression must be processed first otherwise the
                // scrutinee information will get overwritten by processing the underlying tree of
                // conditions
                desugared.parse(ctx);
                adaptive_iter(scrutinees, |s| s.parse(ctx));
            }
            ty::TyExpressionVariant::IfExp {
                condition,
                then,
                r#else,
            } => {
                condition.parse(ctx);
                then.parse(ctx);
                if let Some(r#else) = r#else {
                    r#else.parse(ctx);
                }
            }
            ty::TyExpressionVariant::AsmExpression { registers, .. } => {
                adaptive_iter(registers, |r| {
                    if let Some(initializer) = &r.initializer {
                        initializer.parse(ctx);
                    }
                });
            }
            ty::TyExpressionVariant::StructFieldAccess {
                prefix,
                field_to_access,
                field_instantiation_span,
                ..
            } => {
                prefix.parse(ctx);
                if let Some(mut token) = ctx.tokens.try_get_mut_with_retry(
                    &ctx.ident(&Ident::new(field_instantiation_span.clone())),
                ) {
                    token.ast_node =
                        TokenAstNode::Typed(TypedAstToken::TypedExpression(self.clone()));
                    token.type_def = Some(TypeDefinition::Ident(field_to_access.name.clone()));
                }
            }
            ty::TyExpressionVariant::TupleElemAccess {
                prefix,
                elem_to_access_span,
                ..
            } => {
                prefix.parse(ctx);
                if let Some(mut token) = ctx
                    .tokens
                    .try_get_mut_with_retry(&ctx.ident(&Ident::new(elem_to_access_span.clone())))
                {
                    token.ast_node =
                        TokenAstNode::Typed(TypedAstToken::TypedExpression(self.clone()));
                }
            }
            ty::TyExpressionVariant::EnumInstantiation {
                variant_name,
                variant_instantiation_span,
                enum_ref,
                contents,
                call_path_binding,
                ..
            } => {
                if let Some(mut token) = ctx
                    .tokens
                    .try_get_mut_with_retry(&ctx.ident(&call_path_binding.inner.suffix))
                {
                    token.ast_node =
                        TokenAstNode::Typed(TypedAstToken::TypedExpression(self.clone()));
                    token.type_def = Some(TypeDefinition::Ident(enum_ref.name().clone()));
                }
                adaptive_iter(&call_path_binding.type_arguments.to_vec(), |type_arg| {
                    collect_type_argument(ctx, type_arg);
                });
                collect_call_path_prefixes(ctx, &call_path_binding.inner.prefixes);
                if let Some(mut token) = ctx.tokens.try_get_mut_with_retry(
                    &ctx.ident(&Ident::new(variant_instantiation_span.clone())),
                ) {
                    token.ast_node =
                        TokenAstNode::Typed(TypedAstToken::TypedExpression(self.clone()));
                    token.type_def = Some(TypeDefinition::Ident(variant_name.clone()));
                }
                if let Some(contents) = contents.as_deref() {
                    contents.parse(ctx);
                }
            }
            ty::TyExpressionVariant::AbiCast {
                abi_name, address, ..
            } => {
                collect_call_path_prefixes(ctx, &abi_name.prefixes);
                if let Some(mut token) = ctx
                    .tokens
                    .try_get_mut_with_retry(&ctx.ident(&abi_name.suffix))
                {
                    token.ast_node =
                        TokenAstNode::Typed(TypedAstToken::TypedExpression(self.clone()));
                    if let Some(abi_def_ident) = ctx
                        .namespace
<<<<<<< HEAD
                        .submodule(&abi_name.prefixes)
                        .and_then(|module| module.current_items().symbols().get(&abi_name.suffix))
=======
                        .submodule(ctx.engines, &abi_name.prefixes)
                        .and_then(|module| {
                            module
                                .resolve_symbol(&Handler::default(), ctx.engines, &abi_name.suffix)
                                .ok()
                        })
>>>>>>> e40ebf41
                        .and_then(|decl| decl.expect_typed_ref().get_decl_ident(ctx.engines))
                    {
                        token.type_def = Some(TypeDefinition::Ident(abi_def_ident));
                    }
                }
                address.parse(ctx);
            }
            ty::TyExpressionVariant::StorageAccess(storage_access) => {
                // collect storage keyword
                if let Some(mut token) = ctx.tokens.try_get_mut_with_retry(
                    &ctx.ident(&Ident::new(storage_access.storage_keyword_span.clone())),
                ) {
                    token.ast_node = TokenAstNode::Typed(TypedAstToken::TypedStorageAccess(
                        storage_access.clone(),
                    ));
                    if let Some(storage) = ctx
                        .namespace
                        .root_items()
                        .get_declared_storage(ctx.engines.de())
                    {
                        token.type_def =
                            Some(TypeDefinition::Ident(storage.storage_keyword.clone()));
                    }
                }
                if let Some((head_field, tail_fields)) = storage_access.fields.split_first() {
                    // collect the first ident as a field of the storage definition
                    if let Some(mut token) = ctx
                        .tokens
                        .try_get_mut_with_retry(&ctx.ident(&head_field.name))
                    {
                        token.ast_node = TokenAstNode::Typed(
                            TypedAstToken::TypedStorageAccessDescriptor(head_field.clone()),
                        );
                        if let Some(storage_field) = ctx
                            .namespace
                            .root_items()
                            .get_declared_storage(ctx.engines.de())
                            .and_then(|storage| {
                                storage
                                    .fields
                                    .into_iter()
                                    .find(|f| f.name.as_str() == head_field.name.as_str())
                            })
                        {
                            token.type_def =
                                Some(TypeDefinition::Ident(storage_field.name.clone()));
                        }
                    }
                    // collect the rest of the idents as fields of their respective types
                    tail_fields
                        .par_iter()
                        .zip(storage_access.fields.par_iter().map(|f| f.type_id))
                        .for_each(|(field, container_type_id)| {
                            if let Some(mut token) =
                                ctx.tokens.try_get_mut_with_retry(&ctx.ident(&field.name))
                            {
                                token.ast_node =
                                    TokenAstNode::Typed(TypedAstToken::Ident(field.name.clone()));
                                match &*ctx.engines.te().get(container_type_id) {
                                    TypeInfo::Struct(decl_ref) => {
                                        if let Some(field_name) = ctx
                                            .engines
                                            .de()
                                            .get_struct(decl_ref)
                                            .fields
                                            .par_iter()
                                            .find_any(|struct_field| {
                                                struct_field.name.as_str() == field.name.as_str()
                                            })
                                            .map(|struct_field| struct_field.name.clone())
                                        {
                                            token.type_def =
                                                Some(TypeDefinition::Ident(field_name));
                                        }
                                    }
                                    _ => {
                                        token.type_def =
                                            Some(TypeDefinition::TypeId(field.type_id));
                                    }
                                }
                            }
                        });
                }
            }
            ty::TyExpressionVariant::IntrinsicFunction(kind) => {
                kind.parse(ctx);
            }
            ty::TyExpressionVariant::AbiName { .. } => {}
            ty::TyExpressionVariant::EnumTag { exp } => {
                exp.parse(ctx);
            }
            ty::TyExpressionVariant::UnsafeDowncast {
                exp,
                variant,
                call_path_decl: _,
            } => {
                exp.parse(ctx);
                if let Some(mut token) =
                    ctx.tokens.try_get_mut_with_retry(&ctx.ident(&variant.name))
                {
                    token.ast_node =
                        TokenAstNode::Typed(TypedAstToken::TypedExpression(self.clone()));
                }
            }
            ty::TyExpressionVariant::WhileLoop {
                body, condition, ..
            } => {
                condition.parse(ctx);
                adaptive_iter(&body.contents, |node| node.parse(ctx));
            }
            ty::TyExpressionVariant::ForLoop { desugared, .. } => {
                desugared.parse(ctx);
            }
            ty::TyExpressionVariant::Break | ty::TyExpressionVariant::Continue => (),
            ty::TyExpressionVariant::Reassignment(reassignment) => {
                reassignment.parse(ctx);
            }
            ty::TyExpressionVariant::ImplicitReturn(exp)
            | ty::TyExpressionVariant::Return(exp)
            | ty::TyExpressionVariant::Ref(exp)
            | ty::TyExpressionVariant::Deref(exp) => {
                exp.parse(ctx);
            }
        }
    }
}

impl Parse for ty::TyVariableDecl {
    fn parse(&self, ctx: &ParseContext) {
        if let Some(mut token) = ctx.tokens.try_get_mut_with_retry(&ctx.ident(&self.name)) {
            token.ast_node = TokenAstNode::Typed(TypedAstToken::TypedDeclaration(
                ty::TyDecl::VariableDecl(Box::new(self.clone())),
            ));
            token.type_def = Some(TypeDefinition::Ident(self.name.clone()));
        }
        if let Some(call_path_tree) = &self.type_ascription.call_path_tree {
            collect_call_path_tree(ctx, call_path_tree, &self.type_ascription);
        }
        self.body.parse(ctx);
    }
}

impl Parse for ty::ConstantDecl {
    fn parse(&self, ctx: &ParseContext) {
        let const_decl = ctx.engines.de().get_constant(&self.decl_id);
        collect_const_decl(ctx, &const_decl, None);
    }
}

impl Parse for ty::ConfigurableDecl {
    fn parse(&self, ctx: &ParseContext) {
        let decl = ctx.engines.de().get_configurable(&self.decl_id);
        collect_configurable_decl(ctx, &decl, None);
    }
}

impl Parse for ty::TraitTypeDecl {
    fn parse(&self, ctx: &ParseContext) {
        let type_decl = ctx.engines.de().get_type(&self.decl_id);
        collect_trait_type_decl(ctx, &type_decl, &type_decl.span);
    }
}

impl Parse for ty::FunctionDecl {
    fn parse(&self, ctx: &ParseContext) {
        let func_decl = ctx.engines.de().get_function(&self.decl_id);
        let typed_token = TypedAstToken::TypedFunctionDeclaration((*func_decl).clone());
        if let Some(mut token) = ctx
            .tokens
            .try_get_mut_with_retry(&ctx.ident(&func_decl.name))
        {
            token.ast_node = TokenAstNode::Typed(typed_token.clone());
            token.type_def = Some(TypeDefinition::Ident(func_decl.name.clone()));
        }
        adaptive_iter(&func_decl.body.contents, |node| node.parse(ctx));
        adaptive_iter(&func_decl.parameters, |param| param.parse(ctx));
        adaptive_iter(&func_decl.type_parameters, |type_param| {
            collect_type_id(
                ctx,
                type_param.type_id,
                &typed_token,
                type_param.name.span(),
            );
        });
        collect_type_argument(ctx, &func_decl.return_type);
        adaptive_iter(&func_decl.where_clause, |(ident, trait_constraints)| {
            adaptive_iter(trait_constraints, |constraint| {
                collect_trait_constraint(ctx, constraint);
            });
            if let Some(mut token) = ctx.tokens.try_get_mut_with_retry(&ctx.ident(ident)) {
                token.ast_node = TokenAstNode::Typed(typed_token.clone());
                if let Some(param_decl_ident) = func_decl
                    .type_parameters
                    .par_iter()
                    .find_any(|type_param| type_param.name.as_str() == ident.as_str())
                    .map(|type_param| type_param.name.clone())
                {
                    token.type_def = Some(TypeDefinition::Ident(param_decl_ident));
                }
            }
        });
    }
}

impl Parse for ty::TraitDecl {
    fn parse(&self, ctx: &ParseContext) {
        let trait_decl = ctx.engines.de().get_trait(&self.decl_id);
        if let Some(mut token) = ctx
            .tokens
            .try_get_mut_with_retry(&ctx.ident(&trait_decl.name))
        {
            token.ast_node = TokenAstNode::Typed(TypedAstToken::TypedDeclaration(
                ty::TyDecl::TraitDecl(self.clone()),
            ));
            token.type_def = Some(TypeDefinition::Ident(trait_decl.name.clone()));
        }
        adaptive_iter(&trait_decl.interface_surface, |item| match item {
            ty::TyTraitInterfaceItem::TraitFn(trait_fn_decl_ref) => {
                let trait_fn = ctx.engines.de().get_trait_fn(trait_fn_decl_ref);
                trait_fn.parse(ctx);
            }
            ty::TyTraitInterfaceItem::Constant(decl_ref) => {
                let constant = ctx.engines.de().get_constant(decl_ref);
                collect_const_decl(ctx, &constant, None);
            }
            ty::TyTraitInterfaceItem::Type(decl_ref) => {
                let trait_type = ctx.engines.de().get_type(decl_ref);
                collect_trait_type_decl(ctx, &trait_type, &decl_ref.span());
            }
        });
        adaptive_iter(&trait_decl.supertraits, |supertrait| {
            collect_supertrait(ctx, supertrait);
        });
    }
}

impl Parse for ty::StructDecl {
    fn parse(&self, ctx: &ParseContext) {
        let struct_decl = ctx.engines.de().get_struct(&self.decl_id);
        if let Some(mut token) = ctx
            .tokens
            .try_get_mut_with_retry(&ctx.ident(&struct_decl.call_path.suffix))
        {
            token.ast_node = TokenAstNode::Typed(TypedAstToken::TypedDeclaration(
                ty::TyDecl::StructDecl(self.clone()),
            ));
            token.type_def = Some(TypeDefinition::Ident(struct_decl.call_path.suffix.clone()));
        }
        adaptive_iter(&struct_decl.fields, |field| {
            field.parse(ctx);
        });
        adaptive_iter(&struct_decl.type_parameters, |type_param| {
            if let Some(mut token) = ctx
                .tokens
                .try_get_mut_with_retry(&ctx.ident(&type_param.name))
            {
                token.ast_node =
                    TokenAstNode::Typed(TypedAstToken::TypedParameter(type_param.clone()));
                token.type_def = Some(TypeDefinition::TypeId(type_param.type_id));
            }
        });
    }
}

impl Parse for ty::ImplSelfOrTrait {
    fn parse(&self, ctx: &ParseContext) {
        let impl_trait_decl = ctx.engines.de().get_impl_self_or_trait(&self.decl_id);
        let ty::TyImplSelfOrTrait {
            impl_type_parameters,
            trait_name,
            trait_type_arguments,
            trait_decl_ref,
            items,
            implementing_for,
            ..
        } = &*impl_trait_decl;
        adaptive_iter(impl_type_parameters, |param| {
            collect_type_id(
                ctx,
                param.type_id,
                &TypedAstToken::TypedParameter(param.clone()),
                param.name.span(),
            );
        });
        adaptive_iter(&trait_name.prefixes, |ident| {
            if let Some(mut token) = ctx.tokens.try_get_mut_with_retry(&ctx.ident(ident)) {
                token.ast_node = TokenAstNode::Typed(TypedAstToken::Ident(ident.clone()));
            }
        });
        // Which typed token should be used for collect_type_id
        // if trait_decl_ref is some, then our ImplTrait is for an ABI or Trait. In this instance,
        // we want to use the TypedArgument(implementing_for) type as the typed token.
        //
        // Otherwise, we use the TypedDeclaration(declaration.clone()) type as the typed token.
        let mut typed_token = None;
        if let Some(mut token) = ctx
            .tokens
            .try_get_mut_with_retry(&ctx.ident(&trait_name.suffix))
        {
            token.ast_node = TokenAstNode::Typed(TypedAstToken::TypedDeclaration(
                ty::TyDecl::ImplSelfOrTrait(self.clone()),
            ));
            token.type_def = if let Some(decl_ref) = &trait_decl_ref {
                typed_token = Some(TypedAstToken::TypedArgument(implementing_for.clone()));
                match &decl_ref.id().clone() {
                    InterfaceDeclId::Abi(decl_id) => {
                        let abi_decl = ctx.engines.de().get_abi(decl_id);
                        Some(TypeDefinition::Ident(abi_decl.name.clone()))
                    }
                    InterfaceDeclId::Trait(decl_id) => {
                        let trait_decl = ctx.engines.de().get_trait(decl_id);
                        Some(TypeDefinition::Ident(trait_decl.name.clone()))
                    }
                }
            } else {
                typed_token.clone_from(&token.as_typed().cloned());
                Some(TypeDefinition::TypeId(implementing_for.type_id))
            };
        }
        adaptive_iter(trait_type_arguments, |type_arg| {
            collect_type_argument(ctx, type_arg);
        });
        adaptive_iter(items, |item| match item {
            ty::TyTraitItem::Fn(method_ref) => {
                let method = ctx.engines.de().get_function(method_ref);
                method.parse(ctx);
            }
            ty::TyTraitItem::Constant(const_ref) => {
                let constant = ctx.engines.de().get_constant(const_ref);
                collect_const_decl(ctx, &constant, None);
            }
            ty::TyTraitItem::Type(type_ref) => {
                let trait_type = ctx.engines.de().get_type(type_ref);
                collect_trait_type_decl(ctx, &trait_type, &type_ref.span());
            }
        });
        collect_type_argument(ctx, implementing_for);
        // collect the root type argument again with declaration info this time so the
        // impl is registered
        if let Some(typed_token) = typed_token {
            collect_type_id(
                ctx,
                implementing_for.type_id,
                &typed_token,
                implementing_for
                    .call_path_tree
                    .as_ref()
                    .map(|tree| tree.qualified_call_path.call_path.suffix.span())
                    .unwrap_or(implementing_for.span()),
            );
        }
    }
}

impl Parse for ty::AbiDecl {
    fn parse(&self, ctx: &ParseContext) {
        let abi_decl = ctx.engines.de().get_abi(&self.decl_id);
        if let Some(mut token) = ctx
            .tokens
            .try_get_mut_with_retry(&ctx.ident(&abi_decl.name))
        {
            token.ast_node = TokenAstNode::Typed(TypedAstToken::TypedDeclaration(
                ty::TyDecl::AbiDecl(self.clone()),
            ));
            token.type_def = Some(TypeDefinition::Ident(abi_decl.name.clone()));
        }
        adaptive_iter(&abi_decl.interface_surface, |item| match item {
            ty::TyTraitInterfaceItem::TraitFn(trait_fn_decl_ref) => {
                let trait_fn = ctx.engines.de().get_trait_fn(trait_fn_decl_ref);
                trait_fn.parse(ctx);
            }
            ty::TyTraitInterfaceItem::Constant(const_ref) => {
                let constant = ctx.engines.de().get_constant(const_ref);
                collect_const_decl(ctx, &constant, None);
            }
            ty::TyTraitInterfaceItem::Type(type_ref) => {
                let trait_type = ctx.engines.de().get_type(type_ref);
                collect_trait_type_decl(ctx, &trait_type, &type_ref.span());
            }
        });
        adaptive_iter(&abi_decl.supertraits, |supertrait| {
            supertrait.parse(ctx);
        });
    }
}

impl Parse for ty::GenericTypeForFunctionScope {
    fn parse(&self, ctx: &ParseContext) {
        if let Some(mut token) = ctx.tokens.try_get_mut_with_retry(&ctx.ident(&self.name)) {
            token.ast_node = TokenAstNode::Typed(TypedAstToken::TypedDeclaration(
                ty::TyDecl::GenericTypeForFunctionScope(self.clone()),
            ));
            token.type_def = Some(TypeDefinition::TypeId(self.type_id));
        }
    }
}

impl Parse for ty::StorageDecl {
    fn parse(&self, ctx: &ParseContext) {
        let storage_decl = ctx.engines.de().get_storage(&self.decl_id);
        adaptive_iter(&storage_decl.fields, |field| {
            if let Some(mut token) = ctx.tokens.try_get_mut_with_retry(&ctx.ident(&field.name)) {
                token.ast_node =
                    TokenAstNode::Typed(TypedAstToken::TypedStorageField(field.clone()));
                token.type_def = Some(TypeDefinition::Ident(field.name.clone()));
            }
            collect_type_argument(ctx, &field.type_argument);
            field.initializer.parse(ctx);
        });
    }
}

impl Parse for ty::TypeAliasDecl {
    fn parse(&self, ctx: &ParseContext) {
        let type_alias_decl = ctx.engines.de().get_type_alias(&self.decl_id);
        type_alias_decl.parse(ctx);
    }
}

impl Parse for ty::TyFunctionParameter {
    fn parse(&self, ctx: &ParseContext) {
        let typed_token = TypedAstToken::TypedFunctionParameter(self.clone());
        if let Some(mut token) = ctx.tokens.try_get_mut_with_retry(&ctx.ident(&self.name)) {
            token.ast_node = TokenAstNode::Typed(typed_token);
            token.type_def = Some(TypeDefinition::Ident(self.name.clone()));
        }
        collect_type_argument(ctx, &self.type_argument);
    }
}

impl Parse for ty::TyTraitFn {
    fn parse(&self, ctx: &ParseContext) {
        if let Some(mut token) = ctx.tokens.try_get_mut_with_retry(&ctx.ident(&self.name)) {
            token.ast_node = TokenAstNode::Typed(TypedAstToken::TypedTraitFn(self.clone()));
            token.type_def = Some(TypeDefinition::Ident(self.name.clone()));
        }
        adaptive_iter(&self.parameters, |param| param.parse(ctx));
        let return_ident = Ident::new(self.return_type.span.clone());
        if let Some(mut token) = ctx.tokens.try_get_mut_with_retry(&ctx.ident(&return_ident)) {
            token.ast_node = TokenAstNode::Typed(TypedAstToken::TypedTraitFn(self.clone()));
            token.type_def = Some(TypeDefinition::TypeId(self.return_type.type_id));
        }
    }
}

impl Parse for ty::TyStructField {
    fn parse(&self, ctx: &ParseContext) {
        if let Some(mut token) = ctx.tokens.try_get_mut_with_retry(&ctx.ident(&self.name)) {
            token.ast_node = TokenAstNode::Typed(TypedAstToken::TypedStructField(self.clone()));
            token.type_def = Some(TypeDefinition::Ident(self.name.clone()));
        }
        collect_type_argument(ctx, &self.type_argument);
    }
}

impl Parse for ty::TyEnumVariant {
    fn parse(&self, ctx: &ParseContext) {
        let typed_token = TypedAstToken::TypedEnumVariant(self.clone());
        if let Some(mut token) = ctx.tokens.try_get_mut_with_retry(&ctx.ident(&self.name)) {
            token.ast_node = TokenAstNode::Typed(typed_token);
            token.type_def = Some(TypeDefinition::TypeId(self.type_argument.type_id));
        }
        collect_type_argument(ctx, &self.type_argument);
    }
}

impl Parse for ty::TyFunctionDecl {
    fn parse(&self, ctx: &ParseContext) {
        let typed_token = TypedAstToken::TypedFunctionDeclaration(self.clone());
        if let Some(mut token) = ctx.tokens.try_get_mut_with_retry(&ctx.ident(&self.name)) {
            token.ast_node = TokenAstNode::Typed(typed_token.clone());
            token.type_def = Some(TypeDefinition::Ident(self.name.clone()));
        }
        adaptive_iter(&self.body.contents, |node| node.parse(ctx));
        adaptive_iter(&self.parameters, |param| param.parse(ctx));
        adaptive_iter(&self.type_parameters, |type_param| {
            collect_type_id(
                ctx,
                type_param.type_id,
                &typed_token,
                type_param.name.span(),
            );
        });
        collect_type_argument(ctx, &self.return_type);
        adaptive_iter(&self.where_clause, |(ident, trait_constraints)| {
            adaptive_iter(trait_constraints, |constraint| {
                collect_trait_constraint(ctx, constraint);
            });
            if let Some(mut token) = ctx.tokens.try_get_mut_with_retry(&ctx.ident(ident)) {
                token.ast_node = TokenAstNode::Typed(typed_token.clone());
                if let Some(param_decl_ident) = self
                    .type_parameters
                    .par_iter()
                    .find_any(|type_param| type_param.name.as_str() == ident.as_str())
                    .map(|type_param| type_param.name.clone())
                {
                    token.type_def = Some(TypeDefinition::Ident(param_decl_ident));
                }
            }
        });
    }
}

impl Parse for ty::TyTypeAliasDecl {
    fn parse(&self, ctx: &ParseContext) {
        if let Some(mut token) = ctx.tokens.try_get_mut_with_retry(&ctx.ident(&self.name)) {
            token.ast_node =
                TokenAstNode::Typed(TypedAstToken::TypedTypeAliasDeclaration(self.clone()));
            token.type_def = Some(TypeDefinition::Ident(self.name.clone()));
        }
        collect_type_argument(ctx, &self.ty);
    }
}

impl Parse for ty::TyIntrinsicFunctionKind {
    fn parse(&self, ctx: &ParseContext) {
        adaptive_iter(&self.type_arguments, |type_arg| {
            collect_type_argument(ctx, type_arg);
        });
        adaptive_iter(&self.arguments, |arg| {
            arg.parse(ctx);
        });
    }
}

impl Parse for ty::TyScrutinee {
    fn parse(&self, ctx: &ParseContext) {
        use ty::TyScrutineeVariant::{
            CatchAll, Constant, EnumScrutinee, Literal, Or, StructScrutinee, Tuple, Variable,
        };
        match &self.variant {
            CatchAll => {}
            Constant(name, _, decl) => {
                if let Some(mut token) = ctx.tokens.try_get_mut_with_retry(&ctx.ident(name)) {
                    token.ast_node =
                        TokenAstNode::Typed(TypedAstToken::TypedScrutinee(self.clone()));
                    token.type_def = Some(TypeDefinition::Ident(decl.call_path.suffix.clone()));
                }
            }
            Literal(_) => {
                if let Some(mut token) = ctx
                    .tokens
                    .try_get_mut_with_retry(&ctx.ident(&Ident::new(self.span.clone())))
                {
                    token.ast_node =
                        TokenAstNode::Typed(TypedAstToken::TypedScrutinee(self.clone()));
                }
            }
            Variable(ident) => {
                if let Some(mut token) = ctx.tokens.try_get_mut_with_retry(&ctx.ident(ident)) {
                    token.ast_node =
                        TokenAstNode::Typed(TypedAstToken::TypedScrutinee(self.clone()));
                }
            }
            StructScrutinee {
                struct_ref,
                fields,
                instantiation_call_path,
            } => {
                if let Some(mut token) = ctx
                    .tokens
                    .try_get_mut_with_retry(&ctx.ident(&instantiation_call_path.suffix))
                {
                    token.ast_node =
                        TokenAstNode::Typed(TypedAstToken::TypedScrutinee(self.clone()));
                    token.type_def = Some(TypeDefinition::Ident(struct_ref.name().clone()));
                }
                adaptive_iter(fields, |field| field.parse(ctx));
            }
            EnumScrutinee {
                enum_ref,
                variant,
                value,
                instantiation_call_path,
                call_path_decl: _,
            } => {
                let prefixes = if let Some((last, prefixes)) =
                    instantiation_call_path.prefixes.split_last()
                {
                    // the last prefix of the call path is not a module but a type
                    if let Some(mut token) = ctx.tokens.try_get_mut_with_retry(&ctx.ident(last)) {
                        token.ast_node =
                            TokenAstNode::Typed(TypedAstToken::TypedScrutinee(self.clone()));
                        token.type_def = Some(TypeDefinition::Ident(enum_ref.name().clone()));
                    }
                    prefixes
                } else {
                    &instantiation_call_path.prefixes
                };
                collect_call_path_prefixes(ctx, prefixes);
                if let Some(mut token) = ctx
                    .tokens
                    .try_get_mut_with_retry(&ctx.ident(&instantiation_call_path.suffix))
                {
                    token.ast_node =
                        TokenAstNode::Typed(TypedAstToken::TypedScrutinee(self.clone()));
                    token.type_def = Some(TypeDefinition::Ident(variant.name.clone()));
                }
                value.parse(ctx);
            }
            Tuple(scrutinees) | Or(scrutinees) => {
                adaptive_iter(scrutinees, |s| s.parse(ctx));
            }
        }
    }
}

impl Parse for ty::TyStructScrutineeField {
    fn parse(&self, ctx: &ParseContext) {
        if let Some(mut token) = ctx.tokens.try_get_mut_with_retry(&ctx.ident(&self.field)) {
            token.ast_node =
                TokenAstNode::Typed(TypedAstToken::TyStructScrutineeField(self.clone()));
            token.type_def = Some(TypeDefinition::Ident(self.field_def_name.clone()));
        }
        if let Some(scrutinee) = &self.scrutinee {
            scrutinee.parse(ctx);
        }
    }
}

impl Parse for ty::TyReassignment {
    fn parse(&self, ctx: &ParseContext) {
        self.rhs.parse(ctx);
        match &self.lhs {
            TyReassignmentTarget::Deref(exp) => exp.parse(ctx),
            TyReassignmentTarget::ElementAccess {
                base_name,
                base_type,
                indices,
            } => {
                if let Some(mut token) = ctx.tokens.try_get_mut_with_retry(&ctx.ident(base_name)) {
                    token.ast_node =
                        TokenAstNode::Typed(TypedAstToken::TypedReassignment(self.clone()));
                }
                adaptive_iter(indices, |proj_kind| {
                    if let ty::ProjectionKind::StructField { name } = proj_kind {
                        if let Some(mut token) = ctx.tokens.try_get_mut_with_retry(&ctx.ident(name))
                        {
                            token.ast_node =
                                TokenAstNode::Typed(TypedAstToken::TypedReassignment(self.clone()));
                            if let Some(struct_decl) = &ctx
                                .tokens
                                .struct_declaration_of_type_id(ctx.engines, base_type)
                            {
                                struct_decl.fields.iter().for_each(|decl_field| {
                                    if &decl_field.name == name {
                                        token.type_def =
                                            Some(TypeDefinition::Ident(decl_field.name.clone()));
                                    }
                                });
                            }
                        }
                    }
                });
            }
        }
    }
}

fn assign_type_to_token(
    mut token: RefMut<TokenIdent, Token>,
    symbol_kind: SymbolKind,
    typed_token: TypedAstToken,
    type_id: TypeId,
) {
    token.kind = symbol_kind;
    token.ast_node = TokenAstNode::Typed(typed_token);
    token.type_def = Some(TypeDefinition::TypeId(type_id));
}

fn collect_call_path_tree(ctx: &ParseContext, tree: &CallPathTree, type_arg: &TypeArgument) {
    let type_info = ctx.engines.te().get(type_arg.type_id);
    collect_qualified_path_root(ctx, tree.qualified_call_path.qualified_path_root.clone());
    collect_call_path_prefixes(ctx, &tree.qualified_call_path.call_path.prefixes);
    collect_type_id(
        ctx,
        type_arg.type_id,
        &TypedAstToken::TypedArgument(type_arg.clone()),
        tree.qualified_call_path.call_path.suffix.span(),
    );
    match &*type_info {
        TypeInfo::Enum(decl_ref) => {
            let decl = ctx.engines.de().get_enum(decl_ref);
            let child_type_args: Vec<_> = decl
                .type_parameters
                .iter()
                .map(TypeArgument::from)
                .collect();
            tree.children
                .par_iter()
                .zip(child_type_args.par_iter())
                .for_each(|(child_tree, type_arg)| {
                    collect_call_path_tree(ctx, child_tree, type_arg);
                });
        }
        TypeInfo::Struct(decl_ref) => {
            let decl = ctx.engines.de().get_struct(decl_ref);
            let child_type_args: Vec<_> = decl
                .type_parameters
                .iter()
                .map(TypeArgument::from)
                .collect();
            tree.children
                .par_iter()
                .zip(child_type_args.par_iter())
                .for_each(|(child_tree, type_arg)| {
                    collect_call_path_tree(ctx, child_tree, type_arg);
                });
        }
        TypeInfo::Custom {
            type_arguments: Some(type_args),
            ..
        } => {
            tree.children.par_iter().zip(type_args.par_iter()).for_each(
                |(child_tree, type_arg)| {
                    collect_call_path_tree(ctx, child_tree, type_arg);
                },
            );
        }
        TypeInfo::ContractCaller { .. } => {
            // single generic argument to ContractCaller<_> has to be a single ABI
            // definition call path which we can collect without recursion
            if let Some(child_tree) = tree.children.first() {
                let abi_call_path = &child_tree.qualified_call_path;
                collect_qualified_path_root(ctx, abi_call_path.qualified_path_root.clone());
                collect_call_path_prefixes(ctx, &abi_call_path.call_path.prefixes);
                if let Some(mut token) = ctx
                    .tokens
                    .try_get_mut_with_retry(&ctx.ident(&abi_call_path.call_path.suffix))
                {
                    token.ast_node =
                        TokenAstNode::Typed(TypedAstToken::TypedArgument(type_arg.clone()));
                    if let Some(abi_def_ident) = ctx
                        .namespace
                        .submodule(&abi_call_path.call_path.prefixes)
                        .and_then(|module| {
                            module
                                .resolve_symbol(
                                    &Handler::default(),
                                    ctx.engines,
                                    &abi_call_path.call_path.suffix,
                                )
                                .ok()
                        })
                        .and_then(|decl| decl.expect_typed_ref().get_decl_ident(ctx.engines))
                    {
                        token.type_def = Some(TypeDefinition::Ident(abi_def_ident));
                    }
                }
            }
        }
        _ => {}
    };
}

fn collect_call_path_prefixes(ctx: &ParseContext, prefixes: &[Ident]) {
    for (mod_path, ident) in iter_prefixes(prefixes).zip(prefixes) {
        if let Some(mut token) = ctx.tokens.try_get_mut_with_retry(&ctx.ident(ident)) {
            token.ast_node = TokenAstNode::Typed(TypedAstToken::Ident(ident.clone()));
            if let Some(span) = ctx
                .namespace
                .submodule(mod_path)
                .and_then(|tgt_submod| tgt_submod.span().clone())
            {
                token.kind = SymbolKind::Module;
                token.type_def = Some(TypeDefinition::Ident(Ident::new(span)));
            }
        }
    }
}

fn collect_const_decl(ctx: &ParseContext, const_decl: &ty::TyConstantDecl, ident: Option<&Ident>) {
    let key = ctx.ident(ident.unwrap_or(const_decl.name()));

    if let Some(mut token) = ctx.tokens.try_get_mut_with_retry(&key) {
        token.ast_node =
            TokenAstNode::Typed(TypedAstToken::TypedConstantDeclaration(const_decl.clone()));
        token.type_def = Some(TypeDefinition::Ident(const_decl.call_path.suffix.clone()));
    }
    if let Some(call_path_tree) = &const_decl.type_ascription.call_path_tree {
        collect_call_path_tree(ctx, call_path_tree, &const_decl.type_ascription);
    }
    if let Some(value) = &const_decl.value {
        value.parse(ctx);
    }
}

fn collect_configurable_decl(
    ctx: &ParseContext,
    decl: &ty::TyConfigurableDecl,
    ident: Option<&Ident>,
) {
    let key = ctx.ident(ident.unwrap_or(decl.name()));

    if let Some(mut token) = ctx.tokens.try_get_mut_with_retry(&key) {
        token.ast_node =
            TokenAstNode::Typed(TypedAstToken::TypedConfigurableDeclaration(decl.clone()));
        token.type_def = Some(TypeDefinition::Ident(decl.call_path.suffix.clone()));
    }
    if let Some(call_path_tree) = &decl.type_ascription.call_path_tree {
        collect_call_path_tree(ctx, call_path_tree, &decl.type_ascription);
    }
    if let Some(value) = &decl.value {
        value.parse(ctx);
    }
}

fn collect_trait_type_decl(ctx: &ParseContext, type_decl: &ty::TyTraitType, span: &Span) {
    if let Some(mut token) = ctx
        .tokens
        .try_get_mut_with_retry(&ctx.ident(&Ident::new(span.clone())))
    {
        token.ast_node =
            TokenAstNode::Typed(TypedAstToken::TypedTraitTypeDeclaration(type_decl.clone()));
        token.type_def = Some(TypeDefinition::Ident(type_decl.name.clone()));
    }
    if let Some(ty) = &type_decl.ty {
        ty.parse(ctx);
    }
}

fn collect_type_id(
    ctx: &ParseContext,
    type_id: TypeId,
    typed_token: &TypedAstToken,
    type_span: Span,
) {
    let type_info = ctx.engines.te().get(type_id);
    let symbol_kind = type_info_to_symbol_kind(ctx.engines.te(), &type_info, Some(&type_span));
    match &*type_info {
        TypeInfo::Array(type_arg, ..) => {
            collect_type_argument(ctx, type_arg);
        }
        TypeInfo::Slice(type_arg, ..) => {
            collect_type_argument(ctx, type_arg);
        }
        TypeInfo::Tuple(type_arguments) => {
            adaptive_iter(type_arguments, |type_arg| {
                collect_type_argument(ctx, type_arg);
            });
        }
        TypeInfo::Enum(decl_ref) => {
            let decl = ctx.engines.de().get_enum(decl_ref);
            if let Some(token) = ctx
                .tokens
                .try_get_mut_with_retry(&ctx.ident(&Ident::new(type_span)))
            {
                assign_type_to_token(token, symbol_kind, typed_token.clone(), type_id);
            }
            adaptive_iter(&decl.type_parameters, |param| {
                collect_type_id(
                    ctx,
                    param.type_id,
                    &TypedAstToken::TypedParameter(param.clone()),
                    param.name.span(),
                );
            });
            adaptive_iter(&decl.variants, |variant| {
                variant.parse(ctx);
            });
        }
        TypeInfo::Struct(decl_ref) => {
            let decl = ctx.engines.de().get_struct(decl_ref);
            if let Some(token) = ctx
                .tokens
                .try_get_mut_with_retry(&ctx.ident(&Ident::new(type_span)))
            {
                assign_type_to_token(token, symbol_kind, typed_token.clone(), type_id);
            }
            adaptive_iter(&decl.type_parameters, |param| {
                collect_type_id(
                    ctx,
                    param.type_id,
                    &TypedAstToken::TypedParameter(param.clone()),
                    param.name.span(),
                );
            });
            adaptive_iter(&decl.fields, |field| {
                field.parse(ctx);
            });
        }
        TypeInfo::Custom {
            type_arguments,
            qualified_call_path: name,
        } => {
            collect_qualified_path_root(ctx, name.qualified_path_root.clone());
            if let Some(token) = ctx
                .tokens
                .try_get_mut_with_retry(&ctx.ident(&Ident::new(name.call_path.span())))
            {
                assign_type_to_token(token, symbol_kind, typed_token.clone(), type_id);
            }
            if let Some(type_arguments) = type_arguments {
                adaptive_iter(type_arguments, |type_arg| {
                    collect_type_argument(ctx, type_arg);
                });
            }
        }
        _ => {
            if let Some(token) = ctx
                .tokens
                .try_get_mut_with_retry(&ctx.ident(&Ident::new(type_span)))
            {
                assign_type_to_token(token, symbol_kind, typed_token.clone(), type_id);
            }
        }
    }
}

fn collect_type_argument(ctx: &ParseContext, type_arg: &TypeArgument) {
    if let Some(call_path_tree) = &type_arg.call_path_tree {
        collect_call_path_tree(ctx, call_path_tree, type_arg);
    } else {
        collect_type_id(
            ctx,
            type_arg.type_id,
            &TypedAstToken::TypedArgument(type_arg.clone()),
            type_arg.span(),
        );
    }
}

fn collect_trait_constraint(
    ctx: &ParseContext,
    trait_constraint @ TraitConstraint {
        trait_name,
        type_arguments,
    }: &TraitConstraint,
) {
    collect_call_path_prefixes(ctx, &trait_name.prefixes);
    if let Some(mut token) = ctx
        .tokens
        .try_get_mut_with_retry(&ctx.ident(&trait_name.suffix))
    {
        token.ast_node = TokenAstNode::Typed(TypedAstToken::TypedTraitConstraint(
            trait_constraint.clone(),
        ));
        if let Some(trait_def_ident) = ctx
            .namespace
<<<<<<< HEAD
            .submodule(&trait_name.prefixes)
            .and_then(|module| module.current_items().symbols().get(&trait_name.suffix))
=======
            .submodule(ctx.engines, &trait_name.prefixes)
            .and_then(|module| {
                module
                    .resolve_symbol(&Handler::default(), ctx.engines, &trait_name.suffix)
                    .ok()
            })
>>>>>>> e40ebf41
            .and_then(|decl| decl.expect_typed_ref().get_decl_ident(ctx.engines))
        {
            token.type_def = Some(TypeDefinition::Ident(trait_def_ident));
        }
    }
    adaptive_iter(type_arguments, |type_arg| {
        collect_type_argument(ctx, type_arg);
    });
}

fn collect_supertrait(ctx: &ParseContext, supertrait: &Supertrait) {
    if let Some(mut token) = ctx
        .tokens
        .try_get_mut_with_retry(&ctx.ident(&supertrait.name.suffix))
    {
        token.ast_node = TokenAstNode::Typed(TypedAstToken::TypedSupertrait(supertrait.clone()));
        token.type_def = if let Some(decl_ref) = &supertrait.decl_ref {
            let trait_decl = ctx.engines.de().get_trait(decl_ref);
            Some(TypeDefinition::Ident(trait_decl.name.clone()))
        } else {
            Some(TypeDefinition::Ident(supertrait.name.suffix.clone()))
        }
    }
}

fn collect_enum(ctx: &ParseContext, decl_id: &DeclId<ty::TyEnumDecl>, declaration: &ty::TyDecl) {
    let enum_decl = ctx.engines.de().get_enum(decl_id);
    if let Some(mut token) = ctx
        .tokens
        .try_get_mut_with_retry(&ctx.ident(&enum_decl.call_path.suffix))
    {
        token.ast_node = TokenAstNode::Typed(TypedAstToken::TypedDeclaration(declaration.clone()));
        token.type_def = Some(TypeDefinition::Ident(enum_decl.call_path.suffix.clone()));
    }
    adaptive_iter(&enum_decl.type_parameters, |type_param| {
        if let Some(mut token) = ctx
            .tokens
            .try_get_mut_with_retry(&ctx.ident(&type_param.name))
        {
            token.ast_node = TokenAstNode::Typed(TypedAstToken::TypedParameter(type_param.clone()));
            token.type_def = Some(TypeDefinition::TypeId(type_param.type_id));
        }
    });
    adaptive_iter(&enum_decl.variants, |variant| {
        variant.parse(ctx);
    });
}

fn collect_qualified_path_root(
    ctx: &ParseContext,
    qualified_path_root: Option<Box<QualifiedPathType>>,
) {
    if let Some(qualified_path_root) = qualified_path_root {
        collect_type_argument(ctx, &qualified_path_root.ty);
        collect_type_id(
            ctx,
            qualified_path_root.as_trait,
            &TypedAstToken::Ident(Ident::new(qualified_path_root.as_trait_span.clone())),
            qualified_path_root.as_trait_span,
        );
    }
}<|MERGE_RESOLUTION|>--- conflicted
+++ resolved
@@ -134,18 +134,13 @@
                             let mut type_def = None;
                             if let Some(decl_ident) = ctx
                                 .namespace
-<<<<<<< HEAD
                                 .submodule(call_path)
-                                .and_then(|module| module.current_items().symbols().get(item))
-=======
-                                .submodule(ctx.engines, call_path)
                                 .and_then(|module| {
                                     module
                                         .resolve_symbol(&Handler::default(), ctx.engines, item)
                                         .ok()
                                 })
->>>>>>> e40ebf41
-                                .and_then(|decl| {
+                                .and_then(|(decl, _)| {
                                     decl.expect_typed_ref().get_decl_ident(ctx.engines)
                                 })
                             {
@@ -486,18 +481,13 @@
                         TokenAstNode::Typed(TypedAstToken::TypedExpression(self.clone()));
                     if let Some(abi_def_ident) = ctx
                         .namespace
-<<<<<<< HEAD
                         .submodule(&abi_name.prefixes)
-                        .and_then(|module| module.current_items().symbols().get(&abi_name.suffix))
-=======
-                        .submodule(ctx.engines, &abi_name.prefixes)
                         .and_then(|module| {
                             module
                                 .resolve_symbol(&Handler::default(), ctx.engines, &abi_name.suffix)
                                 .ok()
                         })
->>>>>>> e40ebf41
-                        .and_then(|decl| decl.expect_typed_ref().get_decl_ident(ctx.engines))
+                        .and_then(|(decl, _)| decl.expect_typed_ref().get_decl_ident(ctx.engines))
                     {
                         token.type_def = Some(TypeDefinition::Ident(abi_def_ident));
                     }
@@ -1241,7 +1231,7 @@
                                 )
                                 .ok()
                         })
-                        .and_then(|decl| decl.expect_typed_ref().get_decl_ident(ctx.engines))
+                        .and_then(|(decl, _)| decl.expect_typed_ref().get_decl_ident(ctx.engines))
                     {
                         token.type_def = Some(TypeDefinition::Ident(abi_def_ident));
                     }
@@ -1436,18 +1426,13 @@
         ));
         if let Some(trait_def_ident) = ctx
             .namespace
-<<<<<<< HEAD
             .submodule(&trait_name.prefixes)
-            .and_then(|module| module.current_items().symbols().get(&trait_name.suffix))
-=======
-            .submodule(ctx.engines, &trait_name.prefixes)
             .and_then(|module| {
                 module
                     .resolve_symbol(&Handler::default(), ctx.engines, &trait_name.suffix)
                     .ok()
             })
->>>>>>> e40ebf41
-            .and_then(|decl| decl.expect_typed_ref().get_decl_ident(ctx.engines))
+            .and_then(|(decl, _)| decl.expect_typed_ref().get_decl_ident(ctx.engines))
         {
             token.type_def = Some(TypeDefinition::Ident(trait_def_ident));
         }
