use crate::core::token::TokenMap;
use sway_core::Visibility;
use sway_types::{Ident, Span};
use tower_lsp::lsp_types::{Position, Range};

pub(crate) fn extract_visibility(visibility: &Visibility) -> String {
    match visibility {
        Visibility::Private => "".into(),
        Visibility::Public => "pub ".into(),
    }
}

<<<<<<< HEAD
pub(crate) fn extract_var_body(var_dec: &VariableDeclaration) -> VarBody {
    match &var_dec.body {
        Expression::FunctionApplication {
            call_path_binding, ..
        } => VarBody::FunctionCall(call_path_binding.inner.suffix.as_str().into()),
        Expression::StructExpression {
            call_path_binding, ..
        } => VarBody::Type(call_path_binding.inner.suffix.0.to_string()),
        Expression::Literal { value, .. } => match value {
            Literal::U8(_) => VarBody::Type("u8".into()),
            Literal::U16(_) => VarBody::Type("u16".into()),
            Literal::U32(_) => VarBody::Type("u32".into()),
            Literal::U64(_) => VarBody::Type("u64".into()),
            Literal::Numeric(_) => VarBody::Type("u64".into()),
            Literal::String(len) => VarBody::Type(format!("str[{}]", len.as_str().len())),
            Literal::Boolean(_) => VarBody::Type("bool".into()),
            Literal::Byte(_) => VarBody::Type("u8".into()),
            Literal::B256(_) => VarBody::Type("b256".into()),
        },
        _ => VarBody::Other,
    }
}

=======
>>>>>>> effc60df
pub(crate) fn ident_and_span_at_position(
    cursor_position: Position,
    tokens: &TokenMap,
) -> Option<(Ident, Span)> {
    for (ident, span) in tokens.keys() {
        let range = get_range_from_span(span);
        if cursor_position >= range.start && cursor_position <= range.end {
            return Some((ident.clone(), span.clone()));
        }
    }
    None
}

pub(crate) fn get_range_from_span(span: &Span) -> Range {
    let start = span.start_pos().line_col();
    let end = span.end_pos().line_col();

    let start_line = start.0 as u32 - 1;
    let start_character = start.1 as u32 - 1;

    let end_line = end.0 as u32 - 1;
    let end_character = end.1 as u32 - 1;

    Range {
        start: Position::new(start_line, start_character),
        end: Position::new(end_line, end_character),
    }
}<|MERGE_RESOLUTION|>--- conflicted
+++ resolved
@@ -10,32 +10,6 @@
     }
 }
 
-<<<<<<< HEAD
-pub(crate) fn extract_var_body(var_dec: &VariableDeclaration) -> VarBody {
-    match &var_dec.body {
-        Expression::FunctionApplication {
-            call_path_binding, ..
-        } => VarBody::FunctionCall(call_path_binding.inner.suffix.as_str().into()),
-        Expression::StructExpression {
-            call_path_binding, ..
-        } => VarBody::Type(call_path_binding.inner.suffix.0.to_string()),
-        Expression::Literal { value, .. } => match value {
-            Literal::U8(_) => VarBody::Type("u8".into()),
-            Literal::U16(_) => VarBody::Type("u16".into()),
-            Literal::U32(_) => VarBody::Type("u32".into()),
-            Literal::U64(_) => VarBody::Type("u64".into()),
-            Literal::Numeric(_) => VarBody::Type("u64".into()),
-            Literal::String(len) => VarBody::Type(format!("str[{}]", len.as_str().len())),
-            Literal::Boolean(_) => VarBody::Type("bool".into()),
-            Literal::Byte(_) => VarBody::Type("u8".into()),
-            Literal::B256(_) => VarBody::Type("b256".into()),
-        },
-        _ => VarBody::Other,
-    }
-}
-
-=======
->>>>>>> effc60df
 pub(crate) fn ident_and_span_at_position(
     cursor_position: Position,
     tokens: &TokenMap,
