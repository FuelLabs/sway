--- conflicted
+++ resolved
@@ -1,6 +1,5 @@
 use sway_core::{
-    decl_engine::DeclRef,
-    language::ty::{TyAstNodeContent, TyDeclaration, TyFunctionDeclaration, TyFunctionParameter},
+    language::ty::{TyAstNodeContent, TyDeclaration, TyFunctionDeclaration},
     namespace::Items,
     Engines, TypeId, TypeInfo,
 };
@@ -32,8 +31,9 @@
     let mut completion_items = vec![];
     let type_info = engines.te().get(type_id);
 
-    if let TypeInfo::Struct { fields, .. } = type_info {
-        for field in fields {
+    if let TypeInfo::Struct(decl_ref) = type_info {
+        let struct_decl = engines.de().get_struct(&decl_ref.id);
+        for field in struct_decl.fields {
             let item = CompletionItem {
                 kind: Some(CompletionItemKind::FIELD),
                 label: field.name.as_str().to_string(),
@@ -48,7 +48,7 @@
     }
 
     for method in namespace.get_methods_for_type(engines, type_id) {
-        let params = parameters_of_fn(engines, &method);
+        let params = engines.de().get_function(&method.id).parameters;
 
         // Only show methods that take `self` as the first parameter.
         if params.first().map(|p| p.is_self()).unwrap_or(false) {
@@ -114,7 +114,6 @@
         return type_id_of_local_ident(full_ident, fn_decl);
     }
 
-<<<<<<< HEAD
     // Otherwise, start with the first part of the ident and follow the subsequent types.
     let parts = full_ident.split('.').collect::<Vec<&str>>();
     let mut curr_type_id = type_id_of_local_ident(parts[0], fn_decl);
@@ -128,66 +127,21 @@
                 .iter()
                 .find_map(|decl_ref| {
                     if decl_ref.name.as_str() == method_name {
-                        return return_type_id_of_fn(engines, decl_ref);
+                        return Some(engines.de().get_function(&decl_ref.id).return_type.type_id);
                     }
                     None
                 });
-        } else if let TypeInfo::Struct { fields, .. } = engines.te().get(curr_type_id.unwrap()) {
-            curr_type_id = fields
+        } else if let TypeInfo::Struct(decl_ref) = engines.te().get(curr_type_id.unwrap()) {
+            let struct_decl = engines.de().get_struct(&decl_ref.id);
+            curr_type_id = struct_decl
+                .fields
                 .iter()
                 .find(|field| field.name.to_string() == parts[i])
                 .map(|field| field.type_argument.type_id);
-=======
-fn is_initial_declaration(token_type: &Token) -> bool {
-    match &token_type.typed {
-        Some(typed_ast_token) => {
-            matches!(
-                typed_ast_token,
-                TypedAstToken::TypedDeclaration(_) | TypedAstToken::TypedFunctionDeclaration(_)
-            )
-        }
-        None => {
-            matches!(token_type.parsed, AstToken::Declaration(_))
->>>>>>> 3770dd8c
         }
         i += 1;
     }
     curr_type_id
-}
-
-/// Returns the [TypeId] of a function or trait function given its [DeclRef].
-fn return_type_id_of_fn(engines: Engines, decl_ref: &DeclRef) -> Option<TypeId> {
-    return engines
-        .de()
-        .get_function(&decl_ref.id, &decl_ref.decl_span)
-        .ok()
-        .map(|decl| Some(decl.return_type.type_id))
-        .unwrap_or_else(|| {
-            engines
-                .de()
-                .get_trait_fn(&decl_ref.id, &decl_ref.decl_span)
-                .ok()
-                .map(|decl| Some(decl.return_type))
-                .unwrap_or_default()
-        });
-}
-
-/// Returns the parameters of a function or trait function given its [DeclRef].
-fn parameters_of_fn(engines: Engines, decl_ref: &DeclRef) -> Vec<TyFunctionParameter> {
-    return engines
-        .de()
-        .get_function(&decl_ref.id, &decl_ref.decl_span)
-        .ok()
-        .map(|decl| Some(decl.parameters))
-        .unwrap_or_else(|| {
-            engines
-                .de()
-                .get_trait_fn(&decl_ref.id, &decl_ref.decl_span)
-                .ok()
-                .map(|decl| Some(decl.parameters))
-                .unwrap_or(Some(vec![]))
-        })
-        .unwrap_or_default();
 }
 
 /// Returns the [TypeId] of an ident by looking for its instantiation within the scope of the
