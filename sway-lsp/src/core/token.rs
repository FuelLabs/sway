--- conflicted
+++ resolved
@@ -8,14 +8,7 @@
         },
         ty,
     },
-<<<<<<< HEAD
     semantic_analysis::ast_node::*,
-=======
-    semantic_analysis::ast_node::{
-        TyEnumVariant, TyFunctionDeclaration, TyFunctionParameter, TyReassignment, TyStorageField,
-        TyStorageReassignDescriptor, TyTraitFn,
-    },
->>>>>>> 5c231ce7
     type_system::TypeId,
 };
 use sway_types::{Ident, Span};
@@ -66,21 +59,12 @@
 pub enum TypedAstToken {
     TypedDeclaration(ty::TyDeclaration),
     TypedExpression(ty::TyExpression),
-<<<<<<< HEAD
     TypedFunctionDeclaration(ty::TyFunctionDeclaration),
     TypedFunctionParameter(ty::TyFunctionParameter),
-    TypedStructField(TyStructField),
+    TypedStructField(ty::TyStructField),
     TypedEnumVariant(ty::TyEnumVariant),
     TypedTraitFn(ty::TyTraitFn),
     TypedStorageField(ty::TyStorageField),
-=======
-    TypedFunctionDeclaration(TyFunctionDeclaration),
-    TypedFunctionParameter(TyFunctionParameter),
-    TypedStructField(ty::TyStructField),
-    TypedEnumVariant(TyEnumVariant),
-    TypedTraitFn(TyTraitFn),
-    TypedStorageField(TyStorageField),
->>>>>>> 5c231ce7
     TypeCheckedStorageReassignDescriptor(TyStorageReassignDescriptor),
     TypedReassignment(ty::TyReassignment),
 }
