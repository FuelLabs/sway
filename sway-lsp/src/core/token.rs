use sway_ast::Intrinsic;
use sway_core::{
    language::{
        parsed::{
            Declaration, EnumVariant, Expression, FunctionDeclaration, FunctionParameter,
            ReassignmentExpression, Scrutinee, StorageField, StructExpressionField, StructField,
            TraitFn,
        },
        ty,
    },
    transform::Attribute,
    type_system::{TypeId, TypeInfo, TypeParameter},
    TypeArgument, TypeEngine,
};
use sway_types::{Ident, Span, Spanned};
use tower_lsp::lsp_types::{Position, Range};

/// The `AstToken` holds the types produced by the [sway_core::language::parsed::ParseProgram].
/// These tokens have not been type-checked.
/// See this issue https://github.com/FuelLabs/sway/issues/2257 for more information about why they are
/// useful to the language server.
#[derive(Debug, Clone)]
pub enum AstToken {
    Declaration(Declaration),
    Expression(Expression),
    StructExpressionField(StructExpressionField),
    FunctionDeclaration(FunctionDeclaration),
    FunctionParameter(FunctionParameter),
    StructField(StructField),
    EnumVariant(EnumVariant),
    TraitFn(TraitFn),
    Reassignment(ReassignmentExpression),
    StorageField(StorageField),
    Scrutinee(Scrutinee),
    Keyword(Ident),
<<<<<<< HEAD
    Intrinsic(Intrinsic),
=======
    Attribute(Attribute),
>>>>>>> 2831ceb4
}

/// The `TypedAstToken` holds the types produced by the [sway_core::language::ty::TyProgram].
#[derive(Debug, Clone)]
pub enum TypedAstToken {
    TypedDeclaration(ty::TyDeclaration),
    TypedExpression(ty::TyExpression),
    TypedFunctionDeclaration(ty::TyFunctionDeclaration),
    TypedFunctionParameter(ty::TyFunctionParameter),
    TypedStructField(ty::TyStructField),
    TypedEnumVariant(ty::TyEnumVariant),
    TypedTraitFn(ty::TyTraitFn),
    TypedStorageField(ty::TyStorageField),
    TypeCheckedStorageReassignDescriptor(ty::TyStorageReassignDescriptor),
    TypedReassignment(ty::TyReassignment),
    TypedArgument(TypeArgument),
    TypedParameter(TypeParameter),
}

/// These variants are used to represent the semantic type of the [Token].
#[derive(Debug, Clone, PartialEq, Eq)]
pub enum SymbolKind {
    Field,
    ValueParam,
    Function,
    Const,
    Struct,
    Trait,
    Enum,
    Variant,
    BoolLiteral,
    ByteLiteral,
    StringLiteral,
    NumericLiteral,
    Variable,
    BuiltinType,
    DeriveHelper,
    Module,
    TypeParameter,
    Keyword,
    Unknown,
}

#[derive(Debug, Clone)]
pub enum TypeDefinition {
    TypeId(TypeId),
    Ident(Ident),
}

/// The `Token` type is created during traversal of the parsed and typed AST's of a program.
/// It holds the parsed and typed data structures produced by the sway compiler.
/// It also holds the type definition & semantic type of the token if they could be inferred
/// during traversal of the AST's.
#[derive(Debug, Clone)]
pub struct Token {
    pub parsed: AstToken,
    pub typed: Option<TypedAstToken>,
    pub type_def: Option<TypeDefinition>,
    pub kind: SymbolKind,
}

impl Token {
    /// Create a new token with the given [SymbolKind].
    /// This function is intended to be used during traversal of the
    /// [sway_core::language::parsed::ParseProgram] AST.
    pub fn from_parsed(token: AstToken, kind: SymbolKind) -> Self {
        Self {
            parsed: token,
            typed: None,
            type_def: None,
            kind,
        }
    }

    /// Return the [Ident] of the declaration of the provided token.
    pub fn declared_token_ident(&self, type_engine: &TypeEngine) -> Option<Ident> {
        self.type_def.as_ref().and_then(|type_def| match type_def {
            TypeDefinition::TypeId(type_id) => ident_of_type_id(type_engine, type_id),
            TypeDefinition::Ident(ident) => Some(ident.clone()),
        })
    }

    /// Return the [Span] of the declaration of the provided token. This is useful for
    /// performaing == comparisons on spans. We need to do this instead of comparing
    /// the [Ident] because the [PartialEq] implementation is only comparing the name.
    pub fn declared_token_span(&self, type_engine: &TypeEngine) -> Option<Span> {
        self.type_def.as_ref().and_then(|type_def| match type_def {
            TypeDefinition::TypeId(type_id) => Some(ident_of_type_id(type_engine, type_id)?.span()),
            TypeDefinition::Ident(ident) => Some(ident.span()),
        })
    }
}

/// Check if the given method is a [core::ops] application desugared from short-hand syntax like / + * - etc.
pub fn desugared_op(prefixes: &[Ident]) -> bool {
    let prefix0 = prefixes.get(0).map(|ident| ident.as_str());
    let prefix1 = prefixes.get(1).map(|ident| ident.as_str());
    if let (Some("core"), Some("ops")) = (prefix0, prefix1) {
        return true;
    }
    false
}

/// We need to do this work around as the custom [PartialEq] for [Ident] impl
/// only checks for the string, not the [Span].
pub fn to_ident_key(ident: &Ident) -> (Ident, Span) {
    (ident.clone(), ident.span())
}

/// Use the [TypeId] to look up the associated [TypeInfo] and return the [Ident] if one is found.
pub fn ident_of_type_id(type_engine: &TypeEngine, type_id: &TypeId) -> Option<Ident> {
    match type_engine.look_up_type_id(*type_id) {
        TypeInfo::UnknownGeneric { name, .. }
        | TypeInfo::Enum { name, .. }
        | TypeInfo::Struct { name, .. }
        | TypeInfo::Custom { name, .. } => Some(name),
        _ => None,
    }
}

/// Intended to be used during traversal of the [sway_core::language::parsed::ParseProgram] AST.
/// We can then use the [TypeInfo] to infer the semantic type of the token before type-checking.
pub fn type_info_to_symbol_kind(type_engine: &TypeEngine, type_info: &TypeInfo) -> SymbolKind {
    match type_info {
        TypeInfo::UnsignedInteger(..) | TypeInfo::Boolean | TypeInfo::B256 => {
            SymbolKind::BuiltinType
        }
        TypeInfo::Numeric | TypeInfo::Str(..) => SymbolKind::NumericLiteral,
        TypeInfo::Custom { .. } | TypeInfo::Struct { .. } => SymbolKind::Struct,
        TypeInfo::Enum { .. } => SymbolKind::Enum,
        TypeInfo::Array(elem_ty, ..) => {
            let type_info = type_engine.look_up_type_id(elem_ty.type_id);
            type_info_to_symbol_kind(type_engine, &type_info)
        }
        _ => SymbolKind::Unknown,
    }
}

/// Given a [Span], convert into a [Range] and return.
pub fn get_range_from_span(span: &Span) -> Range {
    let start = span.start_pos().line_col();
    let end = span.end_pos().line_col();

    let start_line = start.0 as u32 - 1;
    let start_character = start.1 as u32 - 1;

    let end_line = end.0 as u32 - 1;
    let end_character = end.1 as u32 - 1;

    Range {
        start: Position::new(start_line, start_character),
        end: Position::new(end_line, end_character),
    }
}<|MERGE_RESOLUTION|>--- conflicted
+++ resolved
@@ -33,11 +33,8 @@
     StorageField(StorageField),
     Scrutinee(Scrutinee),
     Keyword(Ident),
-<<<<<<< HEAD
     Intrinsic(Intrinsic),
-=======
     Attribute(Attribute),
->>>>>>> 2831ceb4
 }
 
 /// The `TypedAstToken` holds the types produced by the [sway_core::language::ty::TyProgram].
