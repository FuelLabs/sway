--- conflicted
+++ resolved
@@ -8,14 +8,7 @@
         },
         ty,
     },
-<<<<<<< HEAD
     semantic_analysis::ast_node::*,
-=======
-    semantic_analysis::ast_node::{
-        TyEnumVariant, TyFunctionDeclaration, TyFunctionParameter, TyReassignment,
-        TyStorageReassignDescriptor, TyStructField, TyTraitFn,
-    },
->>>>>>> 022f26d0
     type_system::TypeId,
 };
 use sway_types::{Ident, Span};
@@ -69,15 +62,9 @@
     TypedFunctionDeclaration(ty::TyFunctionDeclaration),
     TypedFunctionParameter(ty::TyFunctionParameter),
     TypedStructField(TyStructField),
-<<<<<<< HEAD
     TypedEnumVariant(ty::TyEnumVariant),
     TypedTraitFn(ty::TyTraitFn),
-    TypedStorageField(TyStorageField),
-=======
-    TypedEnumVariant(TyEnumVariant),
-    TypedTraitFn(TyTraitFn),
     TypedStorageField(ty::TyStorageField),
->>>>>>> 022f26d0
     TypeCheckedStorageReassignDescriptor(TyStorageReassignDescriptor),
     TypedReassignment(ty::TyReassignment),
 }
