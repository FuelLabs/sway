#![allow(dead_code)]

use crate::{
    core::token::{TokenMap, TypeDefinition, TypedAstToken},
    utils::token::{struct_declaration_of_type_id, to_ident_key},
};
use sway_core::{
    declaration_engine,
    language::ty,
    semantic_analysis::ast_node::{
<<<<<<< HEAD
        code_block::TyCodeBlock,
=======
        expression::TyIntrinsicFunctionKind,
>>>>>>> 6128c347
        ProjectionKind, TyFunctionDeclaration, TyFunctionParameter, TyImplTrait, TyTraitFn,
        {TyAstNode, TyAstNodeContent},
    },
};
use sway_types::{ident::Ident, Spanned};

pub fn traverse_node(node: &TyAstNode, tokens: &TokenMap) {
    match &node.content {
        TyAstNodeContent::Declaration(declaration) => handle_declaration(declaration, tokens),
        TyAstNodeContent::Expression(expression) => handle_expression(expression, tokens),
        TyAstNodeContent::ImplicitReturnExpression(expression) => {
            handle_expression(expression, tokens)
        }
        TyAstNodeContent::SideEffect => (),
    };
}

fn handle_declaration(declaration: &ty::TyDeclaration, tokens: &TokenMap) {
    match declaration {
        ty::TyDeclaration::VariableDeclaration(variable) => {
            if let Some(mut token) = tokens.get_mut(&to_ident_key(&variable.name)) {
                token.typed = Some(TypedAstToken::TypedDeclaration(declaration.clone()));
            }
            if let Some(type_ascription_span) = &variable.type_ascription_span {
                if let Some(mut token) =
                    tokens.get_mut(&to_ident_key(&Ident::new(type_ascription_span.clone())))
                {
                    token.typed = Some(TypedAstToken::TypedDeclaration(declaration.clone()));
                    token.type_def = Some(TypeDefinition::TypeId(variable.type_ascription));
                }
            }

            handle_expression(&variable.body, tokens);
        }
        ty::TyDeclaration::ConstantDeclaration(decl_id) => {
            if let Ok(const_decl) =
                declaration_engine::de_get_constant(decl_id.clone(), &decl_id.span())
            {
                if let Some(mut token) = tokens.get_mut(&to_ident_key(&const_decl.name)) {
                    token.typed = Some(TypedAstToken::TypedDeclaration(declaration.clone()));
                }
                handle_expression(&const_decl.value, tokens);
            }
        }
        ty::TyDeclaration::FunctionDeclaration(decl_id) => {
            if let Ok(func_decl) =
                declaration_engine::de_get_function(decl_id.clone(), &decl_id.span())
            {
                collect_typed_fn_decl(&func_decl, tokens);
            }
        }
        ty::TyDeclaration::TraitDeclaration(decl_id) => {
            if let Ok(trait_decl) =
                declaration_engine::de_get_trait(decl_id.clone(), &decl_id.span())
            {
                if let Some(mut token) = tokens.get_mut(&to_ident_key(&trait_decl.name)) {
                    token.typed = Some(TypedAstToken::TypedDeclaration(declaration.clone()));
                }

                for trait_fn in &trait_decl.interface_surface {
                    collect_typed_trait_fn_token(trait_fn, tokens);
                }
            }
        }
        ty::TyDeclaration::StructDeclaration(decl_id) => {
            if let Ok(struct_decl) =
                declaration_engine::de_get_struct(decl_id.clone(), &declaration.span())
            {
                if let Some(mut token) = tokens.get_mut(&to_ident_key(&struct_decl.name)) {
                    token.typed = Some(TypedAstToken::TypedDeclaration(declaration.clone()));
                }

                for field in &struct_decl.fields {
                    if let Some(mut token) = tokens.get_mut(&to_ident_key(&field.name)) {
                        token.typed = Some(TypedAstToken::TypedStructField(field.clone()));
                        token.type_def = Some(TypeDefinition::TypeId(field.type_id));
                    }

                    if let Some(mut token) =
                        tokens.get_mut(&to_ident_key(&Ident::new(field.type_span.clone())))
                    {
                        token.typed = Some(TypedAstToken::TypedStructField(field.clone()));
                        token.type_def = Some(TypeDefinition::TypeId(field.type_id));
                    }
                }

                for type_param in &struct_decl.type_parameters {
                    if let Some(mut token) = tokens.get_mut(&to_ident_key(&type_param.name_ident)) {
                        token.typed = Some(TypedAstToken::TypedDeclaration(declaration.clone()));
                        token.type_def = Some(TypeDefinition::TypeId(type_param.type_id));
                    }
                }
            }
        }
        ty::TyDeclaration::EnumDeclaration(decl_id) => {
            if let Ok(enum_decl) = declaration_engine::de_get_enum(decl_id.clone(), &decl_id.span())
            {
                if let Some(mut token) = tokens.get_mut(&to_ident_key(&enum_decl.name)) {
                    token.typed = Some(TypedAstToken::TypedDeclaration(declaration.clone()));
                }

                for type_param in &enum_decl.type_parameters {
                    if let Some(mut token) = tokens.get_mut(&to_ident_key(&type_param.name_ident)) {
                        token.typed = Some(TypedAstToken::TypedDeclaration(declaration.clone()));
                        token.type_def = Some(TypeDefinition::TypeId(type_param.type_id));
                    }
                }

                for variant in &enum_decl.variants {
                    if let Some(mut token) = tokens.get_mut(&to_ident_key(&variant.name)) {
                        token.typed = Some(TypedAstToken::TypedEnumVariant(variant.clone()));
                        token.type_def = Some(TypeDefinition::TypeId(variant.type_id));
                    }

                    if let Some(mut token) =
                        tokens.get_mut(&to_ident_key(&Ident::new(variant.type_span.clone())))
                    {
                        token.typed = Some(TypedAstToken::TypedEnumVariant(variant.clone()));
                        token.type_def = Some(TypeDefinition::TypeId(variant.type_id));
                    }
                }
            }
        }
        ty::TyDeclaration::ImplTrait(decl_id) => {
            if let Ok(TyImplTrait {
                trait_name,
                methods,
                implementing_for_type_id,
                type_implementing_for_span,
                ..
            }) = declaration_engine::de_get_impl_trait(decl_id.clone(), &decl_id.span())
            {
                for ident in &trait_name.prefixes {
                    if let Some(mut token) = tokens.get_mut(&to_ident_key(ident)) {
                        token.typed = Some(TypedAstToken::TypedDeclaration(declaration.clone()));
                    }
                }

                if let Some(mut token) = tokens.get_mut(&to_ident_key(&trait_name.suffix)) {
                    token.typed = Some(TypedAstToken::TypedDeclaration(declaration.clone()));
                    token.type_def = Some(TypeDefinition::TypeId(implementing_for_type_id));
                }

                if let Some(mut token) =
                    tokens.get_mut(&to_ident_key(&Ident::new(type_implementing_for_span)))
                {
                    token.typed = Some(TypedAstToken::TypedDeclaration(declaration.clone()));
                    token.type_def = Some(TypeDefinition::TypeId(implementing_for_type_id));
                }

                for method in methods {
                    collect_typed_fn_decl(&method, tokens);
                }
            }
        }
        ty::TyDeclaration::AbiDeclaration(decl_id) => {
            if let Ok(abi_decl) = declaration_engine::de_get_abi(decl_id.clone(), &decl_id.span()) {
                if let Some(mut token) = tokens.get_mut(&to_ident_key(&abi_decl.name)) {
                    token.typed = Some(TypedAstToken::TypedDeclaration(declaration.clone()));
                }

                for trait_fn in &abi_decl.interface_surface {
                    collect_typed_trait_fn_token(trait_fn, tokens);
                }
            }
        }
        ty::TyDeclaration::GenericTypeForFunctionScope { name, .. } => {
            if let Some(mut token) = tokens.get_mut(&to_ident_key(name)) {
                token.typed = Some(TypedAstToken::TypedDeclaration(declaration.clone()));
            }
        }
        ty::TyDeclaration::ErrorRecovery => {}
        ty::TyDeclaration::StorageDeclaration(decl_id) => {
            if let Ok(storage_decl) =
                declaration_engine::de_get_storage(decl_id.clone(), &decl_id.span())
            {
                for field in &storage_decl.fields {
                    if let Some(mut token) = tokens.get_mut(&to_ident_key(&field.name)) {
                        token.typed = Some(TypedAstToken::TypedStorageField(field.clone()));
                        token.type_def = Some(TypeDefinition::TypeId(field.type_id));
                    }

                    if let Some(mut token) =
                        tokens.get_mut(&to_ident_key(&Ident::new(field.type_span.clone())))
                    {
                        token.typed = Some(TypedAstToken::TypedStorageField(field.clone()));
                        token.type_def = Some(TypeDefinition::TypeId(field.type_id));
                    }

                    handle_expression(&field.initializer, tokens);
                }
            }
        }
    }
}

fn handle_expression(expression: &ty::TyExpression, tokens: &TokenMap) {
    match &expression.expression {
        ty::TyExpressionVariant::Literal { .. } => {
            if let Some(mut token) =
                tokens.get_mut(&to_ident_key(&Ident::new(expression.span.clone())))
            {
                token.typed = Some(TypedAstToken::TypedExpression(expression.clone()));
            }
        }
        ty::TyExpressionVariant::FunctionApplication {
            call_path,
            contract_call_params,
            arguments,
            function_decl,
            ..
        } => {
            for ident in &call_path.prefixes {
                if let Some(mut token) = tokens.get_mut(&to_ident_key(ident)) {
                    token.typed = Some(TypedAstToken::TypedExpression(expression.clone()));
                    token.type_def = Some(TypeDefinition::TypeId(expression.return_type));
                }
            }

            if let Some(mut token) = tokens.get_mut(&to_ident_key(&call_path.suffix)) {
                token.typed = Some(TypedAstToken::TypedExpression(expression.clone()));
                token.type_def = Some(TypeDefinition::Ident(function_decl.name.clone()));
            }

            for exp in contract_call_params.values() {
                handle_expression(exp, tokens);
            }

            for (ident, exp) in arguments {
                if let Some(mut token) = tokens.get_mut(&to_ident_key(ident)) {
                    token.typed = Some(TypedAstToken::TypedExpression(exp.clone()));
                }
                handle_expression(exp, tokens);
            }

            for node in &function_decl.body.contents {
                traverse_node(node, tokens);
            }
        }
        ty::TyExpressionVariant::LazyOperator { lhs, rhs, .. } => {
            handle_expression(lhs, tokens);
            handle_expression(rhs, tokens);
        }
        ty::TyExpressionVariant::VariableExpression {
            ref name, ref span, ..
        } => {
            if let Some(mut token) = tokens.get_mut(&to_ident_key(&Ident::new(span.clone()))) {
                token.typed = Some(TypedAstToken::TypedExpression(expression.clone()));
                token.type_def = Some(TypeDefinition::Ident(name.clone()));
            }
        }
        ty::TyExpressionVariant::Tuple { fields } => {
            for exp in fields {
                handle_expression(exp, tokens);
            }
        }
        ty::TyExpressionVariant::Array { contents } => {
            for exp in contents {
                handle_expression(exp, tokens);
            }
        }
        ty::TyExpressionVariant::ArrayIndex { prefix, index } => {
            handle_expression(prefix, tokens);
            handle_expression(index, tokens);
        }
        ty::TyExpressionVariant::StructExpression { fields, span, .. } => {
            if let Some(mut token) = tokens.get_mut(&to_ident_key(&Ident::new(span.clone()))) {
                token.typed = Some(TypedAstToken::TypedExpression(expression.clone()));
                token.type_def = Some(TypeDefinition::TypeId(expression.return_type));
            }

            for field in fields {
                if let Some(mut token) = tokens.get_mut(&to_ident_key(&field.name)) {
                    token.typed = Some(TypedAstToken::TypedExpression(field.value.clone()));

                    if let Some(struct_decl) =
                        &struct_declaration_of_type_id(&expression.return_type, tokens)
                    {
                        for decl_field in &struct_decl.fields {
                            if decl_field.name == field.name {
                                token.type_def =
                                    Some(TypeDefinition::Ident(decl_field.name.clone()));
                            }
                        }
                    }
                }
                handle_expression(&field.value, tokens);
            }
        }
        ty::TyExpressionVariant::CodeBlock(code_block) => {
            for node in &code_block.contents {
                traverse_node(node, tokens);
            }
        }
        ty::TyExpressionVariant::FunctionParameter { .. } => {}
        ty::TyExpressionVariant::IfExp {
            condition,
            then,
            r#else,
        } => {
            handle_expression(condition, tokens);
            handle_expression(then, tokens);
            if let Some(r#else) = r#else {
                handle_expression(r#else, tokens);
            }
        }
        ty::TyExpressionVariant::AsmExpression { .. } => {}
        ty::TyExpressionVariant::StructFieldAccess {
            prefix,
            field_to_access,
            field_instantiation_span,
            ..
        } => {
            handle_expression(prefix, tokens);

            if let Some(mut token) =
                tokens.get_mut(&to_ident_key(&Ident::new(field_instantiation_span.clone())))
            {
                token.typed = Some(TypedAstToken::TypedExpression(expression.clone()));
                token.type_def = Some(TypeDefinition::Ident(field_to_access.name.clone()));
            }
        }
        ty::TyExpressionVariant::TupleElemAccess { prefix, .. } => {
            handle_expression(prefix, tokens);
        }
        ty::TyExpressionVariant::EnumInstantiation {
            variant_name,
            variant_instantiation_span,
            enum_decl,
            enum_instantiation_span,
            contents,
            ..
        } => {
            if let Some(mut token) =
                tokens.get_mut(&to_ident_key(&Ident::new(enum_instantiation_span.clone())))
            {
                token.typed = Some(TypedAstToken::TypedExpression(expression.clone()));
                token.type_def = Some(TypeDefinition::Ident(enum_decl.name.clone()));
            }

            if let Some(mut token) = tokens.get_mut(&to_ident_key(&Ident::new(
                variant_instantiation_span.clone(),
            ))) {
                token.typed = Some(TypedAstToken::TypedExpression(expression.clone()));
                token.type_def = Some(TypeDefinition::Ident(variant_name.clone()));
            }

            if let Some(contents) = contents.as_deref() {
                handle_expression(contents, tokens);
            }
        }
        ty::TyExpressionVariant::AbiCast {
            abi_name, address, ..
        } => {
            for ident in &abi_name.prefixes {
                if let Some(mut token) = tokens.get_mut(&to_ident_key(ident)) {
                    token.typed = Some(TypedAstToken::TypedExpression(expression.clone()));
                }
            }

            if let Some(mut token) = tokens.get_mut(&to_ident_key(&abi_name.suffix)) {
                token.typed = Some(TypedAstToken::TypedExpression(expression.clone()));
            }

            handle_expression(address, tokens);
        }
        ty::TyExpressionVariant::StorageAccess(storage_access) => {
            for field in &storage_access.fields {
                if let Some(mut token) = tokens.get_mut(&to_ident_key(&field.name)) {
                    token.typed = Some(TypedAstToken::TypedExpression(expression.clone()));
                }
            }
        }
        ty::TyExpressionVariant::IntrinsicFunction(kind) => {
            handle_intrinsic_function(kind, tokens);
        }
        ty::TyExpressionVariant::AbiName { .. } => {}
        ty::TyExpressionVariant::EnumTag { exp } => {
            handle_expression(exp, tokens);
        }
        ty::TyExpressionVariant::UnsafeDowncast { exp, variant } => {
            handle_expression(exp, tokens);
            if let Some(mut token) = tokens.get_mut(&to_ident_key(&variant.name)) {
                token.typed = Some(TypedAstToken::TypedExpression(expression.clone()));
            }
        }
        ty::TyExpressionVariant::WhileLoop {
            body, condition, ..
        } => handle_while_loop(body, condition, tokens),
        ty::TyExpressionVariant::Break => (),
        ty::TyExpressionVariant::Continue => (),
        ty::TyExpressionVariant::Reassignment(reassignment) => {
            handle_expression(&reassignment.rhs, tokens);

            if let Some(mut token) = tokens.get_mut(&to_ident_key(&reassignment.lhs_base_name)) {
                token.typed = Some(TypedAstToken::TypedReassignment((**reassignment).clone()));
            }

            for proj_kind in &reassignment.lhs_indices {
                if let ProjectionKind::StructField { name } = proj_kind {
                    if let Some(mut token) = tokens.get_mut(&to_ident_key(name)) {
                        token.typed =
                            Some(TypedAstToken::TypedReassignment((**reassignment).clone()));
                        if let Some(struct_decl) =
                            &struct_declaration_of_type_id(&reassignment.lhs_type, tokens)
                        {
                            for decl_field in &struct_decl.fields {
                                if &decl_field.name == name {
                                    token.type_def =
                                        Some(TypeDefinition::Ident(decl_field.name.clone()));
                                }
                            }
                        }
                    }
                }
            }
        }
        ty::TyExpressionVariant::StorageReassignment(storage_reassignment) => {
            for field in &storage_reassignment.fields {
                if let Some(mut token) = tokens.get_mut(&to_ident_key(&field.name)) {
                    token.typed = Some(TypedAstToken::TypeCheckedStorageReassignDescriptor(
                        field.clone(),
                    ));
                }
            }
            handle_expression(&storage_reassignment.rhs, tokens);
        }
        ty::TyExpressionVariant::Return(exp) => handle_expression(exp, tokens),
    }
}

fn handle_intrinsic_function(
    ty::TyIntrinsicFunctionKind { arguments, .. }: &ty::TyIntrinsicFunctionKind,
    tokens: &TokenMap,
) {
    for arg in arguments {
        handle_expression(arg, tokens);
    }
}

fn handle_while_loop(body: &ty::TyCodeBlock, condition: &ty::TyExpression, tokens: &TokenMap) {
    handle_expression(condition, tokens);
    for node in &body.contents {
        traverse_node(node, tokens);
    }
}

fn collect_typed_trait_fn_token(trait_fn: &TyTraitFn, tokens: &TokenMap) {
    if let Some(mut token) = tokens.get_mut(&to_ident_key(&trait_fn.name)) {
        token.typed = Some(TypedAstToken::TypedTraitFn(trait_fn.clone()));
    }

    for parameter in &trait_fn.parameters {
        collect_typed_fn_param_token(parameter, tokens);
    }

    let return_ident = Ident::new(trait_fn.return_type_span.clone());
    if let Some(mut token) = tokens.get_mut(&to_ident_key(&return_ident)) {
        token.typed = Some(TypedAstToken::TypedTraitFn(trait_fn.clone()));
        token.type_def = Some(TypeDefinition::TypeId(trait_fn.return_type));
    }
}

fn collect_typed_fn_param_token(param: &TyFunctionParameter, tokens: &TokenMap) {
    let typed_token = TypedAstToken::TypedFunctionParameter(param.clone());
    if let Some(mut token) = tokens.get_mut(&to_ident_key(&param.name)) {
        token.typed = Some(typed_token.clone());
        token.type_def = Some(TypeDefinition::TypeId(param.type_id));
    }

    if let Some(mut token) = tokens.get_mut(&to_ident_key(&Ident::new(param.type_span.clone()))) {
        token.typed = Some(typed_token);
        token.type_def = Some(TypeDefinition::TypeId(param.type_id));
    }
}

fn collect_typed_fn_decl(func_decl: &TyFunctionDeclaration, tokens: &TokenMap) {
    if let Some(mut token) = tokens.get_mut(&to_ident_key(&func_decl.name)) {
        token.typed = Some(TypedAstToken::TypedFunctionDeclaration(func_decl.clone()));
    }

    for node in &func_decl.body.contents {
        traverse_node(node, tokens);
    }
    for parameter in &func_decl.parameters {
        collect_typed_fn_param_token(parameter, tokens);
    }

    for type_param in &func_decl.type_parameters {
        if let Some(mut token) = tokens.get_mut(&to_ident_key(&type_param.name_ident)) {
            token.typed = Some(TypedAstToken::TypedFunctionDeclaration(func_decl.clone()));
            token.type_def = Some(TypeDefinition::TypeId(type_param.type_id));
        }
    }

    let return_type_ident = Ident::new(func_decl.return_type_span.clone());
    if let Some(mut token) = tokens.get_mut(&to_ident_key(&return_type_ident)) {
        token.typed = Some(TypedAstToken::TypedFunctionDeclaration(func_decl.clone()));
        token.type_def = Some(TypeDefinition::TypeId(func_decl.return_type));
    }
}<|MERGE_RESOLUTION|>--- conflicted
+++ resolved
@@ -8,11 +8,6 @@
     declaration_engine,
     language::ty,
     semantic_analysis::ast_node::{
-<<<<<<< HEAD
-        code_block::TyCodeBlock,
-=======
-        expression::TyIntrinsicFunctionKind,
->>>>>>> 6128c347
         ProjectionKind, TyFunctionDeclaration, TyFunctionParameter, TyImplTrait, TyTraitFn,
         {TyAstNode, TyAstNodeContent},
     },
