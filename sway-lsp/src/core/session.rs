--- conflicted
+++ resolved
@@ -330,11 +330,6 @@
             continue;
         };
 
-<<<<<<< HEAD
-        let program_id = typed
-            .as_ref()
-            .unwrap()
-=======
         // Ensure that the typed program result is Ok before proceeding.
         // If it's an Err, it indicates a failure in generating the typed AST,
         // and we should return an error rather than panicking on unwrap.
@@ -345,7 +340,6 @@
         let program_id = typed
             .as_ref()
             .unwrap() // safe to unwrap because we checked for Err above
->>>>>>> 07f8fc37
             .namespace
             .current_package_ref()
             .program_id;
