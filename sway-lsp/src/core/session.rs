--- conflicted
+++ resolved
@@ -147,35 +147,9 @@
         let locked = false;
         let offline = false;
 
-<<<<<<< HEAD
-        let manifest = pkg::ManifestFile::from_dir(&manifest_dir).map_err(|_| {
+        let manifest = pkg::PackageManifestFile::from_dir(&manifest_dir).map_err(|_| {
             DocumentError::ManifestFileNotFound {
                 dir: uri.path().into(),
-=======
-        // TODO: match on any errors and report them back to the user in a future PR
-        if let Ok(manifest) = pkg::PackageManifestFile::from_dir(&manifest_dir) {
-            if let Ok(plan) = pkg::BuildPlan::from_lock_and_manifest(&manifest, locked, offline) {
-                //we can then use them directly to convert them to a Vec<Diagnostic>
-                if let Ok(CompileResult {
-                    value,
-                    warnings,
-                    errors,
-                }) = pkg::check(&plan, true)
-                {
-                    // FIXME(Centril): Refactor parse_ast_to_tokens + parse_ast_to_typed_tokens
-                    // due to the new API.
-                    let (parsed, typed) = match value {
-                        None => (None, None),
-                        Some((pp, tp)) => (Some(pp), tp),
-                    };
-                    // First, populate our token_map with un-typed ast nodes.
-                    let parsed_res = CompileResult::new(parsed, warnings.clone(), errors.clone());
-                    let _ = self.parse_ast_to_tokens(parsed_res);
-                    // Next, populate our token_map with typed ast nodes.
-                    let ast_res = CompileResult::new(typed, warnings, errors);
-                    return self.parse_ast_to_typed_tokens(ast_res);
-                }
->>>>>>> 491f6ac0
             }
         })?;
 
@@ -195,6 +169,7 @@
             None => (None, None),
             Some((pp, tp)) => (Some(pp), tp),
         };
+
         // First, populate our token_map with un-typed ast nodes.
         let parsed_res = CompileResult::new(parsed, warnings.clone(), errors.clone());
         let _ = self.parse_ast_to_tokens(parsed_res);
