use crate::{
    capabilities::{
        self,
        formatting::get_format_text_edits,
        runnable::{Runnable, RunnableType},
    },
    core::{
        document::{DocumentError, TextDocument},
        token::{Token, TokenMap, TypeDefinition},
        {traverse_parse_tree, traverse_typed_tree},
    },
    sway_config::SwayConfig,
    utils,
};
use dashmap::DashMap;
use forc_pkg::{self as pkg};
use serde_json::Value;
use std::{
    path::PathBuf,
    sync::{Arc, LockResult, RwLock},
};
use sway_core::{CompileAstResult, CompileResult, ParseProgram, TypedProgramKind};
use sway_types::{Ident, Spanned};
use tower_lsp::lsp_types::{
    CompletionItem, Diagnostic, GotoDefinitionParams, GotoDefinitionResponse, Location, Position,
    Range, SemanticToken, SymbolInformation, TextDocumentContentChangeEvent, TextEdit, Url,
};

pub type Documents = DashMap<String, TextDocument>;

#[derive(Debug)]
pub struct Session {
    pub documents: Documents,
    pub config: RwLock<SwayConfig>,
    pub token_map: TokenMap,
    pub runnables: DashMap<RunnableType, Runnable>,
}

impl Session {
    pub fn new() -> Self {
        Session {
            documents: DashMap::new(),
            config: RwLock::new(SwayConfig::default()),
            token_map: DashMap::new(),
            runnables: DashMap::new(),
        }
    }

    /// Check if the code editor's cursor is currently over one of our collected tokens.
    pub fn token_at_position(&self, uri: &Url, position: Position) -> Option<(Ident, Token)> {
        let tokens = self.tokens_for_file(uri);
        match utils::common::ident_and_span_at_position(position, &tokens) {
            Some((ident, _)) => {
                self.token_map
                    .get(&utils::token::to_ident_key(&ident))
                    .map(|item| {
                        let ((ident, _), token) = item.pair();
                        (ident.clone(), token.clone())
                    })
            }
            None => None,
        }
    }

    pub fn all_references_of_token(&self, token: &Token) -> Vec<(Ident, Token)> {
        let current_type_id = utils::token::type_id(token);

        self.token_map
            .iter()
            .filter(|item| {
                let ((_, _), token) = item.pair();
                if token.typed.is_some() {
                    current_type_id == utils::token::type_id(token)
                } else {
                    false
                }
            })
            .map(|item| {
                let ((ident, _), token) = item.pair();
                (ident.clone(), token.clone())
            })
            .collect()
    }

    /// Return a TokenMap with tokens belonging to the provided file path
    pub fn tokens_for_file(&self, uri: &Url) -> TokenMap {
        self.token_map
            .iter()
            .filter(|item| {
                let (_, span) = item.key();
                match span.path() {
                    Some(path) => path.to_str() == Some(uri.path()),
                    None => false,
                }
            })
            .map(|item| {
                let (key, token) = item.pair();
                (key.clone(), token.clone())
            })
            .collect()
    }

    pub fn declared_token_ident(&self, token: &Token) -> Option<Ident> {
        // Look up the tokens TypeId
        match &token.type_def {
<<<<<<< HEAD
            Some(type_def) => {
                match type_def {
                    TypeDefinition::TypeId(type_id) => {
                        // Use the TypeId to look up the actual type
                        let type_info = sway_core::type_system::look_up_type_id(*type_id);
                        match type_info {
                            TypeInfo::UnknownGeneric { name }
                            | TypeInfo::Enum { name, .. }
                            | TypeInfo::Struct { name, .. }
                            | TypeInfo::Custom { name, .. } => Some(name),
                            _ => None,
                        }
                    }
                    TypeDefinition::Ident(ident) => Some(ident.clone()),
                }
            }
=======
            Some(type_def) => match type_def {
                TypeDefinition::TypeId(type_id) => utils::token::ident_of_type_id(type_id),
                TypeDefinition::Ident(ident) => Some(ident.clone()),
            },
>>>>>>> 03281e2c
            None => None,
        }
    }

    pub fn token_map(&self) -> &TokenMap {
        &self.token_map
    }

    // update sway config
    pub fn update_config(&self, options: Value) {
        if let LockResult::Ok(mut config) = self.config.write() {
            *config = SwayConfig::with_options(options);
        }
    }

    // Document
    pub fn store_document(&self, text_document: TextDocument) -> Result<(), DocumentError> {
        match self
            .documents
            .insert(text_document.get_uri().into(), text_document)
        {
            None => Ok(()),
            _ => Err(DocumentError::DocumentAlreadyStored),
        }
    }

    pub fn remove_document(&self, url: &Url) -> Result<TextDocument, DocumentError> {
        match self.documents.remove(url.path()) {
            Some((_, text_document)) => Ok(text_document),
            None => Err(DocumentError::DocumentNotFound),
        }
    }

    pub fn parse_project(&self, uri: &Url) -> Result<Vec<Diagnostic>, DocumentError> {
        self.token_map.clear();
        self.runnables.clear();

        let manifest_dir = PathBuf::from(uri.path());
        let silent_mode = true;
        let locked = false;
        let offline = false;

        // TODO: match on any errors and report them back to the user in a future PR
        if let Ok(manifest) = pkg::ManifestFile::from_dir(&manifest_dir) {
            if let Ok(plan) = pkg::BuildPlan::from_lock_and_manifest(&manifest, locked, offline) {
                //we can then use them directly to convert them to a Vec<Diagnostic>
                if let Ok((parsed_res, ast_res)) = pkg::check(&plan, silent_mode) {
                    // First, populate our token_map with un-typed ast nodes
                    let _ = self.parse_ast_to_tokens(parsed_res);
                    // Next, populate our token_map with typed ast nodes
                    let res = self.parse_ast_to_typed_tokens(ast_res);
                    //self.test_typed_parse(ast_res);
                    return res;
                }
            }
        }
        Err(DocumentError::FailedToParse(vec![]))
    }

    fn parse_ast_to_tokens(
        &self,
        parsed_result: CompileResult<ParseProgram>,
    ) -> Result<Vec<Diagnostic>, DocumentError> {
        match parsed_result.value {
            None => {
                let diagnostics = capabilities::diagnostic::get_diagnostics(
                    parsed_result.warnings,
                    parsed_result.errors,
                );
                Err(DocumentError::FailedToParse(diagnostics))
            }
            Some(parse_program) => {
                for node in &parse_program.root.tree.root_nodes {
                    traverse_parse_tree::traverse_node(node, &self.token_map);
                }

                for (_, submodule) in &parse_program.root.submodules {
                    for node in &submodule.module.tree.root_nodes {
                        traverse_parse_tree::traverse_node(node, &self.token_map);
                    }
                }

                Ok(capabilities::diagnostic::get_diagnostics(
                    parsed_result.warnings,
                    parsed_result.errors,
                ))
            }
        }
    }

    fn parse_ast_to_typed_tokens(
        &self,
        ast_res: CompileAstResult,
    ) -> Result<Vec<Diagnostic>, DocumentError> {
        match ast_res {
            CompileAstResult::Failure { warnings, errors } => {
                let diagnostics = capabilities::diagnostic::get_diagnostics(warnings, errors);
                Err(DocumentError::FailedToParse(diagnostics))
            }
            CompileAstResult::Success {
                typed_program,
                warnings,
            } => {
                if let TypedProgramKind::Script {
                    ref main_function, ..
                }
                | TypedProgramKind::Predicate {
                    ref main_function, ..
                } = typed_program.kind
                {
                    let main_fn_location =
                        utils::common::get_range_from_span(&main_function.name.span());
                    let runnable = Runnable::new(main_fn_location, typed_program.kind.tree_type());
                    self.runnables.insert(RunnableType::MainFn, runnable);
                }

                for node in &typed_program.root.all_nodes {
                    traverse_typed_tree::traverse_node(node, &self.token_map);
                }

                for (_, submodule) in &typed_program.root.submodules {
                    for node in &submodule.module.all_nodes {
                        traverse_typed_tree::traverse_node(node, &self.token_map);
                    }
                }

                Ok(capabilities::diagnostic::get_diagnostics(warnings, vec![]))
            }
        }
    }

    pub fn _test_typed_parse(&mut self, _ast_res: CompileAstResult, uri: &Url) {
        for item in self.token_map.iter() {
            let ((ident, _span), token) = item.pair();
            utils::debug::debug_print_ident_and_token(ident, token);
        }

        //let cursor_position = Position::new(25, 14); //Cursor's hovered over the position var decl in main()
        let cursor_position = Position::new(29, 18); //Cursor's hovered over the ~Particle in p = decl in main()

        if let Some((_, token)) = self.token_at_position(uri, cursor_position) {
            // Look up the tokens TypeId
            if let Some(type_id) = utils::token::type_id(&token) {
                tracing::info!("type_id = {:#?}", type_id);

                // Use the TypeId to look up the actual type
                let type_info = sway_core::type_system::look_up_type_id(type_id);
                tracing::info!("type_info = {:#?}", type_info);
            }

            // Find the ident / span on the returned type

            // Contruct a go_to LSP request from the declarations span
        }
    }

    pub fn contains_sway_file(&self, url: &Url) -> bool {
        self.documents.contains_key(url.path())
    }

    pub fn handle_open_file(&self, uri: &Url) {
        if !self.contains_sway_file(uri) {
            if let Ok(text_document) = TextDocument::build_from_path(uri.path()) {
                let _ = self.store_document(text_document);
            }
        }
    }

    pub fn update_text_document(&self, url: &Url, changes: Vec<TextDocumentContentChangeEvent>) {
        if let Some(ref mut document) = self.documents.get_mut(url.path()) {
            changes.iter().for_each(|change| {
                document.apply_change(change);
            });
        }
    }

    // Token
    pub fn token_ranges(&self, url: &Url, position: Position) -> Option<Vec<Range>> {
        if let Some((_, token)) = self.token_at_position(url, position) {
            let token_ranges = self
                .all_references_of_token(&token)
                .iter()
                .map(|(ident, _)| utils::common::get_range_from_span(&ident.span()))
                .collect();

            return Some(token_ranges);
        }
        None
    }

    pub fn token_definition_response(
        &self,
        params: GotoDefinitionParams,
    ) -> Option<GotoDefinitionResponse> {
        let url = params.text_document_position_params.text_document.uri;
        let position = params.text_document_position_params.position;

        self.token_at_position(&url, position)
            .and_then(|(_, token)| self.declared_token_ident(&token))
            .and_then(|decl_ident| {
                let range = utils::common::get_range_from_span(&decl_ident.span());
                match decl_ident.span().path() {
                    Some(path) => match Url::from_file_path(path.as_ref()) {
                        Ok(url) => Some(GotoDefinitionResponse::Scalar(Location::new(url, range))),
                        Err(_) => None,
                    },
                    None => None,
                }
            })
    }

    pub fn completion_items(&self) -> Option<Vec<CompletionItem>> {
        Some(capabilities::completion::to_completion_items(
            self.token_map(),
        ))
    }

    pub fn semantic_tokens(&self, url: &Url) -> Option<Vec<SemanticToken>> {
        let tokens = self.tokens_for_file(url);
        Some(capabilities::semantic_tokens::to_semantic_tokens(&tokens))
    }

    pub fn symbol_information(&self, url: &Url) -> Option<Vec<SymbolInformation>> {
        let tokens = self.tokens_for_file(url);
        Some(capabilities::document_symbol::to_symbol_information(
            &tokens,
            url.clone(),
        ))
    }

    pub fn format_text(&self, url: &Url) -> Option<Vec<TextEdit>> {
        if let Some(document) = self.documents.get(url.path()) {
            match self.config.read() {
                std::sync::LockResult::Ok(config) => {
                    let config: SwayConfig = *config;
                    get_format_text_edits(Arc::from(document.get_text()), config.into())
                }
                _ => None,
            }
        } else {
            None
        }
    }
}<|MERGE_RESOLUTION|>--- conflicted
+++ resolved
@@ -103,29 +103,10 @@
     pub fn declared_token_ident(&self, token: &Token) -> Option<Ident> {
         // Look up the tokens TypeId
         match &token.type_def {
-<<<<<<< HEAD
-            Some(type_def) => {
-                match type_def {
-                    TypeDefinition::TypeId(type_id) => {
-                        // Use the TypeId to look up the actual type
-                        let type_info = sway_core::type_system::look_up_type_id(*type_id);
-                        match type_info {
-                            TypeInfo::UnknownGeneric { name }
-                            | TypeInfo::Enum { name, .. }
-                            | TypeInfo::Struct { name, .. }
-                            | TypeInfo::Custom { name, .. } => Some(name),
-                            _ => None,
-                        }
-                    }
-                    TypeDefinition::Ident(ident) => Some(ident.clone()),
-                }
-            }
-=======
             Some(type_def) => match type_def {
                 TypeDefinition::TypeId(type_id) => utils::token::ident_of_type_id(type_id),
                 TypeDefinition::Ident(ident) => Some(ident.clone()),
             },
->>>>>>> 03281e2c
             None => None,
         }
     }
