pub mod compile;
pub mod requests;
pub mod token_map;

use lsp_types::Url;
use std::{path::PathBuf, sync::Arc};
use sway_lsp::core::session::{self, Session};

pub async fn compile_test_project() -> (Url, Arc<Session>) {
    let session = Arc::new(Session::new());
    // Load the test project
    let uri = Url::from_file_path(benchmark_dir().join("src/main.sw")).unwrap();
<<<<<<< HEAD
    session.handle_open_file(&uri);
    // Compile the project and write the parse result to the session
    let parse_result = session::parse_project(&uri, &session.engines.read()).unwrap();
    session.write_parse_result(parse_result);
    (uri, Arc::new(session))
=======
    session.handle_open_file(&uri).await;
    // Compile the project
    session::parse_project(&uri, &session.engines.read(), None, session.clone()).unwrap();
    (uri, session)
>>>>>>> 71e9ea90
}

pub fn sway_workspace_dir() -> PathBuf {
    std::env::current_dir()
        .unwrap()
        .parent()
        .unwrap()
        .to_path_buf()
}

pub fn benchmark_dir() -> PathBuf {
    sway_workspace_dir().join("sway-lsp/tests/fixtures/benchmark")
}<|MERGE_RESOLUTION|>--- conflicted
+++ resolved
@@ -10,18 +10,10 @@
     let session = Arc::new(Session::new());
     // Load the test project
     let uri = Url::from_file_path(benchmark_dir().join("src/main.sw")).unwrap();
-<<<<<<< HEAD
-    session.handle_open_file(&uri);
-    // Compile the project and write the parse result to the session
-    let parse_result = session::parse_project(&uri, &session.engines.read()).unwrap();
-    session.write_parse_result(parse_result);
-    (uri, Arc::new(session))
-=======
     session.handle_open_file(&uri).await;
     // Compile the project
     session::parse_project(&uri, &session.engines.read(), None, session.clone()).unwrap();
     (uri, session)
->>>>>>> 71e9ea90
 }
 
 pub fn sway_workspace_dir() -> PathBuf {
