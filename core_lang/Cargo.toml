--- conflicted
+++ resolved
@@ -22,14 +22,11 @@
 structopt = { version = "0.3", default-features = false, optional = true }
 thiserror = "1.0"
 uuid-b64 = "0.1"
-<<<<<<< HEAD
 line-col = "0.2"
 source-span = "2.4"
-fuels-rs = {path = "../fuels-rs"}
-=======
+core-types = { path = "../core-types" }
 lazy_static = "1.4"
 
->>>>>>> 6529747c
 
 [[bin]]
 name = "selector-debug"
