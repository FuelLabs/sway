--- conflicted
+++ resolved
@@ -22,14 +22,11 @@
 smallvec = "1.7"
 structopt = { version = "0.3", default-features = false, optional = true }
 thiserror = "1.0"
-<<<<<<< HEAD
-=======
 uuid-b64 = "0.1"
 line-col = "0.2"
 source-span = "2.4"
 core-types = { path = "../core-types" }
 
->>>>>>> b8a933c4
 
 [[bin]]
 name = "selector-debug"
