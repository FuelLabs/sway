--- conflicted
+++ resolved
@@ -19,9 +19,7 @@
 fuel-asm = { git = "ssh://git@github.com/FuelLabs/fuel-asm.git" }
 fuel-vm = { git = "ssh://git@github.com/FuelLabs/fuel-vm.git" }
 sha2 = "0.9"
-<<<<<<< HEAD
 derivative = "2.2.0"
-=======
 structopt = { version = "0.3", default-features = false, optional = true }
 hex = { version = "0.4", optional = true }
 
@@ -29,5 +27,4 @@
 [[bin]]
 name = "selector-debug"
 path = "utils/selector_debug.rs"
-required-features = ["selector-debug"]
->>>>>>> 233b6ed9
+required-features = ["selector-debug"]