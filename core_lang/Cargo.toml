--- conflicted
+++ resolved
@@ -16,8 +16,4 @@
 petgraph = "0.5"
 uuid-b64 = "0.1"
 fuel-asm = { git = "ssh://git@github.com/FuelLabs/fuel-asm.git" }
-<<<<<<< HEAD
-fuel-vm-rust = { git = "ssh://git@github.com/FuelLabs/fuel-core.git" }
-=======
-fuel-core = { git = "ssh://git@github.com/FuelLabs/fuel-core.git" }
->>>>>>> 41c6abe0
+fuel-core = { git = "ssh://git@github.com/FuelLabs/fuel-core.git" }