use crate::build_config::BuildConfig;
use crate::error::*;
use crate::parse_tree::{CallPath, Expression};
use crate::parser::Rule;
<<<<<<< HEAD
use crate::span;
=======
use crate::Ident;
>>>>>>> 27ba4e92
use pest::iterators::Pair;
use pest::Span;

#[derive(Clone, Debug)]
pub enum UnaryOp {
    Not,
    Ref,
    Deref,
}

impl UnaryOp {
<<<<<<< HEAD
    pub fn parse_from_pair<'sc>(
        pair: Pair<'sc, Rule>,
        config: Option<&BuildConfig>,
    ) -> CompileResult<'sc, Option<Self>> {
=======
    pub fn parse_from_pair<'sc>(pair: Pair<'sc, Rule>) -> CompileResult<'sc, Self> {
>>>>>>> 27ba4e92
        use UnaryOp::*;
        match pair.as_str() {
            "!" => ok(Not, Vec::new(), Vec::new()),
            "ref" => ok(Ref, Vec::new(), Vec::new()),
            "deref" => ok(Deref, Vec::new(), Vec::new()),
            _ => {
                let errors = vec![CompileError::Internal(
                    "Attempted to parse unary op from invalid op string.",
                    span::Span {
                        span: pair.as_span(),
                        path: config.map(|c| c.dir_of_code.clone()),
                    },
                )];
                return err(Vec::new(), errors);
            }
        }
    }

    fn to_var_name(&self) -> &'static str {
        use UnaryOp::*;
        match self {
            Ref => "ref",
            Deref => "deref",
            Not => "not",
        }
    }

    pub fn to_fn_application<'sc>(
        &self,
        arg: Expression<'sc>,
        span: Span<'sc>,
        op_span: Span<'sc>,
    ) -> Expression<'sc> {
        Expression::FunctionApplication {
            name: CallPath {
                prefixes: vec![
                    Ident {
                        primary_name: "std".into(),
                        span: op_span.clone(),
                    },
                    Ident {
                        primary_name: "ops".into(),
                        span: op_span.clone(),
                    },
                ],
                suffix: Ident {
                    primary_name: self.to_var_name(),
                    span: op_span,
                },
            },
            arguments: vec![arg],
            span,
        }
    }
}<|MERGE_RESOLUTION|>--- conflicted
+++ resolved
@@ -2,13 +2,9 @@
 use crate::error::*;
 use crate::parse_tree::{CallPath, Expression};
 use crate::parser::Rule;
-<<<<<<< HEAD
-use crate::span;
-=======
+use crate::span::Span;
 use crate::Ident;
->>>>>>> 27ba4e92
 use pest::iterators::Pair;
-use pest::Span;
 
 #[derive(Clone, Debug)]
 pub enum UnaryOp {
@@ -18,14 +14,10 @@
 }
 
 impl UnaryOp {
-<<<<<<< HEAD
     pub fn parse_from_pair<'sc>(
         pair: Pair<'sc, Rule>,
         config: Option<&BuildConfig>,
-    ) -> CompileResult<'sc, Option<Self>> {
-=======
-    pub fn parse_from_pair<'sc>(pair: Pair<'sc, Rule>) -> CompileResult<'sc, Self> {
->>>>>>> 27ba4e92
+    ) -> CompileResult<'sc, Self> {
         use UnaryOp::*;
         match pair.as_str() {
             "!" => ok(Not, Vec::new(), Vec::new()),
@@ -34,7 +26,7 @@
             _ => {
                 let errors = vec![CompileError::Internal(
                     "Attempted to parse unary op from invalid op string.",
-                    span::Span {
+                    Span {
                         span: pair.as_span(),
                         path: config.map(|c| c.dir_of_code.clone()),
                     },
