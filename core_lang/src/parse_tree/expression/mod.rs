use crate::build_config::BuildConfig;
use crate::error::*;
use crate::parse_tree::{CallPath, Literal};
use crate::span;
use crate::{parser::Rule, types::TypeInfo};
use crate::{CodeBlock, Ident};
use either::Either;
use pest;
use pest::iterators::Pair;
<<<<<<< HEAD
use std::collections::{HashMap, VecDeque};
=======
use pest::Span;
use std::collections::VecDeque;
>>>>>>> 33b007f4

mod asm;
mod match_branch;
mod match_condition;
mod method_name;
mod unary_op;
use crate::utils::join_spans;
pub(crate) use asm::*;
pub(crate) use match_branch::MatchBranch;
pub(crate) use match_condition::MatchCondition;
pub(crate) use method_name::MethodName;
pub(crate) use unary_op::UnaryOp;

#[derive(Debug, Clone)]
pub enum Expression<'sc> {
    Literal {
        value: Literal<'sc>,
        span: span::Span<'sc>,
    },
    FunctionApplication {
        name: CallPath<'sc>,
        arguments: Vec<Expression<'sc>>,
        span: span::Span<'sc>,
    },
    VariableExpression {
        unary_op: Option<UnaryOp>,
        name: Ident<'sc>,
        span: span::Span<'sc>,
    },
    Unit {
        span: span::Span<'sc>,
    },
    Array {
        contents: Vec<Expression<'sc>>,
        span: span::Span<'sc>,
    },
    MatchExpression {
        primary_expression: Box<Expression<'sc>>,
        branches: Vec<MatchBranch<'sc>>,
        span: span::Span<'sc>,
    },
    StructExpression {
        struct_name: Ident<'sc>,
        fields: Vec<StructExpressionField<'sc>>,
        span: span::Span<'sc>,
    },
    CodeBlock {
        contents: CodeBlock<'sc>,
        span: span::Span<'sc>,
    },
    IfExp {
        condition: Box<Expression<'sc>>,
        then: Box<Expression<'sc>>,
        r#else: Option<Box<Expression<'sc>>>,
        span: span::Span<'sc>,
    },
    // separated into other struct for parsing reasons
    AsmExpression {
        span: span::Span<'sc>,
        asm: AsmExpression<'sc>,
    },
    MethodApplication {
        method_name: MethodName<'sc>,
        arguments: Vec<Expression<'sc>>,
        span: span::Span<'sc>,
    },
    /// A subfield expression is anything of the form:
    /// ```ignore
    /// <ident>.<ident>
    /// ```
    ///
    SubfieldExpression {
        prefix: Box<Expression<'sc>>,
        span: span::Span<'sc>,
        unary_op: Option<UnaryOp>,
        field_to_access: Ident<'sc>,
    },
    /// A [DelineatedPath] is anything of the form:
    /// ```ignore
    /// <ident>::<ident>
    /// ```
    /// Where there are `n >= 2` idents.
    /// These could be either enum variant constructions, or they could be
    /// references to some sort of module in the module tree.
    /// For example, a reference to a module:
    /// ```ignore
    /// std::ops::add
    /// ```
    ///
    /// And, an enum declaration:
    /// ```ignore
    /// enum MyEnum {
    ///   Variant1,
    ///   Variant2
    /// }
    ///
    /// MyEnum::Variant1
    /// ```
    DelineatedPath {
        call_path: CallPath<'sc>,
        args: Vec<Expression<'sc>>,
        span: span::Span<'sc>,
        type_arguments: Vec<TypeInfo<'sc>>,
    },
    /// A cast of a hash to an ABI for calling a contract.
    AbiCast {
        abi_name: CallPath<'sc>,
        address: Box<Expression<'sc>>,
        span: span::Span<'sc>,
    },
}

#[derive(Debug, Clone)]
pub struct StructExpressionField<'sc> {
    pub(crate) name: Ident<'sc>,
    pub(crate) value: Expression<'sc>,
    pub(crate) span: span::Span<'sc>,
}

impl<'sc> Expression<'sc> {
    pub(crate) fn span(&self) -> span::Span<'sc> {
        use Expression::*;
        (match self {
            Literal { span, .. } => span,
            FunctionApplication { span, .. } => span,
            VariableExpression { span, .. } => span,
            Unit { span } => span,
            Array { span, .. } => span,
            MatchExpression { span, .. } => span,
            StructExpression { span, .. } => span,
            CodeBlock { span, .. } => span,
            IfExp { span, .. } => span,
            AsmExpression { span, .. } => span,
            MethodApplication { span, .. } => span,
            SubfieldExpression { span, .. } => span,
            DelineatedPath { span, .. } => span,
            AbiCast { span, .. } => span,
        })
        .clone()
    }
    pub(crate) fn parse_from_pair(
        expr: Pair<'sc, Rule>,
        config: Option<BuildConfig>,
    ) -> CompileResult<'sc, Self> {
        let path = config.clone().map(|c| c.dir_of_code);
        let mut warnings = Vec::new();
        let mut errors = Vec::new();
        let expr_for_debug = expr.clone();
        let mut expr_iter = expr.into_inner();
        // first expr is always here
        let first_expr = expr_iter.next().unwrap();
        let first_expr = eval2!(
            Expression::parse_from_pair_inner,
            warnings,
            errors,
            first_expr,
            config.clone(),
            Expression::Unit {
                span: span::Span {
                    span: first_expr.as_span(),
                    path: path.clone(),
                }
            }
        );
        let mut expr_or_op_buf: Vec<Either<Op, Expression>> =
            vec![Either::Right(first_expr.clone())];
        // sometimes exprs are followed by ops in the same expr
        while let Some(op) = expr_iter.next() {
            let op_str = op.as_str();
            let op_span = span::Span {
                span: op.as_span(),
                path: path.clone(),
            };

            let op = check!(
                parse_op(op, config.clone()),
                return err(warnings, errors),
                warnings,
                errors
            );

            // an op is necessarily followed by an expression
            let next_expr = match expr_iter.next() {
                Some(o) => eval2!(
                    Expression::parse_from_pair_inner,
                    warnings,
                    errors,
                    o,
                    config.clone(),
                    Expression::Unit {
                        span: span::Span {
                            span: o.as_span(),
                            path: path.clone()
                        }
                    }
                ),
                None => {
                    errors.push(CompileError::ExpectedExprAfterOp {
                        op: op_str.to_string(),
                        span: span::Span {
                            span: expr_for_debug.as_span(),
                            path: path.clone(),
                        },
                    });
                    Expression::Unit { span: op_span }
                }
            };
            // pushing these into a vec in this manner so we can re-associate according to order of
            // operations later
            expr_or_op_buf.push(Either::Left(op));
            expr_or_op_buf.push(Either::Right(next_expr));
            /*
             * TODO
             * strategy: keep parsing until we have all of the op expressions
             * re-associate the expr tree with operator precedence
             */
        }
        if expr_or_op_buf.len() == 1 {
            ok(first_expr, warnings, errors)
        } else {
            let expr = arrange_by_order_of_operations(
                expr_or_op_buf,
                span::Span {
                    span: expr_for_debug.as_span(),
                    path: path.clone(),
                },
            )
            .unwrap_or_else(&mut warnings, &mut errors, || Expression::Unit {
                span: span::Span {
                    span: expr_for_debug.as_span(),
                    path: path.clone(),
                },
            });
            ok(expr, warnings, errors)
        }
    }

    pub(crate) fn parse_from_pair_inner(
        expr: Pair<'sc, Rule>,
        config: Option<BuildConfig>,
    ) -> CompileResult<'sc, Self> {
        let path = config.clone().map(|c| c.dir_of_code);
        let mut errors = Vec::new();
        let mut warnings = Vec::new();
        let span = span::Span {
            span: expr.as_span(),
            path: path.clone(),
        };
        let parsed = match expr.as_rule() {
            Rule::literal_value => Literal::parse_from_pair(expr.clone(), config.clone())
                .map(|(value, span)| Expression::Literal { value, span })
                .unwrap_or_else(&mut warnings, &mut errors, || Expression::Unit { span }),
            Rule::func_app => {
                let span = span::Span {
                    span: expr.as_span(),
                    path: path.clone(),
                };
                let mut func_app_parts = expr.into_inner();
                let name = eval2!(
                    CallPath::parse_from_pair,
                    warnings,
                    errors,
                    func_app_parts.next().unwrap(),
                    config.clone(),
                    return err(warnings, errors)
                );
                let arguments = func_app_parts.next().unwrap();
                let mut arguments_buf = Vec::new();
                for argument in arguments.into_inner() {
                    let arg = eval2!(
                        Expression::parse_from_pair,
                        warnings,
                        errors,
                        argument,
                        config.clone(),
                        Expression::Unit {
                            span: span::Span {
                                span: argument.as_span(),
                                path: path.clone()
                            }
                        }
                    );
                    arguments_buf.push(arg);
                }

                Expression::FunctionApplication {
                    name,
                    arguments: arguments_buf,
                    span,
                }
            }
            Rule::var_exp => {
                let mut var_exp_parts = expr.into_inner();
                // this means that this is something like `!`, `ref`, or `deref` and the next
                // token is the actual expr value
                let mut unary_op = None;
                let mut name = None;
                while let Some(pair) = var_exp_parts.next() {
                    match pair.as_rule() {
                        Rule::unary_op => {
                            unary_op = eval2!(
                                UnaryOp::parse_from_pair,
                                warnings,
                                errors,
                                pair,
                                config.clone(),
                                None
                            );
                        }
                        Rule::var_name_ident => {
                            name = Some(eval2!(
                                Ident::parse_from_pair,
                                warnings,
                                errors,
                                pair,
                                config.clone(),
                                Ident {
                                    primary_name: "error parsing var name",
                                    span: span.clone()
                                }
                            ));
                        }
                        a => unreachable!("what is this? {:?} {}", a, pair.as_str()),
                    }
                }
                // this is non-optional and part of the parse rule so it won't fail
                let name = name.unwrap();
                Expression::VariableExpression {
                    name,
                    unary_op,
                    span,
                }
            }
            Rule::array_exp => {
                let array_exps = expr.into_inner();
                let mut contents = Vec::new();
                for expr in array_exps {
                    contents.push(eval2!(
                        Expression::parse_from_pair,
                        warnings,
                        errors,
                        expr,
                        config.clone(),
                        Expression::Unit { span: span.clone() }
                    ));
                }
                Expression::Array { contents, span }
            }
            Rule::match_expression => {
                let mut expr_iter = expr.into_inner();
                let primary_expression = eval2!(
                    Expression::parse_from_pair,
                    warnings,
                    errors,
                    expr_iter.next().unwrap(),
                    config.clone(),
                    Expression::Unit { span: span.clone() }
                );
                let primary_expression = Box::new(primary_expression);
                let mut branches = Vec::new();
                for exp in expr_iter {
                    let res = eval2!(
                        MatchBranch::parse_from_pair,
                        warnings,
                        errors,
                        exp,
                        config.clone(),
                        MatchBranch {
                            condition: MatchCondition::CatchAll,
                            result: Expression::Unit { span: span.clone() },
                            span: span.clone()
                        }
                    );
                    branches.push(res);
                }
                Expression::MatchExpression {
                    primary_expression,
                    branches,
                    span,
                }
            }
            Rule::struct_expression => {
                let mut expr_iter = expr.into_inner();
                let struct_name = expr_iter.next().unwrap();
                let struct_name = eval2!(
                    Ident::parse_from_pair,
                    warnings,
                    errors,
                    struct_name,
                    config.clone(),
                    return err(warnings, errors)
                );
                let fields = expr_iter.next().unwrap().into_inner().collect::<Vec<_>>();
                let mut fields_buf = Vec::new();
                for i in (0..fields.len()).step_by(2) {
                    let name = eval2!(
                        Ident::parse_from_pair,
                        warnings,
                        errors,
                        fields[i],
                        config.clone(),
                        return err(warnings, errors)
                    );
                    let span = span::Span {
                        span: fields[i].as_span(),
                        path: path.clone(),
                    };
                    let value = eval2!(
                        Expression::parse_from_pair,
                        warnings,
                        errors,
                        fields[i + 1].clone(),
                        config.clone(),
                        Expression::Unit { span: span.clone() }
                    );
                    fields_buf.push(StructExpressionField { name, value, span });
                }

                Expression::StructExpression {
                    struct_name,
                    fields: fields_buf,
                    span,
                }
            }
            Rule::parenthesized_expression => {
                let expr = eval2!(
                    Expression::parse_from_pair,
                    warnings,
                    errors,
                    expr.clone().into_inner().next().unwrap(),
                    config.clone(),
                    Expression::Unit {
                        span: span::Span {
                            span: expr.as_span(),
                            path: path.clone()
                        }
                    }
                );
                expr
            }
            Rule::code_block => {
                let whole_block_span = span::Span {
                    span: expr.as_span(),
                    path,
                };
                let expr = eval2!(
                    crate::CodeBlock::parse_from_pair,
                    warnings,
                    errors,
                    expr,
                    config.clone(),
                    crate::CodeBlock {
                        contents: Vec::new(),
                        whole_block_span,
                        scope: Default::default()
                    }
                );
                Expression::CodeBlock {
                    contents: expr,
                    span,
                }
            }
            Rule::if_exp => {
                let span = span::Span {
                    span: expr.as_span(),
                    path: path.clone(),
                };
                let mut if_exp_pairs = expr.into_inner();
                let condition_pair = if_exp_pairs.next().unwrap();
                let then_pair = if_exp_pairs.next().unwrap();
                let else_pair = if_exp_pairs.next();
                let condition = Box::new(eval2!(
                    Expression::parse_from_pair,
                    warnings,
                    errors,
                    condition_pair,
                    config.clone(),
                    Expression::Unit { span: span.clone() }
                ));
                let then = Box::new(eval2!(
                    Expression::parse_from_pair_inner,
                    warnings,
                    errors,
                    then_pair,
                    config.clone(),
                    Expression::Unit { span: span.clone() }
                ));
                let r#else = match else_pair {
                    Some(else_pair) => Some(Box::new(eval2!(
                        Expression::parse_from_pair_inner,
                        warnings,
                        errors,
                        else_pair,
                        config.clone(),
                        Expression::Unit { span: span.clone() }
                    ))),
                    None => None,
                };
                Expression::IfExp {
                    condition,
                    then,
                    r#else,
                    span,
                }
            }
            Rule::asm_expression => {
                let whole_block_span = span::Span {
                    span: expr.as_span(),
                    path: path.clone(),
                };
                let asm = eval2!(
                    AsmExpression::parse_from_pair,
                    warnings,
                    errors,
                    expr,
                    config.clone(),
                    return err(warnings, errors)
                );
                Expression::AsmExpression {
                    asm,
                    span: whole_block_span,
                }
            }
            Rule::method_exp => {
                let whole_exp_span = span::Span {
                    span: expr.as_span(),
                    path: path.clone(),
                };
                let mut parts = expr.into_inner();
                let pair = parts.next().unwrap();
                match pair.as_rule() {
                    Rule::subfield_exp => {
                        let mut pair = pair.into_inner();
                        let mut name_parts = pair
                            .next()
                            .expect("Guaranteed by grammar.")
                            .into_inner()
                            .collect::<Vec<_>>();
                        let function_arguments =
                            pair.next().expect("Guaranteed by grammar").into_inner();
                        // remove the last field from the subfield exp, since it is the method name
                        // the different parts of the exp
                        // e.g.
                        // if the method_exp is a.b.c.add()
                        // then these parts are
                        //
                        // ["a", "b", "c", "add"]
                        let method_name = eval2!(
                            Ident::parse_from_pair,
                            warnings,
                            errors,
                            name_parts.pop().unwrap(),
                            config.clone(),
                            return err(warnings, errors)
                        );
                        let mut arguments_buf = VecDeque::new();
                        for argument in function_arguments {
                            let arg = eval2!(
                                Expression::parse_from_pair,
                                warnings,
                                errors,
                                argument,
                                config.clone(),
                                Expression::Unit {
                                    span: span::Span {
                                        span: argument.as_span(),
                                        path: path.clone()
                                    }
                                }
                            );
                            arguments_buf.push_back(arg);
                        }
                        // the first thing is either an exp or a var, everything subsequent must be
                        // a field
                        let mut name_parts = name_parts.into_iter();
                        let mut expr = eval2!(
                            parse_call_item,
                            warnings,
                            errors,
                            name_parts.next().expect("guaranteed by grammar"),
                            config.clone(),
                            return err(warnings, errors)
                        );

                        for name_part in name_parts {
                            expr = Expression::SubfieldExpression {
                                prefix: Box::new(expr.clone()),
                                unary_op: None, // TODO
                                span: span::Span {
                                    span: name_part.as_span(),
                                    path: path.clone(),
                                },
                                field_to_access: eval2!(
                                    Ident::parse_from_pair,
                                    warnings,
                                    errors,
                                    name_part,
                                    config.clone(),
                                    continue
                                ),
                            }
                        }

                        arguments_buf.push_front(expr);
                        Expression::MethodApplication {
                            method_name: MethodName::FromModule { method_name },
                            arguments: arguments_buf.into_iter().collect(),
                            span: whole_exp_span,
                        }
                    }
                    Rule::fully_qualified_method => {
                        let mut path_parts_buf = vec![];
                        let mut type_name = None;
                        let mut method_name = None;
                        let mut arguments = None;
                        for pair in pair.into_inner() {
                            match pair.as_rule() {
                                Rule::path_separator => (),
                                Rule::path_ident => {
                                    path_parts_buf.push(eval2!(
                                        Ident::parse_from_pair,
                                        warnings,
                                        errors,
                                        pair,
                                        config.clone(),
                                        continue
                                    ));
                                }
                                Rule::type_name => {
                                    type_name = Some(pair);
                                }
                                Rule::call_item => {
                                    method_name = Some(pair);
                                }
                                Rule::fn_args => {
                                    arguments = Some(pair);
                                }
                                a => unreachable!("guaranteed by grammar: {:?}", a),
                            }
                        }
                        let type_name = eval2!(
                            TypeInfo::parse_from_pair,
                            warnings,
                            errors,
                            type_name.expect("guaranteed by grammar"),
                            config.clone(),
                            TypeInfo::ErrorRecovery
                        );

                        // parse the method name into a call path
                        let method_name = MethodName::FromType {
                            call_path: CallPath {
                                prefixes: path_parts_buf,
                                suffix: eval2!(
                                    Ident::parse_from_pair,
                                    warnings,
                                    errors,
                                    method_name.expect("guaranteed by grammar"),
                                    config.clone(),
                                    return err(warnings, errors)
                                ),
                            },
                            type_name: Some(type_name),
                            is_absolute: false,
                        };

                        let mut arguments_buf = vec![];
                        // evaluate  the arguments passed in to the method
                        if let Some(arguments) = arguments {
                            for argument in arguments.into_inner() {
                                let arg = eval2!(
                                    Expression::parse_from_pair,
                                    warnings,
                                    errors,
                                    argument,
                                    config.clone(),
                                    Expression::Unit {
                                        span: span::Span {
                                            span: argument.as_span(),
                                            path: path.clone()
                                        }
                                    }
                                );
                                arguments_buf.push(arg);
                            }
                        }

                        Expression::MethodApplication {
                            method_name: method_name,
                            arguments: arguments_buf,
                            span: whole_exp_span,
                        }
                    }
                    a => unreachable!("{:?}", a),
                }
            }
            Rule::delineated_path => {
                // this is either an enum expression or looking something
                // up in libraries
                let span = span::Span {
                    span: expr.as_span(),
                    path: path.clone(),
                };
                let mut parts = expr.into_inner();
                let path_component = parts.next().unwrap();
                let instantiator = parts.next();
                let path = eval2!(
                    CallPath::parse_from_pair,
                    warnings,
                    errors,
                    path_component,
                    config.clone(),
                    return err(warnings, errors)
                );

                let args = if let Some(inst) = instantiator {
                    let mut buf = vec![];
                    for exp in inst.into_inner() {
                        let exp = eval2!(
                            Expression::parse_from_pair,
                            warnings,
                            errors,
                            exp,
                            config.clone(),
                            return err(warnings, errors)
                        );
                        buf.push(exp);
                    }
                    buf
                } else {
                    vec![]
                };

                // if there is an expression in parenthesis, that is the instantiator.

                Expression::DelineatedPath {
                    call_path: path,
                    args,
                    span,
                    // Eventually, when we support generic enums, we want to be able to parse type
                    // arguments on the enum name and throw them in here. TODO
                    type_arguments: vec![],
                }
            }
            Rule::unit => Expression::Unit {
                span: span::Span {
                    span: expr.as_span(),
                    path: path.clone(),
                },
            },
            Rule::struct_field_access => {
                let inner = expr.into_inner().next().expect("guaranteed by grammar");
                assert_eq!(inner.as_rule(), Rule::subfield_path);
                let name_parts = inner.into_inner().collect::<Vec<_>>();

                // treat parent as one expr, final name as the field to be accessed
                // if there are multiple fields, this is a nested expression
                // i.e. `a.b.c` is a lookup of field `c` on `a.b` which is a lookup
                // of field `b` on `a`
                // the first thing is either an exp or a var, everything subsequent must be
                // a field
                let mut name_parts = name_parts.into_iter();
                let mut expr = eval2!(
                    parse_call_item,
                    warnings,
                    errors,
                    name_parts.next().expect("guaranteed by grammar"),
                    config.clone(),
                    return err(warnings, errors)
                );

                for name_part in name_parts {
                    expr = Expression::SubfieldExpression {
                        prefix: Box::new(expr.clone()),
                        unary_op: None, // TODO
                        span: span::Span {
                            span: name_part.as_span(),
                            path: path.clone(),
                        },
                        field_to_access: eval2!(
                            Ident::parse_from_pair,
                            warnings,
                            errors,
                            name_part,
                            config.clone(),
                            continue
                        ),
                    }
                }

                expr
            }
            Rule::abi_cast => {
                let span = span::Span {
                    span: expr.as_span(),
                    path: path.clone(),
                };
                let mut iter = expr.into_inner();
                let _abi_keyword = iter.next();
                let abi_name = iter.next().expect("guaranteed by grammar");
                let abi_name = eval2!(
                    CallPath::parse_from_pair,
                    warnings,
                    errors,
                    abi_name,
                    config.clone(),
                    return err(warnings, errors)
                );
                let address = iter.next().expect("guaranteed by grammar");
                let address = eval2!(
                    Expression::parse_from_pair,
                    warnings,
                    errors,
                    address,
                    config.clone(),
                    return err(warnings, errors)
                );
                Expression::AbiCast {
                    span,
                    address: Box::new(address),
                    abi_name,
                }
            }
            a => {
                eprintln!(
                    "Unimplemented expr: {:?} ({:?}) ({:?})",
                    a,
                    expr.as_str(),
                    expr.as_rule()
                );
                errors.push(CompileError::UnimplementedRule(
                    a,
                    span::Span {
                        span: expr.as_span(),
                        path: path.clone(),
                    },
                ));
                // construct unit expression for error recovery
                Expression::Unit {
                    span: span::Span {
                        span: expr.as_span(),
                        path: path.clone(),
                    },
                }
            }
        };
        ok(parsed, warnings, errors)
    }
}

// A call item is parsed as either an `ident` or a parenthesized `expr`. This method's job is to
// figure out which variant of `call_item` this is and turn it into either a variable expression
// or parse it as an expression otherwise.
fn parse_call_item<'sc>(
    item: Pair<'sc, Rule>,
    config: Option<BuildConfig>,
) -> CompileResult<'sc, Expression<'sc>> {
    let mut warnings = vec![];
    let mut errors = vec![];
    assert_eq!(item.as_rule(), Rule::call_item);
    let item = item.into_inner().next().expect("guaranteed by grammar");
    let exp = match item.as_rule() {
        Rule::ident => Expression::VariableExpression {
            name: eval2!(
                Ident::parse_from_pair,
                warnings,
                errors,
                item,
                config.clone(),
                return err(warnings, errors)
            ),
            span: span::Span {
                span: item.as_span(),
                path: config.clone().map(|c| c.dir_of_code),
            },
            unary_op: None,
        },
        Rule::expr => eval2!(
            Expression::parse_from_pair,
            warnings,
            errors,
            item,
            config.clone(),
            return err(warnings, errors)
        ),
        a => unreachable!("{:?}", a),
    };
    ok(exp, warnings, errors)
}

<<<<<<< HEAD
#[derive(Debug, Clone)]
pub struct MatchBranch<'sc> {
    pub(crate) condition: MatchCondition<'sc>,
    pub(crate) result: Expression<'sc>,
    pub(crate) span: span::Span<'sc>,
}

#[derive(Debug, Clone)]
pub(crate) enum MatchCondition<'sc> {
    CatchAll,
    Expression(Expression<'sc>),
}

impl<'sc> MatchBranch<'sc> {
    fn parse_from_pair(
        pair: Pair<'sc, Rule>,
        config: Option<BuildConfig>,
    ) -> CompileResult<'sc, Self> {
        let path = config.clone().map(|c| c.dir_of_code);
        let mut warnings = Vec::new();
        let mut errors = Vec::new();
        let span = span::Span {
            span: pair.as_span(),
            path: path.clone(),
        };
        let mut branch = pair.clone().into_inner();
        let condition = match branch.next() {
            Some(o) => o,
            None => {
                errors.push(CompileError::Internal(
                    "Unexpected empty iterator in match branch parsing.",
                    span::Span {
                        span: pair.as_span(),
                        path: path.clone(),
                    },
                ));
                return err(warnings, errors);
            }
        };
        let condition = match condition.into_inner().next() {
            Some(e) => {
                let expr = eval2!(
                    Expression::parse_from_pair,
                    warnings,
                    errors,
                    e,
                    config.clone(),
                    Expression::Unit {
                        span: span::Span {
                            span: e.as_span(),
                            path: path.clone()
                        }
                    }
                );
                MatchCondition::Expression(expr)
            }
            // the "_" case
            None => MatchCondition::CatchAll,
        };
        let result = match branch.next() {
            Some(o) => o,
            None => {
                errors.push(CompileError::Internal(
                    "Unexpected empty iterator in match branch parsing.",
                    span::Span {
                        span: pair.as_span(),
                        path: path.clone(),
                    },
                ));
                return err(warnings, errors);
            }
        };
        let result = match result.as_rule() {
            Rule::expr => eval2!(
                Expression::parse_from_pair,
                warnings,
                errors,
                result,
                config.clone(),
                Expression::Unit {
                    span: span::Span {
                        span: result.as_span(),
                        path
                    }
                }
            ),
            Rule::code_block => {
                let span = span::Span {
                    span: result.as_span(),
                    path: path.clone(),
                };
                Expression::CodeBlock {
                    contents: eval2!(
                        CodeBlock::parse_from_pair,
                        warnings,
                        errors,
                        result,
                        config.clone(),
                        CodeBlock {
                            contents: Vec::new(),
                            whole_block_span: span.clone(),
                            scope: HashMap::default()
                        }
                    ),
                    span,
                }
            }
            _ => unreachable!(),
        };
        ok(
            MatchBranch {
                condition,
                result,
                span,
            },
            warnings,
            errors,
        )
    }
}

#[derive(Clone, Debug)]
pub enum UnaryOp {
    Not,
    Ref,
    Deref,
}

impl UnaryOp {
    fn parse_from_pair<'sc>(
        pair: Pair<'sc, Rule>,
        config: Option<BuildConfig>,
    ) -> CompileResult<'sc, Option<Self>> {
        use UnaryOp::*;
        match pair.as_str() {
            "!" => ok(Some(Not), Vec::new(), Vec::new()),
            "ref" => ok(Some(Ref), Vec::new(), Vec::new()),
            "deref" => ok(Some(Deref), Vec::new(), Vec::new()),
            _ => {
                let errors = vec![CompileError::Internal(
                    "Attempted to parse unary op from invalid op string.",
                    span::Span {
                        span: pair.as_span(),
                        path: config.map(|c| c.dir_of_code),
                    },
                )];
                return err(Vec::new(), errors);
            }
        }
    }
}

fn parse_op<'sc>(op: Pair<'sc, Rule>, config: Option<BuildConfig>) -> CompileResult<'sc, Op> {
    let path = config.map(|c| c.dir_of_code);
=======
fn parse_op<'sc>(op: Pair<'sc, Rule>) -> CompileResult<'sc, Op> {
>>>>>>> 33b007f4
    use OpVariant::*;
    let mut errors = Vec::new();
    let op_variant = match op.as_str() {
        "+" => Add,
        "-" => Subtract,
        "/" => Divide,
        "*" => Multiply,
        "%" => Modulo,
        "||" => Or,
        "&&" => And,
        "==" => Equals,
        "!=" => NotEquals,
        "^" => Xor,
        "|" => BinaryOr,
        "&" => BinaryAnd,
        ">" => GreaterThan,
        "<" => LessThan,
        ">=" => GreaterThanOrEqualTo,
        "<=" => LessThanOrEqualTo,
        a => {
            errors.push(CompileError::ExpectedOp {
                op: a.to_string(),
                span: span::Span {
                    span: op.as_span(),
                    path: path.clone(),
                },
            });
            return err(Vec::new(), errors);
        }
    };
    ok(
        Op {
            span: span::Span {
                span: op.as_span(),
                path: path.clone(),
            },
            op_variant,
        },
        Vec::new(),
        errors,
    )
}

#[derive(Debug)]
struct Op<'sc> {
    span: span::Span<'sc>,
    op_variant: OpVariant,
}

impl<'sc> Op<'sc> {
    fn to_var_name(&self) -> Ident<'sc> {
        Ident {
            primary_name: self.op_variant.as_str(),
            span: self.span.clone(),
            // TODO this should be a method exp not a var name
        }
    }
}
#[derive(Debug)]
enum OpVariant {
    Add,
    Subtract,
    Divide,
    Multiply,
    Modulo,
    Or,
    And,
    Equals,
    NotEquals,
    Xor,
    BinaryOr,
    BinaryAnd,
    GreaterThan,
    LessThan,
    GreaterThanOrEqualTo,
    LessThanOrEqualTo,
}

impl OpVariant {
    fn as_str(&self) -> &'static str {
        use OpVariant::*;
        match self {
            Add => "add",
            Subtract => "subtract",
            Divide => "divide",
            Multiply => "multiply",
            Modulo => "modulo",
            Or => "or",
            And => "and",
            Equals => "eq",
            NotEquals => "neq",
            Xor => "xor",
            BinaryOr => "binary_or",
            BinaryAnd => "binary_and",
            GreaterThan => "gt",
            LessThan => "lt",
            LessThanOrEqualTo => "le",
            GreaterThanOrEqualTo => "ge",
        }
    }
    fn precedence(&self) -> usize {
        use OpVariant::*;
        // a higher number means the operation has higher precedence
        match self {
            Add => 1,
            Subtract => 1,
            Divide => 2,
            Multiply => 2,
            Modulo => 2,
            Or => 0,
            And => 0,
            Equals => 0,
            NotEquals => 0,
            Xor => 0,
            BinaryOr => 0,
            BinaryAnd => 0,
            GreaterThan => 0,
            LessThan => 0,
            GreaterThanOrEqualTo => 0,
            LessThanOrEqualTo => 0,
        }
    }
}

fn arrange_by_order_of_operations<'sc>(
    expressions: Vec<Either<Op<'sc>, Expression<'sc>>>,
    debug_span: span::Span<'sc>,
) -> CompileResult<'sc, Expression<'sc>> {
    let mut errors = Vec::new();
    let warnings = Vec::new();
    let mut expression_stack = Vec::new();
    let mut op_stack = Vec::new();

    for expr_or_op in expressions {
        match expr_or_op {
            Either::Left(op) => {
                if op.op_variant.precedence()
                    < op_stack
                        .last()
                        .map(|x: &Op| x.op_variant.precedence())
                        .unwrap_or(0)
                {
                    let rhs = expression_stack.pop();
                    let lhs = expression_stack.pop();
                    let new_op = op_stack.pop().unwrap();
                    if lhs.is_none() {
                        errors.push(CompileError::Internal(
                            "Prematurely empty expression stack for left hand side.",
                            debug_span,
                        ));
                        return err(warnings, errors);
                    }
                    if rhs.is_none() {
                        errors.push(CompileError::Internal(
                            "Prematurely empty expression stack for right hand side.",
                            debug_span,
                        ));
                        return err(warnings, errors);
                    }
                    let lhs = lhs.unwrap();
                    let rhs = rhs.unwrap();
                    expression_stack.push(Expression::FunctionApplication {
                        name: CallPath {
                            prefixes: vec![
                                Ident {
                                    primary_name: "std".into(),
                                    span: new_op.span.clone(),
                                },
                                Ident {
                                    primary_name: "ops".into(),
                                    span: new_op.span.clone(),
                                },
                            ],
                            suffix: new_op.to_var_name(),
                        },
                        arguments: vec![lhs, rhs],
                        span: debug_span.clone(),
                    });
                }
                op_stack.push(op)
            }
            Either::Right(expr) => expression_stack.push(expr),
        }
    }

    while let Some(op) = op_stack.pop() {
        let rhs = expression_stack.pop();
        let lhs = expression_stack.pop();

        if lhs.is_none() {
            errors.push(CompileError::Internal(
                "Prematurely empty expression stack for left hand side.",
                debug_span,
            ));
            return err(warnings, errors);
        }
        if rhs.is_none() {
            errors.push(CompileError::Internal(
                "Prematurely empty expression stack for right hand side.",
                debug_span,
            ));
            return err(warnings, errors);
        }

        let lhs = lhs.unwrap();
        let rhs = rhs.unwrap();

        expression_stack.push(Expression::MethodApplication {
            method_name: MethodName::FromType {
                call_path: CallPath {
                    prefixes: vec![
                        Ident {
                            primary_name: "std".into(),
                            span: op.span.clone(),
                        },
                        Ident {
                            primary_name: "ops".into(),
                            span: op.span.clone(),
                        },
                    ],
                    suffix: op.to_var_name(),
                },
                type_name: None,
                is_absolute: true,
            },
            arguments: vec![lhs.clone(), rhs.clone()],
            span: join_spans(join_spans(lhs.span(), op.span.clone()), rhs.span()),
        });
    }

    if expression_stack.len() != 1 {
        errors.push(CompileError::Internal(
            "Invalid expression stack length",
            debug_span,
        ));
        return err(warnings, errors);
    }

    ok(expression_stack[0].clone(), warnings, errors)
}<|MERGE_RESOLUTION|>--- conflicted
+++ resolved
@@ -7,12 +7,7 @@
 use either::Either;
 use pest;
 use pest::iterators::Pair;
-<<<<<<< HEAD
-use std::collections::{HashMap, VecDeque};
-=======
-use pest::Span;
 use std::collections::VecDeque;
->>>>>>> 33b007f4
 
 mod asm;
 mod match_branch;
@@ -903,164 +898,9 @@
     ok(exp, warnings, errors)
 }
 
-<<<<<<< HEAD
-#[derive(Debug, Clone)]
-pub struct MatchBranch<'sc> {
-    pub(crate) condition: MatchCondition<'sc>,
-    pub(crate) result: Expression<'sc>,
-    pub(crate) span: span::Span<'sc>,
-}
-
-#[derive(Debug, Clone)]
-pub(crate) enum MatchCondition<'sc> {
-    CatchAll,
-    Expression(Expression<'sc>),
-}
-
-impl<'sc> MatchBranch<'sc> {
-    fn parse_from_pair(
-        pair: Pair<'sc, Rule>,
-        config: Option<BuildConfig>,
-    ) -> CompileResult<'sc, Self> {
-        let path = config.clone().map(|c| c.dir_of_code);
-        let mut warnings = Vec::new();
-        let mut errors = Vec::new();
-        let span = span::Span {
-            span: pair.as_span(),
-            path: path.clone(),
-        };
-        let mut branch = pair.clone().into_inner();
-        let condition = match branch.next() {
-            Some(o) => o,
-            None => {
-                errors.push(CompileError::Internal(
-                    "Unexpected empty iterator in match branch parsing.",
-                    span::Span {
-                        span: pair.as_span(),
-                        path: path.clone(),
-                    },
-                ));
-                return err(warnings, errors);
-            }
-        };
-        let condition = match condition.into_inner().next() {
-            Some(e) => {
-                let expr = eval2!(
-                    Expression::parse_from_pair,
-                    warnings,
-                    errors,
-                    e,
-                    config.clone(),
-                    Expression::Unit {
-                        span: span::Span {
-                            span: e.as_span(),
-                            path: path.clone()
-                        }
-                    }
-                );
-                MatchCondition::Expression(expr)
-            }
-            // the "_" case
-            None => MatchCondition::CatchAll,
-        };
-        let result = match branch.next() {
-            Some(o) => o,
-            None => {
-                errors.push(CompileError::Internal(
-                    "Unexpected empty iterator in match branch parsing.",
-                    span::Span {
-                        span: pair.as_span(),
-                        path: path.clone(),
-                    },
-                ));
-                return err(warnings, errors);
-            }
-        };
-        let result = match result.as_rule() {
-            Rule::expr => eval2!(
-                Expression::parse_from_pair,
-                warnings,
-                errors,
-                result,
-                config.clone(),
-                Expression::Unit {
-                    span: span::Span {
-                        span: result.as_span(),
-                        path
-                    }
-                }
-            ),
-            Rule::code_block => {
-                let span = span::Span {
-                    span: result.as_span(),
-                    path: path.clone(),
-                };
-                Expression::CodeBlock {
-                    contents: eval2!(
-                        CodeBlock::parse_from_pair,
-                        warnings,
-                        errors,
-                        result,
-                        config.clone(),
-                        CodeBlock {
-                            contents: Vec::new(),
-                            whole_block_span: span.clone(),
-                            scope: HashMap::default()
-                        }
-                    ),
-                    span,
-                }
-            }
-            _ => unreachable!(),
-        };
-        ok(
-            MatchBranch {
-                condition,
-                result,
-                span,
-            },
-            warnings,
-            errors,
-        )
-    }
-}
-
-#[derive(Clone, Debug)]
-pub enum UnaryOp {
-    Not,
-    Ref,
-    Deref,
-}
-
-impl UnaryOp {
-    fn parse_from_pair<'sc>(
-        pair: Pair<'sc, Rule>,
-        config: Option<BuildConfig>,
-    ) -> CompileResult<'sc, Option<Self>> {
-        use UnaryOp::*;
-        match pair.as_str() {
-            "!" => ok(Some(Not), Vec::new(), Vec::new()),
-            "ref" => ok(Some(Ref), Vec::new(), Vec::new()),
-            "deref" => ok(Some(Deref), Vec::new(), Vec::new()),
-            _ => {
-                let errors = vec![CompileError::Internal(
-                    "Attempted to parse unary op from invalid op string.",
-                    span::Span {
-                        span: pair.as_span(),
-                        path: config.map(|c| c.dir_of_code),
-                    },
-                )];
-                return err(Vec::new(), errors);
-            }
-        }
-    }
-}
 
 fn parse_op<'sc>(op: Pair<'sc, Rule>, config: Option<BuildConfig>) -> CompileResult<'sc, Op> {
     let path = config.map(|c| c.dir_of_code);
-=======
-fn parse_op<'sc>(op: Pair<'sc, Rule>) -> CompileResult<'sc, Op> {
->>>>>>> 33b007f4
     use OpVariant::*;
     let mut errors = Vec::new();
     let op_variant = match op.as_str() {
