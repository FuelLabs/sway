use crate::build_config::BuildConfig;
use crate::error::*;
use crate::parse_tree::declaration::TypeParameter;
use crate::span::Span;
use crate::type_engine::TypeInfo;
use crate::{CodeBlock, Ident, Rule};
use inflector::cases::snakecase::is_snake_case;
use pest::iterators::Pair;
use std::collections::HashMap;

#[derive(Debug, Clone, Copy, PartialEq, Eq)]
pub enum Visibility {
    Public,
    Private,
}

impl Visibility {
    pub(crate) fn parse_from_pair<'sc>(input: Pair<'sc, Rule>) -> Self {
        match input.as_str().trim() {
            "pub" => Visibility::Public,
            _ => Visibility::Private,
        }
    }
}

#[derive(Debug, Clone)]
pub struct FunctionDeclaration<'sc> {
    pub name: Ident<'sc>,
    pub visibility: Visibility,
    pub body: CodeBlock<'sc>,
    pub(crate) parameters: Vec<FunctionParameter<'sc>>,
<<<<<<< HEAD
    pub(crate) span: Span<'sc>,
    pub(crate) return_type: TypeInfo,
=======
    pub span: Span<'sc>,
    pub(crate) return_type: TypeInfo<'sc>,
>>>>>>> 39efe9ab
    pub(crate) type_parameters: Vec<TypeParameter<'sc>>,
    pub(crate) return_type_span: Span<'sc>,
}

impl<'sc> FunctionDeclaration<'sc> {
    pub fn parse_from_pair(
        pair: Pair<'sc, Rule>,
        config: Option<&BuildConfig>,
        docstrings: &mut HashMap<String, String>,
    ) -> CompileResult<'sc, Self> {
        let path = config.map(|c| c.path());
        let mut parts = pair.clone().into_inner();
        let mut warnings = Vec::new();
        let mut errors = Vec::new();
        let signature_or_visibility = parts.next().unwrap();
        let (visibility, mut signature) = if signature_or_visibility.as_rule() == Rule::visibility {
            (
                Visibility::parse_from_pair(signature_or_visibility),
                parts.next().unwrap().into_inner(),
            )
        } else {
            (Visibility::Private, signature_or_visibility.into_inner())
        };
        let _fn_keyword = signature.next().unwrap();
        let name = signature.next().unwrap();
        let name_span = Span {
            span: name.as_span(),
            path: path.clone(),
        };
        let name = check!(
            Ident::parse_from_pair(name, config),
            return err(warnings, errors),
            warnings,
            errors
        );
        assert_or_warn!(
            is_snake_case(name.primary_name),
            warnings,
            name_span,
            Warning::NonSnakeCaseFunctionName {
                name: name.primary_name
            }
        );
        let mut type_params_pair = None;
        let mut where_clause_pair = None;
        let mut parameters_pair = None;
        let mut return_type_pair = None;
        while let Some(pair) = signature.next() {
            match pair.as_rule() {
                Rule::type_params => {
                    type_params_pair = Some(pair);
                }
                Rule::return_type => {
                    return_type_pair = Some(pair);
                }
                Rule::fn_decl_params => {
                    parameters_pair = Some(pair);
                }
                Rule::trait_bounds => {
                    where_clause_pair = Some(pair);
                }
                Rule::fn_returns => (),
                _ => {
                    errors.push(CompileError::Internal(
                        "Unexpected token while parsing function signature.",
                        Span {
                            span: pair.as_span(),
                            path: path.clone(),
                        },
                    ));
                }
            }
        }

        // these are non-optional in a func decl
        let parameters_pair = parameters_pair.unwrap();
        let parameters_span = parameters_pair.as_span();

        let parameters = check!(
            FunctionParameter::list_from_pairs(parameters_pair.clone().into_inner(), config),
            Vec::new(),
            warnings,
            errors
        );
        let return_type_span = Span {
            span: if let Some(ref pair) = return_type_pair {
                pair.as_span()
            } else {
                /* if this has no return type, just use the fn params as the span. */
                parameters_span
            },
            path: path.clone(),
        };
        let return_type = match return_type_pair {
            Some(ref pair) => check!(
                TypeInfo::parse_from_pair(pair.clone(), config),
                TypeInfo::Unit,
                warnings,
                errors
            ),
            None => TypeInfo::Unit,
        };
        let type_parameters = TypeParameter::parse_from_type_params_and_where_clause(
            type_params_pair,
            where_clause_pair,
            config,
        )
        .unwrap_or_else(&mut warnings, &mut errors, || Vec::new());

        // check that all generic types used in function parameters are a part of the type
        // parameters
        /*
        let mut generic_params_buf_for_error_message = Vec::new();
        for param in parameters.iter() {
            if let TypeInfo::Generic { name } = param.r#type {
                generic_params_buf_for_error_message.push(name);
            }
        }
        let comma_separated_generic_params = generic_params_buf_for_error_message.join(", ");
        for param in parameters.iter() {
            if let TypeInfo::Generic { name: st } = param.r#type {
                if type_parameters
                    .iter()
                    .find(|TypeParameter { name, .. }| *name == st)
                    .is_none()
                {
                    errors.push(CompileError::TypeParameterNotInTypeScope {
                        name: st,
                        span: param.name.span.clone(),
                        comma_separated_generic_params: comma_separated_generic_params.clone(),
                        fn_name: name,
                        args: parameters_pair.clone().as_str(),
                        return_type: return_type_pair
                            .clone()
                            .map(|x| x.as_str().to_string())
                            .unwrap_or(TypeInfo::Unit.friendly_type_str()),
                    });
                }
            }
        }
        */
        let body = parts.next().unwrap();
        let whole_block_span = Span {
            span: body.as_span(),
            path: path.clone(),
        };
        let body = check!(
            CodeBlock::parse_from_pair(body, config, docstrings),
            crate::CodeBlock {
                contents: Vec::new(),
                whole_block_span,
                scope: Default::default()
            },
            warnings,
            errors
        );
        ok(
            FunctionDeclaration {
                name,
                parameters,
                return_type_span,
                visibility,
                body,
                span: Span {
                    span: pair.as_span(),
                    path: path.clone(),
                },
                return_type,
                type_parameters,
            },
            warnings,
            errors,
        )
    }
}

#[derive(Debug, Clone, PartialEq, Eq)]
pub(crate) struct FunctionParameter<'sc> {
    pub(crate) name: Ident<'sc>,
    pub(crate) r#type: TypeInfo,
    pub(crate) type_span: Span<'sc>,
}

impl<'sc> FunctionParameter<'sc> {
    pub(crate) fn list_from_pairs(
        pairs: impl Iterator<Item = Pair<'sc, Rule>>,
        config: Option<&BuildConfig>,
    ) -> CompileResult<'sc, Vec<FunctionParameter<'sc>>> {
        let path = config.map(|c| c.path());
        let mut warnings = Vec::new();
        let mut errors = Vec::new();
        let mut pairs_buf = Vec::new();
        for pair in pairs {
            if pair.as_str().trim() == "self" {
                let type_span = Span {
                    span: pair.as_span(),
                    path: path.clone(),
                };
                let r#type = TypeInfo::SelfType;
                let name = Ident {
                    span: Span {
                        span: pair.as_span(),
                        path: path.clone(),
                    },
                    primary_name: "self",
                };
                pairs_buf.push(FunctionParameter {
                    name,
                    r#type,
                    type_span,
                });
                continue;
            }
            let mut parts = pair.clone().into_inner();
            let name_pair = parts.next().unwrap();
            let name = check!(
                Ident::parse_from_pair(name_pair, config),
                return err(warnings, errors),
                warnings,
                errors
            );
            let type_pair = parts.next().unwrap();
            let type_span = Span {
                span: type_pair.as_span(),
                path: path.clone(),
            };
            let r#type = check!(
                TypeInfo::parse_from_pair_inner(type_pair, config),
                TypeInfo::ErrorRecovery,
                warnings,
                errors
            );
            pairs_buf.push(FunctionParameter {
                name,
                r#type,
                type_span,
            });
        }
        ok(pairs_buf, warnings, errors)
    }
}<|MERGE_RESOLUTION|>--- conflicted
+++ resolved
@@ -29,13 +29,8 @@
     pub visibility: Visibility,
     pub body: CodeBlock<'sc>,
     pub(crate) parameters: Vec<FunctionParameter<'sc>>,
-<<<<<<< HEAD
-    pub(crate) span: Span<'sc>,
+    pub span: Span<'sc>,
     pub(crate) return_type: TypeInfo,
-=======
-    pub span: Span<'sc>,
-    pub(crate) return_type: TypeInfo<'sc>,
->>>>>>> 39efe9ab
     pub(crate) type_parameters: Vec<TypeParameter<'sc>>,
     pub(crate) return_type_span: Span<'sc>,
 }
