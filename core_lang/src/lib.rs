#[macro_use]
extern crate pest_derive;
#[macro_use]
pub mod error;

mod asm_generation;
mod asm_lang;
mod build_config;
pub mod constants;
mod control_flow_analysis;
mod ident;
pub mod parse_tree;
mod parser;
pub mod semantic_analysis;
mod span;

pub use crate::parse_tree::*;
pub use crate::parser::{HllParser, Rule};
use crate::{asm_generation::compile_ast_to_asm, error::*};
pub use asm_generation::{AbstractInstructionSet, FinalizedAsm, HllAsmSet};
pub use build_config::BuildConfig;
use control_flow_analysis::{ControlFlowGraph, Graph};
use pest::iterators::Pair;
use pest::Parser;
use semantic_analysis::{TreeType, TypedParseTree};
pub mod types;
pub(crate) mod utils;
pub use crate::parse_tree::{Declaration, Expression, UseStatement, WhileLoop};

pub use crate::span::Span;
pub use error::{CompileError, CompileResult, CompileWarning};
pub use ident::Ident;
use pest;
pub use semantic_analysis::{Namespace, TypedDeclaration, TypedFunctionDeclaration};
pub use types::TypeInfo;

// todo rename to language name
#[derive(Debug)]
pub struct HllParseTree<'sc> {
    pub contract_ast: Option<ParseTree<'sc>>,
    pub script_ast: Option<ParseTree<'sc>>,
    pub predicate_ast: Option<ParseTree<'sc>>,
    pub library_exports: Vec<(Ident<'sc>, ParseTree<'sc>)>,
}

#[derive(Debug)]
pub struct HllTypedParseTree<'sc> {
    contract_ast: Option<TypedParseTree<'sc>>,
    script_ast: Option<TypedParseTree<'sc>>,
    predicate_ast: Option<TypedParseTree<'sc>>,
    pub library_exports: LibraryExports<'sc>,
}

#[derive(Debug)]
pub struct LibraryExports<'sc> {
    pub namespace: Namespace<'sc>,
    trees: Vec<TypedParseTree<'sc>>,
}

#[derive(Debug)]
pub struct ParseTree<'sc> {
    /// In a typical programming language, you might have a single root node for your syntax tree.
    /// In this language however, we want to expose multiple public functions at the root
    /// level so the tree is multi-root.
    pub root_nodes: Vec<AstNode<'sc>>,
    pub span: span::Span<'sc>,
}

#[derive(Debug, Clone)]
pub struct AstNode<'sc> {
    pub content: AstNodeContent<'sc>,
    pub span: span::Span<'sc>,
}

#[derive(Debug, Clone)]
pub enum AstNodeContent<'sc> {
    UseStatement(UseStatement<'sc>),
    ReturnStatement(ReturnStatement<'sc>),
    Declaration(Declaration<'sc>),
    Expression(Expression<'sc>),
    ImplicitReturnExpression(Expression<'sc>),
    WhileLoop(WhileLoop<'sc>),
    IncludeStatement(IncludeStatement<'sc>),
}

impl<'sc> ParseTree<'sc> {
    pub(crate) fn new(span: span::Span<'sc>) -> Self {
        ParseTree {
            root_nodes: Vec::new(),
            span,
        }
    }
}

impl<'sc> ParseTree<'sc> {
    pub(crate) fn push(&mut self, new_node: AstNode<'sc>) {
        self.root_nodes.push(new_node);
    }
}

<<<<<<< HEAD
pub fn parse(input: &'_ str) -> CompileResult<'_, HllParseTree<'_>> {
=======
pub fn parse<'sc>(
    input: &'sc str,
    config: Option<&BuildConfig>,
) -> CompileResult<'sc, HllParseTree<'sc>> {
>>>>>>> 1935aea7
    let mut warnings: Vec<CompileWarning> = Vec::new();
    let mut errors: Vec<CompileError> = Vec::new();
    let mut parsed = match HllParser::parse(Rule::program, input) {
        Ok(o) => o,
        Err(e) => {
            return err(
                Vec::new(),
                vec![CompileError::ParseFailure {
                    span: span::Span {
                        span: pest::Span::new(input, get_start(&e), get_end(&e)).unwrap(),
                        path: if let Some(config) = config {
                            Some(config.dir_of_code.clone())
                        } else {
                            None
                        },
                    },
                    err: e,
                }],
            )
        }
    };
    let res = check!(
        parse_root_from_pairs(parsed.next().unwrap().into_inner(), config),
        return err(warnings, errors),
        warnings,
        errors
    );
    ok(res, warnings, errors)
}

pub enum CompilationResult<'sc> {
    Success {
        asm: FinalizedAsm<'sc>,
        warnings: Vec<CompileWarning<'sc>>,
    },
    Library {
        exports: LibraryExports<'sc>,
        warnings: Vec<CompileWarning<'sc>>,
    },
    Failure {
        warnings: Vec<CompileWarning<'sc>>,
        errors: Vec<CompileError<'sc>>,
    },
}
pub enum BytecodeCompilationResult<'sc> {
    Success {
        bytes: Vec<u8>,
        warnings: Vec<CompileWarning<'sc>>,
    },
    Library {
        warnings: Vec<CompileWarning<'sc>>,
    },
    Failure {
        warnings: Vec<CompileWarning<'sc>>,
        errors: Vec<CompileError<'sc>>,
    },
}

pub fn extract_keyword(line: &str, rule: Rule) -> Option<&str> {
    if let Ok(pair) = HllParser::parse(rule, line) {
        Some(pair.as_str().trim())
    } else {
        None
    }
}

fn get_start(err: &pest::error::Error<Rule>) -> usize {
    match err.location {
        pest::error::InputLocation::Pos(num) => num,
        pest::error::InputLocation::Span((start, _)) => start,
    }
}

fn get_end(err: &pest::error::Error<Rule>) -> usize {
    match err.location {
        pest::error::InputLocation::Pos(num) => num,
        pest::error::InputLocation::Span((_, end)) => end,
    }
}

/// This struct represents the compilation of an internal dependency
/// defined through an include statement (the `dep` keyword).
pub(crate) struct InnerDependencyCompileResult<'sc> {
    library_exports: LibraryExports<'sc>,
}
/// For internal compiler use.
/// Compiles an included file and returns its control flow and dead code graphs.
/// These graphs are merged into the parent program's graphs for accurate analysis.
///
/// TODO -- there is _so_ much duplicated code and messiness in this file around the
/// different types of compilation and stuff. After we get to a good state with the MVP,
/// clean up the types here with the power of hindsight
pub(crate) fn compile_inner_dependency<'sc>(
    input: &'sc str,
    initial_namespace: &Namespace<'sc>,
    build_config: BuildConfig,
    dead_code_graph: &mut ControlFlowGraph<'sc>,
) -> CompileResult<'sc, InnerDependencyCompileResult<'sc>> {
    let mut warnings = Vec::new();
    let mut errors = Vec::new();
    let parse_tree = check!(
        parse(input, Some(&build_config)),
        return err(warnings, errors),
        warnings,
        errors
    );
    match (
        parse_tree.script_ast,
        parse_tree.predicate_ast,
        parse_tree.contract_ast,
    ) {
        (None, None, None) => (),
        _ => {
            errors.push(CompileError::ImportMustBeLibrary {
                span: span::Span {
                    span: pest::Span::new(input, 0, 0).unwrap(),
                    path: Some(build_config.clone().dir_of_code),
                },
            });
            return err(warnings, errors);
        }
    }
    let library_exports: LibraryExports = {
        let res: Vec<_> = parse_tree
            .library_exports
            .into_iter()
            .filter_map(|(name, tree)| {
                TypedParseTree::type_check(
                    tree,
                    initial_namespace.clone(),
                    TreeType::Library,
                    &build_config.clone(),
                    dead_code_graph,
                )
                .ok(&mut warnings, &mut errors)
                .map(|value| (name, value))
            })
            .collect();
        let mut exports = LibraryExports {
            namespace: Default::default(),
            trees: vec![],
        };
        for (ref name, parse_tree) in res {
            exports.namespace.insert_module(
                name.primary_name.to_string(),
                parse_tree.namespace().clone(),
            );
            exports.trees.push(parse_tree);
        }
        exports
    };
    // look for return path errors
    for tree in &library_exports.trees {
        let graph = ControlFlowGraph::construct_return_path_graph(tree);
        errors.append(&mut graph.analyze_return_paths());
    }

    for tree in &library_exports.trees {
        // The dead code will be analyzed later wholistically with the rest of the program
        // since we can't tell what is dead and what isn't just from looking at this file
        if let Err(e) =
            ControlFlowGraph::append_to_dead_code_graph(tree, TreeType::Library, dead_code_graph)
        {
            errors.push(e)
        };
    }

    ok(
        InnerDependencyCompileResult { library_exports },
        warnings,
        errors,
    )
}

pub fn compile_to_asm<'sc>(
    input: &'sc str,
    initial_namespace: &Namespace<'sc>,
    build_config: BuildConfig,
) -> CompilationResult<'sc> {
    let mut warnings = Vec::new();
    let mut errors = Vec::new();
    let parse_tree = check!(
        parse(input, Some(&build_config)),
        return CompilationResult::Failure { errors, warnings },
        warnings,
        errors
    );
    let mut dead_code_graph = ControlFlowGraph {
        graph: Graph::new(),
        entry_points: vec![],
        namespace: Default::default(),
    };

    let mut type_check_ast = |ast: Option<_>, tree_type| {
        ast.map(|tree| {
            TypedParseTree::type_check(
                tree,
                initial_namespace.clone(),
                tree_type,
                &build_config.clone(),
                &mut dead_code_graph,
            )
            .ok(&mut warnings, &mut errors)
        })
        .flatten()
    };

    let contract_ast = type_check_ast(parse_tree.contract_ast, TreeType::Contract);
    let predicate_ast = type_check_ast(parse_tree.predicate_ast, TreeType::Predicate);
    let script_ast = type_check_ast(parse_tree.script_ast, TreeType::Script);

    let library_exports: LibraryExports = {
        let res: Vec<_> = parse_tree
            .library_exports
            .into_iter()
            .filter_map(|(name, tree)| {
                TypedParseTree::type_check(
                    tree,
                    initial_namespace.clone(),
                    TreeType::Library,
                    &build_config.clone(),
                    &mut dead_code_graph,
                )
                .ok(&mut warnings, &mut errors)
                .map(|value| (name, value))
            })
            .collect();
        let mut exports = LibraryExports {
            namespace: Default::default(),
            trees: vec![],
        };
        for (ref name, parse_tree) in res {
            exports.namespace.insert_module(
                name.primary_name.to_string(),
                parse_tree.namespace().clone(),
            );
            exports.trees.push(parse_tree);
        }
        exports
    };

    // If there are errors, display them now before performing control flow analysis.
    // It is necessary that the syntax tree is well-formed for control flow analysis
    // to be correct.
    if !errors.is_empty() {
        return CompilationResult::Failure { errors, warnings };
    }

    // perform control flow analysis on each branch
    let (script_warnings, script_errors) =
        perform_control_flow_analysis(&script_ast, TreeType::Script, &mut dead_code_graph);
    let (contract_warnings, contract_errors) =
        perform_control_flow_analysis(&contract_ast, TreeType::Contract, &mut dead_code_graph);
    let (predicate_warnings, predicate_errors) =
        perform_control_flow_analysis(&predicate_ast, TreeType::Predicate, &mut dead_code_graph);
    let (library_warnings, library_errors) =
        perform_control_flow_analysis_on_library_exports(&library_exports, &mut dead_code_graph);

    let mut l_warnings = [
        script_warnings,
        contract_warnings,
        predicate_warnings,
        library_warnings,
    ]
    .concat();
    let mut l_errors = [
        script_errors,
        contract_errors,
        predicate_errors,
        library_errors,
    ]
    .concat();

    errors.append(&mut l_errors);
    warnings.append(&mut l_warnings);
    // for each syntax tree, generate assembly.
    let predicate_asm = (|| {
        if let Some(tree) = predicate_ast {
            Some(check!(
                compile_ast_to_asm(tree, &build_config),
                return None,
                warnings,
                errors
            ))
        } else {
            None
        }
    })();

    let contract_asm = (|| {
        if let Some(tree) = contract_ast {
            Some(check!(
                compile_ast_to_asm(tree, &build_config),
                return None,
                warnings,
                errors
            ))
        } else {
            None
        }
    })();

    let script_asm = (|| {
        if let Some(tree) = script_ast {
            Some(check!(
                compile_ast_to_asm(tree, &build_config),
                return None,
                warnings,
                errors
            ))
        } else {
            None
        }
    })();

    if errors.is_empty() {
        // TODO move this check earlier and don't compile all of them if there is only one
        match (predicate_asm, contract_asm, script_asm, library_exports) {
            (Some(pred), None, None, o) if o.trees.is_empty() => CompilationResult::Success {
                asm: pred,
                warnings,
            },
            (None, Some(contract), None, o) if o.trees.is_empty() => CompilationResult::Success {
                asm: contract,
                warnings,
            },
            (None, None, Some(script), o) if o.trees.is_empty() => CompilationResult::Success {
                asm: script,
                warnings,
            },
            (None, None, None, o) if !o.trees.is_empty() => CompilationResult::Library {
                warnings,
                exports: o,
            },
            (None, None, None, o) if o.trees.is_empty() => {
                todo!("do we want empty files to be valid programs?")
            }
            // Default to compiling an empty library if there is no code or invalid state
            _ => unimplemented!(
                "Multiple contracts, libraries, scripts, or predicates in a single file are \
                 unsupported."
            ),
        }
    } else {
        CompilationResult::Failure { errors, warnings }
    }
}
pub fn compile_to_bytecode<'sc>(
    input: &'sc str,
    initial_namespace: &Namespace<'sc>,
    build_config: BuildConfig,
) -> BytecodeCompilationResult<'sc> {
    match compile_to_asm(input, initial_namespace, build_config) {
        CompilationResult::Success {
            mut asm,
            mut warnings,
        } => {
            let mut asm_res = asm.to_bytecode();
            warnings.append(&mut asm_res.warnings);
            if asm_res.value.is_none() || !asm_res.errors.is_empty() {
                BytecodeCompilationResult::Failure {
                    warnings,
                    errors: asm_res.errors,
                }
            } else {
                // asm_res is confirmed to be Some(bytes).
                BytecodeCompilationResult::Success {
                    bytes: asm_res.value.unwrap(),
                    warnings,
                }
            }
        }
        CompilationResult::Failure { warnings, errors } => {
            BytecodeCompilationResult::Failure { warnings, errors }
        }
        CompilationResult::Library {
            warnings,
            exports: _exports,
        } => BytecodeCompilationResult::Library { warnings },
    }
}

fn perform_control_flow_analysis<'sc>(
    tree: &Option<TypedParseTree<'sc>>,
    tree_type: TreeType,
    dead_code_graph: &mut ControlFlowGraph<'sc>,
) -> (Vec<CompileWarning<'sc>>, Vec<CompileError<'sc>>) {
    match tree {
        Some(tree) => {
            match ControlFlowGraph::append_to_dead_code_graph(tree, tree_type, dead_code_graph) {
                Ok(_) => (),
                Err(e) => return (vec![], vec![e]),
            }
            let mut warnings = vec![];
            let mut errors = vec![];
            warnings.append(&mut dead_code_graph.find_dead_code());
            let graph = ControlFlowGraph::construct_return_path_graph(tree);
            errors.append(&mut graph.analyze_return_paths());
            (warnings, errors)
        }
        None => (vec![], vec![]),
    }
}
fn perform_control_flow_analysis_on_library_exports<'sc>(
    lib: &LibraryExports<'sc>,
    dead_code_graph: &mut ControlFlowGraph<'sc>,
) -> (Vec<CompileWarning<'sc>>, Vec<CompileError<'sc>>) {
    let mut warnings = vec![];
    let mut errors = vec![];
    for tree in &lib.trees {
        match ControlFlowGraph::append_to_dead_code_graph(tree, TreeType::Library, dead_code_graph)
        {
            Ok(_) => (),
            Err(e) => return (vec![], vec![e]),
        }
        warnings.append(&mut dead_code_graph.find_dead_code());
        let graph = ControlFlowGraph::construct_return_path_graph(tree);
        errors.append(&mut graph.analyze_return_paths());
    }
    (warnings, errors)
}

// strategy: parse top level things
// and if we encounter a function body or block, recursively call this function and build
// sub-nodes
fn parse_root_from_pairs<'sc>(
    input: impl Iterator<Item = Pair<'sc, Rule>>,
    config: Option<&BuildConfig>,
) -> CompileResult<'sc, HllParseTree<'sc>> {
    let path = if let Some(config) = config.clone() {
        Some(config.dir_of_code.clone())
    } else {
        None
    };
    let mut warnings = Vec::new();
    let mut errors = Vec::new();
    let mut fuel_ast = HllParseTree {
        contract_ast: None,
        script_ast: None,
        predicate_ast: None,
        library_exports: vec![],
    };
    for block in input {
        let mut parse_tree = ParseTree::new(span::Span {
            span: block.as_span(),
            path: path.clone(),
        });
        let rule = block.as_rule();
        let input = block.clone().into_inner();
        let mut library_name = None;
        for pair in input {
            match pair.as_rule() {
                Rule::declaration => {
                    let decl = check!(
                        Declaration::parse_from_pair(pair.clone(), config.clone()),
                        continue,
                        warnings,
                        errors
                    );
                    parse_tree.push(AstNode {
                        content: AstNodeContent::Declaration(decl),
                        span: span::Span {
                            span: pair.as_span(),
                            path: path.clone(),
                        },
                    });
                }
                Rule::use_statement => {
                    let stmt = check!(
                        UseStatement::parse_from_pair(pair.clone(), config.clone()),
                        continue,
                        warnings,
                        errors
                    );
                    parse_tree.push(AstNode {
                        content: AstNodeContent::UseStatement(stmt),
                        span: span::Span {
                            span: pair.as_span(),
                            path: path.clone(),
                        },
                    });
                }
                Rule::library_name => {
                    let lib_pair = pair.into_inner().next().unwrap();
                    library_name = Some(check!(
                        Ident::parse_from_pair(lib_pair, config.clone()),
                        continue,
                        warnings,
                        errors
                    ));
                }
                Rule::include_statement => {
                    // parse the include statement into a reference to a specific file
                    let include_statement = check!(
                        IncludeStatement::parse_from_pair(pair.clone(), config.clone()),
                        continue,
                        warnings,
                        errors
                    );
                    parse_tree.push(AstNode {
                        content: AstNodeContent::IncludeStatement(include_statement),
                        span: span::Span {
                            span: pair.as_span(),
                            path: path.clone(),
                        },
                    });
                }
                _ => unreachable!("{:?}", pair.as_str()),
            }
        }
        match rule {
            Rule::contract => {
                if fuel_ast.contract_ast.is_some() {
                    errors.push(CompileError::MultipleContracts(span::Span {
                        span: block.as_span(),
                        path: path.clone(),
                    }));
                } else {
                    fuel_ast.contract_ast = Some(parse_tree);
                }
            }
            Rule::script => {
                if fuel_ast.script_ast.is_some() {
                    errors.push(CompileError::MultipleScripts(span::Span {
                        span: block.as_span(),
                        path: path.clone(),
                    }));
                } else {
                    fuel_ast.script_ast = Some(parse_tree);
                }
            }
            Rule::predicate => {
                if fuel_ast.predicate_ast.is_some() {
                    errors.push(CompileError::MultiplePredicates(span::Span {
                        span: block.as_span(),
                        path: path.clone(),
                    }));
                } else {
                    fuel_ast.predicate_ast = Some(parse_tree);
                }
            }
            Rule::library => {
                fuel_ast.library_exports.push((
                    library_name.expect(
                        "Safe unwrap, because the core_lang enforces the library keyword is \
                         followed by a name. This is an invariant",
                    ),
                    parse_tree,
                ));
            }
            Rule::EOI => (),
            a => errors.push(CompileError::InvalidTopLevelItem(
                a,
                span::Span {
                    span: block.as_span(),
                    path: path.clone(),
                },
            )),
        }
    }

    ok(fuel_ast, warnings, errors)
}

#[test]
fn test_basic_prog() {
    let prog = parse(
        r#"
        contract;

    enum yo
    <T>
    where
    T: IsAThing
    {
        x: u32,
        y: MyStruct<u32>
    }

    enum  MyOtherSumType
    {
        x: u32,
        y: MyStruct<u32>
    }
        struct MyStruct<T> {
            field_name: u64,
            other_field: T,
        }


    fn generic_function
    <T>
    (arg1: u64,
    arg2: T)
    ->
    T
    where T: Display,
          T: Debug {
          let x: MyStruct =
          MyStruct
          {
              field_name:
              5
          };
          return
          match
            arg1
          {
               1
               => true,
               _ => { return false; },
          };
    }

    struct MyStruct {
        test: string,
    }



    use stdlib::println;

    trait MyTrait {
        // interface points
        fn myfunc(x: int) -> unit;
        } {
        // methods
        fn calls_interface_fn(x: int) -> unit {
            // declare a byte
            let x = 0b10101111;
            let mut y = 0b11111111;
            self.interface_fn(x);
        }
    }

    pub fn prints_number_five() -> u8 {
        let x: u8 = 5;
        let reference_to_x = ref x;
        let second_value_of_x = deref x; // u8 is `Copy` so this clones
        println(x);
         x.to_string();
         let some_list = [
         5,
         10 + 3 / 2,
         func_app(my_args, (so_many_args))];
        return 5;
    }
    "#,
        None,
    );
    dbg!(&prog);
    let mut warnings: Vec<CompileWarning> = Vec::new();
    let mut errors: Vec<CompileError> = Vec::new();
    prog.unwrap(&mut warnings, &mut errors);
}
#[test]
fn test_parenthesized() {
    let prog = parse(
        r#"
        contract;
        pub fn some_abi_func() -> unit {
            let x = (5 + 6 / (1 + (2 / 1) + 4));
            return;
        }
    "#,
        None,
    );
    let mut warnings: Vec<CompileWarning> = Vec::new();
    let mut errors: Vec<CompileError> = Vec::new();
    prog.unwrap(&mut warnings, &mut errors);
}

#[test]
fn test_unary_ordering() {
    use crate::parse_tree::declaration::FunctionDeclaration;
    let prog = parse(
        r#"
    script;
    fn main() -> bool {
        let a = true;
        let b = true;
        !a && b;
    }"#,
        None,
    );
    let mut warnings: Vec<CompileWarning> = Vec::new();
    let mut errors: Vec<CompileError> = Vec::new();
    let prog = prog.unwrap(&mut warnings, &mut errors);
    dbg!(&prog);
    // this should parse as `(!a) && b`, not `!(a && b)`. So, the top level
    // expression should be `and()`
    if let AstNode {
        content:
            AstNodeContent::Declaration(Declaration::FunctionDeclaration(FunctionDeclaration {
                body,
                ..
            })),
        ..
    } = &prog.script_ast.unwrap().root_nodes[0]
    {
        if let AstNode {
            content:
                AstNodeContent::Expression(Expression::MethodApplication {
                    method_name: MethodName::FromType { call_path, .. },
                    ..
                }),
            ..
        } = &body.contents[2]
        {
            assert_eq!(call_path.suffix.primary_name, "and")
        } else {
            panic!("Was not method application")
        }
    } else {
        panic!("Was not ast node")
    };
}<|MERGE_RESOLUTION|>--- conflicted
+++ resolved
@@ -98,14 +98,7 @@
     }
 }
 
-<<<<<<< HEAD
-pub fn parse(input: &'_ str) -> CompileResult<'_, HllParseTree<'_>> {
-=======
-pub fn parse<'sc>(
-    input: &'sc str,
-    config: Option<&BuildConfig>,
-) -> CompileResult<'sc, HllParseTree<'sc>> {
->>>>>>> 1935aea7
+pub fn parse<'sc>(input: &'sc str, config: Option<&BuildConfig>) -> CompileResult<'sc, HllParseTree<'sc>> {
     let mut warnings: Vec<CompileWarning> = Vec::new();
     let mut errors: Vec<CompileError> = Vec::new();
     let mut parsed = match HllParser::parse(Rule::program, input) {
