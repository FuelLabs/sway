#[macro_use]
extern crate pest_derive;
#[macro_use]
pub mod error;

mod asm_generation;
mod asm_lang;
mod build_config;
mod concurrent_slab;
pub mod constants;
mod control_flow_analysis;
mod ident;
pub mod parse_tree;
mod parser;
pub mod semantic_analysis;
mod span;
mod style;
pub(crate) mod type_engine;

use crate::asm_generation::checks::check_invalid_opcodes;
pub use crate::parse_tree::*;
pub use crate::parser::{HllParser, Rule};
use crate::{asm_generation::compile_ast_to_asm, error::*};
pub use asm_generation::{AbstractInstructionSet, FinalizedAsm, HllAsmSet};
pub use build_config::BuildConfig;
use control_flow_analysis::{ControlFlowGraph, Graph};
use pest::iterators::Pair;
use pest::Parser;
use std::collections::{HashMap, HashSet};

pub use semantic_analysis::TreeType;
pub use semantic_analysis::TypedParseTree;
pub mod types;
pub(crate) mod utils;
pub use crate::parse_tree::{Declaration, Expression, UseStatement, WhileLoop};

pub use crate::span::Span;
pub use error::{CompileError, CompileResult, CompileWarning};
pub use ident::Ident;
pub use semantic_analysis::{Namespace, TypedDeclaration, TypedFunctionDeclaration};
pub use type_engine::TypeInfo;

/// Represents a parsed, but not yet type-checked, Sway program.
/// A Sway program can be either a contract, script, predicate, or
/// it can be a library to be imported into one of the aforementioned
/// program types.
#[derive(Debug)]
pub struct HllParseTree<'sc> {
    pub tree_type: TreeType<'sc>,
    pub tree: ParseTree<'sc>,
}

<<<<<<< HEAD
#[derive(Debug)]
pub struct HllTypedParseTree<'sc> {
    pub library_exports: LibraryExports<'sc>,
}

#[derive(Debug)]
pub struct LibraryExports<'sc> {
    pub namespace: Namespace<'sc>,
    pub trees: Vec<TypedParseTree<'sc>>,
}

=======
/// Represents some exportable information that results from compiling some
/// Sway source code.
>>>>>>> 64ab3679
#[derive(Debug)]
pub struct ParseTree<'sc> {
    /// The untyped AST nodes that constitute this tree's root nodes.
    pub root_nodes: Vec<AstNode<'sc>>,
    /// The [span::Span] of the entire tree.
    pub span: span::Span<'sc>,
}

/// A single [AstNode] represents a node in the parse tree. Note that [AstNode]
/// is a recursive type and can contain other [AstNode], thus populating the tree.
#[derive(Debug, Clone)]
pub struct AstNode<'sc> {
    /// The content of this ast node, which could be any control flow structure or other
    /// basic organizational component.
    pub content: AstNodeContent<'sc>,
    /// The [span::Span] representing this entire [AstNode].
    pub span: span::Span<'sc>,
}

/// Represents the various structures that constitute a Sway program.
#[derive(Debug, Clone)]
pub enum AstNodeContent<'sc> {
    /// A statement of the form `use foo::bar;` or `use ::foo::bar;`
    UseStatement(UseStatement<'sc>),
    /// A statement of the form `return foo;`
    ReturnStatement(ReturnStatement<'sc>),
    /// Any type of declaration, of which there are quite a few. See [Declaration] for more details
    /// on the possible variants.
    Declaration(Declaration<'sc>),
    /// Any type of expression, of which there are quite a few. See [Expression] for more details.
    Expression(Expression<'sc>),
    /// An implicit return expression is different from a [AstNodeContent::ReturnStatement] because
    /// it is not a control flow item. Therefore it is a different variant.
    ///
    /// An implicit return expression is an [Expression] at the end of a code block which has no
    /// semicolon, denoting that it is the [Expression] to be returned from that block.
    ImplicitReturnExpression(Expression<'sc>),
    /// A control flow element which loops continually until some boolean expression evaluates as
    /// `false`.
    WhileLoop(WhileLoop<'sc>),
    /// A statement of the form `dep foo::bar;` which imports/includes another source file.
    IncludeStatement(IncludeStatement<'sc>),
}

impl<'sc> ParseTree<'sc> {
    /// Create a new, empty, [ParseTree] from a span which represents the source code that it will
    /// cover.
    pub(crate) fn new(span: span::Span<'sc>) -> Self {
        ParseTree {
            root_nodes: Vec::new(),
            span,
        }
    }

    /// Push a new [AstNode] on to the end of a [ParseTree]'s root nodes.
    pub(crate) fn push(&mut self, new_node: AstNode<'sc>) {
        self.root_nodes.push(new_node);
    }
}

/// Given an input `str` and an optional [BuildConfig], parse the input into a [HllParseTree].
///
/// Here, the `'sc` lifetime is introduced to the compilation process. It stands for _source code_,
/// and all references to `'sc` in the compiler refer to the lifetime of the original source input
/// `str`.
///
/// # Example
/// ```
/// # use core_lang::parse;
/// # fn main() {
///     let input = "script; fn main() -> bool { true }";
///     let result = parse(input, Default::default());
/// # }
/// ```
///
/// # Panics
/// Panics if the generated parser from Pest panics.
pub fn parse<'sc>(
    input: &'sc str,
    config: Option<&BuildConfig>,
) -> CompileResult<'sc, HllParseTree<'sc>> {
    let mut warnings: Vec<CompileWarning> = Vec::new();
    let mut errors: Vec<CompileError> = Vec::new();
    let mut parsed = match HllParser::parse(Rule::program, input) {
        Ok(o) => o,
        Err(e) => {
            return err(
                Vec::new(),
                vec![CompileError::ParseFailure {
                    span: span::Span {
                        span: pest::Span::new(input, get_start(&e), get_end(&e)).unwrap(),
                        path: config.map(|config| config.path()),
                    },
                    err: e,
                }],
            )
        }
    };
    let res = check!(
        parse_root_from_pairs(parsed.next().unwrap().into_inner(), config),
        return err(warnings, errors),
        warnings,
        errors
    );
    ok(res, warnings, errors)
}

/// Represents the result of compiling Sway code via `compile_to_asm`.
/// Contains the compiled assets or resulting errors, and any warnings generated.
pub enum CompilationResult<'sc> {
    Success {
        asm: FinalizedAsm<'sc>,
        warnings: Vec<CompileWarning<'sc>>,
    },
    Library {
        name: Ident<'sc>,
        namespace: Namespace<'sc>,
        warnings: Vec<CompileWarning<'sc>>,
    },
    Failure {
        warnings: Vec<CompileWarning<'sc>>,
        errors: Vec<CompileError<'sc>>,
    },
}

<<<<<<< HEAD
pub enum CompileAstResult<'sc> {
    Success {
        parse_tree: TypedParseTree<'sc>,
        tree_type: TreeType<'sc>,
        warnings: Vec<CompileWarning<'sc>>,
    },
    Failure {
        warnings: Vec<CompileWarning<'sc>>,
        errors: Vec<CompileError<'sc>>,
    },
}

=======
/// Represents the result of compiling Sway code via `compile_to_bytecode`.
/// Contains the compiled bytecode in byte form, or, resulting errors, and any warnings generated.
>>>>>>> 64ab3679
pub enum BytecodeCompilationResult<'sc> {
    Success {
        bytes: Vec<u8>,
        warnings: Vec<CompileWarning<'sc>>,
    },
    Library {
        warnings: Vec<CompileWarning<'sc>>,
    },
    Failure {
        warnings: Vec<CompileWarning<'sc>>,
        errors: Vec<CompileError<'sc>>,
    },
}

/// If a given [Rule] exists in the input text, return
/// that string trimmed. Otherwise, return `None`. This is typically used to find keywords.
pub fn extract_keyword(line: &str, rule: Rule) -> Option<&str> {
    if let Ok(pair) = HllParser::parse(rule, line) {
        Some(pair.as_str().trim())
    } else {
        None
    }
}

/// Takes a parse failure as input and returns either the index of the positional pest parse error, or the start position of the span of text that the error occurs.
fn get_start(err: &pest::error::Error<Rule>) -> usize {
    match err.location {
        pest::error::InputLocation::Pos(num) => num,
        pest::error::InputLocation::Span((start, _)) => start,
    }
}

/// Takes a parse failure as input and returns either the index of the positional pest parse error, or the end position of the span of text that the error occurs.
fn get_end(err: &pest::error::Error<Rule>) -> usize {
    match err.location {
        pest::error::InputLocation::Pos(num) => num,
        pest::error::InputLocation::Span((_, end)) => end,
    }
}

/// This struct represents the compilation of an internal dependency
/// defined through an include statement (the `dep` keyword).
pub(crate) struct InnerDependencyCompileResult<'sc> {
    name: Ident<'sc>,
    namespace: Namespace<'sc>,
}
/// For internal compiler use.
/// Compiles an included file and returns its control flow and dead code graphs.
/// These graphs are merged into the parent program's graphs for accurate analysis.
///
/// TODO -- there is _so_ much duplicated code and messiness in this file around the
/// different types of compilation and stuff. After we get to a good state with the MVP,
/// clean up the types here with the power of hindsight
pub(crate) fn compile_inner_dependency<'sc>(
    input: &'sc str,
    initial_namespace: &Namespace<'sc>,
    build_config: BuildConfig,
    dead_code_graph: &mut ControlFlowGraph<'sc>,
    dependency_graph: &mut HashMap<String, HashSet<String>>,
) -> CompileResult<'sc, InnerDependencyCompileResult<'sc>> {
    let mut warnings = Vec::new();
    let mut errors = Vec::new();
    let parse_tree = check!(
        parse(input, Some(&build_config)),
        return err(warnings, errors),
        warnings,
        errors
    );
    let library_name = match &parse_tree.tree_type {
        TreeType::Library { name } => name,
        TreeType::Contract | TreeType::Script | TreeType::Predicate => {
            errors.push(CompileError::ImportMustBeLibrary {
                span: span::Span {
                    span: pest::Span::new(input, 0, 0).unwrap(),
                    path: Some(build_config.clone().path()),
                },
            });
            return err(warnings, errors);
        }
    };
    let typed_parse_tree = check!(
        TypedParseTree::type_check(
            parse_tree.tree,
            initial_namespace.clone(),
            &parse_tree.tree_type,
            &build_config.clone(),
            dead_code_graph,
            dependency_graph,
        ),
        return err(warnings, errors),
        warnings,
        errors
    );

    // look for return path errors
    let graph = ControlFlowGraph::construct_return_path_graph(&typed_parse_tree);
    errors.append(&mut graph.analyze_return_paths());

    // The dead code will be analyzed later wholistically with the rest of the program
    // since we can't tell what is dead and what isn't just from looking at this file
    if let Err(e) = ControlFlowGraph::append_to_dead_code_graph(
        &typed_parse_tree,
        &parse_tree.tree_type,
        dead_code_graph,
    ) {
        errors.push(e)
    };

    ok(
        InnerDependencyCompileResult {
            name: library_name.clone(),
            namespace: typed_parse_tree.into_namespace(),
        },
        warnings,
        errors,
    )
}

<<<<<<< HEAD
pub fn compile_to_ast<'sc>(
=======
/// Given input Sway source code, compile to a [CompilationResult] which contains the asm in opcode
/// form (not raw bytes/bytecode).
pub fn compile_to_asm<'sc>(
>>>>>>> 64ab3679
    input: &'sc str,
    initial_namespace: &Namespace<'sc>,
    build_config: &BuildConfig,
    dependency_graph: &mut HashMap<String, HashSet<String>>,
) -> CompileAstResult<'sc> {
    let mut warnings = Vec::new();
    let mut errors = Vec::new();
    let parse_tree = check!(
        parse(input, Some(build_config)),
        return CompileAstResult::Failure { errors, warnings },
        warnings,
        errors
    );
    let mut dead_code_graph = ControlFlowGraph {
        graph: Graph::new(),
        entry_points: vec![],
        namespace: Default::default(),
    };

    let typed_parse_tree = check!(
        TypedParseTree::type_check(
            parse_tree.tree,
            initial_namespace.clone(),
            &parse_tree.tree_type,
            &build_config.clone(),
            &mut dead_code_graph,
            dependency_graph,
        ),
        return CompileAstResult::Failure { errors, warnings },
        warnings,
        errors
    );

    let (mut l_warnings, mut l_errors) = perform_control_flow_analysis(
        &typed_parse_tree,
        &parse_tree.tree_type,
        &mut dead_code_graph,
    );

    errors.append(&mut l_errors);
    warnings.append(&mut l_warnings);
    errors = dedup_unsorted(errors);
    warnings = dedup_unsorted(warnings);

    if !errors.is_empty() {
        return CompileAstResult::Failure { errors, warnings };
    }

    CompileAstResult::Success {
        parse_tree: typed_parse_tree,
        tree_type: parse_tree.tree_type,
        warnings,
    }
}

pub fn compile_to_asm<'sc>(
    input: &'sc str,
    initial_namespace: &Namespace<'sc>,
    build_config: BuildConfig,
    dependency_graph: &mut HashMap<String, HashSet<String>>,
) -> CompilationResult<'sc> {
    match compile_to_ast(input, initial_namespace, &build_config, dependency_graph) {
        CompileAstResult::Failure { warnings, errors } => {
            CompilationResult::Failure { warnings, errors }
        }
<<<<<<< HEAD
        CompileAstResult::Success {
            parse_tree,
            tree_type,
            mut warnings,
        } => {
            let mut errors = vec![];
            match tree_type {
                TreeType::Contract | TreeType::Script | TreeType::Predicate => {
                    let asm = check!(
                        compile_ast_to_asm(parse_tree, &build_config),
                        return CompilationResult::Failure { errors, warnings },
                        warnings,
                        errors
                    );
                    if !errors.is_empty() {
                        return CompilationResult::Failure { errors, warnings };
                    }
                    CompilationResult::Success { asm, warnings }
                }
                TreeType::Library { name } => {
                    let mut exports = LibraryExports {
                        namespace: Default::default(),
                        trees: vec![],
                    };
                    exports.namespace.insert_module(
                        name.primary_name.to_string(),
                        parse_tree.namespace().clone(),
                    );
                    exports.trees.push(parse_tree);
                    CompilationResult::Library { warnings, exports }
                }
            }
        }
    }
}

=======
        TreeType::Library { name } => CompilationResult::Library {
            warnings,
            name,
            namespace: typed_parse_tree.into_namespace(),
        },
    }
}

/// Given input Sway source code, compile to a [BytecodeCompilationResult] which contains the asm in
/// bytecode form.
>>>>>>> 64ab3679
pub fn compile_to_bytecode<'n, 'sc>(
    input: &'sc str,
    initial_namespace: &Namespace<'sc>,
    build_config: BuildConfig,
    dependency_graph: &mut HashMap<String, HashSet<String>>,
) -> BytecodeCompilationResult<'sc> {
    match compile_to_asm(input, initial_namespace, build_config, dependency_graph) {
        CompilationResult::Success {
            mut asm,
            mut warnings,
        } => {
            let mut asm_res = asm.to_bytecode();
            warnings.append(&mut asm_res.warnings);
            if asm_res.value.is_none() || !asm_res.errors.is_empty() {
                BytecodeCompilationResult::Failure {
                    warnings,
                    errors: asm_res.errors,
                }
            } else {
                // asm_res is confirmed to be Some(bytes).
                BytecodeCompilationResult::Success {
                    bytes: asm_res.value.unwrap(),
                    warnings,
                }
            }
        }
        CompilationResult::Failure { warnings, errors } => {
            BytecodeCompilationResult::Failure { warnings, errors }
        }
        CompilationResult::Library { warnings, .. } => {
            BytecodeCompilationResult::Library { warnings }
        }
    }
}

/// Given a [TypedParseTree], which is type-checked Sway source, construct a graph to analyze
/// control flow and determine if it is valid.
fn perform_control_flow_analysis<'sc>(
    tree: &TypedParseTree<'sc>,
    tree_type: &TreeType<'sc>,
    dead_code_graph: &mut ControlFlowGraph<'sc>,
) -> (Vec<CompileWarning<'sc>>, Vec<CompileError<'sc>>) {
    match ControlFlowGraph::append_to_dead_code_graph(tree, tree_type, dead_code_graph) {
        Ok(_) => (),
        Err(e) => return (vec![], vec![e]),
    }
    let mut warnings = vec![];
    let mut errors = vec![];
    warnings.append(&mut dead_code_graph.find_dead_code());
    let graph = ControlFlowGraph::construct_return_path_graph(tree);
    errors.append(&mut graph.analyze_return_paths());
    (warnings, errors)
}

/// The basic recursive parser which handles the top-level parsing given the output of the
/// pest-generated parser.
fn parse_root_from_pairs<'sc>(
    input: impl Iterator<Item = Pair<'sc, Rule>>,
    config: Option<&BuildConfig>,
) -> CompileResult<'sc, HllParseTree<'sc>> {
    let path = config.map(|config| config.dir_of_code.clone());
    let mut warnings = Vec::new();
    let mut errors = Vec::new();
    let mut fuel_ast_opt = None;
    for block in input {
        let mut parse_tree = ParseTree::new(span::Span {
            span: block.as_span(),
            path: path.clone(),
        });
        let rule = block.as_rule();
        let input = block.clone().into_inner();
        let mut library_name = None;
        for pair in input {
            match pair.as_rule() {
                Rule::non_var_decl => {
                    let decl = check!(
                        Declaration::parse_non_var_from_pair(pair.clone(), config),
                        continue,
                        warnings,
                        errors
                    );
                    parse_tree.push(AstNode {
                        content: AstNodeContent::Declaration(decl),
                        span: span::Span {
                            span: pair.as_span(),
                            path: path.clone(),
                        },
                    });
                }
                Rule::use_statement => {
                    let stmt = check!(
                        UseStatement::parse_from_pair(pair.clone(), config),
                        continue,
                        warnings,
                        errors
                    );
                    parse_tree.push(AstNode {
                        content: AstNodeContent::UseStatement(stmt),
                        span: span::Span {
                            span: pair.as_span(),
                            path: path.clone(),
                        },
                    });
                }
                Rule::library_name => {
                    let lib_pair = pair.into_inner().next().unwrap();
                    library_name = Some(check!(
                        Ident::parse_from_pair(lib_pair, config),
                        continue,
                        warnings,
                        errors
                    ));
                }
                Rule::include_statement => {
                    // parse the include statement into a reference to a specific file
                    let include_statement = check!(
                        IncludeStatement::parse_from_pair(pair.clone(), config),
                        continue,
                        warnings,
                        errors
                    );
                    parse_tree.push(AstNode {
                        content: AstNodeContent::IncludeStatement(include_statement),
                        span: span::Span {
                            span: pair.as_span(),
                            path: path.clone(),
                        },
                    });
                }
                _ => unreachable!("{:?}", pair.as_str()),
            }
        }
        match rule {
            Rule::contract => {
                fuel_ast_opt = Some(HllParseTree {
                    tree_type: TreeType::Contract,
                    tree: parse_tree,
                });
            }
            Rule::script => {
                fuel_ast_opt = Some(HllParseTree {
                    tree_type: TreeType::Script,
                    tree: parse_tree,
                });
            }
            Rule::predicate => {
                fuel_ast_opt = Some(HllParseTree {
                    tree_type: TreeType::Predicate,
                    tree: parse_tree,
                });
            }
            Rule::library => {
                fuel_ast_opt = Some(HllParseTree {
                    tree_type: TreeType::Library {
                        name: library_name.expect(
                            "Safe unwrap, because the core_lang enforces the library keyword is \
                             followed by a name. This is an invariant",
                        ),
                    },
                    tree: parse_tree,
                });
            }
            Rule::EOI => (),
            a => errors.push(CompileError::InvalidTopLevelItem(
                a,
                span::Span {
                    span: block.as_span(),
                    path: path.clone(),
                },
            )),
        }
    }

    let fuel_ast = fuel_ast_opt.unwrap();
    ok(fuel_ast, warnings, errors)
}

#[test]
fn test_basic_prog() {
    let prog = parse(
        r#"
        contract;

    enum yo
    <T>
    where
    T: IsAThing
    {
        x: u32,
        y: MyStruct<u32>
    }

    enum  MyOtherSumType
    {
        x: u32,
        y: MyStruct<u32>
    }
        struct MyStruct<T> {
            field_name: u64,
            other_field: T,
        }


    fn generic_function
    <T>
    (arg1: u64,
    arg2: T)
    ->
    T
    where T: Display,
          T: Debug {
          let x: MyStruct =
          MyStruct
          {
              field_name:
              5
          };
          return
          match
            arg1
          {
               1
               => true,
               _ => { return false; },
          };
    }

    struct MyStruct {
        test: string,
    }



    use stdlib::println;

    trait MyTrait {
        // interface points
        fn myfunc(x: int) -> unit;
        } {
        // methods
        fn calls_interface_fn(x: int) -> unit {
            // declare a byte
            let x = 0b10101111;
            let mut y = 0b11111111;
            self.interface_fn(x);
        }
    }

    pub fn prints_number_five() -> u8 {
        let x: u8 = 5;
        let reference_to_x = ref x;
        let second_value_of_x = deref x; // u8 is `Copy` so this clones
        println(x);
         x.to_string();
         let some_list = [
         5,
         10 + 3 / 2,
         func_app(my_args, (so_many_args))];
        return 5;
    }
    "#,
        None,
    );
    let mut warnings: Vec<CompileWarning> = Vec::new();
    let mut errors: Vec<CompileError> = Vec::new();
    prog.unwrap(&mut warnings, &mut errors);
}
#[test]
fn test_parenthesized() {
    let prog = parse(
        r#"
        contract;
        pub fn some_abi_func() -> unit {
            let x = (5 + 6 / (1 + (2 / 1) + 4));
            return;
        }
    "#,
        None,
    );
    let mut warnings: Vec<CompileWarning> = Vec::new();
    let mut errors: Vec<CompileError> = Vec::new();
    prog.unwrap(&mut warnings, &mut errors);
}

#[test]
fn test_unary_ordering() {
    use crate::parse_tree::declaration::FunctionDeclaration;
    let prog = parse(
        r#"
    script;
    fn main() -> bool {
        let a = true;
        let b = true;
        !a && b;
    }"#,
        None,
    );
    let mut warnings: Vec<CompileWarning> = Vec::new();
    let mut errors: Vec<CompileError> = Vec::new();
    let prog = prog.unwrap(&mut warnings, &mut errors);
    // this should parse as `(!a) && b`, not `!(a && b)`. So, the top level
    // expression should be `&&`
    if let AstNode {
        content:
            AstNodeContent::Declaration(Declaration::FunctionDeclaration(FunctionDeclaration {
                body,
                ..
            })),
        ..
    } = &prog.tree.root_nodes[0]
    {
        if let AstNode {
            content: AstNodeContent::Expression(Expression::LazyOperator { op, .. }),
            ..
        } = &body.contents[2]
        {
            assert_eq!(op, &LazyOp::And)
        } else {
            panic!("Was not lazy operator.")
        }
    } else {
        panic!("Was not ast node")
    };
}

/// We want compile errors and warnings to retain their ordering, since typically
/// they are grouped by relevance. However, we want to deduplicate them.
/// Stdlib dedup in Rust assumes sorted data for efficiency, but we don't want that.
/// A hash set would also mess up the order, so this is just a brute force way of doing it
/// with a vector.
fn dedup_unsorted<T: PartialEq + std::hash::Hash>(mut data: Vec<T>) -> Vec<T> {
    use smallvec::SmallVec;
    use std::collections::hash_map::{DefaultHasher, Entry};
    use std::hash::Hasher;

    let mut write_index = 0;
    let mut indexes: HashMap<u64, SmallVec<[usize; 1]>> = HashMap::with_capacity(data.len());
    for read_index in 0..data.len() {
        let hash = {
            let mut hasher = DefaultHasher::new();
            data[read_index].hash(&mut hasher);
            hasher.finish()
        };
        let index_vec = match indexes.entry(hash) {
            Entry::Occupied(oe) => {
                if oe
                    .get()
                    .iter()
                    .any(|index| data[*index] == data[read_index])
                {
                    continue;
                }
                oe.into_mut()
            }
            Entry::Vacant(ve) => ve.insert(SmallVec::new()),
        };
        data.swap(write_index, read_index);
        index_vec.push(write_index);
        write_index += 1;
    }
    data.truncate(write_index);
    data
}<|MERGE_RESOLUTION|>--- conflicted
+++ resolved
@@ -50,22 +50,8 @@
     pub tree: ParseTree<'sc>,
 }
 
-<<<<<<< HEAD
-#[derive(Debug)]
-pub struct HllTypedParseTree<'sc> {
-    pub library_exports: LibraryExports<'sc>,
-}
-
-#[derive(Debug)]
-pub struct LibraryExports<'sc> {
-    pub namespace: Namespace<'sc>,
-    pub trees: Vec<TypedParseTree<'sc>>,
-}
-
-=======
 /// Represents some exportable information that results from compiling some
 /// Sway source code.
->>>>>>> 64ab3679
 #[derive(Debug)]
 pub struct ParseTree<'sc> {
     /// The untyped AST nodes that constitute this tree's root nodes.
@@ -191,7 +177,6 @@
     },
 }
 
-<<<<<<< HEAD
 pub enum CompileAstResult<'sc> {
     Success {
         parse_tree: TypedParseTree<'sc>,
@@ -204,10 +189,8 @@
     },
 }
 
-=======
 /// Represents the result of compiling Sway code via `compile_to_bytecode`.
 /// Contains the compiled bytecode in byte form, or, resulting errors, and any warnings generated.
->>>>>>> 64ab3679
 pub enum BytecodeCompilationResult<'sc> {
     Success {
         bytes: Vec<u8>,
@@ -326,13 +309,7 @@
     )
 }
 
-<<<<<<< HEAD
 pub fn compile_to_ast<'sc>(
-=======
-/// Given input Sway source code, compile to a [CompilationResult] which contains the asm in opcode
-/// form (not raw bytes/bytecode).
-pub fn compile_to_asm<'sc>(
->>>>>>> 64ab3679
     input: &'sc str,
     initial_namespace: &Namespace<'sc>,
     build_config: &BuildConfig,
@@ -388,6 +365,8 @@
     }
 }
 
+/// Given input Sway source code, compile to a [CompilationResult] which contains the asm in opcode
+/// form (not raw bytes/bytecode).
 pub fn compile_to_asm<'sc>(
     input: &'sc str,
     initial_namespace: &Namespace<'sc>,
@@ -398,7 +377,6 @@
         CompileAstResult::Failure { warnings, errors } => {
             CompilationResult::Failure { warnings, errors }
         }
-<<<<<<< HEAD
         CompileAstResult::Success {
             parse_tree,
             tree_type,
@@ -418,35 +396,18 @@
                     }
                     CompilationResult::Success { asm, warnings }
                 }
-                TreeType::Library { name } => {
-                    let mut exports = LibraryExports {
-                        namespace: Default::default(),
-                        trees: vec![],
-                    };
-                    exports.namespace.insert_module(
-                        name.primary_name.to_string(),
-                        parse_tree.namespace().clone(),
-                    );
-                    exports.trees.push(parse_tree);
-                    CompilationResult::Library { warnings, exports }
-                }
+                TreeType::Library { name } => CompilationResult::Library {
+                    warnings,
+                    name,
+                    namespace: parse_tree.into_namespace(),
+                },
             }
         }
-    }
-}
-
-=======
-        TreeType::Library { name } => CompilationResult::Library {
-            warnings,
-            name,
-            namespace: typed_parse_tree.into_namespace(),
-        },
     }
 }
 
 /// Given input Sway source code, compile to a [BytecodeCompilationResult] which contains the asm in
 /// bytecode form.
->>>>>>> 64ab3679
 pub fn compile_to_bytecode<'n, 'sc>(
     input: &'sc str,
     initial_namespace: &Namespace<'sc>,
