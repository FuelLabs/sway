#[macro_use]
extern crate pest_derive;
#[macro_use]
pub mod error;

mod asm_generation;
mod asm_lang;
mod build_config;
mod concurrent_slab;
pub mod constants;
mod control_flow_analysis;
mod ident;
pub mod parse_tree;
mod parser;
pub mod semantic_analysis;
mod span;
mod style;
pub(crate) mod type_engine;

use crate::asm_generation::checks::check_invalid_opcodes;
pub use crate::parse_tree::*;
pub use crate::parser::{HllParser, Rule};
use crate::{asm_generation::compile_ast_to_asm, error::*};
pub use asm_generation::{AbstractInstructionSet, FinalizedAsm, HllAsmSet};
pub use build_config::BuildConfig;
use control_flow_analysis::{ControlFlowGraph, Graph};
use pest::iterators::Pair;
use pest::Parser;
use std::collections::{HashMap, HashSet};

pub use semantic_analysis::{TreeType, TypedParseTree};
pub mod types;
pub(crate) mod utils;
pub use crate::parse_tree::{Declaration, Expression, UseStatement, WhileLoop};

pub use crate::span::Span;
pub use error::{CompileError, CompileResult, CompileWarning};
pub use ident::Ident;
pub use semantic_analysis::{Namespace, TypedDeclaration, TypedFunctionDeclaration};
pub use type_engine::TypeInfo;

// todo rename to language name
#[derive(Debug)]
pub struct HllParseTree<'sc> {
    pub contract_ast: Option<ParseTree<'sc>>,
    pub script_ast: Option<ParseTree<'sc>>,
    pub predicate_ast: Option<ParseTree<'sc>>,
    pub library_exports: Vec<(Ident<'sc>, ParseTree<'sc>)>,
}

#[derive(Debug)]
pub struct HllTypedParseTree<'sc> {
    pub library_exports: LibraryExports<'sc>,
}

#[derive(Debug)]
pub struct LibraryExports<'sc> {
    pub namespace: Namespace<'sc>,
    trees: Vec<TypedParseTree<'sc>>,
}

#[derive(Debug)]
pub struct ParseTree<'sc> {
    /// In a typical programming language, you might have a single root node for your syntax tree.
    /// In this language however, we want to expose multiple public functions at the root
    /// level so the tree is multi-root.
    pub root_nodes: Vec<AstNode<'sc>>,
    pub span: span::Span<'sc>,
}

#[derive(Debug, Clone)]
pub struct AstNode<'sc> {
    pub content: AstNodeContent<'sc>,
    pub span: span::Span<'sc>,
}

#[derive(Debug, Clone)]
pub enum AstNodeContent<'sc> {
    UseStatement(UseStatement<'sc>),
    ReturnStatement(ReturnStatement<'sc>),
    Declaration(Declaration<'sc>),
    Expression(Expression<'sc>),
    ImplicitReturnExpression(Expression<'sc>),
    WhileLoop(WhileLoop<'sc>),
    IncludeStatement(IncludeStatement<'sc>),
}

impl<'sc> ParseTree<'sc> {
    pub(crate) fn new(span: span::Span<'sc>) -> Self {
        ParseTree {
            root_nodes: Vec::new(),
            span,
        }
    }
}

impl<'sc> ParseTree<'sc> {
    pub(crate) fn push(&mut self, new_node: AstNode<'sc>) {
        self.root_nodes.push(new_node);
    }
}

pub fn parse<'sc>(
    input: &'sc str,
    config: Option<&BuildConfig>,
) -> CompileResult<'sc, HllParseTree<'sc>> {
    let mut warnings: Vec<CompileWarning> = Vec::new();
    let mut errors: Vec<CompileError> = Vec::new();
    let mut parsed = match HllParser::parse(Rule::program, input) {
        Ok(o) => o,
        Err(e) => {
            return err(
                Vec::new(),
                vec![CompileError::ParseFailure {
                    span: span::Span {
                        span: pest::Span::new(input, get_start(&e), get_end(&e)).unwrap(),
                        path: config.map(|config| config.path()),
                    },
                    err: e,
                }],
            )
        }
    };
    let res = check!(
        parse_root_from_pairs(parsed.next().unwrap().into_inner(), config),
        return err(warnings, errors),
        warnings,
        errors
    );
    ok(res, warnings, errors)
}

pub enum CompilationResult<'sc> {
    Success {
        asm: FinalizedAsm<'sc>,
        warnings: Vec<CompileWarning<'sc>>,
    },
    Library {
        exports: LibraryExports<'sc>,
        warnings: Vec<CompileWarning<'sc>>,
    },
    Failure {
        warnings: Vec<CompileWarning<'sc>>,
        errors: Vec<CompileError<'sc>>,
    },
}

pub enum CompileASTResult<'sc> {
    Success {
        contract_ast: Option<TypedParseTree<'sc>>,
        script_ast: Option<TypedParseTree<'sc>>,
        predicate_ast: Option<TypedParseTree<'sc>>,
        library_exports: LibraryExports<'sc>,
        dead_code_graph: ControlFlowGraph<'sc>,
        warnings: Vec<CompileWarning<'sc>>,
    },
    Failure {
        warnings: Vec<CompileWarning<'sc>>,
        errors: Vec<CompileError<'sc>>,
    },
}

pub enum BytecodeCompilationResult<'sc> {
    Success {
        bytes: Vec<u8>,
        warnings: Vec<CompileWarning<'sc>>,
    },
    Library {
        warnings: Vec<CompileWarning<'sc>>,
    },
    Failure {
        warnings: Vec<CompileWarning<'sc>>,
        errors: Vec<CompileError<'sc>>,
    },
}

pub fn extract_keyword(line: &str, rule: Rule) -> Option<&str> {
    if let Ok(pair) = HllParser::parse(rule, line) {
        Some(pair.as_str().trim())
    } else {
        None
    }
}

fn get_start(err: &pest::error::Error<Rule>) -> usize {
    match err.location {
        pest::error::InputLocation::Pos(num) => num,
        pest::error::InputLocation::Span((start, _)) => start,
    }
}

fn get_end(err: &pest::error::Error<Rule>) -> usize {
    match err.location {
        pest::error::InputLocation::Pos(num) => num,
        pest::error::InputLocation::Span((_, end)) => end,
    }
}

/// This struct represents the compilation of an internal dependency
/// defined through an include statement (the `dep` keyword).
pub(crate) struct InnerDependencyCompileResult<'sc> {
    library_exports: LibraryExports<'sc>,
}
/// For internal compiler use.
/// Compiles an included file and returns its control flow and dead code graphs.
/// These graphs are merged into the parent program's graphs for accurate analysis.
///
/// TODO -- there is _so_ much duplicated code and messiness in this file around the
/// different types of compilation and stuff. After we get to a good state with the MVP,
/// clean up the types here with the power of hindsight
pub(crate) fn compile_inner_dependency<'sc>(
    input: &'sc str,
    initial_namespace: &Namespace<'sc>,
    build_config: BuildConfig,
    dead_code_graph: &mut ControlFlowGraph<'sc>,
    dependency_graph: &mut HashMap<String, HashSet<String>>,
) -> CompileResult<'sc, InnerDependencyCompileResult<'sc>> {
    let mut warnings = Vec::new();
    let mut errors = Vec::new();
    let parse_tree = check!(
        parse(input, Some(&build_config)),
        return err(warnings, errors),
        warnings,
        errors
    );
    match (
        parse_tree.script_ast,
        parse_tree.predicate_ast,
        parse_tree.contract_ast,
    ) {
        (None, None, None) => (),
        _ => {
            errors.push(CompileError::ImportMustBeLibrary {
                span: span::Span {
                    span: pest::Span::new(input, 0, 0).unwrap(),
                    path: Some(build_config.clone().path()),
                },
            });
            return err(warnings, errors);
        }
    }

    let library_exports: LibraryExports = {
        let res: Vec<_> = parse_tree
            .library_exports
            .into_iter()
            .filter_map(|(name, tree)| {
                TypedParseTree::type_check(
                    tree,
                    initial_namespace.clone(),
                    TreeType::Library,
                    &build_config.clone(),
                    dead_code_graph,
                    dependency_graph,
                )
                .ok(&mut warnings, &mut errors)
                .map(|value| (name, value))
            })
            .collect();
        let mut exports = LibraryExports {
            namespace: Default::default(),
            trees: vec![],
        };
        for (ref name, parse_tree) in res {
            exports.namespace.insert_module(
                name.primary_name.to_string(),
                parse_tree.namespace().clone(),
            );
            exports.trees.push(parse_tree);
        }
        exports
    };

    // look for return path errors
    for tree in &library_exports.trees {
        let graph = ControlFlowGraph::construct_return_path_graph(tree);
        errors.append(&mut graph.analyze_return_paths());
    }

    for tree in &library_exports.trees {
        // The dead code will be analyzed later wholistically with the rest of the program
        // since we can't tell what is dead and what isn't just from looking at this file
        if let Err(e) =
            ControlFlowGraph::append_to_dead_code_graph(tree, TreeType::Library, dead_code_graph)
        {
            errors.push(e)
        };
    }

    ok(
        InnerDependencyCompileResult { library_exports },
        warnings,
        errors,
    )
}

pub fn compile_to_ast<'sc>(
    input: &'sc str,
    initial_namespace: &Namespace<'sc>,
    build_config: &BuildConfig,
    dependency_graph: &mut HashMap<String, HashSet<String>>,
) -> CompileASTResult<'sc> {
    let mut warnings = Vec::new();
    let mut errors = Vec::new();
    let parse_tree = check!(
        parse(input, Some(build_config)),
        return CompileASTResult::Failure { errors, warnings },
        warnings,
        errors
    );
    let mut dead_code_graph = ControlFlowGraph {
        graph: Graph::new(),
        entry_points: vec![],
        namespace: Default::default(),
    };

    let mut type_check_ast = |ast: Option<_>, tree_type| {
        ast.map(|tree| {
            TypedParseTree::type_check(
                tree,
                initial_namespace.clone(),
                tree_type,
                &build_config.clone(),
                &mut dead_code_graph,
                dependency_graph,
            )
            .ok(&mut warnings, &mut errors)
        })
        .flatten()
    };

    let contract_ast = type_check_ast(parse_tree.contract_ast, TreeType::Contract);
    let predicate_ast = type_check_ast(parse_tree.predicate_ast, TreeType::Predicate);
    let script_ast = type_check_ast(parse_tree.script_ast, TreeType::Script);

    let library_exports: LibraryExports = {
        let res: Vec<_> = parse_tree
            .library_exports
            .into_iter()
            .filter_map(|(name, tree)| {
                TypedParseTree::type_check(
                    tree,
                    initial_namespace.clone(),
                    TreeType::Library,
                    &build_config.clone(),
                    &mut dead_code_graph,
                    dependency_graph,
                )
                .ok(&mut warnings, &mut errors)
                .map(|value| (name, value))
            })
            .collect();
        let mut exports = LibraryExports {
            namespace: Default::default(),
            trees: vec![],
        };
        for (ref name, parse_tree) in res {
            exports.namespace.insert_module(
                name.primary_name.to_string(),
                parse_tree.namespace().clone(),
            );
            exports.trees.push(parse_tree);
        }
        exports
    };

    if !errors.is_empty() {
        return CompileASTResult::Failure { errors, warnings };
    }

<<<<<<< HEAD
    CompileASTResult::Success {
        contract_ast,
        predicate_ast,
        script_ast,
        library_exports,
        dead_code_graph,
        warnings,
    }
}

pub fn compile_to_asm<'sc>(
    input: &'sc str,
    initial_namespace: &Namespace<'sc>,
    build_config: BuildConfig,
    dependency_graph: &mut HashMap<String, HashSet<String>>,
) -> CompilationResult<'sc> {
    match compile_to_ast(input, initial_namespace, &build_config, dependency_graph) {
        CompileASTResult::Failure { warnings, errors } => {
            CompilationResult::Failure { warnings, errors }
        }
        CompileASTResult::Success {
            predicate_ast,
            script_ast,
            contract_ast,
            library_exports,
            mut dead_code_graph,
            mut warnings,
        } => {
            let mut errors = vec![];
            //let mut json_abi = vec![];
            //json_abi.append(&mut parse_json_abi(&contract_ast));

            // perform control flow analysis on each branch
            let (script_warnings, script_errors) =
                perform_control_flow_analysis(&script_ast, TreeType::Script, &mut dead_code_graph);
            let (contract_warnings, contract_errors) = perform_control_flow_analysis(
                &contract_ast,
                TreeType::Contract,
                &mut dead_code_graph,
            );
            let (predicate_warnings, predicate_errors) = perform_control_flow_analysis(
                &predicate_ast,
                TreeType::Predicate,
                &mut dead_code_graph,
            );
            let (library_warnings, library_errors) =
                perform_control_flow_analysis_on_library_exports(
                    &library_exports,
                    &mut dead_code_graph,
                );

            let mut l_warnings = [
                script_warnings,
                contract_warnings,
                predicate_warnings,
                library_warnings,
            ]
            .concat();
            let mut l_errors = [
                script_errors,
                contract_errors,
                predicate_errors,
                library_errors,
            ]
            .concat();

            errors.append(&mut l_errors);
            warnings.append(&mut l_warnings);
            // for each syntax tree, generate assembly.
            let predicate_asm = (|| {
                if let Some(tree) = predicate_ast {
                    Some(check!(
                        compile_ast_to_asm(tree, &build_config),
                        return None,
                        warnings,
                        errors
                    ))
                } else {
                    None
                }
            })();

            let contract_asm = (|| {
                if let Some(tree) = contract_ast {
                    Some(check!(
                        compile_ast_to_asm(tree, &build_config),
                        return None,
                        warnings,
                        errors
                    ))
                } else {
                    None
                }
            })();

            let script_asm = (|| {
                if let Some(tree) = script_ast {
                    Some(check!(
                        compile_ast_to_asm(tree, &build_config),
                        return None,
                        warnings,
                        errors
                    ))
                } else {
                    None
                }
            })();

            if errors.is_empty() {
                // TODO move this check earlier and don't compile all of them if there is only one
                match (predicate_asm, contract_asm, script_asm, library_exports) {
                    (Some(pred), None, None, o) if o.trees.is_empty() => CompilationResult::Success {
                        asm: pred,
                        warnings,
                    },
                    (None, Some(contract), None, o) if o.trees.is_empty() => CompilationResult::Success {
                        asm: contract,
                        warnings,
                    },
                    (None, None, Some(script), o) if o.trees.is_empty() => CompilationResult::Success {
                        asm: script,
                        warnings,
                    },
                    (None, None, None, o) if !o.trees.is_empty() => CompilationResult::Library {
                        warnings,
                        exports: o,
                    },
                    (None, None, None, o) if o.trees.is_empty() => {
                        todo!("do we want empty files to be valid programs?")
                    }
                    // Default to compiling an empty library if there is no code or invalid state
                    _ => unimplemented!(
                        "Multiple contracts, libraries, scripts, or predicates in a single file are \
                    unsupported."
                    ),
                }
            } else {
                CompilationResult::Failure { errors, warnings }
=======
    // perform control flow analysis on each branch
    let (script_warnings, script_errors) =
        perform_control_flow_analysis(&script_ast, TreeType::Script, &mut dead_code_graph);
    let (contract_warnings, contract_errors) =
        perform_control_flow_analysis(&contract_ast, TreeType::Contract, &mut dead_code_graph);
    let (predicate_warnings, predicate_errors) =
        perform_control_flow_analysis(&predicate_ast, TreeType::Predicate, &mut dead_code_graph);
    let (library_warnings, library_errors) =
        perform_control_flow_analysis_on_library_exports(&library_exports, &mut dead_code_graph);

    let mut l_warnings = [
        script_warnings,
        contract_warnings,
        predicate_warnings,
        library_warnings,
    ]
    .concat();
    let mut l_errors = [
        script_errors,
        contract_errors,
        predicate_errors,
        library_errors,
    ]
    .concat();

    errors.append(&mut l_errors);
    warnings.append(&mut l_warnings);
    errors = dedup_unsorted(errors);
    warnings = dedup_unsorted(warnings);
    // for each syntax tree, generate assembly.
    let predicate_asm = if let Some(tree) = predicate_ast {
        Some(check!(
            compile_ast_to_asm(tree, &build_config),
            return CompilationResult::Failure { errors, warnings },
            warnings,
            errors
        ))
    } else {
        None
    };

    let contract_asm = if let Some(tree) = contract_ast {
        Some(check!(
            compile_ast_to_asm(tree, &build_config),
            return CompilationResult::Failure { errors, warnings },
            warnings,
            errors
        ))
    } else {
        None
    };

    let script_asm = if let Some(tree) = script_ast {
        Some(check!(
            compile_ast_to_asm(tree, &build_config),
            return CompilationResult::Failure { errors, warnings },
            warnings,
            errors
        ))
    } else {
        None
    };

    if errors.is_empty() {
        // TODO move this check earlier and don't compile all of them if there is only one
        match (predicate_asm, contract_asm, script_asm, library_exports) {
            (Some(pred), None, None, o) if o.trees.is_empty() => CompilationResult::Success {
                asm: pred,
                warnings,
            },
            (None, Some(contract), None, o) if o.trees.is_empty() => CompilationResult::Success {
                asm: contract,
                warnings,
            },
            (None, None, Some(script), o) if o.trees.is_empty() => CompilationResult::Success {
                asm: script,
                warnings,
            },
            (None, None, None, o) if !o.trees.is_empty() => CompilationResult::Library {
                warnings,
                exports: o,
            },
            (None, None, None, o) if o.trees.is_empty() => {
                todo!("do we want empty files to be valid programs?")
>>>>>>> 3fccd0cd
            }
        }
    }
}

pub fn compile_to_bytecode<'sc>(
    input: &'sc str,
    initial_namespace: &Namespace<'sc>,
    build_config: BuildConfig,
    dependency_graph: &mut HashMap<String, HashSet<String>>,
) -> BytecodeCompilationResult<'sc> {
    match compile_to_asm(input, initial_namespace, build_config, dependency_graph) {
        CompilationResult::Success {
            mut asm,
            mut warnings,
            ..
        } => {
            let mut asm_res = asm.to_bytecode();
            warnings.append(&mut asm_res.warnings);
            if asm_res.value.is_none() || !asm_res.errors.is_empty() {
                BytecodeCompilationResult::Failure {
                    warnings,
                    errors: asm_res.errors,
                }
            } else {
                // asm_res is confirmed to be Some(bytes).
                BytecodeCompilationResult::Success {
                    bytes: asm_res.value.unwrap(),
                    warnings,
                }
            }
        }
        CompilationResult::Failure { warnings, errors } => {
            BytecodeCompilationResult::Failure { warnings, errors }
        }
        CompilationResult::Library {
            warnings,
            exports: _exports,
            ..
        } => BytecodeCompilationResult::Library { warnings },
    }
}

fn perform_control_flow_analysis<'sc>(
    tree: &Option<TypedParseTree<'sc>>,
    tree_type: TreeType,
    dead_code_graph: &mut ControlFlowGraph<'sc>,
) -> (Vec<CompileWarning<'sc>>, Vec<CompileError<'sc>>) {
    match tree {
        Some(tree) => {
            match ControlFlowGraph::append_to_dead_code_graph(tree, tree_type, dead_code_graph) {
                Ok(_) => (),
                Err(e) => return (vec![], vec![e]),
            }
            let mut warnings = vec![];
            let mut errors = vec![];
            warnings.append(&mut dead_code_graph.find_dead_code());
            let graph = ControlFlowGraph::construct_return_path_graph(tree);
            errors.append(&mut graph.analyze_return_paths());
            (warnings, errors)
        }
        None => (vec![], vec![]),
    }
}
fn perform_control_flow_analysis_on_library_exports<'sc>(
    lib: &LibraryExports<'sc>,
    dead_code_graph: &mut ControlFlowGraph<'sc>,
) -> (Vec<CompileWarning<'sc>>, Vec<CompileError<'sc>>) {
    let mut warnings = vec![];
    let mut errors = vec![];
    for tree in &lib.trees {
        match ControlFlowGraph::append_to_dead_code_graph(tree, TreeType::Library, dead_code_graph)
        {
            Ok(_) => (),
            Err(e) => return (vec![], vec![e]),
        }
        warnings.append(&mut dead_code_graph.find_dead_code());
        let graph = ControlFlowGraph::construct_return_path_graph(tree);
        errors.append(&mut graph.analyze_return_paths());
    }
    (warnings, errors)
}

// strategy: parse top level things
// and if we encounter a function body or block, recursively call this function and build
// sub-nodes
fn parse_root_from_pairs<'sc>(
    input: impl Iterator<Item = Pair<'sc, Rule>>,
    config: Option<&BuildConfig>,
) -> CompileResult<'sc, HllParseTree<'sc>> {
    let path = config.map(|config| config.dir_of_code.clone());
    let mut warnings = Vec::new();
    let mut errors = Vec::new();
    let mut fuel_ast = HllParseTree {
        contract_ast: None,
        script_ast: None,
        predicate_ast: None,
        library_exports: vec![],
    };
    for block in input {
        let mut parse_tree = ParseTree::new(span::Span {
            span: block.as_span(),
            path: path.clone(),
        });
        let rule = block.as_rule();
        let input = block.clone().into_inner();
        let mut library_name = None;
        for pair in input {
            match pair.as_rule() {
                Rule::non_var_decl => {
                    let decl = check!(
                        Declaration::parse_non_var_from_pair(pair.clone(), config),
                        continue,
                        warnings,
                        errors
                    );
                    parse_tree.push(AstNode {
                        content: AstNodeContent::Declaration(decl),
                        span: span::Span {
                            span: pair.as_span(),
                            path: path.clone(),
                        },
                    });
                }
                Rule::use_statement => {
                    let stmt = check!(
                        UseStatement::parse_from_pair(pair.clone(), config),
                        continue,
                        warnings,
                        errors
                    );
                    parse_tree.push(AstNode {
                        content: AstNodeContent::UseStatement(stmt),
                        span: span::Span {
                            span: pair.as_span(),
                            path: path.clone(),
                        },
                    });
                }
                Rule::library_name => {
                    let lib_pair = pair.into_inner().next().unwrap();
                    library_name = Some(check!(
                        Ident::parse_from_pair(lib_pair, config),
                        continue,
                        warnings,
                        errors
                    ));
                }
                Rule::include_statement => {
                    // parse the include statement into a reference to a specific file
                    let include_statement = check!(
                        IncludeStatement::parse_from_pair(pair.clone(), config),
                        continue,
                        warnings,
                        errors
                    );
                    parse_tree.push(AstNode {
                        content: AstNodeContent::IncludeStatement(include_statement),
                        span: span::Span {
                            span: pair.as_span(),
                            path: path.clone(),
                        },
                    });
                }
                _ => unreachable!("{:?}", pair.as_str()),
            }
        }
        match rule {
            Rule::contract => {
                if fuel_ast.contract_ast.is_some() {
                    errors.push(CompileError::MultipleContracts(span::Span {
                        span: block.as_span(),
                        path: path.clone(),
                    }));
                } else {
                    fuel_ast.contract_ast = Some(parse_tree);
                }
            }
            Rule::script => {
                if fuel_ast.script_ast.is_some() {
                    errors.push(CompileError::MultipleScripts(span::Span {
                        span: block.as_span(),
                        path: path.clone(),
                    }));
                } else {
                    fuel_ast.script_ast = Some(parse_tree);
                }
            }
            Rule::predicate => {
                if fuel_ast.predicate_ast.is_some() {
                    errors.push(CompileError::MultiplePredicates(span::Span {
                        span: block.as_span(),
                        path: path.clone(),
                    }));
                } else {
                    fuel_ast.predicate_ast = Some(parse_tree);
                }
            }
            Rule::library => {
                fuel_ast.library_exports.push((
                    library_name.expect(
                        "Safe unwrap, because the core_lang enforces the library keyword is \
                         followed by a name. This is an invariant",
                    ),
                    parse_tree,
                ));
            }
            Rule::EOI => (),
            a => errors.push(CompileError::InvalidTopLevelItem(
                a,
                span::Span {
                    span: block.as_span(),
                    path: path.clone(),
                },
            )),
        }
    }

    ok(fuel_ast, warnings, errors)
}

#[test]
fn test_basic_prog() {
    let prog = parse(
        r#"
        contract;

    enum yo
    <T>
    where
    T: IsAThing
    {
        x: u32,
        y: MyStruct<u32>
    }

    enum  MyOtherSumType
    {
        x: u32,
        y: MyStruct<u32>
    }
        struct MyStruct<T> {
            field_name: u64,
            other_field: T,
        }


    fn generic_function
    <T>
    (arg1: u64,
    arg2: T)
    ->
    T
    where T: Display,
          T: Debug {
          let x: MyStruct =
          MyStruct
          {
              field_name:
              5
          };
          return
          match
            arg1
          {
               1
               => true,
               _ => { return false; },
          };
    }

    struct MyStruct {
        test: string,
    }



    use stdlib::println;

    trait MyTrait {
        // interface points
        fn myfunc(x: int) -> unit;
        } {
        // methods
        fn calls_interface_fn(x: int) -> unit {
            // declare a byte
            let x = 0b10101111;
            let mut y = 0b11111111;
            self.interface_fn(x);
        }
    }

    pub fn prints_number_five() -> u8 {
        let x: u8 = 5;
        let reference_to_x = ref x;
        let second_value_of_x = deref x; // u8 is `Copy` so this clones
        println(x);
         x.to_string();
         let some_list = [
         5,
         10 + 3 / 2,
         func_app(my_args, (so_many_args))];
        return 5;
    }
    "#,
        None,
    );
    let mut warnings: Vec<CompileWarning> = Vec::new();
    let mut errors: Vec<CompileError> = Vec::new();
    prog.unwrap(&mut warnings, &mut errors);
}
#[test]
fn test_parenthesized() {
    let prog = parse(
        r#"
        contract;
        pub fn some_abi_func() -> unit {
            let x = (5 + 6 / (1 + (2 / 1) + 4));
            return;
        }
    "#,
        None,
    );
    let mut warnings: Vec<CompileWarning> = Vec::new();
    let mut errors: Vec<CompileError> = Vec::new();
    prog.unwrap(&mut warnings, &mut errors);
}

#[test]
fn test_unary_ordering() {
    use crate::parse_tree::declaration::FunctionDeclaration;
    let prog = parse(
        r#"
    script;
    fn main() -> bool {
        let a = true;
        let b = true;
        !a && b;
    }"#,
        None,
    );
    let mut warnings: Vec<CompileWarning> = Vec::new();
    let mut errors: Vec<CompileError> = Vec::new();
    let prog = prog.unwrap(&mut warnings, &mut errors);
    // this should parse as `(!a) && b`, not `!(a && b)`. So, the top level
    // expression should be `&&`
    if let AstNode {
        content:
            AstNodeContent::Declaration(Declaration::FunctionDeclaration(FunctionDeclaration {
                body,
                ..
            })),
        ..
    } = &prog.script_ast.unwrap().root_nodes[0]
    {
        if let AstNode {
            content: AstNodeContent::Expression(Expression::LazyOperator { op, .. }),
            ..
        } = &body.contents[2]
        {
            assert_eq!(op, &LazyOp::And)
        } else {
            panic!("Was not lazy operator.")
        }
    } else {
        panic!("Was not ast node")
    };
}

/// We want compile errors and warnings to retain their ordering, since typically
/// they are grouped by relevance. However, we want to deduplicate them.
/// Stdlib dedup in Rust assumes sorted data for efficiency, but we don't want that.
/// A hash set would also mess up the order, so this is just a brute force way of doing it
/// with a vector.
fn dedup_unsorted<T: PartialEq + std::hash::Hash>(mut data: Vec<T>) -> Vec<T> {
    use smallvec::SmallVec;
    use std::collections::hash_map::{DefaultHasher, Entry};
    use std::hash::Hasher;

    let mut write_index = 0;
    let mut indexes: HashMap<u64, SmallVec<[usize; 1]>> = HashMap::with_capacity(data.len());
    for read_index in 0..data.len() {
        let hash = {
            let mut hasher = DefaultHasher::new();
            data[read_index].hash(&mut hasher);
            hasher.finish()
        };
        let index_vec = match indexes.entry(hash) {
            Entry::Occupied(oe) => {
                if oe
                    .get()
                    .iter()
                    .any(|index| data[*index] == data[read_index])
                {
                    continue;
                }
                oe.into_mut()
            }
            Entry::Vacant(ve) => ve.insert(SmallVec::new()),
        };
        data.swap(write_index, read_index);
        index_vec.push(write_index);
        write_index += 1;
    }
    data.truncate(write_index);
    data
}<|MERGE_RESOLUTION|>--- conflicted
+++ resolved
@@ -368,7 +368,6 @@
         return CompileASTResult::Failure { errors, warnings };
     }
 
-<<<<<<< HEAD
     CompileASTResult::Success {
         contract_ast,
         predicate_ast,
@@ -398,8 +397,6 @@
             mut warnings,
         } => {
             let mut errors = vec![];
-            //let mut json_abi = vec![];
-            //json_abi.append(&mut parse_json_abi(&contract_ast));
 
             // perform control flow analysis on each branch
             let (script_warnings, script_errors) =
@@ -507,92 +504,6 @@
                 }
             } else {
                 CompilationResult::Failure { errors, warnings }
-=======
-    // perform control flow analysis on each branch
-    let (script_warnings, script_errors) =
-        perform_control_flow_analysis(&script_ast, TreeType::Script, &mut dead_code_graph);
-    let (contract_warnings, contract_errors) =
-        perform_control_flow_analysis(&contract_ast, TreeType::Contract, &mut dead_code_graph);
-    let (predicate_warnings, predicate_errors) =
-        perform_control_flow_analysis(&predicate_ast, TreeType::Predicate, &mut dead_code_graph);
-    let (library_warnings, library_errors) =
-        perform_control_flow_analysis_on_library_exports(&library_exports, &mut dead_code_graph);
-
-    let mut l_warnings = [
-        script_warnings,
-        contract_warnings,
-        predicate_warnings,
-        library_warnings,
-    ]
-    .concat();
-    let mut l_errors = [
-        script_errors,
-        contract_errors,
-        predicate_errors,
-        library_errors,
-    ]
-    .concat();
-
-    errors.append(&mut l_errors);
-    warnings.append(&mut l_warnings);
-    errors = dedup_unsorted(errors);
-    warnings = dedup_unsorted(warnings);
-    // for each syntax tree, generate assembly.
-    let predicate_asm = if let Some(tree) = predicate_ast {
-        Some(check!(
-            compile_ast_to_asm(tree, &build_config),
-            return CompilationResult::Failure { errors, warnings },
-            warnings,
-            errors
-        ))
-    } else {
-        None
-    };
-
-    let contract_asm = if let Some(tree) = contract_ast {
-        Some(check!(
-            compile_ast_to_asm(tree, &build_config),
-            return CompilationResult::Failure { errors, warnings },
-            warnings,
-            errors
-        ))
-    } else {
-        None
-    };
-
-    let script_asm = if let Some(tree) = script_ast {
-        Some(check!(
-            compile_ast_to_asm(tree, &build_config),
-            return CompilationResult::Failure { errors, warnings },
-            warnings,
-            errors
-        ))
-    } else {
-        None
-    };
-
-    if errors.is_empty() {
-        // TODO move this check earlier and don't compile all of them if there is only one
-        match (predicate_asm, contract_asm, script_asm, library_exports) {
-            (Some(pred), None, None, o) if o.trees.is_empty() => CompilationResult::Success {
-                asm: pred,
-                warnings,
-            },
-            (None, Some(contract), None, o) if o.trees.is_empty() => CompilationResult::Success {
-                asm: contract,
-                warnings,
-            },
-            (None, None, Some(script), o) if o.trees.is_empty() => CompilationResult::Success {
-                asm: script,
-                warnings,
-            },
-            (None, None, None, o) if !o.trees.is_empty() => CompilationResult::Library {
-                warnings,
-                exports: o,
-            },
-            (None, None, None, o) if o.trees.is_empty() => {
-                todo!("do we want empty files to be valid programs?")
->>>>>>> 3fccd0cd
             }
         }
     }
