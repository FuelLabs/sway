--- conflicted
+++ resolved
@@ -111,15 +111,7 @@
                 vec![CompileError::ParseFailure {
                     span: span::Span {
                         span: pest::Span::new(input, get_start(&e), get_end(&e)).unwrap(),
-<<<<<<< HEAD
                         path: config.map(|config| config.dir_of_code.clone()),
-=======
-                        path: if let Some(config) = config {
-                            Some(config.path())
-                        } else {
-                            None
-                        },
->>>>>>> 8d680883
                     },
                     err: e,
                 }],
@@ -534,15 +526,7 @@
     input: impl Iterator<Item = Pair<'sc, Rule>>,
     config: Option<&BuildConfig>,
 ) -> CompileResult<'sc, HllParseTree<'sc>> {
-<<<<<<< HEAD
     let path = config.map(|config| config.dir_of_code.clone());
-=======
-    let path = if let Some(config) = config.clone() {
-        Some(config.path())
-    } else {
-        None
-    };
->>>>>>> 8d680883
     let mut warnings = Vec::new();
     let mut errors = Vec::new();
     let mut fuel_ast = HllParseTree {
