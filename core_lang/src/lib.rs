--- conflicted
+++ resolved
@@ -295,67 +295,11 @@
         errors
     );
 
-<<<<<<< HEAD
-    /*
-    let mut desugar_ast = |ast: Option<TypedParseTree<'sc>>, tree_type| {
-        ast.map(|tree| tree.desugar(tree_type).ok(&mut warnings, &mut errors))
-            .flatten()
-    };
-
-    let contract_ast = desugar_ast(contract_ast, TreeType::Contract);
-    let predicate_ast = desugar_ast(predicate_ast, TreeType::Predicate);
-    let script_ast = desugar_ast(script_ast, TreeType::Script);
-    */
-    /*
-    let library_exports_trees = library_exports
-        .trees
-        .into_iter()
-        .filter_map(|tree| {
-            tree.desugar()
-            .ok(&mut warnings, &mut errors)
-        })
-        .collect();
-    let library_exports = LibraryExports {
-        namespace: library_exports.namespace,
-        trees: library_exports_trees
-    };
-    */
-
-    if !errors.is_empty() {
-        return CompilationResult::Failure { errors, warnings };
-    }
-
-    // perform control flow analysis on each branch
-    let (script_warnings, script_errors) =
-        perform_control_flow_analysis(&script_ast, TreeType::Script, &mut dead_code_graph);
-    let (contract_warnings, contract_errors) =
-        perform_control_flow_analysis(&contract_ast, TreeType::Contract, &mut dead_code_graph);
-    let (predicate_warnings, predicate_errors) =
-        perform_control_flow_analysis(&predicate_ast, TreeType::Predicate, &mut dead_code_graph);
-    let (library_warnings, library_errors) =
-        perform_control_flow_analysis_on_library_exports(&library_exports, &mut dead_code_graph);
-
-    let mut l_warnings = [
-        script_warnings,
-        contract_warnings,
-        predicate_warnings,
-        library_warnings,
-    ]
-    .concat();
-    let mut l_errors = [
-        script_errors,
-        contract_errors,
-        predicate_errors,
-        library_errors,
-    ]
-    .concat();
-=======
     let (mut l_warnings, mut l_errors) = perform_control_flow_analysis(
         &typed_parse_tree,
         &parse_tree.tree_type,
         &mut dead_code_graph,
     );
->>>>>>> e77027e9
 
     errors.append(&mut l_errors);
     warnings.append(&mut l_warnings);
