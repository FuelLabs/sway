use super::IntegerBits;
<<<<<<< HEAD
use super::MaybeResolvedType;
=======
use crate::semantic_analysis::TypedExpression;
>>>>>>> 25aafaa6
use crate::{error::*, semantic_analysis::ast_node::TypedStructField, CallPath, Ident};
use derivative::Derivative;
use pest::Span;

<<<<<<< HEAD
#[derive(Debug, Clone, Eq, PartialEq, Hash)]
=======
/// [ResolvedType] refers to a fully qualified type that has been looked up in the namespace.
/// Type symbols are ambiguous in the beginning of compilation, as any custom symbol could be
/// an enum, struct, or generic type name. This enum is similar to [TypeInfo], except it lacks
/// the capability to be `TypeInfo::Custom`, i.e., pending this resolution of whether it is generic
/// or a known type. This allows us to ensure structurally that no unresolved types bleed into the
/// syntax tree.
#[derive(Debug, Clone, Eq, PartialEq, Hash)]
pub enum MaybeResolvedType<'sc> {
    Resolved(ResolvedType<'sc>),
    Partial(PartiallyResolvedType<'sc>),
}
#[derive(Derivative)]
#[derivative(Debug, Clone, Eq, PartialEq, Hash)]
>>>>>>> 25aafaa6
pub enum ResolvedType<'sc> {
    /// The number in a `Str` represents its size, which must be known at compile time
    Str(u64),
    UnsignedInteger(IntegerBits),
    Boolean,
    Unit,
    Byte,
    B256,
    Struct {
        name: Ident<'sc>,
        fields: Vec<TypedStructField<'sc>>,
    },
    Enum {
        name: Ident<'sc>,
        variant_types: Vec<ResolvedType<'sc>>,
    },
    /// Represents the contract's type as a whole. Used for implementing
    /// traits on the contract itself, to enforce a specific type of ABI.
    Contract,
    /// Represents a type which contains methods to issue a contract call.
    /// The specific contract is identified via the `Ident` within.
    ContractCaller {
        abi_name: CallPath<'sc>,
        #[derivative(PartialEq = "ignore", Hash = "ignore")]
        address: Box<TypedExpression<'sc>>,
    },
    // used for recovering from errors in the ast
    ErrorRecovery,
}

impl<'sc> ResolvedType<'sc> {
    pub fn numeric_cast_compat(&self, other: &ResolvedType<'sc>) -> Result<(), Warning<'sc>> {
        assert_eq!(self.is_numeric(), other.is_numeric());
        use ResolvedType::*;
        // if this is a downcast, warn for loss of precision. if upcast, then no warning.
        match self {
            UnsignedInteger(IntegerBits::Eight) => Ok(()),
            UnsignedInteger(IntegerBits::Sixteen) => match other {
                UnsignedInteger(IntegerBits::Eight) => Err(Warning::LossOfPrecision {
                    initial_type: MaybeResolvedType::Resolved(self.clone()),
                    cast_to: MaybeResolvedType::Resolved(other.clone()),
                }),
                UnsignedInteger(_) => Ok(()),
                _ => unreachable!(),
            },
            UnsignedInteger(IntegerBits::ThirtyTwo) => match other {
                UnsignedInteger(IntegerBits::Eight) | UnsignedInteger(IntegerBits::Sixteen) => {
                    Err(Warning::LossOfPrecision {
                        initial_type: MaybeResolvedType::Resolved(self.clone()),
                        cast_to: MaybeResolvedType::Resolved(other.clone()),
                    })
                }
                UnsignedInteger(_) => Ok(()),
                _ => unreachable!(),
            },
            UnsignedInteger(IntegerBits::SixtyFour) => match other {
                UnsignedInteger(IntegerBits::Eight)
                | UnsignedInteger(IntegerBits::Sixteen)
                | UnsignedInteger(IntegerBits::ThirtyTwo) => Err(Warning::LossOfPrecision {
                    initial_type: MaybeResolvedType::Resolved(self.clone()),
                    cast_to: MaybeResolvedType::Resolved(other.clone()),
                }),
                _ => Ok(()),
            },
            _ => unreachable!(),
        }
    }
    pub(crate) fn friendly_type_str(&self) -> String {
        use ResolvedType::*;
        match self {
            Str(len) => format!("str[{}]", len),
            UnsignedInteger(bits) => {
                use IntegerBits::*;
                match bits {
                    Eight => "u8",
                    Sixteen => "u16",
                    ThirtyTwo => "u32",
                    SixtyFour => "u64",
                }
                .into()
            }
            Boolean => "bool".into(),

            Unit => "()".into(),
            Byte => "byte".into(),
            B256 => "b256".into(),
            Struct {
                name: Ident { primary_name, .. },
                ..
            } => format!("struct {}", primary_name),
            Enum {
                name: Ident { primary_name, .. },
                ..
            } => format!("enum {}", primary_name),
            Contract => "contract".into(),
            ContractCaller { abi_name, .. } => {
                format!("{} contract caller", abi_name.suffix.primary_name)
            }
            ErrorRecovery => "\"unknown due to error\"".into(),
        }
    }

    /// Calculates the stack size of this type, to be used when allocating stack memory for it.
    /// This is _in words_!
    pub(crate) fn stack_size_of(&self) -> u64 {
        match self {
            // Each char is a word, so the size is the num of characters
            ResolvedType::Str(len) => *len,
            // Since things are unpacked, all unsigned integers are 64 bits.....for now
            ResolvedType::UnsignedInteger(_) => 1,
            ResolvedType::Boolean => 1,
            ResolvedType::Unit => 0,
            ResolvedType::Byte => 1,
            ResolvedType::B256 => 4,
            ResolvedType::Enum { variant_types, .. } => {
                // the size of an enum is one word (for the tag) plus the maximum size
                // of any individual variant
                1 + variant_types
                    .into_iter()
                    .map(|x| x.stack_size_of())
                    .max()
                    .unwrap()
            }
            ResolvedType::Struct { fields, .. } => fields
                .iter()
                .fold(0, |acc, x| acc + x.r#type.stack_size_of()),
            // `ContractCaller` types are unsized and used only in the type system for
            // calling methods
            ResolvedType::ContractCaller { .. } => 0,
            ResolvedType::Contract => unreachable!("contract types are never instantiated"),
            ResolvedType::ErrorRecovery => unreachable!(),
        }
    }

    pub fn is_numeric(&self) -> bool {
        if let ResolvedType::UnsignedInteger(_) = self {
            true
        } else {
            false
        }
    }

    /// maps a type to a name that is used when constructing function selectors
    pub(crate) fn to_selector_name(
        &self,
        error_msg_span: &Span<'sc>,
    ) -> CompileResult<'sc, String> {
        use ResolvedType::*;
        let name = match self {
            Str(len) => format!("str[{}]", len),
            UnsignedInteger(bits) => {
                use IntegerBits::*;
                match bits {
                    Eight => "u8",
                    Sixteen => "u16",
                    ThirtyTwo => "u32",
                    SixtyFour => "u64",
                }
                .into()
            }
            Boolean => "bool".into(),

            Unit => "unit".into(),
            Byte => "byte".into(),
            B256 => "b256".into(),
            Struct { fields, .. } => {
                let field_names = {
                    let names = fields
                        .iter()
                        .map(|TypedStructField { r#type, .. }| {
                            r#type.to_selector_name(error_msg_span)
                        })
                        .collect::<Vec<CompileResult<String>>>();
                    let mut buf = vec![];
                    for name in names {
                        match name.value {
                            Some(value) => buf.push(value),
                            None => return name,
                        }
                    }
                    buf
                };

                format!("s({})", field_names.join(","))
            }
            Enum { variant_types, .. } => {
                let variant_names = {
                    let names = variant_types
                        .iter()
                        .map(|ty| ty.to_selector_name(error_msg_span))
                        .collect::<Vec<CompileResult<String>>>();
                    let mut buf = vec![];
                    for name in names {
                        match name.value {
                            Some(value) => buf.push(value),
                            None => return name,
                        }
                    }
                    buf
                };

                format!("e({})", variant_names.join(","))
            }
            _ => {
                return err(
                    vec![],
                    vec![CompileError::InvalidAbiType {
                        span: error_msg_span.clone(),
                    }],
                )
            }
        };
        ok(name, vec![], vec![])
    }
}<|MERGE_RESOLUTION|>--- conflicted
+++ resolved
@@ -1,30 +1,12 @@
 use super::IntegerBits;
-<<<<<<< HEAD
-use super::MaybeResolvedType;
-=======
+use crate::types::MaybeResolvedType;
 use crate::semantic_analysis::TypedExpression;
->>>>>>> 25aafaa6
 use crate::{error::*, semantic_analysis::ast_node::TypedStructField, CallPath, Ident};
 use derivative::Derivative;
 use pest::Span;
 
-<<<<<<< HEAD
-#[derive(Debug, Clone, Eq, PartialEq, Hash)]
-=======
-/// [ResolvedType] refers to a fully qualified type that has been looked up in the namespace.
-/// Type symbols are ambiguous in the beginning of compilation, as any custom symbol could be
-/// an enum, struct, or generic type name. This enum is similar to [TypeInfo], except it lacks
-/// the capability to be `TypeInfo::Custom`, i.e., pending this resolution of whether it is generic
-/// or a known type. This allows us to ensure structurally that no unresolved types bleed into the
-/// syntax tree.
-#[derive(Debug, Clone, Eq, PartialEq, Hash)]
-pub enum MaybeResolvedType<'sc> {
-    Resolved(ResolvedType<'sc>),
-    Partial(PartiallyResolvedType<'sc>),
-}
 #[derive(Derivative)]
 #[derivative(Debug, Clone, Eq, PartialEq, Hash)]
->>>>>>> 25aafaa6
 pub enum ResolvedType<'sc> {
     /// The number in a `Str` represents its size, which must be known at compile time
     Str(u64),
