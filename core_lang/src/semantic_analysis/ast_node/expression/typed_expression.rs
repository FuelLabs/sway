use super::*;
use crate::build_config::BuildConfig;
use crate::control_flow_analysis::ControlFlowGraph;
use crate::semantic_analysis::ast_node::*;
use crate::types::{IntegerBits, MaybeResolvedType, ResolvedType};
use either::Either;

mod method_application;
use method_application::type_check_method_application;

#[derive(Clone, Debug)]
pub struct TypedExpression<'sc> {
    pub(crate) expression: TypedExpressionVariant<'sc>,
    pub(crate) return_type: MaybeResolvedType<'sc>,
    /// whether or not this expression is constantly evaluatable (if the result is known at compile
    /// time)
    pub(crate) is_constant: IsConstant,
    pub(crate) span: Span<'sc>,
}

pub(crate) fn error_recovery_expr<'sc>(span: Span<'sc>) -> TypedExpression<'sc> {
    TypedExpression {
        expression: TypedExpressionVariant::Unit,
        return_type: MaybeResolvedType::Resolved(ResolvedType::ErrorRecovery),
        is_constant: IsConstant::No,
        span,
    }
}

impl<'sc> TypedExpression<'sc> {
    pub(crate) fn type_check(
        other: Expression<'sc>,
        namespace: &mut Namespace<'sc>,
        type_annotation: Option<MaybeResolvedType<'sc>>,
        help_text: impl Into<String> + Clone,
        self_type: &MaybeResolvedType<'sc>,
        build_config: &BuildConfig,
        dead_code_graph: &mut ControlFlowGraph<'sc>,
    ) -> CompileResult<'sc, Self> {
        let expr_span = other.span();
<<<<<<< HEAD
        let mut typed_expression = match other {
            Expression::Literal { value: lit, span } => {
                let return_type = match lit {
                    Literal::String(s) => {
                        MaybeResolvedType::Resolved(ResolvedType::Str(s.len() as u64))
                    }
                    Literal::U8(_) => MaybeResolvedType::Resolved(ResolvedType::UnsignedInteger(
                        IntegerBits::Eight,
                    )),
                    Literal::U16(_) => MaybeResolvedType::Resolved(ResolvedType::UnsignedInteger(
                        IntegerBits::Sixteen,
                    )),
                    Literal::U32(_) => MaybeResolvedType::Resolved(ResolvedType::UnsignedInteger(
                        IntegerBits::ThirtyTwo,
                    )),
                    Literal::U64(_) => MaybeResolvedType::Resolved(ResolvedType::UnsignedInteger(
                        IntegerBits::SixtyFour,
                    )),
                    Literal::Boolean(_) => MaybeResolvedType::Resolved(ResolvedType::Boolean),
                    Literal::Byte(_) => MaybeResolvedType::Resolved(ResolvedType::Byte),
                    Literal::B256(_) => MaybeResolvedType::Resolved(ResolvedType::B256),
                };
                TypedExpression {
                    expression: TypedExpressionVariant::Literal(lit),
                    return_type,
                    is_constant: IsConstant::Yes,
                    span,
                }
            }
            Expression::VariableExpression { name, span, .. } => {
                match namespace.get_symbol(&name) {
                    Some(TypedDeclaration::VariableDeclaration(TypedVariableDeclaration {
                        body,
                        ..
                    })) => TypedExpression {
                        return_type: body.return_type.clone(),
                        is_constant: body.is_constant,
                        expression: TypedExpressionVariant::VariableExpression {
                            name: name.clone(),
                        },
                        span,
                    },
                    Some(a) => {
                        errors.push(CompileError::NotAVariable {
                            name: name.span.as_str(),
                            span: name.span.clone(),
                            what_it_is: a.friendly_name(),
                        });
                        error_recovery_expr(name.span.clone())
                    }
                    None => {
                        errors.push(CompileError::UnknownVariable {
                            var_name: name.span.as_str().trim(),
                            span: name.span.clone(),
                        });
                        error_recovery_expr(name.span.clone())
                    }
                }
            }
=======
        let res = match other {
            Expression::Literal { value: lit, span } => Self::type_check_literal(lit, span),
            Expression::VariableExpression {
                name,
                unary_op,
                span,
                ..
            } => Self::type_check_variable_expression(name, unary_op, span, namespace),
>>>>>>> 28d9a023
            Expression::FunctionApplication {
                name,
                arguments,
                span,
                ..
            } => Self::type_check_function_application(
                name,
                arguments,
                span,
                namespace,
                self_type,
                build_config,
                dead_code_graph,
            ),
            Expression::MatchExpression { span, .. } => {
                let mut errors = vec![];
                errors.push(CompileError::Unimplemented(
                    "Match expressions and pattern matching have not been implemented.",
                    span,
                ));
                return err(vec![], errors);
                // type_check_match_expression()
            }
            Expression::CodeBlock { contents, span, .. } => Self::type_check_code_block(
                contents,
                span,
                namespace,
                type_annotation.clone(),
                help_text.clone(),
                self_type,
                build_config,
                dead_code_graph,
            ),
            // TODO if _condition_ is constant, evaluate it and compile this to a regular
            // expression with only one branch
            Expression::IfExp {
                condition,
                then,
                r#else,
                span,
            } => Self::type_check_if_expression(
                condition,
                then,
                r#else,
                span,
                namespace,
                type_annotation.clone(),
                self_type,
                build_config,
                dead_code_graph,
            ),
            Expression::AsmExpression { asm, span, .. } => Self::type_check_asm_expression(
                asm,
                span,
                namespace,
                self_type,
                build_config,
                dead_code_graph,
            ),
            Expression::StructExpression {
                span,
                struct_name,
                fields,
            } => Self::type_check_struct_expression(
                span,
                struct_name,
                fields,
                namespace,
                self_type,
                build_config,
                dead_code_graph,
            ),
            Expression::SubfieldExpression {
                prefix,
                span,
                field_to_access,
<<<<<<< HEAD
            } => {
                let parent = check!(
                    TypedExpression::type_check(
                        *prefix,
                        namespace,
                        None,
                        "",
                        self_type,
                        build_config,
                        dead_code_graph
                    ),
                    return err(warnings, errors),
                    warnings,
                    errors
                );
                let (fields, struct_name) = check!(
                    namespace.get_struct_type_fields(
                        &parent.return_type,
                        parent.span.as_str(),
                        &parent.span
                    ),
                    return err(warnings, errors),
                    warnings,
                    errors
                );

                let field = if let Some(field) = fields
                    .iter()
                    .find(|TypedStructField { name, .. }| *name == field_to_access)
                {
                    field
                } else {
                    errors.push(CompileError::FieldNotFound {
                        span: field_to_access.span.clone(),
                        available_fields: fields
                            .iter()
                            .map(|TypedStructField { name, .. }| name.primary_name.clone())
                            .collect::<Vec<_>>()
                            .join("\n"),
                        field_name: field_to_access.primary_name,
                        struct_name: struct_name.primary_name,
                    });
                    return err(warnings, errors);
                };

                TypedExpression {
                    expression: TypedExpressionVariant::StructFieldAccess {
                        resolved_type_of_parent: parent.return_type.clone(),
                        prefix: Box::new(parent),
                        field_to_access: field.clone(),
                    },
                    return_type: MaybeResolvedType::Resolved(field.r#type.clone()),
                    is_constant: IsConstant::No,
                    span,
                }
            }
=======
            } => Self::type_check_subfield_expression(
                unary_op,
                prefix,
                span,
                field_to_access,
                namespace,
                self_type,
                build_config,
                dead_code_graph,
            ),
>>>>>>> 28d9a023
            Expression::MethodApplication {
                method_name,
                arguments,
                span,
            } => type_check_method_application(
                method_name,
                arguments,
                span.clone(),
                namespace,
                self_type,
                build_config,
                dead_code_graph,
            ),
            Expression::Unit { span } => {
                let exp = TypedExpression {
                    expression: TypedExpressionVariant::Unit,
                    return_type: MaybeResolvedType::Resolved(ResolvedType::Unit),
                    is_constant: IsConstant::Yes,
                    span,
                };
                ok(exp, vec![], vec![])
            }
            Expression::DelineatedPath {
                call_path,
                span,
                args,
                type_arguments,
            } => Self::type_check_delineated_path(
                call_path,
                span,
                args,
                type_arguments,
                namespace,
                self_type,
                build_config,
                dead_code_graph,
            ),
            Expression::AbiCast {
                abi_name,
                address,
                span,
            } => Self::type_check_abi_cast(
                abi_name,
                address,
                span,
                namespace,
                self_type,
                build_config,
                dead_code_graph,
            ),
            a => {
                let mut errors = vec![];
                println!("Unimplemented semantic_analysis for expression: {:?}", a);
                errors.push(CompileError::Unimplemented(
                    "Unimplemented expression",
                    a.span(),
                ));

                let exp = error_recovery_expr(a.span());
                ok(exp, vec![], errors)
            }
        };
        let mut typed_expression = match res.value {
            Some(r) => r,
            None => return res,
        };
        let mut warnings = res.warnings;
        let mut errors = res.errors;
        // if the return type cannot be cast into the annotation type then it is a type error
        if let Some(type_annotation) = type_annotation {
            let convertability = typed_expression.return_type.is_convertible(
                &type_annotation,
                expr_span.clone(),
                help_text,
            );
            match convertability {
                Ok(warning) => {
                    if let Some(warning) = warning {
                        warnings.push(CompileWarning {
                            warning_content: warning,
                            span: expr_span,
                        });
                    }
                }
                Err(err) => {
                    errors.push(err.into());
                }
            }
            // The annotation will result in a cast, so set the return type accordingly.
            match type_annotation {
                MaybeResolvedType::Partial(PartiallyResolvedType::NeedsType) => {}
                ty => typed_expression.return_type = ty,
            };
        }

        ok(typed_expression, warnings, errors)
    }

    fn type_check_literal(
        lit: Literal<'sc>,
        span: pest::Span<'sc>,
    ) -> CompileResult<'sc, TypedExpression<'sc>> {
        let return_type = match lit {
            Literal::String(s) => MaybeResolvedType::Resolved(ResolvedType::Str(s.len() as u64)),
            Literal::U8(_) => {
                MaybeResolvedType::Resolved(ResolvedType::UnsignedInteger(IntegerBits::Eight))
            }
            Literal::U16(_) => {
                MaybeResolvedType::Resolved(ResolvedType::UnsignedInteger(IntegerBits::Sixteen))
            }
            Literal::U32(_) => {
                MaybeResolvedType::Resolved(ResolvedType::UnsignedInteger(IntegerBits::ThirtyTwo))
            }
            Literal::U64(_) => {
                MaybeResolvedType::Resolved(ResolvedType::UnsignedInteger(IntegerBits::SixtyFour))
            }
            Literal::Boolean(_) => MaybeResolvedType::Resolved(ResolvedType::Boolean),
            Literal::Byte(_) => MaybeResolvedType::Resolved(ResolvedType::Byte),
            Literal::B256(_) => MaybeResolvedType::Resolved(ResolvedType::B256),
        };
        let exp = TypedExpression {
            expression: TypedExpressionVariant::Literal(lit),
            return_type,
            is_constant: IsConstant::Yes,
            span,
        };
        ok(exp, vec![], vec![])
    }

    fn type_check_variable_expression(
        name: Ident<'sc>,
        unary_op: Option<UnaryOp>,
        span: pest::Span<'sc>,
        namespace: &mut Namespace<'sc>,
    ) -> CompileResult<'sc, TypedExpression<'sc>> {
        let mut errors = vec![];
        let exp = match namespace.get_symbol(&name) {
            Some(TypedDeclaration::VariableDeclaration(TypedVariableDeclaration {
                body, ..
            })) => TypedExpression {
                return_type: body.return_type.clone(),
                is_constant: body.is_constant,
                expression: TypedExpressionVariant::VariableExpression {
                    unary_op: unary_op.clone(),
                    name: name.clone(),
                },
                span,
            },
            Some(a) => {
                errors.push(CompileError::NotAVariable {
                    name: name.span.as_str(),
                    span: name.span.clone(),
                    what_it_is: a.friendly_name(),
                });
                error_recovery_expr(name.span.clone())
            }
            None => {
                errors.push(CompileError::UnknownVariable {
                    var_name: name.span.as_str().trim(),
                    span: name.span.clone(),
                });
                error_recovery_expr(name.span.clone())
            }
        };
        ok(exp, vec![], errors)
    }

    fn type_check_function_application(
        name: CallPath<'sc>,
        arguments: Vec<Expression<'sc>>,
        span: pest::Span<'sc>,
        namespace: &mut Namespace<'sc>,
        self_type: &MaybeResolvedType<'sc>,
        build_config: &BuildConfig,
        dead_code_graph: &mut ControlFlowGraph<'sc>,
    ) -> CompileResult<'sc, TypedExpression<'sc>> {
        let mut warnings = vec![];
        let mut errors = vec![];
        let function_declaration = check!(
            namespace.get_call_path(&name),
            return err(warnings, errors),
            warnings,
            errors
        );
        let exp = match function_declaration {
            TypedDeclaration::FunctionDeclaration(decl) => {
                let TypedFunctionDeclaration {
                    parameters,
                    return_type,
                    body,
                    ..
                } = decl.clone();
                // type check arguments in function application vs arguments in function
                // declaration. Use parameter type annotations as annotations for the
                // arguments
                //
                let typed_call_arguments =
                    arguments
                        .into_iter()
                        .zip(parameters.iter())
                        .map(|(arg, param)| {
                            (param.name.clone(), TypedExpression::type_check(
                            arg.clone(),
                            namespace,
                            Some(param.r#type.clone()),
                            "The argument that has been provided to this function's type does \
                            not match the declared type of the parameter in the function \
                            declaration.",
                            self_type,
                            build_config,
                            dead_code_graph,
                        )
                        .unwrap_or_else(
                            &mut warnings,
                            &mut errors,
                            || error_recovery_expr(arg.span()),
                        ))
                        })
                        .collect();

                TypedExpression {
                    return_type: return_type.clone(),
                    // now check the function call return type
                    // FEATURE this IsConstant can be true if the function itself is
                    // constant-able const functions would be an
                    // advanced feature and are not supported right
                    // now
                    is_constant: IsConstant::No,
                    expression: TypedExpressionVariant::FunctionApplication {
                        arguments: typed_call_arguments,
                        name: name.clone(),
                        function_body: body.clone(),
                        selector: None, // regular functions cannot be in a contract call; only methods
                    },
                    span,
                }
            }
            a => {
                errors.push(CompileError::NotAFunction {
                    name: name.span().as_str(),
                    span: name.span(),
                    what_it_is: a.friendly_name(),
                });
                error_recovery_expr(name.span())
            }
        };
        ok(exp, warnings, errors)
    }

    pub fn type_check_match_expression() -> CompileResult<'sc, TypedExpression<'sc>> {
        /*
        let typed_primary_expression = check!(
            TypedExpression::type_check(*primary_expression, &namespace, None, ""),
            ERROR_RECOVERY_EXPR.clone(),
            warnings,
            errors
        );
        let first_branch_result = check!(
            TypedExpression::type_check(
                branches[0].result.clone(),
                &namespace,
                type_annotation.clone(),
                help_text.clone()
            ),
            ERROR_RECOVERY_EXPR.clone(),
            warnings,
            errors
        );

        let first_branch_result = vec![first_branch_result];
        // use type of first branch for annotation on the rest of the branches
        // we checked the first branch separately just to get its return type for inferencing the rest
        let mut rest_of_branches = branches
            .into_iter()
            .skip(1)
            .map(
                |MatchBranch {
                        condition, result, ..
                    }| {
                    check!(
                        TypedExpression::type_check(
                            result,
                            &namespace,
                            Some(first_branch_result[0].return_type.clone()),
                            "All branches of a match expression must be of the same type.",
                        ),
                        ERROR_RECOVERY_EXPR.clone(),
                        warnings,
                        errors
                    )
                },
            )
            .collect::<Vec<_>>();

        let mut all_branches = first_branch_result;
        all_branches.append(&mut rest_of_branches);

        errors.push(CompileError::Unimplemented(
            "Match expressions and pattern matching",
            span,
        ));
        ERROR_RECOVERY_EXPR.clone()
        */
        unimplemented!()
    }

    fn type_check_code_block(
        contents: CodeBlock<'sc>,
        span: pest::Span<'sc>,
        namespace: &mut Namespace<'sc>,
        type_annotation: Option<MaybeResolvedType<'sc>>,
        help_text: impl Into<String> + Clone,
        self_type: &MaybeResolvedType<'sc>,
        build_config: &BuildConfig,
        dead_code_graph: &mut ControlFlowGraph<'sc>,
    ) -> CompileResult<'sc, TypedExpression<'sc>> {
        let mut warnings = vec![];
        let mut errors = vec![];
        let (typed_block, block_return_type) = check!(
            TypedCodeBlock::type_check(
                contents.clone(),
                &namespace,
                type_annotation.clone(),
                help_text.clone(),
                self_type,
                build_config,
                dead_code_graph,
            ),
            (
                TypedCodeBlock {
                    contents: vec![],
                    whole_block_span: span.clone()
                },
                Some(MaybeResolvedType::Resolved(ResolvedType::Unit))
            ),
            warnings,
            errors
        );
        let block_return_type = match block_return_type {
            Some(ty) => ty,
            None => match type_annotation {
                Some(ref ty) if ty != &MaybeResolvedType::Resolved(ResolvedType::Unit) => {
                    errors.push(CompileError::ExpectedImplicitReturnFromBlockWithType {
                        span: span.clone(),
                        ty: ty.friendly_type_str(),
                    });
                    MaybeResolvedType::Resolved(ResolvedType::ErrorRecovery)
                }
                _ => MaybeResolvedType::Resolved(ResolvedType::Unit),
            },
        };
        let exp = TypedExpression {
            expression: TypedExpressionVariant::CodeBlock(TypedCodeBlock {
                contents: typed_block.contents,
                whole_block_span: span.clone(),
            }),
            return_type: block_return_type,
            is_constant: IsConstant::No, /* TODO if all elements of block are constant
                                          * then this is constant */
            span,
        };
        ok(exp, warnings, errors)
    }

    fn type_check_if_expression(
        condition: Box<Expression<'sc>>,
        then: Box<Expression<'sc>>,
        r#else: Option<Box<Expression<'sc>>>,
        span: pest::Span<'sc>,
        namespace: &mut Namespace<'sc>,
        type_annotation: Option<MaybeResolvedType<'sc>>,
        self_type: &MaybeResolvedType<'sc>,
        build_config: &BuildConfig,
        dead_code_graph: &mut ControlFlowGraph<'sc>,
    ) -> CompileResult<'sc, TypedExpression<'sc>> {
        let mut warnings = vec![];
        let mut errors = vec![];
        let condition = Box::new(check!(
            TypedExpression::type_check(
                *condition.clone(),
                namespace,
                Some(MaybeResolvedType::Resolved(ResolvedType::Boolean)),
                "The condition of an if expression must be a boolean expression.",
                self_type,
                build_config,
                dead_code_graph
            ),
            error_recovery_expr(condition.span()),
            warnings,
            errors
        ));
        let then = Box::new(check!(
            TypedExpression::type_check(
                *then.clone(),
                namespace,
                type_annotation.clone(),
                "",
                self_type,
                build_config,
                dead_code_graph
            ),
            error_recovery_expr(then.span()),
            warnings,
            errors
        ));
        let r#else = if let Some(expr) = r#else {
            Some(Box::new(check!(
                TypedExpression::type_check(
                    *expr.clone(),
                    namespace,
                    Some(then.return_type.clone()),
                    "",
                    self_type,
                    build_config,
                    dead_code_graph
                ),
                error_recovery_expr(expr.span()),
                warnings,
                errors
            )))
        } else {
            None
        };

        // if there is a type annotation, then the else branch must exist
        if let Some(ref annotation) = type_annotation {
            if r#else.is_none() {
                errors.push(CompileError::NoElseBranch {
                    span: span.clone(),
                    r#type: annotation.friendly_type_str(),
                });
            }
        }

        let exp = TypedExpression {
            expression: TypedExpressionVariant::IfExp {
                condition,
                then: then.clone(),
                r#else,
            },
            is_constant: IsConstant::No, // TODO
            return_type: then.return_type,
            span,
        };
        ok(exp, warnings, errors)
    }

    fn type_check_asm_expression(
        asm: AsmExpression<'sc>,
        span: pest::Span<'sc>,
        namespace: &mut Namespace<'sc>,
        self_type: &MaybeResolvedType<'sc>,
        build_config: &BuildConfig,
        dead_code_graph: &mut ControlFlowGraph<'sc>,
    ) -> CompileResult<'sc, TypedExpression<'sc>> {
        let mut warnings = vec![];
        let mut errors = vec![];
        let return_type = namespace.resolve_type(&asm.return_type, self_type);
        // type check the initializers
        let typed_registers = asm
            .registers
            .into_iter()
            .map(
                |AsmRegisterDeclaration {
                     name,
                     initializer,
                     name_span,
                 }| {
                    TypedAsmRegisterDeclaration {
                        name_span: name_span.clone(),
                        name,
                        initializer: initializer.map(|initializer| {
                            check!(
                                TypedExpression::type_check(
                                    initializer.clone(),
                                    namespace,
                                    None,
                                    "",
                                    self_type,
                                    build_config,
                                    dead_code_graph
                                ),
                                error_recovery_expr(initializer.span()),
                                warnings,
                                errors
                            )
                        }),
                    }
                },
            )
            .collect();
        let exp = TypedExpression {
            expression: TypedExpressionVariant::AsmExpression {
                whole_block_span: asm.whole_block_span,
                body: asm.body,
                registers: typed_registers,
                returns: asm.returns,
            },
            return_type,
            is_constant: IsConstant::No,
            span,
        };
        ok(exp, warnings, errors)
    }

    fn type_check_struct_expression(
        span: pest::Span<'sc>,
        struct_name: Ident<'sc>,
        fields: Vec<StructExpressionField<'sc>>,
        namespace: &mut Namespace<'sc>,
        self_type: &MaybeResolvedType<'sc>,
        build_config: &BuildConfig,
        dead_code_graph: &mut ControlFlowGraph<'sc>,
    ) -> CompileResult<'sc, TypedExpression<'sc>> {
        let mut warnings = vec![];
        let mut errors = vec![];
        let mut typed_fields_buf = vec![];

        // TODO in here replace generic types with provided types
        // find the struct definition in the namespace
        let definition: TypedStructDeclaration = match namespace.clone().get_symbol(&struct_name) {
            Some(TypedDeclaration::StructDeclaration(st)) => st.clone(),
            Some(_) => {
                errors.push(CompileError::DeclaredNonStructAsStruct {
                    name: struct_name.primary_name,
                    span: span.clone(),
                });
                return err(warnings, errors);
            }
            None => {
                errors.push(CompileError::StructNotFound {
                    name: struct_name.primary_name,
                    span: span.clone(),
                });
                return err(warnings, errors);
            }
        };

        // match up the names with their type annotations from the declaration
        for def_field in definition.fields.iter() {
            let expr_field: crate::parse_tree::StructExpressionField = match fields
                .iter()
                .find(|x| x.name == def_field.name)
            {
                Some(val) => val.clone(),
                None => {
                    errors.push(CompileError::StructMissingField {
                        field_name: def_field.name.primary_name,
                        struct_name: definition.name.primary_name,
                        span: span.clone(),
                    });
                    typed_fields_buf.push(TypedStructExpressionField {
                        name: def_field.name.clone(),
                        value: TypedExpression {
                            expression: TypedExpressionVariant::Unit,
                            return_type: MaybeResolvedType::Resolved(ResolvedType::ErrorRecovery),
                            is_constant: IsConstant::No,
                            span: span.clone(),
                        },
                    });
                    continue;
                }
            };

            let typed_field = check!(
                TypedExpression::type_check(
                    expr_field.value,
                    namespace,
                    Some(MaybeResolvedType::Resolved(def_field.r#type.clone())),
                    "Struct field's type must match up with the type specified in its \
                     declaration.",
                    self_type,
                    build_config,
                    dead_code_graph
                ),
                continue,
                warnings,
                errors
            );

            typed_fields_buf.push(TypedStructExpressionField {
                value: typed_field,
                name: expr_field.name.clone(),
            });
        }

        // check that there are no extra fields
        for field in fields {
            if definition
                .fields
                .iter()
                .find(|x| x.name == field.name)
                .is_none()
            {
                errors.push(CompileError::StructDoesNotHaveField {
                    field_name: field.name.primary_name.clone(),
                    struct_name: definition.name.primary_name,
                    span: field.span,
                });
            }
        }
        let exp = TypedExpression {
            expression: TypedExpressionVariant::StructExpression {
                struct_name: definition.name.clone(),
                fields: typed_fields_buf,
            },
            return_type: MaybeResolvedType::Resolved(ResolvedType::Struct {
                name: definition.name.clone(),
                fields: definition.fields.clone(),
            }),
            is_constant: IsConstant::No,
            span,
        };
        ok(exp, warnings, errors)
    }

    fn type_check_subfield_expression(
        unary_op: Option<UnaryOp>,
        prefix: Box<Expression<'sc>>,
        span: pest::Span<'sc>,
        field_to_access: Ident<'sc>,
        namespace: &mut Namespace<'sc>,
        self_type: &MaybeResolvedType<'sc>,
        build_config: &BuildConfig,
        dead_code_graph: &mut ControlFlowGraph<'sc>,
    ) -> CompileResult<'sc, TypedExpression<'sc>> {
        let mut warnings = vec![];
        let mut errors = vec![];
        let parent = check!(
            TypedExpression::type_check(
                *prefix,
                namespace,
                None,
                "",
                self_type,
                build_config,
                dead_code_graph
            ),
            return err(warnings, errors),
            warnings,
            errors
        );
        let (fields, struct_name) = check!(
            namespace.get_struct_type_fields(
                &parent.return_type,
                parent.span.as_str(),
                &parent.span
            ),
            return err(warnings, errors),
            warnings,
            errors
        );
        let field = if let Some(field) = fields
            .iter()
            .find(|TypedStructField { name, .. }| *name == field_to_access)
        {
            field
        } else {
            errors.push(CompileError::FieldNotFound {
                span: field_to_access.span.clone(),
                available_fields: fields
                    .iter()
                    .map(|TypedStructField { name, .. }| name.primary_name.clone())
                    .collect::<Vec<_>>()
                    .join("\n"),
                field_name: field_to_access.primary_name,
                struct_name: struct_name.primary_name,
            });
            return err(warnings, errors);
        };

        let exp = TypedExpression {
            expression: TypedExpressionVariant::StructFieldAccess {
                unary_op,
                resolved_type_of_parent: parent.return_type.clone(),
                prefix: Box::new(parent),
                field_to_access: field.clone(),
            },
            return_type: MaybeResolvedType::Resolved(field.r#type.clone()),
            is_constant: IsConstant::No,
            span,
        };
        ok(exp, warnings, errors)
    }

    fn type_check_delineated_path(
        call_path: CallPath<'sc>,
        span: pest::Span<'sc>,
        args: Vec<Expression<'sc>>,
        type_arguments: Vec<TypeInfo<'sc>>,
        namespace: &mut Namespace<'sc>,
        self_type: &MaybeResolvedType<'sc>,
        build_config: &BuildConfig,
        dead_code_graph: &mut ControlFlowGraph<'sc>,
    ) -> CompileResult<'sc, TypedExpression<'sc>> {
        let mut warnings = vec![];
        let mut errors = vec![];
        // The first step is to determine if the call path refers to a module or an enum.
        // We could rely on the capitalization convention, where modules are lowercase
        // and enums are uppercase, but this is not robust in the long term.
        // Instead, we try to resolve both paths.
        // If only one exists, then we use that one. Otherwise, if both exist, it is
        // an ambiguous reference error.
        let mut probe_warnings = Vec::new();
        let mut probe_errors = Vec::new();
        let module_result = namespace
            .find_module(&call_path.prefixes, false)
            .ok(&mut probe_warnings, &mut probe_errors);
        let enum_module_combined_result = {
            // also, check if this is an enum _in_ another module.
            let (module_path, enum_name) =
                call_path.prefixes.split_at(call_path.prefixes.len() - 1);
            let enum_name = enum_name[0].clone();
            let namespace = namespace.find_module(module_path, false);
            let namespace = namespace.ok(&mut warnings, &mut errors);
            namespace.map(|ns| ns.find_enum(&enum_name)).flatten()
        };

        let type_arguments = type_arguments
            .iter()
            .map(|x| namespace.resolve_type(x, self_type))
            .collect();
        // now we can see if this thing is a symbol (typed declaration) or reference to an
        // enum instantiation
        let this_thing: Either<TypedDeclaration, TypedExpression> =
            match (module_result, enum_module_combined_result) {
                (Some(_module), Some(_enum_res)) => {
                    errors.push(CompileError::AmbiguousPath { span: span.clone() });
                    return err(warnings, errors);
                }
                (Some(module), None) => match module.get_symbol(&call_path.suffix).cloned() {
                    Some(decl) => Either::Left(decl),
                    None => {
                        errors.push(CompileError::SymbolNotFound {
                            name: call_path.suffix.primary_name.into(),
                            span: call_path.suffix.span.clone(),
                        });
                        return err(warnings, errors);
                    }
                },
                (None, Some(enum_decl)) => Either::Right(check!(
                    instantiate_enum(
                        enum_decl,
                        call_path.suffix,
                        args,
                        type_arguments,
                        namespace,
                        self_type,
                        build_config,
                        dead_code_graph
                    ),
                    return err(warnings, errors),
                    warnings,
                    errors
                )),
                (None, None) => {
                    errors.push(CompileError::SymbolNotFound {
                        span,
                        name: call_path.suffix.primary_name.into(),
                    });
                    return err(warnings, errors);
                }
            };

        let exp = match this_thing {
            Either::Left(_) => {
                errors.push(CompileError::Unimplemented(
                    "Unable to refer to declarations in other modules directly. Try \
                     importing it instead.",
                    span,
                ));
                return err(warnings, errors);
            }
            Either::Right(expr) => expr,
        };
        ok(exp, warnings, errors)
    }

    fn type_check_abi_cast(
        abi_name: CallPath<'sc>,
        address: Box<Expression<'sc>>,
        span: pest::Span<'sc>,
        namespace: &mut Namespace<'sc>,
        self_type: &MaybeResolvedType<'sc>,
        build_config: &BuildConfig,
        dead_code_graph: &mut ControlFlowGraph<'sc>,
    ) -> CompileResult<'sc, TypedExpression<'sc>> {
        let mut warnings = vec![];
        let mut errors = vec![];
        // TODO use stdlib's Address type instead of b256
        // type check the address and make sure it is
        let err_span = address.span();
        let address = check!(
            TypedExpression::type_check(
                *address,
                namespace,
                Some(MaybeResolvedType::Resolved(ResolvedType::B256)),
                "An address that is being ABI cast must be of type b256",
                self_type,
                build_config,
                dead_code_graph,
            ),
            error_recovery_expr(err_span),
            warnings,
            errors
        );
        // look up the call path and get the declaration it references
        let abi = check!(
            namespace.get_call_path(&abi_name),
            return err(warnings, errors),
            warnings,
            errors
        );
        // make sure the declaration is actually an abi
        let abi = match abi {
            TypedDeclaration::AbiDeclaration(abi) => abi,
            a => {
                errors.push(CompileError::NotAnAbi {
                    span: abi_name.span(),
                    actually_is: a.friendly_name(),
                });
                return err(warnings, errors);
            }
        };
        let return_type = MaybeResolvedType::Resolved(ResolvedType::ContractCaller {
            abi_name: abi_name.clone(),
            address: Box::new(address.clone()),
        });
        let mut functions_buf = abi
            .interface_surface
            .iter()
            .map(|x| x.to_dummy_func(Mode::ImplAbiFn))
            .collect::<Vec<_>>();
        functions_buf.append(&mut abi.methods.clone());
        namespace.insert_trait_implementation(abi_name.clone(), return_type.clone(), functions_buf);
        let exp = TypedExpression {
            expression: TypedExpressionVariant::AbiCast {
                abi_name,
                address: Box::new(address),
                span: span.clone(),
                abi,
            },
            return_type,
            is_constant: IsConstant::No,
            span,
        };
        ok(exp, warnings, errors)
    }

    pub(crate) fn pretty_print(&self) -> String {
        format!(
            "{} ({})",
            self.expression.pretty_print(),
            self.return_type.friendly_type_str()
        )
    }
}<|MERGE_RESOLUTION|>--- conflicted
+++ resolved
@@ -38,76 +38,11 @@
         dead_code_graph: &mut ControlFlowGraph<'sc>,
     ) -> CompileResult<'sc, Self> {
         let expr_span = other.span();
-<<<<<<< HEAD
-        let mut typed_expression = match other {
-            Expression::Literal { value: lit, span } => {
-                let return_type = match lit {
-                    Literal::String(s) => {
-                        MaybeResolvedType::Resolved(ResolvedType::Str(s.len() as u64))
-                    }
-                    Literal::U8(_) => MaybeResolvedType::Resolved(ResolvedType::UnsignedInteger(
-                        IntegerBits::Eight,
-                    )),
-                    Literal::U16(_) => MaybeResolvedType::Resolved(ResolvedType::UnsignedInteger(
-                        IntegerBits::Sixteen,
-                    )),
-                    Literal::U32(_) => MaybeResolvedType::Resolved(ResolvedType::UnsignedInteger(
-                        IntegerBits::ThirtyTwo,
-                    )),
-                    Literal::U64(_) => MaybeResolvedType::Resolved(ResolvedType::UnsignedInteger(
-                        IntegerBits::SixtyFour,
-                    )),
-                    Literal::Boolean(_) => MaybeResolvedType::Resolved(ResolvedType::Boolean),
-                    Literal::Byte(_) => MaybeResolvedType::Resolved(ResolvedType::Byte),
-                    Literal::B256(_) => MaybeResolvedType::Resolved(ResolvedType::B256),
-                };
-                TypedExpression {
-                    expression: TypedExpressionVariant::Literal(lit),
-                    return_type,
-                    is_constant: IsConstant::Yes,
-                    span,
-                }
-            }
-            Expression::VariableExpression { name, span, .. } => {
-                match namespace.get_symbol(&name) {
-                    Some(TypedDeclaration::VariableDeclaration(TypedVariableDeclaration {
-                        body,
-                        ..
-                    })) => TypedExpression {
-                        return_type: body.return_type.clone(),
-                        is_constant: body.is_constant,
-                        expression: TypedExpressionVariant::VariableExpression {
-                            name: name.clone(),
-                        },
-                        span,
-                    },
-                    Some(a) => {
-                        errors.push(CompileError::NotAVariable {
-                            name: name.span.as_str(),
-                            span: name.span.clone(),
-                            what_it_is: a.friendly_name(),
-                        });
-                        error_recovery_expr(name.span.clone())
-                    }
-                    None => {
-                        errors.push(CompileError::UnknownVariable {
-                            var_name: name.span.as_str().trim(),
-                            span: name.span.clone(),
-                        });
-                        error_recovery_expr(name.span.clone())
-                    }
-                }
-            }
-=======
         let res = match other {
             Expression::Literal { value: lit, span } => Self::type_check_literal(lit, span),
-            Expression::VariableExpression {
-                name,
-                unary_op,
-                span,
-                ..
-            } => Self::type_check_variable_expression(name, unary_op, span, namespace),
->>>>>>> 28d9a023
+            Expression::VariableExpression { name, span, .. } => {
+                Self::type_check_variable_expression(name, span, namespace)
+            }
             Expression::FunctionApplication {
                 name,
                 arguments,
@@ -184,66 +119,7 @@
                 prefix,
                 span,
                 field_to_access,
-<<<<<<< HEAD
-            } => {
-                let parent = check!(
-                    TypedExpression::type_check(
-                        *prefix,
-                        namespace,
-                        None,
-                        "",
-                        self_type,
-                        build_config,
-                        dead_code_graph
-                    ),
-                    return err(warnings, errors),
-                    warnings,
-                    errors
-                );
-                let (fields, struct_name) = check!(
-                    namespace.get_struct_type_fields(
-                        &parent.return_type,
-                        parent.span.as_str(),
-                        &parent.span
-                    ),
-                    return err(warnings, errors),
-                    warnings,
-                    errors
-                );
-
-                let field = if let Some(field) = fields
-                    .iter()
-                    .find(|TypedStructField { name, .. }| *name == field_to_access)
-                {
-                    field
-                } else {
-                    errors.push(CompileError::FieldNotFound {
-                        span: field_to_access.span.clone(),
-                        available_fields: fields
-                            .iter()
-                            .map(|TypedStructField { name, .. }| name.primary_name.clone())
-                            .collect::<Vec<_>>()
-                            .join("\n"),
-                        field_name: field_to_access.primary_name,
-                        struct_name: struct_name.primary_name,
-                    });
-                    return err(warnings, errors);
-                };
-
-                TypedExpression {
-                    expression: TypedExpressionVariant::StructFieldAccess {
-                        resolved_type_of_parent: parent.return_type.clone(),
-                        prefix: Box::new(parent),
-                        field_to_access: field.clone(),
-                    },
-                    return_type: MaybeResolvedType::Resolved(field.r#type.clone()),
-                    is_constant: IsConstant::No,
-                    span,
-                }
-            }
-=======
             } => Self::type_check_subfield_expression(
-                unary_op,
                 prefix,
                 span,
                 field_to_access,
@@ -252,7 +128,6 @@
                 build_config,
                 dead_code_graph,
             ),
->>>>>>> 28d9a023
             Expression::MethodApplication {
                 method_name,
                 arguments,
@@ -384,7 +259,6 @@
 
     fn type_check_variable_expression(
         name: Ident<'sc>,
-        unary_op: Option<UnaryOp>,
         span: pest::Span<'sc>,
         namespace: &mut Namespace<'sc>,
     ) -> CompileResult<'sc, TypedExpression<'sc>> {
@@ -395,10 +269,7 @@
             })) => TypedExpression {
                 return_type: body.return_type.clone(),
                 is_constant: body.is_constant,
-                expression: TypedExpressionVariant::VariableExpression {
-                    unary_op: unary_op.clone(),
-                    name: name.clone(),
-                },
+                expression: TypedExpressionVariant::VariableExpression { name: name.clone() },
                 span,
             },
             Some(a) => {
@@ -870,7 +741,6 @@
     }
 
     fn type_check_subfield_expression(
-        unary_op: Option<UnaryOp>,
         prefix: Box<Expression<'sc>>,
         span: pest::Span<'sc>,
         field_to_access: Ident<'sc>,
@@ -926,7 +796,6 @@
 
         let exp = TypedExpression {
             expression: TypedExpressionVariant::StructFieldAccess {
-                unary_op,
                 resolved_type_of_parent: parent.return_type.clone(),
                 prefix: Box::new(parent),
                 field_to_access: field.clone(),
