use super::*;
use crate::build_config::BuildConfig;
use crate::control_flow_analysis::ControlFlowGraph;
use crate::semantic_analysis::{ast_node::*, Namespace, TypeCheckArguments};
use crate::type_engine::{insert_type, IntegerBits};

use either::Either;
use std::cmp::Ordering;
use std::collections::{HashMap, HashSet};

mod method_application;
use crate::type_engine::TypeId;
use method_application::type_check_method_application;

#[derive(Clone, Debug)]
pub struct TypedExpression<'sc> {
    pub(crate) expression: TypedExpressionVariant<'sc>,
    pub(crate) return_type: TypeId,
    /// whether or not this expression is constantly evaluatable (if the result is known at compile
    /// time)
    pub(crate) is_constant: IsConstant,
    pub(crate) span: Span<'sc>,
}

pub(crate) fn error_recovery_expr(span: Span<'_>) -> TypedExpression<'_> {
    TypedExpression {
        expression: TypedExpressionVariant::Unit,
        return_type: crate::type_engine::insert_type(TypeInfo::ErrorRecovery),
        is_constant: IsConstant::No,
        span,
    }
}

#[allow(clippy::too_many_arguments)]
impl<'sc> TypedExpression<'sc> {
    pub(crate) fn type_check<'n>(
        arguments: TypeCheckArguments<'n, 'sc, Expression<'sc>>,
    ) -> CompileResult<'sc, Self> {
        let TypeCheckArguments {
            checkee: other,
            namespace,
            crate_namespace,
            return_type_annotation: type_annotation,
            help_text,
            self_type,
            build_config,
            dead_code_graph,
            dependency_graph,
            opts,
            ..
        } = arguments;
        let expr_span = other.span();
        let res = match other {
            Expression::Literal { value: lit, span } => Self::type_check_literal(lit, span),
            Expression::VariableExpression { name, span, .. } => {
                Self::type_check_variable_expression(name, span, namespace)
            }
            Expression::FunctionApplication {
                name,
                arguments,
                span,
                type_arguments,
                ..
            } => Self::type_check_function_application(
                TypeCheckArguments {
                    checkee: (name, arguments, type_arguments),
                    namespace,
                    crate_namespace,
                    return_type_annotation: insert_type(TypeInfo::Unknown),
                    help_text: Default::default(),
                    self_type,
                    build_config,
                    dead_code_graph,
                    dependency_graph,
                    mode: Mode::NonAbi,
                    opts,
                },
                span,
            ),
            Expression::LazyOperator { op, lhs, rhs, span } => Self::type_check_lazy_operator(
                TypeCheckArguments {
                    checkee: (op, *lhs, *rhs),
                    return_type_annotation: insert_type(TypeInfo::Boolean),
                    namespace,
                    crate_namespace,
                    help_text: Default::default(),
                    self_type,
                    build_config,
                    dead_code_graph,
                    dependency_graph,
                    mode: Mode::NonAbi,
                    opts,
                },
                span,
            ),
            Expression::MatchExpression { span, .. } => {
                let errors = vec![CompileError::Unimplemented(
                    "Match expressions and pattern matching have not been implemented.",
                    span,
                )];
                return err(vec![], errors);
            }
            Expression::CodeBlock { contents, span, .. } => Self::type_check_code_block(
                contents,
                span,
                namespace,
                crate_namespace,
                type_annotation,
                help_text,
                self_type,
                build_config,
                dead_code_graph,
                dependency_graph,
                opts,
            ),
            // TODO if _condition_ is constant, evaluate it and compile this to an
            // expression with only one branch
            Expression::IfExp {
                condition,
                then,
                r#else,
                span,
            } => Self::type_check_if_expression(
                TypeCheckArguments {
                    checkee: (condition, then, r#else),
                    return_type_annotation: type_annotation,
                    namespace,
                    crate_namespace,
                    self_type,
                    build_config,
                    dead_code_graph,
                    dependency_graph,
                    mode: Mode::NonAbi,
                    help_text: Default::default(),
                    opts,
                },
                span,
            ),
            Expression::AsmExpression { asm, span, .. } => Self::type_check_asm_expression(
                asm,
                span,
                namespace,
                crate_namespace,
                self_type,
                build_config,
                dead_code_graph,
                dependency_graph,
                opts,
            ),
            Expression::StructExpression {
                span,
                struct_name,
                fields,
            } => Self::type_check_struct_expression(
                span,
                struct_name,
                fields,
                namespace,
                crate_namespace,
                self_type,
                build_config,
                dead_code_graph,
                dependency_graph,
                opts,
            ),
            Expression::SubfieldExpression {
                prefix,
                span,
                field_to_access,
            } => Self::type_check_subfield_expression(
                prefix,
                span,
                field_to_access,
                namespace,
                crate_namespace,
                self_type,
                build_config,
                dead_code_graph,
                dependency_graph,
                opts,
            ),
            Expression::MethodApplication {
                method_name,
                arguments,
                span,
            } => type_check_method_application(
                method_name,
                arguments,
                span.clone(),
                namespace,
                crate_namespace,
                self_type,
                build_config,
                dead_code_graph,
                dependency_graph,
                opts,
            ),
            Expression::Unit { span } => {
                let exp = TypedExpression {
                    expression: TypedExpressionVariant::Unit,
                    return_type: crate::type_engine::insert_type(TypeInfo::Unit),
                    is_constant: IsConstant::Yes,
                    span,
                };
                ok(exp, vec![], vec![])
            }
            Expression::DelineatedPath {
                call_path,
                span,
                args,
                type_arguments,
            } => Self::type_check_delineated_path(
                call_path,
                span,
                args,
                type_arguments,
                namespace,
                crate_namespace,
                self_type,
                build_config,
                dead_code_graph,
                dependency_graph,
                opts,
            ),
            Expression::AbiCast {
                abi_name,
                address,
                span,
            } => Self::type_check_abi_cast(
                abi_name,
                address,
                span,
                namespace,
                crate_namespace,
                self_type,
                build_config,
                dead_code_graph,
                dependency_graph,
                opts,
            ),
            Expression::Array { contents, span } => Self::type_check_array(
                contents,
                span,
                namespace,
                crate_namespace,
                self_type,
                build_config,
                dead_code_graph,
                dependency_graph,
                opts,
            ),
            Expression::ArrayIndex {
                prefix,
                index,
                span,
            } => Self::type_check_array_index(
                TypeCheckArguments {
                    checkee: (*prefix, *index),
                    namespace,
                    crate_namespace,
                    self_type,
                    build_config,
                    dead_code_graph,
                    dependency_graph,
                    opts,
                    return_type_annotation: insert_type(TypeInfo::Unknown),
                    mode: Default::default(),
                    help_text: Default::default(),
                },
                span,
            ),
            /* a => {
                let errors = vec![CompileError::Unimplemented(
                    "Unimplemented expression",
                    a.span(),
                )];

                let exp = error_recovery_expr(a.span());
                ok(exp, vec![], errors)
            } */
        };
        let mut typed_expression = match res.value {
            Some(r) => r,
            None => return res,
        };
        let mut warnings = res.warnings;
        let mut errors = res.errors;
        // if the return type cannot be cast into the annotation type then it is a type error
        match unify_with_self(
            typed_expression.return_type,
            type_annotation,
            self_type,
            &expr_span,
        ) {
            Ok(mut ws) => {
                warnings.append(&mut ws);
            }
            Err(e) => {
                errors.push(CompileError::TypeError(e));
            }
        };
        // The annotation may result in a cast, which is handled in the type engine.

        typed_expression.return_type = namespace
            .resolve_type_with_self(look_up_type_id(typed_expression.return_type), self_type)
            .unwrap_or_else(|_| {
                errors.push(CompileError::UnknownType { span: expr_span });
                insert_type(TypeInfo::ErrorRecovery)
            });

        ok(typed_expression, warnings, errors)
    }

    /// Makes a fresh copy of all type ids in this expression. Used when monomorphizing.
    pub(crate) fn copy_types(&mut self, type_mapping: &[(TypeParameter, TypeId)]) {
        self.return_type = if let Some(matching_id) =
            look_up_type_id(self.return_type).matches_type_parameter(type_mapping)
        {
            insert_type(TypeInfo::Ref(matching_id))
        } else {
            insert_type(look_up_type_id_raw(self.return_type))
        };

        self.expression.copy_types(type_mapping);
    }

    fn type_check_literal(
        lit: Literal<'sc>,
        span: Span<'sc>,
    ) -> CompileResult<'sc, TypedExpression<'sc>> {
        let return_type = match lit {
            Literal::String(s) => TypeInfo::Str(s.len() as u64),
            Literal::U8(_) => TypeInfo::UnsignedInteger(IntegerBits::Eight),
            Literal::U16(_) => TypeInfo::UnsignedInteger(IntegerBits::Sixteen),

            Literal::U32(_) => TypeInfo::UnsignedInteger(IntegerBits::ThirtyTwo),
            Literal::U64(_) => TypeInfo::UnsignedInteger(IntegerBits::SixtyFour),
            Literal::Boolean(_) => TypeInfo::Boolean,
            Literal::Byte(_) => TypeInfo::Byte,
            Literal::B256(_) => TypeInfo::B256,
        };
        let id = crate::type_engine::insert_type(return_type);
        let exp = TypedExpression {
            expression: TypedExpressionVariant::Literal(lit),
            return_type: id,
            is_constant: IsConstant::Yes,
            span,
        };
        ok(exp, vec![], vec![])
    }

    fn type_check_variable_expression(
        name: Ident<'sc>,
        span: Span<'sc>,
        namespace: &Namespace<'sc>,
    ) -> CompileResult<'sc, TypedExpression<'sc>> {
        let mut errors = vec![];
        let exp = match namespace.get_symbol(&name).value {
            Some(TypedDeclaration::VariableDeclaration(TypedVariableDeclaration {
                body, ..
            })) => TypedExpression {
                return_type: body.return_type,
                is_constant: body.is_constant,
                expression: TypedExpressionVariant::VariableExpression { name: name.clone() },
                span,
            },
            Some(TypedDeclaration::ConstantDeclaration(TypedConstantDeclaration {
                value, ..
            })) => TypedExpression {
                return_type: value.return_type,
                is_constant: IsConstant::Yes,
                // Although this isn't strictly a 'variable' expression we can treat it as one for
                // this context.
                expression: TypedExpressionVariant::VariableExpression { name: name.clone() },
                span,
            },
            Some(a) => {
                errors.push(CompileError::NotAVariable {
                    name: name.span.as_str().to_string(),
                    span: name.span.clone(),
                    what_it_is: a.friendly_name(),
                });
                error_recovery_expr(name.span.clone())
            }
            None => {
                errors.push(CompileError::UnknownVariable {
                    var_name: name.span.as_str().trim().to_string(),
                    span: name.span.clone(),
                });
                error_recovery_expr(name.span.clone())
            }
        };
        ok(exp, vec![], errors)
    }

    #[allow(clippy::too_many_arguments)]
    fn type_check_function_application<'n>(
        arguments: TypeCheckArguments<
            'n,
            'sc,
            (
                CallPath<'sc>,
                Vec<Expression<'sc>>,
                Vec<(TypeInfo, Span<'sc>)>,
            ),
        >,
        _span: Span<'sc>,
    ) -> CompileResult<'sc, TypedExpression<'sc>> {
        let TypeCheckArguments {
            checkee: (name, arguments, type_arguments),
            namespace,
            crate_namespace,
            self_type,
            build_config,
            dead_code_graph,
            dependency_graph,
            opts,
            ..
        } = arguments;
        let mut warnings = vec![];
        let mut errors = vec![];
        let function_declaration = check!(
            namespace.get_call_path(&name),
            return err(warnings, errors),
            warnings,
            errors
        );
        let TypedFunctionDeclaration {
            parameters,
            return_type,
            body,
            span,
            purity,
            ..
        } = if let TypedDeclaration::FunctionDeclaration(decl) = function_declaration {
            // if this is a generic function, monomorphize its internal types and insert the resulting
            // declaration into the namespace. Then, use that instead.
            if decl.type_parameters.is_empty() {
                decl
            } else {
                check!(
                    decl.monomorphize(type_arguments, self_type),
                    return err(warnings, errors),
                    warnings,
                    errors
                )
            }
        } else {
            errors.push(CompileError::NotAFunction {
                name: name.span().as_str().to_string(),
                span: name.span(),
                what_it_is: function_declaration.friendly_name(),
            });
            return err(warnings, errors);
        };

        if opts.purity != purity {
            errors.push(CompileError::PureCalledImpure { span: name.span() });
        }

        match arguments.len().cmp(&parameters.len()) {
            Ordering::Greater => {
                let arguments_span = arguments.iter().fold(
                    arguments
                        .get(0)
                        .map(|x| x.span())
                        .unwrap_or_else(|| name.span()),
                    |acc, arg| crate::utils::join_spans(acc, arg.span()),
                );
                errors.push(CompileError::TooManyArgumentsForFunction {
                    span: arguments_span,
                    method_name: name.suffix.primary_name,
                    expected: parameters.len(),
                    received: arguments.len(),
                });
            }
            Ordering::Less => {
                let arguments_span = arguments.iter().fold(
                    arguments
                        .get(0)
                        .map(|x| x.span())
                        .unwrap_or_else(|| name.span()),
                    |acc, arg| crate::utils::join_spans(acc, arg.span()),
                );
                errors.push(CompileError::TooFewArgumentsForFunction {
                    span: arguments_span,
                    method_name: name.suffix.primary_name,
                    expected: parameters.len(),
                    received: arguments.len(),
                });
            }
            Ordering::Equal => {}
        }
        // type check arguments in function application vs arguments in function
        // declaration. Use parameter type annotations as annotations for the
        // arguments
        //
        let typed_call_arguments = arguments
            .into_iter()
            .zip(parameters.iter())
            .map(|(arg, param)| {
                (
                    param.name.clone(),
                    TypedExpression::type_check(TypeCheckArguments {
                        checkee: arg.clone(),
                        namespace,
                        crate_namespace,
<<<<<<< HEAD
                        return_type_annotation: param.r#type,
                        help_text:
                            "The argument that has been provided to this function's type does \
=======
                        Some(param.r#type),
                        "The argument that has been provided to this function's type does \
>>>>>>> ac66f571
                            not match the declared type of the parameter in the function \
                            declaration.",
                        self_type,
                        build_config,
                        dead_code_graph,
                        dependency_graph,
                        mode: Mode::NonAbi,
                        opts,
                    })
                    .unwrap_or_else(&mut warnings, &mut errors, || {
                        error_recovery_expr(arg.span())
                    }),
                )
            })
            .collect();

        ok(
            TypedExpression {
                return_type,
                // now check the function call return type
                // FEATURE this IsConstant can be true if the function itself is
                // constant-able const functions would be an
                // advanced feature and are not supported right
                // now
                is_constant: IsConstant::No,
                expression: TypedExpressionVariant::FunctionApplication {
                    arguments: typed_call_arguments,
                    name: name.clone(),
                    function_body: body.clone(),
                    selector: None, // regular functions cannot be in a contract call; only methods
                },
                span,
            },
            warnings,
            errors,
        )
    }

    #[allow(clippy::too_many_arguments)]
    fn type_check_lazy_operator<'n>(
        arguments: TypeCheckArguments<'n, 'sc, (LazyOp, Expression<'sc>, Expression<'sc>)>,
        span: Span<'sc>,
    ) -> CompileResult<'sc, TypedExpression<'sc>> {
        let TypeCheckArguments {
            checkee: (op, lhs, rhs),
            namespace,
            crate_namespace,
            self_type,
            build_config,
            dead_code_graph,
            dependency_graph,
            return_type_annotation,
            opts,
            ..
        } = arguments;

        let mut warnings = vec![];
        let mut errors = vec![];
        let typed_lhs = check!(
            TypedExpression::type_check(TypeCheckArguments {
                checkee: lhs.clone(),
                help_text: Default::default(),
                mode: Mode::NonAbi,
                opts,
                self_type,
                namespace,
                crate_namespace,
                return_type_annotation,
                build_config,
                dead_code_graph,
                dependency_graph,
            }),
            error_recovery_expr(lhs.span()),
            warnings,
            errors
        );

        let typed_rhs = check!(
            TypedExpression::type_check(TypeCheckArguments {
                checkee: rhs.clone(),
                namespace,
                crate_namespace,
                return_type_annotation,
                help_text: Default::default(),
                self_type,
                build_config,
                dead_code_graph,
                dependency_graph,
                mode: Mode::NonAbi,
                opts,
            }),
            error_recovery_expr(rhs.span()),
            warnings,
            errors
        );

        ok(
            TypedExpression {
                expression: TypedExpressionVariant::LazyOperator {
                    op,
                    lhs: Box::new(typed_lhs),
                    rhs: Box::new(typed_rhs),
                },
                return_type: return_type_annotation,
                is_constant: IsConstant::No, // Maybe.
                span,
            },
            warnings,
            errors,
        )
    }

    pub fn type_check_match_expression() -> CompileResult<'sc, TypedExpression<'sc>> {
        /*
        let typed_primary_expression = check!(
            TypedExpression::type_check(*primary_expression, &namespace, None, ""),
            ERROR_RECOVERY_EXPR.clone(),
            warnings,
            errors
        );
        let first_branch_result = check!(
            TypedExpression::type_check(
                branches[0].result.clone(),
                &namespace,
                type_annotation.clone(),
                help_text.clone()
            ),
            ERROR_RECOVERY_EXPR.clone(),
            warnings,
            errors
        );

        let first_branch_result = vec![first_branch_result];
        // use type of first branch for annotation on the rest of the branches
        // we checked the first branch separately just to get its return type for inferencing the rest
        let mut rest_of_branches = branches
            .into_iter()
            .skip(1)
            .map(
                |MatchBranch {
                        condition, result, ..
                    }| {
                    check!(
                        TypedExpression::type_check(
                            result,
                            &namespace,
                            Some(first_branch_result[0].return_type.clone()),
                            "All branches of a match expression must be of the same type.",
                        ),
                        ERROR_RECOVERY_EXPR.clone(),
                        warnings,
                        errors
                    )
                },
            )
            .collect::<Vec<_>>();

        let mut all_branches = first_branch_result;
        all_branches.append(&mut rest_of_branches);

        errors.push(CompileError::Unimplemented(
            "Match expressions and pattern matching",
            span,
        ));
        ERROR_RECOVERY_EXPR.clone()
        */
        unimplemented!()
    }

    #[allow(clippy::too_many_arguments)]
    fn type_check_code_block<'n>(
        contents: CodeBlock<'sc>,
        span: Span<'sc>,
        namespace: &mut Namespace<'sc>,
        crate_namespace: Option<&'n Namespace<'sc>>,
        type_annotation: TypeId,
        help_text: &'static str,
        self_type: TypeId,
        build_config: &BuildConfig,
        dead_code_graph: &mut ControlFlowGraph<'sc>,
        dependency_graph: &mut HashMap<String, HashSet<String>>,
        opts: TCOpts,
    ) -> CompileResult<'sc, TypedExpression<'sc>> {
        let mut warnings = vec![];
        let mut errors = vec![];
        let (typed_block, block_return_type) = check!(
            TypedCodeBlock::type_check(TypeCheckArguments {
                checkee: contents.clone(),
                namespace,
                crate_namespace,
                return_type_annotation: type_annotation,
                help_text,
                self_type,
                build_config,
                dead_code_graph,
                dependency_graph,
                mode: Mode::NonAbi,
                opts,
            }),
            (
                TypedCodeBlock {
                    contents: vec![],
                    whole_block_span: span.clone()
                },
                crate::type_engine::insert_type(TypeInfo::Unit)
            ),
            warnings,
            errors
        );

        // this could probably be cleaned up with unification instead of comparing types
        let type_annotation = look_up_type_id(type_annotation);
        let block_return_type: TypeId = match look_up_type_id(block_return_type) {
            TypeInfo::Unit if type_annotation != TypeInfo::Unit => {
                errors.push(CompileError::ExpectedImplicitReturnFromBlockWithType {
                    span: span.clone(),
                    ty: type_annotation.friendly_type_str(),
                });
                insert_type(TypeInfo::ErrorRecovery)
            }
            _otherwise => block_return_type,
        };
        let exp = TypedExpression {
            expression: TypedExpressionVariant::CodeBlock(TypedCodeBlock {
                contents: typed_block.contents,
                whole_block_span: span.clone(),
            }),
            return_type: block_return_type,
            is_constant: IsConstant::No, /* TODO if all elements of block are constant
                                          * then this is constant */
            span,
        };
        ok(exp, warnings, errors)
    }

    #[allow(clippy::too_many_arguments)]
    fn type_check_if_expression<'n>(
        arguments: TypeCheckArguments<
            'n,
            'sc,
            (
                Box<Expression<'sc>>,
                Box<Expression<'sc>>,
                Option<Box<Expression<'sc>>>,
            ),
        >,
        span: Span<'sc>,
    ) -> CompileResult<'sc, TypedExpression<'sc>> {
        let TypeCheckArguments {
            checkee: (condition, then, r#else),
            namespace,
            crate_namespace,
            return_type_annotation: type_annotation,
            self_type,
            build_config,
            dead_code_graph,
            dependency_graph,
            opts,
            ..
        } = arguments;
        let mut warnings = vec![];
        let mut errors = vec![];
        let condition = Box::new(check!(
            TypedExpression::type_check(TypeCheckArguments {
                checkee: *condition.clone(),
                namespace,
                crate_namespace,
                return_type_annotation: insert_type(TypeInfo::Boolean),
                help_text: "The condition of an if expression must be a boolean expression.",
                self_type,
                build_config,
                dead_code_graph,
                dependency_graph,
                mode: Mode::NonAbi,
                opts,
            }),
            error_recovery_expr(condition.span()),
            warnings,
            errors
        ));
        let then = Box::new(check!(
            TypedExpression::type_check(TypeCheckArguments {
                checkee: *then.clone(),
                namespace,
                crate_namespace,
                return_type_annotation: type_annotation,
                help_text: Default::default(),
                self_type,
                build_config,
                dead_code_graph,
                dependency_graph,
                mode: Mode::NonAbi,
                opts,
            }),
            error_recovery_expr(then.span()),
            warnings,
            errors
        ));
        let r#else = r#else.map(|expr| {
            Box::new(check!(
                TypedExpression::type_check(TypeCheckArguments {
                    checkee: *expr.clone(),
                    namespace,
                    crate_namespace,
                    return_type_annotation: then.return_type,
                    help_text: Default::default(),
                    self_type,
                    build_config,
                    dead_code_graph,
                    dependency_graph,
                    mode: Mode::NonAbi,
                    opts,
                }),
                error_recovery_expr(expr.span()),
                warnings,
                errors
            ))
        });

        let r#else_ret_ty = r#else
            .as_ref()
            .map(|ref x| x.return_type)
            .unwrap_or_else(|| insert_type(TypeInfo::Unit));
        // if there is a type annotation, then the else branch must exist
        match unify_with_self(then.return_type, r#else_ret_ty, self_type, &span) {
            Ok(mut warn) => {
                warnings.append(&mut warn);
                if look_up_type_id(r#else_ret_ty) != TypeInfo::Unit && r#else.is_none() {
                    errors.push(CompileError::NoElseBranch {
                        span: span.clone(),
                        r#type: look_up_type_id(type_annotation).friendly_type_str(),
                    });
                }
            }
            Err(e) => {
                errors.push(e.into());
            }
        }

        let exp = TypedExpression {
            expression: TypedExpressionVariant::IfExp {
                condition,
                then: then.clone(),
                r#else,
            },
            is_constant: IsConstant::No, // TODO
            return_type: then.return_type,
            span,
        };
        ok(exp, warnings, errors)
    }

    #[allow(clippy::too_many_arguments)]
    fn type_check_asm_expression<'n>(
        asm: AsmExpression<'sc>,
        span: Span<'sc>,
        namespace: &mut Namespace<'sc>,
        crate_namespace: Option<&'n Namespace<'sc>>,
        self_type: TypeId,
        build_config: &BuildConfig,
        dead_code_graph: &mut ControlFlowGraph<'sc>,
        dependency_graph: &mut HashMap<String, HashSet<String>>,
        opts: TCOpts,
    ) -> CompileResult<'sc, TypedExpression<'sc>> {
        let mut warnings = vec![];
        let mut errors = vec![];
        let return_type = namespace
            .resolve_type_with_self(asm.return_type.clone(), self_type)
            .unwrap_or_else(|_| {
                errors.push(CompileError::UnknownType {
                    span: asm
                        .returns
                        .clone()
                        .map(|x| x.1)
                        .unwrap_or_else(|| asm.whole_block_span.clone()),
                });
                insert_type(TypeInfo::ErrorRecovery)
            });
        // type check the initializers
        let typed_registers = asm
            .registers
            .into_iter()
            .map(
                |AsmRegisterDeclaration {
                     name,
                     initializer,
                     name_span,
                 }| {
                    TypedAsmRegisterDeclaration {
                        name_span: name_span.clone(),
                        name,
                        initializer: initializer.map(|initializer| {
                            check!(
                                TypedExpression::type_check(TypeCheckArguments {
                                    checkee: initializer.clone(),
                                    namespace,
                                    crate_namespace,
                                    return_type_annotation: insert_type(TypeInfo::Unknown),
                                    help_text: Default::default(),
                                    self_type,
                                    build_config,
                                    dead_code_graph,
                                    dependency_graph,
                                    mode: Mode::NonAbi,
                                    opts,
                                }),
                                error_recovery_expr(initializer.span()),
                                warnings,
                                errors
                            )
                        }),
                    }
                },
            )
            .collect();
        let exp = TypedExpression {
            expression: TypedExpressionVariant::AsmExpression {
                whole_block_span: asm.whole_block_span,
                body: asm.body,
                registers: typed_registers,
                returns: asm.returns,
            },
            return_type,
            is_constant: IsConstant::No,
            span,
        };
        ok(exp, warnings, errors)
    }

    #[allow(clippy::too_many_arguments)]
    fn type_check_struct_expression<'n>(
        span: Span<'sc>,
        struct_name: Ident<'sc>,
        fields: Vec<StructExpressionField<'sc>>,
        namespace: &mut Namespace<'sc>,
        crate_namespace: Option<&'n Namespace<'sc>>,
        self_type: TypeId,
        build_config: &BuildConfig,
        dead_code_graph: &mut ControlFlowGraph<'sc>,
        dependency_graph: &mut HashMap<String, HashSet<String>>,
        opts: TCOpts,
    ) -> CompileResult<'sc, TypedExpression<'sc>> {
        let mut warnings = vec![];
        let mut errors = vec![];
        let mut typed_fields_buf = vec![];

        let definition: TypedStructDeclaration =
            match namespace.clone().get_symbol(&struct_name).value {
                Some(TypedDeclaration::StructDeclaration(st)) => st.clone(),
                Some(_) => {
                    errors.push(CompileError::DeclaredNonStructAsStruct {
                        name: struct_name.primary_name,
                        span: span.clone(),
                    });
                    return err(warnings, errors);
                }
                None => {
                    errors.push(CompileError::StructNotFound {
                        name: struct_name.primary_name,
                        span: span.clone(),
                    });
                    return err(warnings, errors);
                }
            };
        // if this is a generic struct, i.e. it has some type
        // parameters, monomorphize it before unifying the
        // types
        let definition = if definition.type_parameters.is_empty() {
            definition
        } else {
            definition.monomorphize()
        };

        // match up the names with their type annotations from the declaration
        for def_field in definition.fields.iter() {
            let expr_field: crate::parse_tree::StructExpressionField =
                match fields.iter().find(|x| x.name == def_field.name) {
                    Some(val) => val.clone(),
                    None => {
                        errors.push(CompileError::StructMissingField {
                            field_name: def_field.name.primary_name,
                            struct_name: definition.name.primary_name,
                            span: span.clone(),
                        });
                        typed_fields_buf.push(TypedStructExpressionField {
                            name: def_field.name.clone(),
                            value: TypedExpression {
                                expression: TypedExpressionVariant::Unit,
                                return_type: insert_type(TypeInfo::ErrorRecovery),
                                is_constant: IsConstant::No,
                                span: span.clone(),
                            },
                        });
                        continue;
                    }
                };

            let typed_field = check!(
                TypedExpression::type_check(TypeCheckArguments {
                    checkee: expr_field.value,
                    namespace,
                    crate_namespace,
                    return_type_annotation: def_field.r#type,
                    help_text: "Struct field's type must match up with the type specified in its \
                     declaration.",
                    self_type,
                    build_config,
                    dead_code_graph,
                    dependency_graph,
                    mode: Mode::NonAbi,
                    opts,
                }),
                continue,
                warnings,
                errors
            );

            typed_fields_buf.push(TypedStructExpressionField {
                value: typed_field,
                name: expr_field.name.clone(),
            });
        }

        // check that there are no extra fields
        for field in fields {
            if !definition.fields.iter().any(|x| x.name == field.name) {
                errors.push(CompileError::StructDoesNotHaveField {
                    field_name: &(*field.name.primary_name),
                    struct_name: definition.name.primary_name,
                    span: field.span,
                });
            }
        }
        let struct_type_id = crate::type_engine::insert_type(TypeInfo::Struct {
            name: definition.name.primary_name.to_string(),
            fields: definition
                .fields
                .iter()
                .map(TypedStructField::as_owned_typed_struct_field)
                .collect::<Vec<_>>(),
        });
        let exp = TypedExpression {
            expression: TypedExpressionVariant::StructExpression {
                struct_name: definition.name.clone(),
                fields: typed_fields_buf,
            },
            return_type: struct_type_id,
            is_constant: IsConstant::No,
            span,
        };
        ok(exp, warnings, errors)
    }

    #[allow(clippy::too_many_arguments)]
    fn type_check_subfield_expression<'n>(
        prefix: Box<Expression<'sc>>,
        span: Span<'sc>,
        field_to_access: Ident<'sc>,
        namespace: &mut Namespace<'sc>,
        crate_namespace: Option<&'n Namespace<'sc>>,
        self_type: TypeId,
        build_config: &BuildConfig,
        dead_code_graph: &mut ControlFlowGraph<'sc>,
        dependency_graph: &mut HashMap<String, HashSet<String>>,
        opts: TCOpts,
    ) -> CompileResult<'sc, TypedExpression<'sc>> {
        let mut warnings = vec![];
        let mut errors = vec![];
        let parent = check!(
            TypedExpression::type_check(TypeCheckArguments {
                checkee: *prefix,
                namespace,
                crate_namespace,
                return_type_annotation: insert_type(TypeInfo::Unknown),
                help_text: Default::default(),
                self_type,
                build_config,
                dead_code_graph,
                dependency_graph,
                mode: Mode::NonAbi,
                opts,
            }),
            return err(warnings, errors),
            warnings,
            errors
        );
        let (fields, struct_name) = check!(
            namespace.get_struct_type_fields(
                parent.return_type,
                parent.span.as_str(),
                &parent.span
            ),
            return err(warnings, errors),
            warnings,
            errors
        );
        let field = if let Some(field) =
            fields.iter().find(|OwnedTypedStructField { name, .. }| {
                name.as_str() == field_to_access.primary_name
            }) {
            field
        } else {
            errors.push(CompileError::FieldNotFound {
                span: field_to_access.span.clone(),
                available_fields: fields
                    .iter()
                    .map(|OwnedTypedStructField { name, .. }| name.to_string())
                    .collect::<Vec<_>>()
                    .join("\n"),
                field_name: field_to_access.primary_name,
                struct_name,
            });
            return err(warnings, errors);
        };

        let exp = TypedExpression {
            expression: TypedExpressionVariant::StructFieldAccess {
                resolved_type_of_parent: parent.return_type,
                prefix: Box::new(parent),
                field_to_access: field.clone(),
                field_to_access_span: span.clone(),
            },
            return_type: field.r#type,
            is_constant: IsConstant::No,
            span,
        };
        ok(exp, warnings, errors)
    }

    #[allow(clippy::too_many_arguments)]
    fn type_check_delineated_path<'n>(
        call_path: CallPath<'sc>,
        span: Span<'sc>,
        args: Vec<Expression<'sc>>,
        // TODO these will be needed for enum instantiation
        _type_arguments: Vec<TypeInfo>,
        namespace: &mut Namespace<'sc>,
        crate_namespace: Option<&'n Namespace<'sc>>,
        self_type: TypeId,
        build_config: &BuildConfig,
        dead_code_graph: &mut ControlFlowGraph<'sc>,
        dependency_graph: &mut HashMap<String, HashSet<String>>,
        opts: TCOpts,
    ) -> CompileResult<'sc, TypedExpression<'sc>> {
        let mut warnings = vec![];
        let mut errors = vec![];
        // The first step is to determine if the call path refers to a module or an enum.
        // We could rely on the capitalization convention, where modules are lowercase
        // and enums are uppercase, but this is not robust in the long term.
        // Instead, we try to resolve both paths.
        // If only one exists, then we use that one. Otherwise, if both exist, it is
        // an ambiguous reference error.
        let mut probe_warnings = Vec::new();
        let mut probe_errors = Vec::new();
        let module_result = namespace
            .find_module_relative(&call_path.prefixes)
            .ok(&mut probe_warnings, &mut probe_errors);
        let enum_module_combined_result = {
            // also, check if this is an enum _in_ another module.
            let (module_path, enum_name) =
                call_path.prefixes.split_at(call_path.prefixes.len() - 1);
            let enum_name = enum_name[0].clone();
            let namespace = namespace.find_module_relative(module_path);
            let namespace = namespace.ok(&mut warnings, &mut errors);
            namespace.map(|ns| ns.find_enum(&enum_name)).flatten()
        };

        // now we can see if this thing is a symbol (typed declaration) or reference to an
        // enum instantiation
        let this_thing: Either<TypedDeclaration, TypedExpression> =
            match (module_result, enum_module_combined_result) {
                (Some(_module), Some(_enum_res)) => {
                    errors.push(CompileError::AmbiguousPath { span: span.clone() });
                    return err(warnings, errors);
                }
                (Some(module), None) => match module.get_symbol(&call_path.suffix).value.cloned() {
                    Some(decl) => Either::Left(decl),
                    None => {
                        errors.push(CompileError::SymbolNotFound {
                            name: call_path.suffix.primary_name.to_string(),
                            span: call_path.suffix.span.clone(),
                        });
                        return err(warnings, errors);
                    }
                },
                (None, Some(enum_decl)) => Either::Right(check!(
                    instantiate_enum(
                        enum_decl,
                        call_path.suffix,
                        args,
                        namespace,
                        crate_namespace,
                        self_type,
                        build_config,
                        dead_code_graph,
                        dependency_graph,
                        opts,
                    ),
                    return err(warnings, errors),
                    warnings,
                    errors
                )),
                (None, None) => {
                    errors.push(CompileError::SymbolNotFound {
                        span,
                        name: call_path.suffix.primary_name.to_string(),
                    });
                    return err(warnings, errors);
                }
            };

        let exp = match this_thing {
            Either::Left(_) => {
                errors.push(CompileError::Unimplemented(
                    "Unable to refer to declarations in other modules directly. Try \
                     importing it instead.",
                    span,
                ));
                return err(warnings, errors);
            }
            Either::Right(expr) => expr,
        };
        ok(exp, warnings, errors)
    }

    #[allow(clippy::too_many_arguments)]
    fn type_check_abi_cast<'n>(
        abi_name: CallPath<'sc>,
        address: Box<Expression<'sc>>,
        span: Span<'sc>,
        namespace: &mut Namespace<'sc>,
        crate_namespace: Option<&'n Namespace<'sc>>,
        self_type: TypeId,
        build_config: &BuildConfig,
        dead_code_graph: &mut ControlFlowGraph<'sc>,
        dependency_graph: &mut HashMap<String, HashSet<String>>,
        opts: TCOpts,
    ) -> CompileResult<'sc, TypedExpression<'sc>> {
        let mut warnings = vec![];
        let mut errors = vec![];
        // TODO use lib-std's Address type instead of b256
        // type check the address and make sure it is
        let err_span = address.span();
        // TODO(static span): the below String address should just be address_expr
        // basically delete the bottom line and replace references to it with address_expr
        let address_str = address.span().as_str().to_string();
        let address_expr = check!(
            TypedExpression::type_check(TypeCheckArguments {
                checkee: *address,
                namespace,
                crate_namespace,
                return_type_annotation: insert_type(TypeInfo::B256),
                help_text: "An address that is being ABI cast must be of type b256",
                self_type,
                build_config,
                dead_code_graph,
                dependency_graph,
                mode: Mode::NonAbi,
                opts,
            }),
            error_recovery_expr(err_span),
            warnings,
            errors
        );
        // look up the call path and get the declaration it references
        let abi = check!(
            namespace.get_call_path(&abi_name),
            return err(warnings, errors),
            warnings,
            errors
        );
        // make sure the declaration is actually an abi
        let abi = match abi {
            TypedDeclaration::AbiDeclaration(abi) => abi,
            a => {
                errors.push(CompileError::NotAnAbi {
                    span: abi_name.span(),
                    actually_is: a.friendly_name(),
                });
                return err(warnings, errors);
            }
        };
        let return_type = insert_type(TypeInfo::ContractCaller {
            abi_name: abi_name.to_owned_call_path(),
            address: address_str,
        });
        let mut functions_buf = abi
            .interface_surface
            .iter()
            .map(|x| x.to_dummy_func(Mode::ImplAbiFn))
            .collect::<Vec<_>>();
        // calls of ABI methods do not result in any codegen of the ABI method block
        // they instead just use the CALL opcode and the return type
        let mut type_checked_fn_buf = Vec::with_capacity(abi.methods.len());
        for method in &abi.methods {
            type_checked_fn_buf.push(check!(
                TypedFunctionDeclaration::type_check(TypeCheckArguments {
                    checkee: method.clone(),
                    namespace,
                    crate_namespace,
                    return_type_annotation: insert_type(TypeInfo::Unknown),
                    help_text: Default::default(),
                    self_type: insert_type(TypeInfo::Contract),
                    build_config,
                    dead_code_graph,
                    mode: Mode::ImplAbiFn,
                    dependency_graph,
                    opts,
                }),
                return err(warnings, errors),
                warnings,
                errors
            ));
        }

        functions_buf.append(&mut type_checked_fn_buf);
        namespace.insert_trait_implementation(
            abi_name.clone(),
            look_up_type_id(return_type),
            functions_buf,
        );
        let exp = TypedExpression {
            expression: TypedExpressionVariant::AbiCast {
                abi_name,
                address: Box::new(address_expr),
                span: span.clone(),
            },
            return_type,
            is_constant: IsConstant::No,
            span,
        };
        ok(exp, warnings, errors)
    }

    #[allow(clippy::too_many_arguments)]
    fn type_check_array<'n>(
        contents: Vec<Expression<'sc>>,
        span: Span<'sc>,
        namespace: &mut Namespace<'sc>,
        crate_namespace: Option<&'n Namespace<'sc>>,
        self_type: TypeId,
        build_config: &BuildConfig,
        dead_code_graph: &mut ControlFlowGraph<'sc>,
        dependency_graph: &mut HashMap<String, HashSet<String>>,
        opts: TCOpts,
    ) -> CompileResult<'sc, TypedExpression<'sc>> {
        if contents.is_empty() {
            return ok(
                TypedExpression {
                    expression: TypedExpressionVariant::Array {
                        contents: Vec::new(),
                    },
                    return_type: insert_type(TypeInfo::Array(insert_type(TypeInfo::Unknown), 0)),
                    is_constant: IsConstant::Yes,
                    span,
                },
                Vec::new(),
                Vec::new(),
            );
        };

        let mut warnings = Vec::new();
        let mut errors = Vec::new();
        let typed_contents: Vec<TypedExpression> = contents
            .into_iter()
            .map(|expr| {
                let span = expr.span();
                check!(
                    Self::type_check(TypeCheckArguments {
                        checkee: expr,
                        namespace,
                        crate_namespace,
                        return_type_annotation: insert_type(TypeInfo::Unknown),
                        help_text: Default::default(),
                        self_type,
                        build_config,
                        dead_code_graph,
                        dependency_graph,
                        mode: Mode::NonAbi,
                        opts,
                    }),
                    error_recovery_expr(span),
                    warnings,
                    errors
                )
            })
            .collect();

        let elem_type = typed_contents[0].return_type;
        for typed_elem in &typed_contents[1..] {
            match unify_with_self(
                typed_elem.return_type,
                elem_type,
                self_type,
                &typed_elem.span,
            ) {
                // In both cases, if there are warnings or errors then break here, since we don't
                // need to spam type errors for every element once we have one.
                Ok(mut ws) => {
                    let no_warnings = ws.is_empty();
                    warnings.append(&mut ws);
                    if !no_warnings {
                        break;
                    }
                }
                Err(e) => {
                    errors.push(CompileError::TypeError(e));
                    break;
                }
            };
        }

        let array_count = typed_contents.len();
        ok(
            TypedExpression {
                expression: TypedExpressionVariant::Array {
                    contents: typed_contents,
                },
                return_type: insert_type(TypeInfo::Array(elem_type, array_count)),
                is_constant: IsConstant::No, // Maybe?
                span,
            },
            warnings,
            errors,
        )
    }

    #[allow(clippy::too_many_arguments)]
    fn type_check_array_index<'n>(
        arguments: TypeCheckArguments<'n, 'sc, (Expression<'sc>, Expression<'sc>)>,
        span: Span<'sc>,
    ) -> CompileResult<'sc, TypedExpression<'sc>> {
        let TypeCheckArguments {
            checkee: (prefix, index),
            namespace,
            crate_namespace,
            self_type,
            build_config,
            dead_code_graph,
            dependency_graph,
            opts,
            ..
        } = arguments;
        let mut warnings = Vec::new();
        let mut errors = Vec::new();

        let prefix_te = check!(
            TypedExpression::type_check(TypeCheckArguments {
                checkee: prefix.clone(),
                namespace,
                crate_namespace,
                return_type_annotation: insert_type(TypeInfo::Unknown),
                help_text: Default::default(),
                self_type,
                build_config,
                dead_code_graph,
                dependency_graph,
                mode: Mode::NonAbi,
                opts,
            }),
            return err(warnings, errors),
            warnings,
            errors
        );

        // If the return type is a static array then create a TypedArrayIndex.
        if let TypeInfo::Array(elem_type_id, _) = look_up_type_id(prefix_te.return_type) {
            let index_te = check!(
                TypedExpression::type_check(TypeCheckArguments {
                    checkee: index,
                    namespace,
                    crate_namespace,
                    return_type_annotation: insert_type(TypeInfo::UnsignedInteger(
                        IntegerBits::SixtyFour
                    )),
                    help_text: Default::default(),
                    self_type,
                    build_config,
                    dead_code_graph,
                    dependency_graph,
                    mode: Mode::NonAbi,
                    opts,
                }),
                return err(warnings, errors),
                warnings,
                errors
            );

            ok(
                TypedExpression {
                    expression: TypedExpressionVariant::ArrayIndex {
                        prefix: Box::new(prefix_te),
                        index: Box::new(index_te),
                    },
                    return_type: elem_type_id,
                    is_constant: IsConstant::No,
                    span: span.clone(),
                },
                warnings,
                errors,
            )
        } else {
            // Otherwise convert into a method call 'index(self, index)' via the std::ops::Index trait.
            let method_name = MethodName::FromType {
                call_path: CallPath {
                    prefixes: vec![
                        Ident {
                            primary_name: "core",
                            span: span.clone(),
                        },
                        Ident {
                            primary_name: "ops",
                            span: span.clone(),
                        },
                    ],
                    suffix: Ident {
                        primary_name: "index",
                        span: span.clone(),
                    },
                },
                type_name: None,
                is_absolute: true,
            };
            type_check_method_application(
                method_name,
                vec![prefix, index],
                span,
                namespace,
                crate_namespace,
                self_type,
                build_config,
                dead_code_graph,
                dependency_graph,
                opts,
            )
        }
    }

    pub(crate) fn pretty_print(&self) -> String {
        format!(
            "{} ({})",
            self.expression.pretty_print(),
            look_up_type_id(self.return_type).friendly_type_str()
        )
    }
}

#[cfg(test)]
mod tests {
    use super::*;

    fn do_type_check<'sc>(
        expr: Expression<'sc>,
        type_annotation: TypeId,
    ) -> CompileResult<'sc, TypedExpression> {
        let mut namespace: Namespace<'sc> = Default::default();
        let self_type = insert_type(TypeInfo::Unknown);
        let build_config = BuildConfig {
            file_name: Arc::new("test.sw".into()),
            dir_of_code: Arc::new("".into()),
            manifest_path: Arc::new("".into()),
            print_intermediate_asm: false,
            print_finalized_asm: false,
        };
        let mut dead_code_graph: ControlFlowGraph = Default::default();
        let mut dependency_graph = HashMap::new();

        TypedExpression::type_check(TypeCheckArguments {
            checkee: expr,
            namespace: &mut namespace,
            crate_namespace: None,
            return_type_annotation: type_annotation,
            help_text: Default::default(),
            self_type,
            build_config: &build_config,
            dead_code_graph: &mut dead_code_graph,
            dependency_graph: &mut dependency_graph,
            mode: Mode::NonAbi,
            opts,
        })
    }

    fn do_type_check_for_boolx2<'sc>(expr: Expression<'sc>) -> CompileResult<'sc, TypedExpression> {
        do_type_check(
            expr,
            insert_type(TypeInfo::Array(insert_type(TypeInfo::Boolean), 2)),
        )
    }

    #[test]
    fn test_array_type_check_non_homogeneous_0<'sc>() {
        let empty_span = Span {
            span: pest::Span::new_unchecked(" ", 0, 0),
            path: None,
        };

        // [true, 0] -- first element is correct, assumes type is [bool; 2].
        let expr = Expression::Array {
            contents: vec![
                Expression::Literal {
                    value: Literal::Boolean(true),
                    span: empty_span.clone(),
                },
                Expression::Literal {
                    value: Literal::U64(0),
                    span: empty_span.clone(),
                },
            ],
            span: empty_span.clone(),
        };

        let comp_res = do_type_check_for_boolx2(expr);
        assert!(comp_res.errors.len() == 1);
        assert!(matches!(&comp_res.errors[0],
                         CompileError::TypeError(TypeError::MismatchedType {
                             expected,
                             received,
                             ..
                         }) if expected.friendly_type_str() == "bool"
                                && received.friendly_type_str() == "u64"));
    }

    #[test]
    fn test_array_type_check_non_homogeneous_1<'sc>() {
        let empty_span = Span {
            span: pest::Span::new_unchecked(" ", 0, 0),
            path: None,
        };

        // [0, false] -- first element is incorrect, assumes type is [u64; 2].
        let expr = Expression::Array {
            contents: vec![
                Expression::Literal {
                    value: Literal::U64(0),
                    span: empty_span.clone(),
                },
                Expression::Literal {
                    value: Literal::Boolean(true),
                    span: empty_span.clone(),
                },
            ],
            span: empty_span.clone(),
        };

        let comp_res = do_type_check_for_boolx2(expr);
        assert!(comp_res.errors.len() == 2);
        assert!(matches!(&comp_res.errors[0],
                         CompileError::TypeError(TypeError::MismatchedType {
                             expected,
                             received,
                             ..
                         }) if expected.friendly_type_str() == "u64"
                                && received.friendly_type_str() == "bool"));
        assert!(matches!(&comp_res.errors[1],
                         CompileError::TypeError(TypeError::MismatchedType {
                             expected,
                             received,
                             ..
                         }) if expected.friendly_type_str() == "[bool; 2]"
                                && received.friendly_type_str() == "[u64; 2]"));
    }

    #[test]
    fn test_array_type_check_bad_count<'sc>() {
        let empty_span = Span {
            span: pest::Span::new_unchecked(" ", 0, 0),
            path: None,
        };

        // [0, false] -- first element is incorrect, assumes type is [u64; 2].
        let expr = Expression::Array {
            contents: vec![
                Expression::Literal {
                    value: Literal::Boolean(true),
                    span: empty_span.clone(),
                },
                Expression::Literal {
                    value: Literal::Boolean(true),
                    span: empty_span.clone(),
                },
                Expression::Literal {
                    value: Literal::Boolean(true),
                    span: empty_span.clone(),
                },
            ],
            span: empty_span.clone(),
        };

        let comp_res = do_type_check_for_boolx2(expr);
        assert!(comp_res.errors.len() == 1);
        assert!(matches!(&comp_res.errors[0],
                         CompileError::TypeError(TypeError::MismatchedType {
                             expected,
                             received,
                             ..
                         }) if expected.friendly_type_str() == "[bool; 2]"
                                && received.friendly_type_str() == "[bool; 3]"));
    }

    #[test]
    fn test_array_type_check_empty<'sc>() {
        let empty_span = Span {
            span: pest::Span::new_unchecked(" ", 0, 0),
            path: None,
        };

        let expr = Expression::Array {
            contents: Vec::new(),
            span: empty_span.clone(),
        };

        let comp_res = do_type_check(
            expr,
            insert_type(TypeInfo::Array(insert_type(TypeInfo::Boolean), 0)),
        );
        assert!(comp_res.warnings.is_empty() && comp_res.errors.is_empty());
    }
}<|MERGE_RESOLUTION|>--- conflicted
+++ resolved
@@ -505,14 +505,9 @@
                         checkee: arg.clone(),
                         namespace,
                         crate_namespace,
-<<<<<<< HEAD
                         return_type_annotation: param.r#type,
                         help_text:
                             "The argument that has been provided to this function's type does \
-=======
-                        Some(param.r#type),
-                        "The argument that has been provided to this function's type does \
->>>>>>> ac66f571
                             not match the declared type of the parameter in the function \
                             declaration.",
                         self_type,
