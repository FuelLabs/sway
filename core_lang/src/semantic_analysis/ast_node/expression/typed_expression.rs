use super::*;
use crate::build_config::BuildConfig;
use crate::control_flow_analysis::ControlFlowGraph;
use crate::semantic_analysis::ast_node::*;
use crate::type_engine::{insert_type, IntegerBits};

use either::Either;
use fuels_rs::types;
use fuels_rs::types::JsonABI;
use std::cmp::Ordering;
use std::collections::{HashMap, HashSet};

mod method_application;
use crate::type_engine::TypeId;
use method_application::type_check_method_application;

#[derive(Clone, Debug)]
pub struct TypedExpression<'sc> {
    pub(crate) expression: TypedExpressionVariant<'sc>,
    pub(crate) return_type: TypeId,
    /// whether or not this expression is constantly evaluatable (if the result is known at compile
    /// time)
    pub(crate) is_constant: IsConstant,
    pub(crate) span: Span<'sc>,
}

pub(crate) fn error_recovery_expr(span: Span<'_>) -> TypedExpression<'_> {
    TypedExpression {
        expression: TypedExpressionVariant::Unit,
        return_type: crate::type_engine::insert_type(TypeInfo::ErrorRecovery),
        is_constant: IsConstant::No,
        span,
    }
}

impl<'sc> TypedExpression<'sc> {
    pub(crate) fn type_check(
        other: Expression<'sc>,
        namespace: &mut Namespace<'sc>,
        type_annotation: Option<TypeId>,
        help_text: impl Into<String> + Clone,
        self_type: TypeId,
        build_config: &BuildConfig,
        dead_code_graph: &mut ControlFlowGraph<'sc>,
        dependency_graph: &mut HashMap<String, HashSet<String>>,
        json_abi: &mut JsonABI,
    ) -> CompileResult<'sc, Self> {
        let expr_span = other.span();
        let res = match other {
            Expression::Literal { value: lit, span } => {
                Self::type_check_literal(lit, span, namespace)
            }
            Expression::VariableExpression { name, span, .. } => {
                Self::type_check_variable_expression(name, span, namespace)
            }
            Expression::FunctionApplication {
                name,
                arguments,
                span,
                ..
            } => Self::type_check_function_application(
                name,
                arguments,
                span,
                namespace,
                self_type,
                build_config,
                dead_code_graph,
                dependency_graph,
                json_abi,
            ),
            Expression::LazyOperator { op, lhs, rhs, span } => Self::type_check_lazy_operator(
                op,
                *lhs,
                *rhs,
                span,
                namespace,
                self_type,
                build_config,
                dead_code_graph,
                dependency_graph,
                json_abi,
            ),
            Expression::MatchExpression { span, .. } => {
                let errors = vec![CompileError::Unimplemented(
                    "Match expressions and pattern matching have not been implemented.",
                    span,
                )];
                return err(vec![], errors);
            }
            Expression::CodeBlock { contents, span, .. } => Self::type_check_code_block(
                contents,
                span,
                namespace,
                type_annotation,
                help_text,
                self_type,
                build_config,
                dead_code_graph,
                dependency_graph,
                json_abi,
            ),
            // TODO if _condition_ is constant, evaluate it and compile this to an
            // expression with only one branch
            Expression::IfExp {
                condition,
                then,
                r#else,
                span,
            } => Self::type_check_if_expression(
                condition,
                then,
                r#else,
                span,
                namespace,
                type_annotation,
                self_type,
                build_config,
                dead_code_graph,
                dependency_graph,
                json_abi,
            ),
            Expression::AsmExpression { asm, span, .. } => Self::type_check_asm_expression(
                asm,
                span,
                namespace,
                self_type,
                build_config,
                dead_code_graph,
                dependency_graph,
                json_abi,
            ),
            Expression::StructExpression {
                span,
                struct_name,
                fields,
            } => Self::type_check_struct_expression(
                span,
                struct_name,
                fields,
                namespace,
                self_type,
                build_config,
                dead_code_graph,
                dependency_graph,
                json_abi,
            ),
            Expression::SubfieldExpression {
                prefix,
                span,
                field_to_access,
            } => Self::type_check_subfield_expression(
                prefix,
                span,
                field_to_access,
                namespace,
                self_type,
                build_config,
                dead_code_graph,
                dependency_graph,
                json_abi,
            ),
            Expression::MethodApplication {
                method_name,
                arguments,
                span,
            } => type_check_method_application(
                method_name,
                arguments,
                span.clone(),
                namespace,
                self_type,
                build_config,
                dead_code_graph,
                dependency_graph,
                json_abi,
            ),
            Expression::Unit { span } => {
                let exp = TypedExpression {
                    expression: TypedExpressionVariant::Unit,
                    return_type: crate::type_engine::insert_type(TypeInfo::Unit),
                    is_constant: IsConstant::Yes,
                    span,
                };
                ok(exp, vec![], vec![])
            }
            Expression::DelineatedPath {
                call_path,
                span,
                args,
                type_arguments,
            } => Self::type_check_delineated_path(
                call_path,
                span,
                args,
                type_arguments,
                namespace,
                self_type,
                build_config,
                dead_code_graph,
                dependency_graph,
                json_abi,
            ),
            Expression::AbiCast {
                abi_name,
                address,
                span,
            } => Self::type_check_abi_cast(
                abi_name,
                address,
                span,
                namespace,
                self_type,
                build_config,
                dead_code_graph,
                dependency_graph,
                json_abi,
            ),
            a => {
                let errors = vec![CompileError::Unimplemented(
                    "Unimplemented expression",
                    a.span(),
                )];

                let exp = error_recovery_expr(a.span());
                ok(exp, vec![], errors)
            }
        };
        let mut typed_expression = match res.value {
            Some(r) => r,
            None => return res,
        };
        let mut warnings = res.warnings;
        let mut errors = res.errors;
        // if the return type cannot be cast into the annotation type then it is a type error
        if let Some(type_annotation) = type_annotation {
            match crate::type_engine::unify_with_self(
                typed_expression.return_type,
                type_annotation,
                self_type,
                &expr_span,
            ) {
                Ok(warning) => {
                    if let Some(warning) = warning {
                        warnings.push(CompileWarning {
                            warning_content: warning,
                            span: expr_span,
                        });
                    }
                }
                Err(e) => {
                    errors.push(CompileError::TypeError(e));
                }
            };
            // The annotation may result in a cast, which is handled in the type engine.
        }

        typed_expression.return_type = namespace
            .resolve_type_with_self(look_up_type_id(typed_expression.return_type), self_type);

        ok(typed_expression, warnings, errors)
    }

    fn type_check_literal(
        lit: Literal<'sc>,
        span: Span<'sc>,
        _namespace: &mut Namespace<'sc>,
    ) -> CompileResult<'sc, TypedExpression<'sc>> {
        let return_type = match lit {
            Literal::String(s) => TypeInfo::Str(s.len() as u64),
            Literal::U8(_) => TypeInfo::UnsignedInteger(IntegerBits::Eight),
            Literal::U16(_) => TypeInfo::UnsignedInteger(IntegerBits::Sixteen),

            Literal::U32(_) => TypeInfo::UnsignedInteger(IntegerBits::ThirtyTwo),
            Literal::U64(_) => TypeInfo::UnsignedInteger(IntegerBits::SixtyFour),
            Literal::Boolean(_) => TypeInfo::Boolean,
            Literal::Byte(_) => TypeInfo::Byte,
            Literal::B256(_) => TypeInfo::B256,
        };
        let id = crate::type_engine::insert_type(return_type);
        let exp = TypedExpression {
            expression: TypedExpressionVariant::Literal(lit),
            return_type: id,
            is_constant: IsConstant::Yes,
            span,
        };
        ok(exp, vec![], vec![])
    }

    fn type_check_variable_expression(
        name: Ident<'sc>,
        span: Span<'sc>,
        namespace: &mut Namespace<'sc>,
    ) -> CompileResult<'sc, TypedExpression<'sc>> {
        let mut errors = vec![];
        let exp = match namespace.get_symbol(&name).value {
            Some(TypedDeclaration::VariableDeclaration(TypedVariableDeclaration {
                body, ..
            })) => TypedExpression {
                return_type: body.return_type,
                is_constant: body.is_constant,
                expression: TypedExpressionVariant::VariableExpression { name: name.clone() },
                span,
            },
            Some(TypedDeclaration::ConstantDeclaration(TypedConstantDeclaration {
                value, ..
            })) => TypedExpression {
                return_type: value.return_type,
                is_constant: IsConstant::Yes,
                // Although this isn't strictly a 'variable' expression we can treat it as one for
                // this context.
                expression: TypedExpressionVariant::VariableExpression { name: name.clone() },
                span,
            },
            Some(a) => {
                errors.push(CompileError::NotAVariable {
                    name: name.span.as_str().to_string(),
                    span: name.span.clone(),
                    what_it_is: a.friendly_name(),
                });
                error_recovery_expr(name.span.clone())
            }
            None => {
                errors.push(CompileError::UnknownVariable {
                    var_name: name.span.as_str().trim().to_string(),
                    span: name.span.clone(),
                });
                error_recovery_expr(name.span.clone())
            }
        };
        ok(exp, vec![], errors)
    }

    fn type_check_function_application(
        name: CallPath<'sc>,
        arguments: Vec<Expression<'sc>>,
        span: Span<'sc>,
        namespace: &mut Namespace<'sc>,
        self_type: TypeId,
        build_config: &BuildConfig,
        dead_code_graph: &mut ControlFlowGraph<'sc>,
        dependency_graph: &mut HashMap<String, HashSet<String>>,
        json_abi: &mut JsonABI,
    ) -> CompileResult<'sc, TypedExpression<'sc>> {
        let mut warnings = vec![];
        let mut errors = vec![];
        let function_declaration = check!(
            namespace.get_call_path(&name),
            return err(warnings, errors),
            warnings,
            errors
        );
        let exp = match function_declaration {
            TypedDeclaration::FunctionDeclaration(decl) => {
                let TypedFunctionDeclaration {
                    parameters,
                    return_type,
                    body,
                    ..
                } = decl.clone();
                match arguments.len().cmp(&parameters.len()) {
                    Ordering::Greater => {
                        let arguments_span = arguments.iter().fold(
                            arguments
                                .get(0)
                                .map(|x| x.span())
                                .unwrap_or_else(|| name.span()),
                            |acc, arg| crate::utils::join_spans(acc, arg.span()),
                        );
                        errors.push(CompileError::TooManyArgumentsForFunction {
                            span: arguments_span,
                            method_name: name.suffix.primary_name,
                            expected: parameters.len(),
                            received: arguments.len(),
                        });
                    }
                    Ordering::Less => {
                        let arguments_span = arguments.iter().fold(
                            arguments
                                .get(0)
                                .map(|x| x.span())
                                .unwrap_or_else(|| name.span()),
                            |acc, arg| crate::utils::join_spans(acc, arg.span()),
                        );
                        errors.push(CompileError::TooFewArgumentsForFunction {
                            span: arguments_span,
                            method_name: name.suffix.primary_name,
                            expected: parameters.len(),
                            received: arguments.len(),
                        });
                    }
                    Ordering::Equal => {}
                }
                // type check arguments in function application vs arguments in function
                // declaration. Use parameter type annotations as annotations for the
                // arguments
                //
                let typed_call_arguments =
                    arguments
                        .into_iter()
                        .zip(parameters.iter())
                        .map(|(arg, param)| {
                            (param.name.clone(), TypedExpression::type_check(
                            arg.clone(),
                            namespace,
                            Some(param.r#type),
                            "The argument that has been provided to this function's type does \
                            not match the declared type of the parameter in the function \
                            declaration.",
                            self_type,
                            build_config,
                            dead_code_graph,
                            dependency_graph,
                            json_abi
                        )
                        .unwrap_or_else(
                            &mut warnings,
                            &mut errors,
                            || error_recovery_expr(arg.span()),
                        ))
                        })
                        .collect();

                TypedExpression {
                    return_type,
                    // now check the function call return type
                    // FEATURE this IsConstant can be true if the function itself is
                    // constant-able const functions would be an
                    // advanced feature and are not supported right
                    // now
                    is_constant: IsConstant::No,
                    expression: TypedExpressionVariant::FunctionApplication {
                        arguments: typed_call_arguments,
                        name: name.clone(),
                        function_body: body.clone(),
                        selector: None, // regular functions cannot be in a contract call; only methods
                    },
                    span,
                }
            }
            a => {
                errors.push(CompileError::NotAFunction {
                    name: name.span().as_str().to_string(),
                    span: name.span(),
                    what_it_is: a.friendly_name(),
                });
                error_recovery_expr(name.span())
            }
        };
        ok(exp, warnings, errors)
    }

    fn type_check_lazy_operator(
        op: LazyOp,
        lhs: Expression<'sc>,
        rhs: Expression<'sc>,
        span: Span<'sc>,
        namespace: &mut Namespace<'sc>,
        self_type: TypeId,
        build_config: &BuildConfig,
        dead_code_graph: &mut ControlFlowGraph<'sc>,
        dependency_graph: &mut HashMap<String, HashSet<String>>,
        json_abi: &mut JsonABI,
    ) -> CompileResult<'sc, TypedExpression<'sc>> {
        let mut warnings = vec![];
        let mut errors = vec![];
        let bool_type_id = crate::type_engine::insert_type(TypeInfo::Boolean);
        let typed_lhs = check!(
            TypedExpression::type_check(
                lhs.clone(),
                namespace,
                Some(bool_type_id),
                "",
                self_type,
                build_config,
                dead_code_graph,
                dependency_graph,
                json_abi
            ),
            error_recovery_expr(lhs.span()),
            warnings,
            errors
        );

        let typed_rhs = check!(
            TypedExpression::type_check(
                rhs.clone(),
                namespace,
                Some(bool_type_id),
                "",
                self_type,
                build_config,
                dead_code_graph,
                dependency_graph,
                json_abi
            ),
            error_recovery_expr(rhs.span()),
            warnings,
            errors
        );

        ok(
            TypedExpression {
                expression: TypedExpressionVariant::LazyOperator {
                    op,
                    lhs: Box::new(typed_lhs),
                    rhs: Box::new(typed_rhs),
                },
                return_type: bool_type_id,
                is_constant: IsConstant::No, // Maybe.
                span,
            },
            warnings,
            errors,
        )
    }

    pub fn type_check_match_expression() -> CompileResult<'sc, TypedExpression<'sc>> {
        /*
        let typed_primary_expression = check!(
            TypedExpression::type_check(*primary_expression, &namespace, None, ""),
            ERROR_RECOVERY_EXPR.clone(),
            warnings,
            errors
        );
        let first_branch_result = check!(
            TypedExpression::type_check(
                branches[0].result.clone(),
                &namespace,
                type_annotation.clone(),
                help_text.clone()
            ),
            ERROR_RECOVERY_EXPR.clone(),
            warnings,
            errors
        );

        let first_branch_result = vec![first_branch_result];
        // use type of first branch for annotation on the rest of the branches
        // we checked the first branch separately just to get its return type for inferencing the rest
        let mut rest_of_branches = branches
            .into_iter()
            .skip(1)
            .map(
                |MatchBranch {
                        condition, result, ..
                    }| {
                    check!(
                        TypedExpression::type_check(
                            result,
                            &namespace,
                            Some(first_branch_result[0].return_type.clone()),
                            "All branches of a match expression must be of the same type.",
                        ),
                        ERROR_RECOVERY_EXPR.clone(),
                        warnings,
                        errors
                    )
                },
            )
            .collect::<Vec<_>>();

        let mut all_branches = first_branch_result;
        all_branches.append(&mut rest_of_branches);

        errors.push(CompileError::Unimplemented(
            "Match expressions and pattern matching",
            span,
        ));
        ERROR_RECOVERY_EXPR.clone()
        */
        unimplemented!()
    }

    fn type_check_code_block(
        contents: CodeBlock<'sc>,
        span: Span<'sc>,
        namespace: &mut Namespace<'sc>,
        type_annotation: Option<TypeId>,
        help_text: impl Into<String> + Clone,
        self_type: TypeId,
        build_config: &BuildConfig,
        dead_code_graph: &mut ControlFlowGraph<'sc>,
        dependency_graph: &mut HashMap<String, HashSet<String>>,
        json_abi: &mut JsonABI,
    ) -> CompileResult<'sc, TypedExpression<'sc>> {
        let mut warnings = vec![];
        let mut errors = vec![];
        let (typed_block, block_return_type) = check!(
            TypedCodeBlock::type_check(
                contents.clone(),
                namespace,
                type_annotation
                    .unwrap_or_else(|| crate::type_engine::insert_type(TypeInfo::Unknown)),
                help_text,
                self_type,
                build_config,
                dead_code_graph,
                dependency_graph,
                json_abi
            ),
            (
                TypedCodeBlock {
                    contents: vec![],
                    whole_block_span: span.clone()
                },
                crate::type_engine::insert_type(TypeInfo::Unit)
            ),
            warnings,
            errors
        );
        let block_return_type: TypeId = match look_up_type_id(block_return_type) {
            TypeInfo::Unit => match type_annotation {
                Some(ref ty) if crate::type_engine::look_up_type_id(*ty) != TypeInfo::Unit => {
                    errors.push(CompileError::ExpectedImplicitReturnFromBlockWithType {
                        span: span.clone(),
                        ty: look_up_type_id(*ty).friendly_type_str(),
                    });
                    crate::type_engine::insert_type(TypeInfo::ErrorRecovery)
                }
                _ => crate::type_engine::insert_type(TypeInfo::Unit),
            },
            _otherwise => block_return_type,
        };
        let exp = TypedExpression {
            expression: TypedExpressionVariant::CodeBlock(TypedCodeBlock {
                contents: typed_block.contents,
                whole_block_span: span.clone(),
            }),
            return_type: block_return_type,
            is_constant: IsConstant::No, /* TODO if all elements of block are constant
                                          * then this is constant */
            span,
        };
        ok(exp, warnings, errors)
    }

    fn type_check_if_expression(
        condition: Box<Expression<'sc>>,
        then: Box<Expression<'sc>>,
        r#else: Option<Box<Expression<'sc>>>,
        span: Span<'sc>,
        namespace: &mut Namespace<'sc>,
        type_annotation: Option<TypeId>,
        self_type: TypeId,
        build_config: &BuildConfig,
        dead_code_graph: &mut ControlFlowGraph<'sc>,
        dependency_graph: &mut HashMap<String, HashSet<String>>,
        json_abi: &mut JsonABI,
    ) -> CompileResult<'sc, TypedExpression<'sc>> {
        let mut warnings = vec![];
        let mut errors = vec![];
        let condition = Box::new(check!(
            TypedExpression::type_check(
                *condition.clone(),
                namespace,
                Some(crate::type_engine::insert_type(TypeInfo::Boolean)),
                "The condition of an if expression must be a boolean expression.",
                self_type,
                build_config,
                dead_code_graph,
                dependency_graph,
                json_abi
            ),
            error_recovery_expr(condition.span()),
            warnings,
            errors
        ));
        let then = Box::new(check!(
            TypedExpression::type_check(
                *then.clone(),
                namespace,
                type_annotation,
                "",
                self_type,
                build_config,
                dead_code_graph,
                dependency_graph,
                json_abi
            ),
            error_recovery_expr(then.span()),
            warnings,
            errors
        ));
        let r#else = r#else.map(|expr| {
            Box::new(check!(
                TypedExpression::type_check(
                    *expr.clone(),
                    namespace,
                    Some(then.return_type),
                    "",
                    self_type,
                    build_config,
                    dead_code_graph,
                    dependency_graph,
                    json_abi
                ),
                error_recovery_expr(expr.span()),
                warnings,
                errors
            ))
        });

        // if there is a type annotation, then the else branch must exist
        if let Some(ref annotation) = type_annotation {
            if r#else.is_none() {
                errors.push(CompileError::NoElseBranch {
                    span: span.clone(),
                    r#type: look_up_type_id(*annotation).friendly_type_str(),
                });
            }
        }

        let exp = TypedExpression {
            expression: TypedExpressionVariant::IfExp {
                condition,
                then: then.clone(),
                r#else,
            },
            is_constant: IsConstant::No, // TODO
            return_type: then.return_type,
            span,
        };
        ok(exp, warnings, errors)
    }

    fn type_check_asm_expression(
        asm: AsmExpression<'sc>,
        span: Span<'sc>,
        namespace: &mut Namespace<'sc>,
        self_type: TypeId,
        build_config: &BuildConfig,
        dead_code_graph: &mut ControlFlowGraph<'sc>,
        dependency_graph: &mut HashMap<String, HashSet<String>>,
        json_abi: &mut JsonABI,
    ) -> CompileResult<'sc, TypedExpression<'sc>> {
        let mut warnings = vec![];
        let mut errors = vec![];
        let return_type = namespace.resolve_type_with_self(asm.return_type, self_type);
        // type check the initializers
        let typed_registers = asm
            .registers
            .into_iter()
            .map(
                |AsmRegisterDeclaration {
                     name,
                     initializer,
                     name_span,
                 }| {
                    TypedAsmRegisterDeclaration {
                        name_span: name_span.clone(),
                        name,
                        initializer: initializer.map(|initializer| {
                            check!(
                                TypedExpression::type_check(
                                    initializer.clone(),
                                    namespace,
                                    None,
                                    "",
                                    self_type,
                                    build_config,
                                    dead_code_graph,
                                    dependency_graph,
                                    json_abi
                                ),
                                error_recovery_expr(initializer.span()),
                                warnings,
                                errors
                            )
                        }),
                    }
                },
            )
            .collect();
        let exp = TypedExpression {
            expression: TypedExpressionVariant::AsmExpression {
                whole_block_span: asm.whole_block_span,
                body: asm.body,
                registers: typed_registers,
                returns: asm.returns,
            },
            return_type,
            is_constant: IsConstant::No,
            span,
        };
        ok(exp, warnings, errors)
    }

    fn type_check_struct_expression(
        span: Span<'sc>,
        struct_name: Ident<'sc>,
        fields: Vec<StructExpressionField<'sc>>,
        namespace: &mut Namespace<'sc>,
        self_type: TypeId,
        build_config: &BuildConfig,
        dead_code_graph: &mut ControlFlowGraph<'sc>,
        dependency_graph: &mut HashMap<String, HashSet<String>>,
        json_abi: &mut JsonABI,
    ) -> CompileResult<'sc, TypedExpression<'sc>> {
        let mut warnings = vec![];
        let mut errors = vec![];
        let mut typed_fields_buf = vec![];

        // TODO in here replace generic types with provided types
        // find the struct definition in the namespace
        let definition: TypedStructDeclaration =
            match namespace.clone().get_symbol(&struct_name).value {
                Some(TypedDeclaration::StructDeclaration(st)) => st.clone(),
                Some(_) => {
                    errors.push(CompileError::DeclaredNonStructAsStruct {
                        name: struct_name.primary_name,
                        span: span.clone(),
                    });
                    return err(warnings, errors);
                }
                None => {
                    errors.push(CompileError::StructNotFound {
                        name: struct_name.primary_name,
                        span: span.clone(),
                    });
                    return err(warnings, errors);
                }
            };

        // match up the names with their type annotations from the declaration
        for def_field in definition.fields.iter() {
            let expr_field: crate::parse_tree::StructExpressionField =
                match fields.iter().find(|x| x.name == def_field.name) {
                    Some(val) => val.clone(),
                    None => {
                        errors.push(CompileError::StructMissingField {
                            field_name: def_field.name.primary_name,
                            struct_name: definition.name.primary_name,
                            span: span.clone(),
                        });
                        typed_fields_buf.push(TypedStructExpressionField {
                            name: def_field.name.clone(),
                            value: TypedExpression {
                                expression: TypedExpressionVariant::Unit,
                                return_type: insert_type(TypeInfo::ErrorRecovery),
                                is_constant: IsConstant::No,
                                span: span.clone(),
                            },
                        });
                        continue;
                    }
                };

            let typed_field = check!(
                TypedExpression::type_check(
                    expr_field.value,
                    namespace,
                    Some(def_field.r#type),
                    "Struct field's type must match up with the type specified in its \
                     declaration.",
                    self_type,
                    build_config,
                    dead_code_graph,
                    dependency_graph,
                    json_abi
                ),
                continue,
                warnings,
                errors
            );

            typed_fields_buf.push(TypedStructExpressionField {
                value: typed_field,
                name: expr_field.name.clone(),
            });
        }

        // check that there are no extra fields
        for field in fields {
            if !definition.fields.iter().any(|x| x.name == field.name) {
                errors.push(CompileError::StructDoesNotHaveField {
                    field_name: &(*field.name.primary_name),
                    struct_name: definition.name.primary_name,
                    span: field.span,
                });
            }
        }
        let struct_type_id = crate::type_engine::insert_type(TypeInfo::Struct {
            name: definition.name.primary_name.to_string(),
            fields: definition
                .fields
                .iter()
                .map(TypedStructField::as_owned_typed_struct_field)
                .collect::<Vec<_>>(),
        });
        let exp = TypedExpression {
            expression: TypedExpressionVariant::StructExpression {
                struct_name: definition.name.clone(),
                fields: typed_fields_buf,
            },
            return_type: struct_type_id,
            is_constant: IsConstant::No,
            span,
        };
        ok(exp, warnings, errors)
    }

    fn type_check_subfield_expression(
        prefix: Box<Expression<'sc>>,
        span: Span<'sc>,
        field_to_access: Ident<'sc>,
        namespace: &mut Namespace<'sc>,
        self_type: TypeId,
        build_config: &BuildConfig,
        dead_code_graph: &mut ControlFlowGraph<'sc>,
        dependency_graph: &mut HashMap<String, HashSet<String>>,
        json_abi: &mut JsonABI,
    ) -> CompileResult<'sc, TypedExpression<'sc>> {
        let mut warnings = vec![];
        let mut errors = vec![];
        let parent = check!(
            TypedExpression::type_check(
                *prefix,
                namespace,
                None,
                "",
                self_type,
                build_config,
                dead_code_graph,
                dependency_graph,
                json_abi
            ),
            return err(warnings, errors),
            warnings,
            errors
        );
        let (fields, struct_name) = check!(
            namespace.get_struct_type_fields(
                parent.return_type,
                parent.span.as_str(),
                &parent.span
            ),
            return err(warnings, errors),
            warnings,
            errors
        );
        let field = if let Some(field) =
            fields.iter().find(|OwnedTypedStructField { name, .. }| {
                name.as_str() == field_to_access.primary_name
            }) {
            field
        } else {
            errors.push(CompileError::FieldNotFound {
                span: field_to_access.span.clone(),
                available_fields: fields
                    .iter()
                    .map(|OwnedTypedStructField { name, .. }| name.to_string())
                    .collect::<Vec<_>>()
                    .join("\n"),
                field_name: field_to_access.primary_name,
                struct_name,
            });
            return err(warnings, errors);
        };

        let exp = TypedExpression {
            expression: TypedExpressionVariant::StructFieldAccess {
                resolved_type_of_parent: parent.return_type,
                prefix: Box::new(parent),
                field_to_access: field.clone(),
                field_to_access_span: span.clone(),
            },
            return_type: field.r#type,
            is_constant: IsConstant::No,
            span,
        };
        ok(exp, warnings, errors)
    }

    fn type_check_delineated_path(
        call_path: CallPath<'sc>,
        span: Span<'sc>,
        args: Vec<Expression<'sc>>,
        type_arguments: Vec<TypeInfo>,
        namespace: &mut Namespace<'sc>,
        self_type: TypeId,
        build_config: &BuildConfig,
        dead_code_graph: &mut ControlFlowGraph<'sc>,
        dependency_graph: &mut HashMap<String, HashSet<String>>,
        json_abi: &mut JsonABI,
    ) -> CompileResult<'sc, TypedExpression<'sc>> {
        let mut warnings = vec![];
        let mut errors = vec![];
        // The first step is to determine if the call path refers to a module or an enum.
        // We could rely on the capitalization convention, where modules are lowercase
        // and enums are uppercase, but this is not robust in the long term.
        // Instead, we try to resolve both paths.
        // If only one exists, then we use that one. Otherwise, if both exist, it is
        // an ambiguous reference error.
        let mut probe_warnings = Vec::new();
        let mut probe_errors = Vec::new();
        let module_result = namespace
            .find_module(&call_path.prefixes, false)
            .ok(&mut probe_warnings, &mut probe_errors);
        let enum_module_combined_result = {
            // also, check if this is an enum _in_ another module.
            let (module_path, enum_name) =
                call_path.prefixes.split_at(call_path.prefixes.len() - 1);
            let enum_name = enum_name[0].clone();
            let namespace = namespace.find_module(module_path, false);
            let namespace = namespace.ok(&mut warnings, &mut errors);
            namespace.map(|ns| ns.find_enum(&enum_name)).flatten()
        };

        // now we can see if this thing is a symbol (typed declaration) or reference to an
        // enum instantiation
        let this_thing: Either<TypedDeclaration, TypedExpression> =
            match (module_result, enum_module_combined_result) {
                (Some(_module), Some(_enum_res)) => {
                    errors.push(CompileError::AmbiguousPath { span: span.clone() });
                    return err(warnings, errors);
                }
                (Some(module), None) => match module.get_symbol(&call_path.suffix).value.cloned() {
                    Some(decl) => Either::Left(decl),
                    None => {
                        errors.push(CompileError::SymbolNotFound {
                            name: call_path.suffix.primary_name.to_string(),
                            span: call_path.suffix.span.clone(),
                        });
                        return err(warnings, errors);
                    }
                },
                (None, Some(enum_decl)) => Either::Right(check!(
                    instantiate_enum(
                        enum_decl,
                        call_path.suffix,
                        args,
                        //TODO(generics)
                        type_arguments.into_iter().map(insert_type).collect(),
                        namespace,
                        self_type,
                        build_config,
                        dead_code_graph,
                        dependency_graph,
                        json_abi
                    ),
                    return err(warnings, errors),
                    warnings,
                    errors
                )),
                (None, None) => {
                    errors.push(CompileError::SymbolNotFound {
                        span,
                        name: call_path.suffix.primary_name.to_string(),
                    });
                    return err(warnings, errors);
                }
            };

        let exp = match this_thing {
            Either::Left(_) => {
                errors.push(CompileError::Unimplemented(
                    "Unable to refer to declarations in other modules directly. Try \
                     importing it instead.",
                    span,
                ));
                return err(warnings, errors);
            }
            Either::Right(expr) => expr,
        };
        ok(exp, warnings, errors)
    }

    fn type_check_abi_cast(
        abi_name: CallPath<'sc>,
        address: Box<Expression<'sc>>,
        span: Span<'sc>,
        namespace: &mut Namespace<'sc>,
        self_type: TypeId,
        build_config: &BuildConfig,
        dead_code_graph: &mut ControlFlowGraph<'sc>,
        dependency_graph: &mut HashMap<String, HashSet<String>>,
        json_abi: &mut JsonABI,
    ) -> CompileResult<'sc, TypedExpression<'sc>> {
        let mut warnings = vec![];
        let mut errors = vec![];
        // TODO use stdlib's Address type instead of b256
        // type check the address and make sure it is
        let err_span = address.span();
        // TODO(static span): the below String address should just be address_expr
        // basically delete the bottom line and replace references to it with address_expr
        let address_str = address.span().as_str().to_string();
        let address_expr = check!(
            TypedExpression::type_check(
                *address,
                namespace,
                Some(crate::type_engine::insert_type(TypeInfo::B256)),
                "An address that is being ABI cast must be of type b256",
                self_type,
                build_config,
                dead_code_graph,
                dependency_graph,
                json_abi
            ),
            error_recovery_expr(err_span),
            warnings,
            errors
        );
        // look up the call path and get the declaration it references
        let abi = check!(
            namespace.get_call_path(&abi_name),
            return err(warnings, errors),
            warnings,
            errors
        );
        // make sure the declaration is actually an abi
        let abi = match abi {
            TypedDeclaration::AbiDeclaration(abi) => abi,
            a => {
                errors.push(CompileError::NotAnAbi {
                    span: abi_name.span(),
                    actually_is: a.friendly_name(),
                });
                return err(warnings, errors);
            }
        };
<<<<<<< HEAD

        let mut functions: JsonABI = abi
            .methods
            .iter()
            .map(|function| types::Function {
                type_field: "function".to_string(),
                inputs: function
                    .parameters
                    .iter()
                    .map(|parameter| types::Property {
                        name: parameter.name.primary_name.to_string(),
                        type_field: format!("{:?}", parameter.r#type),
                        components: None,
                    })
                    .collect(),
                name: function.name.primary_name.to_string(),
                outputs: vec![types::Property {
                    name: "".to_string(),
                    type_field: format!("{:?}", function.return_type),
                    components: None,
                }],
            })
            .collect();

        json_abi.append(&mut functions);

        let return_type = MaybeResolvedType::Resolved(ResolvedType::ContractCaller {
            abi_name: abi_name.clone(),
            address: Box::new(address.clone()),
=======
        let return_type = insert_type(TypeInfo::ContractCaller {
            abi_name: abi_name.to_owned_call_path(),
            address: address_str,
>>>>>>> 6529747c
        });
        let mut functions_buf = abi
            .interface_surface
            .iter()
            .map(|x| x.to_dummy_func(Mode::ImplAbiFn))
            .collect::<Vec<_>>();
        // calls of ABI methods do not result in any codegen of the ABI method block
        // they instead just use the CALL opcode and the return type
        let mut type_checked_fn_buf = Vec::with_capacity(abi.methods.len());
        for method in &abi.methods {
            type_checked_fn_buf.push(check!(
                TypedFunctionDeclaration::type_check(
                    method.clone(),
                    namespace,
                    crate::type_engine::insert_type(TypeInfo::Unknown),
                    "",
                    crate::type_engine::insert_type(TypeInfo::Contract),
                    build_config,
                    dead_code_graph,
                    Mode::ImplAbiFn,
                    dependency_graph,
                    json_abi
                ),
                return err(warnings, errors),
                warnings,
                errors
            ));
        }

        functions_buf.append(&mut type_checked_fn_buf);
        namespace.insert_trait_implementation(
            abi_name.clone(),
            look_up_type_id(return_type),
            functions_buf,
        );
        let exp = TypedExpression {
            expression: TypedExpressionVariant::AbiCast {
                abi_name,
                address: Box::new(address_expr),
                span: span.clone(),
            },
            return_type,
            is_constant: IsConstant::No,
            span,
        };
        ok(exp, warnings, errors)
    }

    pub(crate) fn pretty_print(&self) -> String {
        format!(
            "{} ({})",
            self.expression.pretty_print(),
            look_up_type_id(self.return_type).friendly_type_str()
        )
    }
}<|MERGE_RESOLUTION|>--- conflicted
+++ resolved
@@ -5,8 +5,7 @@
 use crate::type_engine::{insert_type, IntegerBits};
 
 use either::Either;
-use fuels_rs::types;
-use fuels_rs::types::JsonABI;
+use core_types::JsonABI;
 use std::cmp::Ordering;
 use std::collections::{HashMap, HashSet};
 
@@ -1119,41 +1118,9 @@
                 return err(warnings, errors);
             }
         };
-<<<<<<< HEAD
-
-        let mut functions: JsonABI = abi
-            .methods
-            .iter()
-            .map(|function| types::Function {
-                type_field: "function".to_string(),
-                inputs: function
-                    .parameters
-                    .iter()
-                    .map(|parameter| types::Property {
-                        name: parameter.name.primary_name.to_string(),
-                        type_field: format!("{:?}", parameter.r#type),
-                        components: None,
-                    })
-                    .collect(),
-                name: function.name.primary_name.to_string(),
-                outputs: vec![types::Property {
-                    name: "".to_string(),
-                    type_field: format!("{:?}", function.return_type),
-                    components: None,
-                }],
-            })
-            .collect();
-
-        json_abi.append(&mut functions);
-
-        let return_type = MaybeResolvedType::Resolved(ResolvedType::ContractCaller {
-            abi_name: abi_name.clone(),
-            address: Box::new(address.clone()),
-=======
         let return_type = insert_type(TypeInfo::ContractCaller {
             abi_name: abi_name.to_owned_call_path(),
             address: address_str,
->>>>>>> 6529747c
         });
         let mut functions_buf = abi
             .interface_surface
