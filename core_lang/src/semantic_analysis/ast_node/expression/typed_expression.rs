use super::*;
use crate::build_config::BuildConfig;
use crate::control_flow_analysis::ControlFlowGraph;
use crate::semantic_analysis::ast_node::*;
use crate::types::{IntegerBits, MaybeResolvedType, ResolvedType};
use either::Either;

mod method_application;
use method_application::type_check_method_application;

#[derive(Clone, Debug)]
pub struct TypedExpression<'sc> {
    pub(crate) expression: TypedExpressionVariant<'sc>,
    pub(crate) return_type: MaybeResolvedType<'sc>,
    /// whether or not this expression is constantly evaluatable (if the result is known at compile
    /// time)
    pub(crate) is_constant: IsConstant,
    pub(crate) span: Span<'sc>,
}

pub(crate) fn error_recovery_expr<'sc>(span: Span<'sc>) -> TypedExpression<'sc> {
    TypedExpression {
        expression: TypedExpressionVariant::Unit,
        return_type: MaybeResolvedType::Resolved(ResolvedType::ErrorRecovery),
        is_constant: IsConstant::No,
        span,
    }
}

impl<'sc> TypedExpression<'sc> {
    pub(crate) fn type_check(
        other: Expression<'sc>,
        namespace: &mut Namespace<'sc>,
        type_annotation: Option<MaybeResolvedType<'sc>>,
        help_text: impl Into<String> + Clone,
        self_type: &MaybeResolvedType<'sc>,
        build_config: &BuildConfig,
        dead_code_graph: &mut ControlFlowGraph<'sc>,
    ) -> CompileResult<'sc, Self> {
        let mut warnings = Vec::new();
        let mut errors = Vec::new();
        let expr_span = other.span();
        let mut typed_expression = match other {
            Expression::Literal { value: lit, span } => {
                let return_type = match lit {
                    Literal::String(s) => {
                        MaybeResolvedType::Resolved(ResolvedType::Str(s.len() as u64))
                    }
                    Literal::U8(_) => MaybeResolvedType::Resolved(ResolvedType::UnsignedInteger(
                        IntegerBits::Eight,
                    )),
                    Literal::U16(_) => MaybeResolvedType::Resolved(ResolvedType::UnsignedInteger(
                        IntegerBits::Sixteen,
                    )),
                    Literal::U32(_) => MaybeResolvedType::Resolved(ResolvedType::UnsignedInteger(
                        IntegerBits::ThirtyTwo,
                    )),
                    Literal::U64(_) => MaybeResolvedType::Resolved(ResolvedType::UnsignedInteger(
                        IntegerBits::SixtyFour,
                    )),
                    Literal::Boolean(_) => MaybeResolvedType::Resolved(ResolvedType::Boolean),
                    Literal::Byte(_) => MaybeResolvedType::Resolved(ResolvedType::Byte),
                    Literal::Byte32(_) => MaybeResolvedType::Resolved(ResolvedType::Byte32),
                };
                TypedExpression {
                    expression: TypedExpressionVariant::Literal(lit),
                    return_type,
                    is_constant: IsConstant::Yes,
                    span,
                }
            }
            Expression::VariableExpression {
                name,
                unary_op,
                span,
                ..
            } => match namespace.get_symbol(&name) {
                Some(TypedDeclaration::VariableDeclaration(TypedVariableDeclaration {
                    body,
                    ..
                })) => TypedExpression {
                    return_type: body.return_type.clone(),
                    is_constant: body.is_constant,
                    expression: TypedExpressionVariant::VariableExpression {
                        unary_op: unary_op.clone(),
                        name: name.clone(),
                    },
                    span,
                },
                Some(a) => {
                    errors.push(CompileError::NotAVariable {
                        name: name.span.as_str(),
                        span: name.span.clone(),
                        what_it_is: a.friendly_name(),
                    });
                    error_recovery_expr(name.span.clone())
                }
                None => {
                    errors.push(CompileError::UnknownVariable {
                        var_name: name.span.as_str().trim(),
                        span: name.span.clone(),
                    });
                    error_recovery_expr(name.span.clone())
                }
            },
            Expression::FunctionApplication {
                name,
                arguments,
                span,
                ..
            } => {
                let function_declaration = check!(
                    namespace.get_call_path(&name),
                    return err(warnings, errors),
                    warnings,
                    errors
                );
                match function_declaration {
                    TypedDeclaration::FunctionDeclaration(decl) => {
                        let TypedFunctionDeclaration {
                            parameters,
                            return_type,
                            body,
                            ..
                        } = decl.clone();
                        // type check arguments in function application vs arguments in function
                        // declaration. Use parameter type annotations as annotations for the
                        // arguments
                        //
                        let typed_call_arguments = arguments
                            .into_iter()
                            .zip(parameters.iter())
                            .map(|(arg, param)| {
                                (param.name.clone(), TypedExpression::type_check(
                                    arg.clone(),
                                    namespace,
                                    Some(param.r#type.clone()),
                                    "The argument that has been provided to this function's type does \
                                    not match the declared type of the parameter in the function \
                                    declaration.",
                                    self_type,
                                    build_config,
                                    dead_code_graph,
                                )
                                .unwrap_or_else(
                                    &mut warnings,
                                    &mut errors,
                                    || error_recovery_expr(arg.span()),
                                ))
                            })
                            .collect();

                        TypedExpression {
                            return_type: return_type.clone(),
                            // now check the function call return type
                            // FEATURE this IsConstant can be true if the function itself is
                            // constant-able const functions would be an
                            // advanced feature and are not supported right
                            // now
                            is_constant: IsConstant::No,
                            expression: TypedExpressionVariant::FunctionApplication {
                                arguments: typed_call_arguments,
                                name: name.clone(),
                                function_body: body.clone(),
                                selector: None, // regular functions cannot be in a contract call; only methods
                            },
                            span,
                        }
                    }
                    a => {
                        errors.push(CompileError::NotAFunction {
                            name: name.span().as_str(),
                            span: name.span(),
                            what_it_is: a.friendly_name(),
                        });
                        error_recovery_expr(name.span())
                    }
                }
            }
            Expression::MatchExpression { span, .. } => {
                errors.push(CompileError::Unimplemented(
                    "Match expressions and pattern matching have not been implemented.",
                    span,
                ));
                return err(warnings, errors);
                /*
                let typed_primary_expression = check!(
                    TypedExpression::type_check(*primary_expression, &namespace, None, ""),
                    ERROR_RECOVERY_EXPR.clone(),
                    warnings,
                    errors
                );
                let first_branch_result = check!(
                    TypedExpression::type_check(
                        branches[0].result.clone(),
                        &namespace,
                        type_annotation.clone(),
                        help_text.clone()
                    ),
                    ERROR_RECOVERY_EXPR.clone(),
                    warnings,
                    errors
                );

                let first_branch_result = vec![first_branch_result];
                // use type of first branch for annotation on the rest of the branches
                // we checked the first branch separately just to get its return type for inferencing the rest
                let mut rest_of_branches = branches
                    .into_iter()
                    .skip(1)
                    .map(
                        |MatchBranch {
                             condition, result, ..
                         }| {
                            check!(
                                TypedExpression::type_check(
                                    result,
                                    &namespace,
                                    Some(first_branch_result[0].return_type.clone()),
                                    "All branches of a match expression must be of the same type.",
                                ),
                                ERROR_RECOVERY_EXPR.clone(),
                                warnings,
                                errors
                            )
                        },
                    )
                    .collect::<Vec<_>>();

                let mut all_branches = first_branch_result;
                all_branches.append(&mut rest_of_branches);

                errors.push(CompileError::Unimplemented(
                    "Match expressions and pattern matching",
                    span,
                ));
                ERROR_RECOVERY_EXPR.clone()
                */
            }
            Expression::CodeBlock { contents, span, .. } => {
                let (typed_block, block_return_type) = check!(
                    TypedCodeBlock::type_check(
                        contents.clone(),
                        &namespace,
                        type_annotation.clone(),
                        help_text.clone(),
                        self_type,
                        build_config,
                        dead_code_graph,
                    ),
                    (
                        TypedCodeBlock {
                            contents: vec![],
                            whole_block_span: span.clone()
                        },
                        Some(MaybeResolvedType::Resolved(ResolvedType::Unit))
                    ),
                    warnings,
                    errors
                );
                let block_return_type = match block_return_type {
                    Some(ty) => ty,
                    None => match type_annotation {
                        Some(ref ty) if ty != &MaybeResolvedType::Resolved(ResolvedType::Unit) => {
                            errors.push(CompileError::ExpectedImplicitReturnFromBlockWithType {
                                span: span.clone(),
                                ty: ty.friendly_type_str(),
                            });
                            MaybeResolvedType::Resolved(ResolvedType::ErrorRecovery)
                        }
                        _ => MaybeResolvedType::Resolved(ResolvedType::Unit),
                    },
                };
                TypedExpression {
                    expression: TypedExpressionVariant::CodeBlock(TypedCodeBlock {
                        contents: typed_block.contents,
                        whole_block_span: span.clone(),
                    }),
                    return_type: block_return_type,
                    is_constant: IsConstant::No, /* TODO if all elements of block are constant
                                                  * then this is constant */
                    span,
                }
            }
            // TODO if _condition_ is constant, evaluate it and compile this to a regular
            // expression with only one branch
            Expression::IfExp {
                condition,
                then,
                r#else,
                span,
            } => {
                let condition = Box::new(check!(
                    TypedExpression::type_check(
                        *condition.clone(),
                        namespace,
                        Some(MaybeResolvedType::Resolved(ResolvedType::Boolean)),
                        "The condition of an if expression must be a boolean expression.",
                        self_type,
                        build_config,
                        dead_code_graph
                    ),
                    error_recovery_expr(condition.span()),
                    warnings,
                    errors
                ));
                let then = Box::new(check!(
                    TypedExpression::type_check(
                        *then.clone(),
                        namespace,
                        type_annotation.clone(),
                        "",
                        self_type,
                        build_config,
                        dead_code_graph
                    ),
                    error_recovery_expr(then.span()),
                    warnings,
                    errors
                ));
                let r#else = if let Some(expr) = r#else {
                    Some(Box::new(check!(
                        TypedExpression::type_check(
                            *expr.clone(),
                            namespace,
                            Some(then.return_type.clone()),
                            "",
                            self_type,
                            build_config,
                            dead_code_graph
                        ),
                        error_recovery_expr(expr.span()),
                        warnings,
                        errors
                    )))
                } else {
                    None
                };

                // if there is a type annotation, then the else branch must exist
                if let Some(ref annotation) = type_annotation {
                    if r#else.is_none() {
                        errors.push(CompileError::NoElseBranch {
                            span: span.clone(),
                            r#type: annotation.friendly_type_str(),
                        });
                    }
                }

                TypedExpression {
                    expression: TypedExpressionVariant::IfExp {
                        condition,
                        then: then.clone(),
                        r#else,
                    },
                    is_constant: IsConstant::No, // TODO
                    return_type: then.return_type,
                    span,
                }
            }
            Expression::AsmExpression { asm, span, .. } => {
                let return_type = namespace.resolve_type(&asm.return_type, self_type);
                // type check the initializers
                let typed_registers = asm
                    .registers
                    .into_iter()
                    .map(
                        |AsmRegisterDeclaration {
                             name,
                             initializer,
                             name_span,
                         }| {
                            TypedAsmRegisterDeclaration {
                                name_span: name_span.clone(),
                                name,
                                initializer: initializer.map(|initializer| {
                                    check!(
                                        TypedExpression::type_check(
                                            initializer.clone(),
                                            namespace,
                                            None,
                                            "",
                                            self_type,
                                            build_config,
                                            dead_code_graph
                                        ),
                                        error_recovery_expr(initializer.span()),
                                        warnings,
                                        errors
                                    )
                                }),
                            }
                        },
                    )
                    .collect();
                TypedExpression {
                    expression: TypedExpressionVariant::AsmExpression {
                        whole_block_span: asm.whole_block_span,
                        body: asm.body,
                        registers: typed_registers,
                        returns: asm.returns,
                    },
                    return_type,
                    is_constant: IsConstant::No,
                    span,
                }
            }
            Expression::StructExpression {
                span,
                struct_name,
                fields,
            } => {
                // TODO in here replace generic types with provided types
                // find the struct definition in the namespace
                let definition: TypedStructDeclaration =
                    match namespace.clone().get_symbol(&struct_name) {
                        Some(TypedDeclaration::StructDeclaration(st)) => st.clone(),
                        Some(_) => {
                            errors.push(CompileError::DeclaredNonStructAsStruct {
                                name: struct_name.primary_name,
                                span: span.clone(),
                            });
                            return err(warnings, errors);
                        }
                        None => {
                            errors.push(CompileError::StructNotFound {
                                name: struct_name.primary_name,
                                span: span.clone(),
                            });
                            return err(warnings, errors);
                        }
                    };
                let mut typed_fields_buf = vec![];

                // match up the names with their type annotations from the declaration
                for def_field in definition.fields.iter() {
                    let expr_field: crate::parse_tree::StructExpressionField =
                        match fields.iter().find(|x| x.name == def_field.name) {
                            Some(val) => val.clone(),
                            None => {
                                errors.push(CompileError::StructMissingField {
                                    field_name: def_field.name.primary_name,
                                    struct_name: definition.name.primary_name,
                                    span: span.clone(),
                                });
                                typed_fields_buf.push(TypedStructExpressionField {
                                    name: def_field.name.clone(),
                                    value: TypedExpression {
                                        expression: TypedExpressionVariant::Unit,
                                        return_type: MaybeResolvedType::Resolved(
                                            ResolvedType::ErrorRecovery,
                                        ),
                                        is_constant: IsConstant::No,
                                        span: span.clone(),
                                    },
                                });
                                continue;
                            }
                        };

                    let typed_field = check!(
                        TypedExpression::type_check(
                            expr_field.value,
                            namespace,
                            Some(MaybeResolvedType::Resolved(def_field.r#type.clone())),
                            "Struct field's type must match up with the type specified in its \
                             declaration.",
                            self_type,
                            build_config,
                            dead_code_graph
                        ),
                        continue,
                        warnings,
                        errors
                    );

                    typed_fields_buf.push(TypedStructExpressionField {
                        value: typed_field,
                        name: expr_field.name.clone(),
                    });
                }

                // check that there are no extra fields
                for field in fields {
                    if definition
                        .fields
                        .iter()
                        .find(|x| x.name == field.name)
                        .is_none()
                    {
                        errors.push(CompileError::StructDoesNotHaveField {
                            field_name: field.name.primary_name.clone(),
                            struct_name: definition.name.primary_name,
                            span: field.span,
                        });
                    }
                }
                TypedExpression {
                    expression: TypedExpressionVariant::StructExpression {
                        struct_name: definition.name.clone(),
                        fields: typed_fields_buf,
                    },
                    return_type: MaybeResolvedType::Resolved(ResolvedType::Struct {
                        name: definition.name.clone(),
                        fields: definition.fields.clone(),
                    }),
                    is_constant: IsConstant::No,
                    span,
                }
            }
            Expression::SubfieldExpression {
                unary_op,
                prefix,
                span,
                field_to_access,
            } => {
                let parent = check!(
                    TypedExpression::type_check(
                        *prefix,
                        namespace,
                        None,
                        "",
                        self_type,
                        build_config,
                        dead_code_graph
                    ),
                    return err(warnings, errors),
                    warnings,
                    errors
                );
                let (fields, struct_name) = check!(
                    namespace.get_struct_type_fields(
                        &parent.return_type,
                        parent.span.as_str(),
                        &parent.span
                    ),
                    return err(warnings, errors),
                    warnings,
                    errors
                );

                let field = if let Some(field) = fields
                    .iter()
                    .find(|TypedStructField { name, .. }| *name == field_to_access)
                {
                    field
                } else {
                    errors.push(CompileError::FieldNotFound {
                        span: field_to_access.span.clone(),
                        available_fields: fields
                            .iter()
                            .map(|TypedStructField { name, .. }| name.primary_name.clone())
                            .collect::<Vec<_>>()
                            .join("\n"),
                        field_name: field_to_access.primary_name,
                        struct_name: struct_name.primary_name,
                    });
                    return err(warnings, errors);
                };

                TypedExpression {
                    expression: TypedExpressionVariant::StructFieldAccess {
                        unary_op,
                        resolved_type_of_parent: parent.return_type.clone(),
                        prefix: Box::new(parent),
                        field_to_access: field.clone(),
                    },
                    return_type: MaybeResolvedType::Resolved(field.r#type.clone()),
                    is_constant: IsConstant::No,
                    span,
                }
            }
            Expression::MethodApplication {
                method_name,
                arguments,
                span,
<<<<<<< HEAD
            } => type_check!(
                type_check_method_application(
                    method_name,
                    arguments,
                    span.clone(),
                    namespace,
                    self_type,
                    build_config,
                    dead_code_graph
                ),
                error_recovery_expr(span),
                warnings,
                errors
            ),
=======
            } => {
                match method_name {
                    // something like a.b(c)
                    MethodName::FromModule { method_name } => {
                        let mut args_buf = vec![];
                        for arg in arguments {
                            let sp = arg.span().clone();
                            args_buf.push(check!(
                                TypedExpression::type_check(
                                    arg,
                                    namespace,
                                    None,
                                    "",
                                    self_type,
                                    build_config,
                                    dead_code_graph
                                ),
                                error_recovery_expr(sp),
                                warnings,
                                errors
                            ));
                        }
                        let method = match namespace
                            .find_method_for_type(&args_buf[0].return_type, method_name.clone())
                        {
                            Some(o) => o,
                            None => {
                                if args_buf[0].return_type
                                    != MaybeResolvedType::Resolved(ResolvedType::ErrorRecovery)
                                {
                                    errors.push(CompileError::MethodNotFound {
                                        method_name: method_name.primary_name,
                                        type_name: args_buf[0].return_type.friendly_type_str(),
                                        span: method_name.span.clone(),
                                    });
                                }
                                return err(warnings, errors);
                            }
                        };

                        // + 1 for the "self" param
                        if args_buf.len() > (method.parameters.len() + 1) {
                            errors.push(CompileError::TooManyArgumentsForFunction {
                                span: span.clone(),
                                method_name: method_name.primary_name,
                                expected: method.parameters.len(),
                                received: args_buf.len(),
                            });
                        }

                        if args_buf.len() < method.parameters.len() {
                            errors.push(CompileError::TooFewArgumentsForFunction {
                                span: span.clone(),
                                method_name: method_name.primary_name,
                                expected: method.parameters.len(),
                                received: args_buf.len(),
                            });
                        }

                        let args_and_names = method
                            .parameters
                            .iter()
                            .zip(args_buf.into_iter())
                            .map(|(param, arg)| (param.name.clone(), arg))
                            .collect::<Vec<(_, _)>>();

                        TypedExpression {
                            expression: TypedExpressionVariant::FunctionApplication {
                                name: CallPath {
                                    prefixes: vec![],
                                    suffix: method_name,
                                },
                                arguments: args_and_names,
                                function_body: method.body.clone(),
                                is_contract_call: method.is_contract_call,
                            },
                            return_type: method.return_type,
                            is_constant: IsConstant::No,
                            span,
                        }
                    }
                    // something like blah::blah::~Type::foo()
                    MethodName::FromType {
                        ref call_path,
                        ref type_name,
                        ref is_absolute,
                    } => {
                        let mut args_buf = vec![];
                        for arg in arguments {
                            args_buf.push(check!(
                                TypedExpression::type_check(
                                    arg,
                                    namespace,
                                    None,
                                    "",
                                    self_type,
                                    build_config,
                                    dead_code_graph
                                ),
                                continue,
                                warnings,
                                errors
                            ));
                        }

                        let method = if let Some(type_name) = type_name {
                            let module = check!(
                                namespace.find_module(&call_path.prefixes[..], *is_absolute),
                                return err(warnings, errors),
                                warnings,
                                errors
                            );
                            let type_name = module.resolve_type(&type_name, self_type);
                            match module.find_method_for_type(&type_name, call_path.suffix.clone())
                            {
                                Some(o) => o,
                                None => {
                                    if type_name
                                        != MaybeResolvedType::Resolved(ResolvedType::ErrorRecovery)
                                    {
                                        errors.push(CompileError::MethodNotFound {
                                            method_name: call_path.suffix.primary_name.clone(),
                                            type_name: type_name.friendly_type_str(),
                                            span: call_path.suffix.span.clone(),
                                        });
                                    }
                                    return err(warnings, errors);
                                }
                            }
                        } else {
                            // there is a special case for the stdlib where type_name is `None`, handle
                            // that:
                            let module = check!(
                                namespace.find_module(&call_path.prefixes[..], *is_absolute),
                                return err(warnings, errors),
                                warnings,
                                errors
                            );
                            let r#type = &args_buf[0].return_type;
                            match module.find_method_for_type(r#type, call_path.suffix.clone()) {
                                Some(o) => o,
                                None => {
                                    if *r#type
                                        != MaybeResolvedType::Resolved(ResolvedType::ErrorRecovery)
                                    {
                                        errors.push(CompileError::MethodNotFound {
                                            method_name: call_path.suffix.primary_name.clone(),
                                            type_name: r#type.friendly_type_str(),
                                            span: call_path.suffix.span.clone(),
                                        });
                                    }
                                    return err(warnings, errors);
                                }
                            }
                        };

                        if args_buf.len() > method.parameters.len() {
                            errors.push(CompileError::TooManyArgumentsForFunction {
                                span: span.clone(),
                                method_name: method_name.easy_name(),
                                expected: method.parameters.len(),
                                received: args_buf.len(),
                            });
                        }

                        if args_buf.len() < method.parameters.len() {
                            errors.push(CompileError::TooFewArgumentsForFunction {
                                span: span.clone(),
                                method_name: method_name.easy_name(),
                                expected: method.parameters.len(),
                                received: args_buf.len(),
                            });
                        }

                        let args_and_names = method
                            .parameters
                            .iter()
                            .zip(args_buf.into_iter())
                            .map(|(param, arg)| (param.name.clone(), arg))
                            .collect::<Vec<(_, _)>>();
                        TypedExpression {
                            expression: TypedExpressionVariant::FunctionApplication {
                                name: call_path.clone(),
                                arguments: args_and_names,
                                function_body: method.body.clone(),
                                is_contract_call: method.is_contract_call,
                            },
                            return_type: method.return_type,
                            is_constant: IsConstant::No,
                            span,
                        }
                    }
                }
            }
>>>>>>> 971859a4
            Expression::Unit { span } => TypedExpression {
                expression: TypedExpressionVariant::Unit,
                return_type: MaybeResolvedType::Resolved(ResolvedType::Unit),
                is_constant: IsConstant::Yes,
                span,
            },
            Expression::DelineatedPath {
                call_path,
                span,
                args,
                type_arguments,
            } => {
                // The first step is to determine if the call path refers to a module or an enum.
                // We could rely on the capitalization convention, where modules are lowercase
                // and enums are uppercase, but this is not robust in the long term.
                // Instead, we try to resolve both paths.
                // If only one exists, then we use that one. Otherwise, if both exist, it is
                // an ambiguous reference error.
                let mut probe_warnings = Vec::new();
                let mut probe_errors = Vec::new();
                let module_result = namespace
                    .find_module(&call_path.prefixes, false)
                    .ok(&mut probe_warnings, &mut probe_errors);
                let enum_module_combined_result = {
                    // also, check if this is an enum _in_ another module.
                    let (module_path, enum_name) =
                        call_path.prefixes.split_at(call_path.prefixes.len() - 1);
                    let enum_name = enum_name[0].clone();
                    let namespace = namespace.find_module(module_path, false);
                    let namespace = namespace.ok(&mut warnings, &mut errors);
                    namespace.map(|ns| ns.find_enum(&enum_name)).flatten()
                };

                let type_arguments = type_arguments
                    .iter()
                    .map(|x| namespace.resolve_type(x, self_type))
                    .collect();
                // now we can see if this thing is a symbol (typed declaration) or reference to an
                // enum instantiation
                let this_thing: Either<TypedDeclaration, TypedExpression> =
                    match (module_result, enum_module_combined_result) {
                        (Some(_module), Some(_enum_res)) => {
                            errors.push(CompileError::AmbiguousPath { span: span.clone() });
                            return err(warnings, errors);
                        }
                        (Some(module), None) => {
                            match module.get_symbol(&call_path.suffix).cloned() {
                                Some(decl) => Either::Left(decl),
                                None => {
                                    errors.push(CompileError::SymbolNotFound {
                                        name: call_path.suffix.primary_name.into(),
                                        span: call_path.suffix.span.clone(),
                                    });
                                    return err(warnings, errors);
                                }
                            }
                        }
                        (None, Some(enum_decl)) => Either::Right(check!(
                            instantiate_enum(
                                enum_decl,
                                call_path.suffix,
                                args,
                                type_arguments,
                                namespace,
                                self_type,
                                build_config,
                                dead_code_graph
                            ),
                            return err(warnings, errors),
                            warnings,
                            errors
                        )),
                        (None, None) => {
                            errors.push(CompileError::SymbolNotFound {
                                span,
                                name: call_path.suffix.primary_name.into(),
                            });
                            return err(warnings, errors);
                        }
                    };

                match this_thing {
                    Either::Left(_) => {
                        errors.push(CompileError::Unimplemented(
                            "Unable to refer to declarations in other modules directly. Try \
                             importing it instead.",
                            span,
                        ));
                        return err(warnings, errors);
                    }
                    Either::Right(expr) => expr,
                }
            }
            Expression::AbiCast {
                abi_name,
                address,
                span,
            } => {
                // TODO use stdlib's Address type instead of byte32
                // type check the address and make sure it is
                let err_span = address.span();
                let address = check!(
                    TypedExpression::type_check(
                        *address,
                        namespace,
                        Some(MaybeResolvedType::Resolved(ResolvedType::Byte32)),
                        "An address that is being ABI cast must be of type byte32",
                        self_type,
                        build_config,
                        dead_code_graph,
                    ),
                    error_recovery_expr(err_span),
                    warnings,
                    errors
                );
                // look up the call path and get the declaration it references
                let abi = check!(
                    namespace.get_call_path(&abi_name),
                    return err(warnings, errors),
                    warnings,
                    errors
                );
                // make sure the declaration is actually an abi
                let abi = match abi {
                    TypedDeclaration::AbiDeclaration(abi) => abi,
                    a => {
                        errors.push(CompileError::NotAnAbi {
                            span: abi_name.span(),
                            actually_is: a.friendly_name(),
                        });
                        return err(warnings, errors);
                    }
                };
                let return_type = MaybeResolvedType::Resolved(ResolvedType::ContractCaller {
                    abi_name: abi_name.clone(),
                    address: Box::new(address.clone()),
                });
                let mut functions_buf = abi
                    .interface_surface
                    .iter()
                    .map(|x| x.to_dummy_func(Mode::ImplAbiFn))
                    .collect::<Vec<_>>();
                functions_buf.append(&mut abi.methods.clone());
                namespace.insert_trait_implementation(
                    abi_name.clone(),
                    return_type.clone(),
                    functions_buf,
                );
                TypedExpression {
                    expression: TypedExpressionVariant::AbiCast {
                        abi_name,
                        address: Box::new(address),
                        span: span.clone(),
                        abi,
                    },
                    return_type,
                    is_constant: IsConstant::No,
                    span,
                }
            }
            a => {
                println!("Unimplemented semantic_analysis for expression: {:?}", a);
                errors.push(CompileError::Unimplemented(
                    "Unimplemented expression",
                    a.span(),
                ));

                error_recovery_expr(a.span())
            }
        };
        // if the return type cannot be cast into the annotation type then it is a type error
        if let Some(type_annotation) = type_annotation {
            let convertability = typed_expression.return_type.is_convertible(
                &type_annotation,
                expr_span.clone(),
                help_text,
            );
            match convertability {
                Ok(warning) => {
                    if let Some(warning) = warning {
                        warnings.push(CompileWarning {
                            warning_content: warning,
                            span: expr_span,
                        });
                    }
                }
                Err(err) => {
                    errors.push(err.into());
                }
            }
            // The annotation will result in a cast, so set the return type accordingly.
            match type_annotation {
                MaybeResolvedType::Partial(PartiallyResolvedType::NeedsType) => {}
                ty => typed_expression.return_type = ty,
            };
        }

        ok(typed_expression, warnings, errors)
    }
    pub(crate) fn pretty_print(&self) -> String {
        format!(
            "{} ({})",
            self.expression.pretty_print(),
            self.return_type.friendly_type_str()
        )
    }
}<|MERGE_RESOLUTION|>--- conflicted
+++ resolved
@@ -574,8 +574,7 @@
                 method_name,
                 arguments,
                 span,
-<<<<<<< HEAD
-            } => type_check!(
+            } => check!(
                 type_check_method_application(
                     method_name,
                     arguments,
@@ -589,202 +588,6 @@
                 warnings,
                 errors
             ),
-=======
-            } => {
-                match method_name {
-                    // something like a.b(c)
-                    MethodName::FromModule { method_name } => {
-                        let mut args_buf = vec![];
-                        for arg in arguments {
-                            let sp = arg.span().clone();
-                            args_buf.push(check!(
-                                TypedExpression::type_check(
-                                    arg,
-                                    namespace,
-                                    None,
-                                    "",
-                                    self_type,
-                                    build_config,
-                                    dead_code_graph
-                                ),
-                                error_recovery_expr(sp),
-                                warnings,
-                                errors
-                            ));
-                        }
-                        let method = match namespace
-                            .find_method_for_type(&args_buf[0].return_type, method_name.clone())
-                        {
-                            Some(o) => o,
-                            None => {
-                                if args_buf[0].return_type
-                                    != MaybeResolvedType::Resolved(ResolvedType::ErrorRecovery)
-                                {
-                                    errors.push(CompileError::MethodNotFound {
-                                        method_name: method_name.primary_name,
-                                        type_name: args_buf[0].return_type.friendly_type_str(),
-                                        span: method_name.span.clone(),
-                                    });
-                                }
-                                return err(warnings, errors);
-                            }
-                        };
-
-                        // + 1 for the "self" param
-                        if args_buf.len() > (method.parameters.len() + 1) {
-                            errors.push(CompileError::TooManyArgumentsForFunction {
-                                span: span.clone(),
-                                method_name: method_name.primary_name,
-                                expected: method.parameters.len(),
-                                received: args_buf.len(),
-                            });
-                        }
-
-                        if args_buf.len() < method.parameters.len() {
-                            errors.push(CompileError::TooFewArgumentsForFunction {
-                                span: span.clone(),
-                                method_name: method_name.primary_name,
-                                expected: method.parameters.len(),
-                                received: args_buf.len(),
-                            });
-                        }
-
-                        let args_and_names = method
-                            .parameters
-                            .iter()
-                            .zip(args_buf.into_iter())
-                            .map(|(param, arg)| (param.name.clone(), arg))
-                            .collect::<Vec<(_, _)>>();
-
-                        TypedExpression {
-                            expression: TypedExpressionVariant::FunctionApplication {
-                                name: CallPath {
-                                    prefixes: vec![],
-                                    suffix: method_name,
-                                },
-                                arguments: args_and_names,
-                                function_body: method.body.clone(),
-                                is_contract_call: method.is_contract_call,
-                            },
-                            return_type: method.return_type,
-                            is_constant: IsConstant::No,
-                            span,
-                        }
-                    }
-                    // something like blah::blah::~Type::foo()
-                    MethodName::FromType {
-                        ref call_path,
-                        ref type_name,
-                        ref is_absolute,
-                    } => {
-                        let mut args_buf = vec![];
-                        for arg in arguments {
-                            args_buf.push(check!(
-                                TypedExpression::type_check(
-                                    arg,
-                                    namespace,
-                                    None,
-                                    "",
-                                    self_type,
-                                    build_config,
-                                    dead_code_graph
-                                ),
-                                continue,
-                                warnings,
-                                errors
-                            ));
-                        }
-
-                        let method = if let Some(type_name) = type_name {
-                            let module = check!(
-                                namespace.find_module(&call_path.prefixes[..], *is_absolute),
-                                return err(warnings, errors),
-                                warnings,
-                                errors
-                            );
-                            let type_name = module.resolve_type(&type_name, self_type);
-                            match module.find_method_for_type(&type_name, call_path.suffix.clone())
-                            {
-                                Some(o) => o,
-                                None => {
-                                    if type_name
-                                        != MaybeResolvedType::Resolved(ResolvedType::ErrorRecovery)
-                                    {
-                                        errors.push(CompileError::MethodNotFound {
-                                            method_name: call_path.suffix.primary_name.clone(),
-                                            type_name: type_name.friendly_type_str(),
-                                            span: call_path.suffix.span.clone(),
-                                        });
-                                    }
-                                    return err(warnings, errors);
-                                }
-                            }
-                        } else {
-                            // there is a special case for the stdlib where type_name is `None`, handle
-                            // that:
-                            let module = check!(
-                                namespace.find_module(&call_path.prefixes[..], *is_absolute),
-                                return err(warnings, errors),
-                                warnings,
-                                errors
-                            );
-                            let r#type = &args_buf[0].return_type;
-                            match module.find_method_for_type(r#type, call_path.suffix.clone()) {
-                                Some(o) => o,
-                                None => {
-                                    if *r#type
-                                        != MaybeResolvedType::Resolved(ResolvedType::ErrorRecovery)
-                                    {
-                                        errors.push(CompileError::MethodNotFound {
-                                            method_name: call_path.suffix.primary_name.clone(),
-                                            type_name: r#type.friendly_type_str(),
-                                            span: call_path.suffix.span.clone(),
-                                        });
-                                    }
-                                    return err(warnings, errors);
-                                }
-                            }
-                        };
-
-                        if args_buf.len() > method.parameters.len() {
-                            errors.push(CompileError::TooManyArgumentsForFunction {
-                                span: span.clone(),
-                                method_name: method_name.easy_name(),
-                                expected: method.parameters.len(),
-                                received: args_buf.len(),
-                            });
-                        }
-
-                        if args_buf.len() < method.parameters.len() {
-                            errors.push(CompileError::TooFewArgumentsForFunction {
-                                span: span.clone(),
-                                method_name: method_name.easy_name(),
-                                expected: method.parameters.len(),
-                                received: args_buf.len(),
-                            });
-                        }
-
-                        let args_and_names = method
-                            .parameters
-                            .iter()
-                            .zip(args_buf.into_iter())
-                            .map(|(param, arg)| (param.name.clone(), arg))
-                            .collect::<Vec<(_, _)>>();
-                        TypedExpression {
-                            expression: TypedExpressionVariant::FunctionApplication {
-                                name: call_path.clone(),
-                                arguments: args_and_names,
-                                function_body: method.body.clone(),
-                                is_contract_call: method.is_contract_call,
-                            },
-                            return_type: method.return_type,
-                            is_constant: IsConstant::No,
-                            span,
-                        }
-                    }
-                }
-            }
->>>>>>> 971859a4
             Expression::Unit { span } => TypedExpression {
                 expression: TypedExpressionVariant::Unit,
                 return_type: MaybeResolvedType::Resolved(ResolvedType::Unit),
