use crate::build_config::BuildConfig;
use crate::error::*;
pub(crate) use crate::semantic_analysis::ast_node::declaration::ReassignmentLhs;
use crate::semantic_analysis::Namespace;
use crate::span::Span;

use crate::{control_flow_analysis::ControlFlowGraph, parse_tree::*};
use crate::{AstNode, AstNodeContent, Ident, ReturnStatement};
use declaration::TypedTraitFn;
pub(crate) use impl_trait::Mode;
use std::path::Path;

mod code_block;
pub mod declaration;
mod expression;
pub mod impl_trait;
mod return_statement;
mod while_loop;

use super::ERROR_RECOVERY_DECLARATION;
use crate::type_engine::*;
pub(crate) use code_block::TypedCodeBlock;
pub(crate) use declaration::{
    OwnedTypedEnumVariant, OwnedTypedStructField, TypedReassignment, TypedTraitDeclaration,
    TypedVariableDeclaration,
};
pub use declaration::{
    TypedAbiDeclaration, TypedConstantDeclaration, TypedDeclaration, TypedEnumDeclaration,
    TypedEnumVariant, TypedFunctionDeclaration, TypedFunctionParameter, TypedStructDeclaration,
    TypedStructField,
};
pub(crate) use expression::*;
use impl_trait::implementation_of_trait;
pub(crate) use return_statement::TypedReturnStatement;
use std::collections::{HashMap, HashSet};
pub(crate) use while_loop::TypedWhileLoop;

/// whether or not something is constantly evaluatable (if the result is known at compile
/// time)
#[derive(Clone, Copy, Debug, Eq, PartialEq, Hash)]
pub(crate) enum IsConstant {
    Yes,
    No,
}

#[derive(Clone, Debug)]
pub(crate) enum TypedAstNodeContent<'sc> {
    ReturnStatement(TypedReturnStatement<'sc>),
    Declaration(TypedDeclaration<'sc>),
    Expression(TypedExpression<'sc>),
    ImplicitReturnExpression(TypedExpression<'sc>),
    WhileLoop(TypedWhileLoop<'sc>),
    // a no-op node used for something that just issues a side effect, like an import statement.
    SideEffect,
}

#[derive(Clone)]
pub struct TypedAstNode<'sc> {
    pub(crate) content: TypedAstNodeContent<'sc>,
    pub(crate) span: Span<'sc>,
}

impl<'sc> std::fmt::Debug for TypedAstNode<'sc> {
    fn fmt(&self, f: &mut std::fmt::Formatter<'_>) -> std::fmt::Result {
        use TypedAstNodeContent::*;
        let text = match &self.content {
            ReturnStatement(TypedReturnStatement { ref expr }) => {
                format!("return {}", expr.pretty_print())
            }
            Declaration(ref typed_decl) => typed_decl.pretty_print(),
            Expression(exp) => exp.pretty_print(),
            ImplicitReturnExpression(exp) => format!("return {}", exp.pretty_print()),
            WhileLoop(w_loop) => w_loop.pretty_print(),
            SideEffect => "".into(),
        };
        f.write_str(&text)
    }
}

impl<'sc> TypedAstNode<'sc> {
    pub(crate) fn copy_types(&mut self, type_mapping: &[(TypeParameter, TypeId)]) {
        match self.content {
            TypedAstNodeContent::ReturnStatement(ref mut ret_stmt) => {
                ret_stmt.copy_types(type_mapping)
            }
            TypedAstNodeContent::ImplicitReturnExpression(ref mut exp) => {
                exp.copy_types(type_mapping)
            }
            TypedAstNodeContent::Declaration(ref mut decl) => decl.copy_types(type_mapping),
            TypedAstNodeContent::Expression(ref mut expr) => expr.copy_types(type_mapping),
            ref a => todo!("{:?}", a),
        }
    }
    fn type_info(&self) -> TypeInfo {
        // return statement should be ()
        use TypedAstNodeContent::*;
        match &self.content {
            ReturnStatement(_) | Declaration(_) => TypeInfo::Unit,
            Expression(TypedExpression { return_type, .. }) => {
                crate::type_engine::look_up_type_id(*return_type)
            }
            ImplicitReturnExpression(TypedExpression { return_type, .. }) => {
                crate::type_engine::look_up_type_id(*return_type)
            }
            WhileLoop(_) | SideEffect => TypeInfo::Unit,
        }
    }
    pub(crate) fn type_check(
        node: AstNode<'sc>,
        namespace: &mut Namespace<'sc>,
        return_type_annotation: TypeId,
        help_text: impl Into<String>,
        self_type: TypeId,
        build_config: &BuildConfig,
        dead_code_graph: &mut ControlFlowGraph<'sc>,
        dependency_graph: &mut HashMap<String, HashSet<String>>,
    ) -> CompileResult<'sc, TypedAstNode<'sc>> {
        let mut warnings = Vec::new();
        let mut errors = Vec::new();
        // A little utility used to check an ascribed type matches its associated expression.
        let mut type_check_ascribed_expr =
            |namespace: &mut Namespace<'sc>, type_ascription: TypeInfo, value, decl_str| {
                let type_id = namespace
                    .resolve_type_with_self(type_ascription, self_type)
                    .unwrap_or_else(|_| {
                        errors.push(CompileError::UnknownType {
                            span: node.span.clone(),
                        });
                        insert_type(TypeInfo::ErrorRecovery)
                    });
                TypedExpression::type_check(
                    value,
                    namespace,
                    Some(type_id),
                    format!(
                        "{} declaration's type annotation (type {}) does \
                     not match up with the assigned expression's type.",
                        decl_str,
                        type_id.friendly_type_str()
                    ),
                    self_type,
                    build_config,
                    dead_code_graph,
                    dependency_graph,
                )
            };

        let node = TypedAstNode {
            content: match node.content.clone() {
                AstNodeContent::UseStatement(a) => {
                    let mut res = match a.import_type {
                        ImportType::Star => namespace.star_import(a.call_path, a.is_absolute),
                        ImportType::Item(s) => {
                            namespace.item_import(a.call_path, &s, a.is_absolute, a.alias)
                        }
                    };
                    warnings.append(&mut res.warnings);
                    if res.value.is_none() {
                        errors.append(&mut res.errors);
                    }
                    TypedAstNodeContent::SideEffect
                }
                AstNodeContent::IncludeStatement(ref a) => {
                    // Import the file, parse it, put it in the namespace under the module name (alias or
                    // last part of the import by default)
                    let _ = check!(
                        import_new_file(
                            a,
                            namespace,
                            build_config,
                            dead_code_graph,
                            dependency_graph
                        ),
                        return err(warnings, errors),
                        warnings,
                        errors
                    );
                    TypedAstNodeContent::SideEffect
                }
                AstNodeContent::Declaration(a) => {
                    TypedAstNodeContent::Declaration(match a {
                        Declaration::VariableDeclaration(VariableDeclaration {
                            name,
                            type_ascription,
                            type_ascription_span,
                            body,
                            is_mutable,
                        }) => {
                            let type_ascription = namespace
                                .resolve_type_with_self(type_ascription, self_type)
                                .unwrap_or_else(|_| {
                                    errors.push(CompileError::UnknownType {
                                        span: type_ascription_span.expect("Invariant violated: type checked an annotation that did not exist in the source").clone(),
                                    });
                                    insert_type(TypeInfo::ErrorRecovery)
                                });

                            let result = {
                                TypedExpression::type_check(
                                    body,
                                    namespace,
                                    Some(type_ascription),
                                    format!(
                                        "Variable declaration's type annotation (type {}) does \
                     not match up with the assigned expression's type.",
                                        type_ascription.friendly_type_str()
                                    ),
                                    self_type,
                                    build_config,
                                    dead_code_graph,
                                    dependency_graph,
                                )
                            };
                            let body = check!(
                                result,
                                error_recovery_expr(name.span.clone()),
                                warnings,
                                errors
                            );
                            let typed_var_decl =
                                TypedDeclaration::VariableDeclaration(TypedVariableDeclaration {
                                    name: name.clone(),
                                    body,
                                    is_mutable,
                                    type_ascription,
                                });
                            namespace.insert(name, typed_var_decl.clone());
                            typed_var_decl
                        }
                        Declaration::ConstantDeclaration(ConstantDeclaration {
                            name,
                            type_ascription,
                            value,
                        }) => {
                            let result = type_check_ascribed_expr(
                                namespace,
                                type_ascription,
                                value,
                                "Constant",
                            );
                            let value = check!(
                                result,
                                error_recovery_expr(name.span.clone()),
                                warnings,
                                errors
                            );
                            let typed_const_decl =
                                TypedDeclaration::ConstantDeclaration(TypedConstantDeclaration {
                                    name: name.clone(),
                                    value,
                                });
                            namespace.insert(name, typed_const_decl.clone());
                            typed_const_decl
                        }
                        Declaration::EnumDeclaration(e) => {
                            let span = e.span.clone();
                            let primary_name = e.name.primary_name;
                            let decl = TypedDeclaration::EnumDeclaration(
                                e.to_typed_decl(namespace, self_type),
                            );

                            namespace.insert(Ident { primary_name, span }, decl.clone());
                            decl
                        }
                        Declaration::FunctionDeclaration(fn_decl) => {
                            let decl = check!(
                                TypedFunctionDeclaration::type_check(
                                    fn_decl.clone(),
                                    namespace,
                                    crate::type_engine::insert_type(TypeInfo::Unknown),
                                    "",
                                    self_type,
                                    build_config,
                                    dead_code_graph,
                                    Mode::NonAbi,
                                    dependency_graph
                                ),
                                error_recovery_function_declaration(fn_decl),
                                warnings,
                                errors
                            );
                            namespace.insert(
                                decl.name.clone(),
                                TypedDeclaration::FunctionDeclaration(decl.clone()),
                            );
                            TypedDeclaration::FunctionDeclaration(decl)
                        }
                        Declaration::TraitDeclaration(TraitDeclaration {
                            name,
                            interface_surface,
                            methods,
                            type_parameters,
                            visibility,
                        }) => {
                            // type check the interface surface
                            let interface_surface = check!(
                                type_check_interface_surface(interface_surface, namespace),
                                return err(warnings, errors),
                                warnings,
                                errors
                            );
                            let mut trait_namespace = namespace.clone();
                            // insert placeholder functions representing the interface surface
                            // to allow methods to use those functions
                            trait_namespace.insert_trait_implementation(
                                CallPath {
                                    prefixes: vec![],
                                    suffix: name.clone(),
                                },
                                TypeInfo::SelfType,
                                interface_surface
                                    .iter()
                                    .map(|x| x.to_dummy_func(Mode::NonAbi))
                                    .collect(),
                            );
                            // check the methods for errors but throw them away and use vanilla [FunctionDeclaration]s
                            let _methods = check!(
                                type_check_trait_methods(
                                    methods.clone(),
                                    &trait_namespace,
                                    insert_type(TypeInfo::SelfType),
                                    build_config,
                                    dead_code_graph,
                                    dependency_graph
                                ),
                                vec![],
                                warnings,
                                errors
                            );
                            let trait_decl =
                                TypedDeclaration::TraitDeclaration(TypedTraitDeclaration {
                                    name: name.clone(),
                                    interface_surface,
                                    methods,
                                    type_parameters,
                                    visibility,
                                });
                            namespace.insert(name, trait_decl.clone());
                            trait_decl
                        }
                        Declaration::Reassignment(Reassignment { lhs, rhs, span }) => {
                            check!(
                                reassignment(
                                    lhs,
                                    rhs,
                                    span,
                                    namespace,
                                    self_type,
                                    build_config,
                                    dead_code_graph,
                                    dependency_graph
                                ),
                                return err(warnings, errors),
                                warnings,
                                errors
                            )
                        }
                        Declaration::ImplTrait(impl_trait) => check!(
                            implementation_of_trait(
                                impl_trait,
                                namespace,
                                build_config,
                                dead_code_graph,
                                dependency_graph
                            ),
                            return err(warnings, errors),
                            warnings,
                            errors
                        ),

                        Declaration::ImplSelf(ImplSelf {
                            type_arguments,
                            functions,
                            type_implementing_for,
                            block_span,
                            ..
                        }) => {
                            let implementing_for_type_id =
                                namespace.resolve_type_without_self(&type_implementing_for);
                            // check, if this is a custom type, if it is in scope or a generic.
                            let mut functions_buf: Vec<TypedFunctionDeclaration> = vec![];
                            if !type_arguments.is_empty() {
                                errors.push(CompileError::Internal(
                                    "Where clauses are not supported yet.",
                                    type_arguments[0].clone().name_ident.span,
                                ));
                            }
                            for mut fn_decl in functions.into_iter() {
                                let mut type_arguments = type_arguments.clone();
                                // add generic params from impl trait into function type params
                                fn_decl.type_parameters.append(&mut type_arguments);
                                // ensure this fn decl's parameters and signature lines up with the
                                // one in the trait

                                // replace SelfType with type of implementor
                                // i.e. fn add(self, other: u64) -> Self becomes fn
                                // add(self: u64, other: u64) -> u64
                                fn_decl.parameters.iter_mut().for_each(
                                    |FunctionParameter { ref mut r#type, .. }| {
                                        if r#type == &TypeInfo::SelfType {
                                            *r#type = type_implementing_for.clone();
                                        }
                                    },
                                );
                                if fn_decl.return_type == TypeInfo::SelfType {
                                    fn_decl.return_type = type_implementing_for.clone();
                                }

                                functions_buf.push(check!(
                                    TypedFunctionDeclaration::type_check(
                                        fn_decl,
                                        namespace,
                                        crate::type_engine::insert_type(TypeInfo::Unknown),
                                        "",
                                        implementing_for_type_id,
                                        build_config,
                                        dead_code_graph,
                                        Mode::NonAbi,
                                        dependency_graph
                                    ),
                                    continue,
                                    warnings,
                                    errors
                                ));
                            }
                            let trait_name = CallPath {
                                prefixes: vec![],
                                suffix: Ident {
                                    primary_name: "r#Self",
                                    span: block_span.clone(),
                                },
                            };
                            namespace.insert_trait_implementation(
                                trait_name.clone(),
                                look_up_type_id(implementing_for_type_id),
                                functions_buf.clone(),
                            );
                            TypedDeclaration::ImplTrait {
                                trait_name,
                                span: block_span,
                                methods: functions_buf,
                                type_implementing_for,
                            }
                        }
                        Declaration::StructDeclaration(decl) => {
                            // look up any generic or struct types in the namespace
                            let fields = decl
                                .fields
                                .into_iter()
                                .map(|StructField { name, r#type, span }| TypedStructField {
                                    name,
                                    r#type: namespace
                                        .resolve_type_with_self(r#type, self_type)
                                        .unwrap_or_else(|_| {
                                            errors.push(CompileError::UnknownType {
                                                span: span.clone(),
                                            });
                                            insert_type(TypeInfo::ErrorRecovery)
                                        }),
                                    span,
                                })
                                .collect::<Vec<_>>();
                            let decl = TypedStructDeclaration {
                                name: decl.name.clone(),
                                type_parameters: decl.type_parameters.clone(),
                                fields,
                                visibility: decl.visibility,
                            };

                            // insert struct into namespace
                            namespace.insert(
                                decl.name.clone(),
                                TypedDeclaration::StructDeclaration(decl.clone()),
                            );

                            TypedDeclaration::StructDeclaration(decl)
                        }
                        Declaration::AbiDeclaration(AbiDeclaration {
                            name,
                            interface_surface,
                            methods,
                            span,
                        }) => {
                            // type check the interface surface and methods
                            // We don't want the user to waste resources by contract calling
                            // themselves, and we don't want to do more work in the compiler,
                            // so we don't support the case of calling a contract's own interface
                            // from itself. This is by design.
                            let interface_surface = check!(
                                type_check_interface_surface(interface_surface, namespace),
                                return err(warnings, errors),
                                warnings,
                                errors
                            );
                            // type check these for errors but don't actually use them yet -- the real
                            // ones will be type checked with proper symbols when the ABI is implemented
                            let _methods = check!(
                                type_check_trait_methods(
                                    methods.clone(),
                                    namespace,
                                    self_type,
                                    build_config,
                                    dead_code_graph,
                                    dependency_graph
                                ),
                                vec![],
                                warnings,
                                errors
                            );

                            let decl = TypedDeclaration::AbiDeclaration(TypedAbiDeclaration {
                                interface_surface,
                                methods,
                                name: name.clone(),
                                span,
                            });
                            namespace.insert(name, decl.clone());
                            decl
                        }
                    })
                }
                AstNodeContent::Expression(a) => {
                    let inner = check!(
                        TypedExpression::type_check(
                            a.clone(),
                            namespace,
                            None,
                            "",
                            self_type,
                            build_config,
                            dead_code_graph,
                            dependency_graph
                        ),
                        error_recovery_expr(a.span()),
                        warnings,
                        errors
                    );
                    TypedAstNodeContent::Expression(inner)
                }
                AstNodeContent::ReturnStatement(ReturnStatement { expr }) => {
                    TypedAstNodeContent::ReturnStatement(TypedReturnStatement {
                        expr: check!(
                            TypedExpression::type_check(
                                expr.clone(),
                                namespace,
                                Some(return_type_annotation),
                                "Returned value must match up with the function return type \
                                 annotation.",
                                self_type,
                                build_config,
                                dead_code_graph,
                                dependency_graph
                            ),
                            error_recovery_expr(expr.span()),
                            warnings,
                            errors
                        ),
                    })
                }
                AstNodeContent::ImplicitReturnExpression(expr) => {
                    let typed_expr = check!(
                        TypedExpression::type_check(
                            expr.clone(),
                            namespace,
                            Some(return_type_annotation),
                            format!(
                                "Implicit return must match up with block's type. {}",
                                help_text.into()
                            ),
                            self_type,
                            build_config,
                            dead_code_graph,
                            dependency_graph
                        ),
                        error_recovery_expr(expr.span()),
                        warnings,
                        errors
                    );
                    TypedAstNodeContent::ImplicitReturnExpression(typed_expr)
                }
                AstNodeContent::WhileLoop(WhileLoop { condition, body }) => {
                    let typed_condition = check!(
                        TypedExpression::type_check(
                            condition,
                            namespace,
                            Some(crate::type_engine::insert_type(TypeInfo::Boolean)),
                            "A while loop's loop condition must be a boolean expression.",
                            self_type,
                            build_config,
                            dead_code_graph,
                            dependency_graph
                        ),
                        return err(warnings, errors),
                        warnings,
                        errors
                    );
                    let (typed_body, _block_implicit_return) = check!(
                        TypedCodeBlock::type_check(
                            body.clone(),
                            namespace,
                            crate::type_engine::insert_type(TypeInfo::Unit),
                            "A while loop's loop body cannot implicitly return a value.Try \
                             assigning it to a mutable variable declared outside of the loop \
                             instead.",
                            self_type,
                            build_config,
                            dead_code_graph,
                            dependency_graph
                        ),
                        (
                            TypedCodeBlock {
                                contents: vec![],
                                whole_block_span: body.whole_block_span.clone(),
                            },
                            crate::type_engine::insert_type(TypeInfo::Unit)
                        ),
                        warnings,
                        errors
                    );
                    TypedAstNodeContent::WhileLoop(TypedWhileLoop {
                        condition: typed_condition,
                        body: typed_body,
                    })
                }
            },
            span: node.span.clone(),
        };

        if let TypedAstNode {
            content: TypedAstNodeContent::Expression(TypedExpression { .. }),
            ..
        } = node
        {
            let warning = Warning::UnusedReturnValue {
                r#type: node.type_info(),
            };
            assert_or_warn!(
                node.type_info() == TypeInfo::Unit || node.type_info() == TypeInfo::ErrorRecovery,
                warnings,
                node.span.clone(),
                warning
            );
        }

        ok(node, warnings, errors)
    }
}

/// Imports a new file, populates the given [Namespace] with its content,
/// and appends the module's content to the control flow graph for later analysis.
fn import_new_file<'sc>(
    statement: &IncludeStatement<'sc>,
    namespace: &mut Namespace<'sc>,
    build_config: &BuildConfig,
    dead_code_graph: &mut ControlFlowGraph<'sc>,
    dependency_graph: &mut HashMap<String, HashSet<String>>,
) -> CompileResult<'sc, ()> {
    let mut warnings = vec![];
    let mut errors = vec![];
    let file_path = Path::new(statement.file_path);
    let file_path = file_path.with_extension(crate::constants::DEFAULT_FILE_EXTENSION);

    let mut canonical_path = build_config.dir_of_code.clone();
    canonical_path.push(file_path);

    let mut manifest_path = build_config.manifest_path.clone();
    manifest_path.pop();
    let canonical_path_clone = canonical_path.clone();
    let file_name = match canonical_path_clone.strip_prefix(manifest_path) {
        Ok(o) => o,
        Err(_) => return err(warnings, errors),
    };

    let res = if canonical_path.exists() {
        std::fs::read_to_string(canonical_path.clone())
    } else {
        errors.push(CompileError::FileNotFound {
            span: statement.path_span.clone(),
            file_path: canonical_path.to_string_lossy().to_string(),
        });
        return ok((), warnings, errors);
    };

    let file_as_string = match res {
        Ok(o) => o,
        Err(e) => {
            errors.push(CompileError::FileCouldNotBeRead {
                span: statement.path_span.clone(),
                file_path: canonical_path.to_string_lossy().to_string(),
                stringified_error: e.to_string(),
            });
            return ok((), warnings, errors);
        }
    };

    let mut dep_namespace = namespace.clone();
    if namespace.crate_namespace.is_none() {
        dep_namespace.crate_namespace = Box::new(Some(namespace.clone()));
    }
    // :)
    let static_file_string: &'static String = Box::leak(Box::new(file_as_string));
    let mut dep_config = build_config.clone();
    let dep_path = {
        canonical_path.pop();
        canonical_path
    };
    dep_config.file_name = file_name.to_path_buf();
    dep_config.dir_of_code = dep_path;
    let crate::InnerDependencyCompileResult {
        mut library_exports,
    } = check!(
        crate::compile_inner_dependency(
            static_file_string,
            &dep_namespace,
            dep_config,
            dead_code_graph,
            dependency_graph
        ),
        return err(warnings, errors),
        warnings,
        errors
    );

    library_exports.namespace.modules = library_exports
        .namespace
        .modules
        .into_iter()
        .map(|(name, content)| {
            (
                if let Some(ref alias) = statement.alias {
                    alias.primary_name.to_string()
                } else {
                    name
                },
                content,
            )
        })
        .collect();
    namespace.merge_namespaces(&library_exports.namespace);

    ok((), warnings, errors)
}

fn reassignment<'sc>(
    lhs: Box<Expression<'sc>>,
    rhs: Expression<'sc>,
    span: Span<'sc>,
    namespace: &mut Namespace<'sc>,
    self_type: TypeId,
    build_config: &BuildConfig,
    dead_code_graph: &mut ControlFlowGraph<'sc>,
    dependency_graph: &mut HashMap<String, HashSet<String>>,
) -> CompileResult<'sc, TypedDeclaration<'sc>> {
    let mut errors = vec![];
    let mut warnings = vec![];
    // ensure that the lhs is a variable expression or struct field access
    match *lhs {
        Expression::VariableExpression { name, span } => {
            // check that the reassigned name exists
            let thing_to_reassign = match namespace.clone().get_symbol(&name).value {
                Some(TypedDeclaration::VariableDeclaration(TypedVariableDeclaration {
                    body,
                    is_mutable,
<<<<<<< HEAD
                    name,
                    type_ascription: _,
=======
                    ..
>>>>>>> f7b811e4
                })) => {
                    // allow the type checking to continue unhindered even though
                    // this is an error
                    // basically pretending that this isn't an error by not
                    // early-returning, for the sake of better error reporting
                    if !is_mutable {
                        errors.push(CompileError::AssignmentToNonMutable(
                            name.primary_name.to_string(),
                            span.clone(),
                        ));
                    }

                    body.clone()
                }
                Some(o) => {
                    errors.push(CompileError::ReassignmentToNonVariable {
                        name: name.primary_name,
                        kind: o.friendly_name(),
                        span,
                    });
                    return err(warnings, errors);
                }
                None => {
                    errors.push(CompileError::UnknownVariable {
                        var_name: name.primary_name.to_string(),
                        span: name.span.clone(),
                    });
                    return err(warnings, errors);
                }
            };
            // the RHS is a ref type to the LHS
            let rhs_type_id = insert_type(TypeInfo::Ref(thing_to_reassign.return_type.clone()));
            // type check the reassignment
            let rhs = check!(
                TypedExpression::type_check(
                    rhs,
                    namespace,
                    Some(rhs_type_id),
                    "You can only reassign a value of the same type to a variable.",
                    self_type,
                    build_config,
                    dead_code_graph,
                    dependency_graph
                ),
                error_recovery_expr(span),
                warnings,
                errors
            );

            ok(
                TypedDeclaration::Reassignment(TypedReassignment {
                    lhs: vec![ReassignmentLhs {
                        name,
                        r#type: thing_to_reassign.return_type.clone(),
                    }],
                    rhs,
                }),
                warnings,
                errors,
            )
        }
        Expression::SubfieldExpression {
            prefix,
            field_to_access,
            span,
        } => {
            let mut expr = *prefix;
            let mut names_vec = vec![];
            let final_return_type = loop {
                let type_checked = check!(
                    TypedExpression::type_check(
                        expr.clone(),
                        namespace,
                        None,
                        "",
                        self_type,
                        build_config,
                        dead_code_graph,
                        dependency_graph
                    ),
                    error_recovery_expr(expr.span()),
                    warnings,
                    errors
                );

                match expr {
                    Expression::VariableExpression { name, .. } => {
                        names_vec.push(ReassignmentLhs {
                            name,
                            r#type: type_checked.return_type.clone(),
                        });
                        break type_checked.return_type;
                    }
                    Expression::SubfieldExpression {
                        field_to_access,
                        prefix,
                        ..
                    } => {
                        names_vec.push(ReassignmentLhs {
                            name: field_to_access,
                            r#type: type_checked.return_type,
                        });
                        expr = *prefix;
                    }
                    _ => {
                        errors.push(CompileError::InvalidExpressionOnLhs { span });
                        return err(warnings, errors);
                    }
                }
            };

            let mut names_vec = names_vec.into_iter().rev().collect::<Vec<_>>();
            names_vec.push(ReassignmentLhs {
                name: field_to_access,
                r#type: final_return_type,
            });

            let (ty_of_field, _ty_of_parent) = check!(
                namespace.find_subfield_type(
                    names_vec
                        .iter()
                        .map(|ReassignmentLhs { name, .. }| name.clone())
                        .collect::<Vec<_>>()
                        .as_slice()
                ),
                return err(warnings, errors),
                warnings,
                errors
            );
            // type check the reassignment
            let rhs = check!(
                TypedExpression::type_check(
                    rhs,
                    namespace,
                    Some(ty_of_field.clone()),
                    format!(
                        "This struct field has type \"{}\"",
                        look_up_type_id(ty_of_field).friendly_type_str()
                    ),
                    self_type,
                    build_config,
                    dead_code_graph,
                    dependency_graph
                ),
                error_recovery_expr(span),
                warnings,
                errors
            );

            ok(
                TypedDeclaration::Reassignment(TypedReassignment {
                    lhs: names_vec,
                    rhs,
                }),
                warnings,
                errors,
            )
        }
        _ => {
            errors.push(CompileError::InvalidExpressionOnLhs { span });
            err(warnings, errors)
        }
    }
}

fn type_check_interface_surface<'sc>(
    interface_surface: Vec<TraitFn<'sc>>,
    namespace: &mut Namespace<'sc>,
) -> CompileResult<'sc, Vec<TypedTraitFn<'sc>>> {
    let mut errors = vec![];
    ok(
        interface_surface
            .into_iter()
            .map(
                |TraitFn {
                     name,
                     parameters,
                     return_type,
                     return_type_span,
                 }| TypedTraitFn {
                    name,
                    return_type_span: return_type_span.clone(),
                    parameters: parameters
                        .into_iter()
                        .map(
                            |FunctionParameter {
                                 name,
                                 r#type,
                                 type_span,
                             }| TypedFunctionParameter {
                                name,
                                r#type: namespace
                                    .resolve_type_with_self(
                                        r#type,
                                        crate::type_engine::insert_type(TypeInfo::SelfType),
                                    )
                                    .unwrap_or_else(|_| {
                                        errors.push(CompileError::UnknownType {
                                            span: type_span.clone(),
                                        });
                                        insert_type(TypeInfo::ErrorRecovery)
                                    }),
                                type_span,
                            },
                        )
                        .collect(),
                    return_type: namespace
                        .resolve_type_with_self(
                            return_type,
                            crate::type_engine::insert_type(TypeInfo::SelfType),
                        )
                        .unwrap_or_else(|_| {
                            errors.push(CompileError::UnknownType {
                                span: return_type_span,
                            });
                            insert_type(TypeInfo::ErrorRecovery)
                        }),
                },
            )
            .collect::<Vec<_>>(),
        vec![],
        errors,
    )
}

fn type_check_trait_methods<'sc>(
    methods: Vec<FunctionDeclaration<'sc>>,
    namespace: &Namespace<'sc>,
    self_type: TypeId,
    build_config: &BuildConfig,
    dead_code_graph: &mut ControlFlowGraph<'sc>,
    dependency_graph: &mut HashMap<String, HashSet<String>>,
) -> CompileResult<'sc, Vec<TypedFunctionDeclaration<'sc>>> {
    let mut warnings = vec![];
    let mut errors = vec![];
    let mut methods_buf = Vec::new();
    for FunctionDeclaration {
        body,
        name: fn_name,
        parameters,
        span,
        return_type,
        type_parameters,
        return_type_span,
        ..
    } in methods
    {
        let mut function_namespace = namespace.clone();
        parameters.clone().into_iter().for_each(
            |FunctionParameter {
                 name, ref r#type, ..
             }| {
                let r#type = function_namespace
                    .resolve_type_with_self(
                        r#type.clone(),
                        crate::type_engine::insert_type(TypeInfo::SelfType),
                    )
                    .unwrap_or_else(|_| {
                        errors.push(CompileError::UnknownType {
                            span: name.span.clone(),
                        });
                        insert_type(TypeInfo::ErrorRecovery)
                    });
                function_namespace.insert(
                    name.clone(),
                    TypedDeclaration::VariableDeclaration(TypedVariableDeclaration {
                        name: name.clone(),
                        body: TypedExpression {
                            expression: TypedExpressionVariant::FunctionParameter,
                            return_type: r#type,
                            is_constant: IsConstant::No,
                            span: name.span.clone(),
                        },
                        // TODO allow mutable function params?
                        is_mutable: false,
                        type_ascription: r#type,
                    }),
                );
            },
        );
        // check the generic types in the arguments, make sure they are in
        // the type scope
        let mut generic_params_buf_for_error_message = Vec::new();
        for param in parameters.iter() {
            if let TypeInfo::Custom { ref name } = param.r#type {
                generic_params_buf_for_error_message.push(name.to_string());
            }
        }
        let comma_separated_generic_params = generic_params_buf_for_error_message.join(", ");
        for FunctionParameter {
            ref r#type, name, ..
        } in parameters.iter()
        {
            let span = name.span.clone();
            if let TypeInfo::Custom { name, .. } = r#type {
                let args_span = parameters.iter().fold(
                    parameters[0].name.span.clone(),
                    |acc,
                     FunctionParameter {
                         name: Ident { span, .. },
                         ..
                     }| { crate::utils::join_spans(acc, span.clone()) },
                );
                if type_parameters
                    .iter()
                    .find(
                        |TypeParameter {
                             name: this_name, ..
                         }| {
                            if let TypeInfo::Custom { name: this_name } = this_name {
                                this_name == name
                            } else {
                                false
                            }
                        },
                    )
                    .is_none()
                {
                    errors.push(CompileError::TypeParameterNotInTypeScope {
                        name: name.to_string(),
                        span: span.clone(),
                        comma_separated_generic_params: comma_separated_generic_params.clone(),
                        fn_name: fn_name.primary_name,
                        args: args_span.as_str().to_string(),
                    });
                }
            }
        }
        let parameters = parameters
            .into_iter()
            .map(
                |FunctionParameter {
                     name,
                     r#type,
                     type_span,
                 }| {
                    TypedFunctionParameter {
                        name,
                        r#type: function_namespace
                            .resolve_type_with_self(
                                r#type,
                                crate::type_engine::insert_type(TypeInfo::SelfType),
                            )
                            .unwrap_or_else(|_| {
                                errors.push(CompileError::UnknownType {
                                    span: type_span.clone(),
                                });
                                insert_type(TypeInfo::ErrorRecovery)
                            }),
                        type_span,
                    }
                },
            )
            .collect::<Vec<_>>();

        // TODO check code block implicit return
        let return_type = function_namespace
            .resolve_type_with_self(return_type, self_type)
            .unwrap_or_else(|_| {
                errors.push(CompileError::UnknownType {
                    span: return_type_span.clone(),
                });
                insert_type(TypeInfo::ErrorRecovery)
            });
        let (body, _code_block_implicit_return) = check!(
            TypedCodeBlock::type_check(
                body,
                &function_namespace,
                return_type,
                "Trait method body's return type does not match up with \
                                         its return type annotation.",
                self_type,
                build_config,
                dead_code_graph,
                dependency_graph
            ),
            continue,
            warnings,
            errors
        );

        methods_buf.push(TypedFunctionDeclaration {
            name: fn_name,
            body,
            parameters,
            span,
            return_type,
            type_parameters,
            // For now, any method declared is automatically public.
            // We can tweak that later if we want.
            visibility: Visibility::Public,
            return_type_span,
            is_contract_call: false,
        });
    }
    ok(methods_buf, warnings, errors)
}

/// Used to create a stubbed out function when the function fails to compile, preventing cascading
/// namespace errors
fn error_recovery_function_declaration<'sc>(
    decl: FunctionDeclaration<'sc>,
) -> TypedFunctionDeclaration<'sc> {
    let FunctionDeclaration {
        name,
        return_type,
        span,
        return_type_span,
        visibility,
        ..
    } = decl;
    TypedFunctionDeclaration {
        name,
        body: TypedCodeBlock {
            contents: Default::default(),
            whole_block_span: span.clone(),
        },
        span,
        is_contract_call: false,
        return_type_span,
        parameters: Default::default(),
        visibility,
        return_type: crate::type_engine::insert_type(return_type),
        type_parameters: Default::default(),
    }
}<|MERGE_RESOLUTION|>--- conflicted
+++ resolved
@@ -761,12 +761,8 @@
                 Some(TypedDeclaration::VariableDeclaration(TypedVariableDeclaration {
                     body,
                     is_mutable,
-<<<<<<< HEAD
                     name,
                     type_ascription: _,
-=======
-                    ..
->>>>>>> f7b811e4
                 })) => {
                     // allow the type checking to continue unhindered even though
                     // this is an error
