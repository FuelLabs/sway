use crate::build_config::BuildConfig;
use crate::error::*;
pub(crate) use crate::semantic_analysis::ast_node::declaration::ReassignmentLhs;
use crate::semantic_analysis::Namespace;
use crate::span::Span;
use crate::types::ResolvedType;
use crate::{control_flow_analysis::ControlFlowGraph, parse_tree::*};
use crate::{AstNode, AstNodeContent, Ident, ReturnStatement};
use declaration::TypedTraitFn;
pub(crate) use impl_trait::Mode;
use std::path::Path;

mod code_block;
pub mod declaration;
mod expression;
pub mod impl_trait;
mod return_statement;
mod while_loop;

use super::ERROR_RECOVERY_DECLARATION;
use crate::type_engine::{
    insert_type, look_up_type_id, FriendlyTypeString, IntegerBits, TypeEngine, TypeId, TypeInfo,
    TYPE_ENGINE,
};
pub(crate) use code_block::TypedCodeBlock;
pub(crate) use declaration::{
    OwnedTypedEnumVariant, OwnedTypedStructField, TypedReassignment, TypedTraitDeclaration,
    TypedVariableDeclaration,
};
pub use declaration::{
    TypedAbiDeclaration, TypedConstantDeclaration, TypedDeclaration, TypedEnumDeclaration,
    TypedEnumVariant, TypedFunctionDeclaration, TypedFunctionParameter, TypedStructDeclaration,
    TypedStructField,
};
pub(crate) use expression::*;
use impl_trait::implementation_of_trait;
pub(crate) use return_statement::TypedReturnStatement;
use std::collections::{HashMap, HashSet};
pub(crate) use while_loop::TypedWhileLoop;

/// whether or not something is constantly evaluatable (if the result is known at compile
/// time)
#[derive(Clone, Copy, Debug, Eq, PartialEq, Hash)]
pub(crate) enum IsConstant {
    Yes,
    No,
}

#[derive(Clone, Debug)]
pub(crate) enum TypedAstNodeContent<'sc> {
    ReturnStatement(TypedReturnStatement<'sc>),
    Declaration(TypedDeclaration<'sc>),
    Expression(TypedExpression<'sc>),
    ImplicitReturnExpression(TypedExpression<'sc>),
    WhileLoop(TypedWhileLoop<'sc>),
    // a no-op node used for something that just issues a side effect, like an import statement.
    SideEffect,
}

#[derive(Clone)]
pub struct TypedAstNode<'sc> {
    pub(crate) content: TypedAstNodeContent<'sc>,
    pub(crate) span: Span<'sc>,
}

impl<'sc> std::fmt::Debug for TypedAstNode<'sc> {
    fn fmt(&self, f: &mut std::fmt::Formatter<'_>) -> std::fmt::Result {
        use TypedAstNodeContent::*;
        let text = match &self.content {
            ReturnStatement(TypedReturnStatement { ref expr }) => {
                format!("return {}", expr.pretty_print())
            }
            Declaration(ref typed_decl) => typed_decl.pretty_print(),
            Expression(exp) => exp.pretty_print(),
            ImplicitReturnExpression(exp) => format!("return {}", exp.pretty_print()),
            WhileLoop(w_loop) => w_loop.pretty_print(),
            SideEffect => "".into(),
        };
        f.write_str(&text)
    }
}

impl<'sc> TypedAstNode<'sc> {
    fn type_info(&self, namespace: &Namespace<'sc>) -> TypeInfo {
        // return statement should be ()
        use TypedAstNodeContent::*;
        match &self.content {
            ReturnStatement(_) | Declaration(_) => TypeInfo::Unit,
            Expression(TypedExpression { return_type, .. }) => {
                crate::type_engine::look_up_type_id(*return_type)
            }
            ImplicitReturnExpression(TypedExpression { return_type, .. }) => {
                crate::type_engine::look_up_type_id(*return_type)
            }
            WhileLoop(_) | SideEffect => TypeInfo::Unit,
        }
    }
    pub(crate) fn type_check(
        node: AstNode<'sc>,
        namespace: &mut Namespace<'sc>,
        return_type_annotation: TypeId,
        help_text: impl Into<String>,
        self_type: TypeId,
        build_config: &BuildConfig,
        dead_code_graph: &mut ControlFlowGraph<'sc>,
        dependency_graph: &mut HashMap<String, HashSet<String>>,
    ) -> CompileResult<'sc, TypedAstNode<'sc>> {
        let mut warnings = Vec::new();
        let mut errors = Vec::new();
        // A little utility used to check an ascribed type matches its associated expression.
        let mut type_check_ascribed_expr = |type_ascription: TypeInfo, value, decl_str| {
            let type_id = namespace.resolve_type_with_self(type_ascription, self_type);
            TypedExpression::type_check(
                value,
                namespace,
                Some(type_id),
                format!(
                    "{} declaration's type annotation (type {}) does \
                     not match up with the assigned expression's type.",
                    decl_str,
                    type_id.friendly_type_str()
                ),
                self_type,
                build_config,
                dead_code_graph,
                dependency_graph,
            )
        };

        let node = TypedAstNode {
            content: match node.content.clone() {
                AstNodeContent::UseStatement(a) => {
                    let mut res = match a.import_type {
                        ImportType::Star => namespace.star_import(a.call_path, a.is_absolute),
                        ImportType::Item(s) => {
                            namespace.item_import(a.call_path, &s, a.is_absolute, a.alias)
                        }
                    };
                    warnings.append(&mut res.warnings);
                    if res.value.is_none() {
                        errors.append(&mut res.errors);
                    }
                    TypedAstNodeContent::SideEffect
                }
                AstNodeContent::IncludeStatement(ref a) => {
                    // Import the file, parse it, put it in the namespace under the module name (alias or
                    // last part of the import by default)
                    let _ = check!(
                        import_new_file(
                            a,
                            namespace,
                            build_config,
                            dead_code_graph,
                            dependency_graph
                        ),
                        return err(warnings, errors),
                        warnings,
                        errors
                    );
                    TypedAstNodeContent::SideEffect
                }
                AstNodeContent::Declaration(a) => {
                    TypedAstNodeContent::Declaration(match a {
                        Declaration::VariableDeclaration(VariableDeclaration {
                            name,
                            type_ascription,
                            body,
                            is_mutable,
                        }) => {
                            let result =
                                type_check_ascribed_expr(type_ascription, body, "Variable");
                            let body = check!(
                                result,
                                error_recovery_expr(name.span.clone()),
                                warnings,
                                errors
                            );
                            let typed_var_decl =
                                TypedDeclaration::VariableDeclaration(TypedVariableDeclaration {
                                    name: name.clone(),
                                    body,
                                    is_mutable,
                                });
                            namespace.insert(name, typed_var_decl.clone());
                            typed_var_decl
                        }
                        Declaration::ConstantDeclaration(ConstantDeclaration {
                            name,
                            type_ascription,
                            value,
                        }) => {
                            let result =
                                type_check_ascribed_expr(type_ascription, value, "Constant");
                            let value = check!(
                                result,
                                error_recovery_expr(name.span.clone()),
                                warnings,
                                errors
                            );
                            let typed_const_decl =
                                TypedDeclaration::ConstantDeclaration(TypedConstantDeclaration {
                                    name: name.clone(),
                                    value,
                                });
                            namespace.insert(name, typed_const_decl.clone());
                            typed_const_decl
                        }
                        Declaration::EnumDeclaration(e) => {
                            let span = e.span.clone();
                            let primary_name = e.name.primary_name;
                            let decl = TypedDeclaration::EnumDeclaration(
                                e.to_typed_decl(namespace, self_type),
                            );

                            namespace.insert(Ident { primary_name, span }, decl.clone());
                            decl
                        }
                        Declaration::FunctionDeclaration(fn_decl) => {
                            let decl = check!(
                                TypedFunctionDeclaration::type_check(
                                    fn_decl.clone(),
                                    namespace,
                                    crate::type_engine::insert_type(TypeInfo::Unknown),
                                    "",
                                    self_type,
                                    build_config,
                                    dead_code_graph,
                                    Mode::NonAbi,
                                    dependency_graph
                                ),
                                error_recovery_function_declaration(fn_decl),
                                warnings,
                                errors
                            );
                            if errors.is_empty() {
                                // Add this function declaration to the namespace only if it
                                // fully typechecked without errors.
                                namespace.insert(
                                    decl.name.clone(),
                                    TypedDeclaration::FunctionDeclaration(decl.clone()),
                                );
                            }
                            TypedDeclaration::FunctionDeclaration(decl)
                        }
                        Declaration::TraitDeclaration(TraitDeclaration {
                            name,
                            interface_surface,
                            methods,
                            type_parameters,
                            visibility,
                        }) => {
                            // type check the interface surface
                            let interface_surface =
                                type_check_interface_surface(interface_surface, namespace);
                            let mut trait_namespace = namespace.clone();
                            // insert placeholder functions representing the interface surface
                            // to allow methods to use those functions
                            trait_namespace.insert_trait_implementation(
                                CallPath {
                                    prefixes: vec![],
                                    suffix: name.clone(),
                                },
                                TypeInfo::SelfType,
                                interface_surface
                                    .iter()
                                    .map(|x| x.to_dummy_func(Mode::NonAbi))
                                    .collect(),
                            );
                            // check the methods for errors but throw them away and use vanilla [FunctionDeclaration]s
                            let _methods = check!(
                                type_check_trait_methods(
                                    methods.clone(),
                                    &trait_namespace,
                                    insert_type(TypeInfo::SelfType),
                                    build_config,
                                    dead_code_graph,
                                    dependency_graph
                                ),
                                vec![],
                                warnings,
                                errors
                            );
                            let trait_decl =
                                TypedDeclaration::TraitDeclaration(TypedTraitDeclaration {
                                    name: name.clone(),
                                    interface_surface,
                                    methods,
                                    type_parameters,
                                    visibility,
                                });
                            namespace.insert(name, trait_decl.clone());
                            trait_decl
                        }
                        Declaration::Reassignment(Reassignment { lhs, rhs, span }) => {
                            check!(
                                reassignment(
                                    lhs,
                                    rhs,
                                    span,
                                    namespace,
                                    self_type,
                                    build_config,
                                    dead_code_graph,
                                    dependency_graph
                                ),
                                return err(warnings, errors),
                                warnings,
                                errors
                            )
                        }
                        Declaration::ImplTrait(impl_trait) => check!(
                            implementation_of_trait(
                                impl_trait,
                                namespace,
                                build_config,
                                dead_code_graph,
                                dependency_graph
                            ),
                            return err(warnings, errors),
                            warnings,
                            errors
                        ),

                        Declaration::ImplSelf(ImplSelf {
                            type_arguments,
                            functions,
                            type_implementing_for,
                            block_span,
                            ..
                        }) => {
                            let implementing_for_type_id =
                                namespace.resolve_type_without_self(&type_implementing_for);
                            // check, if this is a custom type, if it is in scope or a generic.
                            let mut functions_buf: Vec<TypedFunctionDeclaration> = vec![];
                            if !type_arguments.is_empty() {
                                errors.push(CompileError::Internal(
                                    "Where clauses are not supported yet.",
                                    type_arguments[0].clone().name_ident.span,
                                ));
                            }
                            for mut fn_decl in functions.into_iter() {
                                let mut type_arguments = type_arguments.clone();
                                // add generic params from impl trait into function type params
                                fn_decl.type_parameters.append(&mut type_arguments);
                                // ensure this fn decl's parameters and signature lines up with the
                                // one in the trait

                                // replace SelfType with type of implementor
                                // i.e. fn add(self, other: u64) -> Self becomes fn
                                // add(self: u64, other: u64) -> u64
                                fn_decl.parameters.iter_mut().for_each(
                                    |FunctionParameter { ref mut r#type, .. }| {
                                        if r#type == &TypeInfo::SelfType {
                                            *r#type = type_implementing_for.clone();
                                        }
                                    },
                                );
                                if fn_decl.return_type == TypeInfo::SelfType {
                                    fn_decl.return_type = type_implementing_for.clone();
                                }

                                functions_buf.push(check!(
                                    TypedFunctionDeclaration::type_check(
                                        fn_decl,
                                        namespace,
                                        crate::type_engine::insert_type(TypeInfo::Unknown),
                                        "",
                                        implementing_for_type_id,
                                        build_config,
                                        dead_code_graph,
                                        Mode::NonAbi,
                                        dependency_graph
                                    ),
                                    continue,
                                    warnings,
                                    errors
                                ));
                            }
                            let trait_name = CallPath {
                                prefixes: vec![],
                                suffix: Ident {
                                    primary_name: "r#Self",
                                    span: block_span.clone(),
                                },
                            };
                            namespace.insert_trait_implementation(
                                trait_name.clone(),
                                look_up_type_id(implementing_for_type_id),
                                functions_buf.clone(),
                            );
                            TypedDeclaration::ImplTrait {
                                trait_name,
                                span: block_span,
                                methods: functions_buf,
                                type_implementing_for,
                            }
                        }
                        Declaration::StructDeclaration(decl) => {
                            // look up any generic or struct types in the namespace
                            let fields = decl
                                .fields
                                .into_iter()
                                .map(|StructField { name, r#type, span }| TypedStructField {
                                    name,
                                    r#type: namespace.resolve_type_with_self(r#type, self_type),
                                    span,
                                })
                                .collect::<Vec<_>>();
                            let decl = TypedStructDeclaration {
                                name: decl.name.clone(),
                                type_parameters: decl.type_parameters.clone(),
                                fields,
                                visibility: decl.visibility,
                            };

                            // insert struct into namespace
                            namespace.insert(
                                decl.name.clone(),
                                TypedDeclaration::StructDeclaration(decl.clone()),
                            );

                            TypedDeclaration::StructDeclaration(decl)
                        }
                        Declaration::AbiDeclaration(AbiDeclaration {
                            name,
                            interface_surface,
                            methods,
                            span,
                        }) => {
                            // type check the interface surface and methods
                            // We don't want the user to waste resources by contract calling
                            // themselves, and we don't want to do more work in the compiler,
                            // so we don't support the case of calling a contract's own interface
                            // from itself. This is by design.
                            let interface_surface =
                                type_check_interface_surface(interface_surface, namespace);
                            // type check these for errors but don't actually use them yet -- the real
                            // ones will be type checked with proper symbols when the ABI is implemented
                            let _methods = check!(
                                type_check_trait_methods(
                                    methods.clone(),
                                    namespace,
                                    self_type,
                                    build_config,
                                    dead_code_graph,
                                    dependency_graph
                                ),
                                vec![],
                                warnings,
                                errors
                            );

                            let decl = TypedDeclaration::AbiDeclaration(TypedAbiDeclaration {
                                interface_surface,
                                methods,
                                name: name.clone(),
                                span,
                            });
                            namespace.insert(name, decl.clone());
                            decl
                        }
                    })
                }
                AstNodeContent::Expression(a) => {
                    let inner = check!(
                        TypedExpression::type_check(
                            a.clone(),
                            namespace,
                            None,
                            "",
                            self_type,
                            build_config,
                            dead_code_graph,
                            dependency_graph
                        ),
                        error_recovery_expr(a.span()),
                        warnings,
                        errors
                    );
                    TypedAstNodeContent::Expression(inner)
                }
                AstNodeContent::ReturnStatement(ReturnStatement { expr }) => {
                    TypedAstNodeContent::ReturnStatement(TypedReturnStatement {
                        expr: check!(
                            TypedExpression::type_check(
                                expr.clone(),
                                namespace,
                                Some(return_type_annotation),
                                "Returned value must match up with the function return type \
                                 annotation.",
                                self_type,
                                build_config,
                                dead_code_graph,
                                dependency_graph
                            ),
                            error_recovery_expr(expr.span()),
                            warnings,
                            errors
                        ),
                    })
                }
                AstNodeContent::ImplicitReturnExpression(expr) => {
                    let typed_expr = check!(
                        TypedExpression::type_check(
                            expr.clone(),
                            namespace,
                            Some(return_type_annotation),
                            format!(
                                "Implicit return must match up with block's type. {}",
                                help_text.into()
                            ),
                            self_type,
                            build_config,
                            dead_code_graph,
                            dependency_graph
                        ),
                        error_recovery_expr(expr.span()),
                        warnings,
                        errors
                    );
                    TypedAstNodeContent::ImplicitReturnExpression(typed_expr)
                }
                AstNodeContent::WhileLoop(WhileLoop { condition, body }) => {
                    let typed_condition = check!(
                        TypedExpression::type_check(
                            condition,
                            namespace,
                            Some(crate::type_engine::insert_type(TypeInfo::Boolean)),
                            "A while loop's loop condition must be a boolean expression.",
                            self_type,
                            build_config,
                            dead_code_graph,
                            dependency_graph
                        ),
                        return err(warnings, errors),
                        warnings,
                        errors
                    );
                    let (typed_body, _block_implicit_return) = check!(
                        TypedCodeBlock::type_check(
                            body.clone(),
                            namespace,
                            crate::type_engine::insert_type(TypeInfo::Unit),
                            "A while loop's loop body cannot implicitly return a value.Try \
                             assigning it to a mutable variable declared outside of the loop \
                             instead.",
                            self_type,
                            build_config,
                            dead_code_graph,
                            dependency_graph
                        ),
                        (
                            TypedCodeBlock {
                                contents: vec![],
                                whole_block_span: body.whole_block_span.clone(),
                            },
                            crate::type_engine::insert_type(TypeInfo::Unit)
                        ),
                        warnings,
                        errors
                    );
                    TypedAstNodeContent::WhileLoop(TypedWhileLoop {
                        condition: typed_condition,
                        body: typed_body,
                    })
                }
            },
            span: node.span.clone(),
        };
<<<<<<< HEAD
        match node {
            TypedAstNode {
                content: TypedAstNodeContent::Expression(TypedExpression { .. }),
                ..
            } => {
                let warning = Warning::UnusedReturnValue {
                    r#type: node.type_info(namespace),
                };
                assert_or_warn!(
                    node.type_info(namespace) == TypeInfo::Unit
                        || node.type_info(namespace) == TypeInfo::ErrorRecovery,
                    warnings,
                    node.span.clone(),
                    warning
                );
            }
            _ => (),
=======

        if let TypedAstNode {
            content: TypedAstNodeContent::Expression(TypedExpression { .. }),
            ..
        } = node
        {
            let warning = Warning::UnusedReturnValue {
                r#type: node.type_info(),
            };
            assert_or_warn!(
                node.type_info() == MaybeResolvedType::Resolved(ResolvedType::Unit)
                    || node.type_info() == MaybeResolvedType::Resolved(ResolvedType::ErrorRecovery),
                warnings,
                node.span.clone(),
                warning
            );
>>>>>>> 39efe9ab
        }

        ok(node, warnings, errors)
    }
}

/// Imports a new file, populates the given [Namespace] with its content,
/// and appends the module's content to the control flow graph for later analysis.
fn import_new_file<'sc>(
    statement: &IncludeStatement<'sc>,
    namespace: &mut Namespace<'sc>,
    build_config: &BuildConfig,
    dead_code_graph: &mut ControlFlowGraph<'sc>,
    dependency_graph: &mut HashMap<String, HashSet<String>>,
) -> CompileResult<'sc, ()> {
    let mut warnings = vec![];
    let mut errors = vec![];
    let file_path = Path::new(statement.file_path);
    let file_path = file_path.with_extension(crate::constants::DEFAULT_FILE_EXTENSION);

    let mut canonical_path = build_config.dir_of_code.clone();
    canonical_path.push(file_path);

    let mut manifest_path = build_config.manifest_path.clone();
    manifest_path.pop();
    let canonical_path_clone = canonical_path.clone();
    let file_name = match canonical_path_clone.strip_prefix(manifest_path) {
        Ok(o) => o,
        Err(_) => return err(warnings, errors),
    };

    let res = if canonical_path.exists() {
        std::fs::read_to_string(canonical_path.clone())
    } else {
        errors.push(CompileError::FileNotFound {
            span: statement.path_span.clone(),
            file_path: canonical_path.to_string_lossy().to_string(),
        });
        return ok((), warnings, errors);
    };

    let file_as_string = match res {
        Ok(o) => o,
        Err(e) => {
            errors.push(CompileError::FileCouldNotBeRead {
                span: statement.path_span.clone(),
                file_path: canonical_path.to_string_lossy().to_string(),
                stringified_error: e.to_string(),
            });
            return ok((), warnings, errors);
        }
    };

    let mut dep_namespace = namespace.clone();
    if namespace.crate_namespace.is_none() {
        dep_namespace.crate_namespace = Box::new(Some(namespace.clone()));
    }
    // :)
    let static_file_string: &'static String = Box::leak(Box::new(file_as_string));
    let mut dep_config = build_config.clone();
    let dep_path = {
        canonical_path.pop();
        canonical_path
    };
    dep_config.file_name = file_name.to_path_buf();
    dep_config.dir_of_code = dep_path;
    let crate::InnerDependencyCompileResult {
        mut library_exports,
    } = check!(
        crate::compile_inner_dependency(
            static_file_string,
            &dep_namespace,
            dep_config,
            dead_code_graph,
            dependency_graph
        ),
        return err(warnings, errors),
        warnings,
        errors
    );

    library_exports.namespace.modules = library_exports
        .namespace
        .modules
        .into_iter()
        .map(|(name, content)| {
            (
                if let Some(ref alias) = statement.alias {
                    alias.primary_name.to_string()
                } else {
                    name
                },
                content,
            )
        })
        .collect();
    namespace.merge_namespaces(&library_exports.namespace);

    ok((), warnings, errors)
}

fn reassignment<'sc>(
    lhs: Box<Expression<'sc>>,
    rhs: Expression<'sc>,
    span: Span<'sc>,
    namespace: &mut Namespace<'sc>,
    self_type: TypeId,
    build_config: &BuildConfig,
    dead_code_graph: &mut ControlFlowGraph<'sc>,
    dependency_graph: &mut HashMap<String, HashSet<String>>,
) -> CompileResult<'sc, TypedDeclaration<'sc>> {
    let mut errors = vec![];
    let mut warnings = vec![];
    // ensure that the lhs is a variable expression or struct field access
    match *lhs {
        Expression::VariableExpression { name, span } => {
            let name_in_use = name.clone();
            // check that the reassigned name exists
            let thing_to_reassign = match namespace.clone().get_symbol(&name) {
                Some(TypedDeclaration::VariableDeclaration(TypedVariableDeclaration {
                    body,
                    is_mutable,
                    name,
                })) => {
                    // allow the type checking to continue unhindered even though
                    // this is an error
                    // basically pretending that this isn't an error by not
                    // early-returning, for the sake of better error reporting
                    if !is_mutable {
                        errors.push(CompileError::AssignmentToNonMutable {
                            name: name_in_use.primary_name,
                            decl_span: name.span.clone(),
                            usage_span: span.clone(),
                        });
                    }

                    body.clone()
                }
                Some(o) => {
                    let method = namespace.get_symbol(&name).unwrap();
                    errors.push(CompileError::ReassignmentToNonVariable {
                        name: name.primary_name,
                        kind: o.friendly_name(),
                        decl_span: method.span(),
                        usage_span: span,
                    });
                    return err(warnings, errors);
                }
                None => {
                    errors.push(CompileError::UnknownVariable {
                        var_name: name.primary_name.to_string(),
                        span: name.span.clone(),
                    });
                    return err(warnings, errors);
                }
            };
            // type check the reassignment
            let rhs = check!(
                TypedExpression::type_check(
                    rhs,
                    namespace,
                    Some(thing_to_reassign.return_type.clone()),
                    "You can only reassign a value of the same type to a variable.",
                    self_type,
                    build_config,
                    dead_code_graph,
                    dependency_graph
                ),
                error_recovery_expr(span),
                warnings,
                errors
            );

            ok(
                TypedDeclaration::Reassignment(TypedReassignment {
                    lhs: vec![ReassignmentLhs {
                        name,
                        r#type: thing_to_reassign.return_type.clone(),
                    }],
                    rhs,
                }),
                warnings,
                errors,
            )
        }
        Expression::SubfieldExpression {
            prefix,
            field_to_access,
            span,
        } => {
            let mut expr = *prefix;
            let mut names_vec = vec![];
            let final_return_type = loop {
                let type_checked = check!(
                    TypedExpression::type_check(
                        expr.clone(),
                        namespace,
                        None,
                        "",
                        self_type,
                        build_config,
                        dead_code_graph,
                        dependency_graph
                    ),
                    error_recovery_expr(expr.span()),
                    warnings,
                    errors
                );

                match expr {
                    Expression::VariableExpression { name, .. } => {
                        names_vec.push(ReassignmentLhs {
                            name,
                            r#type: type_checked.return_type.clone(),
                        });
                        break type_checked.return_type;
                    }
                    Expression::SubfieldExpression {
                        field_to_access,
                        prefix,
                        ..
                    } => {
                        names_vec.push(ReassignmentLhs {
                            name: field_to_access,
                            r#type: type_checked.return_type,
                        });
                        expr = *prefix;
                    }
                    _ => {
                        errors.push(CompileError::InvalidExpressionOnLhs { span });
                        return err(warnings, errors);
                    }
                }
            };

            let mut names_vec = names_vec.into_iter().rev().collect::<Vec<_>>();
            names_vec.push(ReassignmentLhs {
                name: field_to_access,
                r#type: final_return_type,
            });

            let (ty_of_field, _ty_of_parent) = check!(
                namespace.find_subfield_type(
                    names_vec
                        .iter()
                        .map(|ReassignmentLhs { name, .. }| name.clone())
                        .collect::<Vec<_>>()
                        .as_slice()
                ),
                return err(warnings, errors),
                warnings,
                errors
            );
            // type check the reassignment
            let rhs = check!(
                TypedExpression::type_check(
                    rhs,
                    namespace,
                    Some(ty_of_field.clone()),
                    format!(
                        "This struct field has type \"{}\"",
                        look_up_type_id(ty_of_field)
                            .friendly_type_str()
                    ),
                    self_type,
                    build_config,
                    dead_code_graph,
                    dependency_graph
                ),
                error_recovery_expr(span),
                warnings,
                errors
            );

            ok(
                TypedDeclaration::Reassignment(TypedReassignment {
                    lhs: names_vec,
                    rhs,
                }),
                warnings,
                errors,
            )
        }
        _ => {
            errors.push(CompileError::InvalidExpressionOnLhs { span });
            err(warnings, errors)
        }
    }
}

fn type_check_interface_surface<'sc>(
    interface_surface: Vec<TraitFn<'sc>>,
    namespace: &mut Namespace<'sc>,
) -> Vec<TypedTraitFn<'sc>> {
    interface_surface
        .into_iter()
        .map(
            |TraitFn {
                 name,
                 parameters,
                 return_type,
                 return_type_span,
             }| TypedTraitFn {
                name,
                return_type_span,
                parameters: parameters
                    .into_iter()
                    .map(
                        |FunctionParameter {
                             name,
                             r#type,
                             type_span,
                         }| TypedFunctionParameter {
                            name,
                            r#type: namespace.resolve_type_with_self(
                                r#type,
                                crate::type_engine::insert_type(TypeInfo::SelfType),
                            ),
                            type_span,
                        },
                    )
                    .collect(),
                return_type: namespace.resolve_type_with_self(
                    return_type,
                    crate::type_engine::insert_type(TypeInfo::SelfType),
                ),
            },
        )
        .collect::<Vec<_>>()
}

fn type_check_trait_methods<'sc>(
    methods: Vec<FunctionDeclaration<'sc>>,
    namespace: &Namespace<'sc>,
    self_type: TypeId,
    build_config: &BuildConfig,
    dead_code_graph: &mut ControlFlowGraph<'sc>,
    dependency_graph: &mut HashMap<String, HashSet<String>>,
) -> CompileResult<'sc, Vec<TypedFunctionDeclaration<'sc>>> {
    let mut warnings = vec![];
    let mut errors = vec![];
    let mut methods_buf = Vec::new();
    for FunctionDeclaration {
        body,
        name: fn_name,
        parameters,
        span,
        return_type,
        type_parameters,
        return_type_span,
        ..
    } in methods
    {
        let mut function_namespace = namespace.clone();
        parameters.clone().into_iter().for_each(
            |FunctionParameter {
                 name, ref r#type, ..
             }| {
                let r#type = function_namespace.resolve_type_with_self(
                    r#type.clone(),
                    crate::type_engine::insert_type(TypeInfo::SelfType),
                );
                function_namespace.insert(
                    name.clone(),
                    TypedDeclaration::VariableDeclaration(TypedVariableDeclaration {
                        name: name.clone(),
                        body: TypedExpression {
                            expression: TypedExpressionVariant::FunctionParameter,
                            return_type: r#type,
                            is_constant: IsConstant::No,
                            span: name.span.clone(),
                        },
                        // TODO allow mutable function params?
                        is_mutable: false,
                    }),
                );
            },
        );
        // check the generic types in the arguments, make sure they are in
        // the type scope
        let mut generic_params_buf_for_error_message = Vec::new();
        for param in parameters.iter() {
            if let TypeInfo::Custom { ref name } = param.r#type {
                generic_params_buf_for_error_message.push(name.to_string());
            }
        }
        let comma_separated_generic_params = generic_params_buf_for_error_message.join(", ");
        for FunctionParameter {
            ref r#type, name, ..
        } in parameters.iter()
        {
            let span = name.span.clone();
            if let TypeInfo::Custom { name, .. } = r#type {
                let args_span = parameters.iter().fold(
                    parameters[0].name.span.clone(),
                    |acc,
                     FunctionParameter {
                         name: Ident { span, .. },
                         ..
                     }| { crate::utils::join_spans(acc, span.clone()) },
                );
                if type_parameters
                    .iter()
                    .find(
                        |TypeParameter {
                             name: this_name, ..
                         }| {
                            if let TypeInfo::Custom { name: this_name } = this_name {
                                this_name == name
                            } else {
                                false
                            }
                        },
                    )
                    .is_none()
                {
                    errors.push(CompileError::TypeParameterNotInTypeScope {
                        name: name.to_string(),
                        span: span.clone(),
                        comma_separated_generic_params: comma_separated_generic_params.clone(),
                        fn_name: fn_name.primary_name,
                        args: args_span.as_str().to_string(),
                    });
                }
            }
        }
        let parameters = parameters
            .into_iter()
            .map(
                |FunctionParameter {
                     name,
                     r#type,
                     type_span,
                 }| {
                    TypedFunctionParameter {
                        name,
                        r#type: function_namespace.resolve_type_with_self(
                            r#type,
                            crate::type_engine::insert_type(TypeInfo::SelfType),
                        ),
                        type_span,
                    }
                },
            )
            .collect::<Vec<_>>();

        // TODO check code block implicit return
        let return_type = function_namespace.resolve_type_with_self(return_type, self_type);
        let (body, _code_block_implicit_return) = check!(
            TypedCodeBlock::type_check(
                body,
                &function_namespace,
                return_type,
                "Trait method body's return type does not match up with \
                                         its return type annotation.",
                self_type,
                build_config,
                dead_code_graph,
                dependency_graph
            ),
            continue,
            warnings,
            errors
        );

        methods_buf.push(TypedFunctionDeclaration {
            name: fn_name,
            body,
            parameters,
            span,
            return_type,
            type_parameters,
            // For now, any method declared is automatically public.
            // We can tweak that later if we want.
            visibility: Visibility::Public,
            return_type_span,
            is_contract_call: false,
        });
    }
    ok(methods_buf, warnings, errors)
}

/// Used to create a stubbed out function when the function fails to compile, preventing cascading
/// namespace errors
fn error_recovery_function_declaration<'sc>(
    decl: FunctionDeclaration<'sc>,
) -> TypedFunctionDeclaration<'sc> {
    let FunctionDeclaration {
        name,
        return_type,
        span,
        return_type_span,
        visibility,
        ..
    } = decl;
    TypedFunctionDeclaration {
        name,
        body: TypedCodeBlock {
            contents: Default::default(),
            whole_block_span: span.clone(),
        },
        span,
        is_contract_call: false,
        return_type_span,
        parameters: Default::default(),
        visibility,
        return_type: crate::type_engine::insert_type(return_type),
        type_parameters: Default::default(),
    }
}<|MERGE_RESOLUTION|>--- conflicted
+++ resolved
@@ -81,7 +81,7 @@
 }
 
 impl<'sc> TypedAstNode<'sc> {
-    fn type_info(&self, namespace: &Namespace<'sc>) -> TypeInfo {
+    fn type_info(&self) -> TypeInfo {
         // return statement should be ()
         use TypedAstNodeContent::*;
         match &self.content {
@@ -567,25 +567,6 @@
             },
             span: node.span.clone(),
         };
-<<<<<<< HEAD
-        match node {
-            TypedAstNode {
-                content: TypedAstNodeContent::Expression(TypedExpression { .. }),
-                ..
-            } => {
-                let warning = Warning::UnusedReturnValue {
-                    r#type: node.type_info(namespace),
-                };
-                assert_or_warn!(
-                    node.type_info(namespace) == TypeInfo::Unit
-                        || node.type_info(namespace) == TypeInfo::ErrorRecovery,
-                    warnings,
-                    node.span.clone(),
-                    warning
-                );
-            }
-            _ => (),
-=======
 
         if let TypedAstNode {
             content: TypedAstNodeContent::Expression(TypedExpression { .. }),
@@ -596,13 +577,12 @@
                 r#type: node.type_info(),
             };
             assert_or_warn!(
-                node.type_info() == MaybeResolvedType::Resolved(ResolvedType::Unit)
-                    || node.type_info() == MaybeResolvedType::Resolved(ResolvedType::ErrorRecovery),
+                node.type_info() == TypeInfo::Unit
+                    || node.type_info() == TypeInfo::ErrorRecovery,
                 warnings,
                 node.span.clone(),
                 warning
             );
->>>>>>> 39efe9ab
         }
 
         ok(node, warnings, errors)
