use super::impl_trait::Mode;
use super::{
    IsConstant, TypedCodeBlock, TypedExpression, TypedExpressionVariant, TypedReturnStatement,
};
use crate::control_flow_analysis::ControlFlowGraph;
use crate::parse_tree::*;
use crate::semantic_analysis::Namespace;
use crate::span::Span;
use crate::type_engine::*;
use crate::{build_config::BuildConfig, error::*, Ident};
use sha2::{Digest, Sha256};
use std::collections::{HashMap, HashSet};

mod function;
mod variable;
pub(crate) use function::*;
pub(crate) use variable::*;

#[derive(Clone, Debug)]
pub enum TypedDeclaration<'sc> {
    VariableDeclaration(TypedVariableDeclaration<'sc>),
    ConstantDeclaration(TypedConstantDeclaration<'sc>),
    FunctionDeclaration(TypedFunctionDeclaration<'sc>),
    TraitDeclaration(TypedTraitDeclaration<'sc>),
    StructDeclaration(TypedStructDeclaration<'sc>),
    EnumDeclaration(TypedEnumDeclaration<'sc>),
    Reassignment(TypedReassignment<'sc>),
    ImplTrait {
        trait_name: CallPath<'sc>,
        span: Span<'sc>,
        methods: Vec<TypedFunctionDeclaration<'sc>>,
        type_implementing_for: TypeInfo,
    },
    AbiDeclaration(TypedAbiDeclaration<'sc>),
    // If type parameters are defined for a function, they are put in the namespace just for
    // the body of that function.
    GenericTypeForFunctionScope {
        name: Ident<'sc>,
    },
    // no contents since it is a side-effectful declaration, i.e it populates a namespace
    SideEffect,
    ErrorRecovery,
}

impl TypedDeclaration<'_> {
    /// The entry point to monomorphizing typed declarations. Instantiates all new type ids,
    /// assuming `self` has already been copied.
    pub(crate) fn copy_types(&mut self, type_mapping: &[(TypeParameter, TypeId)]) {
        use TypedDeclaration::*;
        match self {
            VariableDeclaration(ref mut var_decl) => var_decl.copy_types(type_mapping),
            ConstantDeclaration(ref mut const_decl) => const_decl.copy_types(type_mapping),
            FunctionDeclaration(ref mut fn_decl) => fn_decl.copy_types(type_mapping),
            TraitDeclaration(ref mut trait_decl) => trait_decl.copy_types(type_mapping),
            StructDeclaration(ref mut struct_decl) => struct_decl.copy_types(type_mapping),
            EnumDeclaration(ref mut enum_decl) => enum_decl.copy_types(type_mapping),
            Reassignment(ref mut reassignment) => reassignment.copy_types(type_mapping),
            ImplTrait {
                ref mut methods, ..
            } => {
                methods.iter_mut().for_each(|x| x.copy_types(type_mapping));
            }
            // generics in an ABI is unsupported by design
            AbiDeclaration(..) => (),
            GenericTypeForFunctionScope { .. } | SideEffect | ErrorRecovery => (),
        }
    }
}

impl<'sc> TypedDeclaration<'sc> {
    /// friendly name string used for error reporting.
    pub(crate) fn friendly_name(&self) -> &'static str {
        use TypedDeclaration::*;
        match self {
            VariableDeclaration(_) => "variable",
            ConstantDeclaration(_) => "constant",
            FunctionDeclaration(_) => "function",
            TraitDeclaration(_) => "trait",
            StructDeclaration(_) => "struct",
            EnumDeclaration(_) => "enum",
            Reassignment(_) => "reassignment",
            ImplTrait { .. } => "impl trait",
            AbiDeclaration(..) => "abi",
            GenericTypeForFunctionScope { .. } => "generic type parameter",
            SideEffect => "",
            ErrorRecovery => "error",
        }
    }
    pub(crate) fn return_type(&self) -> CompileResult<'sc, TypeId> {
        ok(
            match self {
                TypedDeclaration::VariableDeclaration(TypedVariableDeclaration {
                    body, ..
                }) => body.return_type,
                TypedDeclaration::FunctionDeclaration { .. } => {
                    return err(
                        vec![],
                        vec![CompileError::Unimplemented(
                            "Function pointers have not yet been implemented.",
                            self.span(),
                        )],
                    )
                }
                TypedDeclaration::StructDeclaration(TypedStructDeclaration {
                    name,
                    fields,
                    ..
                }) => crate::type_engine::insert_type(TypeInfo::Struct {
                    name: name.primary_name.to_string(),
                    fields: fields
                        .iter()
                        .map(TypedStructField::as_owned_typed_struct_field)
                        .collect(),
                }),
<<<<<<< HEAD
                TypedDeclaration::Reassignment(TypedReassignment { rhs, .. }) => {
                    rhs.return_type.clone()
                }
                TypedDeclaration::GenericTypeForFunctionScope { name } => {
                    insert_type(TypeInfo::UnknownGeneric {
                        name: name.primary_name.to_string(),
                    })
                }
=======
                TypedDeclaration::Reassignment(TypedReassignment { rhs, .. }) => rhs.return_type,
>>>>>>> ecc285e3
                decl => {
                    return err(
                        vec![],
                        vec![CompileError::NotAType {
                            span: decl.span(),
                            name: decl.pretty_print(),
                            actually_is: decl.friendly_name(),
                        }],
                    )
                }
            },
            vec![],
            vec![],
        )
    }

    pub(crate) fn span(&self) -> Span<'sc> {
        use TypedDeclaration::*;
        match self {
            VariableDeclaration(TypedVariableDeclaration { name, .. }) => name.span.clone(),
            ConstantDeclaration(TypedConstantDeclaration { name, .. }) => name.span.clone(),
            FunctionDeclaration(TypedFunctionDeclaration { span, .. }) => span.clone(),
            TraitDeclaration(TypedTraitDeclaration { name, .. }) => name.span.clone(),
            StructDeclaration(TypedStructDeclaration { name, .. }) => name.span.clone(),
            EnumDeclaration(TypedEnumDeclaration { span, .. }) => span.clone(),
            Reassignment(TypedReassignment { lhs, .. }) => {
                lhs.iter().fold(lhs[0].span(), |acc, this| {
                    crate::utils::join_spans(acc, this.span())
                })
            }
            AbiDeclaration(TypedAbiDeclaration { span, .. }) => span.clone(),
            ImplTrait { span, .. } => span.clone(),
            SideEffect | ErrorRecovery | GenericTypeForFunctionScope { .. } => {
                unreachable!("No span exists for these ast node types")
            }
        }
    }

    pub(crate) fn pretty_print(&self) -> String {
        format!(
            "{} declaration ({})",
            self.friendly_name(),
            match self {
                TypedDeclaration::VariableDeclaration(TypedVariableDeclaration {
                    is_mutable,
                    name,
                    ..
                }) => format!(
                    "{} {}",
                    if *is_mutable { "mut" } else { "" },
                    name.primary_name
                ),
                TypedDeclaration::FunctionDeclaration(TypedFunctionDeclaration {
                    name, ..
                }) => {
                    name.primary_name.into()
                }
                TypedDeclaration::TraitDeclaration(TypedTraitDeclaration { name, .. }) =>
                    name.primary_name.into(),
                TypedDeclaration::StructDeclaration(TypedStructDeclaration { name, .. }) =>
                    name.primary_name.into(),
                TypedDeclaration::EnumDeclaration(TypedEnumDeclaration { name, .. }) =>
                    name.primary_name.into(),
                TypedDeclaration::Reassignment(TypedReassignment { lhs, .. }) => lhs
                    .iter()
                    .map(|x| x.name.primary_name)
                    .collect::<Vec<_>>()
                    .join("."),
                _ => String::new(),
            }
        )
    }
}

/// A `TypedAbiDeclaration` contains the type-checked version of the parse tree's [AbiDeclaration].
#[derive(Clone, Debug)]
pub struct TypedAbiDeclaration<'sc> {
    /// The name of the abi trait (also known as a "contract trait")
    pub(crate) name: Ident<'sc>,
    /// The methods a contract is required to implement in order opt in to this interface
    pub(crate) interface_surface: Vec<TypedTraitFn<'sc>>,
    /// The methods provided to a contract "for free" upon opting in to this interface
    pub(crate) methods: Vec<FunctionDeclaration<'sc>>,
    pub(crate) span: Span<'sc>,
}

#[derive(Clone, Debug)]
pub struct TypedStructDeclaration<'sc> {
    pub(crate) name: Ident<'sc>,
    pub(crate) fields: Vec<TypedStructField<'sc>>,
    pub(crate) type_parameters: Vec<TypeParameter<'sc>>,
    pub(crate) visibility: Visibility,
}

impl<'sc> TypedStructDeclaration<'sc> {
    pub(crate) fn monomorphize(&self) -> Self {
        let mut new_decl = self.clone();
        let type_mapping = insert_type_parameters(&self.type_parameters);
        new_decl.copy_types(&type_mapping);
        new_decl
    }

    pub(crate) fn copy_types(&mut self, type_mapping: &[(TypeParameter, TypeId)]) {
        self.fields
            .iter_mut()
            .for_each(|x| x.copy_types(type_mapping));
    }
}

#[derive(Debug, Clone, Eq, PartialEq, Hash)]
pub struct TypedStructField<'sc> {
    pub(crate) name: Ident<'sc>,
    pub(crate) r#type: TypeId,
    pub(crate) span: Span<'sc>,
}

// TODO(Static span) -- remove this type and use TypedStructField
#[derive(Debug, Clone, Eq, PartialEq, Hash)]
pub struct OwnedTypedStructField {
    pub(crate) name: String,
    pub(crate) r#type: TypeId,
}

impl OwnedTypedStructField {
<<<<<<< HEAD
    pub(crate) fn copy_types(&mut self, type_mapping: &[(TypeParameter, TypeId)]) {
        self.r#type = if let Some(matching_id) =
            look_up_type_id(self.r#type).matches_type_parameter(&type_mapping)
        {
            insert_type(TypeInfo::Ref(matching_id))
        } else {
            insert_type(look_up_type_id_raw(self.r#type))
        };
    }

    pub(crate) fn into_typed_struct_field<'sc>(&self, span: &Span<'sc>) -> TypedStructField<'sc> {
=======
    pub(crate) fn as_typed_struct_field<'sc>(&self, span: &Span<'sc>) -> TypedStructField<'sc> {
>>>>>>> ecc285e3
        TypedStructField {
            name: Ident {
                span: span.clone(),
                primary_name: Box::leak(span.clone().as_str().to_string().into_boxed_str()),
            },
            r#type: self.r#type,
            span: span.clone(),
        }
    }
}

impl TypedStructField<'_> {
<<<<<<< HEAD
    pub(crate) fn copy_types(&mut self, type_mapping: &[(TypeParameter, TypeId)]) {
        self.r#type = if let Some(matching_id) =
            look_up_type_id(self.r#type).matches_type_parameter(&type_mapping)
        {
            insert_type(TypeInfo::Ref(matching_id))
        } else {
            insert_type(look_up_type_id_raw(self.r#type))
        };
    }
    pub(crate) fn into_owned_typed_struct_field(&self) -> OwnedTypedStructField {
=======
    pub(crate) fn as_owned_typed_struct_field(&self) -> OwnedTypedStructField {
>>>>>>> ecc285e3
        OwnedTypedStructField {
            name: self.name.primary_name.to_string(),
            r#type: self.r#type,
        }
    }
}

#[derive(Clone, Debug)]
pub struct TypedEnumDeclaration<'sc> {
    pub(crate) name: Ident<'sc>,
    pub(crate) type_parameters: Vec<TypeParameter<'sc>>,
    pub(crate) variants: Vec<TypedEnumVariant<'sc>>,
    pub(crate) span: Span<'sc>,
}
impl TypedEnumDeclaration<'_> {
    pub(crate) fn monomorphize(&self) -> Self {
        let mut new_decl = self.clone();
        let type_mapping = insert_type_parameters(&self.type_parameters);
        new_decl.copy_types(&type_mapping);
        new_decl
    }
    pub(crate) fn copy_types(&mut self, type_mapping: &[(TypeParameter, TypeId)]) {
        self.variants
            .iter_mut()
            .for_each(|x| x.copy_types(type_mapping));
    }
    /// Returns the [ResolvedType] corresponding to this enum's type.
    pub(crate) fn as_type(&self) -> TypeId {
        crate::type_engine::insert_type(TypeInfo::Enum {
            name: self.name.primary_name.to_string(),
            variant_types: self
                .variants
                .iter()
                .map(TypedEnumVariant::as_owned_typed_enum_variant)
                .collect(),
        })
    }
}
#[derive(Debug, Clone)]
pub struct TypedEnumVariant<'sc> {
    pub(crate) name: Ident<'sc>,
    pub(crate) r#type: TypeId,
    pub(crate) tag: usize,
    pub(crate) span: Span<'sc>,
}

impl TypedEnumVariant<'_> {
<<<<<<< HEAD
    pub(crate) fn copy_types(&mut self, type_mapping: &[(TypeParameter, TypeId)]) {
        self.r#type = if let Some(matching_id) =
            look_up_type_id(self.r#type).matches_type_parameter(&type_mapping)
        {
            insert_type(TypeInfo::Ref(matching_id))
        } else {
            insert_type(look_up_type_id_raw(self.r#type))
        };
    }
    pub(crate) fn into_owned_typed_enum_variant(&self) -> OwnedTypedEnumVariant {
=======
    pub(crate) fn as_owned_typed_enum_variant(&self) -> OwnedTypedEnumVariant {
>>>>>>> ecc285e3
        OwnedTypedEnumVariant {
            name: self.name.primary_name.to_string(),
            r#type: self.r#type,
            tag: self.tag,
        }
    }
}

// TODO(Static span) -- remove this type and use TypedEnumVariant
#[derive(Debug, Clone, Eq, PartialEq, Hash)]
pub struct OwnedTypedEnumVariant {
    pub(crate) name: String,
    pub(crate) r#type: TypeId,
    pub(crate) tag: usize,
}

#[derive(Clone, Debug)]
pub struct TypedConstantDeclaration<'sc> {
    pub(crate) name: Ident<'sc>,
    pub(crate) value: TypedExpression<'sc>,
}

impl TypedConstantDeclaration<'_> {
    pub(crate) fn copy_types(&mut self, type_mapping: &[(TypeParameter, TypeId)]) {
        self.value.copy_types(type_mapping);
    }
}

// TODO: type check generic type args and their usage
#[derive(Clone, Debug)]
pub struct TypedFunctionDeclaration<'sc> {
    pub(crate) name: Ident<'sc>,
    pub(crate) body: TypedCodeBlock<'sc>,
    pub(crate) parameters: Vec<TypedFunctionParameter<'sc>>,
    pub(crate) span: Span<'sc>,
    pub(crate) return_type: TypeId,
    pub(crate) type_parameters: Vec<TypeParameter<'sc>>,
    /// Used for error messages -- the span pointing to the return type
    /// annotation of the function
    pub(crate) return_type_span: Span<'sc>,
    pub(crate) visibility: Visibility,
    /// whether this function exists in another contract and requires a call to it or not
    pub(crate) is_contract_call: bool,
}

impl<'sc> TypedFunctionDeclaration<'sc> {
    pub(crate) fn copy_types(&mut self, type_mapping: &[(TypeParameter, TypeId)]) {
        self.body.copy_types(type_mapping);
        self.parameters
            .iter_mut()
            .for_each(|x| x.copy_types(type_mapping));

        self.return_type = if let Some(matching_id) =
            look_up_type_id(self.return_type).matches_type_parameter(&type_mapping)
        {
            insert_type(TypeInfo::Ref(matching_id))
        } else {
            insert_type(look_up_type_id_raw(self.return_type))
        };
    }
    /// Given a typed function declaration with type parameters, make a copy of it and update the
    /// type ids which refer to generic types to be fresh copies, maintaining their referential
    /// relationship. This is used so when this function is resolved, the types don't clobber the
    /// generic type info.
    pub(crate) fn monomorphize(&self) -> TypedFunctionDeclaration<'sc> {
        debug_assert!(
            !self.type_parameters.is_empty(),
            "Only generic functions can be monomorphized"
        );

        let type_mapping = insert_type_parameters(&self.type_parameters);

        let mut new_decl = self.clone();

        // make all type ids fresh ones
        new_decl
            .body
            .contents
            .iter_mut()
            .for_each(|x| x.copy_types(&type_mapping));

        new_decl
            .parameters
            .iter_mut()
            .for_each(|x| x.copy_types(&type_mapping));

        new_decl.return_type = if let Some(matching_id) =
            look_up_type_id(new_decl.return_type).matches_type_parameter(&type_mapping)
        {
            insert_type(TypeInfo::Ref(matching_id))
        } else {
            insert_type(look_up_type_id_raw(new_decl.return_type))
        };

        new_decl
    }
    /// If there are parameters, join their spans. Otherwise, use the fn name span.
    pub(crate) fn parameters_span(&self) -> Span<'sc> {
        if !self.parameters.is_empty() {
            self.parameters.iter().fold(
                self.parameters[0].name.span.clone(),
                |acc, TypedFunctionParameter { type_span, .. }| {
                    crate::utils::join_spans(acc, type_span.clone())
                },
            )
        } else {
            self.name.span.clone()
        }
    }
    pub(crate) fn replace_self_types(self, self_type: TypeId) -> Self {
        TypedFunctionDeclaration {
            name: self.name,
            body: self.body,
            parameters: self
                .parameters
                .iter()
                .map(|x| {
                    let mut x = x.clone();
                    x.r#type = match look_up_type_id(x.r#type) {
                        TypeInfo::SelfType => self_type,
                        _otherwise => x.r#type,
                    };
                    x
                })
                .collect(),
            span: self.span.clone(),
            return_type: match look_up_type_id(self.return_type) {
                TypeInfo::SelfType => self_type,
                _otherwise => self.return_type,
            },
            type_parameters: self.type_parameters.clone(),
            return_type_span: self.return_type_span.clone(),
            visibility: self.visibility,
            is_contract_call: self.is_contract_call,
        }
    }
    pub fn to_fn_selector_value_untruncated(&self) -> CompileResult<'sc, Vec<u8>> {
        let mut errors = vec![];
        let mut warnings = vec![];
        let mut hasher = Sha256::new();
        let data = check!(
            self.to_selector_name(),
            return err(warnings, errors),
            warnings,
            errors
        );
        hasher.update(data);
        let hash = hasher.finalize();
        ok(hash.to_vec(), warnings, errors)
    }
    /// Converts a [TypedFunctionDeclaration] into a value that is to be used in contract function
    /// selectors.
    /// Hashes the name and parameters using SHA256, and then truncates to four bytes.
    pub fn to_fn_selector_value(&self) -> CompileResult<'sc, [u8; 4]> {
        let mut errors = vec![];
        let mut warnings = vec![];
        let hash = check!(
            self.to_fn_selector_value_untruncated(),
            return err(warnings, errors),
            warnings,
            errors
        );
        // 4 bytes truncation via copying into a 4 byte buffer
        let mut buf = [0u8; 4];
        buf.copy_from_slice(&hash[0..4]);
        ok(buf, warnings, errors)
    }

    pub fn to_selector_name(&self) -> CompileResult<'sc, String> {
        let mut errors = vec![];
        let mut warnings = vec![];
        let named_params = self
            .parameters
            .iter()
            .map(
                |TypedFunctionParameter {
                     r#type, type_span, ..
                 }| {
                    resolve_type(*r#type, type_span)
                        .expect("unreachable I think?")
                        .to_selector_name(type_span)
                },
            )
            .filter_map(|name| name.ok(&mut warnings, &mut errors))
            .collect::<Vec<String>>();

        ok(
            format!("{}({})", self.name.primary_name, named_params.join(","),),
            warnings,
            errors,
        )
    }
}

#[test]
fn test_function_selector_behavior() {
    use crate::type_engine::IntegerBits;
    let decl = TypedFunctionDeclaration {
        name: Ident {
            primary_name: "foo",
            span: Span {
                span: pest::Span::new(" ", 0, 0).unwrap(),
                path: None,
            },
        },
        body: TypedCodeBlock {
            contents: vec![],
            whole_block_span: Span {
                span: pest::Span::new(" ", 0, 0).unwrap(),
                path: None,
            },
        },
        parameters: vec![],
        span: Span {
            span: pest::Span::new(" ", 0, 0).unwrap(),
            path: None,
        },
        return_type: 0,
        type_parameters: vec![],
        return_type_span: Span {
            span: pest::Span::new(" ", 0, 0).unwrap(),
            path: None,
        },
        visibility: Visibility::Public,
        is_contract_call: false,
    };

    let selector_text = match decl.to_selector_name().value {
        Some(value) => value,
        _ => panic!("test failure"),
    };

    assert_eq!(selector_text, "foo()".to_string());

    let decl = TypedFunctionDeclaration {
        name: Ident {
            primary_name: "bar",
            span: Span {
                span: pest::Span::new(" ", 0, 0).unwrap(),
                path: None,
            },
        },
        body: TypedCodeBlock {
            contents: vec![],
            whole_block_span: Span {
                span: pest::Span::new(" ", 0, 0).unwrap(),
                path: None,
            },
        },
        parameters: vec![
            TypedFunctionParameter {
                name: Ident {
                    primary_name: "foo",
                    span: Span {
                        span: pest::Span::new(" ", 0, 0).unwrap(),
                        path: None,
                    },
                },
                r#type: crate::type_engine::insert_type(TypeInfo::Str(5)),
                type_span: Span {
                    span: pest::Span::new(" ", 0, 0).unwrap(),
                    path: None,
                },
            },
            TypedFunctionParameter {
                name: Ident {
                    primary_name: "baz",
                    span: Span {
                        span: pest::Span::new(" ", 0, 0).unwrap(),
                        path: None,
                    },
                },
                r#type: insert_type(TypeInfo::UnsignedInteger(IntegerBits::ThirtyTwo)),
                type_span: Span {
                    span: pest::Span::new(" ", 0, 0).unwrap(),
                    path: None,
                },
            },
        ],
        span: Span {
            span: pest::Span::new(" ", 0, 0).unwrap(),
            path: None,
        },
        return_type: 0,
        type_parameters: vec![],
        return_type_span: Span {
            span: pest::Span::new(" ", 0, 0).unwrap(),
            path: None,
        },
        visibility: Visibility::Public,
        is_contract_call: false,
    };

    let selector_text = match decl.to_selector_name().value {
        Some(value) => value,
        _ => panic!("test failure"),
    };

    assert_eq!(selector_text, "bar(str[5],u32)".to_string());
}

#[derive(Debug, Clone, PartialEq, Eq)]
pub struct TypedFunctionParameter<'sc> {
    pub(crate) name: Ident<'sc>,
    pub(crate) r#type: TypeId,
    pub(crate) type_span: Span<'sc>,
}

impl TypedFunctionParameter<'_> {
    pub(crate) fn copy_types(&mut self, type_mapping: &[(TypeParameter, TypeId)]) {
        self.r#type = if let Some(matching_id) =
            look_up_type_id(self.r#type).matches_type_parameter(&type_mapping)
        {
            insert_type(TypeInfo::Ref(matching_id))
        } else {
            insert_type(look_up_type_id_raw(self.r#type))
        }
    }
}

#[derive(Clone, Debug)]
pub struct TypedTraitDeclaration<'sc> {
    pub(crate) name: Ident<'sc>,
    pub(crate) interface_surface: Vec<TypedTraitFn<'sc>>,
    pub(crate) methods: Vec<FunctionDeclaration<'sc>>,
    pub(crate) type_parameters: Vec<TypeParameter<'sc>>,
    pub(crate) visibility: Visibility,
}
impl TypedTraitDeclaration<'_> {
    pub(crate) fn copy_types(&mut self, type_mapping: &[(TypeParameter, TypeId)]) {
        let additional_type_map = insert_type_parameters(&self.type_parameters);
        let type_mapping = [type_mapping, &additional_type_map].concat();
        self.interface_surface
            .iter_mut()
            .for_each(|x| x.copy_types(&type_mapping[..]));
        // we don't have to type check the methods because it hasn't been type checked yet
    }
}
#[derive(Clone, Debug)]
pub struct TypedTraitFn<'sc> {
    pub(crate) name: Ident<'sc>,
    pub(crate) parameters: Vec<TypedFunctionParameter<'sc>>,
    pub(crate) return_type: TypeId,
    pub(crate) return_type_span: Span<'sc>,
}

/// Represents the left hand side of a reassignment -- a name to locate it in the
/// namespace, and the type that the name refers to. The type is used for memory layout
/// in asm generation.
#[derive(Clone, Debug)]
pub struct ReassignmentLhs<'sc> {
    pub(crate) name: Ident<'sc>,
    pub(crate) r#type: TypeId,
}

impl<'sc> ReassignmentLhs<'sc> {
    pub(crate) fn span(&self) -> Span<'sc> {
        self.name.span.clone()
    }
}

#[derive(Clone, Debug)]
pub struct TypedReassignment<'sc> {
    // either a direct variable, so length of 1, or
    // at series of struct fields/array indices (array syntax)
    pub(crate) lhs: Vec<ReassignmentLhs<'sc>>,
    pub(crate) rhs: TypedExpression<'sc>,
}

impl TypedReassignment<'_> {
    pub(crate) fn copy_types(&mut self, type_mapping: &[(TypeParameter, TypeId)]) {
        self.rhs.copy_types(type_mapping);
        self.lhs
            .iter_mut()
            .for_each(|ReassignmentLhs { ref mut r#type, .. }| {
                *r#type = if let Some(matching_id) =
                    look_up_type_id(*r#type).matches_type_parameter(type_mapping)
                {
                    insert_type(TypeInfo::Ref(matching_id))
                } else {
                    insert_type(look_up_type_id_raw(*r#type))
                };
            });
    }
}

impl<'sc> TypedFunctionDeclaration<'sc> {
    pub fn type_check(
        fn_decl: FunctionDeclaration<'sc>,
        namespace: &mut Namespace<'sc>,
        _return_type_annotation: TypeId,
        _help_text: impl Into<String>,
        // If there are any `Self` types in this declaration,
        // resolve them to this type.
        self_type: TypeId,
        build_config: &BuildConfig,
        dead_code_graph: &mut ControlFlowGraph<'sc>,
        mode: Mode,
        dependency_graph: &mut HashMap<String, HashSet<String>>,
    ) -> CompileResult<'sc, TypedFunctionDeclaration<'sc>> {
        let mut warnings = Vec::new();
        let mut errors = Vec::new();
        let FunctionDeclaration {
            name,
            body,
            parameters,
            span,
            return_type,
            type_parameters,
            return_type_span,
            visibility,
            ..
        } = fn_decl.clone();
        // insert type parameters as Unknown types
        let type_mapping = insert_type_parameters(&type_parameters);
        let return_type =
            if let Some(matching_id) = return_type.matches_type_parameter(&type_mapping) {
                insert_type(TypeInfo::Ref(matching_id))
            } else {
                namespace
                    .resolve_type_with_self(return_type, self_type)
                    .unwrap_or_else(|_| {
                        errors.push(CompileError::UnknownType {
                            span: return_type_span.clone(),
                        });
                        insert_type(TypeInfo::ErrorRecovery)
                    })
            };

        // insert parameters and generic type declarations into namespace
        let mut namespace = namespace.clone();
        type_parameters.iter().for_each(|param| {
            namespace.insert(param.name_ident.clone(), param.into());
        });
        for FunctionParameter {
            name,
            r#type,
            type_span,
        } in parameters.clone()
        {
            let r#type = if let Some(matching_id) = r#type.matches_type_parameter(&type_mapping) {
                insert_type(TypeInfo::Ref(matching_id))
            } else {
                namespace
                    .resolve_type_with_self(r#type, self_type)
                    .unwrap_or_else(|_| {
                        errors.push(CompileError::UnknownType {
                            span: type_span.clone(),
                        });
                        insert_type(TypeInfo::ErrorRecovery)
                    })
            };
            namespace.insert(
                name.clone(),
                TypedDeclaration::VariableDeclaration(TypedVariableDeclaration {
                    name: name.clone(),
                    body: TypedExpression {
                        expression: TypedExpressionVariant::FunctionParameter,
                        return_type: r#type,
                        is_constant: IsConstant::No,
                        span: name.span.clone(),
                    },
                    is_mutable: false, // TODO allow mutable function params?
                    type_ascription: r#type,
                }),
            );
        }

        // If there are no implicit block returns, then we do not want to type check them, so we
        // stifle the errors. If there _are_ implicit block returns, we want to type_check them.
        let (body, _implicit_block_return) = check!(
            TypedCodeBlock::type_check(
                body.clone(),
                &namespace,
                return_type,
                "Function body's return type does not match up with its return type annotation.",
                self_type,
                build_config,
                dead_code_graph,
                dependency_graph
            ),
            (
                TypedCodeBlock {
                    contents: vec![],
                    whole_block_span: body.whole_block_span.clone()
                },
                crate::type_engine::insert_type(TypeInfo::ErrorRecovery)
            ),
            warnings,
            errors
        );

        let parameters = parameters
            .into_iter()
            .map(
                |FunctionParameter {
                     name,
                     r#type,
                     type_span,
                 }| TypedFunctionParameter {
                    name,
                    r#type: if let Some(matching_id) = r#type.matches_type_parameter(&type_mapping)
                    {
                        insert_type(TypeInfo::Ref(matching_id))
                    } else {
                        namespace
                            .resolve_type_with_self(r#type, self_type)
                            .unwrap_or_else(|_| {
                                errors.push(CompileError::UnknownType {
                                    span: type_span.clone(),
                                });
                                insert_type(TypeInfo::ErrorRecovery)
                            })
                    },
                    type_span,
                },
            )
            .collect::<Vec<_>>();
        // handle the return statement(s)
        let return_statements: Vec<(&TypedExpression, &Span<'sc>)> = body
            .contents
            .iter()
            .filter_map(|x| {
                if let crate::semantic_analysis::TypedAstNode {
                    content:
                        crate::semantic_analysis::TypedAstNodeContent::ReturnStatement(
                            TypedReturnStatement { ref expr },
                        ),
                    span,
                } = x
                {
                    Some((expr, span))
                } else {
                    None
                }
            })
            .collect();
        for (stmt, span) in return_statements {
            match crate::type_engine::unify_with_self(
                stmt.return_type,
                return_type,
                self_type,
                span,
            ) {
                Ok(warning) => {
                    if let Some(warning) = warning {
                        warnings.push(CompileWarning {
                            warning_content: warning,
                            span: span.clone(),
                        });
                    }
                }
                Err(e) => {
                    errors.push(CompileError::TypeError(e));
                } //    "Function body's return type does not match up with its return type annotation.",
            }
        }

        // if this is an abi function, it is required that it begins with
        // the three parameters related to contract calls
        //  gas_to_forward: u64,
        //  coins_to_forward: u64,
        //  color_of_coins: b256,
        //
        //  eventually this will be a `ContractRequest`
        //
        //  not spending _too_ much time on particularly specific error messages here since
        //  it is a temporary workaround
        if mode == Mode::ImplAbiFn {
            if parameters.len() == 4 {
                if look_up_type_id(parameters[0].r#type)
                    != TypeInfo::UnsignedInteger(IntegerBits::SixtyFour)
                {
                    errors.push(CompileError::AbiFunctionRequiresSpecificSignature {
                        span: parameters[0].type_span.clone(),
                    });
                }
                if look_up_type_id(parameters[1].r#type)
                    != TypeInfo::UnsignedInteger(IntegerBits::SixtyFour)
                {
                    errors.push(CompileError::AbiFunctionRequiresSpecificSignature {
                        span: parameters[1].type_span.clone(),
                    });
                }
                if look_up_type_id(parameters[2].r#type) != TypeInfo::B256 {
                    errors.push(CompileError::AbiFunctionRequiresSpecificSignature {
                        span: parameters[2].type_span.clone(),
                    });
                }
            } else {
                errors.push(CompileError::AbiFunctionRequiresSpecificSignature {
                    span: parameters
                        .get(0)
                        .map(|x| x.type_span.clone())
                        .unwrap_or_else(|| fn_decl.name.span.clone()),
                });
            }
        }

        ok(
            TypedFunctionDeclaration {
                name,
                body,
                parameters,
                span: span.clone(),
                return_type,
                type_parameters,
                return_type_span,
                visibility,
                // if this is for a contract, then it is a contract call
                is_contract_call: mode == Mode::ImplAbiFn,
            },
            warnings,
            errors,
        )
    }
}

impl<'sc> TypedTraitFn<'sc> {
    pub(crate) fn copy_types(&mut self, type_mapping: &[(TypeParameter, TypeId)]) {
        self.return_type = if let Some(matching_id) =
            look_up_type_id(self.return_type).matches_type_parameter(type_mapping)
        {
            insert_type(TypeInfo::Ref(matching_id))
        } else {
            insert_type(look_up_type_id_raw(self.return_type))
        };
    }
    /// This function is used in trait declarations to insert "placeholder" functions
    /// in the methods. This allows the methods to use functions declared in the
    /// interface surface.
    pub(crate) fn to_dummy_func(&self, mode: Mode) -> TypedFunctionDeclaration<'sc> {
        TypedFunctionDeclaration {
            name: self.name.clone(),
            body: TypedCodeBlock {
                contents: vec![],
                whole_block_span: self.name.span.clone(),
            },
            parameters: self.parameters.clone(),
            span: self.name.span.clone(),
            return_type: self.return_type,
            return_type_span: self.return_type_span.clone(),
            visibility: Visibility::Public,
            type_parameters: vec![],
            is_contract_call: mode == Mode::ImplAbiFn,
        }
    }
}<|MERGE_RESOLUTION|>--- conflicted
+++ resolved
@@ -112,7 +112,6 @@
                         .map(TypedStructField::as_owned_typed_struct_field)
                         .collect(),
                 }),
-<<<<<<< HEAD
                 TypedDeclaration::Reassignment(TypedReassignment { rhs, .. }) => {
                     rhs.return_type.clone()
                 }
@@ -121,9 +120,6 @@
                         name: name.primary_name.to_string(),
                     })
                 }
-=======
-                TypedDeclaration::Reassignment(TypedReassignment { rhs, .. }) => rhs.return_type,
->>>>>>> ecc285e3
                 decl => {
                     return err(
                         vec![],
@@ -248,7 +244,6 @@
 }
 
 impl OwnedTypedStructField {
-<<<<<<< HEAD
     pub(crate) fn copy_types(&mut self, type_mapping: &[(TypeParameter, TypeId)]) {
         self.r#type = if let Some(matching_id) =
             look_up_type_id(self.r#type).matches_type_parameter(&type_mapping)
@@ -259,10 +254,7 @@
         };
     }
 
-    pub(crate) fn into_typed_struct_field<'sc>(&self, span: &Span<'sc>) -> TypedStructField<'sc> {
-=======
     pub(crate) fn as_typed_struct_field<'sc>(&self, span: &Span<'sc>) -> TypedStructField<'sc> {
->>>>>>> ecc285e3
         TypedStructField {
             name: Ident {
                 span: span.clone(),
@@ -275,7 +267,6 @@
 }
 
 impl TypedStructField<'_> {
-<<<<<<< HEAD
     pub(crate) fn copy_types(&mut self, type_mapping: &[(TypeParameter, TypeId)]) {
         self.r#type = if let Some(matching_id) =
             look_up_type_id(self.r#type).matches_type_parameter(&type_mapping)
@@ -285,10 +276,7 @@
             insert_type(look_up_type_id_raw(self.r#type))
         };
     }
-    pub(crate) fn into_owned_typed_struct_field(&self) -> OwnedTypedStructField {
-=======
     pub(crate) fn as_owned_typed_struct_field(&self) -> OwnedTypedStructField {
->>>>>>> ecc285e3
         OwnedTypedStructField {
             name: self.name.primary_name.to_string(),
             r#type: self.r#type,
@@ -336,7 +324,6 @@
 }
 
 impl TypedEnumVariant<'_> {
-<<<<<<< HEAD
     pub(crate) fn copy_types(&mut self, type_mapping: &[(TypeParameter, TypeId)]) {
         self.r#type = if let Some(matching_id) =
             look_up_type_id(self.r#type).matches_type_parameter(&type_mapping)
@@ -346,10 +333,7 @@
             insert_type(look_up_type_id_raw(self.r#type))
         };
     }
-    pub(crate) fn into_owned_typed_enum_variant(&self) -> OwnedTypedEnumVariant {
-=======
     pub(crate) fn as_owned_typed_enum_variant(&self) -> OwnedTypedEnumVariant {
->>>>>>> ecc285e3
         OwnedTypedEnumVariant {
             name: self.name.primary_name.to_string(),
             r#type: self.r#type,
