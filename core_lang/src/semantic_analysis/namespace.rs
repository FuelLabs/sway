use super::ast_node::Mode;
use super::ast_node::{
    TypedEnumDeclaration, TypedStructDeclaration, TypedStructField, TypedTraitDeclaration,
};
use crate::error::*;
use crate::parse_tree::MethodName;
use crate::semantic_analysis::TypedExpression;
use crate::span::Span;
use crate::types::{MaybeResolvedType, PartiallyResolvedType, ResolvedType};
use crate::CallPath;
use crate::{CompileResult, TypeInfo};
use crate::{Ident, TypedDeclaration, TypedFunctionDeclaration};
use std::collections::{HashMap, VecDeque};

type ModuleName = String;
type TraitName<'a> = Ident<'a>;

#[derive(Clone, Debug, Default)]
pub struct Namespace<'sc> {
    pub(crate) symbols: HashMap<Ident<'sc>, TypedDeclaration<'sc>>,
    pub(crate) implemented_traits:
        HashMap<(TraitName<'sc>, MaybeResolvedType<'sc>), Vec<TypedFunctionDeclaration<'sc>>>,
    /// any imported namespaces associated with an ident which is a  library name
    pub(crate) modules: HashMap<ModuleName, Namespace<'sc>>,
    /// The crate namespace, to be used in absolute importing. This is `None` if the current
    /// namespace _is_ the root namespace.
    pub(crate) crate_namespace: Box<Option<Namespace<'sc>>>,
}

impl<'sc> Namespace<'sc> {
    /// this function either returns a struct (i.e. custom type), `None`, denoting the type that is
    /// being looked for is actually a generic, not-yet-resolved type.
    pub(crate) fn resolve_type(
        &self,
        ty: &TypeInfo<'sc>,
        self_type: &MaybeResolvedType<'sc>,
    ) -> MaybeResolvedType<'sc> {
        let ty = ty.clone();
        match ty {
            TypeInfo::Custom { name } => match self.get_symbol(&name) {
                Some(TypedDeclaration::StructDeclaration(TypedStructDeclaration {
                    name,
                    fields,
                    ..
                })) => MaybeResolvedType::Resolved(ResolvedType::Struct {
                    name: name.clone(),
                    fields: fields.clone(),
                }),
                Some(TypedDeclaration::EnumDeclaration(TypedEnumDeclaration {
                    name,
                    variants,
                    ..
                })) => MaybeResolvedType::Resolved(ResolvedType::Enum {
                    name: name.clone(),
                    variant_types: variants.iter().map(|x| x.r#type.clone()).collect(),
                }),
                Some(_) => MaybeResolvedType::Partial(PartiallyResolvedType::Generic {
                    name: name.clone(),
                }),
                None => MaybeResolvedType::Partial(PartiallyResolvedType::Generic {
                    name: name.clone(),
                }),
            },
            TypeInfo::SelfType => self_type.clone(),

            o => o.to_resolved(),
        }
    }
    /// Used to resolve a type when there is no known self type. This is needed
    /// when declaring new self types.
    pub(crate) fn resolve_type_without_self(&self, ty: &TypeInfo<'sc>) -> MaybeResolvedType<'sc> {
        let ty = ty.clone();
        match ty {
            TypeInfo::Custom { name } => match self.get_symbol(&name) {
                Some(TypedDeclaration::StructDeclaration(TypedStructDeclaration {
                    name,
                    fields,
                    ..
                })) => MaybeResolvedType::Resolved(ResolvedType::Struct {
                    name: name.clone(),
                    fields: fields.clone(),
                }),
                Some(TypedDeclaration::EnumDeclaration(TypedEnumDeclaration {
                    name,
                    variants,
                    ..
                })) => MaybeResolvedType::Resolved(ResolvedType::Enum {
                    name: name.clone(),
                    variant_types: variants.iter().map(|x| x.r#type.clone()).collect(),
                }),
                Some(_) => MaybeResolvedType::Partial(PartiallyResolvedType::Generic {
                    name: name.clone(),
                }),
                None => MaybeResolvedType::Partial(PartiallyResolvedType::Generic {
                    name: name.clone(),
                }),
            },
            TypeInfo::SelfType => MaybeResolvedType::Partial(PartiallyResolvedType::SelfType),
            o => o.to_resolved(),
        }
    }
    /// Given a path to a module, import everything from it and merge it into this namespace.
    /// This is used when an import path contains an asterisk.
    pub(crate) fn star_import(
        &mut self,
        idents: Vec<Ident<'sc>>,
        is_absolute: bool,
    ) -> CompileResult<'sc, ()> {
        let idents_buf = idents.into_iter();
        let mut namespace = if is_absolute {
            if let Some(ns) = &*self.crate_namespace {
                // this is an absolute import and this is a submodule, so we want the
                // crate global namespace here
                ns.clone()
            } else {
                // this is an absolute import and we are in the root module, so we want
                // this namespace
                self.clone()
            }
        } else {
            // this is not an absolute import so we use this namespace
            self.clone()
        };
        for ident in idents_buf {
            match namespace.modules.get(ident.primary_name) {
                Some(o) => namespace = o.clone(),
                None => {
                    return err(
                        vec![],
                        vec![CompileError::ModuleNotFound {
                            span: ident.span,
                            name: ident.primary_name.to_string(),
                        }],
                    )
                }
            };
        }
        self.merge_namespaces(&namespace);
        ok((), vec![], vec![])
    }

    /// Pull a single item from a module and import it into this namespace.
    pub(crate) fn item_import(
        &mut self,
        path: Vec<Ident<'sc>>,
        item: &Ident<'sc>,
        // TODO support aliasing in grammar -- see alias
        alias: Option<Ident<'sc>>,
        is_absolute: bool,
    ) -> CompileResult<'sc, ()> {
        let mut warnings = vec![];
        let mut errors = vec![];
        let namespace = check!(
            self.find_module(&path, is_absolute),
            return err(warnings, errors),
            warnings,
            errors
        )
        .clone();

        match namespace.symbols.get(item) {
            Some(TypedDeclaration::TraitDeclaration(tr)) => {
                let name = match alias {
                    Some(s) => s.clone(),
                    None => item.clone(),
                };
                // import the trait itself
                self.insert(name.clone(), TypedDeclaration::TraitDeclaration(tr.clone()));

                // find implementations of this trait and import them
                namespace
                    .implemented_traits
                    .iter()
                    .filter(|((trait_name, _ty), _)| item == trait_name)
                    .for_each(|((_trait_name, trait_type), methods)| {
                        self.implemented_traits
                            .insert((name.clone(), trait_type.clone()), methods.clone());
                    });
            }
            Some(o) => {
                let name = match alias {
                    Some(s) => s.clone(),
                    None => item.clone(),
                };
                self.insert(name, o.clone());
            }
            None => {
                errors.push(CompileError::SymbolNotFound {
                    name: item.primary_name,
                    span: item.span.clone(),
                });

                return err(warnings, errors);
            }
        };

        ok((), warnings, errors)
    }

    pub(crate) fn merge_namespaces(&mut self, other: &Namespace<'sc>) {
        for (name, symbol) in &other.symbols {
            self.symbols.insert(name.clone(), symbol.clone());
        }
        for ((name, typ), trait_impl) in &other.implemented_traits {
            self.implemented_traits
                .insert((name.clone(), typ.clone()), trait_impl.clone());
        }

        for (mod_name, namespace) in &other.modules {
            self.modules.insert(mod_name.clone(), namespace.clone());
        }
    }

    pub(crate) fn insert(
        &mut self,
        name: Ident<'sc>,
        item: TypedDeclaration<'sc>,
    ) -> CompileResult<()> {
        let mut warnings = vec![];
        if self.symbols.get(&name).is_some() {
            warnings.push(CompileWarning {
                span: name.span.clone(),
                warning_content: Warning::OverridesOtherSymbol {
                    name: name.clone().span.str(),
                },
            });
        }
        self.symbols.insert(name.clone(), item.clone());
        ok((), warnings, vec![])
    }

    pub(crate) fn get_symbol(&self, symbol: &Ident<'sc>) -> Option<&TypedDeclaration<'sc>> {
        self.symbols.get(symbol)
    }

    /// Used for calls that look like this:
    /// `foo::bar::function`
    /// where `foo` and `bar` are the prefixes
    /// and `function` is the suffix
    pub(crate) fn get_call_path(
        &self,
        path: &CallPath<'sc>,
    ) -> CompileResult<'sc, TypedDeclaration<'sc>> {
        let mut warnings = vec![];
        let mut errors = vec![];
        let module = check!(
            self.find_module(&path.prefixes, false),
            return err(warnings, errors),
            warnings,
            errors
        );

        match module.symbols.get(&path.suffix).cloned() {
            Some(o) => ok(o, warnings, errors),
            None => {
                errors.push(CompileError::SymbolNotFound {
                    name: path.suffix.primary_name,
                    span: path.suffix.span.clone(),
                });
                err(warnings, errors)
            }
        }
    }

    pub(crate) fn find_module(
        &self,
        path: &[Ident<'sc>],
        is_absolute: bool,
    ) -> CompileResult<'sc, &Namespace<'sc>> {
        let mut namespace = if is_absolute {
            if let Some(ns) = &*self.crate_namespace {
                // this is an absolute import and this is a submodule, so we want the
                // crate global namespace here
                ns
            } else {
                // this is an absolute import and we are in the root module, so we want
                // this namespace
                self
            }
        } else {
            self
        };
        let mut errors = vec![];
        let warnings = vec![];
        for ident in path {
            match namespace.modules.get(ident.primary_name) {
                Some(o) => namespace = o,
                None => {
                    errors.push(CompileError::ModuleNotFound {
                        span: path.iter().fold(path[0].span.clone(), |acc, this_one| {
                            crate::utils::join_spans(acc, this_one.span.clone())
                        }),
                        name: path
                            .iter()
                            .map(|x| x.primary_name)
                            .collect::<Vec<_>>()
                            .join("::"),
                    });
                    return err(warnings, errors);
                }
            };
        }
        ok(namespace, warnings, errors)
    }
    pub(crate) fn find_module_mut(
        &mut self,
        path: &[Ident<'sc>],
    ) -> CompileResult<'sc, &mut Namespace<'sc>> {
        let mut namespace = self;
        let mut errors = vec![];
        let warnings = vec![];
        for ident in path {
            match namespace.modules.get_mut(ident.primary_name) {
                Some(o) => namespace = o,
                None => {
                    errors.push(CompileError::ModuleNotFound {
                        span: path.iter().fold(path[0].span.clone(), |acc, this_one| {
                            crate::utils::join_spans(acc, this_one.span.clone())
                        }),
                        name: path
                            .iter()
                            .map(|x| x.primary_name)
                            .collect::<Vec<_>>()
                            .join("::"),
                    });
                    return err(warnings, errors);
                }
            };
        }
        ok(namespace, warnings, errors)
    }
    pub(crate) fn insert_trait_implementation(
        &mut self,
        trait_name: CallPath<'sc>,
        type_implementing_for: MaybeResolvedType<'sc>,
        functions_buf: Vec<TypedFunctionDeclaration<'sc>>,
    ) -> CompileResult<()> {
        let mut warnings = vec![];
        let mut errors = vec![];
        let module_to_insert_into = check!(
            self.find_module_mut(&trait_name.prefixes),
            return err(warnings, errors),
            warnings,
            errors
        );
        if module_to_insert_into
            .implemented_traits
            .get(&(trait_name.suffix.clone(), type_implementing_for.clone()))
            .is_some()
        {
            warnings.push(CompileWarning {
                warning_content: Warning::OverridingTraitImplementation,
                span: trait_name.span(),
            })
        }
        module_to_insert_into
            .implemented_traits
            .insert((trait_name.suffix, type_implementing_for), functions_buf);
        ok((), warnings, errors)
    }

    pub fn insert_module(&mut self, module_name: String, module_contents: Namespace<'sc>) {
        self.modules.insert(module_name, module_contents);
    }
    pub(crate) fn find_enum(&self, enum_name: &Ident<'sc>) -> Option<TypedEnumDeclaration<'sc>> {
        match self.get_symbol(enum_name) {
            Some(TypedDeclaration::EnumDeclaration(inner)) => Some(inner.clone()),
            _ => None,
        }
    }
    /// Returns a tuple where the first element is the [ResolvedType] of the actual expression,
    /// and the second is the [ResolvedType] of its parent, for control-flow analysis.
    pub(crate) fn find_subfield_type(
        &self,
        subfield_exp: &[Ident<'sc>],
    ) -> CompileResult<'sc, (MaybeResolvedType<'sc>, MaybeResolvedType<'sc>)> {
        let mut warnings = vec![];
        let mut errors = vec![];
        let mut ident_iter = subfield_exp.iter().peekable();
        let first_ident = ident_iter.next().unwrap();
        let symbol = match self.symbols.get(first_ident) {
            Some(s) => s,
            None => {
                errors.push(CompileError::UnknownVariable {
                    var_name: first_ident.primary_name.to_string(),
                    span: first_ident.span.clone(),
                });
                return err(warnings, errors);
            }
        };
        if ident_iter.peek().is_none() {
            let ty = check!(
                symbol.return_type(),
                return err(warnings, errors),
                warnings,
                errors
            );
            return ok((ty.clone(), ty), warnings, errors);
        }
        let mut symbol = check!(
            symbol.return_type(),
            return err(warnings, errors),
            warnings,
            errors
        );
        let mut type_fields =
            self.get_struct_type_fields(&symbol, first_ident.primary_name, &first_ident.span);
        warnings.append(&mut type_fields.warnings);
        errors.append(&mut type_fields.errors);
        let (mut fields, struct_name) = match type_fields.value {
            // if it is missing, the error message comes from within the above method
            // so we don't need to re-add it here
            None => return err(warnings, errors),
            Some(value) => value,
        };

        let mut parent_rover = symbol.clone();

        for ident in ident_iter {
            // find the ident in the currently available fields
            let TypedStructField { r#type, .. } = match fields.iter().find(|x| x.name == *ident) {
                Some(field) => field.clone(),
                None => {
                    // gather available fields for the error message
                    let field_name = &(*ident.primary_name);
                    let available_fields = fields
                        .iter()
                        .map(|x| &(*x.name.primary_name))
                        .collect::<Vec<_>>();

                    errors.push(CompileError::FieldNotFound {
                        field_name,
                        struct_name: &(*struct_name.primary_name),
                        available_fields: available_fields.join(", "),
                        span: ident.span.clone(),
                    });
                    return err(warnings, errors);
                }
            };
            match r#type {
                ResolvedType::Struct {
                    fields: ref l_fields,
                    ..
                } => {
                    parent_rover = symbol.clone();
                    fields = l_fields.clone();
                    symbol = MaybeResolvedType::Resolved(r#type);
                }
                _ => {
                    fields = vec![];
                    parent_rover = symbol.clone();
                    symbol = MaybeResolvedType::Resolved(r#type);
                }
            }
        }
        ok((symbol, parent_rover), warnings, errors)
    }

    pub(crate) fn get_methods_for_type(
        &self,
        r#type: &MaybeResolvedType<'sc>,
    ) -> Vec<TypedFunctionDeclaration<'sc>> {
        let mut methods = vec![];
        for ((_trait_name, type_info), l_methods) in &self.implemented_traits {
            if type_info == r#type {
                methods.append(&mut l_methods.clone());
            }
        }
        methods
    }

    fn find_trait_methods(
        &self,
        trait_name: &Ident<'sc>,
    ) -> CompileResult<'sc, Vec<TypedFunctionDeclaration<'sc>>> {
        let (methods, interface_surface) = match self.symbols.iter().find_map(|(_, x)| match x {
            TypedDeclaration::TraitDeclaration(TypedTraitDeclaration {
                name,
                methods,
                interface_surface,
                ..
            }) => {
                if name == trait_name {
                    Some((methods, interface_surface))
                } else {
                    None
                }
            }
            _ => None,
        }) {
            Some(o) => o,
            None => {
                return err(
                    vec![],
                    vec![CompileError::TraitNotFound {
                        name: trait_name.primary_name,
                        span: trait_name.span.clone(),
                    }],
                )
            }
        };

        ok(
            [
<<<<<<< HEAD
                methods.to_vec(),
=======
                methods.iter().cloned().collect::<Vec<_>>(),
>>>>>>> 8d680883
                interface_surface
                    .iter()
                    .map(|x| x.to_dummy_func(Mode::NonAbi))
                    .collect(),
            ]
            .concat(),
            vec![],
            vec![],
        )
    }

    /// Used to insert methods from trait constraints into the namespace for a given (generic) type
    /// e.g. given `T: Clone`, insert the method `clone()` into the namespace for the type `T`.
    /// A [crate::TypeParameter] contains a type and zero or more constraints, and this method
    /// performs this task on potentially many type parameters.
    pub(crate) fn insert_trait_methods(&mut self, type_params: &[crate::TypeParameter<'sc>]) {
        let mut warnings = vec![];
        let mut errors = vec![];
        for crate::TypeParameter {
            name,
            trait_constraints,
            ..
        } in type_params
        {
            let r#type = self.resolve_type_without_self(name);
            for trait_constraint in trait_constraints {
                let methods_for_trait = check!(
                    self.find_trait_methods(&trait_constraint.name),
                    continue,
                    warnings,
                    errors
                );
                // insert the type into the namespace
                self.implemented_traits.insert(
                    (trait_constraint.name.clone(), r#type.clone()),
                    methods_for_trait,
                );
                //implemented_traits:
                //    HashMap<(TraitName<'sc>, MaybeResolvedType<'sc>), Vec<TypedFunctionDeclaration<'sc>>>,
            }
        }
    }

    /// Given a method and a type (plus a `self_type` to potentially resolve it), find that
    /// method in the namespace. Requires `args_buf` because of some special casing for the
    /// standard library where we pull the type from the arguments buffer.
    ///
    /// This function will generate a missing method error if the method is not found.
    pub(crate) fn find_method_for_type(
        &self,
        r#type: &MaybeResolvedType<'sc>,
        method_name: &MethodName<'sc>,
        self_type: &MaybeResolvedType<'sc>,
        args_buf: &VecDeque<TypedExpression<'sc>>,
    ) -> CompileResult<'sc, TypedFunctionDeclaration<'sc>> {
        let mut warnings = vec![];
        let mut errors = vec![];
        let (namespace, method_name, r#type) = match method_name {
            // something like a.b(c)
            MethodName::FromModule { ref method_name } => (self, method_name, r#type.clone()),
            // something like blah::blah::~Type::foo()
            MethodName::FromType {
                ref call_path,
                ref type_name,
                ref is_absolute,
            } => {
                let module = check!(
                    self.find_module(&call_path.prefixes[..], *is_absolute),
                    return err(warnings, errors),
                    warnings,
                    errors
                );
                let r#type = if let Some(type_name) = type_name {
                    module.resolve_type(type_name, self_type)
                } else {
                    args_buf[0].return_type.clone()
                };
                (module, &call_path.suffix, r#type)
            }
        };
        let methods = namespace.get_methods_for_type(&r#type);
        match methods
            .into_iter()
            .find(|TypedFunctionDeclaration { name, .. }| name == method_name)
        {
            Some(o) => ok(o, warnings, errors),
            None => {
                if args_buf.get(0).map(|x| &x.return_type)
                    != Some(&MaybeResolvedType::Resolved(ResolvedType::ErrorRecovery))
                {
                    errors.push(CompileError::MethodNotFound {
                        method_name: method_name.primary_name.to_string(),
                        type_name: args_buf[0].return_type.friendly_type_str(),
                        span: method_name.span.clone(),
                    });
                }
                err(warnings, errors)
            }
        }
    }
    /// given a declaration that may refer to a variable which contains a struct,
    /// find that struct's fields and name for use in determining if a subfield expression is valid
    /// e.g. foo.bar.baz
    /// is foo a struct? does it contain a field bar? is foo.bar a struct? does foo.bar contain a
    /// field baz? this is the problem this function addresses
    pub(crate) fn get_struct_type_fields(
        &self,
        ty: &MaybeResolvedType<'sc>,
        debug_string: impl Into<String>,
        debug_span: &Span<'sc>,
    ) -> CompileResult<'sc, (Vec<TypedStructField<'sc>>, Ident<'sc>)> {
        match ty {
            MaybeResolvedType::Resolved(ResolvedType::Struct { name, fields }) => {
                ok((fields.to_vec(), name.clone()), vec![], vec![])
            }
            a => err(
                vec![],
                match a {
                    MaybeResolvedType::Resolved(ResolvedType::ErrorRecovery) => vec![],
                    _ => vec![CompileError::NotAStruct {
                        name: debug_string.into(),
                        span: debug_span.clone(),
                        actually: a.friendly_type_str(),
                    }],
                },
            ),
        }
    }
}<|MERGE_RESOLUTION|>--- conflicted
+++ resolved
@@ -502,11 +502,7 @@
 
         ok(
             [
-<<<<<<< HEAD
                 methods.to_vec(),
-=======
-                methods.iter().cloned().collect::<Vec<_>>(),
->>>>>>> 8d680883
                 interface_surface
                     .iter()
                     .map(|x| x.to_dummy_func(Mode::NonAbi))
