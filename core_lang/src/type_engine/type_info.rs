use super::*;
use crate::{
    build_config::BuildConfig,
    parse_tree::OwnedCallPath,
    semantic_analysis::ast_node::{OwnedTypedEnumVariant, OwnedTypedStructField},
    Rule, Span, TypeParameter,
};
use derivative::Derivative;

use pest::iterators::Pair;
/// Type information without an associated value, used for type inferencing and definition.
// TODO use idents instead of Strings when we have arena spans
#[derive(Derivative)]
#[derivative(Debug, Clone, Eq, PartialEq, Hash)]
pub enum TypeInfo {
    Unknown,
    UnknownGeneric {
        name: String,
    },
    Str(u64),
    UnsignedInteger(IntegerBits),
    Enum {
        name: String,
        variant_types: Vec<OwnedTypedEnumVariant>,
    },
    Struct {
        name: String,
        fields: Vec<OwnedTypedStructField>,
    },
    Boolean,
    /// For the type inference engine to use when a type references another type
    Ref(TypeId),

    Unit,
    /// Represents a type which contains methods to issue a contract call.
    /// The specific contract is identified via the `Ident` within.
    ContractCaller {
        abi_name: OwnedCallPath,
        // this is raw source code to be evaluated later.
        address: String,
        // TODO(static span): the above String should be a TypedExpression
        //        #[derivative(PartialEq = "ignore", Hash = "ignore")]
        //        address: Box<TypedExpression<'sc>>,
    },
    /// A custom type could be a struct or similar if the name is in scope,
    /// or just a generic parameter if it is not.
    /// At parse time, there is no sense of scope, so this determination is not made
    /// until the semantic analysis stage.
    Custom {
        name: String,
    },
    SelfType,
    Byte,
    B256,
    /// This means that specific type of a number is not yet known. It will be
    /// determined via inference at a later time.
    Numeric,
    Contract,
    // used for recovering from errors in the ast
    ErrorRecovery,
    // Static, constant size arrays.
    Array(TypeId, usize),
}

impl Default for TypeInfo {
    fn default() -> Self {
        TypeInfo::Unknown
    }
}

impl TypeInfo {
    pub(crate) fn parse_from_pair<'sc>(
        input: Pair<'sc, Rule>,
        config: Option<&BuildConfig>,
    ) -> CompileResult<'sc, Self> {
        match input.as_rule() {
            Rule::type_name | Rule::generic_type_param => (),
            _ => {
                let span = Span {
                    span: input.as_span(),
                    path: config.map(|config| config.dir_of_code.clone()),
                };
                let errors = vec![CompileError::Internal(
                    "Unexpected token while parsing type.",
                    span,
                )];
                return err(vec![], errors);
            }
        }
        Self::parse_from_pair_inner(input.into_inner().next().unwrap(), config)
    }

    fn parse_from_pair_inner<'sc>(
        input: Pair<'sc, Rule>,
        config: Option<&BuildConfig>,
    ) -> CompileResult<'sc, Self> {
        let mut warnings = vec![];
        let mut errors = vec![];
        let span = Span {
            span: input.as_span(),
            path: config.map(|config| config.dir_of_code.clone()),
        };
        let type_info = match input.as_rule() {
            Rule::str_type => {
                check!(
                    parse_str_type(input.as_str(), span),
                    return err(warnings, errors),
                    warnings,
                    errors
                )
            }
            Rule::ident | Rule::generic_type_param => match input.as_str().trim() {
                "u8" => TypeInfo::UnsignedInteger(IntegerBits::Eight),
                "u16" => TypeInfo::UnsignedInteger(IntegerBits::Sixteen),
                "u32" => TypeInfo::UnsignedInteger(IntegerBits::ThirtyTwo),
                "u64" => TypeInfo::UnsignedInteger(IntegerBits::SixtyFour),
                "bool" => TypeInfo::Boolean,
                "unit" => TypeInfo::Unit,
                "byte" => TypeInfo::Byte,
                "b256" => TypeInfo::B256,
                "Self" | "self" => TypeInfo::SelfType,
                "Contract" => TypeInfo::Contract,
                _other => TypeInfo::Custom {
                    name: input.as_str().trim().to_string(),
                },
            },
            Rule::array_type => {
                let mut array_inner_iter = input.into_inner();
                let elem_type_info = match array_inner_iter.next() {
                    None => {
                        errors.push(CompileError::Internal(
                            "Missing array element type while parsing array type.",
                            span,
                        ));
                        return err(warnings, errors);
                    }
                    Some(array_elem_type_pair) => {
                        check!(
                            Self::parse_from_pair(array_elem_type_pair, config),
                            return err(warnings, errors),
                            warnings,
                            errors
                        )
                    }
                };
                let elem_count: usize = match array_inner_iter.next() {
                    None => {
                        errors.push(CompileError::Internal(
                            "Missing array element count while parsing array type.",
                            span,
                        ));
                        return err(warnings, errors);
                    }
                    Some(array_elem_count_pair) => {
                        match array_elem_count_pair.as_rule() {
                            Rule::u64_integer => {
                                // Parse the count directly to a usize.
                                check!(
                                    array_elem_count_pair
                                        .as_str()
                                        .trim()
                                        .replace("_", "")
                                        .parse::<usize>()
                                        // Could probably just .unwrap() here since it will succeed.
                                        .map_or_else(
                                            |_err| {
                                                err(
                                                    Vec::new(),
                                                    vec![CompileError::Internal(
                                                        "Failed to parse array elem count as \
                                                        integer while parsing array type.",
                                                        span,
                                                    )],
                                                )
                                            },
                                            |count| ok(count, Vec::new(), Vec::new()),
                                        ),
                                    return err(warnings, errors),
                                    warnings,
                                    errors
                                )
                            }
                            _otherwise => {
                                errors.push(CompileError::Internal(
                                    "Unexpected token for array element count \
                                    while parsing array type.",
                                    span,
                                ));
                                return err(warnings, errors);
                            }
                        }
                    }
                };
                TypeInfo::Array(insert_type(elem_type_info), elem_count)
            }
            Rule::unit => TypeInfo::Unit,
            _ => {
                errors.push(CompileError::Internal(
                    "Unexpected token while parsing inner type.",
                    span,
                ));
                return err(warnings, errors);
            }
        };
        ok(type_info, warnings, errors)
    }

    pub(crate) fn friendly_type_str(&self) -> String {
        use TypeInfo::*;
        match self {
            Unknown => "unknown".into(),
            UnknownGeneric { name, .. } => name.to_string(),
            Str(x) => format!("str[{}]", x),
            UnsignedInteger(x) => match x {
                IntegerBits::Eight => "u8",
                IntegerBits::Sixteen => "u16",
                IntegerBits::ThirtyTwo => "u32",
                IntegerBits::SixtyFour => "u64",
            }
            .into(),
            Boolean => "bool".into(),
            Custom { name } => format!("unresolved {}", name),
            Ref(id) => format!("T{} ({})", id, (*id).friendly_type_str()),
            Unit => "()".into(),
            SelfType => "Self".into(),
            Byte => "byte".into(),
            B256 => "b256".into(),
            Numeric => "numeric".into(),
            Contract => "contract".into(),
            ErrorRecovery => "unknown due to error".into(),
            Enum {
                name,
                variant_types,
            } => print_inner_types(
                format!("enum {}", name),
                variant_types.iter().map(|x| x.r#type),
            ),
            Struct { name, fields } => {
                print_inner_types(format!("struct {}", name), fields.iter().map(|x| x.r#type))
            }
            ContractCaller { abi_name, .. } => {
                format!("contract caller {}", abi_name.suffix)
            }
            Array(elem_ty, count) => format!("[{}; {}]", elem_ty.friendly_type_str(), count),
        }
    }

    /// maps a type to a name that is used when constructing function selectors
    pub(crate) fn to_selector_name<'sc>(
        &self,
        error_msg_span: &Span<'sc>,
    ) -> CompileResult<'sc, String> {
        use TypeInfo::*;
        let name = match self {
            Str(len) => format!("str[{}]", len),
            UnsignedInteger(bits) => {
                use IntegerBits::*;
                match bits {
                    Eight => "u8",
                    Sixteen => "u16",
                    ThirtyTwo => "u32",
                    SixtyFour => "u64",
                }
                .into()
            }
            Boolean => "bool".into(),

            Unit => "unit".into(),
            Byte => "byte".into(),
            B256 => "b256".into(),
            Struct { fields, .. } => {
                let field_names = {
                    let names = fields
                        .iter()
                        .map(|OwnedTypedStructField { r#type, .. }| {
                            resolve_type(*r#type, error_msg_span)
                                .expect("unreachable?")
                                .to_selector_name(error_msg_span)
                        })
                        .collect::<Vec<CompileResult<String>>>();
                    let mut buf = vec![];
                    for name in names {
                        match name.value {
                            Some(value) => buf.push(value),
                            None => return name,
                        }
                    }
                    buf
                };

                format!("s({})", field_names.join(","))
            }
            Enum { variant_types, .. } => {
                let variant_names = {
                    let names = variant_types
                        .iter()
                        .map(|ty| {
                            let ty = match resolve_type(ty.r#type, error_msg_span) {
                                Err(e) => return err(vec![], vec![e.into()]),
                                Ok(ty) => ty,
                            };
                            ty.to_selector_name(error_msg_span)
                        })
                        .collect::<Vec<CompileResult<String>>>();
                    let mut buf = vec![];
                    for name in names {
                        match name.value {
                            Some(value) => buf.push(value),
                            None => return name,
                        }
                    }
                    buf
                };

                format!("e({})", variant_names.join(","))
            }
            _ => {
                return err(
                    vec![],
                    vec![CompileError::InvalidAbiType {
                        span: error_msg_span.clone(),
                    }],
                )
            }
        };
        ok(name, vec![], vec![])
    }
    /// Calculates the stack size of this type, to be used when allocating stack memory for it.
    pub(crate) fn size_in_words<'sc>(
        &self,
        err_span: &Span<'sc>,
    ) -> Result<u64, CompileError<'sc>> {
        match self {
            // Each char is a byte, so the size is the num of characters / 8
            // rounded up to the nearest word
            TypeInfo::Str(len) => Ok((len + 7) / 8),
            // Since things are unpacked, all unsigned integers are 64 bits.....for now
            TypeInfo::UnsignedInteger(_) | TypeInfo::Numeric => Ok(1),
            TypeInfo::Boolean => Ok(1),
            TypeInfo::Unit => Ok(0),
            TypeInfo::Byte => Ok(1),
            TypeInfo::B256 => Ok(4),
            TypeInfo::Enum { variant_types, .. } => {
                // the size of an enum is one word (for the tag) plus the maximum size
                // of any individual variant
                Ok(1 + variant_types
                    .iter()
                    .map(|x| -> Result<_, _> { look_up_type_id(x.r#type).size_in_words(err_span) })
                    .collect::<Result<Vec<u64>, _>>()?
                    .into_iter()
                    .max()
                    .unwrap_or(0))
            }
            TypeInfo::Struct { fields, .. } => Ok(fields
                .iter()
                .map(|x| -> Result<_, _> {
                    resolve_type(x.r#type, err_span)
                        .expect("should be unreachable?")
                        .size_in_words(err_span)
                })
                .collect::<Result<Vec<u64>, _>>()?
                .iter()
                .sum()),
            // `ContractCaller` types are unsized and used only in the type system for
            // calling methods
            TypeInfo::ContractCaller { .. } => Ok(0),
            TypeInfo::Contract => unreachable!("contract types are never instantiated"),
            TypeInfo::ErrorRecovery => unreachable!(),
<<<<<<< HEAD
            TypeInfo::Unknown | TypeInfo::Custom { .. } | TypeInfo::SelfType => {
                Err(CompileError::TypeMustBeKnown {
                    ty: self.friendly_type_str(),
                    span: err_span.clone(),
                })
            }
            TypeInfo::Ref(id) => look_up_type_id(*id).size_in_words(err_span),
            TypeInfo::Array(elem_ty, count) => {
                Ok(look_up_type_id(*elem_ty).size_in_words(err_span)? * *count as u64)
            }
=======
            TypeInfo::Unknown
            | TypeInfo::Custom { .. }
            | TypeInfo::SelfType
            | TypeInfo::UnknownGeneric { .. } => Err(CompileError::TypeMustBeKnown {
                ty: self.friendly_type_str(),
                span: err_span.clone(),
            }),
            TypeInfo::Ref(id) => look_up_type_id(*id).stack_size_of(err_span),
>>>>>>> bf7304db
        }
    }
    pub(crate) fn is_copy_type(&self) -> bool {
        match self {
            TypeInfo::UnsignedInteger(_) | TypeInfo::Boolean | TypeInfo::Unit | TypeInfo::Byte => {
                true
            }
            _ => false,
        }
    }

    pub(crate) fn matches_type_parameter<'sc>(
        &self,
        mapping: &[(TypeParameter<'sc>, TypeId)],
    ) -> Option<TypeId> {
        use TypeInfo::*;
        match self {
            TypeInfo::Custom { .. } => {
                for (param, ty_id) in mapping.iter() {
                    if param.name == *self {
                        return Some(*ty_id);
                    }
                }
                None
            }
            TypeInfo::UnknownGeneric { name, .. } => {
                for (param, ty_id) in mapping.iter() {
                    if param.name
                        == (TypeInfo::Custom {
                            name: name.to_string(),
                        })
                    {
                        return Some(*ty_id);
                    }
                }
                None
            }
            TypeInfo::Struct { fields, name } => {
                let mut new_fields = fields.clone();
                for new_field in new_fields.iter_mut() {
                    if let Some(matching_id) =
                        look_up_type_id(new_field.r#type).matches_type_parameter(mapping)
                    {
                        new_field.r#type = insert_type(TypeInfo::Ref(matching_id));
                    }
                }
                Some(insert_type(TypeInfo::Struct {
                    fields: new_fields,
                    name: name.clone(),
                }))
            }
            TypeInfo::Enum {
                variant_types,
                name,
            } => {
                let mut new_variants = variant_types.clone();
                for new_variant in new_variants.iter_mut() {
                    if let Some(matching_id) =
                        look_up_type_id(new_variant.r#type).matches_type_parameter(mapping)
                    {
                        new_variant.r#type = insert_type(TypeInfo::Ref(matching_id));
                    }
                }

                Some(insert_type(TypeInfo::Enum {
                    variant_types: new_variants,
                    name: name.clone(),
                }))
            }
            Unknown
            | Str(..)
            | UnsignedInteger(..)
            | Boolean
            | Ref(..)
            | Unit
            | ContractCaller { .. }
            | SelfType
            | Byte
            | B256
            | Numeric
            | Contract
            | ErrorRecovery => None,
        }
    }
}

fn print_inner_types(name: String, inner_types: impl Iterator<Item = TypeId>) -> String {
    format!(
        "{}<{}>",
        name,
        inner_types
            .map(|x| x.friendly_type_str())
            .collect::<Vec<_>>()
            .join(", ")
    )
}<|MERGE_RESOLUTION|>--- conflicted
+++ resolved
@@ -366,18 +366,6 @@
             TypeInfo::ContractCaller { .. } => Ok(0),
             TypeInfo::Contract => unreachable!("contract types are never instantiated"),
             TypeInfo::ErrorRecovery => unreachable!(),
-<<<<<<< HEAD
-            TypeInfo::Unknown | TypeInfo::Custom { .. } | TypeInfo::SelfType => {
-                Err(CompileError::TypeMustBeKnown {
-                    ty: self.friendly_type_str(),
-                    span: err_span.clone(),
-                })
-            }
-            TypeInfo::Ref(id) => look_up_type_id(*id).size_in_words(err_span),
-            TypeInfo::Array(elem_ty, count) => {
-                Ok(look_up_type_id(*elem_ty).size_in_words(err_span)? * *count as u64)
-            }
-=======
             TypeInfo::Unknown
             | TypeInfo::Custom { .. }
             | TypeInfo::SelfType
@@ -385,8 +373,10 @@
                 ty: self.friendly_type_str(),
                 span: err_span.clone(),
             }),
-            TypeInfo::Ref(id) => look_up_type_id(*id).stack_size_of(err_span),
->>>>>>> bf7304db
+            TypeInfo::Ref(id) => look_up_type_id(*id).size_in_words(err_span),
+            TypeInfo::Array(elem_ty, count) => {
+                Ok(look_up_type_id(*elem_ty).size_in_words(err_span)? * *count as u64)
+            }
         }
     }
     pub(crate) fn is_copy_type(&self) -> bool {
