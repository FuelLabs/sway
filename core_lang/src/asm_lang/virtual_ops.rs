//! This module contains abstracted versions of bytecode primitives that the compiler uses to
//! ensure correctness and safety.
//!
//! The immediate types are used to safely construct numbers that are within their bounds, and the
//! ops are clones of the actual opcodes, but with the safe primitives as arguments.

use super::{
    allocated_ops::{AllocatedOpcode, AllocatedRegister},
    DataId, RealizedOp,
};
use crate::asm_generation::RegisterPool;
use crate::error::*;
use pest::Span;
use std::collections::{HashMap, HashSet};
use std::convert::TryInto;
use std::fmt;

/// Represents virtual registers that have yet to be allocated.
/// Note that only the Virtual variant will be allocated, and the Constant variant refers to
/// reserved registers.
#[derive(Hash, PartialEq, Eq, Debug, Clone)]
pub enum VirtualRegister {
    Virtual(String),
    Constant(ConstantRegister),
}

impl Into<VirtualRegister> for &VirtualRegister {
    fn into(self) -> VirtualRegister {
        self.clone()
    }
}

impl fmt::Display for VirtualRegister {
    fn fmt(&self, f: &mut fmt::Formatter<'_>) -> fmt::Result {
        match self {
            VirtualRegister::Virtual(name) => write!(f, "$r{}", name),
            VirtualRegister::Constant(name) => {
                write!(f, "{}", name)
            }
        }
    }
}

#[derive(Hash, PartialEq, Eq, Debug, Clone)]
/// These are the special registers defined in the spec
pub enum ConstantRegister {
    // Below are VM-reserved registers
    Zero,
    One,
    Overflow,
    ProgramCounter,
    StackStartPointer,
    StackPointer,
    FramePointer,
    HeapPointer,
    Error,
    GlobalGas,
    ContextGas,
    Balance,
    InstructionStart,
    Flags,
    // Below are compiler-reserved registers
    DataSectionStart,
}

impl ConstantRegister {
    pub(crate) fn to_register_id(&self) -> fuel_asm::RegisterId {
<<<<<<< HEAD
        use fuel_core::consts::*;
=======
        use fuel_vm::consts::*;
>>>>>>> b5eb4004
        use ConstantRegister::*;
        match self {
            Zero => REG_ZERO,
            One => REG_ONE,
            Overflow => REG_OF,
            ProgramCounter => REG_PC,
            StackStartPointer => REG_SSP,
            StackPointer => REG_SP,
            FramePointer => REG_FP,
            HeapPointer => REG_HP,
            Error => REG_ERR,
            GlobalGas => REG_GGAS,
            ContextGas => REG_CGAS,
            Balance => REG_BAL,
            InstructionStart => REG_IS,
            Flags => REG_FLAG,
            DataSectionStart => {
                (crate::asm_generation::compiler_constants::DATA_SECTION_REGISTER)
                    as fuel_asm::RegisterId
            }
        }
    }
}

impl fmt::Display for ConstantRegister {
    fn fmt(&self, f: &mut fmt::Formatter<'_>) -> fmt::Result {
        use ConstantRegister::*;
        let text = match self {
            Zero => "$zero",
            One => "$one",
            Overflow => "$of",
            ProgramCounter => "$pc",
            StackStartPointer => "$ssp",
            StackPointer => "$sp",
            FramePointer => "$fp",
            HeapPointer => "$hp",
            Error => "$err",
            GlobalGas => "$ggas",
            ContextGas => "$cgas",
            Balance => "$bal",
            InstructionStart => "$is",
            Flags => "$flag",
            DataSectionStart => "$ds",
        };
        write!(f, "{}", text)
    }
}

/// 6-bits immediate value type
#[derive(Clone)]
pub struct VirtualImmediate06 {
    pub(crate) value: u8,
}

impl VirtualImmediate06 {
    pub(crate) fn new<'sc>(raw: u64, err_msg_span: Span<'sc>) -> Result<Self, CompileError<'sc>> {
        if raw > 0b111_111 {
            return Err(CompileError::Immediate06TooLarge {
                val: raw,
                span: err_msg_span,
            });
        } else {
            Ok(Self {
                value: raw.try_into().unwrap(),
            })
        }
    }
}
impl fmt::Display for VirtualImmediate06 {
    fn fmt(&self, f: &mut fmt::Formatter<'_>) -> fmt::Result {
        write!(f, "i{}", self.value)
    }
}

/// 12-bits immediate value type
#[derive(Clone)]
pub struct VirtualImmediate12 {
    pub(crate) value: u16,
}

impl VirtualImmediate12 {
    pub(crate) fn new<'sc>(raw: u64, err_msg_span: Span<'sc>) -> Result<Self, CompileError<'sc>> {
        if raw > 0b111_111_111_111 {
            return Err(CompileError::Immediate12TooLarge {
                val: raw,
                span: err_msg_span,
            });
        } else {
            Ok(Self {
                value: raw.try_into().unwrap(),
            })
        }
    }
    /// This method should only be used if the size of the raw value has already been manually
    /// checked.
    /// This is valuable when you don't necessarily have exact [Span] info and want to handle the
    /// error at a higher level, probably via an internal compiler error or similar.
    /// A panic message is still required, just in case the programmer has made an error.
    pub(crate) fn new_unchecked(raw: u64, msg: impl Into<String>) -> Self {
        Self {
            value: raw.try_into().expect(&(msg.into())),
        }
    }
}
impl fmt::Display for VirtualImmediate12 {
    fn fmt(&self, f: &mut fmt::Formatter<'_>) -> fmt::Result {
        write!(f, "i{}", self.value)
    }
}

/// 18-bits immediate value type
#[derive(Clone)]
pub struct VirtualImmediate18 {
    pub(crate) value: u32,
}
impl VirtualImmediate18 {
    pub(crate) fn new<'sc>(raw: u64, err_msg_span: Span<'sc>) -> Result<Self, CompileError<'sc>> {
        if raw > crate::asm_generation::compiler_constants::EIGHTEEN_BITS {
            return Err(CompileError::Immediate18TooLarge {
                val: raw,
                span: err_msg_span,
            });
        } else {
            Ok(Self {
                value: raw.try_into().unwrap(),
            })
        }
    }
    /// This method should only be used if the size of the raw value has already been manually
    /// checked.
    /// This is valuable when you don't necessarily have exact [Span] info and want to handle the
    /// error at a higher level, probably via an internal compiler error or similar.
    /// A panic message is still required, just in case the programmer has made an error.
    pub(crate) fn new_unchecked(raw: u64, msg: impl Into<String>) -> Self {
        Self {
            value: raw.try_into().expect(&(msg.into())),
        }
    }
}
impl fmt::Display for VirtualImmediate18 {
    fn fmt(&self, f: &mut fmt::Formatter<'_>) -> fmt::Result {
        write!(f, "i{}", self.value)
    }
}

/// 24-bits immediate value type
#[derive(Clone)]
pub struct VirtualImmediate24 {
    pub(crate) value: u32,
}
impl VirtualImmediate24 {
    pub(crate) fn new<'sc>(raw: u64, err_msg_span: Span<'sc>) -> Result<Self, CompileError<'sc>> {
        if raw > crate::asm_generation::compiler_constants::TWENTY_FOUR_BITS {
            return Err(CompileError::Immediate24TooLarge {
                val: raw,
                span: err_msg_span,
            });
        } else {
            Ok(Self {
                value: raw.try_into().unwrap(),
            })
        }
    }
    /// This method should only be used if the size of the raw value has already been manually
    /// checked.
    /// This is valuable when you don't necessarily have exact [Span] info and want to handle the
    /// error at a higher level, probably via an internal compiler error or similar.
    /// A panic message is still required, just in case the programmer has made an error.
    pub(crate) fn new_unchecked(raw: u64, msg: impl Into<String>) -> Self {
        Self {
            value: raw.try_into().expect(&(msg.into())),
        }
    }
}
impl fmt::Display for VirtualImmediate24 {
    fn fmt(&self, f: &mut fmt::Formatter<'_>) -> fmt::Result {
        write!(f, "i{}", self.value)
    }
}

/// This enum is unfortunately a redundancy of the [fuel_asm::Opcode] enum. This variant, however,
/// allows me to use the compiler's internal [VirtualRegister] types and maintain type safety
/// between virtual ops and the real opcodes. A bit of copy/paste seemed worth it for that safety,
/// so here it is.
#[derive(Clone)]
pub(crate) enum VirtualOp {
    ADD(VirtualRegister, VirtualRegister, VirtualRegister),
    ADDI(VirtualRegister, VirtualRegister, VirtualImmediate12),
    AND(VirtualRegister, VirtualRegister, VirtualRegister),
    ANDI(VirtualRegister, VirtualRegister, VirtualImmediate12),
    DIV(VirtualRegister, VirtualRegister, VirtualRegister),
    DIVI(VirtualRegister, VirtualRegister, VirtualImmediate12),
    EQ(VirtualRegister, VirtualRegister, VirtualRegister),
    EXP(VirtualRegister, VirtualRegister, VirtualRegister),
    EXPI(VirtualRegister, VirtualRegister, VirtualImmediate12),
    GT(VirtualRegister, VirtualRegister, VirtualRegister),
    MLOG(VirtualRegister, VirtualRegister, VirtualRegister),
    MROO(VirtualRegister, VirtualRegister, VirtualRegister),
    MOD(VirtualRegister, VirtualRegister, VirtualRegister),
    MODI(VirtualRegister, VirtualRegister, VirtualImmediate12),
    MOVE(VirtualRegister, VirtualRegister),
    MUL(VirtualRegister, VirtualRegister, VirtualRegister),
    MULI(VirtualRegister, VirtualRegister, VirtualImmediate12),
    NOT(VirtualRegister, VirtualRegister),
    OR(VirtualRegister, VirtualRegister, VirtualRegister),
    ORI(VirtualRegister, VirtualRegister, VirtualImmediate12),
    SLL(VirtualRegister, VirtualRegister, VirtualRegister),
    SLLI(VirtualRegister, VirtualRegister, VirtualImmediate12),
    SRL(VirtualRegister, VirtualRegister, VirtualRegister),
    SRLI(VirtualRegister, VirtualRegister, VirtualImmediate12),
    SUB(VirtualRegister, VirtualRegister, VirtualRegister),
    SUBI(VirtualRegister, VirtualRegister, VirtualImmediate12),
    XOR(VirtualRegister, VirtualRegister, VirtualRegister),
    XORI(VirtualRegister, VirtualRegister, VirtualImmediate12),
    CIMV(VirtualRegister, VirtualRegister, VirtualRegister),
    CTMV(VirtualRegister, VirtualRegister),
    JI(VirtualImmediate24),
    JNEI(VirtualRegister, VirtualRegister, VirtualImmediate12),
    RET(VirtualRegister),
    CFEI(VirtualImmediate24),
    CFSI(VirtualImmediate24),
    LB(VirtualRegister, VirtualRegister, VirtualImmediate12),
    // LW takes a virtual register and a DataId, which points to a labeled piece
    // of data in the data section. Note that the ASM op corresponding to a LW is
    // subtly complex: $rB is in bytes and points to some mem address. The immediate
    // third argument is a _word_ offset from that byte address.
    LW(VirtualRegister, DataId),
    ALOC(VirtualRegister),
    MCL(VirtualRegister, VirtualRegister),
    MCLI(VirtualRegister, VirtualImmediate18),
    MCP(VirtualRegister, VirtualRegister, VirtualRegister),
    MEQ(
        VirtualRegister,
        VirtualRegister,
        VirtualRegister,
        VirtualRegister,
    ),
    SB(VirtualRegister, VirtualRegister, VirtualImmediate12),
    SW(VirtualRegister, VirtualRegister, VirtualImmediate12),
    BHSH(VirtualRegister, VirtualRegister),
    BHEI(VirtualRegister),
    BURN(VirtualRegister),
    CALL(
        VirtualRegister,
        VirtualRegister,
        VirtualRegister,
        VirtualRegister,
    ),
    CCP(
        VirtualRegister,
        VirtualRegister,
        VirtualRegister,
        VirtualRegister,
    ),
    CROO(VirtualRegister, VirtualRegister),
    CSIZ(VirtualRegister, VirtualRegister),
    CB(VirtualRegister),
    LDC(VirtualRegister, VirtualRegister, VirtualRegister),
    LOG(
        VirtualRegister,
        VirtualRegister,
        VirtualRegister,
        VirtualRegister,
    ),
    MINT(VirtualRegister),
    RVRT(VirtualRegister),
    SLDC(VirtualRegister, VirtualRegister, VirtualRegister),
    SRW(VirtualRegister, VirtualRegister),
    SRWQ(VirtualRegister, VirtualRegister),
    SWW(VirtualRegister, VirtualRegister),
    SWWQ(VirtualRegister, VirtualRegister),
    TR(VirtualRegister, VirtualRegister, VirtualRegister),
    TRO(
        VirtualRegister,
        VirtualRegister,
        VirtualRegister,
        VirtualRegister,
    ),
    ECR(VirtualRegister, VirtualRegister, VirtualRegister),
    K256(VirtualRegister, VirtualRegister, VirtualRegister),
    S256(VirtualRegister, VirtualRegister, VirtualRegister),
    NOOP,
    FLAG(VirtualRegister),
    Undefined,
    DataSectionOffsetPlaceholder,
    DataSectionRegisterLoadPlaceholder,
}

impl VirtualOp {
    pub(crate) fn registers(&self) -> HashSet<&VirtualRegister> {
        use VirtualOp::*;
        (match self {
            ADD(r1, r2, r3) => vec![r1, r2, r3],
            ADDI(r1, r2, _i) => vec![r1, r2],
            AND(r1, r2, r3) => vec![r1, r2, r3],
            ANDI(r1, r2, _i) => vec![r1, r2],
            DIV(r1, r2, r3) => vec![r1, r2, r3],
            DIVI(r1, r2, _i) => vec![r1, r2],
            EQ(r1, r2, r3) => vec![r1, r2, r3],
            EXP(r1, r2, r3) => vec![r1, r2, r3],
            EXPI(r1, r2, _i) => vec![r1, r2],
            GT(r1, r2, r3) => vec![r1, r2, r3],
            MLOG(r1, r2, r3) => vec![r1, r2, r3],
            MROO(r1, r2, r3) => vec![r1, r2, r3],
            MOD(r1, r2, r3) => vec![r1, r2, r3],
            MODI(r1, r2, _i) => vec![r1, r2],
            MOVE(r1, r2) => vec![r1, r2],
            MUL(r1, r2, r3) => vec![r1, r2, r3],
            MULI(r1, r2, _i) => vec![r1, r2],
            NOT(r1, r2) => vec![r1, r2],
            OR(r1, r2, r3) => vec![r1, r2, r3],
            ORI(r1, r2, _i) => vec![r1, r2],
            SLL(r1, r2, r3) => vec![r1, r2, r3],
            SLLI(r1, r2, _i) => vec![r1, r2],
            SRL(r1, r2, r3) => vec![r1, r2, r3],
            SRLI(r1, r2, _i) => vec![r1, r2],
            SUB(r1, r2, r3) => vec![r1, r2, r3],
            SUBI(r1, r2, _i) => vec![r1, r2],
            XOR(r1, r2, r3) => vec![r1, r2, r3],
            XORI(r1, r2, _i) => vec![r1, r2],
            CIMV(r1, r2, r3) => vec![r1, r2, r3],
            CTMV(r1, r2) => vec![r1, r2],
            JI(_im) => vec![],
            JNEI(r1, r2, _i) => vec![r1, r2],
            RET(r1) => vec![r1],
            CFEI(_imm) => vec![],
            CFSI(_imm) => vec![],
            LB(r1, r2, _i) => vec![r1, r2],
            LW(r1, _i) => vec![r1],
            ALOC(_imm) => vec![],
            MCL(r1, r2) => vec![r1, r2],
            MCLI(r1, _imm) => vec![r1],
            MCP(r1, r2, r3) => vec![r1, r2, r3],
            MEQ(r1, r2, r3, r4) => vec![r1, r2, r3, r4],
            SB(r1, r2, _i) => vec![r1, r2],
            SW(r1, r2, _i) => vec![r1, r2],
            BHSH(r1, r2) => vec![r1, r2],
            BHEI(r1) => vec![r1],
            BURN(r1) => vec![r1],
            CALL(r1, r2, r3, r4) => vec![r1, r2, r3, r4],
            CCP(r1, r2, r3, r4) => vec![r1, r2, r3, r4],
            CROO(r1, r2) => vec![r1, r2],
            CSIZ(r1, r2) => vec![r1, r2],
            CB(r1) => vec![r1],
            LDC(r1, r2, r3) => vec![r1, r2, r3],
            LOG(r1, r2, r3, r4) => vec![r1, r2, r3, r4],
            MINT(r1) => vec![r1],
            RVRT(r1) => vec![r1],
            SLDC(r1, r2, r3) => vec![r1, r2, r3],
            SRW(r1, r2) => vec![r1, r2],
            SRWQ(r1, r2) => vec![r1, r2],
            SWW(r1, r2) => vec![r1, r2],
            SWWQ(r1, r2) => vec![r1, r2],
            TR(r1, r2, r3) => vec![r1, r2, r3],
            TRO(r1, r2, r3, r4) => vec![r1, r2, r3, r4],
            ECR(r1, r2, r3) => vec![r1, r2, r3],
            K256(r1, r2, r3) => vec![r1, r2, r3],
            S256(r1, r2, r3) => vec![r1, r2, r3],
            NOOP => vec![],
            FLAG(r1) => vec![r1],
            Undefined | DataSectionOffsetPlaceholder => vec![],
            DataSectionRegisterLoadPlaceholder => vec![
                &VirtualRegister::Constant(ConstantRegister::DataSectionStart),
                &VirtualRegister::Constant(ConstantRegister::InstructionStart),
            ],
        })
        .into_iter()
        .collect()
    }

    pub(crate) fn allocate_registers(
        &self,
        pool: &mut RegisterPool,
        op_register_mapping: &[(RealizedOp, HashSet<VirtualRegister>)],
        ix: usize,
    ) -> AllocatedOpcode {
        let virtual_registers = self.registers();
        let register_allocation_result = virtual_registers
            .clone()
            .into_iter()
            .map(|x| match x {
                VirtualRegister::Constant(c) => (x, Some(AllocatedRegister::Constant(c.clone()))),
                VirtualRegister::Virtual(_) => {
                    (x, pool.get_register(x, &op_register_mapping[ix + 1..]))
                }
            })
            .map(|(x, res)| match res {
                Some(res) => Some((x, res)),
                None => None,
            })
            .collect::<Option<Vec<_>>>();

        // Maps virtual registers to their allocated equivalent
        let mut mapping = HashMap::default();
        match register_allocation_result {
            Some(o) => {
                for (key, val) in o {
                    mapping.insert(key, val);
                }
            }
            None => {
                unimplemented!("The allocator cannot resolve a register mapping for this program. This is a temporary artifact of the extremely early stage version of this language. Try to lower the number of variables you use.")
            }
        };

        use VirtualOp::*;
        match self {
            ADD(reg1, reg2, reg3) => AllocatedOpcode::ADD(
                map_reg(&mapping, reg1),
                map_reg(&mapping, reg2),
                map_reg(&mapping, reg3),
            ),
            ADDI(reg1, reg2, imm) => AllocatedOpcode::ADDI(
                map_reg(&mapping, reg1),
                map_reg(&mapping, reg2),
                imm.clone(),
            ),
            AND(reg1, reg2, reg3) => AllocatedOpcode::AND(
                map_reg(&mapping, reg1),
                map_reg(&mapping, reg2),
                map_reg(&mapping, reg3),
            ),
            ANDI(reg1, reg2, imm) => AllocatedOpcode::ANDI(
                map_reg(&mapping, reg1),
                map_reg(&mapping, reg2),
                imm.clone(),
            ),
            DIV(reg1, reg2, reg3) => AllocatedOpcode::DIV(
                map_reg(&mapping, reg1),
                map_reg(&mapping, reg2),
                map_reg(&mapping, reg3),
            ),
            DIVI(reg1, reg2, imm) => AllocatedOpcode::DIVI(
                map_reg(&mapping, reg1),
                map_reg(&mapping, reg2),
                imm.clone(),
            ),
            EQ(reg1, reg2, reg3) => AllocatedOpcode::EQ(
                map_reg(&mapping, reg1),
                map_reg(&mapping, reg2),
                map_reg(&mapping, reg3),
            ),
            EXP(reg1, reg2, reg3) => AllocatedOpcode::EXP(
                map_reg(&mapping, reg1),
                map_reg(&mapping, reg2),
                map_reg(&mapping, reg3),
            ),
            EXPI(reg1, reg2, imm) => AllocatedOpcode::EXPI(
                map_reg(&mapping, reg1),
                map_reg(&mapping, reg2),
                imm.clone(),
            ),
            GT(reg1, reg2, reg3) => AllocatedOpcode::GT(
                map_reg(&mapping, reg1),
                map_reg(&mapping, reg2),
                map_reg(&mapping, reg3),
            ),
            MLOG(reg1, reg2, reg3) => AllocatedOpcode::MLOG(
                map_reg(&mapping, reg1),
                map_reg(&mapping, reg2),
                map_reg(&mapping, reg3),
            ),
            MROO(reg1, reg2, reg3) => AllocatedOpcode::MROO(
                map_reg(&mapping, reg1),
                map_reg(&mapping, reg2),
                map_reg(&mapping, reg3),
            ),
            MOD(reg1, reg2, reg3) => AllocatedOpcode::MOD(
                map_reg(&mapping, reg1),
                map_reg(&mapping, reg2),
                map_reg(&mapping, reg3),
            ),
            MODI(reg1, reg2, imm) => AllocatedOpcode::MODI(
                map_reg(&mapping, reg1),
                map_reg(&mapping, reg2),
                imm.clone(),
            ),
            MOVE(reg1, reg2) => {
                AllocatedOpcode::MOVE(map_reg(&mapping, reg1), map_reg(&mapping, reg2))
            }
            MUL(reg1, reg2, reg3) => AllocatedOpcode::MUL(
                map_reg(&mapping, reg1),
                map_reg(&mapping, reg2),
                map_reg(&mapping, reg3),
            ),
            MULI(reg1, reg2, imm) => AllocatedOpcode::MULI(
                map_reg(&mapping, reg1),
                map_reg(&mapping, reg2),
                imm.clone(),
            ),
            NOT(reg1, reg2) => {
                AllocatedOpcode::NOT(map_reg(&mapping, reg1), map_reg(&mapping, reg2))
            }
            OR(reg1, reg2, reg3) => AllocatedOpcode::OR(
                map_reg(&mapping, reg1),
                map_reg(&mapping, reg2),
                map_reg(&mapping, reg3),
            ),
            ORI(reg1, reg2, imm) => AllocatedOpcode::ORI(
                map_reg(&mapping, reg1),
                map_reg(&mapping, reg2),
                imm.clone(),
            ),
            SLL(reg1, reg2, reg3) => AllocatedOpcode::SLL(
                map_reg(&mapping, reg1),
                map_reg(&mapping, reg2),
                map_reg(&mapping, reg3),
            ),
            SLLI(reg1, reg2, imm) => AllocatedOpcode::SLLI(
                map_reg(&mapping, reg1),
                map_reg(&mapping, reg2),
                imm.clone(),
            ),
            SRL(reg1, reg2, reg3) => AllocatedOpcode::SRL(
                map_reg(&mapping, reg1),
                map_reg(&mapping, reg2),
                map_reg(&mapping, reg3),
            ),
            SRLI(reg1, reg2, imm) => AllocatedOpcode::SRLI(
                map_reg(&mapping, reg1),
                map_reg(&mapping, reg2),
                imm.clone(),
            ),
            SUB(reg1, reg2, reg3) => AllocatedOpcode::SUB(
                map_reg(&mapping, reg1),
                map_reg(&mapping, reg2),
                map_reg(&mapping, reg3),
            ),
            SUBI(reg1, reg2, imm) => AllocatedOpcode::SUBI(
                map_reg(&mapping, reg1),
                map_reg(&mapping, reg2),
                imm.clone(),
            ),
            XOR(reg1, reg2, reg3) => AllocatedOpcode::XOR(
                map_reg(&mapping, reg1),
                map_reg(&mapping, reg2),
                map_reg(&mapping, reg3),
            ),
            XORI(reg1, reg2, imm) => AllocatedOpcode::XORI(
                map_reg(&mapping, reg1),
                map_reg(&mapping, reg2),
                imm.clone(),
            ),
            CIMV(reg1, reg2, reg3) => AllocatedOpcode::CIMV(
                map_reg(&mapping, reg1),
                map_reg(&mapping, reg2),
                map_reg(&mapping, reg3),
            ),
            CTMV(reg1, reg2) => {
                AllocatedOpcode::CTMV(map_reg(&mapping, reg1), map_reg(&mapping, reg2))
            }
            JI(imm) => AllocatedOpcode::JI(imm.clone()),
            JNEI(reg1, reg2, imm) => AllocatedOpcode::JNEI(
                map_reg(&mapping, reg1),
                map_reg(&mapping, reg2),
                imm.clone(),
            ),
            RET(reg) => AllocatedOpcode::RET(map_reg(&mapping, reg)),
            CFEI(imm) => AllocatedOpcode::CFEI(imm.clone()),
            CFSI(imm) => AllocatedOpcode::CFSI(imm.clone()),
            LB(reg1, reg2, imm) => AllocatedOpcode::LB(
                map_reg(&mapping, reg1),
                map_reg(&mapping, reg2),
                imm.clone(),
            ),
            LW(reg1, imm) => AllocatedOpcode::LW(map_reg(&mapping, reg1), imm.clone()),
            ALOC(reg) => AllocatedOpcode::ALOC(map_reg(&mapping, reg)),
            MCL(reg1, reg2) => {
                AllocatedOpcode::MCL(map_reg(&mapping, reg1), map_reg(&mapping, reg2))
            }
            MCLI(reg1, imm) => AllocatedOpcode::MCLI(map_reg(&mapping, reg1), imm.clone()),
            MCP(reg1, reg2, reg3) => AllocatedOpcode::MCP(
                map_reg(&mapping, reg1),
                map_reg(&mapping, reg2),
                map_reg(&mapping, reg3),
            ),
            MEQ(reg1, reg2, reg3, reg4) => AllocatedOpcode::MEQ(
                map_reg(&mapping, reg1),
                map_reg(&mapping, reg2),
                map_reg(&mapping, reg3),
                map_reg(&mapping, reg4),
            ),
            SB(reg1, reg2, imm) => AllocatedOpcode::SB(
                map_reg(&mapping, reg1),
                map_reg(&mapping, reg2),
                imm.clone(),
            ),
            SW(reg1, reg2, imm) => AllocatedOpcode::SW(
                map_reg(&mapping, reg1),
                map_reg(&mapping, reg2),
                imm.clone(),
            ),
            BHSH(reg1, reg2) => {
                AllocatedOpcode::BHSH(map_reg(&mapping, reg1), map_reg(&mapping, reg2))
            }
            BHEI(reg1) => AllocatedOpcode::BHEI(map_reg(&mapping, reg1)),
            BURN(reg1) => AllocatedOpcode::BURN(map_reg(&mapping, reg1)),
            CALL(reg1, reg2, reg3, reg4) => AllocatedOpcode::CALL(
                map_reg(&mapping, reg1),
                map_reg(&mapping, reg2),
                map_reg(&mapping, reg3),
                map_reg(&mapping, reg4),
            ),
            CCP(reg1, reg2, reg3, reg4) => AllocatedOpcode::CCP(
                map_reg(&mapping, reg1),
                map_reg(&mapping, reg2),
                map_reg(&mapping, reg3),
                map_reg(&mapping, reg4),
            ),
            CROO(reg1, reg2) => {
                AllocatedOpcode::CROO(map_reg(&mapping, reg1), map_reg(&mapping, reg2))
            }
            CSIZ(reg1, reg2) => {
                AllocatedOpcode::CSIZ(map_reg(&mapping, reg1), map_reg(&mapping, reg2))
            }
            CB(reg1) => AllocatedOpcode::CB(map_reg(&mapping, reg1)),
            LDC(reg1, reg2, reg3) => AllocatedOpcode::LDC(
                map_reg(&mapping, reg1),
                map_reg(&mapping, reg2),
                map_reg(&mapping, reg3),
            ),
            LOG(reg1, reg2, reg3, reg4) => AllocatedOpcode::LOG(
                map_reg(&mapping, reg1),
                map_reg(&mapping, reg2),
                map_reg(&mapping, reg3),
                map_reg(&mapping, reg4),
            ),
            MINT(reg1) => AllocatedOpcode::MINT(map_reg(&mapping, reg1)),
            RVRT(reg1) => AllocatedOpcode::RVRT(map_reg(&mapping, reg1)),
            SLDC(reg1, reg2, reg3) => AllocatedOpcode::SLDC(
                map_reg(&mapping, reg1),
                map_reg(&mapping, reg2),
                map_reg(&mapping, reg3),
            ),
            SRW(reg1, reg2) => {
                AllocatedOpcode::SRW(map_reg(&mapping, reg1), map_reg(&mapping, reg2))
            }
            SRWQ(reg1, reg2) => {
                AllocatedOpcode::SRWQ(map_reg(&mapping, reg1), map_reg(&mapping, reg2))
            }
            SWW(reg1, reg2) => {
                AllocatedOpcode::SWW(map_reg(&mapping, reg1), map_reg(&mapping, reg2))
            }
            SWWQ(reg1, reg2) => {
                AllocatedOpcode::SWWQ(map_reg(&mapping, reg1), map_reg(&mapping, reg2))
            }
            TR(reg1, reg2, reg3) => AllocatedOpcode::TR(
                map_reg(&mapping, reg1),
                map_reg(&mapping, reg2),
                map_reg(&mapping, reg3),
            ),
            TRO(reg1, reg2, reg3, reg4) => AllocatedOpcode::TRO(
                map_reg(&mapping, reg1),
                map_reg(&mapping, reg2),
                map_reg(&mapping, reg3),
                map_reg(&mapping, reg4),
            ),
            ECR(reg1, reg2, reg3) => AllocatedOpcode::ECR(
                map_reg(&mapping, reg1),
                map_reg(&mapping, reg2),
                map_reg(&mapping, reg3),
            ),
            K256(reg1, reg2, reg3) => AllocatedOpcode::K256(
                map_reg(&mapping, reg1),
                map_reg(&mapping, reg2),
                map_reg(&mapping, reg3),
            ),
            S256(reg1, reg2, reg3) => AllocatedOpcode::S256(
                map_reg(&mapping, reg1),
                map_reg(&mapping, reg2),
                map_reg(&mapping, reg3),
            ),
            NOOP => AllocatedOpcode::NOOP,
            FLAG(reg) => AllocatedOpcode::FLAG(map_reg(&mapping, reg)),
            Undefined => AllocatedOpcode::Undefined,
            DataSectionOffsetPlaceholder => AllocatedOpcode::DataSectionOffsetPlaceholder,
            DataSectionRegisterLoadPlaceholder => {
                AllocatedOpcode::DataSectionRegisterLoadPlaceholder
            }
        }
    }
}

/// An unchecked function which serves as a convenience for looking up register mappings
fn map_reg(
    mapping: &HashMap<&VirtualRegister, AllocatedRegister>,
    reg: &VirtualRegister,
) -> AllocatedRegister {
    mapping.get(reg).unwrap().clone()
}

#[derive(Clone, Eq, PartialEq, Hash)]
/// A label for a spot in the bytecode, to be later compiled to an offset.
pub(crate) struct Label(pub(crate) usize);
impl fmt::Display for Label {
    fn fmt(&self, f: &mut fmt::Formatter<'_>) -> fmt::Result {
        write!(f, ".{}", self.0)
    }
}<|MERGE_RESOLUTION|>--- conflicted
+++ resolved
@@ -65,11 +65,7 @@
 
 impl ConstantRegister {
     pub(crate) fn to_register_id(&self) -> fuel_asm::RegisterId {
-<<<<<<< HEAD
-        use fuel_core::consts::*;
-=======
         use fuel_vm::consts::*;
->>>>>>> b5eb4004
         use ConstantRegister::*;
         match self {
             Zero => REG_ZERO,
