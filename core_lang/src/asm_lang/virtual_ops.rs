--- conflicted
+++ resolved
@@ -65,11 +65,7 @@
 
 impl ConstantRegister {
     pub(crate) fn to_register_id(&self) -> fuel_asm::RegisterId {
-<<<<<<< HEAD
-        use fuel_vm_rust::consts::*;
-=======
         use fuel_vm::consts::*;
->>>>>>> 498f7725
         use ConstantRegister::*;
         match self {
             Zero => REG_ZERO,
