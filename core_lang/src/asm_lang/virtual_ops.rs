//! This module contains abstracted versions of bytecode primitives that the compiler uses to
//! ensure correctness and safety.
//!
//! The immediate types are used to safely construct numbers that are within their bounds, and the
//! ops are clones of the actual opcodes, but with the safe primitives as arguments.

use super::{
    allocated_ops::{AllocatedOpcode, AllocatedRegister},
    DataId, RealizedOp,
};
use crate::asm_generation::RegisterPool;
use crate::error::*;
use pest::Span;
use std::collections::{HashMap, HashSet};
use std::convert::TryInto;
use std::fmt;

/// Represents virtual registers that have yet to be allocated.
/// Note that only the Virtual variant will be allocated, and the Constant variant refers to
/// reserved registers.
#[derive(Hash, PartialEq, Eq, Debug, Clone)]
pub enum VirtualRegister {
    Virtual(String),
    Constant(ConstantRegister),
}

impl Into<VirtualRegister> for &VirtualRegister {
    fn into(self) -> VirtualRegister {
        self.clone()
    }
}

impl fmt::Display for VirtualRegister {
    fn fmt(&self, f: &mut fmt::Formatter<'_>) -> fmt::Result {
        match self {
            VirtualRegister::Virtual(name) => write!(f, "$r{}", name),
            VirtualRegister::Constant(name) => {
                write!(f, "{}", name)
            }
        }
    }
}

#[derive(Hash, PartialEq, Eq, Debug, Clone)]
/// These are the special registers defined in the spec
pub enum ConstantRegister {
    // Below are VM-reserved registers
    Zero,
    One,
    Overflow,
    ProgramCounter,
    StackStartPointer,
    StackPointer,
    FramePointer,
    HeapPointer,
    Error,
    GlobalGas,
    ContextGas,
    Balance,
    InstructionStart,
    Flags,
    // Below are compiler-reserved registers
    DataSectionStart,
}

impl ConstantRegister {
    pub(crate) fn to_register_id(&self) -> fuel_asm::RegisterId {
<<<<<<< HEAD
        use ConstantRegister::*;
        match self {
            Zero => 0,
            One => 1,
            Overflow => 2,
            ProgramCounter => 3,
            StackStartPointer => 4,
            StackPointer => 5,
            FramePointer => 6,
            HeapPointer => 7,
            Error => 8,
            GlobalGas => 9,
            ContextGas => 10,
            Balance => 11,
            InstructionStart => 12,
            Flags => 13,
            DataSectionStart => {
                (crate::asm_generation::compiler_constants::DATA_SECTION_REGISTER())
=======
        use fuel_vm_rust::consts::*;
        use ConstantRegister::*;
        match self {
            Zero => REG_ZERO,
            One => REG_ONE,
            Overflow => REG_OF,
            ProgramCounter => REG_PC,
            StackStartPointer => REG_SSP,
            StackPointer => REG_SP,
            FramePointer => REG_FP,
            HeapPointer => REG_HP,
            Error => REG_ERR,
            GlobalGas => REG_GGAS,
            ContextGas => REG_CGAS,
            Balance => REG_BAL,
            InstructionStart => REG_IS,
            Flags => REG_FLAG,
            DataSectionStart => {
                (crate::asm_generation::compiler_constants::DATA_SECTION_REGISTER)
>>>>>>> fb192d9e
                    as fuel_asm::RegisterId
            }
        }
    }
}

impl fmt::Display for ConstantRegister {
    fn fmt(&self, f: &mut fmt::Formatter<'_>) -> fmt::Result {
        use ConstantRegister::*;
        let text = match self {
            Zero => "$zero",
            One => "$one",
            Overflow => "$of",
            ProgramCounter => "$pc",
            StackStartPointer => "$ssp",
            StackPointer => "$sp",
            FramePointer => "$fp",
            HeapPointer => "$hp",
            Error => "$err",
            GlobalGas => "$ggas",
            ContextGas => "$cgas",
            Balance => "$bal",
            InstructionStart => "$is",
            Flags => "$flag",
            DataSectionStart => "$ds",
        };
        write!(f, "{}", text)
    }
}

/// 6-bits immediate value type
#[derive(Clone)]
pub struct VirtualImmediate06 {
    pub(crate) value: u8,
}

impl VirtualImmediate06 {
    pub(crate) fn new<'sc>(raw: u64, err_msg_span: Span<'sc>) -> Result<Self, CompileError<'sc>> {
        if raw > 0b111_111 {
            return Err(CompileError::Immediate06TooLarge {
                val: raw,
                span: err_msg_span,
            });
        } else {
            Ok(Self {
                value: raw.try_into().unwrap(),
            })
        }
    }
}
impl fmt::Display for VirtualImmediate06 {
    fn fmt(&self, f: &mut fmt::Formatter<'_>) -> fmt::Result {
        write!(f, "i{}", self.value)
    }
}

/// 12-bits immediate value type
#[derive(Clone)]
pub struct VirtualImmediate12 {
    pub(crate) value: u16,
}

impl VirtualImmediate12 {
    pub(crate) fn new<'sc>(raw: u64, err_msg_span: Span<'sc>) -> Result<Self, CompileError<'sc>> {
        if raw > 0b111_111_111_111 {
            return Err(CompileError::Immediate12TooLarge {
                val: raw,
                span: err_msg_span,
            });
        } else {
            Ok(Self {
                value: raw.try_into().unwrap(),
            })
        }
    }
    /// This method should only be used if the size of the raw value has already been manually
    /// checked.
    /// This is valuable when you don't necessarily have exact [Span] info and want to handle the
    /// error at a higher level, probably via an internal compiler error or similar.
    /// A panic message is still required, just in case the programmer has made an error.
    pub(crate) fn new_unchecked(raw: u64, msg: impl Into<String>) -> Self {
        Self {
            value: raw.try_into().expect(&(msg.into())),
        }
    }
}
impl fmt::Display for VirtualImmediate12 {
    fn fmt(&self, f: &mut fmt::Formatter<'_>) -> fmt::Result {
        write!(f, "i{}", self.value)
    }
}

/// 18-bits immediate value type
#[derive(Clone)]
pub struct VirtualImmediate18 {
    pub(crate) value: u32,
}
impl VirtualImmediate18 {
    pub(crate) fn new<'sc>(raw: u64, err_msg_span: Span<'sc>) -> Result<Self, CompileError<'sc>> {
        if raw > crate::asm_generation::compiler_constants::EIGHTEEN_BITS {
            return Err(CompileError::Immediate18TooLarge {
                val: raw,
                span: err_msg_span,
            });
        } else {
            Ok(Self {
                value: raw.try_into().unwrap(),
            })
        }
    }
    /// This method should only be used if the size of the raw value has already been manually
    /// checked.
    /// This is valuable when you don't necessarily have exact [Span] info and want to handle the
    /// error at a higher level, probably via an internal compiler error or similar.
    /// A panic message is still required, just in case the programmer has made an error.
    pub(crate) fn new_unchecked(raw: u64, msg: impl Into<String>) -> Self {
        Self {
            value: raw.try_into().expect(&(msg.into())),
        }
    }
}
impl fmt::Display for VirtualImmediate18 {
    fn fmt(&self, f: &mut fmt::Formatter<'_>) -> fmt::Result {
        write!(f, "i{}", self.value)
    }
}

/// 24-bits immediate value type
#[derive(Clone)]
pub struct VirtualImmediate24 {
    pub(crate) value: u32,
}
impl VirtualImmediate24 {
    pub(crate) fn new<'sc>(raw: u64, err_msg_span: Span<'sc>) -> Result<Self, CompileError<'sc>> {
        if raw > crate::asm_generation::compiler_constants::TWENTY_FOUR_BITS {
            return Err(CompileError::Immediate24TooLarge {
                val: raw,
                span: err_msg_span,
            });
        } else {
            Ok(Self {
                value: raw.try_into().unwrap(),
            })
        }
    }
    /// This method should only be used if the size of the raw value has already been manually
    /// checked.
    /// This is valuable when you don't necessarily have exact [Span] info and want to handle the
    /// error at a higher level, probably via an internal compiler error or similar.
    /// A panic message is still required, just in case the programmer has made an error.
    pub(crate) fn new_unchecked(raw: u64, msg: impl Into<String>) -> Self {
        Self {
            value: raw.try_into().expect(&(msg.into())),
        }
    }
}
impl fmt::Display for VirtualImmediate24 {
    fn fmt(&self, f: &mut fmt::Formatter<'_>) -> fmt::Result {
        write!(f, "i{}", self.value)
    }
}

/// This enum is unfortunately a redundancy of the [fuel_asm::Opcode] enum. This variant, however,
/// allows me to use the compiler's internal [VirtualRegister] types and maintain type safety
/// between virtual ops and the real opcodes. A bit of copy/paste seemed worth it for that safety,
/// so here it is.
#[derive(Clone)]
pub(crate) enum VirtualOp {
    ADD(VirtualRegister, VirtualRegister, VirtualRegister),
    ADDI(VirtualRegister, VirtualRegister, VirtualImmediate12),
    AND(VirtualRegister, VirtualRegister, VirtualRegister),
    ANDI(VirtualRegister, VirtualRegister, VirtualImmediate12),
    DIV(VirtualRegister, VirtualRegister, VirtualRegister),
    DIVI(VirtualRegister, VirtualRegister, VirtualImmediate12),
    EQ(VirtualRegister, VirtualRegister, VirtualRegister),
    EXP(VirtualRegister, VirtualRegister, VirtualRegister),
    EXPI(VirtualRegister, VirtualRegister, VirtualImmediate12),
    GT(VirtualRegister, VirtualRegister, VirtualRegister),
    MLOG(VirtualRegister, VirtualRegister, VirtualRegister),
    MROO(VirtualRegister, VirtualRegister, VirtualRegister),
    MOD(VirtualRegister, VirtualRegister, VirtualRegister),
    MODI(VirtualRegister, VirtualRegister, VirtualImmediate12),
    MOVE(VirtualRegister, VirtualRegister),
    MUL(VirtualRegister, VirtualRegister, VirtualRegister),
    MULI(VirtualRegister, VirtualRegister, VirtualImmediate12),
    NOT(VirtualRegister, VirtualRegister),
    OR(VirtualRegister, VirtualRegister, VirtualRegister),
    ORI(VirtualRegister, VirtualRegister, VirtualImmediate12),
    SLL(VirtualRegister, VirtualRegister, VirtualRegister),
    SLLI(VirtualRegister, VirtualRegister, VirtualImmediate12),
    SRL(VirtualRegister, VirtualRegister, VirtualRegister),
    SRLI(VirtualRegister, VirtualRegister, VirtualImmediate12),
    SUB(VirtualRegister, VirtualRegister, VirtualRegister),
    SUBI(VirtualRegister, VirtualRegister, VirtualImmediate12),
    XOR(VirtualRegister, VirtualRegister, VirtualRegister),
    XORI(VirtualRegister, VirtualRegister, VirtualImmediate12),
    CIMV(VirtualRegister, VirtualRegister, VirtualRegister),
    CTMV(VirtualRegister, VirtualRegister),
    JI(VirtualImmediate24),
    JNEI(VirtualRegister, VirtualRegister, VirtualImmediate12),
    RET(VirtualRegister),
    CFEI(VirtualImmediate24),
    CFSI(VirtualImmediate24),
    LB(VirtualRegister, VirtualRegister, VirtualImmediate12),
    // LW takes a virtual register and a DataId, which points to a labeled piece
    // of data in the data section. Note that the ASM op corresponding to a LW is
    // subtly complex: $rB is in bytes and points to some mem address. The immediate
    // third argument is a _word_ offset from that byte address.
    LW(VirtualRegister, DataId),
    ALOC(VirtualRegister),
    MCL(VirtualRegister, VirtualRegister),
    MCLI(VirtualRegister, VirtualImmediate18),
    MCP(VirtualRegister, VirtualRegister, VirtualRegister),
    MEQ(
        VirtualRegister,
        VirtualRegister,
        VirtualRegister,
        VirtualRegister,
    ),
    SB(VirtualRegister, VirtualRegister, VirtualImmediate12),
    SW(VirtualRegister, VirtualRegister, VirtualImmediate12),
    BHSH(VirtualRegister, VirtualRegister),
    BHEI(VirtualRegister),
    BURN(VirtualRegister),
    CALL(
        VirtualRegister,
        VirtualRegister,
        VirtualRegister,
        VirtualRegister,
    ),
    CCP(
        VirtualRegister,
        VirtualRegister,
        VirtualRegister,
        VirtualRegister,
    ),
    CROO(VirtualRegister, VirtualRegister),
    CSIZ(VirtualRegister, VirtualRegister),
    CB(VirtualRegister),
    LDC(VirtualRegister, VirtualRegister, VirtualRegister),
    LOG(
        VirtualRegister,
        VirtualRegister,
        VirtualRegister,
        VirtualRegister,
    ),
    MINT(VirtualRegister),
    RVRT(VirtualRegister),
    SLDC(VirtualRegister, VirtualRegister, VirtualRegister),
    SRW(VirtualRegister, VirtualRegister),
    SRWQ(VirtualRegister, VirtualRegister),
    SWW(VirtualRegister, VirtualRegister),
    SWWQ(VirtualRegister, VirtualRegister),
    TR(VirtualRegister, VirtualRegister, VirtualRegister),
    TRO(
        VirtualRegister,
        VirtualRegister,
        VirtualRegister,
        VirtualRegister,
    ),
    ECR(VirtualRegister, VirtualRegister, VirtualRegister),
    K256(VirtualRegister, VirtualRegister, VirtualRegister),
    S256(VirtualRegister, VirtualRegister, VirtualRegister),
    NOOP,
    FLAG(VirtualRegister),
    Undefined,
    DataSectionOffsetPlaceholder,
    DataSectionRegisterLoadPlaceholder,
}

impl VirtualOp {
    pub(crate) fn registers(&self) -> HashSet<&VirtualRegister> {
        use VirtualOp::*;
        (match self {
            ADD(r1, r2, r3) => vec![r1, r2, r3],
            ADDI(r1, r2, _i) => vec![r1, r2],
            AND(r1, r2, r3) => vec![r1, r2, r3],
            ANDI(r1, r2, _i) => vec![r1, r2],
            DIV(r1, r2, r3) => vec![r1, r2, r3],
            DIVI(r1, r2, _i) => vec![r1, r2],
            EQ(r1, r2, r3) => vec![r1, r2, r3],
            EXP(r1, r2, r3) => vec![r1, r2, r3],
            EXPI(r1, r2, _i) => vec![r1, r2],
            GT(r1, r2, r3) => vec![r1, r2, r3],
            MLOG(r1, r2, r3) => vec![r1, r2, r3],
            MROO(r1, r2, r3) => vec![r1, r2, r3],
            MOD(r1, r2, r3) => vec![r1, r2, r3],
            MODI(r1, r2, _i) => vec![r1, r2],
            MOVE(r1, r2) => vec![r1, r2],
            MUL(r1, r2, r3) => vec![r1, r2, r3],
            MULI(r1, r2, _i) => vec![r1, r2],
            NOT(r1, r2) => vec![r1, r2],
            OR(r1, r2, r3) => vec![r1, r2, r3],
            ORI(r1, r2, _i) => vec![r1, r2],
            SLL(r1, r2, r3) => vec![r1, r2, r3],
            SLLI(r1, r2, _i) => vec![r1, r2],
            SRL(r1, r2, r3) => vec![r1, r2, r3],
            SRLI(r1, r2, _i) => vec![r1, r2],
            SUB(r1, r2, r3) => vec![r1, r2, r3],
            SUBI(r1, r2, _i) => vec![r1, r2],
            XOR(r1, r2, r3) => vec![r1, r2, r3],
            XORI(r1, r2, _i) => vec![r1, r2],
            CIMV(r1, r2, r3) => vec![r1, r2, r3],
            CTMV(r1, r2) => vec![r1, r2],
            JI(_im) => vec![],
            JNEI(r1, r2, _i) => vec![r1, r2],
            RET(r1) => vec![r1],
            CFEI(_imm) => vec![],
            CFSI(_imm) => vec![],
            LB(r1, r2, _i) => vec![r1, r2],
            LW(r1, _i) => vec![r1],
            ALOC(_imm) => vec![],
            MCL(r1, r2) => vec![r1, r2],
            MCLI(r1, _imm) => vec![r1],
            MCP(r1, r2, r3) => vec![r1, r2, r3],
            MEQ(r1, r2, r3, r4) => vec![r1, r2, r3, r4],
            SB(r1, r2, _i) => vec![r1, r2],
            SW(r1, r2, _i) => vec![r1, r2],
            BHSH(r1, r2) => vec![r1, r2],
            BHEI(r1) => vec![r1],
            BURN(r1) => vec![r1],
            CALL(r1, r2, r3, r4) => vec![r1, r2, r3, r4],
            CCP(r1, r2, r3, r4) => vec![r1, r2, r3, r4],
            CROO(r1, r2) => vec![r1, r2],
            CSIZ(r1, r2) => vec![r1, r2],
            CB(r1) => vec![r1],
            LDC(r1, r2, r3) => vec![r1, r2, r3],
            LOG(r1, r2, r3, r4) => vec![r1, r2, r3, r4],
            MINT(r1) => vec![r1],
            RVRT(r1) => vec![r1],
            SLDC(r1, r2, r3) => vec![r1, r2, r3],
            SRW(r1, r2) => vec![r1, r2],
            SRWQ(r1, r2) => vec![r1, r2],
            SWW(r1, r2) => vec![r1, r2],
            SWWQ(r1, r2) => vec![r1, r2],
            TR(r1, r2, r3) => vec![r1, r2, r3],
            TRO(r1, r2, r3, r4) => vec![r1, r2, r3, r4],
            ECR(r1, r2, r3) => vec![r1, r2, r3],
            K256(r1, r2, r3) => vec![r1, r2, r3],
            S256(r1, r2, r3) => vec![r1, r2, r3],
            NOOP => vec![],
            FLAG(r1) => vec![r1],
            Undefined | DataSectionOffsetPlaceholder => vec![],
            DataSectionRegisterLoadPlaceholder => vec![
                &VirtualRegister::Constant(ConstantRegister::DataSectionStart),
                &VirtualRegister::Constant(ConstantRegister::InstructionStart),
            ],
        })
        .into_iter()
        .collect()
    }

    pub(crate) fn allocate_registers(
        &self,
        pool: &mut RegisterPool,
        op_register_mapping: &[(RealizedOp, HashSet<VirtualRegister>)],
        ix: usize,
    ) -> AllocatedOpcode {
        let virtual_registers = self.registers();
        let register_allocation_result = virtual_registers
            .clone()
            .into_iter()
            .map(|x| match x {
                VirtualRegister::Constant(c) => (x, Some(AllocatedRegister::Constant(c.clone()))),
                VirtualRegister::Virtual(_) => {
                    (x, pool.get_register(x, &op_register_mapping[ix + 1..]))
                }
            })
            .map(|(x, res)| match res {
                Some(res) => Some((x, res)),
                None => None,
            })
            .collect::<Option<Vec<_>>>();

        // Maps virtual registers to their allocated equivalent
        let mut mapping = HashMap::default();
        match register_allocation_result {
            Some(o) => {
                for (key, val) in o {
                    mapping.insert(key, val);
                }
            }
            None => {
                unimplemented!("The allocator cannot resolve a register mapping for this program. This is a temporary artifact of the extremely early stage version of this language. Try to lower the number of variables you use.")
            }
        };

        use VirtualOp::*;
        match self {
            ADD(reg1, reg2, reg3) => AllocatedOpcode::ADD(
                map_reg(&mapping, reg1),
                map_reg(&mapping, reg2),
                map_reg(&mapping, reg3),
            ),
            ADDI(reg1, reg2, imm) => AllocatedOpcode::ADDI(
                map_reg(&mapping, reg1),
                map_reg(&mapping, reg2),
                imm.clone(),
            ),
            AND(reg1, reg2, reg3) => AllocatedOpcode::AND(
                map_reg(&mapping, reg1),
                map_reg(&mapping, reg2),
                map_reg(&mapping, reg3),
            ),
            ANDI(reg1, reg2, imm) => AllocatedOpcode::ANDI(
                map_reg(&mapping, reg1),
                map_reg(&mapping, reg2),
                imm.clone(),
            ),
            DIV(reg1, reg2, reg3) => AllocatedOpcode::DIV(
                map_reg(&mapping, reg1),
                map_reg(&mapping, reg2),
                map_reg(&mapping, reg3),
            ),
            DIVI(reg1, reg2, imm) => AllocatedOpcode::DIVI(
                map_reg(&mapping, reg1),
                map_reg(&mapping, reg2),
                imm.clone(),
            ),
            EQ(reg1, reg2, reg3) => AllocatedOpcode::EQ(
                map_reg(&mapping, reg1),
                map_reg(&mapping, reg2),
                map_reg(&mapping, reg3),
            ),
            EXP(reg1, reg2, reg3) => AllocatedOpcode::EXP(
                map_reg(&mapping, reg1),
                map_reg(&mapping, reg2),
                map_reg(&mapping, reg3),
            ),
            EXPI(reg1, reg2, imm) => AllocatedOpcode::EXPI(
                map_reg(&mapping, reg1),
                map_reg(&mapping, reg2),
                imm.clone(),
            ),
            GT(reg1, reg2, reg3) => AllocatedOpcode::GT(
                map_reg(&mapping, reg1),
                map_reg(&mapping, reg2),
                map_reg(&mapping, reg3),
            ),
            MLOG(reg1, reg2, reg3) => AllocatedOpcode::MLOG(
                map_reg(&mapping, reg1),
                map_reg(&mapping, reg2),
                map_reg(&mapping, reg3),
            ),
            MROO(reg1, reg2, reg3) => AllocatedOpcode::MROO(
                map_reg(&mapping, reg1),
                map_reg(&mapping, reg2),
                map_reg(&mapping, reg3),
            ),
            MOD(reg1, reg2, reg3) => AllocatedOpcode::MOD(
                map_reg(&mapping, reg1),
                map_reg(&mapping, reg2),
                map_reg(&mapping, reg3),
            ),
            MODI(reg1, reg2, imm) => AllocatedOpcode::MODI(
                map_reg(&mapping, reg1),
                map_reg(&mapping, reg2),
                imm.clone(),
            ),
            MOVE(reg1, reg2) => {
                AllocatedOpcode::MOVE(map_reg(&mapping, reg1), map_reg(&mapping, reg2))
            }
            MUL(reg1, reg2, reg3) => AllocatedOpcode::MUL(
                map_reg(&mapping, reg1),
                map_reg(&mapping, reg2),
                map_reg(&mapping, reg3),
            ),
            MULI(reg1, reg2, imm) => AllocatedOpcode::MULI(
                map_reg(&mapping, reg1),
                map_reg(&mapping, reg2),
                imm.clone(),
            ),
            NOT(reg1, reg2) => {
                AllocatedOpcode::NOT(map_reg(&mapping, reg1), map_reg(&mapping, reg2))
            }
            OR(reg1, reg2, reg3) => AllocatedOpcode::OR(
                map_reg(&mapping, reg1),
                map_reg(&mapping, reg2),
                map_reg(&mapping, reg3),
            ),
            ORI(reg1, reg2, imm) => AllocatedOpcode::ORI(
                map_reg(&mapping, reg1),
                map_reg(&mapping, reg2),
                imm.clone(),
            ),
            SLL(reg1, reg2, reg3) => AllocatedOpcode::SLL(
                map_reg(&mapping, reg1),
                map_reg(&mapping, reg2),
                map_reg(&mapping, reg3),
            ),
            SLLI(reg1, reg2, imm) => AllocatedOpcode::SLLI(
                map_reg(&mapping, reg1),
                map_reg(&mapping, reg2),
                imm.clone(),
            ),
            SRL(reg1, reg2, reg3) => AllocatedOpcode::SRL(
                map_reg(&mapping, reg1),
                map_reg(&mapping, reg2),
                map_reg(&mapping, reg3),
            ),
            SRLI(reg1, reg2, imm) => AllocatedOpcode::SRLI(
                map_reg(&mapping, reg1),
                map_reg(&mapping, reg2),
                imm.clone(),
            ),
            SUB(reg1, reg2, reg3) => AllocatedOpcode::SUB(
                map_reg(&mapping, reg1),
                map_reg(&mapping, reg2),
                map_reg(&mapping, reg3),
            ),
            SUBI(reg1, reg2, imm) => AllocatedOpcode::SUBI(
                map_reg(&mapping, reg1),
                map_reg(&mapping, reg2),
                imm.clone(),
            ),
            XOR(reg1, reg2, reg3) => AllocatedOpcode::XOR(
                map_reg(&mapping, reg1),
                map_reg(&mapping, reg2),
                map_reg(&mapping, reg3),
            ),
            XORI(reg1, reg2, imm) => AllocatedOpcode::XORI(
                map_reg(&mapping, reg1),
                map_reg(&mapping, reg2),
                imm.clone(),
            ),
            CIMV(reg1, reg2, reg3) => AllocatedOpcode::CIMV(
                map_reg(&mapping, reg1),
                map_reg(&mapping, reg2),
                map_reg(&mapping, reg3),
            ),
            CTMV(reg1, reg2) => {
                AllocatedOpcode::CTMV(map_reg(&mapping, reg1), map_reg(&mapping, reg2))
            }
            JI(imm) => AllocatedOpcode::JI(imm.clone()),
            JNEI(reg1, reg2, imm) => AllocatedOpcode::JNEI(
                map_reg(&mapping, reg1),
                map_reg(&mapping, reg2),
                imm.clone(),
            ),
            RET(reg) => AllocatedOpcode::RET(map_reg(&mapping, reg)),
            CFEI(imm) => AllocatedOpcode::CFEI(imm.clone()),
            CFSI(imm) => AllocatedOpcode::CFSI(imm.clone()),
            LB(reg1, reg2, imm) => AllocatedOpcode::LB(
                map_reg(&mapping, reg1),
                map_reg(&mapping, reg2),
                imm.clone(),
            ),
            LW(reg1, imm) => AllocatedOpcode::LW(map_reg(&mapping, reg1), imm.clone()),
            ALOC(reg) => AllocatedOpcode::ALOC(map_reg(&mapping, reg)),
            MCL(reg1, reg2) => {
                AllocatedOpcode::MCL(map_reg(&mapping, reg1), map_reg(&mapping, reg2))
            }
            MCLI(reg1, imm) => AllocatedOpcode::MCLI(map_reg(&mapping, reg1), imm.clone()),
            MCP(reg1, reg2, reg3) => AllocatedOpcode::MCP(
                map_reg(&mapping, reg1),
                map_reg(&mapping, reg2),
                map_reg(&mapping, reg3),
            ),
            MEQ(reg1, reg2, reg3, reg4) => AllocatedOpcode::MEQ(
                map_reg(&mapping, reg1),
                map_reg(&mapping, reg2),
                map_reg(&mapping, reg3),
                map_reg(&mapping, reg4),
            ),
            SB(reg1, reg2, imm) => AllocatedOpcode::SB(
                map_reg(&mapping, reg1),
                map_reg(&mapping, reg2),
                imm.clone(),
            ),
            SW(reg1, reg2, imm) => AllocatedOpcode::SW(
                map_reg(&mapping, reg1),
                map_reg(&mapping, reg2),
                imm.clone(),
            ),
            BHSH(reg1, reg2) => {
                AllocatedOpcode::BHSH(map_reg(&mapping, reg1), map_reg(&mapping, reg2))
            }
            BHEI(reg1) => AllocatedOpcode::BHEI(map_reg(&mapping, reg1)),
            BURN(reg1) => AllocatedOpcode::BURN(map_reg(&mapping, reg1)),
            CALL(reg1, reg2, reg3, reg4) => AllocatedOpcode::CALL(
                map_reg(&mapping, reg1),
                map_reg(&mapping, reg2),
                map_reg(&mapping, reg3),
                map_reg(&mapping, reg4),
            ),
            CCP(reg1, reg2, reg3, reg4) => AllocatedOpcode::CCP(
                map_reg(&mapping, reg1),
                map_reg(&mapping, reg2),
                map_reg(&mapping, reg3),
                map_reg(&mapping, reg4),
            ),
            CROO(reg1, reg2) => {
                AllocatedOpcode::CROO(map_reg(&mapping, reg1), map_reg(&mapping, reg2))
            }
            CSIZ(reg1, reg2) => {
                AllocatedOpcode::CSIZ(map_reg(&mapping, reg1), map_reg(&mapping, reg2))
            }
            CB(reg1) => AllocatedOpcode::CB(map_reg(&mapping, reg1)),
            LDC(reg1, reg2, reg3) => AllocatedOpcode::LDC(
                map_reg(&mapping, reg1),
                map_reg(&mapping, reg2),
                map_reg(&mapping, reg3),
            ),
            LOG(reg1, reg2, reg3, reg4) => AllocatedOpcode::LOG(
                map_reg(&mapping, reg1),
                map_reg(&mapping, reg2),
                map_reg(&mapping, reg3),
                map_reg(&mapping, reg4),
            ),
            MINT(reg1) => AllocatedOpcode::MINT(map_reg(&mapping, reg1)),
            RVRT(reg1) => AllocatedOpcode::RVRT(map_reg(&mapping, reg1)),
            SLDC(reg1, reg2, reg3) => AllocatedOpcode::SLDC(
                map_reg(&mapping, reg1),
                map_reg(&mapping, reg2),
                map_reg(&mapping, reg3),
            ),
            SRW(reg1, reg2) => {
                AllocatedOpcode::SRW(map_reg(&mapping, reg1), map_reg(&mapping, reg2))
            }
            SRWQ(reg1, reg2) => {
                AllocatedOpcode::SRWQ(map_reg(&mapping, reg1), map_reg(&mapping, reg2))
            }
            SWW(reg1, reg2) => {
                AllocatedOpcode::SWW(map_reg(&mapping, reg1), map_reg(&mapping, reg2))
            }
            SWWQ(reg1, reg2) => {
                AllocatedOpcode::SWWQ(map_reg(&mapping, reg1), map_reg(&mapping, reg2))
            }
            TR(reg1, reg2, reg3) => AllocatedOpcode::TR(
                map_reg(&mapping, reg1),
                map_reg(&mapping, reg2),
                map_reg(&mapping, reg3),
            ),
            TRO(reg1, reg2, reg3, reg4) => AllocatedOpcode::TRO(
                map_reg(&mapping, reg1),
                map_reg(&mapping, reg2),
                map_reg(&mapping, reg3),
                map_reg(&mapping, reg4),
            ),
            ECR(reg1, reg2, reg3) => AllocatedOpcode::ECR(
                map_reg(&mapping, reg1),
                map_reg(&mapping, reg2),
                map_reg(&mapping, reg3),
            ),
            K256(reg1, reg2, reg3) => AllocatedOpcode::K256(
                map_reg(&mapping, reg1),
                map_reg(&mapping, reg2),
                map_reg(&mapping, reg3),
            ),
            S256(reg1, reg2, reg3) => AllocatedOpcode::S256(
                map_reg(&mapping, reg1),
                map_reg(&mapping, reg2),
                map_reg(&mapping, reg3),
            ),
            NOOP => AllocatedOpcode::NOOP,
            FLAG(reg) => AllocatedOpcode::FLAG(map_reg(&mapping, reg)),
            Undefined => AllocatedOpcode::Undefined,
            DataSectionOffsetPlaceholder => AllocatedOpcode::DataSectionOffsetPlaceholder,
            DataSectionRegisterLoadPlaceholder => {
                AllocatedOpcode::DataSectionRegisterLoadPlaceholder
            }
        }
    }
}

/// An unchecked function which serves as a convenience for looking up register mappings
fn map_reg(
    mapping: &HashMap<&VirtualRegister, AllocatedRegister>,
    reg: &VirtualRegister,
) -> AllocatedRegister {
    mapping.get(reg).unwrap().clone()
}

#[derive(Clone, Eq, PartialEq, Hash)]
/// A label for a spot in the bytecode, to be later compiled to an offset.
pub(crate) struct Label(pub(crate) usize);
impl fmt::Display for Label {
    fn fmt(&self, f: &mut fmt::Formatter<'_>) -> fmt::Result {
        write!(f, ".{}", self.0)
    }
}<|MERGE_RESOLUTION|>--- conflicted
+++ resolved
@@ -65,26 +65,6 @@
 
 impl ConstantRegister {
     pub(crate) fn to_register_id(&self) -> fuel_asm::RegisterId {
-<<<<<<< HEAD
-        use ConstantRegister::*;
-        match self {
-            Zero => 0,
-            One => 1,
-            Overflow => 2,
-            ProgramCounter => 3,
-            StackStartPointer => 4,
-            StackPointer => 5,
-            FramePointer => 6,
-            HeapPointer => 7,
-            Error => 8,
-            GlobalGas => 9,
-            ContextGas => 10,
-            Balance => 11,
-            InstructionStart => 12,
-            Flags => 13,
-            DataSectionStart => {
-                (crate::asm_generation::compiler_constants::DATA_SECTION_REGISTER())
-=======
         use fuel_vm_rust::consts::*;
         use ConstantRegister::*;
         match self {
@@ -104,7 +84,6 @@
             Flags => REG_FLAG,
             DataSectionStart => {
                 (crate::asm_generation::compiler_constants::DATA_SECTION_REGISTER)
->>>>>>> fb192d9e
                     as fuel_asm::RegisterId
             }
         }
