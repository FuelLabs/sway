//! Tools related to handling/recovering from Sway compile errors and reporting them to the user.

use crate::parser::Rule;
use crate::span::Span;
use crate::style::{to_screaming_snake_case, to_snake_case, to_upper_camel_case};
use crate::type_engine::*;
use crate::type_engine::{IntegerBits, TypeInfo};
use line_col::LineColLookup;
use source_span::{
    fmt::{Formatter, Style},
    Position,
};
use std::fmt;
use thiserror::Error;

macro_rules! check {
    ($fn_expr: expr, $error_recovery: expr, $warnings: ident, $errors: ident $(,)?) => {{
        let mut res = $fn_expr;
        $warnings.append(&mut res.warnings);
        $errors.append(&mut res.errors);
        #[allow(clippy::manual_unwrap_or)]
        match res.value {
            None => $error_recovery,
            Some(value) => value,
        }
    }};
}

macro_rules! check_std_result {
    ($result_expr: expr, $warnings: ident, $errors: ident $(,)?) => {{
        match $result_expr {
            Ok(res) => res,
            Err(e) => {
                $errors.push(e.into());
                return err($warnings, $errors);
            }
        }
    }};
}

macro_rules! assert_or_warn {
    ($bool_expr: expr, $warnings: ident, $span: expr, $warning: expr $(,)?) => {
        if !$bool_expr {
            use crate::error::CompileWarning;
            $warnings.push(CompileWarning {
                warning_content: $warning,
                span: $span,
            });
        }
    };
}

/// Denotes a non-recoverable state
pub(crate) fn err<'sc, T>(
    warnings: Vec<CompileWarning<'sc>>,
    errors: Vec<CompileError<'sc>>,
) -> CompileResult<'sc, T> {
    CompileResult {
        value: None,
        warnings,
        errors,
    }
}

/// Denotes a recovered or non-error state
pub(crate) fn ok<'sc, T>(
    value: T,
    warnings: Vec<CompileWarning<'sc>>,
    errors: Vec<CompileError<'sc>>,
) -> CompileResult<'sc, T> {
    CompileResult {
        value: Some(value),
        warnings,
        errors,
    }
}

#[derive(Debug, Clone)]
pub struct CompileResult<'sc, T> {
    pub value: Option<T>,
    pub warnings: Vec<CompileWarning<'sc>>,
    pub errors: Vec<CompileError<'sc>>,
}

impl<'sc, T> From<Result<T, TypeError<'sc>>> for CompileResult<'sc, T> {
    fn from(o: Result<T, TypeError<'sc>>) -> Self {
        match o {
            Ok(o) => CompileResult {
                value: Some(o),
                warnings: vec![],
                errors: vec![],
            },
            Err(e) => CompileResult {
                value: None,
                warnings: vec![],
                errors: vec![e.into()],
            },
        }
    }
}

impl<'sc, T> CompileResult<'sc, T> {
    pub fn ok(
        mut self,
        warnings: &mut Vec<CompileWarning<'sc>>,
        errors: &mut Vec<CompileError<'sc>>,
    ) -> Option<T> {
        warnings.append(&mut self.warnings);
        errors.append(&mut self.errors);
        self.value
    }

    pub fn map<U, F: FnOnce(T) -> U>(self, f: F) -> CompileResult<'sc, U> {
        match self.value {
            None => err(self.warnings, self.errors),
            Some(value) => ok(f(value), self.warnings, self.errors),
        }
    }

    pub fn flat_map<U, F: FnOnce(T) -> CompileResult<'sc, U>>(self, f: F) -> CompileResult<'sc, U> {
        match self.value {
            None => err(self.warnings, self.errors),
            Some(value) => {
                let res = f(value);
                CompileResult {
                    value: res.value,
                    warnings: [self.warnings, res.warnings].concat(),
                    errors: [self.errors, res.errors].concat(),
                }
            }
        }
    }

    pub fn unwrap(
        self,
        warnings: &mut Vec<CompileWarning<'sc>>,
        errors: &mut Vec<CompileError<'sc>>,
    ) -> T {
        let panic_msg = format!("Unwrapped an err {:?}", self.errors);
        self.unwrap_or_else(warnings, errors, || panic!("{}", panic_msg))
    }

    pub fn unwrap_or_else<F: FnOnce() -> T>(
        self,
        warnings: &mut Vec<CompileWarning<'sc>>,
        errors: &mut Vec<CompileError<'sc>>,
        or_else: F,
    ) -> T {
        self.ok(warnings, errors).unwrap_or_else(or_else)
    }
}

#[derive(Debug, Clone, PartialEq, Hash)]
pub struct CompileWarning<'sc> {
    pub span: Span<'sc>,
    pub warning_content: Warning<'sc>,
}

pub struct LineCol {
    pub line: usize,
    pub col: usize,
}

impl From<(usize, usize)> for LineCol {
    fn from(o: (usize, usize)) -> Self {
        LineCol {
            line: o.0,
            col: o.1,
        }
    }
}

impl<'sc> CompileWarning<'sc> {
    pub fn to_friendly_warning_string(&self) -> String {
        self.warning_content.to_string()
    }

    pub fn span(&self) -> (usize, usize) {
        (self.span.start(), self.span.end())
    }

    pub fn path(&self) -> String {
        self.span.path()
    }

    /// Returns the line and column start and end
    pub fn line_col(&self) -> (LineCol, LineCol) {
        (
            self.span.start_pos().line_col().into(),
            self.span.end_pos().line_col().into(),
        )
    }

    pub fn format(&self, fmt: &mut Formatter) -> source_span::fmt::Formatted {
        let input = self.span.input();
        let chars = input.chars().map(|x| -> Result<_, ()> { Ok(x) });

        let metrics = source_span::DEFAULT_METRICS;
        let buffer = source_span::SourceBuffer::new(chars, Position::default(), metrics);

        for c in buffer.iter() {
            let _ = c.unwrap(); // report eventual errors.
        }

        let (start_pos, end_pos) = self.span();
        let lookup = LineColLookup::new(input);
        let (start_line, start_col) = lookup.get(start_pos);
        let (end_line, end_col) = lookup.get(end_pos - 1);

        let err_start = Position::new(start_line - 1, start_col - 1);
        let err_end = Position::new(end_line - 1, end_col - 1);
        let err_span = source_span::Span::new(err_start, err_end, err_end.next_column());
        fmt.add(
            err_span,
            Some(self.to_friendly_warning_string()),
            Style::Warning,
        );

        fmt.render(buffer.iter(), buffer.span(), &metrics).unwrap()
    }
}

#[derive(Debug, Clone, PartialEq, Hash)]
pub enum Warning<'sc> {
    NonClassCaseStructName {
        struct_name: &'sc str,
    },
    NonClassCaseTraitName {
        name: &'sc str,
    },
    NonClassCaseEnumName {
        enum_name: &'sc str,
    },
    NonClassCaseEnumVariantName {
        variant_name: &'sc str,
    },
    NonSnakeCaseStructFieldName {
        field_name: &'sc str,
    },
    NonSnakeCaseFunctionName {
        name: &'sc str,
    },
    NonScreamingSnakeCaseConstName {
        name: &'sc str,
    },
    LossOfPrecision {
        initial_type: IntegerBits,
        cast_to: IntegerBits,
    },
    UnusedReturnValue {
        r#type: TypeInfo,
    },
    SimilarMethodFound {
        lib: &'sc str,
        module: &'sc str,
        name: &'sc str,
    },
    OverridesOtherSymbol {
        name: String,
    },
    OverridingTraitImplementation,
    DeadDeclaration,
    DeadFunctionDeclaration,
    DeadStructDeclaration,
    DeadTrait,
    UnreachableCode,
    DeadEnumVariant {
        variant_name: String,
    },
    DeadMethod,
    StructFieldNeverRead,
    ShadowingReservedRegister {
        reg_name: &'sc str,
    },
}

impl<'sc> fmt::Display for Warning<'sc> {
    // This trait requires `fmt` with this exact signature.
    fn fmt(&self, f: &mut fmt::Formatter) -> fmt::Result {
        use Warning::*;
        match self {
            NonClassCaseStructName { struct_name } => {
                write!(f,
                "Struct name \"{}\" is not idiomatic. Structs should have a ClassCase name, like \
                 \"{}\".",
                struct_name,
                to_upper_camel_case(struct_name)
            )
            }
            NonClassCaseTraitName { name } => {
                write!(f,
                "Trait name \"{}\" is not idiomatic. Traits should have a ClassCase name, like \
                 \"{}\".",
                name,
                to_upper_camel_case(name)
            )
            }
            NonClassCaseEnumName { enum_name } => write!(
                f,
                "Enum \"{}\"'s capitalization is not idiomatic. Enums should have a ClassCase \
                 name, like \"{}\".",
                enum_name,
                to_upper_camel_case(enum_name)
            ),
            NonSnakeCaseStructFieldName { field_name } => write!(
                f,
                "Struct field name \"{}\" is not idiomatic. Struct field names should have a \
                 snake_case name, like \"{}\".",
                field_name,
                to_snake_case(field_name)
            ),
            NonClassCaseEnumVariantName { variant_name } => write!(
                f,
                "Enum variant name \"{}\" is not idiomatic. Enum variant names should be \
                 ClassCase, like \"{}\".",
                variant_name,
                to_upper_camel_case(variant_name)
            ),
            NonSnakeCaseFunctionName { name } => {
                write!(f,
                "Function name \"{}\" is not idiomatic. Function names should be snake_case, like \
                 \"{}\".",
                name,
                to_snake_case(name)
            )
            }
            NonScreamingSnakeCaseConstName { name } => {
                write!(
                    f,
                    "Constant name \"{}\" is not idiomatic. Constant names should be SCREAMING_SNAKE_CASE, like \
                    \"{}\".",
                    name,
                    to_screaming_snake_case(name),
                )
            },
            LossOfPrecision {
                initial_type,
                cast_to,
            } => write!(f,
                "This cast, from integer type of width {} to integer type of width {}, will lose precision.",
                initial_type.friendly_str(),
                cast_to.friendly_str()
            ),
            UnusedReturnValue { r#type } => write!(
                f,
                "This returns a value of type {}, which is not assigned to anything and is \
                 ignored.",
                r#type.friendly_type_str()
            ),
            SimilarMethodFound { lib, module, name } => write!(
                f,
                "A method with the same name was found for type {} in dependency \"{}::{}\". \
                 Traits must be in scope in order to access their methods. ",
                name, lib, module
            ),
            OverridesOtherSymbol { name } => write!(
                f,
                "This would override another symbol with the same name \"{}\" in this \
                 namespace.",
                name
            ),
            OverridingTraitImplementation => write!(
                f,
                "This trait implementation overrides another one that was previously defined."
            ),
            DeadDeclaration => write!(f, "This declaration is never used."),
            DeadStructDeclaration => write!(f, "This struct is never instantiated."),
            DeadFunctionDeclaration => write!(f, "This function is never called."),
            UnreachableCode => write!(f, "This code is unreachable."),
            DeadEnumVariant { variant_name } => {
                write!(f, "Enum variant {} is never constructed.", variant_name)
            }
            DeadTrait => write!(f, "This trait is never implemented."),
            DeadMethod => write!(f, "This method is never called."),
            StructFieldNeverRead => write!(f, "This struct field is never accessed."),
            ShadowingReservedRegister { reg_name } => write!(
                f,
                "This register declaration shadows the reserved register, \"{}\".",
                reg_name
            ),
        }
    }
}

#[derive(Error, Debug, Clone, PartialEq, Hash)]
pub enum CompileError<'sc> {
    #[error("Variable \"{var_name}\" does not exist in this scope.")]
    UnknownVariable { var_name: String, span: Span<'sc> },
    #[error("Variable \"{var_name}\" does not exist in this scope.")]
    UnknownVariablePath { var_name: &'sc str, span: Span<'sc> },
    #[error("Function \"{name}\" does not exist in this scope.")]
    UnknownFunction { name: &'sc str, span: Span<'sc> },
    #[error("Identifier \"{name}\" was used as a variable, but it is actually a {what_it_is}.")]
    NotAVariable {
        name: String,
        span: Span<'sc>,
        what_it_is: &'static str,
    },
    #[error(
        "Identifier \"{name}\" was called as if it was a function, but it is actually a \
         {what_it_is}."
    )]
    NotAFunction {
        name: String,
        span: Span<'sc>,
        what_it_is: &'static str,
    },
    #[error("Unimplemented feature: {0}")]
    Unimplemented(&'static str, Span<'sc>),
    #[error("{0}")]
    TypeError(TypeError<'sc>),
    #[error("Error parsing input: expected {err:?}")]
    ParseFailure {
        span: Span<'sc>,
        err: pest::error::Error<Rule>,
    },
    #[error(
        "Invalid top-level item: {0:?}. A program should consist of a contract, script, or \
         predicate at the top level."
    )]
    InvalidTopLevelItem(Rule, Span<'sc>),
    #[error(
        "Internal compiler error: {0}\nPlease file an issue on the repository and include the \
         code that triggered this error."
    )]
    Internal(&'static str, Span<'sc>),
    #[error("Unimplemented feature: {0:?}")]
    UnimplementedRule(Rule, Span<'sc>),
    #[error(
        "Byte literal had length of {byte_length}. Byte literals must be either one byte long (8 \
         binary digits or 2 hex digits) or 32 bytes long (256 binary digits or 64 hex digits)"
    )]
    InvalidByteLiteralLength { byte_length: usize, span: Span<'sc> },
    #[error("Expected an expression to follow operator \"{op}\"")]
    ExpectedExprAfterOp { op: &'sc str, span: Span<'sc> },
    #[error("Expected an operator, but \"{op}\" is not a recognized operator. ")]
    ExpectedOp { op: &'sc str, span: Span<'sc> },
    #[error(
        "Where clause was specified but there are no generic type parameters. Where clauses can \
         only be applied to generic type parameters."
    )]
    UnexpectedWhereClause(Span<'sc>),
    #[error(
        "Specified generic type in where clause \"{type_name}\" not found in generic type \
         arguments of function."
    )]
    UndeclaredGenericTypeInWhereClause {
        type_name: &'sc str,
        span: Span<'sc>,
    },
    #[error(
        "Program contains multiple contracts. A valid program should only contain at most one \
         contract."
    )]
    MultipleContracts(Span<'sc>),
    #[error(
        "Program contains multiple scripts. A valid program should only contain at most one \
         script."
    )]
    MultipleScripts(Span<'sc>),
    #[error(
        "Program contains multiple predicates. A valid program should only contain at most one \
         predicate."
    )]
    MultiplePredicates(Span<'sc>),
    #[error(
        "Trait constraint was applied to generic type that is not in scope. Trait \
         \"{trait_name}\" cannot constrain type \"{type_name}\" because that type does not exist \
         in this scope."
    )]
    ConstrainedNonExistentType {
        trait_name: &'sc str,
        type_name: &'sc str,
        span: Span<'sc>,
    },
    #[error(
        "Predicate definition contains multiple main functions. Multiple functions in the same \
         scope cannot have the same name."
    )]
    MultiplePredicateMainFunctions(Span<'sc>),
    #[error(
        "Predicate declaration contains no main function. Predicates require a main function."
    )]
    NoPredicateMainFunction(Span<'sc>),
    #[error("A predicate's main function must return a boolean.")]
    PredicateMainDoesNotReturnBool(Span<'sc>),
    #[error("Script declaration contains no main function. Scripts require a main function.")]
    NoScriptMainFunction(Span<'sc>),
    #[error(
        "Script definition contains multiple main functions. Multiple functions in the same scope \
         cannot have the same name."
    )]
    MultipleScriptMainFunctions(Span<'sc>),
    #[error(
        "Attempted to reassign to a symbol that is not a variable. Symbol {name} is not a mutable \
         variable, it is a {kind}."
    )]
    ReassignmentToNonVariable {
        name: &'sc str,
        kind: &'sc str,
        span: Span<'sc>,
    },
    #[error("Assignment to immutable variable. Variable {0} is not declared as mutable.")]
    AssignmentToNonMutable(String, Span<'sc>),
    #[error(
        "Generic type \"{name}\" is not in scope. Perhaps you meant to specify type parameters in \
         the function signature? For example: \n`fn \
         {fn_name}<{comma_separated_generic_params}>({args}) -> ... `"
    )]
    TypeParameterNotInTypeScope {
        name: String,
        span: Span<'sc>,
        comma_separated_generic_params: String,
        fn_name: &'sc str,
        args: String,
    },
    #[error(
        "Asm opcode has multiple immediates specified, when any opcode has at most one immediate."
    )]
    MultipleImmediates(Span<'sc>),
    #[error(
        "Expected: {expected} \n\
         found:    {given}. The definition of this function must \
         match the one in the trait declaration."
    )]
    MismatchedTypeInTrait {
        span: Span<'sc>,
        given: String,
        expected: String,
    },
    #[error("\"{name}\" is not a trait, so it cannot be \"impl'd\". ")]
    NotATrait { span: Span<'sc>, name: &'sc str },
    #[error("Trait \"{name}\" cannot be found in the current scope.")]
    UnknownTrait { span: Span<'sc>, name: &'sc str },
    #[error("Function \"{name}\" is not a part of trait \"{trait_name}\"'s interface surface.")]
    FunctionNotAPartOfInterfaceSurface {
        name: &'sc str,
        trait_name: String,
        span: Span<'sc>,
    },
    #[error("Functions are missing from this trait implementation: {missing_functions}")]
    MissingInterfaceSurfaceMethods {
        missing_functions: String,
        span: Span<'sc>,
    },
    #[error("Expected {expected} type arguments, but instead found {given}.")]
    IncorrectNumberOfTypeArguments {
        given: usize,
        expected: usize,
        span: Span<'sc>,
    },
    #[error(
        "Struct with name \"{name}\" could not be found in this scope. Perhaps you need to import \
         it?"
    )]
    StructNotFound { name: &'sc str, span: Span<'sc> },
    #[error(
        "The name \"{name}\" does not refer to a struct, but this is an attempted struct \
         declaration."
    )]
    DeclaredNonStructAsStruct { name: &'sc str, span: Span<'sc> },
    #[error(
        "Attempted to access field \"{field_name}\" of non-struct \"{name}\". Field accesses are \
         only valid on structs."
    )]
    AccessedFieldOfNonStruct {
        field_name: &'sc str,
        name: &'sc str,
        span: Span<'sc>,
    },
    #[error(
        "Attempted to access a method on something that has no methods. \"{name}\" is a {thing}, \
         not a type with methods."
    )]
    MethodOnNonValue {
        name: &'sc str,
        thing: &'sc str,
        span: Span<'sc>,
    },
    #[error("Initialization of struct \"{struct_name}\" is missing field \"{field_name}\".")]
    StructMissingField {
        field_name: &'sc str,
        struct_name: &'sc str,
        span: Span<'sc>,
    },
    #[error("Struct \"{struct_name}\" does not have field \"{field_name}\".")]
    StructDoesNotHaveField {
        field_name: &'sc str,
        struct_name: &'sc str,
        span: Span<'sc>,
    },
    #[error("No method named \"{method_name}\" found for type \"{type_name}\".")]
    MethodNotFound {
        span: Span<'sc>,
        method_name: String,
        type_name: String,
    },
    #[error("The asterisk, if present, must be the last part of a path. E.g., `use foo::bar::*`.")]
    NonFinalAsteriskInPath { span: Span<'sc> },
    #[error("Module \"{name}\" could not be found.")]
    ModuleNotFound { span: Span<'sc>, name: String },
    #[error("\"{name}\" is a {actually}, not a struct. Fields can only be accessed on structs.")]
    NotAStruct {
        name: String,
        span: Span<'sc>,
        actually: String,
    },
    #[error(
        "Field \"{field_name}\" not found on struct \"{struct_name}\". Available fields are:\n \
         {available_fields}"
    )]
    FieldNotFound {
        field_name: &'sc str,
        available_fields: String,
        struct_name: String,
        span: Span<'sc>,
    },
    #[error("Could not find symbol \"{name}\" in this scope.")]
    SymbolNotFound { span: Span<'sc>, name: String },
    #[error("Symbol \"{name}\" is private.")]
    ImportPrivateSymbol { span: Span<'sc>, name: String },
    #[error(
        "Because this if expression's value is used, an \"else\" branch is required and it must \
         return type \"{r#type}\""
    )]
    NoElseBranch { span: Span<'sc>, r#type: String },
    #[error("Use of type `Self` outside of a context in which `Self` refers to a type.")]
    UnqualifiedSelfType { span: Span<'sc> },
    #[error(
        "Symbol \"{name}\" does not refer to a type, it refers to a {actually_is}. It cannot be \
         used in this position."
    )]
    NotAType {
        span: Span<'sc>,
        name: String,
        actually_is: &'sc str,
    },
    #[error(
        "This enum variant requires an instantiation expression. Try initializing it with \
         arguments in parentheses."
    )]
    MissingEnumInstantiator { span: Span<'sc> },
    #[error(
        "This path must return a value of type \"{ty}\" from function \"{function_name}\", but it \
         does not."
    )]
    PathDoesNotReturn {
        span: Span<'sc>,
        ty: String,
        function_name: &'sc str,
    },
    #[error("Expected block to implicitly return a value of type \"{ty}\".")]
    ExpectedImplicitReturnFromBlockWithType { span: Span<'sc>, ty: String },
    #[error("Expected block to implicitly return a value.")]
    ExpectedImplicitReturnFromBlock { span: Span<'sc> },
    #[error(
        "This register was not initialized in the initialization section of the ASM expression. \
         Initialized registers are: {initialized_registers}"
    )]
    UnknownRegister {
        span: Span<'sc>,
        initialized_registers: String,
    },
    #[error("This opcode takes an immediate value but none was provided.")]
    MissingImmediate { span: Span<'sc> },
    #[error("This immediate value is invalid.")]
    InvalidImmediateValue { span: Span<'sc> },
    #[error(
        "This expression was expected to return a value but no return register was specified. \
         Provide a register in the implicit return position of this asm expression to return it."
    )]
    InvalidAssemblyMismatchedReturn { span: Span<'sc> },
    #[error("Variant \"{variant_name}\" does not exist on enum \"{enum_name}\"")]
    UnknownEnumVariant {
        enum_name: &'sc str,
        variant_name: &'sc str,
        span: Span<'sc>,
    },
    #[error("Unknown opcode: \"{op_name}\".")]
    UnrecognizedOp { op_name: &'sc str, span: Span<'sc> },
    #[error("Unknown type \"{ty}\".")]
    TypeMustBeKnown { ty: String, span: Span<'sc> },
    #[error("The value \"{val}\" is too large to fit in this 6-bit immediate spot.")]
    Immediate06TooLarge { val: u64, span: Span<'sc> },
    #[error("The value \"{val}\" is too large to fit in this 12-bit immediate spot.")]
    Immediate12TooLarge { val: u64, span: Span<'sc> },
    #[error("The value \"{val}\" is too large to fit in this 18-bit immediate spot.")]
    Immediate18TooLarge { val: u64, span: Span<'sc> },
    #[error("The value \"{val}\" is too large to fit in this 24-bit immediate spot.")]
    Immediate24TooLarge { val: u64, span: Span<'sc> },
    #[error("The opcode \"jnei\" is not valid in inline assembly. Use an enclosing if expression instead.")]
    DisallowedJnei { span: Span<'sc> },
    #[error(
        "The opcode \"ji\" is not valid in inline assembly. Try using function calls instead."
    )]
    DisallowedJi { span: Span<'sc> },
    #[error(
        "The opcode \"lw\" is not valid in inline assembly. Try assigning a static value to a variable instead."
    )]
    DisallowedLw { span: Span<'sc> },
    #[error(
        "This op expects {expected} register(s) as arguments, but you provided {received} register(s)."
    )]
    IncorrectNumberOfAsmRegisters {
        span: Span<'sc>,
        expected: usize,
        received: usize,
    },
    #[error("This op does not take an immediate value.")]
    UnnecessaryImmediate { span: Span<'sc> },
    #[error("This reference is ambiguous, and could refer to either a module or an enum of the same name. Try qualifying the name with a path.")]
    AmbiguousPath { span: Span<'sc> },
    #[error("This value is not valid within a \"str\" type.")]
    InvalidStrType { raw: String, span: Span<'sc> },
    #[error("Unknown type name.")]
    UnknownType { span: Span<'sc> },
    #[error("Bytecode can only support programs with up to 2^12 words worth of opcodes. Try refactoring into contract calls? This is a temporary error and will be implemented in the future.")]
    TooManyInstructions { span: Span<'sc> },
    #[error(
        "No valid {} file (.{}) was found at {file_path}",
        crate::constants::LANGUAGE_NAME,
        crate::constants::DEFAULT_FILE_EXTENSION
    )]
    FileNotFound { span: Span<'sc>, file_path: String },
    #[error("The file {file_path} could not be read: {stringified_error}")]
    FileCouldNotBeRead {
        span: Span<'sc>,
        file_path: String,
        stringified_error: String,
    },
    #[error("This imported file must be a library. It must start with \"library <name>\", where \"name\" is the name of the library this file contains.")]
    ImportMustBeLibrary { span: Span<'sc> },
    #[error("An enum instantiaton cannot contain more than one value. This should be a single value of type {ty}.")]
    MoreThanOneEnumInstantiator { span: Span<'sc>, ty: String },
    #[error("This enum variant represents the unit type, so it should not be instantiated with any value.")]
    UnnecessaryEnumInstantiator { span: Span<'sc> },
    #[error("Trait \"{name}\" does not exist in this scope.")]
    TraitNotFound { name: &'sc str, span: Span<'sc> },
    #[error("This expression is not valid on the left hand side of a reassignment.")]
    InvalidExpressionOnLhs { span: Span<'sc> },
    #[error(
        "Function \"{method_name}\" expects {expected} arguments but you provided {received}."
    )]
    TooManyArgumentsForFunction {
        span: Span<'sc>,
        method_name: &'sc str,
        expected: usize,
        received: usize,
    },
    #[error(
        "Function \"{method_name}\" expects {expected} arguments but you provided {received}."
    )]
    TooFewArgumentsForFunction {
        span: Span<'sc>,
        method_name: &'sc str,
        expected: usize,
        received: usize,
    },
    #[error("This type is invalid in a function selector. A contract ABI function selector must be a known sized type, not generic.")]
    InvalidAbiType { span: Span<'sc> },
    #[error("An ABI function must accept exactly four arguments.")]
    InvalidNumberOfAbiParams { span: Span<'sc> },
    #[error("This is a {actually_is}, not an ABI. An ABI cast requires a valid ABI to cast the address to.")]
    NotAnAbi {
        span: Span<'sc>,
        actually_is: &'static str,
    },
    #[error("An ABI can only be implemented for the `Contract` type, so this implementation of an ABI for type \"{ty}\" is invalid.")]
    ImplAbiForNonContract { span: Span<'sc>, ty: String },
    #[error("The trait function \"{fn_name}\" in trait \"{trait_name}\" expects {num_args} arguments, but the provided implementation only takes {provided_args} arguments.")]
    IncorrectNumberOfInterfaceSurfaceFunctionParameters {
        fn_name: &'sc str,
        trait_name: &'sc str,
        num_args: usize,
        provided_args: usize,
        span: Span<'sc>,
    },
    #[error("For now, ABI functions must take exactly four parameters, in this order: gas_to_forward: u64, coins_to_forward: u64, color_of_coins: b256, <your_function_parameter>: ?")]
    AbiFunctionRequiresSpecificSignature { span: Span<'sc> },
    #[error("This parameter was declared as type {should_be}, but argument of type {provided} was provided.")]
    ArgumentParameterTypeMismatch {
        span: Span<'sc>,
        should_be: String,
        provided: String,
    },
    #[error("Function {fn_name} is recursive, which is unsupported at this time.")]
    RecursiveCall { fn_name: &'sc str, span: Span<'sc> },
    #[error(
        "Function {fn_name} is recursive via {call_chain}, which is unsupported at this time."
    )]
    RecursiveCallChain {
        fn_name: &'sc str,
        call_chain: String, // Pretty list of symbols, e.g., "a, b and c".
        span: Span<'sc>,
    },
    #[error(
        "The size of this type is not known. Try putting it on the heap or changing the type."
    )]
    TypeWithUnknownSize { span: Span<'sc> },
    #[error("File {file_path} generates an infinite dependency cycle.")]
    InfiniteDependencies { file_path: String, span: Span<'sc> },
    #[error("The GM (get-metadata) opcode, when called from an external context, will cause the VM to panic.")]
    GMFromExternalContract { span: Span<'sc> },
    #[error("The MINT opcode cannot be used in an external context.")]
    MintFromExternalContext { span: Span<'sc> },
    #[error("The BURN opcode cannot be used in an external context.")]
    BurnFromExternalContext { span: Span<'sc> },
    #[error("Contract storage cannot be used in an external context.")]
    ContractStorageFromExternalContext { span: Span<'sc> },
    #[error("Array index out of bounds; the length is {count} but the index is {index}.")]
    ArrayOutOfBounds {
        index: u64,
        count: u64,
        span: Span<'sc>,
    },
<<<<<<< HEAD
    #[error("The name {name} overrides another symbol.")]
    OverridesOtherSymbol { name: String, span: Span<'sc> },
=======
    #[error("Impure function called inside of pure function. Pure functions can only call other pure functions. Try making the surrounding function impure by prepending \"impure\" to the function declaration.")]
    PureCalledImpure { span: Span<'sc> },
    #[error("Impure function inside of non-contract. Contract storage is only accessible from contracts.")]
    ImpureInNonContract { span: Span<'sc> },
>>>>>>> cf89c080
}

impl<'sc> std::convert::From<TypeError<'sc>> for CompileError<'sc> {
    fn from(other: TypeError<'sc>) -> CompileError<'sc> {
        CompileError::TypeError(other)
    }
}

#[derive(Error, Debug, Clone, PartialEq, Hash)]
pub enum TypeError<'sc> {
    #[error(
        "Mismatched types.\n\
         expected: {expected}\n\
         found:    {received}.\n\
         {help}", expected=look_up_type_id(*expected).friendly_type_str(), received=look_up_type_id(*received).friendly_type_str(), help=if !help_text.is_empty() { format!("help: {}", help_text) } else { String::new() }
    )]
    MismatchedType {
        expected: TypeId,
        received: TypeId,
        help_text: String,
        span: Span<'sc>,
    },
    #[error("This type is not known. Try annotating it with a type annotation.")]
    UnknownType { span: Span<'sc> },
}

impl<'sc> TypeError<'sc> {
    pub(crate) fn internal_span(&self) -> &Span<'sc> {
        use TypeError::*;
        match self {
            MismatchedType { span, .. } => span,
            UnknownType { span } => span,
        }
    }
}

impl<'sc> CompileError<'sc> {
    pub fn to_friendly_error_string(&self) -> String {
        match self {
            CompileError::ParseFailure { err, .. } => format!(
                "Error parsing input: {}",
                match &err.variant {
                    pest::error::ErrorVariant::ParsingError {
                        positives,
                        negatives,
                    } => {
                        let mut buf = String::new();
                        if !positives.is_empty() {
                            buf.push_str(&format!(
                                "expected one of [{}]",
                                positives
                                    .iter()
                                    .map(|x| format!("{:?}", x))
                                    .collect::<Vec<_>>()
                                    .join(", ")
                            ));
                        }
                        if !negatives.is_empty() {
                            buf.push_str(&format!(
                                "did not expect any of [{}]",
                                negatives
                                    .iter()
                                    .map(|x| format!("{:?}", x))
                                    .collect::<Vec<_>>()
                                    .join(", ")
                            ));
                        }
                        buf
                    }
                    pest::error::ErrorVariant::CustomError { message } => message.to_string(),
                }
            ),
            a => format!("{}", a),
        }
    }

    pub fn span(&self) -> (usize, usize) {
        let sp = self.internal_span();
        (sp.start(), sp.end())
    }

    pub fn path(&self) -> String {
        self.internal_span().path()
    }

    pub fn internal_span(&self) -> &Span<'sc> {
        use CompileError::*;
        match self {
            UnknownVariable { span, .. } => span,
            UnknownVariablePath { span, .. } => span,
            UnknownFunction { span, .. } => span,
            NotAVariable { span, .. } => span,
            NotAFunction { span, .. } => span,
            Unimplemented(_, span) => span,
            TypeError(err) => err.internal_span(),
            ParseFailure { span, .. } => span,
            InvalidTopLevelItem(_, span) => span,
            Internal(_, span) => span,
            UnimplementedRule(_, span) => span,
            InvalidByteLiteralLength { span, .. } => span,
            ExpectedExprAfterOp { span, .. } => span,
            ExpectedOp { span, .. } => span,
            UnexpectedWhereClause(span) => span,
            UndeclaredGenericTypeInWhereClause { span, .. } => span,
            MultiplePredicates(span) => span,
            MultipleScripts(span) => span,
            MultipleContracts(span) => span,
            ConstrainedNonExistentType { span, .. } => span,
            MultiplePredicateMainFunctions(span) => span,
            NoPredicateMainFunction(span) => span,
            PredicateMainDoesNotReturnBool(span) => span,
            NoScriptMainFunction(span) => span,
            MultipleScriptMainFunctions(span) => span,
            ReassignmentToNonVariable { span, .. } => span,
            AssignmentToNonMutable(_, span) => span,
            TypeParameterNotInTypeScope { span, .. } => span,
            MultipleImmediates(span) => span,
            MismatchedTypeInTrait { span, .. } => span,
            NotATrait { span, .. } => span,
            UnknownTrait { span, .. } => span,
            FunctionNotAPartOfInterfaceSurface { span, .. } => span,
            MissingInterfaceSurfaceMethods { span, .. } => span,
            IncorrectNumberOfTypeArguments { span, .. } => span,
            StructNotFound { span, .. } => span,
            DeclaredNonStructAsStruct { span, .. } => span,
            AccessedFieldOfNonStruct { span, .. } => span,
            MethodOnNonValue { span, .. } => span,
            StructMissingField { span, .. } => span,
            StructDoesNotHaveField { span, .. } => span,
            MethodNotFound { span, .. } => span,
            NonFinalAsteriskInPath { span, .. } => span,
            ModuleNotFound { span, .. } => span,
            NotAStruct { span, .. } => span,
            FieldNotFound { span, .. } => span,
            SymbolNotFound { span, .. } => span,
            ImportPrivateSymbol { span, .. } => span,
            NoElseBranch { span, .. } => span,
            UnqualifiedSelfType { span, .. } => span,
            NotAType { span, .. } => span,
            MissingEnumInstantiator { span, .. } => span,
            PathDoesNotReturn { span, .. } => span,
            ExpectedImplicitReturnFromBlockWithType { span, .. } => span,
            ExpectedImplicitReturnFromBlock { span, .. } => span,
            UnknownRegister { span, .. } => span,
            MissingImmediate { span, .. } => span,
            InvalidImmediateValue { span, .. } => span,
            InvalidAssemblyMismatchedReturn { span, .. } => span,
            UnknownEnumVariant { span, .. } => span,
            UnrecognizedOp { span, .. } => span,
            TypeMustBeKnown { span, .. } => span,
            Immediate06TooLarge { span, .. } => span,
            Immediate12TooLarge { span, .. } => span,
            Immediate18TooLarge { span, .. } => span,
            Immediate24TooLarge { span, .. } => span,
            DisallowedJnei { span, .. } => span,
            DisallowedJi { span, .. } => span,
            DisallowedLw { span, .. } => span,
            IncorrectNumberOfAsmRegisters { span, .. } => span,
            UnnecessaryImmediate { span, .. } => span,
            AmbiguousPath { span, .. } => span,
            UnknownType { span, .. } => span,
            InvalidStrType { span, .. } => span,
            TooManyInstructions { span, .. } => span,
            FileNotFound { span, .. } => span,
            FileCouldNotBeRead { span, .. } => span,
            ImportMustBeLibrary { span, .. } => span,
            MoreThanOneEnumInstantiator { span, .. } => span,
            UnnecessaryEnumInstantiator { span, .. } => span,
            TraitNotFound { span, .. } => span,
            InvalidExpressionOnLhs { span, .. } => span,
            TooManyArgumentsForFunction { span, .. } => span,
            TooFewArgumentsForFunction { span, .. } => span,
            InvalidAbiType { span, .. } => span,
            InvalidNumberOfAbiParams { span, .. } => span,
            NotAnAbi { span, .. } => span,
            ImplAbiForNonContract { span, .. } => span,
            IncorrectNumberOfInterfaceSurfaceFunctionParameters { span, .. } => span,
            AbiFunctionRequiresSpecificSignature { span, .. } => span,
            ArgumentParameterTypeMismatch { span, .. } => span,
            RecursiveCall { span, .. } => span,
            RecursiveCallChain { span, .. } => span,
            TypeWithUnknownSize { span, .. } => span,
            InfiniteDependencies { span, .. } => span,
            GMFromExternalContract { span, .. } => span,
            MintFromExternalContext { span, .. } => span,
            BurnFromExternalContext { span, .. } => span,
            ContractStorageFromExternalContext { span, .. } => span,
            ArrayOutOfBounds { span, .. } => span,
<<<<<<< HEAD
            OverridesOtherSymbol { span, .. } => span,
=======
            PureCalledImpure { span, .. } => span,
            ImpureInNonContract { span, .. } => span,
>>>>>>> cf89c080
        }
    }

    /// Returns the line and column start and end
    pub fn line_col(&self) -> (LineCol, LineCol) {
        (
            self.internal_span().start_pos().line_col().into(),
            self.internal_span().end_pos().line_col().into(),
        )
    }

    pub fn format(&self, fmt: &mut Formatter) -> source_span::fmt::Formatted {
        let input = self.internal_span().input();
        let chars = input.chars().map(Result::<_, String>::Ok);

        let metrics = source_span::DEFAULT_METRICS;
        let buffer = source_span::SourceBuffer::new(chars, Position::default(), metrics);

        for c in buffer.iter() {
            let _ = c.unwrap(); // report eventual errors.
        }

        let (start_pos, end_pos) = self.span();
        let lookup = LineColLookup::new(input);
        let (start_line, start_col) = lookup.get(start_pos);
        let (end_line, end_col) = lookup.get(if end_pos == 0 { 0 } else { end_pos - 1 });

        let err_start = Position::new(start_line - 1, start_col - 1);
        let err_end = Position::new(end_line - 1, end_col - 1);
        let err_span = source_span::Span::new(err_start, err_end, err_end.next_column());
        fmt.add(
            err_span,
            Some(self.to_friendly_error_string()),
            Style::Error,
        );

        fmt.render(buffer.iter(), buffer.span(), &metrics).unwrap()
    }
}<|MERGE_RESOLUTION|>--- conflicted
+++ resolved
@@ -813,15 +813,12 @@
         count: u64,
         span: Span<'sc>,
     },
-<<<<<<< HEAD
     #[error("The name {name} overrides another symbol.")]
     OverridesOtherSymbol { name: String, span: Span<'sc> },
-=======
     #[error("Impure function called inside of pure function. Pure functions can only call other pure functions. Try making the surrounding function impure by prepending \"impure\" to the function declaration.")]
     PureCalledImpure { span: Span<'sc> },
     #[error("Impure function inside of non-contract. Contract storage is only accessible from contracts.")]
     ImpureInNonContract { span: Span<'sc> },
->>>>>>> cf89c080
 }
 
 impl<'sc> std::convert::From<TypeError<'sc>> for CompileError<'sc> {
@@ -1010,12 +1007,9 @@
             BurnFromExternalContext { span, .. } => span,
             ContractStorageFromExternalContext { span, .. } => span,
             ArrayOutOfBounds { span, .. } => span,
-<<<<<<< HEAD
             OverridesOtherSymbol { span, .. } => span,
-=======
             PureCalledImpure { span, .. } => span,
             ImpureInNonContract { span, .. } => span,
->>>>>>> cf89c080
         }
     }
 
