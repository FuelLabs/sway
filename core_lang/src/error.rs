--- conflicted
+++ resolved
@@ -821,19 +821,16 @@
         count: u64,
         span: Span<'sc>,
     },
-<<<<<<< HEAD
     #[error(
         "Match expression arm has mismatched types.\n\
          expected: {expected}\n\
          "
     )]
     MatchWrongType { expected: TypeId, span: Span<'sc> },
-=======
     #[error("Impure function called inside of pure function. Pure functions can only call other pure functions. Try making the surrounding function impure by prepending \"impure\" to the function declaration.")]
     PureCalledImpure { span: Span<'sc> },
     #[error("Impure function inside of non-contract. Contract storage is only accessible from contracts.")]
     ImpureInNonContract { span: Span<'sc> },
->>>>>>> cf89c080
 }
 
 impl<'sc> std::convert::From<TypeError<'sc>> for CompileError<'sc> {
@@ -1022,14 +1019,11 @@
             BurnFromExternalContext { span, .. } => span,
             ContractStorageFromExternalContext { span, .. } => span,
             ArrayOutOfBounds { span, .. } => span,
-<<<<<<< HEAD
             MatchWrongType { span, .. } => span,
             NotAnEnum { span, .. } => span,
             PatternMatchingAlgorithmFailure(_, span) => span,
-=======
             PureCalledImpure { span, .. } => span,
             ImpureInNonContract { span, .. } => span,
->>>>>>> cf89c080
         }
     }
 
