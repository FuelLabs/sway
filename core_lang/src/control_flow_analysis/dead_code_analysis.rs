--- conflicted
+++ resolved
@@ -374,11 +374,7 @@
             connect_impl_trait(trait_name, graph, methods, entry_node, tree_type)?;
             Ok(leaves.to_vec())
         }
-<<<<<<< HEAD
-        SideEffect | ErrorRecovery | GenericTypeForFunctionScope { .. } => Ok(leaves.to_vec()),
-=======
-        ErrorRecovery => Ok(leaves.to_vec()),
->>>>>>> 250265fc
+        ErrorRecovery | GenericTypeForFunctionScope { .. } => Ok(leaves.to_vec()),
     }
 }
 
