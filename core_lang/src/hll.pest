// tweakable things
var_decl_keyword    =  {"let"}
fn_decl_keyword     =  {"fn"}
trait_decl_keyword  =  {"trait"}
return_keyword      =  {"return"}
use_keyword         =  {"use"}
as_keyword          =  {"as"}
enum_keyword        = @{"enum"}
struct_keyword      = @{"struct"}
impl_keyword        =  {"impl"}
asm_keyword         =  {"asm"}
while_keyword       =  {"while"}
match_keyword       =  {"match"}
mut_keyword         =  {"mut"}
assign              = _{"="}
line_comment_open   =  {"//"}
block_comment_open  =  {"/*"}
block_comment_close =  {"*/"}
fn_returns          =  {"->"}
path_separator      =  {"::"}
include_keyword     =  {"dep"}
abi_keyword         =  {"abi"}
ref_keyword         =  {"ref "}
deref_keyword       =  {"deref "}
true_keyword        =  {"true"}
false_keyword       =  {"false"}
const_decl_keyword  =  {"const"}

// top level
program =  {SOI ~ (library|contract|script|predicate)?  ~ EOI}

library      =  {"library" ~ library_name ~ ";" ~ (non_var_decl|use_statement|include_statement)* }
library_name =  {ident}
contract     =  {"contract" ~ ";" ~ (non_var_decl|use_statement|include_statement)*}
script       =  {"script" ~ ";" ~ (non_var_decl|use_statement|include_statement)*}
predicate    =  {"predicate" ~ ";" ~ (non_var_decl|use_statement|include_statement)*}

// including other files
file_path         = { ident ~ ("/" ~ ident)* }
include_statement = { include_keyword ~ file_path ~ alias? ~ ";"}
alias             = { as_keyword ~ ident }
// expressions
expr_inner               = _{unary_op_expr|asm_expression|match_expression|abi_cast|if_exp|code_block|func_app|literal_value|struct_expression|method_exp|struct_field_access|delineated_path|var_exp|array_exp|parenthesized_expression|unit}
parenthesized_expression =  {"(" ~ expr ~ ")"}
unary_op_expr = { unary_op ~ expr_inner }
// // op exps built in to expr to prevent left recursion
expr                     =  {expr_inner ~ (op ~ expr_inner)*}
func_app                 =  {fn_name ~ fn_args}
fn_args                  =  { "(" ~ (expr ~ ("," ~ expr)*)? ~ ")" }
fn_name                  =  {var_exp}
var_exp                  =  {var_name_ident}
var_name_ident           =  {ident}
struct_field_access      =  {subfield_path}
method_exp               =  {subfield_exp | fully_qualified_method}
subfield_exp             =  {subfield_path ~ fn_args}
// TODO subfield path should allow parenthesized expressions _or_ just idents
subfield_path            =  {(call_item ~ ".")+ ~ call_item}
fully_qualified_method   =  {path_separator? ~ (path_ident ~ path_separator)* ~ "~" ~ type_name ~ path_separator ~ call_item ~ fn_args}
call_item                =  {ident | "(" ~ expr ~ ")" }
delineated_path          =  {path_component ~ fn_args?}
path_component           =  {path_ident ~ (path_separator ~ path_ident)+}
path_ident               =  {ident}

// abi blocks and abi casting
abi_cast = {abi_keyword ~ "(" ~ trait_name ~ "," ~ expr ~ ")"}
abi_decl = {abi_keyword ~ abi_name ~ trait_methods}
abi_name = {ident}


if_exp =  {"if" ~ expr ~ code_block ~ ("else" ~ (code_block|if_exp))?}

op       =  {"+"|"-"|"/"|"*"|"=="|"!="|"<="|">="|"||"|"|"|"&&"|"&"|"^"|"%"|"<"|">"}
unary_op =  {"!"|ref_keyword|deref_keyword}

// // note that decimal/float exprs might be removed since vm doesn't support them
literal_value =  {integer|byte|string|boolean}

boolean          =  {true_keyword|false_keyword}
string           = ${"\"" ~ char* ~ "\""}
integer          =  {(u8_integer|u16_integer|u32_integer|u64_integer)}
basic_integer    = @{!("0b"|"0x") ~ ASCII_DIGIT ~ (ASCII_DIGIT|"_")*}
u8_integer       =  {basic_integer ~ "u8"}
u16_integer      =  {basic_integer ~ "u16"}
u32_integer      =  {basic_integer ~ "u32"}
// default is u64
u64_integer      =  {basic_integer ~ "u64"?}
byte             =  {binary_byte|hex_byte}
binary_byte      = @{"0b" ~ ("1"|"0"|"_")*}
hex_byte         = @{"0x" ~ hex_digit*}
hex_digit        =  {"a"|"b"|"c"|"d"|"e"|"f"|"A"|"B"|"C"|"D"|"E"|"F"|"_"|ASCII_DIGIT}
match_expression =  {"match" ~ expr ~ "{" ~ match_branch+ ~ "}"}
match_branch     =  {match_condition ~ "=>" ~ (code_block|expr) ~ ","}
match_condition  =  {expr|"_"}

// TODO this doesn't support pattern matching

code_block =  {"{" ~ (declaration|control_flow|expr_statement)* ~ (expr)? ~ "}"}

struct_expression  =  {struct_name ~ "{" ~ struct_expr_fields ~ "}"}
struct_expr_fields =  {struct_field_name ~ ":" ~ expr ~ ("," ~ struct_field_name ~ ":" ~ expr)* ~ ","?}
array_exp          =  {"[" ~ (expr ~ ("," ~ expr)*) ~ "]"}

// declarations
declaration               =  {(non_var_decl|var_decl|reassignment)}
non_var_decl              =  {(enum_decl|fn_decl|trait_decl|abi_decl|struct_decl|impl_trait|impl_self|const_decl)}
var_decl                  =  {var_decl_keyword ~ mut_keyword? ~ var_name ~ type_ascription? ~ assign ~ expr ~ ";"}
type_ascription           =  {":" ~ type_name}
fn_decl                   =  {visibility ~ fn_signature ~ code_block}
fn_signature              =  {fn_decl_keyword ~ fn_decl_name ~ type_params? ~ fn_decl_params ~ (fn_returns ~ type_name)? ~ trait_bounds?}
var_name                  =  {ident}
reassignment              =  {variable_reassignment | struct_field_reassignment}
variable_reassignment     =  {var_exp ~ assign ~ expr ~ ";"}
struct_field_reassignment =  {struct_field_access ~ assign ~ expr ~ ";" }
const_decl                =  {visibility ~ const_decl_keyword ~ var_name ~ type_ascription? ~ assign ~ literal_value ~ ";"}

visibility =  {"pub"?}

struct_decl       =  {visibility ~ struct_keyword ~ struct_name ~ type_params? ~ trait_bounds? ~ "{" ~ struct_fields ~ "}"}
struct_name       =  {ident}
struct_fields     =  {struct_field_name ~ ":" ~ type_name ~ ("," ~ struct_field_name ~ ":" ~ type_name)* ~ ","?}
struct_field_name =  {ident}
// // enum declaration
enum_decl         =  {visibility ~ enum_keyword ~ enum_name ~ type_params? ~ trait_bounds? ~ "{" ~ enum_fields ~ "}"}
enum_fields       =  {enum_field_name ~ ":" ~ type_name ~ ("," ~ enum_field_name ~ ":" ~ type_name)* ~ ","?}
enum_name         =  {ident}
enum_field_name   =  {ident}

impl_self =  {impl_keyword ~ type_params? ~ type_name ~  trait_bounds? ~ ("{" ~ fn_decl* ~ "}")}

// // fn declaration
fn_decl_params     =  {"(" ~ (fn_decl_param ~ ("," ~ fn_decl_param)*)? ~ ")"}
type_params        =  {"<" ~ generic_type_param ~ (", " ~ generic_type_param)* ~ ">"}
fn_decl_param      =  {("self")|(fn_decl_param_name ~ ":" ~ type_name)}
fn_decl_param_name =  {ident}
<<<<<<< HEAD
return_type        =  {type_name}
=======
>>>>>>> ece76ef6
fn_decl_name       =  {ident}
type_name          =  {str_type|ident ~ type_params?|unit}
str_type           =  { "str" ~ "[" ~ basic_integer ~ "]" }
trait_bounds       =  {"where" ~ (generic_type_param ~ ":" ~ trait_name) ~ ("," ~ generic_type_param ~ ":" ~ trait_name)*}
generic_type_param =  {ident}

// statements
// // statements are basically non-expressions that don't alter the namespace like declarations do
return_statement =  {return_keyword ~ expr? ~ ";"}
expr_statement   =  {expr ~ ";"}

// traits
trait_decl    =  {visibility ~ trait_decl_keyword ~ trait_name ~ type_params? ~ trait_bounds? ~ trait_methods}
trait_methods =  {"{" ~ (fn_signature ~ ";")* ~ "}" ~ ("{" ~ fn_decl* ~ "}")*}
trait_name    =  {ident ~ (path_separator ~ ident)*}
impl_trait    =  {impl_keyword ~ trait_name ~ type_params? ~ "for" ~ type_name ~ type_params? ~ trait_bounds? ~ ("{" ~ fn_decl* ~ "}")}

// imports

use_statement           =  {relative_use_statement | absolute_use_statement}
relative_use_statement  =  {use_keyword ~ import_path ~ alias? ~ ";"}
absolute_use_statement  =  {use_keyword ~ path_separator ~ import_path ~ alias? ~ ";"}
import_path             =  {ident ~ (path_separator ~ (ident|star))*}
star                    =  {"*"}

// loops
while_loop =  {while_keyword ~ expr ~ code_block}

// asm inlining
asm_expression           =  {asm_keyword ~ asm_registers ~ "{" ~ asm_op* ~ asm_register? ~ (":" ~ type_name)? ~ "}"}
asm_registers            =  {"(" ~ (asm_register_declaration ~ ("," ~ asm_register_declaration)*)? ~ ")"}
asm_register_declaration =  {ident ~ (":" ~ expr)?}
asm_op                   =  {opcode ~ (asm_immediate|asm_register)* ~ ";"}
asm_register             =  {ident}
asm_immediate            =  {"i" ~ u64_integer}
opcode                   =  {ident}

// control flow
control_flow = _{while_loop|return_statement}

// boilerplate
WHITESPACE     = _{(" "|"\t"|"\r"|"\n")+}
COMMENT        = _{block_comment|line_comment}
block_comment  = @{block_comment_open ~ (!block_comment_close ~ ANY)* ~ block_comment_close}
line_comment   = @{line_comment_open ~ (!("\r"|"\n") ~ ANY)*}
char           = @{
    !("\""|"\\") ~ ANY
  | "\\" ~ ("\""|"\\"|"/"|"b"|"f"|"n"|"r"|"t")
  | "\\" ~ ("u" ~ ASCII_HEX_DIGIT{4})
}
unit           =  {"(" ~ ")"}
ident          = @{ ASCII_ALPHA ~ (ASCII_ALPHANUMERIC|"_")* }
reserved_words = @{(true_keyword|false_keyword|asm_keyword|ref_keyword|deref_keyword|abi_keyword|while_keyword|struct_keyword|enum_keyword|match_keyword|use_keyword|var_decl_keyword|fn_decl_keyword|trait_decl_keyword|return_keyword|include_keyword) ~ !(ASCII_ALPHANUMERIC|"_")}
<|MERGE_RESOLUTION|>--- conflicted
+++ resolved
@@ -132,10 +132,6 @@
 type_params        =  {"<" ~ generic_type_param ~ (", " ~ generic_type_param)* ~ ">"}
 fn_decl_param      =  {("self")|(fn_decl_param_name ~ ":" ~ type_name)}
 fn_decl_param_name =  {ident}
-<<<<<<< HEAD
-return_type        =  {type_name}
-=======
->>>>>>> ece76ef6
 fn_decl_name       =  {ident}
 type_name          =  {str_type|ident ~ type_params?|unit}
 str_type           =  { "str" ~ "[" ~ basic_integer ~ "]" }
