--- conflicted
+++ resolved
@@ -348,33 +348,20 @@
 
 impl<'sc> DataSection<'sc> {
     /// Given a [DataId], calculate the offset _from the beginning of the data section_ to the data
-<<<<<<< HEAD
-    /// in words.
-=======
     /// in bytes.
->>>>>>> 498f7725
     pub(crate) fn offset_to_id(&self, id: &DataId) -> usize {
         self.value_pairs
             .iter()
             .take(id.0 as usize)
-<<<<<<< HEAD
-            .map(|x| x.as_type().stack_size_of())
-            .sum::<u64>() as usize
-=======
             .map(|x| x.to_bytes().len())
             .sum()
->>>>>>> 498f7725
     }
 
     pub(crate) fn serialize_to_bytes(&self) -> Vec<u8> {
         // not the exact right capacity but serves as a lower bound
         let mut buf = Vec::with_capacity(self.value_pairs.len());
         for val in &self.value_pairs {
-<<<<<<< HEAD
-            buf.append(&mut val.to_bytes());
-=======
             buf.append(&mut val.to_bytes().to_vec());
->>>>>>> 498f7725
         }
         buf
     }
@@ -888,10 +875,7 @@
             comment: "data section offset".into(),
             owning_span: None,
         },
-<<<<<<< HEAD
-=======
         Op::unowned_jump_label_comment(label, "end of metadata"),
->>>>>>> 498f7725
         // word 3 -- load the data offset into $ds
         Op {
             opcode: Either::Left(VirtualOp::DataSectionRegisterLoadPlaceholder),
@@ -908,10 +892,5 @@
             comment: "".into(),
             owning_span: None,
         },
-<<<<<<< HEAD
-        // word 3
-        Op::unowned_jump_label_comment(label, "end of metadata"),
-=======
->>>>>>> 498f7725
     ]
 }