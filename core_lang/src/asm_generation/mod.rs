--- conflicted
+++ resolved
@@ -310,11 +310,7 @@
         }
 
         // scan to see if any of the old ones are no longer in use
-<<<<<<< HEAD
         for RegisterAllocationStatus { in_use, .. } in
-=======
-        for RegisterAllocationStatus { in_use, reg: _ } in
->>>>>>> 971859a4
             self.registers.iter_mut().filter(|r| r.in_use.is_some())
         {
             if virtual_register_is_never_accessed_again(
