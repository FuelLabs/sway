--- conflicted
+++ resolved
@@ -10,19 +10,6 @@
 /// So far, the compiler-reserved registers are:
 /// 1. DATA_SECTION_BEGIN
 const NUM_COMPILER_RESERVED_REGISTERS: u8 = 1;
-<<<<<<< HEAD
-
-#[allow(non_snake_case)]
-pub(crate) const fn DATA_SECTION_REGISTER() -> u8 {
-    NUM_FREE_REGISTERS - 2
-}
-
-#[allow(non_snake_case)]
-pub(crate) const fn NUM_ALLOCATABLE_REGISTERS() -> u8 {
-    NUM_FREE_REGISTERS - NUM_COMPILER_RESERVED_REGISTERS
-}
-=======
 pub(crate) const DATA_SECTION_REGISTER: u8 = NUM_FREE_REGISTERS - 2;
 pub(crate) const NUM_ALLOCATABLE_REGISTERS: u8 =
-    NUM_FREE_REGISTERS - NUM_COMPILER_RESERVED_REGISTERS;
->>>>>>> fb192d9e
+    NUM_FREE_REGISTERS - NUM_COMPILER_RESERVED_REGISTERS;