use super::*;
use crate::{
    asm_generation::{
        convert_expression_to_asm, expression::get_struct_memory_layout, AsmNamespace,
        RegisterSequencer,
    },
<<<<<<< HEAD
    asm_lang::virtual_ops::VirtualImmediate12,
    semantic_analysis::ast_node::{
        OwnedTypedStructField, ReassignmentLhs, TypedReassignment, TypedStructField,
    },
    type_engine::{resolve_type, TypeEngine, TypeInfo, TYPE_ENGINE},
    types::ResolvedType,
=======
    asm_lang::VirtualImmediate12,
    semantic_analysis::ast_node::{ReassignmentLhs, TypedReassignment, TypedStructField},
    types::{MaybeResolvedType, ResolvedType},
>>>>>>> 39efe9ab
};

pub(crate) fn convert_reassignment_to_asm<'sc>(
    reassignment: &TypedReassignment<'sc>,
    namespace: &mut AsmNamespace<'sc>,
    register_sequencer: &mut RegisterSequencer,
) -> CompileResult<'sc, Vec<Op<'sc>>> {
    // 0. evaluate the RHS of the reassignment
    // 1. Find the register that the previous var was stored in
    // 2. move the return register of the RHS into the register in the namespace

    let mut buf = vec![];
    let mut warnings = vec![];
    let mut errors = vec![];
    // step 0
    let return_register = register_sequencer.next();
    let mut rhs = check!(
        convert_expression_to_asm(
            &reassignment.rhs,
            namespace,
            &return_register,
            register_sequencer
        ),
        vec![],
        warnings,
        errors
    );

    buf.append(&mut rhs);

    match reassignment.lhs.len() {
        0 => unreachable!(),
        1 => {
            // step 1
            let var_register = check!(
                namespace.look_up_variable(&reassignment.lhs[0].name),
                return err(warnings, errors),
                warnings,
                errors
            );

            // step 2
            buf.push(Op::register_move_comment(
                var_register.clone(),
                return_register,
                reassignment
                    .lhs
                    .iter()
                    .fold(reassignment.lhs[0].span(), |acc, this| {
                        crate::utils::join_spans(acc, this.span())
                    }),
                format!(
                    "variable {} reassignment",
                    reassignment
                        .lhs
                        .iter()
                        .map(|x| x.name.primary_name)
                        .collect::<Vec<_>>()
                        .join(".")
                ),
            ));
        }
        _ => {
            // 0. get the field layout
            // 1. find the offset to this field
            // 2. write rhs to the address above
            //
            // step 0
            let mut offset_in_words = 0;
            let mut iter = reassignment.lhs.iter();
            let (mut fields, top_level_decl) = match iter
                .next()
<<<<<<< HEAD
                .map(|ReassignmentLhs { r#type, name }| -> Result<_, _> {
                    match resolve_type(*r#type, &name.span) {
                        Ok(TypeInfo::Struct { ref fields, .. }) => Ok((fields.clone(), name)),
                        Ok(ref a) => Err(CompileError::NotAStruct {
                            name: name.primary_name.to_string(),
                            span: name.span.clone(),
                            actually: a.friendly_type_str(),
                        }),
                        Err(a) => Err(CompileError::TypeError(a)),
                    }
                })
=======
                .map(
                    |ReassignmentLhs { r#type, name }| -> Result<_, CompileError<'sc>> {
                        match r#type {
                            MaybeResolvedType::Resolved(ResolvedType::Struct {
                                ref fields,
                                ..
                            }) => Ok((fields.clone(), name)),
                            a => Err(CompileError::NotAStruct {
                                name: name.primary_name.to_string(),
                                span: name.span.clone(),
                                actually: a.friendly_type_str(),
                            }),
                        }
                    },
                )
>>>>>>> 39efe9ab
                .expect("Empty structs not allowed yet")
            {
                Ok(o) => o,
                Err(e) => {
                    errors.push(e);
                    return err(warnings, errors);
                }
            };

            // delve into this potentially nested field access and figure out the location of this
            // subfield
            for ReassignmentLhs { r#type, name } in iter {
                let r#type = match resolve_type(r#type.clone(), &name.span) {
                    Ok(o) => o,
                    Err(e) => {
                        errors.push(CompileError::TypeError(e));
                        TypeInfo::ErrorRecovery
                    }
                };
                // TODO(static span) use spans instead of strings below
                let fields_for_layout = fields
                    .iter()
                    .map(|OwnedTypedStructField { name, r#type, .. }| (*r#type, name.as_str()))
                    .collect::<Vec<_>>();
                let field_layout = check!(
                    get_struct_memory_layout(&fields_for_layout[..]),
                    return err(warnings, errors),
                    warnings,
                    errors
                );
                let offset_of_this_field = check!(
                    field_layout.offset_to_field_name(name),
                    return err(warnings, errors),
                    warnings,
                    errors
                );
                offset_in_words += offset_of_this_field;
                fields = match r#type {
<<<<<<< HEAD
                    TypeInfo::Struct { ref fields, .. } => fields.clone(),
                    ref a => {
=======
                    MaybeResolvedType::Resolved(ResolvedType::Struct { ref fields, .. }) => {
                        fields.clone()
                    }
                    a => {
>>>>>>> 39efe9ab
                        errors.push(CompileError::NotAStruct {
                            name: name.primary_name.to_string(),
                            span: name.span.clone(),
                            actually: a.friendly_type_str(),
                        });
                        return err(warnings, errors);
                    }
                };
            }
            let ptr = check!(
                namespace.look_up_variable(top_level_decl),
                return err(warnings, errors),
                warnings,
                errors
            );

            let offset_in_words =
                match VirtualImmediate12::new(offset_in_words, reassignment.rhs.span.clone()) {
                    Ok(o) => o,
                    Err(e) => {
                        errors.push(e);
                        return err(warnings, errors);
                    }
                };

            // the address to write to is:
            // the register `ptr` (the struct pointer)
            // + the offset in words (imm is in words, the vm multiplies it by 8)

            buf.push(Op::write_register_to_memory(
                ptr.clone(),
                return_register,
                offset_in_words,
                crate::utils::join_spans(reassignment.lhs[0].span(), reassignment.rhs.span.clone()),
            ));
        }
    }

    ok(buf, warnings, errors)
}<|MERGE_RESOLUTION|>--- conflicted
+++ resolved
@@ -4,18 +4,12 @@
         convert_expression_to_asm, expression::get_struct_memory_layout, AsmNamespace,
         RegisterSequencer,
     },
-<<<<<<< HEAD
-    asm_lang::virtual_ops::VirtualImmediate12,
+    asm_lang::VirtualImmediate12,
     semantic_analysis::ast_node::{
         OwnedTypedStructField, ReassignmentLhs, TypedReassignment, TypedStructField,
     },
     type_engine::{resolve_type, TypeEngine, TypeInfo, TYPE_ENGINE},
     types::ResolvedType,
-=======
-    asm_lang::VirtualImmediate12,
-    semantic_analysis::ast_node::{ReassignmentLhs, TypedReassignment, TypedStructField},
-    types::{MaybeResolvedType, ResolvedType},
->>>>>>> 39efe9ab
 };
 
 pub(crate) fn convert_reassignment_to_asm<'sc>(
@@ -88,7 +82,6 @@
             let mut iter = reassignment.lhs.iter();
             let (mut fields, top_level_decl) = match iter
                 .next()
-<<<<<<< HEAD
                 .map(|ReassignmentLhs { r#type, name }| -> Result<_, _> {
                     match resolve_type(*r#type, &name.span) {
                         Ok(TypeInfo::Struct { ref fields, .. }) => Ok((fields.clone(), name)),
@@ -100,23 +93,6 @@
                         Err(a) => Err(CompileError::TypeError(a)),
                     }
                 })
-=======
-                .map(
-                    |ReassignmentLhs { r#type, name }| -> Result<_, CompileError<'sc>> {
-                        match r#type {
-                            MaybeResolvedType::Resolved(ResolvedType::Struct {
-                                ref fields,
-                                ..
-                            }) => Ok((fields.clone(), name)),
-                            a => Err(CompileError::NotAStruct {
-                                name: name.primary_name.to_string(),
-                                span: name.span.clone(),
-                                actually: a.friendly_type_str(),
-                            }),
-                        }
-                    },
-                )
->>>>>>> 39efe9ab
                 .expect("Empty structs not allowed yet")
             {
                 Ok(o) => o,
@@ -155,15 +131,8 @@
                 );
                 offset_in_words += offset_of_this_field;
                 fields = match r#type {
-<<<<<<< HEAD
                     TypeInfo::Struct { ref fields, .. } => fields.clone(),
-                    ref a => {
-=======
-                    MaybeResolvedType::Resolved(ResolvedType::Struct { ref fields, .. }) => {
-                        fields.clone()
-                    }
-                    a => {
->>>>>>> 39efe9ab
+                     a => {
                         errors.push(CompileError::NotAStruct {
                             name: name.primary_name.to_string(),
                             span: name.span.clone(),
