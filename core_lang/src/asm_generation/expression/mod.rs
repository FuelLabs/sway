use super::*;
use crate::span::Span;
<<<<<<< HEAD
use crate::{
    asm_lang::{virtual_ops::VirtualRegister, *},
    parse_tree::{CallPath, Literal},
=======
use crate::{asm_lang::*, parse_tree::CallPath};
use crate::{
    parse_tree::Literal,
>>>>>>> 39efe9ab
    semantic_analysis::{
        ast_node::{TypedAsmRegisterDeclaration, TypedCodeBlock, TypedExpressionVariant},
        TypedExpression,
    },
    type_engine::{TYPE_ENGINE, look_up_type_id},
};

mod contract_call;
mod enum_instantiation;
mod if_exp;
mod lazy_op;
mod structs;
mod subfield;
use contract_call::convert_contract_call_to_asm;
use enum_instantiation::convert_enum_instantiation_to_asm;
use if_exp::convert_if_exp_to_asm;
pub(crate) use structs::{convert_struct_expression_to_asm, get_struct_memory_layout};
use subfield::convert_subfield_expression_to_asm;

/// Given a [TypedExpression], convert it to assembly and put its return value, if any, in the
/// `return_register`.
pub(crate) fn convert_expression_to_asm<'sc>(
    exp: &TypedExpression<'sc>,
    namespace: &mut AsmNamespace<'sc>,
    return_register: &VirtualRegister,
    register_sequencer: &mut RegisterSequencer,
) -> CompileResult<'sc, Vec<Op<'sc>>> {
    let mut warnings = vec![];
    let mut errors = vec![];
    match &exp.expression {
        TypedExpressionVariant::Literal(ref lit) => ok(
            convert_literal_to_asm(
                lit,
                namespace,
                return_register,
                register_sequencer,
                exp.span.clone(),
            ),
            warnings,
            errors,
        ),
        TypedExpressionVariant::FunctionApplication {
            name,
            arguments,
            function_body,
            selector,
        } => {
            if let Some(metadata) = selector {
                assert_eq!(
                    arguments.len(),
                    4,
                    "this is verified in the semantic analysis stage"
                );
                convert_contract_call_to_asm(
                    metadata,
                    // gas to forward
                    &arguments[0].1,
                    // coins to forward
                    &arguments[1].1,
                    // color of coins
                    &arguments[2].1,
                    // user parameter
                    &arguments[3].1,
                    register_sequencer,
                    return_register,
                    namespace,
                    exp.span.clone(),
                )
            } else {
                convert_fn_app_to_asm(
                    name,
                    arguments,
                    function_body,
                    namespace,
                    return_register,
                    register_sequencer,
                )
            }
        }
        TypedExpressionVariant::LazyOperator { op, lhs, rhs } => {
            lazy_op::convert_lazy_operator_to_asm(
                op,
                lhs,
                rhs,
                return_register,
                namespace,
                register_sequencer,
            )
        }
        TypedExpressionVariant::VariableExpression { name } => {
            let var = check!(
                namespace.look_up_variable(name),
                return err(warnings, errors),
                warnings,
                errors
            );
            ok(
                vec![Op::register_move(
                    return_register.into(),
                    var.into(),
                    exp.span.clone(),
                )],
                warnings,
                errors,
            )
        }
        TypedExpressionVariant::AsmExpression {
            registers,
            body,
            returns,
            whole_block_span,
        } => {
            let mut asm_buf = vec![];
            let mut warnings = vec![];
            let mut errors = vec![];
            // Keep track of the mapping from the declared names of the registers to the actual
            // registers from the sequencer for replacement
            let mut mapping_of_real_registers_to_declared_names: HashMap<&str, VirtualRegister> =
                Default::default();
            for TypedAsmRegisterDeclaration {
                name,
                initializer,
                name_span,
            } in registers
            {
                let register = register_sequencer.next();
                assert_or_warn!(
                    ConstantRegister::parse_register_name(name).is_none(),
                    warnings,
                    name_span.clone(),
                    Warning::ShadowingReservedRegister { reg_name: name }
                );

                mapping_of_real_registers_to_declared_names.insert(name, register.clone());
                // evaluate each register's initializer
                if let Some(initializer) = initializer {
                    asm_buf.append(&mut check!(
                        convert_expression_to_asm(
                            initializer,
                            namespace,
                            &register,
                            register_sequencer,
                        ),
                        continue,
                        warnings,
                        errors
                    ));
                }
            }

            // For each opcode in the asm expression, attempt to parse it into an opcode and
            // replace references to the above registers with the newly allocated ones.
            for op in body {
                let replaced_registers = op
                    .op_args
                    .iter()
                    .map(|x| -> Result<_, CompileError> {
                        match realize_register(
                            x.primary_name,
                            &mapping_of_real_registers_to_declared_names,
                        ) {
                            Some(o) => Ok(o),
                            None => Err(CompileError::UnknownRegister {
                                span: x.span.clone(),
                                initialized_registers: mapping_of_real_registers_to_declared_names
                                    .iter()
                                    .map(|(name, _)| name.to_string())
                                    .collect::<Vec<_>>()
                                    .join("\n"),
                            }),
                        }
                    })
                    .collect::<Vec<Result<_, _>>>();

                let replaced_registers = replaced_registers
                    .into_iter()
                    .filter_map(|x| match x {
                        Err(e) => {
                            errors.push(e);
                            None
                        }
                        Ok(o) => Some(o),
                    })
                    .collect::<Vec<VirtualRegister>>();

                // parse the actual op and registers
                let opcode = check!(
                    Op::parse_opcode(
                        &op.op_name,
                        replaced_registers.as_slice(),
                        &op.immediate,
                        op.span.clone()
                    ),
                    continue,
                    warnings,
                    errors
                );
                asm_buf.push(Op {
                    opcode: either::Either::Left(opcode),
                    comment: String::new(),
                    owning_span: Some(op.span.clone()),
                });
            }
            // Now, load the designated asm return register into the desired return register
            match (returns, return_register) {
                (Some((asm_reg, asm_reg_span)), return_reg) => {
                    // lookup and replace the return register
                    let mapped_asm_ret = match realize_register(
                        asm_reg.name.as_str(),
                        &mapping_of_real_registers_to_declared_names,
                    ) {
                        Some(reg) => reg,
                        None => {
                            errors.push(CompileError::UnknownRegister {
                                span: asm_reg_span.clone(),
                                initialized_registers: mapping_of_real_registers_to_declared_names
                                    .iter()
                                    .map(|(name, _)| name.to_string())
                                    .collect::<Vec<_>>()
                                    .join("\n"),
                            });
                            return err(warnings, errors);
                        }
                    };
                    asm_buf.push(Op::unowned_register_move_comment(
                        return_reg.clone(),
                        mapped_asm_ret,
                        "return value from inline asm",
                    ));
                }
                _ if look_up_type_id(exp.return_type)
                    == TypeInfo::Unit =>
                {
                    ()
                }
                _ => {
                    errors.push(CompileError::InvalidAssemblyMismatchedReturn {
                        span: whole_block_span.clone(),
                    });
                }
            }
            ok(asm_buf, warnings, errors)
        }
        TypedExpressionVariant::StructExpression {
            struct_name,
            fields,
        } => convert_struct_expression_to_asm(
            struct_name,
            fields,
            return_register,
            namespace,
            register_sequencer,
        ),
        TypedExpressionVariant::StructFieldAccess {
            resolved_type_of_parent,
            prefix,
            field_to_access,
            field_to_access_span,
        } => convert_subfield_expression_to_asm(
            &exp.span,
            prefix,
            &field_to_access.into_typed_struct_field(field_to_access_span),
            *resolved_type_of_parent,
            namespace,
            register_sequencer,
            return_register,
        ),
        TypedExpressionVariant::EnumInstantiation {
            enum_decl,
            variant_name,
            tag,
            contents,
        } => convert_enum_instantiation_to_asm(
            enum_decl,
            variant_name,
            *tag,
            contents,
            return_register,
            namespace,
            register_sequencer,
        ),
        TypedExpressionVariant::IfExp {
            condition,
            then,
            r#else,
        } => convert_if_exp_to_asm(
            &**condition,
            &**then,
            r#else,
            return_register,
            namespace,
            register_sequencer,
        ),
        TypedExpressionVariant::CodeBlock(block) => {
            convert_code_block_to_asm(block, namespace, register_sequencer, Some(return_register))
        }
        TypedExpressionVariant::Unit => ok(vec![], warnings, errors),
        // ABI casts are purely compile-time constructs and generate no corresponding bytecode
        TypedExpressionVariant::AbiCast { .. } => ok(vec![], warnings, errors),
        a => {
            println!("unimplemented: {:?}", a);
            errors.push(CompileError::Unimplemented(
                "ASM generation has not yet been implemented for this.",
                exp.span.clone(),
            ));
            err(warnings, errors)
        }
    }
}

/// Takes a virtual register ID and either locates it in the register mapping, finds it is a reserved register,
/// or finds nothing and returns `None`.
fn realize_register(
    register_name: &str,
    mapping_of_real_registers_to_declared_names: &HashMap<&str, VirtualRegister>,
) -> Option<VirtualRegister> {
    match mapping_of_real_registers_to_declared_names.get(register_name) {
        Some(x) => Some(x.clone()),
        None => match ConstantRegister::parse_register_name(register_name) {
            Some(x) => Some(VirtualRegister::Constant(x)),
            None => None,
        },
    }
}

pub(crate) fn convert_code_block_to_asm<'sc>(
    block: &TypedCodeBlock<'sc>,
    namespace: &mut AsmNamespace<'sc>,
    register_sequencer: &mut RegisterSequencer,
    // Where to put the return value of this code block, if there was any.
    return_register: Option<&VirtualRegister>,
) -> CompileResult<'sc, Vec<Op<'sc>>> {
    let mut asm_buf: Vec<Op> = vec![];
    let mut warnings = vec![];
    let mut errors = vec![];
    // generate a label for this block
    let exit_label = register_sequencer.get_label();
    for node in &block.contents {
        // If this is a return, then we jump to the end of the function and put the
        // value in the return register
        let res = check!(
            convert_node_to_asm(node, namespace, register_sequencer, return_register),
            continue,
            warnings,
            errors
        );
        match res {
            NodeAsmResult::JustAsm(ops) => asm_buf.append(&mut ops.into_iter().collect()),
            NodeAsmResult::ReturnStatement { mut asm } => {
                // insert a placeholder to jump to the end of the block and put the register
                asm_buf.append(&mut asm);
                asm_buf.push(Op::jump_to_label(exit_label.clone()));
            }
        }
    }
    asm_buf.push(Op::unowned_jump_label(exit_label));

    ok(asm_buf, warnings, errors)
}

/// Initializes [Literal] `lit` into [VirtualRegister] `return_register`.
fn convert_literal_to_asm<'sc>(
    lit: &Literal<'sc>,
    namespace: &mut AsmNamespace<'sc>,
    return_register: &VirtualRegister,
    _register_sequencer: &mut RegisterSequencer,
    span: Span<'sc>,
) -> Vec<Op<'sc>> {
    // first, insert the literal into the data section
    let data_id = namespace.insert_data_value(lit);
    // then get that literal id and use it to make a load word op
    vec![Op {
        opcode: either::Either::Left(VirtualOp::LWDataId(return_register.clone(), data_id)),
        comment: "literal instantiation".into(),
        owning_span: Some(span),
    }]
}

/// For now, all functions are handled by inlining at the time of application.
fn convert_fn_app_to_asm<'sc>(
    name: &CallPath<'sc>,
    arguments: &[(Ident<'sc>, TypedExpression<'sc>)],
    function_body: &TypedCodeBlock<'sc>,
    parent_namespace: &mut AsmNamespace<'sc>,
    return_register: &VirtualRegister,
    register_sequencer: &mut RegisterSequencer,
) -> CompileResult<'sc, Vec<Op<'sc>>> {
    let mut warnings = vec![];
    let mut errors = vec![];
    let mut asm_buf = vec![Op::new_comment(format!(
        "{} fn call",
        name.suffix.primary_name
    ))];
    // Make a local namespace so that the namespace of this function does not pollute the outer
    // scope
    let mut namespace = parent_namespace.clone();
    let mut args_and_registers: HashMap<Ident<'sc>, VirtualRegister> = Default::default();
    // evaluate every expression being passed into the function
    for (name, arg) in arguments {
        let return_register = register_sequencer.next();
        let mut ops = check!(
            convert_expression_to_asm(arg, &mut namespace, &return_register, register_sequencer),
            vec![],
            warnings,
            errors
        );
        asm_buf.append(&mut ops);
        args_and_registers.insert(name.clone(), return_register);
    }

    // insert the arguments into the asm namespace with their registers mapped
    for (name, reg) in args_and_registers {
        namespace.insert_variable(name, reg);
    }

    // evaluate the function body
    let mut body = check!(
        convert_code_block_to_asm(
            function_body,
            &mut namespace,
            register_sequencer,
            Some(return_register),
        ),
        vec![],
        warnings,
        errors
    );
    asm_buf.append(&mut body);
    parent_namespace.data_section = namespace.data_section;

    // the return  value is already put in its proper register via the above statement, so the buf
    // is done
    ok(asm_buf, warnings, errors)
}

/// This is similar to `convert_fn_app_to_asm()`, except instead of function arguments, this
/// takes four registers where the registers are expected to be pre-loaded with the desired values
/// when this function is jumped to.
pub(crate) fn convert_abi_fn_to_asm<'sc>(
    decl: &TypedFunctionDeclaration<'sc>,
    user_argument: (Ident<'sc>, VirtualRegister),
    cgas: (Ident<'sc>, VirtualRegister),
    bal: (Ident<'sc>, VirtualRegister),
    coin_color: (Ident<'sc>, VirtualRegister),
    parent_namespace: &mut AsmNamespace<'sc>,
    register_sequencer: &mut RegisterSequencer,
) -> CompileResult<'sc, Vec<Op<'sc>>> {
    let mut warnings = vec![];
    let mut errors = vec![];
    let mut asm_buf = vec![Op::new_comment(format!(
        "{} abi fn",
        decl.name.primary_name
    ))];
    // Make a local namespace so that the namespace of this function does not pollute the outer
    // scope
    let mut namespace = parent_namespace.clone();
    let return_register = register_sequencer.next();

    // insert the arguments into the asm namespace with their registers mapped
    namespace.insert_variable(user_argument.0, user_argument.1);
    namespace.insert_variable(cgas.0, cgas.1);
    namespace.insert_variable(bal.0, bal.1);
    namespace.insert_variable(coin_color.0, coin_color.1);
    // evaluate the function body
    let mut body = check!(
        convert_code_block_to_asm(
            &decl.body,
            &mut namespace,
            register_sequencer,
            Some(&return_register),
        ),
        vec![],
        warnings,
        errors
    );

    asm_buf.append(&mut body);
    // return the value from the abi function
    asm_buf.append(&mut check!(
        ret_or_retd_value(decl, return_register, register_sequencer, &mut namespace),
        return err(warnings, errors),
        warnings,
        errors
    ));

    parent_namespace.data_section = namespace.data_section;

    // the return  value is already put in its proper register via the above statement, so the buf
    // is done
    ok(asm_buf, warnings, errors)
}<|MERGE_RESOLUTION|>--- conflicted
+++ resolved
@@ -1,14 +1,8 @@
 use super::*;
 use crate::span::Span;
-<<<<<<< HEAD
 use crate::{
-    asm_lang::{virtual_ops::VirtualRegister, *},
+    asm_lang::*,
     parse_tree::{CallPath, Literal},
-=======
-use crate::{asm_lang::*, parse_tree::CallPath};
-use crate::{
-    parse_tree::Literal,
->>>>>>> 39efe9ab
     semantic_analysis::{
         ast_node::{TypedAsmRegisterDeclaration, TypedCodeBlock, TypedExpressionVariant},
         TypedExpression,
