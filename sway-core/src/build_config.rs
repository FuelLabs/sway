use std::{path::PathBuf, sync::Arc};

use serde::{Deserialize, Serialize};
use strum::EnumString;

#[derive(
    Clone,
    Copy,
    Debug,
    Default,
    Eq,
    PartialEq,
    Hash,
    Serialize,
    Deserialize,
    clap::ValueEnum,
    EnumString,
)]
pub enum BuildTarget {
    #[default]
    #[serde(rename = "fuel")]
    #[clap(name = "fuel")]
    #[strum(serialize = "fuel")]
    Fuel,
    #[serde(rename = "evm")]
    #[clap(name = "evm")]
    #[strum(serialize = "evm")]
    EVM,
    #[serde(rename = "midenvm")]
    #[clap(name = "midenvm")]
    #[strum(serialize = "midenvm")]
    MidenVM,
}

/// Configuration for the overall build and compilation process.
#[derive(Clone)]
pub struct BuildConfig {
    // Build target for code generation.
    pub(crate) build_target: BuildTarget,
    // The canonical file path to the root module.
    // E.g. `/home/user/project/src/main.sw`.
    pub(crate) canonical_root_module: Arc<PathBuf>,
    pub(crate) print_dca_graph: Option<String>,
    pub(crate) print_dca_graph_url_format: Option<String>,
    pub(crate) print_intermediate_asm: bool,
    pub(crate) print_finalized_asm: bool,
    pub(crate) print_ir: bool,
    pub(crate) include_tests: bool,
    pub(crate) optimization_level: usize,
    pub time_phases: bool,
    pub metrics_outfile: Option<String>,
    pub experimental: ExperimentalFlags,
}

impl BuildConfig {
    /// Construct a `BuildConfig` from a relative path to the root module and the canonical path to
    /// the manifest directory.
    ///
    /// The `root_module` path must be either canonical, or relative to the directory containing
    /// the manifest. E.g. `project/src/main.sw` or `project/src/lib.sw`.
    ///
    /// The `canonical_manifest_dir` must be the canonical (aka absolute) path to the directory
    /// containing the `Forc.toml` file for the project. E.g. `/home/user/project`.
    pub fn root_from_file_name_and_manifest_path(
        root_module: PathBuf,
        canonical_manifest_dir: PathBuf,
        build_target: BuildTarget,
    ) -> Self {
        assert!(
            canonical_manifest_dir.has_root(),
            "manifest dir must be a canonical path",
        );
        let canonical_root_module = match root_module.has_root() {
            true => root_module,
            false => {
                assert!(
                    root_module.starts_with(canonical_manifest_dir.file_name().unwrap()),
                    "file_name must be either absolute or relative to manifest directory",
                );
                canonical_manifest_dir
                    .parent()
                    .expect("unable to retrieve manifest directory parent")
                    .join(&root_module)
            }
        };
        Self {
            build_target,
            canonical_root_module: Arc::new(canonical_root_module),
            print_dca_graph: None,
            print_dca_graph_url_format: None,
            print_intermediate_asm: false,
            print_finalized_asm: false,
            print_ir: false,
            include_tests: false,
            time_phases: false,
            metrics_outfile: None,
<<<<<<< HEAD
            optimization_level: 0,
=======
            experimental: ExperimentalFlags::default(),
>>>>>>> 813ef65c
        }
    }

    pub fn with_print_dca_graph(self, a: Option<String>) -> Self {
        Self {
            print_dca_graph: a,
            ..self
        }
    }

    pub fn with_print_dca_graph_url_format(self, a: Option<String>) -> Self {
        Self {
            print_dca_graph_url_format: a,
            ..self
        }
    }

    pub fn with_print_intermediate_asm(self, a: bool) -> Self {
        Self {
            print_intermediate_asm: a,
            ..self
        }
    }

    pub fn with_print_finalized_asm(self, a: bool) -> Self {
        Self {
            print_finalized_asm: a,
            ..self
        }
    }

    pub fn with_print_ir(self, a: bool) -> Self {
        Self {
            print_ir: a,
            ..self
        }
    }

    pub fn with_time_phases(self, a: bool) -> Self {
        Self {
            time_phases: a,
            ..self
        }
    }

    pub fn with_metrics(self, a: Option<String>) -> Self {
        Self {
            metrics_outfile: a,
            ..self
        }
    }

    pub fn optimization_level(self, optimization_level: usize) -> Self {
        Self {
            optimization_level,
            ..self
        }
    }

    /// Whether or not to include test functions in parsing, type-checking and codegen.
    ///
    /// This should be set to `true` by invocations like `forc test` or `forc check --tests`.
    ///
    /// Default: `false`
    pub fn with_include_tests(self, include_tests: bool) -> Self {
        Self {
            include_tests,
            ..self
        }
    }

    pub fn with_experimental(self, experimental: ExperimentalFlags) -> Self {
        Self {
            experimental,
            ..self
        }
    }

    pub fn canonical_root_module(&self) -> Arc<PathBuf> {
        self.canonical_root_module.clone()
    }
}

#[derive(Debug, Default, Clone, Copy)]
pub struct ExperimentalFlags {
    pub new_encoding: bool,
}

#[cfg(test)]
mod test {
    use super::*;
    #[test]
    fn test_root_from_file_name_and_manifest_path() {
        let root_module = PathBuf::from("mock_path/src/main.sw");
        let canonical_manifest_dir = PathBuf::from("/tmp/sway_project/mock_path");
        BuildConfig::root_from_file_name_and_manifest_path(
            root_module,
            canonical_manifest_dir,
            BuildTarget::default(),
        );
    }

    #[test]
    fn test_root_from_file_name_and_manifest_path_contains_dot() {
        let root_module = PathBuf::from("mock_path_contains_._dot/src/main.sw");
        let canonical_manifest_dir = PathBuf::from("/tmp/sway_project/mock_path_contains_._dot");
        BuildConfig::root_from_file_name_and_manifest_path(
            root_module,
            canonical_manifest_dir,
            BuildTarget::default(),
        );
    }
}<|MERGE_RESOLUTION|>--- conflicted
+++ resolved
@@ -94,11 +94,8 @@
             include_tests: false,
             time_phases: false,
             metrics_outfile: None,
-<<<<<<< HEAD
             optimization_level: 0,
-=======
             experimental: ExperimentalFlags::default(),
->>>>>>> 813ef65c
         }
     }
 
@@ -151,7 +148,7 @@
         }
     }
 
-    pub fn optimization_level(self, optimization_level: usize) -> Self {
+    pub fn with_optimization_level(self, optimization_level: usize) -> Self {
         Self {
             optimization_level,
             ..self
