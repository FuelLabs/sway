--- conflicted
+++ resolved
@@ -46,11 +46,7 @@
     pub(crate) print_finalized_asm: bool,
     pub(crate) print_ir: bool,
     pub(crate) include_tests: bool,
-<<<<<<< HEAD
-    pub(crate) experimental_storage: bool,
     pub(crate) experimental_private_modules: bool,
-=======
->>>>>>> f3ae93e3
 }
 
 impl BuildConfig {
@@ -93,11 +89,7 @@
             print_finalized_asm: false,
             print_ir: false,
             include_tests: false,
-<<<<<<< HEAD
-            experimental_storage: false,
             experimental_private_modules: false,
-=======
->>>>>>> f3ae93e3
         }
     }
 
@@ -136,14 +128,6 @@
         }
     }
 
-<<<<<<< HEAD
-    pub fn experimental_storage(self, a: bool) -> Self {
-        Self {
-            experimental_storage: a,
-            ..self
-        }
-    }
-
     pub fn experimental_private_modules(self, a: bool) -> Self {
         Self {
             experimental_private_modules: a,
@@ -151,8 +135,6 @@
         }
     }
 
-=======
->>>>>>> f3ae93e3
     /// Whether or not to include test functions in parsing, type-checking and codegen.
     ///
     /// This should be set to `true` by invocations like `forc test` or `forc check --tests`.
