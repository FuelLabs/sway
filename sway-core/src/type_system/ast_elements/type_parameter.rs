--- conflicted
+++ resolved
@@ -444,21 +444,15 @@
         if *is_from_parent {
             ctx = ctx.with_generic_shadowing_mode(GenericShadowingMode::Allow);
 
-<<<<<<< HEAD
             let sy = ctx
                 .namespace()
                 .current_module()
-                .current_items()
-                .symbols
-                .get(name)
-                .unwrap();
-=======
-            let sy = ctx.namespace().module(ctx.engines()).resolve_symbol(
-                handler,
-                ctx.engines(),
-                name,
-            )?;
->>>>>>> ff8291a2
+		.resolve_symbol(
+                    handler,
+                    ctx.engines(),
+                    name,
+		    ctx.namespace().current_package_name(),
+		)?;
 
             match sy.expect_typed_ref() {
                 ty::TyDecl::GenericTypeForFunctionScope(ty::GenericTypeForFunctionScope {
@@ -579,18 +573,9 @@
                         }
                     }
                     // Check to see if the trait constraints are satisfied.
-<<<<<<< HEAD
-                    match ctx
-			.namespace_mut()
-			.current_module_mut()
-			.current_items_mut()
-			.implemented_traits
-			.check_if_trait_constraints_are_satisfied_for_type(
-=======
                     match TraitMap::check_if_trait_constraints_are_satisfied_for_type(
->>>>>>> ff8291a2
                             handler,
-                            ctx.namespace_mut().module_mut(engines),
+                            ctx.namespace_mut().current_module_mut(),
                             *type_id,
                             trait_constraints,
                             access_span,
