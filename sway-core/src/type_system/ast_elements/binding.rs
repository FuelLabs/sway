use crate::{
    decl_engine::{
        parsed_id::ParsedDeclId, DeclEngineGetParsedDeclId, DeclEngineInsert, DeclId, DeclRef,
    },
    engine_threading::{EqWithEngines, PartialEqWithEngines, PartialEqWithEnginesContext},
    language::{
        parsed::{FunctionDeclaration, StructDeclaration},
        ty, CallPath, QualifiedCallPath,
    },
    semantic_analysis::{
        symbol_resolve::ResolveSymbols, symbol_resolve_context::SymbolResolveContext,
        TypeCheckContext,
    },
    type_system::priv_prelude::*,
    EnforceTypeArguments, Ident,
};
use serde::{Deserialize, Serialize};
use sway_ast::Intrinsic;
use sway_error::handler::{ErrorEmitted, Handler};
use sway_types::{Span, Spanned};

/// A `TypeBinding` is the result of using turbofish to bind types to
/// generic parameters.
///
/// For example:
///
/// ```ignore
/// let data = Data::<bool> {
///   value: true
/// };
/// ```
///
/// Would produce the type binding (in pseudocode):
///
/// ```ignore
/// TypeBinding {
///     inner: CallPath(["Data"]),
///     type_arguments: [bool]
/// }
/// ```
///
/// ---
///
/// Further:
///
/// ```ignore
/// struct Data<T> {
///   value: T
/// }
///
/// let data1 = Data {
///   value: true
/// };
///
/// let data2 = Data::<bool> {
///   value: true
/// };
///
/// let data3: Data<bool> = Data {
///   value: true
/// };
///
/// let data4: Data<bool> = Data::<bool> {
///   value: true
/// };
/// ```
///
/// Each of these 4 examples generates a valid struct expression for `Data`
/// and passes type checking. But each does so in a unique way:
/// - `data1` has no type ascription and no type arguments in the `TypeBinding`,
///     so both are inferred from the value passed to `value`
/// - `data2` has no type ascription but does have type arguments in the
///     `TypeBinding`, so the type ascription and type of the value passed to
///     `value` are both unified to the `TypeBinding`
/// - `data3` has a type ascription but no type arguments in the `TypeBinding`,
///     so the type arguments in the `TypeBinding` and the type of the value
///     passed to `value` are both unified to the type ascription
/// - `data4` has a type ascription and has type arguments in the `TypeBinding`,
///     so, with the type from the value passed to `value`, all three are unified
///     together
#[derive(Debug, Clone, Serialize, Deserialize)]
pub struct TypeBinding<T> {
    pub inner: T,
    pub type_arguments: TypeArgs,
    pub span: Span,
}

/// A [TypeArgs] contains a `Vec<TypeArgument>` either in the variant `Regular`
/// or in the variant `Prefix`.
///
/// `Regular` variant indicates the type arguments are located after the suffix.
/// `Prefix` variant indicates the type arguments are located between the last
/// prefix and the suffix.
///
/// In the case of an enum we can have either the type parameters in the `Regular`
/// variant, case of:
/// ```ignore
/// let z = Option::Some::<u32>(10);
/// ```
/// Or the enum can have the type parameters in the `Prefix` variant, case of:
/// ```ignore
/// let z = Option::<u32>::Some(10);
/// ```
/// So we can have type parameters in the `Prefix` or `Regular` variant but not
/// in both.
#[derive(Debug, Clone, Serialize, Deserialize)]
pub enum TypeArgs {
    /// `Regular` variant indicates the type arguments are located after the suffix.
    Regular(Vec<TypeArgument>),
    /// `Prefix` variant indicates the type arguments are located between the last
    /// prefix and the suffix.
    Prefix(Vec<TypeArgument>),
}

impl TypeArgs {
    pub fn to_vec(&self) -> Vec<TypeArgument> {
        match self {
            TypeArgs::Regular(vec) => vec.to_vec(),
            TypeArgs::Prefix(vec) => vec.to_vec(),
        }
    }

    pub fn as_slice(&self) -> &[TypeArgument] {
        match self {
            TypeArgs::Regular(vec) | TypeArgs::Prefix(vec) => vec,
        }
    }

    pub(crate) fn to_vec_mut(&mut self) -> &mut Vec<TypeArgument> {
        match self {
            TypeArgs::Regular(vec) => vec,
            TypeArgs::Prefix(vec) => vec,
        }
    }
}

impl Spanned for TypeArgs {
    fn span(&self) -> Span {
        Span::join_all(self.to_vec().iter().map(sway_types::Spanned::span))
    }
}

impl PartialEqWithEngines for TypeArgs {
    fn eq(&self, other: &Self, ctx: &PartialEqWithEnginesContext) -> bool {
        match (self, other) {
            (TypeArgs::Regular(vec1), TypeArgs::Regular(vec2)) => vec1.eq(vec2, ctx),
            (TypeArgs::Prefix(vec1), TypeArgs::Prefix(vec2)) => vec1.eq(vec2, ctx),
            _ => false,
        }
    }
}

impl<T> Spanned for TypeBinding<T> {
    fn span(&self) -> Span {
        self.span.clone()
    }
}

impl PartialEqWithEngines for TypeBinding<Ident> {
    fn eq(&self, other: &Self, ctx: &PartialEqWithEnginesContext) -> bool {
        self.inner == other.inner
            && self.span == other.span
            && self.type_arguments.eq(&other.type_arguments, ctx)
    }
}

impl PartialEqWithEngines for TypeBinding<Intrinsic> {
    fn eq(&self, other: &Self, ctx: &PartialEqWithEnginesContext) -> bool {
        self.inner == other.inner
            && self.span == other.span
            && self.type_arguments.eq(&other.type_arguments, ctx)
    }
}

impl<T> EqWithEngines for TypeBinding<T> where T: EqWithEngines {}
impl<T> PartialEqWithEngines for TypeBinding<T>
where
    T: PartialEqWithEngines,
{
    fn eq(&self, other: &Self, ctx: &PartialEqWithEnginesContext) -> bool {
        self.inner.eq(&other.inner, ctx)
            && self.span == other.span
            && self.type_arguments.eq(&other.type_arguments, ctx)
    }
}

impl<T> TypeBinding<T> {
    pub fn strip_inner(self) -> TypeBinding<()> {
        TypeBinding {
            inner: (),
            type_arguments: self.type_arguments,
            span: self.span,
        }
    }

    pub(crate) fn resolve_symbols(&mut self, handler: &Handler, mut ctx: SymbolResolveContext<'_>) {
        match self.type_arguments {
            TypeArgs::Regular(ref mut args) => args
                .iter_mut()
                .for_each(|arg| arg.resolve_symbols(handler, ctx.by_ref())),
            TypeArgs::Prefix(ref mut args) => args
                .iter_mut()
                .for_each(|arg| arg.resolve_symbols(handler, ctx.by_ref())),
        }
    }
}

impl TypeBinding<CallPath<(TypeInfo, Ident)>> {
    pub(crate) fn type_check_with_type_info(
        &self,
        handler: &Handler,
        ctx: &mut TypeCheckContext,
    ) -> Result<TypeId, ErrorEmitted> {
        let type_engine = ctx.engines.te();
        let engines = ctx.engines();

        let (type_info, type_ident) = self.inner.suffix.clone();
        let type_info_span = type_ident.span();

        // find the module that the symbol is in
	//        let type_info_prefix = ctx.namespace().prepend_module_path(&self.inner.prefixes);
//	if self.inner.prefixes.is_empty() {
//	    dbg!(&self.inner);
//	}
        ctx.namespace()
<<<<<<< HEAD
            .require_module_from_absolute_path(handler, &self.inner.prefixes/*&type_info_prefix*/)?;
=======
            .root_module()
            .lookup_submodule(handler, engines, &type_info_prefix)?;
>>>>>>> ff8291a2

        // create the type info object
        let type_info = type_info.apply_type_arguments(
            handler,
            self.type_arguments.to_vec(),
            &type_info_span,
        )?;

        // resolve the type of the type info object
        let type_id = ctx
            .resolve_type(
                handler,
                type_engine.insert(engines, type_info, type_info_span.source_id()),
                &type_info_span,
                EnforceTypeArguments::No,
                Some(&self.inner.prefixes /*&type_info_prefix*/),
            )
            .unwrap_or_else(|err| type_engine.id_of_error_recovery(err));

        Ok(type_id)
    }
}

impl EqWithEngines for (TypeInfo, Ident) {}
impl PartialEqWithEngines for (TypeInfo, Ident) {
    fn eq(&self, other: &Self, ctx: &PartialEqWithEnginesContext) -> bool {
        self.0.eq(&other.0, ctx) && self.1 == other.1
    }
}

impl TypeBinding<CallPath> {
    pub(crate) fn strip_prefixes(&mut self) {
        self.inner.prefixes = vec![];
    }
}

/// Trait that adds a workaround for easy generic returns in Rust:
/// https://blog.jcoglan.com/2019/04/22/generic-returns-in-rust/
#[allow(clippy::type_complexity)]
pub(crate) trait TypeCheckTypeBinding<T> {
    fn type_check(
        &mut self,
        handler: &Handler,
        ctx: TypeCheckContext,
    ) -> Result<(DeclRef<DeclId<T>>, Option<TypeId>, Option<ty::TyDecl>), ErrorEmitted>;
}

#[allow(clippy::type_complexity)]
pub trait SymbolResolveTypeBinding<T> {
    fn resolve_symbol(
        &mut self,
        handler: &Handler,
        ctx: SymbolResolveContext,
    ) -> Result<ParsedDeclId<T>, ErrorEmitted>;
}

impl SymbolResolveTypeBinding<FunctionDeclaration> for TypeBinding<CallPath> {
    fn resolve_symbol(
        &mut self,
        handler: &Handler,
        ctx: SymbolResolveContext,
    ) -> Result<ParsedDeclId<FunctionDeclaration>, ErrorEmitted> {
        let engines = ctx.engines();
        // Grab the declaration.
        let unknown_decl = ctx.resolve_call_path_with_visibility_check(handler, &self.inner)?;

        // Check to see if this is a function declaration.
        let fn_decl = unknown_decl
            .resolve_parsed(engines.de())
            .to_fn_ref(handler, engines)?;
        Ok(fn_decl)
    }
}

impl TypeCheckTypeBinding<ty::TyFunctionDecl> for TypeBinding<CallPath> {
    fn type_check(
        &mut self,
        handler: &Handler,
        mut ctx: TypeCheckContext,
    ) -> Result<
        (
            DeclRef<DeclId<ty::TyFunctionDecl>>,
            Option<TypeId>,
            Option<ty::TyDecl>,
        ),
        ErrorEmitted,
    > {
        let type_engine = ctx.engines.te();
        let decl_engine = ctx.engines.de();

        // Grab the declaration.
        let unknown_decl = ctx.resolve_call_path_with_visibility_check(handler, &self.inner)?;
        // Check to see if this is a fn declaration.
        let fn_ref = unknown_decl.to_fn_ref(handler, ctx.engines())?;
        // Get a new copy from the declaration engine.
        let mut new_copy = (*decl_engine.get_function(fn_ref.id())).clone();
        match self.type_arguments {
            // Monomorphize the copy, in place.
            TypeArgs::Regular(_) => {
                ctx.monomorphize(
                    handler,
                    &mut new_copy,
                    self.type_arguments.to_vec_mut(),
                    EnforceTypeArguments::No,
                    &self.span,
                )?;
            }
            TypeArgs::Prefix(_) => {
                // Resolve the type arguments without monomorphizing.
                for type_argument in self.type_arguments.to_vec_mut().iter_mut() {
                    ctx.resolve_type(
                        handler,
                        type_argument.type_id,
                        &type_argument.span,
                        EnforceTypeArguments::Yes,
                        None,
                    )
                    .unwrap_or_else(|err| type_engine.id_of_error_recovery(err));
                }
            }
        }
        // Insert the new copy into the declaration engine.
        let new_fn_ref = decl_engine
            .insert(
                new_copy,
                decl_engine.get_parsed_decl_id(fn_ref.id()).as_ref(),
            )
            .with_parent(ctx.engines.de(), fn_ref.id().into());
        Ok((new_fn_ref, None, None))
    }
}

impl SymbolResolveTypeBinding<StructDeclaration> for TypeBinding<CallPath> {
    fn resolve_symbol(
        &mut self,
        handler: &Handler,
        ctx: SymbolResolveContext,
    ) -> Result<ParsedDeclId<StructDeclaration>, ErrorEmitted> {
        let engines = ctx.engines();
        // Grab the declaration.
        let unknown_decl = ctx.resolve_call_path_with_visibility_check(handler, &self.inner)?;

        // Check to see if this is a struct declaration.
        let struct_decl = unknown_decl.to_struct_decl(handler, engines)?;
        struct_decl
            .resolve_parsed(engines.de())
            .to_struct_decl(handler, engines)
    }
}

impl TypeCheckTypeBinding<ty::TyStructDecl> for TypeBinding<CallPath> {
    fn type_check(
        &mut self,
        handler: &Handler,
        mut ctx: TypeCheckContext,
    ) -> Result<
        (
            DeclRef<DeclId<ty::TyStructDecl>>,
            Option<TypeId>,
            Option<ty::TyDecl>,
        ),
        ErrorEmitted,
    > {
        let type_engine = ctx.engines.te();
        let decl_engine = ctx.engines.de();
        let engines = ctx.engines();
        // Grab the declaration.
        let unknown_decl = ctx.resolve_call_path_with_visibility_check(handler, &self.inner)?;
        // Check to see if this is a struct declaration.
        let struct_id = unknown_decl.to_struct_decl(handler, engines)?;
        // Get a new copy from the declaration engine.
        let mut new_copy = (*decl_engine.get_struct(&struct_id)).clone();
        // Monomorphize the copy, in place.
        ctx.monomorphize(
            handler,
            &mut new_copy,
            self.type_arguments.to_vec_mut(),
            EnforceTypeArguments::No,
            &self.span,
        )?;
        // Insert the new copy into the declaration engine.
        let new_struct_ref = decl_engine.insert(
            new_copy,
            decl_engine.get_parsed_decl_id(&struct_id).as_ref(),
        );
        let type_id = type_engine.insert_struct(engines, *new_struct_ref.id());
        Ok((new_struct_ref, Some(type_id), None))
    }
}

impl TypeCheckTypeBinding<ty::TyEnumDecl> for TypeBinding<CallPath> {
    fn type_check(
        &mut self,
        handler: &Handler,
        mut ctx: TypeCheckContext,
    ) -> Result<
        (
            DeclRef<DeclId<ty::TyEnumDecl>>,
            Option<TypeId>,
            Option<ty::TyDecl>,
        ),
        ErrorEmitted,
    > {
        let type_engine = ctx.engines.te();
        let decl_engine = ctx.engines.de();
        let engines = ctx.engines();
        // Grab the declaration.
        let unknown_decl = ctx.resolve_call_path_with_visibility_check(handler, &self.inner)?;

        // Get a new copy from the declaration engine.
        let enum_id = if let ty::TyDecl::EnumVariantDecl(ty::EnumVariantDecl { enum_ref, .. }) =
            &unknown_decl
        {
            *enum_ref.id()
        } else {
            // Check to see if this is a enum declaration.
            unknown_decl.to_enum_id(handler, engines)?
        };

        let mut new_copy = (*decl_engine.get_enum(&enum_id)).clone();

        // Monomorphize the copy, in place.
        ctx.monomorphize(
            handler,
            &mut new_copy,
            self.type_arguments.to_vec_mut(),
            EnforceTypeArguments::No,
            &self.span,
        )?;
        // Insert the new copy into the declaration engine.
        let new_enum_ref =
            decl_engine.insert(new_copy, decl_engine.get_parsed_decl_id(&enum_id).as_ref());
        let type_id = type_engine.insert_enum(engines, *new_enum_ref.id());
        Ok((new_enum_ref, Some(type_id), Some(unknown_decl)))
    }
}

impl TypeBinding<QualifiedCallPath> {
    pub(crate) fn type_check_qualified(
        &mut self,
        handler: &Handler,
        ctx: &mut TypeCheckContext,
    ) -> Result<DeclRef<DeclId<ty::TyConstantDecl>>, ErrorEmitted> {
        // Grab the declaration.
        let unknown_decl = ctx.resolve_qualified_call_path(handler, &self.inner)?;

        // Check to see if this is a const declaration.
        let const_ref = unknown_decl.to_const_ref(handler, ctx.engines())?;

        Ok(const_ref)
    }
}

impl TypeCheckTypeBinding<ty::TyConstantDecl> for TypeBinding<CallPath> {
    fn type_check(
        &mut self,
        handler: &Handler,
        ctx: TypeCheckContext,
    ) -> Result<
        (
            DeclRef<DeclId<ty::TyConstantDecl>>,
            Option<TypeId>,
            Option<ty::TyDecl>,
        ),
        ErrorEmitted,
    > {
        // Grab the declaration.
        let unknown_decl = ctx.resolve_call_path_with_visibility_check(handler, &self.inner)?;

        // Check to see if this is a const declaration.
        let const_ref = unknown_decl.to_const_ref(handler, ctx.engines())?;

        Ok((const_ref, None, None))
    }
}<|MERGE_RESOLUTION|>--- conflicted
+++ resolved
@@ -223,12 +223,7 @@
 //	    dbg!(&self.inner);
 //	}
         ctx.namespace()
-<<<<<<< HEAD
             .require_module_from_absolute_path(handler, &self.inner.prefixes/*&type_info_prefix*/)?;
-=======
-            .root_module()
-            .lookup_submodule(handler, engines, &type_info_prefix)?;
->>>>>>> ff8291a2
 
         // create the type info object
         let type_info = type_info.apply_type_arguments(
