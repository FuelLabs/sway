mod collect_types_metadata;
mod copy_types;
mod create_type_id;
mod replace_self_type;
mod resolved_type;
mod trait_constraint;
mod type_argument;
mod type_binding;
mod type_engine;
mod type_id;
mod type_info;
mod type_mapping;
mod type_parameter;

pub(crate) use collect_types_metadata::*;
pub(crate) use copy_types::*;
pub(crate) use create_type_id::*;
pub(crate) use replace_self_type::*;
pub(crate) use resolved_type::*;
pub(crate) use trait_constraint::*;
pub use type_argument::*;
pub(crate) use type_binding::*;
pub use type_engine::*;
pub use type_id::*;
pub use type_info::*;
pub(crate) use type_mapping::*;
pub use type_parameter::*;

use crate::error::*;
use std::fmt::Debug;

#[cfg(test)]
use sway_types::{integer_bits::IntegerBits, Ident, Span};

#[test]
fn generic_enum_resolution() {
<<<<<<< HEAD
    use crate::{language::ty, span::Span, Ident};
=======
    use crate::semantic_analysis::ast_node::TyEnumVariant;
>>>>>>> bd4b79ad
    let engine = TypeEngine::default();

    let sp = Span::dummy();

    let variant_types = vec![ty::TyEnumVariant {
        name: Ident::new_with_override("a", sp.clone()),
        tag: 0,
        type_id: engine.insert_type(TypeInfo::UnknownGeneric {
            name: Ident::new_with_override("T", sp.clone()),
        }),
        initial_type_id: engine.insert_type(TypeInfo::UnknownGeneric {
            name: Ident::new_with_override("T", sp.clone()),
        }),
        span: sp.clone(),
        type_span: sp.clone(),
    }];

    let ty_1 = engine.insert_type(TypeInfo::Enum {
        name: Ident::new_with_override("Result", sp.clone()),
        variant_types,
        type_parameters: vec![],
    });

    let variant_types = vec![ty::TyEnumVariant {
        name: Ident::new_with_override("a", sp.clone()),
        tag: 0,
        type_id: engine.insert_type(TypeInfo::Boolean),
        initial_type_id: engine.insert_type(TypeInfo::Boolean),
        span: sp.clone(),
        type_span: sp.clone(),
    }];

    let ty_2 = engine.insert_type(TypeInfo::Enum {
        name: Ident::new_with_override("Result", sp.clone()),
        variant_types,
        type_parameters: vec![],
    });

    // Unify them together...
    let (_, errors) = engine.unify(ty_1, ty_2, &sp, "");
    assert!(errors.is_empty());

    if let TypeInfo::Enum {
        name,
        variant_types,
        ..
    } = engine.look_up_type_id(ty_1)
    {
        assert_eq!(name.as_str(), "Result");
        assert_eq!(
            engine.look_up_type_id(variant_types[0].type_id),
            TypeInfo::Boolean
        );
    } else {
        panic!()
    }
}

#[test]
fn basic_numeric_unknown() {
    let engine = TypeEngine::default();

    let sp = Span::dummy();
    // numerics
    let id = engine.insert_type(TypeInfo::Numeric);
    let id2 = engine.insert_type(TypeInfo::UnsignedInteger(IntegerBits::Eight));

    // Unify them together...
    let (_, errors) = engine.unify(id, id2, &sp, "");
    assert!(errors.is_empty());

    assert_eq!(
        engine.to_typeinfo(id, &Span::dummy()).unwrap(),
        TypeInfo::UnsignedInteger(IntegerBits::Eight)
    );
}

#[test]
fn unify_numerics() {
    let engine = TypeEngine::default();
    let sp = Span::dummy();

    // numerics
    let id = engine.insert_type(TypeInfo::Numeric);
    let id2 = engine.insert_type(TypeInfo::UnsignedInteger(IntegerBits::Eight));

    // Unify them together...
    let (_, errors) = engine.unify(id2, id, &sp, "");
    assert!(errors.is_empty());

    assert_eq!(
        engine.to_typeinfo(id, &Span::dummy()).unwrap(),
        TypeInfo::UnsignedInteger(IntegerBits::Eight)
    );
}

#[test]
fn unify_numerics_2() {
    let engine = TypeEngine::default();
    let sp = Span::dummy();

    // numerics
    let id = engine.insert_type(TypeInfo::Numeric);
    let id2 = engine.insert_type(TypeInfo::UnsignedInteger(IntegerBits::Eight));

    // Unify them together...
    let (_, errors) = engine.unify(id, id2, &sp, "");
    assert!(errors.is_empty());

    assert_eq!(
        engine.to_typeinfo(id, &Span::dummy()).unwrap(),
        TypeInfo::UnsignedInteger(IntegerBits::Eight)
    );
}<|MERGE_RESOLUTION|>--- conflicted
+++ resolved
@@ -30,15 +30,11 @@
 use std::fmt::Debug;
 
 #[cfg(test)]
-use sway_types::{integer_bits::IntegerBits, Ident, Span};
+use sway_types::{integer_bits::IntegerBits, Span};
 
 #[test]
 fn generic_enum_resolution() {
-<<<<<<< HEAD
     use crate::{language::ty, span::Span, Ident};
-=======
-    use crate::semantic_analysis::ast_node::TyEnumVariant;
->>>>>>> bd4b79ad
     let engine = TypeEngine::default();
 
     let sp = Span::dummy();
