--- conflicted
+++ resolved
@@ -665,22 +665,12 @@
 
         let unify_check = UnifyCheck::non_dynamic_equality(engines);
         let mut found_error = false;
-<<<<<<< HEAD
-        let generic_trait_constraints_trait_names_and_args = ctx
-            .namespace()
-            .current_module()
-            .current_items()
-            .implemented_traits
-            .get_trait_names_and_type_arguments_for_type(engines, *structure_type_id);
-
-=======
         let generic_trait_constraints_trait_names_and_args =
             TraitMap::get_trait_names_and_type_arguments_for_type(
-                ctx.namespace().module(ctx.engines()),
+                ctx.namespace().current_module(),
                 engines,
                 *structure_type_id,
             );
->>>>>>> e40ebf41
         for structure_trait_constraint in structure_trait_constraints {
             let structure_trait_constraint_trait_name = &structure_trait_constraint
                 .trait_name
