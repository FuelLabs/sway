use super::*;
use crate::{
    decl_engine::{DeclEngine, DeclEngineIndex},
    engine_threading::*,
};

use std::fmt;

/// A identifier to uniquely refer to our type terms
#[derive(PartialEq, Eq, Hash, Clone, Copy, Ord, PartialOrd, Debug)]
pub struct TypeId(usize);

impl DisplayWithEngines for TypeId {
    fn fmt(&self, f: &mut fmt::Formatter<'_>, engines: Engines<'_>) -> fmt::Result {
        write!(f, "{}", engines.help_out(engines.te().get(*self)))
    }
}

impl From<usize> for TypeId {
    fn from(o: usize) -> Self {
        TypeId(o)
    }
}

impl CollectTypesMetadata for TypeId {
    fn collect_types_metadata(
        &self,
        ctx: &mut CollectTypesMetadataContext,
    ) -> CompileResult<Vec<TypeMetadata>> {
        let mut warnings = vec![];
        let mut errors = vec![];
        let mut res = vec![];
        match ctx.type_engine.get(*self) {
            TypeInfo::UnknownGeneric {
                name,
                trait_constraints,
            } => {
                res.push(TypeMetadata::UnresolvedType(name, ctx.call_site_get(self)));
                for trait_constraint in trait_constraints.iter() {
                    res.extend(check!(
                        trait_constraint.collect_types_metadata(ctx),
                        continue,
                        warnings,
                        errors
                    ));
                }
            }
            TypeInfo::Placeholder(type_param) => {
                res.push(TypeMetadata::UnresolvedType(
                    type_param.name_ident,
                    ctx.call_site_get(self),
                ));
            }
            _ => {}
        }
        if let TypeInfo::UnknownGeneric {
            name,
            trait_constraints,
        } = ctx.type_engine.get(*self)
        {
            res.push(TypeMetadata::UnresolvedType(name, ctx.call_site_get(self)));
            for trait_constraint in trait_constraints.iter() {
                res.extend(check!(
                    trait_constraint.collect_types_metadata(ctx),
                    continue,
                    warnings,
                    errors
                ));
            }
        }
        if errors.is_empty() {
            ok(res, warnings, errors)
        } else {
            err(warnings, errors)
        }
    }
}

<<<<<<< HEAD
=======
impl ReplaceSelfType for TypeId {
    fn replace_self_type(&mut self, engines: Engines<'_>, self_type: TypeId) {
        fn helper(type_id: TypeId, engines: Engines<'_>, self_type: TypeId) -> Option<TypeId> {
            let type_engine = engines.te();
            let decl_engine = engines.de();
            match type_engine.get(type_id) {
                TypeInfo::SelfType => Some(self_type),
                TypeInfo::Enum(decl_ref) => {
                    let mut decl = decl_engine.get_enum(&decl_ref);
                    let mut need_to_create_new = false;

                    for variant in decl.variants.iter_mut() {
                        if let Some(type_id) =
                            helper(variant.type_argument.type_id, engines, self_type)
                        {
                            need_to_create_new = true;
                            variant.type_argument.type_id = type_id;
                        }
                    }

                    for type_param in decl.type_parameters.iter_mut() {
                        if let Some(type_id) = helper(type_param.type_id, engines, self_type) {
                            need_to_create_new = true;
                            type_param.type_id = type_id;
                        }
                    }

                    if need_to_create_new {
                        let new_decl_ref = decl_engine.insert(decl);
                        Some(type_engine.insert(decl_engine, TypeInfo::Enum(new_decl_ref)))
                    } else {
                        None
                    }
                }
                TypeInfo::Struct(decl_ref) => {
                    let mut decl = decl_engine.get_struct(&decl_ref);
                    let mut need_to_create_new = false;

                    for field in decl.fields.iter_mut() {
                        if let Some(type_id) =
                            helper(field.type_argument.type_id, engines, self_type)
                        {
                            need_to_create_new = true;
                            field.type_argument.type_id = type_id;
                        }
                    }

                    for type_param in decl.type_parameters.iter_mut() {
                        if let Some(type_id) = helper(type_param.type_id, engines, self_type) {
                            need_to_create_new = true;
                            type_param.type_id = type_id;
                        }
                    }

                    if need_to_create_new {
                        let new_decl_ref = decl_engine.insert(decl);
                        Some(type_engine.insert(decl_engine, TypeInfo::Struct(new_decl_ref)))
                    } else {
                        None
                    }
                }
                TypeInfo::Tuple(fields) => {
                    let mut need_to_create_new = false;
                    let fields = fields
                        .into_iter()
                        .map(|mut field| {
                            if let Some(type_id) = helper(field.type_id, engines, self_type) {
                                need_to_create_new = true;
                                field.type_id = type_id;
                            }
                            field
                        })
                        .collect::<Vec<_>>();
                    if need_to_create_new {
                        Some(type_engine.insert(decl_engine, TypeInfo::Tuple(fields)))
                    } else {
                        None
                    }
                }
                TypeInfo::Custom {
                    call_path,
                    type_arguments,
                } => {
                    let mut need_to_create_new = false;
                    let type_arguments = type_arguments.map(|type_arguments| {
                        type_arguments
                            .into_iter()
                            .map(|mut type_arg| {
                                if let Some(type_id) = helper(type_arg.type_id, engines, self_type)
                                {
                                    need_to_create_new = true;
                                    type_arg.type_id = type_id;
                                }
                                type_arg
                            })
                            .collect::<Vec<_>>()
                    });
                    if need_to_create_new {
                        Some(type_engine.insert(
                            decl_engine,
                            TypeInfo::Custom {
                                call_path,
                                type_arguments,
                            },
                        ))
                    } else {
                        None
                    }
                }
                TypeInfo::Array(mut elem_ty, count) => helper(elem_ty.type_id, engines, self_type)
                    .map(|type_id| {
                        elem_ty.type_id = type_id;
                        type_engine.insert(decl_engine, TypeInfo::Array(elem_ty, count))
                    }),
                TypeInfo::Storage { fields } => {
                    let mut need_to_create_new = false;
                    let fields = fields
                        .into_iter()
                        .map(|mut field| {
                            if let Some(type_id) =
                                helper(field.type_argument.type_id, engines, self_type)
                            {
                                need_to_create_new = true;
                                field.type_argument.type_id = type_id;
                            }
                            field
                        })
                        .collect::<Vec<_>>();
                    if need_to_create_new {
                        Some(type_engine.insert(decl_engine, TypeInfo::Storage { fields }))
                    } else {
                        None
                    }
                }
                TypeInfo::Unknown
                | TypeInfo::UnknownGeneric { .. }
                | TypeInfo::Str(_)
                | TypeInfo::UnsignedInteger(_)
                | TypeInfo::Boolean
                | TypeInfo::ContractCaller { .. }
                | TypeInfo::B256
                | TypeInfo::Numeric
                | TypeInfo::RawUntypedPtr
                | TypeInfo::RawUntypedSlice
                | TypeInfo::Contract
                | TypeInfo::ErrorRecovery
                | TypeInfo::Placeholder(_) => None,
            }
        }

        if let Some(type_id) = helper(*self, engines, self_type) {
            *self = type_id;
        }
    }
}

>>>>>>> 436ffe59
impl SubstTypes for TypeId {
    fn subst_inner(&mut self, type_mapping: &TypeSubstMap, engines: Engines<'_>) {
        if let Some(matching_id) = type_mapping.find_match(*self, engines) {
            *self = matching_id;
        }
    }
}

impl UnconstrainedTypeParameters for TypeId {
    fn type_parameter_is_unconstrained(
        &self,
        engines: Engines<'_>,
        type_parameter: &TypeParameter,
    ) -> bool {
        let type_engine = engines.te();
        type_engine
            .get(*self)
            .type_parameter_is_unconstrained(engines, type_parameter)
    }
}

impl TypeId {
    pub(super) fn new(index: usize) -> TypeId {
        TypeId(index)
    }

    /// Returns the index that identifies the type.
    pub fn index(&self) -> usize {
        self.0
    }

<<<<<<< HEAD
    pub(crate) fn get_type_parameters(&self, type_engine: &TypeEngine) -> Option<TypeParameters> {
        match type_engine.get(*self) {
            TypeInfo::Enum {
                type_parameters, ..
            } => (!type_parameters.is_empty_excluding_self()).then_some(type_parameters),
            TypeInfo::Struct {
                type_parameters, ..
            } => (!type_parameters.is_empty_excluding_self()).then_some(type_parameters),
=======
    pub(crate) fn get_type_parameters(
        &self,
        type_engine: &TypeEngine,
        decl_engine: &DeclEngine,
    ) -> Option<Vec<TypeParameter>> {
        match type_engine.get(*self) {
            TypeInfo::Enum(decl_ref) => {
                let decl = decl_engine.get_enum(&decl_ref);
                (!decl.type_parameters.is_empty()).then_some(decl.type_parameters)
            }
            TypeInfo::Struct(decl_ref) => {
                let decl = decl_engine.get_struct(&decl_ref);
                (!decl.type_parameters.is_empty()).then_some(decl.type_parameters)
            }
>>>>>>> 436ffe59
            _ => None,
        }
    }

    /// Indicates of a given type is generic or not. Rely on whether the type is `Custom` and
    /// consider the special case where the resolved type is a struct or enum with a name that
    /// matches the name of the `Custom`.
    pub(crate) fn is_generic_parameter(
        self,
        type_engine: &TypeEngine,
        decl_engine: &DeclEngine,
        resolved_type_id: TypeId,
    ) -> bool {
        match (type_engine.get(self), type_engine.get(resolved_type_id)) {
            (TypeInfo::Custom { call_path, .. }, TypeInfo::Enum(decl_ref)) => {
                call_path.suffix != decl_engine.get_enum(&decl_ref).call_path.suffix
            }
            (TypeInfo::Custom { call_path, .. }, TypeInfo::Struct(decl_ref)) => {
                call_path.suffix != decl_engine.get_struct(&decl_ref).call_path.suffix
            }
            (TypeInfo::Custom { .. }, _) => true,
            _ => false,
        }
    }
}<|MERGE_RESOLUTION|>--- conflicted
+++ resolved
@@ -1,8 +1,5 @@
 use super::*;
-use crate::{
-    decl_engine::{DeclEngine, DeclEngineIndex},
-    engine_threading::*,
-};
+use crate::{decl_engine::DeclEngine, engine_threading::*};
 
 use std::fmt;
 
@@ -76,165 +73,6 @@
     }
 }
 
-<<<<<<< HEAD
-=======
-impl ReplaceSelfType for TypeId {
-    fn replace_self_type(&mut self, engines: Engines<'_>, self_type: TypeId) {
-        fn helper(type_id: TypeId, engines: Engines<'_>, self_type: TypeId) -> Option<TypeId> {
-            let type_engine = engines.te();
-            let decl_engine = engines.de();
-            match type_engine.get(type_id) {
-                TypeInfo::SelfType => Some(self_type),
-                TypeInfo::Enum(decl_ref) => {
-                    let mut decl = decl_engine.get_enum(&decl_ref);
-                    let mut need_to_create_new = false;
-
-                    for variant in decl.variants.iter_mut() {
-                        if let Some(type_id) =
-                            helper(variant.type_argument.type_id, engines, self_type)
-                        {
-                            need_to_create_new = true;
-                            variant.type_argument.type_id = type_id;
-                        }
-                    }
-
-                    for type_param in decl.type_parameters.iter_mut() {
-                        if let Some(type_id) = helper(type_param.type_id, engines, self_type) {
-                            need_to_create_new = true;
-                            type_param.type_id = type_id;
-                        }
-                    }
-
-                    if need_to_create_new {
-                        let new_decl_ref = decl_engine.insert(decl);
-                        Some(type_engine.insert(decl_engine, TypeInfo::Enum(new_decl_ref)))
-                    } else {
-                        None
-                    }
-                }
-                TypeInfo::Struct(decl_ref) => {
-                    let mut decl = decl_engine.get_struct(&decl_ref);
-                    let mut need_to_create_new = false;
-
-                    for field in decl.fields.iter_mut() {
-                        if let Some(type_id) =
-                            helper(field.type_argument.type_id, engines, self_type)
-                        {
-                            need_to_create_new = true;
-                            field.type_argument.type_id = type_id;
-                        }
-                    }
-
-                    for type_param in decl.type_parameters.iter_mut() {
-                        if let Some(type_id) = helper(type_param.type_id, engines, self_type) {
-                            need_to_create_new = true;
-                            type_param.type_id = type_id;
-                        }
-                    }
-
-                    if need_to_create_new {
-                        let new_decl_ref = decl_engine.insert(decl);
-                        Some(type_engine.insert(decl_engine, TypeInfo::Struct(new_decl_ref)))
-                    } else {
-                        None
-                    }
-                }
-                TypeInfo::Tuple(fields) => {
-                    let mut need_to_create_new = false;
-                    let fields = fields
-                        .into_iter()
-                        .map(|mut field| {
-                            if let Some(type_id) = helper(field.type_id, engines, self_type) {
-                                need_to_create_new = true;
-                                field.type_id = type_id;
-                            }
-                            field
-                        })
-                        .collect::<Vec<_>>();
-                    if need_to_create_new {
-                        Some(type_engine.insert(decl_engine, TypeInfo::Tuple(fields)))
-                    } else {
-                        None
-                    }
-                }
-                TypeInfo::Custom {
-                    call_path,
-                    type_arguments,
-                } => {
-                    let mut need_to_create_new = false;
-                    let type_arguments = type_arguments.map(|type_arguments| {
-                        type_arguments
-                            .into_iter()
-                            .map(|mut type_arg| {
-                                if let Some(type_id) = helper(type_arg.type_id, engines, self_type)
-                                {
-                                    need_to_create_new = true;
-                                    type_arg.type_id = type_id;
-                                }
-                                type_arg
-                            })
-                            .collect::<Vec<_>>()
-                    });
-                    if need_to_create_new {
-                        Some(type_engine.insert(
-                            decl_engine,
-                            TypeInfo::Custom {
-                                call_path,
-                                type_arguments,
-                            },
-                        ))
-                    } else {
-                        None
-                    }
-                }
-                TypeInfo::Array(mut elem_ty, count) => helper(elem_ty.type_id, engines, self_type)
-                    .map(|type_id| {
-                        elem_ty.type_id = type_id;
-                        type_engine.insert(decl_engine, TypeInfo::Array(elem_ty, count))
-                    }),
-                TypeInfo::Storage { fields } => {
-                    let mut need_to_create_new = false;
-                    let fields = fields
-                        .into_iter()
-                        .map(|mut field| {
-                            if let Some(type_id) =
-                                helper(field.type_argument.type_id, engines, self_type)
-                            {
-                                need_to_create_new = true;
-                                field.type_argument.type_id = type_id;
-                            }
-                            field
-                        })
-                        .collect::<Vec<_>>();
-                    if need_to_create_new {
-                        Some(type_engine.insert(decl_engine, TypeInfo::Storage { fields }))
-                    } else {
-                        None
-                    }
-                }
-                TypeInfo::Unknown
-                | TypeInfo::UnknownGeneric { .. }
-                | TypeInfo::Str(_)
-                | TypeInfo::UnsignedInteger(_)
-                | TypeInfo::Boolean
-                | TypeInfo::ContractCaller { .. }
-                | TypeInfo::B256
-                | TypeInfo::Numeric
-                | TypeInfo::RawUntypedPtr
-                | TypeInfo::RawUntypedSlice
-                | TypeInfo::Contract
-                | TypeInfo::ErrorRecovery
-                | TypeInfo::Placeholder(_) => None,
-            }
-        }
-
-        if let Some(type_id) = helper(*self, engines, self_type) {
-            *self = type_id;
-        }
-    }
-}
-
->>>>>>> 436ffe59
 impl SubstTypes for TypeId {
     fn subst_inner(&mut self, type_mapping: &TypeSubstMap, engines: Engines<'_>) {
         if let Some(matching_id) = type_mapping.find_match(*self, engines) {
@@ -266,31 +104,20 @@
         self.0
     }
 
-<<<<<<< HEAD
-    pub(crate) fn get_type_parameters(&self, type_engine: &TypeEngine) -> Option<TypeParameters> {
-        match type_engine.get(*self) {
-            TypeInfo::Enum {
-                type_parameters, ..
-            } => (!type_parameters.is_empty_excluding_self()).then_some(type_parameters),
-            TypeInfo::Struct {
-                type_parameters, ..
-            } => (!type_parameters.is_empty_excluding_self()).then_some(type_parameters),
-=======
     pub(crate) fn get_type_parameters(
         &self,
         type_engine: &TypeEngine,
         decl_engine: &DeclEngine,
-    ) -> Option<Vec<TypeParameter>> {
+    ) -> Option<TypeParameters> {
         match type_engine.get(*self) {
             TypeInfo::Enum(decl_ref) => {
                 let decl = decl_engine.get_enum(&decl_ref);
-                (!decl.type_parameters.is_empty()).then_some(decl.type_parameters)
+                (!decl.type_parameters.is_empty_excluding_self()).then_some(decl.type_parameters)
             }
             TypeInfo::Struct(decl_ref) => {
                 let decl = decl_engine.get_struct(&decl_ref);
-                (!decl.type_parameters.is_empty()).then_some(decl.type_parameters)
+                (!decl.type_parameters.is_empty_excluding_self()).then_some(decl.type_parameters)
             }
->>>>>>> 436ffe59
             _ => None,
         }
     }
