use super::*;
use crate::{
    decl_engine::{DeclEngine, DeclRefEnum, DeclRefStruct},
    engine_threading::*,
    language::{ty, CallPath},
    Ident,
};
use sway_error::error::CompileError;
use sway_types::{integer_bits::IntegerBits, span::Span, Spanned};

use std::{
    cmp::Ordering,
    collections::HashSet,
    fmt,
    hash::{Hash, Hasher},
};

#[derive(Debug, Clone, Hash, Eq, PartialEq, PartialOrd, Ord)]
pub enum AbiName {
    Deferred,
    Known(CallPath),
}

impl fmt::Display for AbiName {
    fn fmt(&self, f: &mut std::fmt::Formatter<'_>) -> std::fmt::Result {
        f.write_str(
            &(match self {
                AbiName::Deferred => "for unspecified ABI".to_string(),
                AbiName::Known(cp) => cp.to_string(),
            }),
        )
    }
}

/// A slow set primitive using `==` to check for containment.
#[derive(Clone)]
pub struct VecSet<T>(pub Vec<T>);

impl<T: fmt::Debug> fmt::Debug for VecSet<T> {
    fn fmt(&self, f: &mut fmt::Formatter<'_>) -> fmt::Result {
        self.0.fmt(f)
    }
}

impl<T> core::ops::Deref for VecSet<T> {
    type Target = [T];
    fn deref(&self) -> &Self::Target {
        &self.0
    }
}

impl<T: PartialEqWithEngines> VecSet<T> {
    pub fn eq(&self, other: &Self, engines: Engines<'_>) -> bool {
        self.0.len() <= other.0.len()
            && self
                .0
                .iter()
                .all(|x| other.0.iter().any(|y| x.eq(y, engines)))
    }
}

impl<T: PartialEqWithEngines> PartialEqWithEngines for VecSet<T> {
    fn eq(&self, other: &Self, engines: Engines<'_>) -> bool {
        self.eq(other, engines) && other.eq(self, engines)
    }
}

/// Type information without an associated value, used for type inferencing and definition.
#[derive(Debug, Clone, Default)]
pub enum TypeInfo {
    #[default]
    Unknown,
    /// Represents a type parameter.
    ///
    /// The equivalent type in the Rust compiler is:
    /// https://doc.rust-lang.org/nightly/nightly-rustc/src/rustc_type_ir/sty.rs.html#190
    UnknownGeneric {
        name: Ident,
        // NOTE(Centril): Used to be BTreeSet; need to revert back later. Must be sorted!
        trait_constraints: VecSet<TraitConstraint>,
    },
    /// Represents a type that will be inferred by the Sway compiler. This type
    /// is created when the user writes code that creates a new ADT that has
    /// type parameters in it's definition, before type inference can determine
    /// what the type of those type parameters are.
    ///
    /// This type would also be created in a case where the user wrote a type
    /// annotation with a wildcard type, like:
    /// `let v: Vec<_> = iter.collect();`. However, this is not yet implemented
    /// in Sway.
    ///
    /// The equivalent type in the Rust compiler is:
    /// https://doc.rust-lang.org/nightly/nightly-rustc/src/rustc_type_ir/sty.rs.html#208
    Placeholder(TypeParameter),
    /// Represents a type created from a type parameter.
    ///
    /// NOTE: This type is *not used yet*.
    // https://doc.rust-lang.org/nightly/nightly-rustc/rustc_middle/ty/enum.TyKind.html#variant.Param
    TypeParam(usize),
    Str(Length),
    UnsignedInteger(IntegerBits),
    Enum(DeclRefEnum),
    Struct(DeclRefStruct),
    Boolean,
    Tuple(Vec<TypeArgument>),
    /// Represents a type which contains methods to issue a contract call.
    /// The specific contract is identified via the `Ident` within.
    ContractCaller {
        abi_name: AbiName,
        // boxed for size
        address: Option<Box<ty::TyExpression>>,
    },
    /// A custom type could be a struct or similar if the name is in scope,
    /// or just a generic parameter if it is not.
    /// At parse time, there is no sense of scope, so this determination is not made
    /// until the semantic analysis stage.
    Custom {
        call_path: CallPath,
        type_arguments: Option<Vec<TypeArgument>>,
    },
    SelfType,
    B256,
    /// This means that specific type of a number is not yet known. It will be
    /// determined via inference at a later time.
    Numeric,
    Contract,
    // used for recovering from errors in the ast
    ErrorRecovery,
    // Static, constant size arrays.
    Array(TypeArgument, Length),
    /// Represents the entire storage declaration struct
    /// Stored without initializers here, as typed struct fields,
    /// so type checking is able to treat it as a struct with fields.
    Storage {
        fields: Vec<ty::TyStructField>,
    },
    /// Raw untyped pointers.
    /// These are represented in memory as u64 but are a different type since pointers only make
    /// sense in the context they were created in. Users can obtain pointers via standard library
    /// functions such `alloc` or `stack_ptr`. These functions are implemented using asm blocks
    /// which can create pointers by (eg.) reading logically-pointer-valued registers, using the
    /// gtf instruction, or manipulating u64s.
    RawUntypedPtr,
    RawUntypedSlice,
    /// Type Alias. This type and the type `ty` it encapsulates always coerce. They are effectively
    /// interchangeable
    Alias {
        name: Ident,
        ty: TypeArgument,
    },
}

impl HashWithEngines for TypeInfo {
    fn hash<H: Hasher>(&self, state: &mut H, engines: Engines<'_>) {
        self.discriminant_value().hash(state);
        match self {
            TypeInfo::Str(len) => {
                len.hash(state);
            }
            TypeInfo::UnsignedInteger(bits) => {
                bits.hash(state);
            }
            TypeInfo::Tuple(fields) => {
                fields.hash(state, engines);
            }
            TypeInfo::Enum(decl_ref) => {
                decl_ref.hash(state, engines);
            }
            TypeInfo::Struct(decl_ref) => {
                decl_ref.hash(state, engines);
            }
            TypeInfo::ContractCaller { abi_name, address } => {
                abi_name.hash(state);
                let address = address
                    .as_ref()
                    .map(|x| x.span.as_str().to_string())
                    .unwrap_or_default();
                address.hash(state);
            }
            TypeInfo::UnknownGeneric {
                name,
                trait_constraints,
            } => {
                name.hash(state);
                trait_constraints.hash(state, engines);
            }
            TypeInfo::Custom {
                call_path,
                type_arguments,
            } => {
                call_path.hash(state);
                type_arguments.as_deref().hash(state, engines);
            }
            TypeInfo::Storage { fields } => {
                fields.hash(state, engines);
            }
            TypeInfo::Array(elem_ty, count) => {
                elem_ty.hash(state, engines);
                count.hash(state);
            }
            TypeInfo::Placeholder(ty) => {
                ty.hash(state, engines);
            }
            TypeInfo::TypeParam(n) => {
                n.hash(state);
            }
            TypeInfo::Alias { name, ty } => {
                name.hash(state);
                ty.hash(state, engines);
            }
            TypeInfo::Numeric
            | TypeInfo::Boolean
            | TypeInfo::B256
            | TypeInfo::Contract
            | TypeInfo::ErrorRecovery
            | TypeInfo::Unknown
            | TypeInfo::SelfType
            | TypeInfo::RawUntypedPtr
            | TypeInfo::RawUntypedSlice => {}
        }
    }
}

impl EqWithEngines for TypeInfo {}
impl PartialEqWithEngines for TypeInfo {
    fn eq(&self, other: &Self, engines: Engines<'_>) -> bool {
        let type_engine = engines.te();
        match (self, other) {
            (
                Self::UnknownGeneric {
                    name: l,
                    trait_constraints: ltc,
                },
                Self::UnknownGeneric {
                    name: r,
                    trait_constraints: rtc,
                },
            ) => l == r && ltc.eq(rtc, engines),
            (Self::Placeholder(l), Self::Placeholder(r)) => l.eq(r, engines),
            (Self::TypeParam(l), Self::TypeParam(r)) => l == r,
            (
                Self::Custom {
                    call_path: l_name,
                    type_arguments: l_type_args,
                },
                Self::Custom {
                    call_path: r_name,
                    type_arguments: r_type_args,
                },
            ) => {
                l_name.suffix == r_name.suffix
                    && l_type_args.as_deref().eq(&r_type_args.as_deref(), engines)
            }
            (Self::Str(l), Self::Str(r)) => l.val() == r.val(),
            (Self::UnsignedInteger(l), Self::UnsignedInteger(r)) => l == r,
            (Self::Enum(l_decl_ref), Self::Enum(r_decl_ref)) => {
                let l_decl = engines.de().get_enum(l_decl_ref);
                let r_decl = engines.de().get_enum(r_decl_ref);
                l_decl.call_path.suffix == r_decl.call_path.suffix
                    && l_decl.call_path.suffix.span() == r_decl.call_path.suffix.span()
                    && l_decl.variants.eq(&r_decl.variants, engines)
                    && l_decl.type_parameters.eq(&r_decl.type_parameters, engines)
            }
            (Self::Struct(l_decl_ref), Self::Struct(r_decl_ref)) => {
                let l_decl = engines.de().get_struct(l_decl_ref);
                let r_decl = engines.de().get_struct(r_decl_ref);
                l_decl.call_path.suffix == r_decl.call_path.suffix
                    && l_decl.call_path.suffix.span() == r_decl.call_path.suffix.span()
                    && l_decl.fields.eq(&r_decl.fields, engines)
                    && l_decl.type_parameters.eq(&r_decl.type_parameters, engines)
            }
            (Self::Tuple(l), Self::Tuple(r)) => l
                .iter()
                .zip(r.iter())
                .map(|(l, r)| {
                    type_engine
                        .get(l.type_id)
                        .eq(&type_engine.get(r.type_id), engines)
                })
                .all(|x| x),
            (
                Self::ContractCaller {
                    abi_name: l_abi_name,
                    address: l_address,
                },
                Self::ContractCaller {
                    abi_name: r_abi_name,
                    address: r_address,
                },
            ) => {
                l_abi_name == r_abi_name && l_address.as_deref().eq(&r_address.as_deref(), engines)
            }
            (Self::Array(l0, l1), Self::Array(r0, r1)) => {
                type_engine
                    .get(l0.type_id)
                    .eq(&type_engine.get(r0.type_id), engines)
                    && l1.val() == r1.val()
            }
            (TypeInfo::Storage { fields: l_fields }, TypeInfo::Storage { fields: r_fields }) => {
                l_fields.eq(r_fields, engines)
            }
            (
                Self::Alias {
                    name: l_name,
                    ty: l_ty,
                },
                Self::Alias {
                    name: r_name,
                    ty: r_ty,
                },
            ) => {
                l_name == r_name
                    && type_engine
                        .get(l_ty.type_id)
                        .eq(&type_engine.get(r_ty.type_id), engines)
            }
            (l, r) => l.discriminant_value() == r.discriminant_value(),
        }
    }
}

impl OrdWithEngines for TypeInfo {
    fn cmp(&self, other: &Self, engines: Engines<'_>) -> Ordering {
        let type_engine = engines.te();
        let decl_engine = engines.de();
        match (self, other) {
            (
                Self::UnknownGeneric {
                    name: l,
                    trait_constraints: ltc,
                },
                Self::UnknownGeneric {
                    name: r,
                    trait_constraints: rtc,
                },
            ) => l.cmp(r).then_with(|| ltc.cmp(rtc, engines)),
            (Self::Placeholder(l), Self::Placeholder(r)) => l.cmp(r, engines),
            (
                Self::Custom {
                    call_path: l_call_path,
                    type_arguments: l_type_args,
                },
                Self::Custom {
                    call_path: r_call_path,
                    type_arguments: r_type_args,
                },
            ) => l_call_path
                .suffix
                .cmp(&r_call_path.suffix)
                .then_with(|| l_type_args.as_deref().cmp(&r_type_args.as_deref(), engines)),
            (Self::Str(l), Self::Str(r)) => l.val().cmp(&r.val()),
            (Self::UnsignedInteger(l), Self::UnsignedInteger(r)) => l.cmp(r),
            (Self::Enum(l_decl_ref), Self::Enum(r_decl_ref)) => {
                let l_decl = decl_engine.get_enum(l_decl_ref);
                let r_decl = decl_engine.get_enum(r_decl_ref);
                l_decl
                    .call_path
                    .suffix
                    .cmp(&r_decl.call_path.suffix)
                    .then_with(|| l_decl.type_parameters.cmp(&r_decl.type_parameters, engines))
                    .then_with(|| l_decl.variants.cmp(&r_decl.variants, engines))
            }
            (Self::Struct(l_decl_ref), Self::Struct(r_decl_ref)) => {
                let l_decl = decl_engine.get_struct(l_decl_ref);
                let r_decl = decl_engine.get_struct(r_decl_ref);
                l_decl
                    .call_path
                    .suffix
                    .cmp(&r_decl.call_path.suffix)
                    .then_with(|| l_decl.type_parameters.cmp(&r_decl.type_parameters, engines))
                    .then_with(|| l_decl.fields.cmp(&r_decl.fields, engines))
            }
            (Self::Tuple(l), Self::Tuple(r)) => l.cmp(r, engines),
            (
                Self::ContractCaller {
                    abi_name: l_abi_name,
                    address: _,
                },
                Self::ContractCaller {
                    abi_name: r_abi_name,
                    address: _,
                },
            ) => {
                // NOTE: we assume all contract callers are unique
                l_abi_name.cmp(r_abi_name)
            }
            (Self::Array(l0, l1), Self::Array(r0, r1)) => type_engine
                .get(l0.type_id)
                .cmp(&type_engine.get(r0.type_id), engines)
                .then_with(|| l1.val().cmp(&r1.val())),
            (TypeInfo::Storage { fields: l_fields }, TypeInfo::Storage { fields: r_fields }) => {
                l_fields.cmp(r_fields, engines)
            }
            (
                Self::Alias {
                    name: l_name,
                    ty: l_ty,
                },
                Self::Alias {
                    name: r_name,
                    ty: r_ty,
                },
            ) => type_engine
                .get(l_ty.type_id)
                .cmp(&type_engine.get(r_ty.type_id), engines)
                .then_with(|| l_name.cmp(r_name)),

            (l, r) => l.discriminant_value().cmp(&r.discriminant_value()),
        }
    }
}

impl DisplayWithEngines for TypeInfo {
    fn fmt(&self, f: &mut fmt::Formatter<'_>, engines: Engines<'_>) -> fmt::Result {
        use TypeInfo::*;
        let s = match self {
            Unknown => "unknown".into(),
            UnknownGeneric { name, .. } => name.to_string(),
            Placeholder(_) => "_".to_string(),
            TypeParam(n) => format!("typeparam({n})"),
            Str(x) => format!("str[{}]", x.val()),
            UnsignedInteger(x) => match x {
                IntegerBits::Eight => "u8",
                IntegerBits::Sixteen => "u16",
                IntegerBits::ThirtyTwo => "u32",
                IntegerBits::SixtyFour => "u64",
            }
            .into(),
            Boolean => "bool".into(),
            Custom { call_path, .. } => {
                format!("unresolved {}", call_path.suffix.as_str())
            }
            Tuple(fields) => {
                let field_strs = fields
                    .iter()
                    .map(|field| engines.help_out(field).to_string())
                    .collect::<Vec<String>>();
                format!("({})", field_strs.join(", "))
            }
            SelfType => "Self".into(),
            B256 => "b256".into(),
            Numeric => "numeric".into(),
            Contract => "contract".into(),
            ErrorRecovery => "unknown due to error".into(),
            Enum(decl_ref) => {
                let decl = engines.de().get_enum(decl_ref);
                print_inner_types(
                    engines,
                    decl.call_path.suffix.as_str().to_string(),
                    decl.type_parameters.iter().map(|x| x.type_id),
                )
            }
            Struct(decl_ref) => {
                let decl = engines.de().get_struct(decl_ref);
                print_inner_types(
                    engines,
                    decl.call_path.suffix.as_str().to_string(),
                    decl.type_parameters.iter().map(|x| x.type_id),
                )
            }
            ContractCaller { abi_name, address } => {
                format!(
                    "contract caller {} ( {} )",
                    abi_name,
                    address
                        .as_ref()
                        .map(|address| address.span.as_str().to_string())
                        .unwrap_or_else(|| "None".into())
                )
            }
            Array(elem_ty, count) => {
                format!("[{}; {}]", engines.help_out(elem_ty), count.val())
            }
            Storage { .. } => "contract storage".into(),
            RawUntypedPtr => "raw untyped ptr".into(),
            RawUntypedSlice => "raw untyped slice".into(),
            Alias { name, ty } => {
                format!("type {} = {}", name, engines.help_out(ty))
            }
        };
        write!(f, "{s}")
    }
}

impl TypeInfo {
    pub fn display_name(&self) -> String {
        match self {
            TypeInfo::UnknownGeneric { name, .. } => name.to_string(),
            TypeInfo::Placeholder(type_param) => type_param.name_ident.to_string(),
            TypeInfo::Enum(decl_ref) => decl_ref.name().clone().to_string(),
            TypeInfo::Struct(decl_ref) => decl_ref.name().clone().to_string(),
            TypeInfo::ContractCaller { abi_name, .. } => abi_name.to_string(),
            TypeInfo::Custom { call_path, .. } => call_path.to_string(),
            TypeInfo::Storage { .. } => "storage".into(),
            _ => format!("{self:?}"),
        }
    }
}

<<<<<<< HEAD
impl UnconstrainedTypeParameters for TypeInfo {
    fn type_parameter_is_unconstrained(
        &self,
        engines: Engines<'_>,
        type_parameter: &TypeParameter,
    ) -> bool {
        let type_engine = engines.te();
        let type_parameter_info = type_engine.get(type_parameter.type_id);
        match self {
            TypeInfo::TypeParam(_) => false,
            TypeInfo::UnknownGeneric {
                trait_constraints, ..
            } => {
                self.eq(&type_parameter_info, engines)
                    || trait_constraints
                        .iter()
                        .flat_map(|trait_constraint| {
                            trait_constraint.type_arguments.iter().map(|type_arg| {
                                type_arg
                                    .type_id
                                    .type_parameter_is_unconstrained(engines, type_parameter)
                            })
                        })
                        .any(|x| x)
            }
            TypeInfo::Enum(decl_ref) => {
                let decl = engines.de().get_enum(decl_ref);
                let unconstrained_in_type_parameters = decl
                    .type_parameters
                    .iter()
                    .map(|type_param| {
                        type_param
                            .type_id
                            .type_parameter_is_unconstrained(engines, type_parameter)
                    })
                    .any(|x| x);
                let unconstrained_in_variants = decl
                    .variants
                    .iter()
                    .map(|variant| {
                        variant
                            .type_argument
                            .type_id
                            .type_parameter_is_unconstrained(engines, type_parameter)
                    })
                    .any(|x| x);
                unconstrained_in_type_parameters || unconstrained_in_variants
            }
            TypeInfo::Struct(decl_ref) => {
                let decl = engines.de().get_struct(decl_ref);
                let unconstrained_in_type_parameters = decl
                    .type_parameters
                    .iter()
                    .map(|type_param| {
                        type_param
                            .type_id
                            .type_parameter_is_unconstrained(engines, type_parameter)
                    })
                    .any(|x| x);
                let unconstrained_in_fields = decl
                    .fields
                    .iter()
                    .map(|field| {
                        field
                            .type_argument
                            .type_id
                            .type_parameter_is_unconstrained(engines, type_parameter)
                    })
                    .any(|x| x);
                unconstrained_in_type_parameters || unconstrained_in_fields
            }
            TypeInfo::Tuple(elems) => elems
                .iter()
                .map(|elem| {
                    elem.type_id
                        .type_parameter_is_unconstrained(engines, type_parameter)
                })
                .any(|x| x),
            TypeInfo::Custom { type_arguments, .. } => type_arguments
                .clone()
                .unwrap_or_default()
                .iter()
                .map(|type_arg| {
                    type_arg
                        .type_id
                        .type_parameter_is_unconstrained(engines, type_parameter)
                })
                .any(|x| x),
            TypeInfo::Array(elem, _) => elem
                .type_id
                .type_parameter_is_unconstrained(engines, type_parameter),
            TypeInfo::Alias { ty, .. } => ty
                .type_id
                .type_parameter_is_unconstrained(engines, type_parameter),
            TypeInfo::Unknown
            | TypeInfo::Str(_)
            | TypeInfo::UnsignedInteger(_)
            | TypeInfo::Boolean
            | TypeInfo::ContractCaller { .. }
            | TypeInfo::SelfType
            | TypeInfo::B256
            | TypeInfo::Numeric
            | TypeInfo::Contract
            | TypeInfo::ErrorRecovery
            | TypeInfo::RawUntypedPtr
            | TypeInfo::RawUntypedSlice
            | TypeInfo::Storage { .. }
            | TypeInfo::Placeholder(_) => false,
        }
    }
}

=======
>>>>>>> ee0a0fd9
impl TypeInfo {
    /// Returns a discriminant for the variant.
    // NOTE: This is approach is not the most straightforward, but is needed
    // because of this missing feature on Rust's `Discriminant` type:
    // https://github.com/rust-lang/rust/pull/106418
    fn discriminant_value(&self) -> u8 {
        match self {
            TypeInfo::Unknown => 0,
            TypeInfo::UnknownGeneric { .. } => 1,
            TypeInfo::Placeholder(_) => 2,
            TypeInfo::Str(_) => 3,
            TypeInfo::UnsignedInteger(_) => 4,
            TypeInfo::Enum { .. } => 5,
            TypeInfo::Struct { .. } => 6,
            TypeInfo::Boolean => 7,
            TypeInfo::Tuple(_) => 8,
            TypeInfo::ContractCaller { .. } => 9,
            TypeInfo::Custom { .. } => 10,
            TypeInfo::SelfType => 11,
            TypeInfo::B256 => 12,
            TypeInfo::Numeric => 13,
            TypeInfo::Contract => 14,
            TypeInfo::ErrorRecovery => 15,
            TypeInfo::Array(_, _) => 16,
            TypeInfo::Storage { .. } => 17,
            TypeInfo::RawUntypedPtr => 18,
            TypeInfo::RawUntypedSlice => 19,
            TypeInfo::TypeParam(_) => 20,
            TypeInfo::Alias { .. } => 21,
        }
    }

    /// maps a type to a name that is used when constructing function selectors
    pub(crate) fn to_selector_name(
        &self,
        type_engine: &TypeEngine,
        decl_engine: &DeclEngine,
        error_msg_span: &Span,
    ) -> CompileResult<String> {
        use TypeInfo::*;
        let name = match self {
            Str(len) => format!("str[{}]", len.val()),
            UnsignedInteger(bits) => {
                use IntegerBits::*;
                match bits {
                    Eight => "u8",
                    Sixteen => "u16",
                    ThirtyTwo => "u32",
                    SixtyFour => "u64",
                }
                .into()
            }
            Boolean => "bool".into(),

            Tuple(fields) => {
                let field_names = {
                    let names = fields
                        .iter()
                        .map(|field_type| {
                            type_engine
                                .to_typeinfo(field_type.type_id, error_msg_span)
                                .expect("unreachable?")
                                .to_selector_name(type_engine, decl_engine, error_msg_span)
                        })
                        .collect::<Vec<CompileResult<String>>>();
                    let mut buf = vec![];
                    for name in names {
                        match name.value {
                            Some(value) => buf.push(value),
                            None => return name,
                        }
                    }
                    buf
                };

                format!("({})", field_names.join(","))
            }
            B256 => "b256".into(),
            Struct(decl_ref) => {
                let decl = decl_engine.get_struct(decl_ref);
                let field_names = {
                    let names = decl
                        .fields
                        .iter()
                        .map(|ty| {
                            let ty = match type_engine
                                .to_typeinfo(ty.type_argument.type_id, error_msg_span)
                            {
                                Err(e) => return err(vec![], vec![e.into()]),
                                Ok(ty) => ty,
                            };
                            ty.to_selector_name(type_engine, decl_engine, error_msg_span)
                        })
                        .collect::<Vec<CompileResult<String>>>();
                    let mut buf = vec![];
                    for name in names {
                        match name.value {
                            Some(value) => buf.push(value),
                            None => return name,
                        }
                    }
                    buf
                };

                let type_arguments = {
                    let type_arguments = decl
                        .type_parameters
                        .iter()
                        .map(|ty| {
                            let ty = match type_engine.to_typeinfo(ty.type_id, error_msg_span) {
                                Err(e) => return err(vec![], vec![e.into()]),
                                Ok(ty) => ty,
                            };
                            ty.to_selector_name(type_engine, decl_engine, error_msg_span)
                        })
                        .collect::<Vec<CompileResult<String>>>();
                    let mut buf = vec![];
                    for arg in type_arguments {
                        match arg.value {
                            Some(value) => buf.push(value),
                            None => return arg,
                        }
                    }
                    buf
                };

                if type_arguments.is_empty() {
                    format!("s({})", field_names.join(","))
                } else {
                    format!("s<{}>({})", type_arguments.join(","), field_names.join(","))
                }
            }
            Enum(decl_ref) => {
                let decl = decl_engine.get_enum(decl_ref);
                let variant_names = {
                    let names = decl
                        .variants
                        .iter()
                        .map(|ty| {
                            let ty = match type_engine
                                .to_typeinfo(ty.type_argument.type_id, error_msg_span)
                            {
                                Err(e) => return err(vec![], vec![e.into()]),
                                Ok(ty) => ty,
                            };
                            ty.to_selector_name(type_engine, decl_engine, error_msg_span)
                        })
                        .collect::<Vec<CompileResult<String>>>();
                    let mut buf = vec![];
                    for name in names {
                        match name.value {
                            Some(value) => buf.push(value),
                            None => return name,
                        }
                    }
                    buf
                };

                let type_arguments = {
                    let type_arguments = decl
                        .type_parameters
                        .iter()
                        .map(|ty| {
                            let ty = match type_engine.to_typeinfo(ty.type_id, error_msg_span) {
                                Err(e) => return err(vec![], vec![e.into()]),
                                Ok(ty) => ty,
                            };
                            ty.to_selector_name(type_engine, decl_engine, error_msg_span)
                        })
                        .collect::<Vec<CompileResult<String>>>();
                    let mut buf = vec![];
                    for arg in type_arguments {
                        match arg.value {
                            Some(value) => buf.push(value),
                            None => return arg,
                        }
                    }
                    buf
                };
                if type_arguments.is_empty() {
                    format!("e({})", variant_names.join(","))
                } else {
                    format!(
                        "e<{}>({})",
                        type_arguments.join(","),
                        variant_names.join(",")
                    )
                }
            }
            Array(elem_ty, length) => {
                let name = type_engine.get(elem_ty.type_id).to_selector_name(
                    type_engine,
                    decl_engine,
                    error_msg_span,
                );
                let name = match name.value {
                    Some(name) => name,
                    None => return name,
                };
                format!("a[{};{}]", name, length.val())
            }
            RawUntypedPtr => "rawptr".to_string(),
            RawUntypedSlice => "rawslice".to_string(),
            Alias { ty, .. } => {
                let name = type_engine.get(ty.type_id).to_selector_name(
                    type_engine,
                    decl_engine,
                    error_msg_span,
                );
                match name.value {
                    Some(name) => name,
                    None => return name,
                }
            }
            _ => {
                return err(
                    vec![],
                    vec![CompileError::InvalidAbiType {
                        span: error_msg_span.clone(),
                    }],
                )
            }
        };
        ok(name, vec![], vec![])
    }

    pub fn is_uninhabited(&self, type_engine: &TypeEngine, decl_engine: &DeclEngine) -> bool {
        let id_uninhabited = |id| type_engine.get(id).is_uninhabited(type_engine, decl_engine);

        match self {
            TypeInfo::Enum(decl_ref) => decl_engine
                .get_enum(decl_ref)
                .variants
                .iter()
                .all(|variant_type| id_uninhabited(variant_type.type_argument.type_id)),
            TypeInfo::Struct(decl_ref) => decl_engine
                .get_struct(decl_ref)
                .fields
                .iter()
                .any(|field| id_uninhabited(field.type_argument.type_id)),
            TypeInfo::Tuple(fields) => fields
                .iter()
                .any(|field_type| id_uninhabited(field_type.type_id)),
            TypeInfo::Array(elem_ty, length) => length.val() > 0 && id_uninhabited(elem_ty.type_id),
            _ => false,
        }
    }

    pub fn is_zero_sized(&self, type_engine: &TypeEngine, decl_engine: &DeclEngine) -> bool {
        match self {
            TypeInfo::Enum(decl_ref) => {
                let decl = decl_engine.get_enum(decl_ref);
                let mut found_unit_variant = false;
                for variant_type in decl.variants {
                    let type_info = type_engine.get(variant_type.type_argument.type_id);
                    if type_info.is_uninhabited(type_engine, decl_engine) {
                        continue;
                    }
                    if type_info.is_zero_sized(type_engine, decl_engine) && !found_unit_variant {
                        found_unit_variant = true;
                        continue;
                    }
                    return false;
                }
                true
            }
            TypeInfo::Struct(decl_ref) => {
                let decl = decl_engine.get_struct(decl_ref);
                let mut all_zero_sized = true;
                for field in decl.fields {
                    let type_info = type_engine.get(field.type_argument.type_id);
                    if type_info.is_uninhabited(type_engine, decl_engine) {
                        return true;
                    }
                    if !type_info.is_zero_sized(type_engine, decl_engine) {
                        all_zero_sized = false;
                    }
                }
                all_zero_sized
            }
            TypeInfo::Tuple(fields) => {
                let mut all_zero_sized = true;
                for field in fields {
                    let field_type = type_engine.get(field.type_id);
                    if field_type.is_uninhabited(type_engine, decl_engine) {
                        return true;
                    }
                    if !field_type.is_zero_sized(type_engine, decl_engine) {
                        all_zero_sized = false;
                    }
                }
                all_zero_sized
            }
            TypeInfo::Array(elem_ty, length) => {
                length.val() == 0
                    || type_engine
                        .get(elem_ty.type_id)
                        .is_zero_sized(type_engine, decl_engine)
            }
            _ => false,
        }
    }

    pub fn can_safely_ignore(&self, type_engine: &TypeEngine, decl_engine: &DeclEngine) -> bool {
        if self.is_zero_sized(type_engine, decl_engine) {
            return true;
        }
        match self {
            TypeInfo::Tuple(fields) => fields.iter().all(|type_argument| {
                type_engine
                    .get(type_argument.type_id)
                    .can_safely_ignore(type_engine, decl_engine)
            }),
            TypeInfo::Array(elem_ty, length) => {
                length.val() == 0
                    || type_engine
                        .get(elem_ty.type_id)
                        .can_safely_ignore(type_engine, decl_engine)
            }
            TypeInfo::ErrorRecovery => true,
            TypeInfo::Unknown => true,
            _ => false,
        }
    }

    pub fn is_unit(&self) -> bool {
        match self {
            TypeInfo::Tuple(fields) => fields.is_empty(),
            _ => false,
        }
    }

    pub fn is_copy_type(&self) -> bool {
        matches!(
            self,
            TypeInfo::Boolean | TypeInfo::UnsignedInteger(_) | TypeInfo::RawUntypedPtr
        ) || self.is_unit()
    }

    pub(crate) fn apply_type_arguments(
        self,
        type_arguments: Vec<TypeArgument>,
        span: &Span,
    ) -> CompileResult<TypeInfo> {
        let warnings = vec![];
        let mut errors = vec![];
        if type_arguments.is_empty() {
            return ok(self, warnings, errors);
        }
        match self {
            TypeInfo::Enum { .. } | TypeInfo::Struct { .. } => {
                errors.push(CompileError::Internal(
                    "did not expect to apply type arguments to this type",
                    span.clone(),
                ));
                err(warnings, errors)
            }
            TypeInfo::Custom {
                call_path,
                type_arguments: other_type_arguments,
            } => {
                if other_type_arguments.is_some() {
                    errors.push(CompileError::TypeArgumentsNotAllowed { span: span.clone() });
                    err(warnings, errors)
                } else {
                    let type_info = TypeInfo::Custom {
                        call_path,
                        type_arguments: Some(type_arguments),
                    };
                    ok(type_info, warnings, errors)
                }
            }
            TypeInfo::Unknown
            | TypeInfo::UnknownGeneric { .. }
            | TypeInfo::Str(_)
            | TypeInfo::UnsignedInteger(_)
            | TypeInfo::Boolean
            | TypeInfo::Tuple(_)
            | TypeInfo::ContractCaller { .. }
            | TypeInfo::SelfType
            | TypeInfo::B256
            | TypeInfo::Numeric
            | TypeInfo::RawUntypedPtr
            | TypeInfo::RawUntypedSlice
            | TypeInfo::Contract
            | TypeInfo::ErrorRecovery
            | TypeInfo::Array(_, _)
            | TypeInfo::Storage { .. }
            | TypeInfo::Placeholder(_)
            | TypeInfo::TypeParam(_)
            | TypeInfo::Alias { .. } => {
                errors.push(CompileError::TypeArgumentsNotAllowed { span: span.clone() });
                err(warnings, errors)
            }
        }
    }

    /// Given a `TypeInfo` `self`, analyze `self` and return all inner
    /// `TypeId`'s of `self`, not including `self`.
    pub(crate) fn extract_inner_types(
        &self,
        type_engine: &TypeEngine,
        decl_engine: &DeclEngine,
    ) -> HashSet<TypeId> {
        let helper = |type_id: TypeId| {
            let mut inner_types = HashSet::new();
            match type_engine.get(type_id) {
                TypeInfo::Enum(decl_ref) => {
                    let decl = decl_engine.get_enum(&decl_ref);
                    inner_types.insert(type_id);
                    for type_param in decl.type_parameters.iter() {
                        inner_types.extend(
                            type_engine
                                .get(type_param.type_id)
                                .extract_inner_types(type_engine, decl_engine),
                        );
                    }
                    for variant in decl.variants.iter() {
                        inner_types.extend(
                            type_engine
                                .get(variant.type_argument.type_id)
                                .extract_inner_types(type_engine, decl_engine),
                        );
                    }
                }
                TypeInfo::Struct(decl_ref) => {
                    let decl = decl_engine.get_struct(&decl_ref);
                    inner_types.insert(type_id);
                    for type_param in decl.type_parameters.iter() {
                        inner_types.extend(
                            type_engine
                                .get(type_param.type_id)
                                .extract_inner_types(type_engine, decl_engine),
                        );
                    }
                    for field in decl.fields.iter() {
                        inner_types.extend(
                            type_engine
                                .get(field.type_argument.type_id)
                                .extract_inner_types(type_engine, decl_engine),
                        );
                    }
                }
                TypeInfo::Custom { type_arguments, .. } => {
                    inner_types.insert(type_id);
                    if let Some(type_arguments) = type_arguments {
                        for type_arg in type_arguments.iter() {
                            inner_types.extend(
                                type_engine
                                    .get(type_arg.type_id)
                                    .extract_inner_types(type_engine, decl_engine),
                            );
                        }
                    }
                }
                TypeInfo::Array(elem_ty, _) => {
                    inner_types.insert(elem_ty.type_id);
                    inner_types.extend(
                        type_engine
                            .get(type_id)
                            .extract_inner_types(type_engine, decl_engine),
                    );
                }
                TypeInfo::Tuple(elems) => {
                    inner_types.insert(type_id);
                    for elem in elems.iter() {
                        inner_types.extend(
                            type_engine
                                .get(elem.type_id)
                                .extract_inner_types(type_engine, decl_engine),
                        );
                    }
                }
                TypeInfo::Storage { fields } => {
                    inner_types.insert(type_id);
                    for field in fields.iter() {
                        inner_types.extend(
                            type_engine
                                .get(field.type_argument.type_id)
                                .extract_inner_types(type_engine, decl_engine),
                        );
                    }
                }
                TypeInfo::Alias { ty, .. } => {
                    inner_types.insert(ty.type_id);
                    inner_types.extend(
                        type_engine
                            .get(type_id)
                            .extract_inner_types(type_engine, decl_engine),
                    );
                }
                TypeInfo::Unknown
                | TypeInfo::UnknownGeneric { .. }
                | TypeInfo::Str(_)
                | TypeInfo::UnsignedInteger(_)
                | TypeInfo::Boolean
                | TypeInfo::ContractCaller { .. }
                | TypeInfo::SelfType
                | TypeInfo::B256
                | TypeInfo::Numeric
                | TypeInfo::RawUntypedPtr
                | TypeInfo::RawUntypedSlice
                | TypeInfo::Contract
                | TypeInfo::Placeholder(_) => {
                    inner_types.insert(type_id);
                }
                TypeInfo::TypeParam(_) | TypeInfo::ErrorRecovery => {}
            }
            inner_types
        };

        let mut inner_types = HashSet::new();
        match self {
            TypeInfo::Enum(decl_ref) => {
                let decl = decl_engine.get_enum(decl_ref);
                for type_param in decl.type_parameters.iter() {
                    inner_types.extend(helper(type_param.type_id));
                }
                for variant in decl.variants.iter() {
                    inner_types.extend(helper(variant.type_argument.type_id));
                }
            }
            TypeInfo::Struct(decl_ref) => {
                let decl = decl_engine.get_struct(decl_ref);
                for type_param in decl.type_parameters.iter() {
                    inner_types.extend(helper(type_param.type_id));
                }
                for field in decl.fields.iter() {
                    inner_types.extend(helper(field.type_argument.type_id));
                }
            }
            TypeInfo::Custom { type_arguments, .. } => {
                if let Some(type_arguments) = type_arguments {
                    for type_arg in type_arguments.iter() {
                        inner_types.extend(helper(type_arg.type_id));
                    }
                }
            }
            TypeInfo::Array(elem_ty, _) => {
                inner_types.extend(helper(elem_ty.type_id));
            }
            TypeInfo::Tuple(elems) => {
                for elem in elems.iter() {
                    inner_types.extend(helper(elem.type_id));
                }
            }
            TypeInfo::Storage { fields } => {
                for field in fields.iter() {
                    inner_types.extend(helper(field.type_argument.type_id));
                }
            }
            TypeInfo::Alias { ty, .. } => {
                inner_types.extend(helper(ty.type_id));
            }
            TypeInfo::Unknown
            | TypeInfo::UnknownGeneric { .. }
            | TypeInfo::Str(_)
            | TypeInfo::UnsignedInteger(_)
            | TypeInfo::Boolean
            | TypeInfo::ContractCaller { .. }
            | TypeInfo::SelfType
            | TypeInfo::B256
            | TypeInfo::Numeric
            | TypeInfo::Contract
            | TypeInfo::RawUntypedPtr
            | TypeInfo::RawUntypedSlice
            | TypeInfo::ErrorRecovery
            | TypeInfo::Placeholder(_)
            | TypeInfo::TypeParam(_) => {}
        }
        inner_types
    }

    /// Given a `TypeInfo` `self`, check to see if `self` is currently
    /// supported in match expressions, and return an error if it is not.
    pub(crate) fn expect_is_supported_in_match_expressions(
        &self,
        span: &Span,
    ) -> CompileResult<()> {
        let warnings = vec![];
        let mut errors = vec![];
        match self {
            TypeInfo::UnsignedInteger(_)
            | TypeInfo::Enum { .. }
            | TypeInfo::Struct { .. }
            | TypeInfo::Boolean
            | TypeInfo::Tuple(_)
            | TypeInfo::B256
            | TypeInfo::UnknownGeneric { .. }
            | TypeInfo::Numeric
            | TypeInfo::Alias { .. } => ok((), warnings, errors),
            TypeInfo::Unknown
            | TypeInfo::RawUntypedPtr
            | TypeInfo::RawUntypedSlice
            | TypeInfo::ContractCaller { .. }
            | TypeInfo::Custom { .. }
            | TypeInfo::SelfType
            | TypeInfo::Str(_)
            | TypeInfo::Contract
            | TypeInfo::Array(_, _)
            | TypeInfo::Storage { .. }
            | TypeInfo::Placeholder(_)
            | TypeInfo::TypeParam(_) => {
                errors.push(CompileError::Unimplemented(
                    "matching on this type is unsupported right now",
                    span.clone(),
                ));
                err(warnings, errors)
            }
            TypeInfo::ErrorRecovery => {
                // return an error but don't create a new error message
                err(warnings, errors)
            }
        }
    }

    /// Given a `TypeInfo` `self`, check to see if `self` is currently
    /// supported in `impl` blocks in the "type implementing for" position.
    pub(crate) fn expect_is_supported_in_impl_blocks_self(&self, span: &Span) -> CompileResult<()> {
        let warnings = vec![];
        let mut errors = vec![];
        match self {
            TypeInfo::UnsignedInteger(_)
            | TypeInfo::Enum { .. }
            | TypeInfo::Struct { .. }
            | TypeInfo::Boolean
            | TypeInfo::Tuple(_)
            | TypeInfo::B256
            | TypeInfo::RawUntypedPtr
            | TypeInfo::RawUntypedSlice
            | TypeInfo::Custom { .. }
            | TypeInfo::Str(_)
            | TypeInfo::Array(_, _)
            | TypeInfo::Contract
            | TypeInfo::Numeric
            | TypeInfo::Alias { .. } => ok((), warnings, errors),
            TypeInfo::Unknown
            | TypeInfo::UnknownGeneric { .. }
            | TypeInfo::ContractCaller { .. }
            | TypeInfo::SelfType
            | TypeInfo::Storage { .. }
            | TypeInfo::Placeholder(_)
            | TypeInfo::TypeParam(_) => {
                errors.push(CompileError::Unimplemented(
                    "implementing traits on this type is unsupported right now",
                    span.clone(),
                ));
                err(warnings, errors)
            }
            TypeInfo::ErrorRecovery => {
                // return an error but don't create a new error message
                err(warnings, errors)
            }
        }
    }

    /// Given a `TypeInfo` `self`, analyze `self` and return all nested
    /// `TypeInfo`'s found in `self`, including `self`.
    pub(crate) fn extract_nested_types(
        self,
        engines: Engines<'_>,
        span: &Span,
    ) -> CompileResult<Vec<TypeInfo>> {
        let type_engine = engines.te();
        let decl_engine = engines.de();

        let mut warnings = vec![];
        let mut errors = vec![];
        let mut all_nested_types = vec![self.clone()];
        match self {
            TypeInfo::Enum(decl_ref) => {
                let decl = decl_engine.get_enum(&decl_ref);
                for type_parameter in decl.type_parameters.iter() {
                    let mut nested_types = check!(
                        type_engine
                            .get(type_parameter.type_id)
                            .extract_nested_types(engines, span),
                        return err(warnings, errors),
                        warnings,
                        errors
                    );
                    all_nested_types.append(&mut nested_types);
                }
                for variant_type in decl.variants.iter() {
                    let mut nested_types = check!(
                        type_engine
                            .get(variant_type.type_argument.type_id)
                            .extract_nested_types(engines, span),
                        return err(warnings, errors),
                        warnings,
                        errors
                    );
                    all_nested_types.append(&mut nested_types);
                }
            }
            TypeInfo::Struct(decl_ref) => {
                let decl = decl_engine.get_struct(&decl_ref);
                for type_parameter in decl.type_parameters.iter() {
                    let mut nested_types = check!(
                        type_engine
                            .get(type_parameter.type_id)
                            .extract_nested_types(engines, span),
                        return err(warnings, errors),
                        warnings,
                        errors
                    );
                    all_nested_types.append(&mut nested_types);
                }
                for field in decl.fields.iter() {
                    let mut nested_types = check!(
                        type_engine
                            .get(field.type_argument.type_id)
                            .extract_nested_types(engines, span),
                        return err(warnings, errors),
                        warnings,
                        errors
                    );
                    all_nested_types.append(&mut nested_types);
                }
            }
            TypeInfo::Tuple(type_arguments) => {
                for type_argument in type_arguments.iter() {
                    let mut nested_types = check!(
                        type_engine
                            .get(type_argument.type_id)
                            .extract_nested_types(engines, span),
                        return err(warnings, errors),
                        warnings,
                        errors
                    );
                    all_nested_types.append(&mut nested_types);
                }
            }
            TypeInfo::Array(elem_ty, _) => {
                let mut nested_types = check!(
                    type_engine
                        .get(elem_ty.type_id)
                        .extract_nested_types(engines, span),
                    return err(warnings, errors),
                    warnings,
                    errors
                );
                all_nested_types.append(&mut nested_types);
            }
            TypeInfo::Storage { fields } => {
                for field in fields.iter() {
                    let mut nested_types = check!(
                        type_engine
                            .get(field.type_argument.type_id)
                            .extract_nested_types(engines, span),
                        return err(warnings, errors),
                        warnings,
                        errors
                    );
                    all_nested_types.append(&mut nested_types);
                }
            }
            TypeInfo::UnknownGeneric {
                trait_constraints, ..
            } => {
                for trait_constraint in trait_constraints.iter() {
                    for type_arg in trait_constraint.type_arguments.iter() {
                        let mut nested_types = check!(
                            type_engine
                                .get(type_arg.type_id)
                                .extract_nested_types(engines, span),
                            return err(warnings, errors),
                            warnings,
                            errors
                        );
                        all_nested_types.append(&mut nested_types);
                    }
                }
            }
            TypeInfo::Alias { ty, .. } => {
                let mut nested_types = check!(
                    type_engine
                        .get(ty.type_id)
                        .extract_nested_types(engines, span),
                    return err(warnings, errors),
                    warnings,
                    errors
                );
                all_nested_types.append(&mut nested_types);
            }
            TypeInfo::Unknown
            | TypeInfo::Str(_)
            | TypeInfo::UnsignedInteger(_)
            | TypeInfo::Boolean
            | TypeInfo::ContractCaller { .. }
            | TypeInfo::B256
            | TypeInfo::Numeric
            | TypeInfo::RawUntypedPtr
            | TypeInfo::RawUntypedSlice
            | TypeInfo::Contract
            | TypeInfo::Placeholder(_)
            | TypeInfo::TypeParam(_) => {}
            TypeInfo::Custom { .. } | TypeInfo::SelfType => {
                errors.push(CompileError::Internal(
                    "did not expect to find this type here",
                    span.clone(),
                ));
                return err(warnings, errors);
            }
            TypeInfo::ErrorRecovery => {
                // return an error but don't create a new error message
                return err(warnings, errors);
            }
        }
        ok(all_nested_types, warnings, errors)
    }

    pub(crate) fn extract_nested_generics<'a>(
        &self,
        engines: Engines<'a>,
        span: &Span,
    ) -> CompileResult<HashSet<WithEngines<'a, TypeInfo>>> {
        let mut warnings = vec![];
        let mut errors = vec![];
        let nested_types = check!(
            self.clone().extract_nested_types(engines, span),
            return err(warnings, errors),
            warnings,
            errors
        );
        let generics = HashSet::from_iter(
            nested_types
                .into_iter()
                .filter(|x| matches!(x, TypeInfo::UnknownGeneric { .. }))
                .map(|thing| WithEngines::new(thing, engines)),
        );
        ok(generics, warnings, errors)
    }

    /// Given two `TypeInfo`'s `self` and `other`, check to see if `self` is
    /// unidirectionally a subset of `other`.
    ///
    /// `self` is a subset of `other` if it can be generalized over `other`.
    /// For example, the generic `T` is a subset of the generic `F` because
    /// anything of the type `T` could also be of the type `F` (minus any
    /// external context that may make this statement untrue).
    ///
    /// Given:
    ///
    /// ```ignore
    /// struct Data<T, F> {
    ///   x: T,
    ///   y: F,
    /// }
    /// ```
    ///
    /// the type `Data<T, F>` is a subset of any generic type.
    ///
    /// Given:
    ///
    /// ```ignore
    /// struct Data<T, F> {
    ///   x: T,
    ///   y: F,
    /// }
    ///
    /// impl<T> Data<T, T> { }
    /// ```
    ///
    /// the type `Data<T, T>` is a subset of `Data<T, F>`, but _`Data<T, F>` is
    /// not a subset of `Data<T, T>`_.
    ///
    /// Given:
    ///
    /// ```ignore
    /// struct Data<T, F> {
    ///   x: T,
    ///   y: F,
    /// }
    ///
    /// impl<T> Data<T, T> { }
    ///
    /// fn dummy() {
    ///     // the type of foo is Data<bool, u64>
    ///     let foo = Data {
    ///         x: true,
    ///         y: 1u64
    ///     };
    ///     // the type of bar is Data<u8, u8>
    ///     let bar = Data {
    ///         x: 0u8,
    ///         y: 0u8
    ///     };
    /// }
    /// ```
    ///
    /// then:
    ///
    /// | type:             | is subset of:                                | is not a subset of: |
    /// |-------------------|----------------------------------------------|---------------------|
    /// | `Data<T, T>`      | `Data<T, F>`, any generic type               |                     |
    /// | `Data<T, F>`      | any generic type                             | `Data<T, T>`        |
    /// | `Data<bool, u64>` | `Data<T, F>`, any generic type               | `Data<T, T>`        |
    /// | `Data<u8, u8>`    | `Data<T, T>`, `Data<T, F>`, any generic type |                     |
    ///
    /// For generic types with trait constraints, the generic type `self` is a
    /// subset of the generic type `other` when the trait constraints of
    /// `other` are a subset of the trait constraints of `self`. This is a bit
    /// unintuitive, but you can think of it this way---a generic type `self`
    /// can be generalized over `other` when `other` has no methods
    /// that `self` doesn't have. These methods are coming from the trait
    /// constraints---if the trait constraints of `other` are a subset of the
    /// trait constraints of `self`, then we know that `other` has unique
    /// methods.
    pub(crate) fn is_subset_of(&self, other: &TypeInfo, engines: Engines<'_>) -> bool {
        // handle the generics cases
        match (self, other) {
            (
                Self::UnknownGeneric {
                    trait_constraints: ltc,
                    ..
                },
                Self::UnknownGeneric {
                    trait_constraints: rtc,
                    ..
                },
            ) => {
                return rtc.eq(ltc, engines);
            }
            // any type is the subset of a generic
            (_, Self::UnknownGeneric { .. }) => {
                return true;
            }
            _ => {}
        }

        self.is_subset_inner(other, engines)
    }

    /// Given two `TypeInfo`'s `self` and `other`, checks to see if `self` is
    /// unidirectionally a subset of `other`, excluding consideration of generic
    /// types (like in the `is_subset_of` method).
    pub(crate) fn is_subset_of_for_item_import(
        &self,
        other: &TypeInfo,
        engines: Engines<'_>,
    ) -> bool {
        self.is_subset_inner(other, engines)
    }

    fn is_subset_inner(&self, other: &TypeInfo, engines: Engines<'_>) -> bool {
        let type_engine = engines.te();
        let decl_engine = engines.de();
        match (self, other) {
            (Self::Array(l0, l1), Self::Array(r0, r1)) => {
                type_engine
                    .get(l0.type_id)
                    .is_subset_of(&type_engine.get(r0.type_id), engines)
                    && l1.val() == r1.val()
            }
            (
                Self::Custom {
                    call_path: l_name,
                    type_arguments: l_type_args,
                },
                Self::Custom {
                    call_path: r_name,
                    type_arguments: r_type_args,
                },
            ) => {
                let l_types = l_type_args
                    .as_ref()
                    .unwrap_or(&vec![])
                    .iter()
                    .map(|x| type_engine.get(x.type_id))
                    .collect::<Vec<_>>();
                let r_types = r_type_args
                    .as_ref()
                    .unwrap_or(&vec![])
                    .iter()
                    .map(|x| type_engine.get(x.type_id))
                    .collect::<Vec<_>>();
                l_name.suffix == r_name.suffix && types_are_subset_of(engines, &l_types, &r_types)
            }
            (Self::Enum(l_decl_ref), Self::Enum(r_decl_ref)) => {
                let l_decl = decl_engine.get_enum(l_decl_ref);
                let r_decl = decl_engine.get_enum(r_decl_ref);
                let l_names = l_decl
                    .variants
                    .iter()
                    .map(|x| x.name.clone())
                    .collect::<Vec<_>>();
                let r_names = r_decl
                    .variants
                    .iter()
                    .map(|x| x.name.clone())
                    .collect::<Vec<_>>();
                let l_types = l_decl
                    .type_parameters
                    .iter()
                    .map(|x| type_engine.get(x.type_id))
                    .collect::<Vec<_>>();
                let r_types = r_decl
                    .type_parameters
                    .iter()
                    .map(|x| type_engine.get(x.type_id))
                    .collect::<Vec<_>>();
                l_decl_ref.name().clone() == r_decl_ref.name().clone()
                    && l_names == r_names
                    && types_are_subset_of(engines, &l_types, &r_types)
            }
            (Self::Struct(l_decl_ref), Self::Struct(r_decl_ref)) => {
                let l_decl = decl_engine.get_struct(l_decl_ref);
                let r_decl = decl_engine.get_struct(r_decl_ref);
                let l_names = l_decl
                    .fields
                    .iter()
                    .map(|x| x.name.clone())
                    .collect::<Vec<_>>();
                let r_names = r_decl
                    .fields
                    .iter()
                    .map(|x| x.name.clone())
                    .collect::<Vec<_>>();
                let l_types = l_decl
                    .type_parameters
                    .iter()
                    .map(|x| type_engine.get(x.type_id))
                    .collect::<Vec<_>>();
                let r_types = r_decl
                    .type_parameters
                    .iter()
                    .map(|x| type_engine.get(x.type_id))
                    .collect::<Vec<_>>();
                l_decl_ref.name().clone() == r_decl_ref.name().clone()
                    && l_names == r_names
                    && types_are_subset_of(engines, &l_types, &r_types)
            }
            (Self::Tuple(l_types), Self::Tuple(r_types)) => {
                let l_types = l_types
                    .iter()
                    .map(|x| type_engine.get(x.type_id))
                    .collect::<Vec<_>>();
                let r_types = r_types
                    .iter()
                    .map(|x| type_engine.get(x.type_id))
                    .collect::<Vec<_>>();
                types_are_subset_of(engines, &l_types, &r_types)
            }
            (Self::Alias { ty: l_ty, .. }, Self::Alias { ty: r_ty, .. }) => type_engine
                .get(l_ty.type_id)
                .is_subset_of(&type_engine.get(r_ty.type_id), engines),
            (a, b) => a.eq(b, engines),
        }
    }

    /// Given a `TypeInfo` `self` and a list of `Ident`'s `subfields`,
    /// iterate through the elements of `subfields` as `subfield`,
    /// and recursively apply `subfield` to `self`.
    ///
    /// Returns a [ty::TyStructField] when all `subfields` could be
    /// applied without error.
    ///
    /// Returns an error when subfields could not be applied:
    /// 1) in the case where `self` is not a `TypeInfo::Struct`
    /// 2) in the case where `subfields` is empty
    /// 3) in the case where a `subfield` does not exist on `self`
    pub(crate) fn apply_subfields(
        &self,
        engines: Engines<'_>,
        subfields: &[Ident],
        span: &Span,
    ) -> CompileResult<ty::TyStructField> {
        let mut warnings = vec![];
        let mut errors = vec![];
        let type_engine = engines.te();
        let decl_engine = engines.de();
        match (self, subfields.split_first()) {
            (TypeInfo::Struct { .. } | TypeInfo::Alias { .. }, None) => err(warnings, errors),
            (TypeInfo::Struct(decl_ref), Some((first, rest))) => {
                let decl = decl_engine.get_struct(decl_ref);
                let field = match decl
                    .fields
                    .iter()
                    .find(|field| field.name.as_str() == first.as_str())
                {
                    Some(field) => field.clone(),
                    None => {
                        // gather available fields for the error message
                        let available_fields = decl
                            .fields
                            .iter()
                            .map(|x| x.name.as_str())
                            .collect::<Vec<_>>();
                        errors.push(CompileError::FieldNotFound {
                            field_name: first.clone(),
                            struct_name: decl.call_path.suffix.clone(),
                            available_fields: available_fields.join(", "),
                            span: first.span(),
                        });
                        return err(warnings, errors);
                    }
                };
                let field = if rest.is_empty() {
                    field
                } else {
                    check!(
                        type_engine
                            .get(field.type_argument.type_id)
                            .apply_subfields(engines, rest, span),
                        return err(warnings, errors),
                        warnings,
                        errors
                    )
                };
                ok(field, warnings, errors)
            }
            (
                TypeInfo::Alias {
                    ty: TypeArgument { type_id, .. },
                    ..
                },
                _,
            ) => type_engine
                .get(*type_id)
                .apply_subfields(engines, subfields, span),
            (TypeInfo::ErrorRecovery, _) => {
                // dont create a new error in this case
                err(warnings, errors)
            }
            (type_info, _) => {
                errors.push(CompileError::FieldAccessOnNonStruct {
                    actually: engines.help_out(type_info).to_string(),
                    span: span.clone(),
                });
                err(warnings, errors)
            }
        }
    }

    pub(crate) fn can_change(&self, decl_engine: &DeclEngine) -> bool {
        // TODO: there might be an optimization here that if the type params hold
        // only non-dynamic types, then it doesn't matter that there are type params
        match self {
            TypeInfo::Enum(decl_ref) => {
                let decl = decl_engine.get_enum(decl_ref);
                !decl.type_parameters.is_empty()
            }
            TypeInfo::Struct(decl_ref) => {
                let decl = decl_engine.get_struct(decl_ref);
                !decl.type_parameters.is_empty()
            }
            TypeInfo::Str(_)
            | TypeInfo::UnsignedInteger(_)
            | TypeInfo::Boolean
            | TypeInfo::B256
            | TypeInfo::RawUntypedPtr
            | TypeInfo::RawUntypedSlice
            | TypeInfo::ErrorRecovery => false,
            TypeInfo::Unknown
            | TypeInfo::UnknownGeneric { .. }
            | TypeInfo::ContractCaller { .. }
            | TypeInfo::Custom { .. }
            | TypeInfo::SelfType
            | TypeInfo::Tuple(_)
            | TypeInfo::Array(_, _)
            | TypeInfo::Contract
            | TypeInfo::Storage { .. }
            | TypeInfo::Numeric
            | TypeInfo::Placeholder(_)
            | TypeInfo::TypeParam(_)
            | TypeInfo::Alias { .. } => true,
        }
    }

    /// Checks if a given [TypeInfo] has a valid constructor.
    pub(crate) fn has_valid_constructor(&self, decl_engine: &DeclEngine) -> bool {
        match self {
            TypeInfo::Unknown => false,
            TypeInfo::Enum(decl_ref) => {
                let decl = decl_engine.get_enum(decl_ref);
                !decl.variants.is_empty()
            }
            _ => true,
        }
    }

    /// Given a `TypeInfo` `self`, expect that `self` is a `TypeInfo::Tuple`, or a
    /// `TypeInfo::Alias` of a tuple type. Also, return the contents of the tuple.
    ///
    /// Note that this works recursively. That is, it supports situations where a tuple has a chain
    /// of aliases such as:
    ///
    /// ```
    /// type Alias1 = (u64, u64);
    /// type Alias2 = Alias1;
    ///
    /// fn foo(t: Alias2) {
    ///     let x = t.0;
    /// }
    /// ```
    ///
    /// Returns an error if `self` is not a `TypeInfo::Tuple` or a `TypeInfo::Alias` of a tuple
    /// type, transitively.
    pub(crate) fn expect_tuple(
        &self,
        engines: Engines<'_>,
        debug_string: impl Into<String>,
        debug_span: &Span,
    ) -> CompileResult<Vec<TypeArgument>> {
        let warnings = vec![];
        let errors = vec![];
        match self {
            TypeInfo::Tuple(elems) => ok(elems.to_vec(), warnings, errors),
            TypeInfo::Alias {
                ty: TypeArgument { type_id, .. },
                ..
            } => engines
                .te()
                .get(*type_id)
                .expect_tuple(engines, debug_string, debug_span),
            TypeInfo::ErrorRecovery => err(warnings, errors),
            a => err(
                vec![],
                vec![CompileError::NotATuple {
                    name: debug_string.into(),
                    span: debug_span.clone(),
                    actually: engines.help_out(a).to_string(),
                }],
            ),
        }
    }

    /// Given a `TypeInfo` `self`, expect that `self` is a `TypeInfo::Enum`, or a `TypeInfo::Alias`
    /// of a enum type. Also, return the contents of the enum.
    ///
    /// Note that this works recursively. That is, it supports situations where a enum has a chain
    /// of aliases such as:
    ///
    /// ```rust,ignore
    /// enum MyEnum { X: () }
    /// type Alias1 = MyEnum;
    /// type Alias2 = Alias1;
    ///
    /// let e = Alias2::X;
    /// ```
    ///
    /// Returns an error if `self` is not a `TypeInfo::Enum` or a `TypeInfo::Alias` of a enum type,
    /// transitively.
    pub(crate) fn expect_enum(
        &self,
        engines: Engines<'_>,
        debug_string: impl Into<String>,
        debug_span: &Span,
    ) -> CompileResult<DeclRefEnum> {
        let warnings = vec![];
        let errors = vec![];
        match self {
            TypeInfo::Enum(decl_ref) => ok(decl_ref.clone(), warnings, errors),
            TypeInfo::Alias {
                ty: TypeArgument { type_id, .. },
                ..
            } => engines
                .te()
                .get(*type_id)
                .expect_enum(engines, debug_string, debug_span),
            TypeInfo::ErrorRecovery => err(warnings, errors),
            a => err(
                vec![],
                vec![CompileError::NotAnEnum {
                    name: debug_string.into(),
                    span: debug_span.clone(),
                    actually: engines.help_out(a).to_string(),
                }],
            ),
        }
    }

    /// Given a `TypeInfo` `self`, expect that `self` is a `TypeInfo::Struct`, or a
    /// `TypeInfo::Alias` of a struct type. Also, return the contents of the struct.
    ///
    /// Note that this works recursively. That is, it supports situations where a struct has a
    /// chain of aliases such as:
    ///
    /// ```
    /// struct MyStruct { x: u64 }
    /// type Alias1 = MyStruct;
    /// type Alias2 = Alias1;
    ///
    /// let s = Alias2 { x: 0 };
    /// ```
    ///
    /// Returns an error if `self` is not a `TypeInfo::Struct` or a `TypeInfo::Alias` of a struct
    /// type, transitively.
    #[allow(dead_code)]
    pub(crate) fn expect_struct(
        &self,
        engines: Engines<'_>,
        debug_span: &Span,
    ) -> CompileResult<DeclRefStruct> {
        let warnings = vec![];
        let errors = vec![];
        match self {
            TypeInfo::Struct(decl_ref) => ok(decl_ref.clone(), warnings, errors),
            TypeInfo::Alias {
                ty: TypeArgument { type_id, .. },
                ..
            } => engines
                .te()
                .get(*type_id)
                .expect_struct(engines, debug_span),
            TypeInfo::ErrorRecovery => err(warnings, errors),
            a => err(
                vec![],
                vec![CompileError::NotAStruct {
                    span: debug_span.clone(),
                    actually: engines.help_out(a).to_string(),
                }],
            ),
        }
    }
}

/// Given two lists of `TypeInfo`'s `left` and `right`, check to see if
/// `left` is a subset of `right`.
///
/// `left` is a subset of `right` if the following invariants are true:
/// 1. `left` and and `right` are of the same length _n_
/// 2. For every _i_ in [0, n), `left`ᵢ is a subset of `right`ᵢ
/// 3. The elements of `left` satisfy the trait constraints of `right`
///
/// A property that falls of out these constraints are that if `left` and
/// `right` are empty, then `left` is a subset of `right`.
///
/// Given:
///
/// ```ignore
/// left:   [T]
/// right:  [T, F]
/// ```
///
/// `left` is not a subset of `right` because it violates invariant #1.
///
/// Given:
///
/// ```ignore
/// left:   [T, F]
/// right:  [bool, F]
/// ```
///
/// `left` is not a subset of `right` because it violates invariant #2.
///
/// Given:
///
/// ```ignore
/// left:   [T, F]
/// right:  [T, T]
/// ```
///
/// `left` is not a subset of `right` because it violates invariant #3.
///
/// Given:
///
/// ```ignore
/// left:   [T, T]
/// right:  [T, F]
/// ```
///
/// `left` is a subset of `right`.
///
/// Given:
///
/// ```ignore
/// left:   [bool, T]
/// right:  [T, F]
/// ```
///
/// `left` is a subset of `right`.
///
/// Given:
///
/// ```ignore
/// left:   [Data<T, T>, Data<T, F>]
/// right:  [Data<T, F>, Data<T, F>]
/// ```
///
/// `left` is a subset of `right`.
///
fn types_are_subset_of(engines: Engines<'_>, left: &[TypeInfo], right: &[TypeInfo]) -> bool {
    // invariant 1. `left` and and `right` are of the same length _n_
    if left.len() != right.len() {
        return false;
    }

    // if `left` and `right` are empty, `left` is inherently a subset of `right`
    if left.is_empty() && right.is_empty() {
        return true;
    }

    // invariant 2. For every _i_ in [0, n), `left`ᵢ is a subset of `right`ᵢ
    for (l, r) in left.iter().zip(right.iter()) {
        if !l.is_subset_of(r, engines) {
            return false;
        }
    }

    // invariant 3. The elements of `left` satisfy the constraints of `right`
    let mut constraints = vec![];
    for i in 0..(right.len() - 1) {
        for j in (i + 1)..right.len() {
            let a = right.get(i).unwrap();
            let b = right.get(j).unwrap();
            if a.eq(b, engines) {
                // if a and b are the same type
                constraints.push((i, j));
            }
        }
    }
    for (i, j) in constraints.into_iter() {
        let a = left.get(i).unwrap();
        let b = left.get(j).unwrap();
        if !a.eq(b, engines) {
            return false;
        }
    }

    // if all of the invariants are met, then `self` is a subset of `other`!
    true
}

fn print_inner_types(
    engines: Engines<'_>,
    name: String,
    inner_types: impl Iterator<Item = TypeId>,
) -> String {
    let inner_types = inner_types
        .map(|x| engines.help_out(x).to_string())
        .collect::<Vec<_>>();
    format!(
        "{}{}",
        name,
        if inner_types.is_empty() {
            "".into()
        } else {
            format!("<{}>", inner_types.join(", "))
        }
    )
}<|MERGE_RESOLUTION|>--- conflicted
+++ resolved
@@ -497,121 +497,6 @@
     }
 }
 
-<<<<<<< HEAD
-impl UnconstrainedTypeParameters for TypeInfo {
-    fn type_parameter_is_unconstrained(
-        &self,
-        engines: Engines<'_>,
-        type_parameter: &TypeParameter,
-    ) -> bool {
-        let type_engine = engines.te();
-        let type_parameter_info = type_engine.get(type_parameter.type_id);
-        match self {
-            TypeInfo::TypeParam(_) => false,
-            TypeInfo::UnknownGeneric {
-                trait_constraints, ..
-            } => {
-                self.eq(&type_parameter_info, engines)
-                    || trait_constraints
-                        .iter()
-                        .flat_map(|trait_constraint| {
-                            trait_constraint.type_arguments.iter().map(|type_arg| {
-                                type_arg
-                                    .type_id
-                                    .type_parameter_is_unconstrained(engines, type_parameter)
-                            })
-                        })
-                        .any(|x| x)
-            }
-            TypeInfo::Enum(decl_ref) => {
-                let decl = engines.de().get_enum(decl_ref);
-                let unconstrained_in_type_parameters = decl
-                    .type_parameters
-                    .iter()
-                    .map(|type_param| {
-                        type_param
-                            .type_id
-                            .type_parameter_is_unconstrained(engines, type_parameter)
-                    })
-                    .any(|x| x);
-                let unconstrained_in_variants = decl
-                    .variants
-                    .iter()
-                    .map(|variant| {
-                        variant
-                            .type_argument
-                            .type_id
-                            .type_parameter_is_unconstrained(engines, type_parameter)
-                    })
-                    .any(|x| x);
-                unconstrained_in_type_parameters || unconstrained_in_variants
-            }
-            TypeInfo::Struct(decl_ref) => {
-                let decl = engines.de().get_struct(decl_ref);
-                let unconstrained_in_type_parameters = decl
-                    .type_parameters
-                    .iter()
-                    .map(|type_param| {
-                        type_param
-                            .type_id
-                            .type_parameter_is_unconstrained(engines, type_parameter)
-                    })
-                    .any(|x| x);
-                let unconstrained_in_fields = decl
-                    .fields
-                    .iter()
-                    .map(|field| {
-                        field
-                            .type_argument
-                            .type_id
-                            .type_parameter_is_unconstrained(engines, type_parameter)
-                    })
-                    .any(|x| x);
-                unconstrained_in_type_parameters || unconstrained_in_fields
-            }
-            TypeInfo::Tuple(elems) => elems
-                .iter()
-                .map(|elem| {
-                    elem.type_id
-                        .type_parameter_is_unconstrained(engines, type_parameter)
-                })
-                .any(|x| x),
-            TypeInfo::Custom { type_arguments, .. } => type_arguments
-                .clone()
-                .unwrap_or_default()
-                .iter()
-                .map(|type_arg| {
-                    type_arg
-                        .type_id
-                        .type_parameter_is_unconstrained(engines, type_parameter)
-                })
-                .any(|x| x),
-            TypeInfo::Array(elem, _) => elem
-                .type_id
-                .type_parameter_is_unconstrained(engines, type_parameter),
-            TypeInfo::Alias { ty, .. } => ty
-                .type_id
-                .type_parameter_is_unconstrained(engines, type_parameter),
-            TypeInfo::Unknown
-            | TypeInfo::Str(_)
-            | TypeInfo::UnsignedInteger(_)
-            | TypeInfo::Boolean
-            | TypeInfo::ContractCaller { .. }
-            | TypeInfo::SelfType
-            | TypeInfo::B256
-            | TypeInfo::Numeric
-            | TypeInfo::Contract
-            | TypeInfo::ErrorRecovery
-            | TypeInfo::RawUntypedPtr
-            | TypeInfo::RawUntypedSlice
-            | TypeInfo::Storage { .. }
-            | TypeInfo::Placeholder(_) => false,
-        }
-    }
-}
-
-=======
->>>>>>> ee0a0fd9
 impl TypeInfo {
     /// Returns a discriminant for the variant.
     // NOTE: This is approach is not the most straightforward, but is needed
