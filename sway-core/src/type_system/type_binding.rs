use sway_types::{Span, Spanned};

use crate::{
    declaration_engine::declaration_engine::*,
    error::*,
    language::{ty, CallPath},
    semantic_analysis::TypeCheckContext,
    type_system::{insert_type, EnforceTypeArguments},
    TypeInfo,
};

use super::{ReplaceSelfType, TypeArgument, TypeId};

/// A `TypeBinding` is the result of using turbofish to bind types to
/// generic parameters.
///
/// For example:
///
/// ```ignore
/// let data = Data::<bool> {
///   value: true
/// };
/// ```
///
/// Would produce the type binding (in pseudocode):
///
/// ```ignore
/// TypeBinding {
///     inner: CallPath(["Data"]),
///     type_arguments: [bool]
/// }
/// ```
///
/// ---
///
/// Further:
///
/// ```ignore
/// struct Data<T> {
///   value: T
/// }
///
/// let data1 = Data {
///   value: true
/// };
///
/// let data2 = Data::<bool> {
///   value: true
/// };
///
/// let data3: Data<bool> = Data {
///   value: true
/// };
///
/// let data4: Data<bool> = Data::<bool> {
///   value: true
/// };
/// ```
///
/// Each of these 4 examples generates a valid struct expression for `Data`
/// and passes type checking. But each does so in a unique way:
/// - `data1` has no type ascription and no type arguments in the `TypeBinding`,
///     so both are inferred from the value passed to `value`
/// - `data2` has no type ascription but does have type arguments in the
///     `TypeBinding`, so the type ascription and type of the value passed to
///     `value` are both unified to the `TypeBinding`
/// - `data3` has a type ascription but no type arguments in the `TypeBinding`,
///     so the type arguments in the `TypeBinding` and the type of the value
///     passed to `value` are both unified to the type ascription
/// - `data4` has a type ascription and has type arguments in the `TypeBinding`,
///     so, with the type from the value passed to `value`, all three are unified
///     together
#[derive(Debug, Clone)]
pub struct TypeBinding<T> {
    pub inner: T,
    pub type_arguments: Vec<TypeArgument>,
    pub span: Span,
}

impl<T> Spanned for TypeBinding<T> {
    fn span(&self) -> Span {
        self.span.clone()
    }
}

impl TypeBinding<CallPath<(TypeInfo, Span)>> {
    pub(crate) fn type_check_with_type_info(
        &self,
        ctx: &mut TypeCheckContext,
    ) -> CompileResult<TypeId> {
        let mut warnings = vec![];
        let mut errors = vec![];

        let (type_info, type_info_span) = self.inner.suffix.clone();

        // find the module that the symbol is in
        let type_info_prefix = ctx.namespace.find_module_path(&self.inner.prefixes);
        check!(
            ctx.namespace.root().check_submodule(&type_info_prefix),
            return err(warnings, errors),
            warnings,
            errors
        );

        // create the type info object
        let type_info = check!(
            type_info.apply_type_arguments(self.type_arguments.clone(), &type_info_span),
            return err(warnings, errors),
            warnings,
            errors
        );

        // resolve the type of the type info object
        let type_id = check!(
            ctx.resolve_type_with_self(
                insert_type(type_info),
                &type_info_span,
                EnforceTypeArguments::No,
                Some(&type_info_prefix)
            ),
            insert_type(TypeInfo::ErrorRecovery),
            warnings,
            errors
        );

        ok(type_id, warnings, errors)
    }
}

impl TypeBinding<CallPath> {
    pub(crate) fn type_check_with_ident(
        &mut self,
<<<<<<< HEAD
        mut ctx: TypeCheckContext,
    ) -> CompileResult<TyDeclaration> {
=======
        ctx: &TypeCheckContext,
    ) -> CompileResult<ty::TyDeclaration> {
>>>>>>> f8ff0540
        let mut warnings = vec![];
        let mut errors = vec![];

        // grab the declaration
        let unknown_decl = check!(
            ctx.namespace.resolve_call_path(&self.inner).cloned(),
            return err(warnings, errors),
            warnings,
            errors
        );

        // replace the self types inside of the type arguments
        for type_argument in self.type_arguments.iter_mut() {
            type_argument.replace_self_type(ctx.self_type());
            type_argument.type_id = check!(
                ctx.resolve_type_without_self(type_argument.type_id, &type_argument.span, None),
                insert_type(TypeInfo::ErrorRecovery),
                warnings,
                errors
            );
        }

        // monomorphize the declaration, if needed
        let new_decl = match unknown_decl {
            ty::TyDeclaration::FunctionDeclaration(original_id) => {
                // get the copy from the declaration engine
                let mut new_copy = check!(
                    CompileResult::from(de_get_function(original_id.clone(), &self.span())),
                    return err(warnings, errors),
                    warnings,
                    errors
                );

                // monomorphize the copy, in place
                check!(
                    ctx.monomorphize(
                        &mut new_copy,
                        &mut self.type_arguments,
                        EnforceTypeArguments::No,
                        &self.span
                    ),
                    return err(warnings, errors),
                    warnings,
                    errors
                );

                // insert the new copy into the declaration engine
                let new_id = de_insert_function(new_copy);

                // add the new copy as a monomorphized copy of the original id
                de_add_monomorphized_copy(original_id, new_id.clone());

                ty::TyDeclaration::FunctionDeclaration(new_id)
            }
            ty::TyDeclaration::EnumDeclaration(original_id) => {
                // get the copy from the declaration engine
                let mut new_copy = check!(
                    CompileResult::from(de_get_enum(original_id.clone(), &self.span())),
                    return err(warnings, errors),
                    warnings,
                    errors
                );

                // monomorphize the copy, in place
                check!(
                    ctx.monomorphize(
                        &mut new_copy,
                        &mut self.type_arguments,
                        EnforceTypeArguments::No,
                        &self.span
                    ),
                    return err(warnings, errors),
                    warnings,
                    errors
                );

                // insert the new copy into the declaration engine
                let new_id = de_insert_enum(new_copy);

                // add the new copy as a monomorphized copy of the original id
                de_add_monomorphized_copy(original_id, new_id.clone());

                ty::TyDeclaration::EnumDeclaration(new_id)
            }
            ty::TyDeclaration::StructDeclaration(original_id) => {
                // get the copy from the declaration engine
                let mut new_copy = check!(
                    CompileResult::from(de_get_struct(original_id.clone(), &self.span())),
                    return err(warnings, errors),
                    warnings,
                    errors
                );

                // monomorphize the copy, in place
                check!(
                    ctx.monomorphize(
                        &mut new_copy,
                        &mut self.type_arguments,
                        EnforceTypeArguments::No,
                        &self.span
                    ),
                    return err(warnings, errors),
                    warnings,
                    errors
                );

                // insert the new copy into the declaration engine
                let new_id = de_insert_struct(new_copy);

                // add the new copy as a monomorphized copy of the original id
                de_add_monomorphized_copy(original_id, new_id.clone());

                ty::TyDeclaration::StructDeclaration(new_id)
            }
            _ => unknown_decl,
        };
        ok(new_decl, warnings, errors)
    }
}<|MERGE_RESOLUTION|>--- conflicted
+++ resolved
@@ -130,13 +130,8 @@
 impl TypeBinding<CallPath> {
     pub(crate) fn type_check_with_ident(
         &mut self,
-<<<<<<< HEAD
         mut ctx: TypeCheckContext,
-    ) -> CompileResult<TyDeclaration> {
-=======
-        ctx: &TypeCheckContext,
     ) -> CompileResult<ty::TyDeclaration> {
->>>>>>> f8ff0540
         let mut warnings = vec![];
         let mut errors = vec![];
 
