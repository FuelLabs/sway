--- conflicted
+++ resolved
@@ -151,7 +151,6 @@
 
         // replace the self types inside of the type arguments
         for type_argument in self.type_arguments.iter_mut() {
-<<<<<<< HEAD
             check!(
                 ctx.resolve_type_with_self(
                     type_argument.type_id,
@@ -159,13 +158,7 @@
                     EnforceTypeArguments::Yes,
                     None
                 ),
-                ctx.type_engine.insert_type(TypeInfo::ErrorRecovery),
-=======
-            type_argument.replace_self_type(engines, ctx.self_type());
-            type_argument.type_id = check!(
-                ctx.resolve_type_without_self(type_argument.type_id, &type_argument.span, None),
                 type_engine.insert_type(declaration_engine, TypeInfo::ErrorRecovery),
->>>>>>> 153ef7a8
                 warnings,
                 errors,
             );
