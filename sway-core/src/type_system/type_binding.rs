--- conflicted
+++ resolved
@@ -129,13 +129,8 @@
 impl TypeBinding<CallPath> {
     pub(crate) fn type_check_with_ident(
         &mut self,
-<<<<<<< HEAD
         mut ctx: TypeCheckContext,
-    ) -> CompileResult<TypedDeclaration> {
-=======
-        ctx: &TypeCheckContext,
     ) -> CompileResult<TyDeclaration> {
->>>>>>> 4740fb2f
         let mut warnings = vec![];
         let mut errors = vec![];
 
