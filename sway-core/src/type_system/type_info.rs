--- conflicted
+++ resolved
@@ -47,15 +47,9 @@
     }
 }
 
-<<<<<<< HEAD
-impl<T: PartialEqWithTypeEngine> VecSet<T> {
-    pub fn eq(&self, rhs: &Self, type_engine: &TypeEngine) -> bool {
-        self.0.len() <= rhs.0.len()
-=======
 impl<T: PartialEqWithEngines> VecSet<T> {
     pub fn is_subset(&self, other: &Self, engines: Engines<'_>) -> bool {
         self.0.len() <= other.0.len()
->>>>>>> 153ef7a8
             && self
                 .0
                 .iter()
@@ -63,15 +57,9 @@
     }
 }
 
-<<<<<<< HEAD
-impl<T: PartialEqWithTypeEngine> PartialEqWithTypeEngine for VecSet<T> {
-    fn eq(&self, rhs: &Self, type_engine: &TypeEngine) -> bool {
-        self.eq(rhs, type_engine) && rhs.eq(self, type_engine)
-=======
 impl<T: PartialEqWithEngines> PartialEqWithEngines for VecSet<T> {
     fn eq(&self, other: &Self, engines: Engines<'_>) -> bool {
         self.is_subset(other, engines) && other.is_subset(self, engines)
->>>>>>> 153ef7a8
     }
 }
 
@@ -287,12 +275,8 @@
                     name: r,
                     trait_constraints: rtc,
                 },
-<<<<<<< HEAD
-            ) => l == r && ltc.eq(rtc, type_engine),
-            (Self::Placeholder(l), Self::Placeholder(r)) => l.eq(r, type_engine),
-=======
             ) => l == r && ltc.eq(rtc, engines),
->>>>>>> 153ef7a8
+            (Self::Placeholder(l), Self::Placeholder(r)) => l.eq(r, engines),
             (
                 Self::Custom {
                     name: l_name,
@@ -1449,11 +1433,7 @@
                     ..
                 },
             ) => {
-<<<<<<< HEAD
-                return rtc.eq(ltc, type_engine);
-=======
-                return rtc.is_subset(ltc, engines);
->>>>>>> 153ef7a8
+                return rtc.eq(ltc, engines);
             }
             // any type is the subset of a generic
             (_, Self::UnknownGeneric { .. }) => {
