use std::{collections::BTreeMap, fmt};

use super::*;
use crate::{
    decl_engine::{DeclEngine, DeclEngineIndex},
    engine_threading::*,
};

pub trait SubstTypes {
    fn subst_inner(&mut self, type_mapping: &TypeSubstMap, engines: Engines<'_>);

    fn subst(&mut self, type_mapping: &TypeSubstMap, engines: Engines<'_>) {
        if !type_mapping.is_empty() {
            self.subst_inner(type_mapping, engines);
        }
    }
}

type SourceType = TypeId;
type DestinationType = TypeId;

/// The [TypeSubstMap] is used to create a mapping between a [SourceType] (LHS)
/// and a [DestinationType] (RHS).
pub struct TypeSubstMap {
    mapping: BTreeMap<SourceType, DestinationType>,
}

impl DisplayWithEngines for TypeSubstMap {
    fn fmt(&self, f: &mut fmt::Formatter<'_>, engines: Engines<'_>) -> fmt::Result {
        write!(
            f,
            "TypeSubstMap {{ {} }}",
            self.mapping
                .iter()
                .map(|(source_type, dest_type)| {
                    format!(
                        "{} -> {}",
                        engines.help_out(source_type),
                        engines.help_out(dest_type)
                    )
                })
                .collect::<Vec<_>>()
                .join(", ")
        )
    }
}

impl fmt::Debug for TypeSubstMap {
    fn fmt(&self, f: &mut fmt::Formatter<'_>) -> fmt::Result {
        write!(
            f,
            "TypeSubstMap {{ {} }}",
            self.mapping
                .iter()
                .map(|(source_type, dest_type)| { format!("{source_type:?} -> {dest_type:?}") })
                .collect::<Vec<_>>()
                .join(", ")
        )
    }
}

impl TypeSubstMap {
    /// Returns `true` if the [TypeSubstMap] is empty.
    pub(crate) fn is_empty(&self) -> bool {
        self.mapping.is_empty()
    }

    pub(crate) fn extend(&mut self, other: TypeSubstMap) {
        self.mapping.extend(other.mapping);
    }

    /// Constructs a new [TypeSubstMap] from a list of [TypeParameter]s
    /// `type_parameters`. The [SourceType]s of the resulting [TypeSubstMap] are
    /// the [TypeId]s from `type_parameters` and the [DestinationType]s are the
    /// new [TypeId]s created from a transformation upon `type_parameters`.
    pub(crate) fn from_type_parameters(
        engines: Engines<'_>,
        type_parameters: &TypeParameters,
    ) -> TypeSubstMap {
        let type_engine = engines.te();
        let decl_engine = engines.de();
        let mapping = type_parameters
            .iter_including_self()
            .map(|x| {
                (
                    x.type_id,
                    type_engine.insert(decl_engine, TypeInfo::Placeholder(x.clone())),
                )
            })
            .collect();
        TypeSubstMap { mapping }
    }

    /// Constructs a new [TypeSubstMap] from a superset [TypeId] and a subset
    /// [TypeId]. The [SourceType]s of the resulting [TypeSubstMap] are the
    /// [TypeId]s from `superset` and the [DestinationType]s are the [TypeId]s
    /// from `subset`. Thus, the resulting [TypeSubstMap] maps the type
    /// parameters of the superset [TypeId] to the type parameters of the subset
    /// [TypeId], and is used in monomorphization.
    ///
    /// *Importantly, this function does not check to see if the two types
    /// given are indeed a superset and subset of one another, but instead that
    /// is an assumption.*
    ///
    /// Here is an example, given these input types (in pseudo-code):
    ///
    /// ```ignore
    /// superset:
    ///
    /// TypeInfo::Struct {
    ///     name: "Either",
    ///     type_parameters: [L, R],
    ///     fields: ..
    /// }
    ///
    /// subset:
    ///
    /// TypeInfo::Struct {
    ///     name: "Either"
    ///     type_parameters: [u64, bool],
    ///     fields: ..
    /// }
    /// ```
    ///
    /// So then the resulting [TypeSubstMap] would look like:
    ///
    /// ```ignore
    /// TypeSubstMap {
    ///     mapping: [
    ///         (L, u64),
    ///         (R, bool)
    ///     ]
    /// }
    /// ````
    ///
    /// So, as we can see, the resulting [TypeSubstMap] is a mapping from the
    /// type parameters of the `superset` to the type parameters of the
    /// `subset`. This [TypeSubstMap] can be used to complete monomorphization on
    /// methods, etc, that are implemented for the type of `superset` so that
    /// they can be used for `subset`.
    pub(crate) fn from_superset_and_subset(
        type_engine: &TypeEngine,
        decl_engine: &DeclEngine,
        superset: TypeId,
        subset: TypeId,
    ) -> TypeSubstMap {
        match (type_engine.get(superset), type_engine.get(subset)) {
            (TypeInfo::UnknownGeneric { .. }, _) => TypeSubstMap {
                mapping: BTreeMap::from([(superset, subset)]),
            },
            (
                TypeInfo::Custom {
                    type_arguments: type_parameters,
                    ..
                },
                TypeInfo::Custom { type_arguments, .. },
            ) => {
                let type_parameters = type_parameters
                    .unwrap_or_default()
                    .iter()
                    .map(|x| x.type_id)
                    .collect::<Vec<_>>();
                let type_arguments = type_arguments
                    .unwrap_or_default()
                    .iter()
                    .map(|x| x.type_id)
                    .collect::<Vec<_>>();
                TypeSubstMap::from_superset_and_subset_helper(
                    type_engine,
                    decl_engine,
                    type_parameters,
                    type_arguments,
                )
            }
<<<<<<< HEAD
            (
                TypeInfo::Enum {
                    type_parameters, ..
                },
                TypeInfo::Enum {
                    type_parameters: type_arguments,
                    ..
                },
            ) => {
                let type_parameters = type_parameters
                    .iter_including_self()
                    .map(|x| x.type_id)
                    .collect::<Vec<_>>();
                let type_arguments = type_arguments
                    .iter_including_self()
=======
            (TypeInfo::Enum(decl_ref_params), TypeInfo::Enum(decl_ref_args)) => {
                let decl_params = decl_engine.get_enum(&decl_ref_params);
                let decl_args = decl_engine.get_enum(&decl_ref_args);
                let type_parameters = decl_params
                    .type_parameters
                    .iter()
                    .map(|x| x.type_id)
                    .collect::<Vec<_>>();
                let type_arguments = decl_args
                    .type_parameters
                    .iter()
>>>>>>> 436ffe59
                    .map(|x| x.type_id)
                    .collect::<Vec<_>>();
                TypeSubstMap::from_superset_and_subset_helper(
                    type_engine,
                    decl_engine,
                    type_parameters,
                    type_arguments,
                )
            }
<<<<<<< HEAD
            (
                TypeInfo::Struct {
                    type_parameters, ..
                },
                TypeInfo::Struct {
                    type_parameters: type_arguments,
                    ..
                },
            ) => {
                let type_parameters = type_parameters
                    .iter_including_self()
                    .map(|x| x.type_id)
                    .collect::<Vec<_>>();
                let type_arguments = type_arguments
                    .iter_including_self()
=======
            (TypeInfo::Struct(decl_ref_params), TypeInfo::Struct(decl_ref_args)) => {
                let decl_params = decl_engine.get_struct(&decl_ref_params);
                let decl_args = decl_engine.get_struct(&decl_ref_args);

                let type_parameters = decl_params
                    .type_parameters
                    .iter()
                    .map(|x| x.type_id)
                    .collect::<Vec<_>>();
                let type_arguments = decl_args
                    .type_parameters
                    .iter()
>>>>>>> 436ffe59
                    .map(|x| x.type_id)
                    .collect::<Vec<_>>();
                TypeSubstMap::from_superset_and_subset_helper(
                    type_engine,
                    decl_engine,
                    type_parameters,
                    type_arguments,
                )
            }
            (TypeInfo::Tuple(type_parameters), TypeInfo::Tuple(type_arguments)) => {
                TypeSubstMap::from_superset_and_subset_helper(
                    type_engine,
                    decl_engine,
                    type_parameters
                        .iter()
                        .map(|x| x.type_id)
                        .collect::<Vec<_>>(),
                    type_arguments.iter().map(|x| x.type_id).collect::<Vec<_>>(),
                )
            }
            (TypeInfo::Array(type_parameter, _), TypeInfo::Array(type_argument, _)) => {
                TypeSubstMap::from_superset_and_subset_helper(
                    type_engine,
                    decl_engine,
                    vec![type_parameter.type_id],
                    vec![type_argument.type_id],
                )
            }
            (
                TypeInfo::Storage {
                    fields: type_parameters,
                },
                TypeInfo::Storage {
                    fields: type_arguments,
                },
            ) => {
                let type_parameters = type_parameters
                    .iter()
                    .map(|x| x.type_argument.type_id)
                    .collect::<Vec<_>>();
                let type_arguments = type_arguments
                    .iter()
                    .map(|x| x.type_argument.type_id)
                    .collect::<Vec<_>>();
                TypeSubstMap::from_superset_and_subset_helper(
                    type_engine,
                    decl_engine,
                    type_parameters,
                    type_arguments,
                )
            }
            (TypeInfo::Unknown, TypeInfo::Unknown)
            | (TypeInfo::Boolean, TypeInfo::Boolean)
            | (TypeInfo::B256, TypeInfo::B256)
            | (TypeInfo::Numeric, TypeInfo::Numeric)
            | (TypeInfo::Contract, TypeInfo::Contract)
            | (TypeInfo::ErrorRecovery, TypeInfo::ErrorRecovery)
            | (TypeInfo::Str(_), TypeInfo::Str(_))
            | (TypeInfo::UnsignedInteger(_), TypeInfo::UnsignedInteger(_))
            | (TypeInfo::ContractCaller { .. }, TypeInfo::ContractCaller { .. }) => TypeSubstMap {
                mapping: BTreeMap::new(),
            },
            _ => TypeSubstMap {
                mapping: BTreeMap::new(),
            },
        }
    }

    /// Constructs a [TypeSubstMap] from a list of [TypeId]s `type_parameters`
    /// and a list of [TypeId]s `type_arguments`, the generated [TypeSubstMap]
    /// is extended with the result from calling `from_superset_and_subset`
    /// with each [SourceType]s and [DestinationType]s in the original [TypeSubstMap].
    fn from_superset_and_subset_helper(
        type_engine: &TypeEngine,
        decl_engine: &DeclEngine,
        type_parameters: Vec<SourceType>,
        type_arguments: Vec<DestinationType>,
    ) -> TypeSubstMap {
        let mut type_mapping =
            TypeSubstMap::from_type_parameters_and_type_arguments(type_parameters, type_arguments);

        for (s, d) in type_mapping.mapping.clone().iter() {
            type_mapping.mapping.extend(
                TypeSubstMap::from_superset_and_subset(type_engine, decl_engine, *s, *d)
                    .mapping
                    .iter(),
            );
        }
        type_mapping
    }

    /// Constructs a [TypeSubstMap] from a list of [TypeId]s `type_parameters`
    /// and a list of [TypeId]s `type_arguments`. The [SourceType]s of the
    /// resulting [TypeSubstMap] are the [TypeId]s from `type_parameters` and the
    /// [DestinationType]s are the [TypeId]s from `type_arguments`.
    pub(crate) fn from_type_parameters_and_type_arguments(
        type_parameters: Vec<SourceType>,
        type_arguments: Vec<DestinationType>,
    ) -> TypeSubstMap {
        let mapping = type_parameters
            .into_iter()
            .zip(type_arguments.into_iter())
            .collect();
        TypeSubstMap { mapping }
    }

    /// Given a [TypeId] `type_id`, find (or create) a match for `type_id` in
    /// this [TypeSubstMap] and return it, if there is a match. Importantly, this
    /// function is recursive, so any `type_id` it's given will undergo
    /// recursive calls this function. For instance, in the case of
    /// [TypeInfo::Struct], both `fields` and `type_parameters` will recursively
    /// call `find_match` (via calling [SubstTypes]).
    ///
    /// A match can be found in two different circumstances:
    /// - `type_id` is a [TypeInfo::Custom] or [TypeInfo::UnknownGeneric]
    ///
    /// A match is potentially created (i.e. a new `TypeId` is created) in these
    /// circumstances:
    /// - `type_id` is a [TypeInfo::Struct], [TypeInfo::Enum],
    ///     [TypeInfo::Array], or [TypeInfo::Tuple] and one of the sub-types
    ///     finds a match in a recursive call to `find_match`
    ///
    /// A match cannot be found in any other circumstance.
    pub(crate) fn find_match(&self, type_id: TypeId, engines: Engines<'_>) -> Option<TypeId> {
        let type_engine = engines.te();
        let decl_engine = engines.de();
        let type_info = type_engine.get(type_id);
        match type_info {
            TypeInfo::Custom { .. } => iter_for_match(engines, self, &type_info),
            TypeInfo::UnknownGeneric { .. } => iter_for_match(engines, self, &type_info),
            TypeInfo::Placeholder(_) => iter_for_match(engines, self, &type_info),
<<<<<<< HEAD
            TypeInfo::Struct {
                fields,
                call_path,
                mut type_parameters,
            } => {
                let mut need_to_create_new = false;
                let fields = fields
                    .into_iter()
                    .map(|mut field| {
                        if let Some(type_id) = self.find_match(field.type_argument.type_id, engines)
                        {
                            need_to_create_new = true;
                            field.type_argument.type_id = type_id;
                        }
                        field
                    })
                    .collect::<Vec<_>>();
                if let Some(type_param) = type_parameters.to_mut_self_type() {
=======
            TypeInfo::Struct(decl_ref) => {
                let mut decl = decl_engine.get_struct(&decl_ref);
                let mut need_to_create_new = false;
                for field in decl.fields.iter_mut() {
                    if let Some(type_id) = self.find_match(field.type_argument.type_id, engines) {
                        need_to_create_new = true;
                        field.type_argument.type_id = type_id;
                    }
                }
                for type_param in decl.type_parameters.iter_mut() {
>>>>>>> 436ffe59
                    if let Some(type_id) = self.find_match(type_param.type_id, engines) {
                        need_to_create_new = true;
                        type_param.type_id = type_id;
                    }
                }
<<<<<<< HEAD
                type_parameters
                    .iter_mut_excluding_self()
                    .for_each(|type_param| {
                        if let Some(type_id) = self.find_match(type_param.type_id, engines) {
                            need_to_create_new = true;
                            type_param.type_id = type_id;
                        }
                    });
=======
>>>>>>> 436ffe59
                if need_to_create_new {
                    let new_decl_ref = decl_engine.insert(decl);
                    Some(type_engine.insert(decl_engine, TypeInfo::Struct(new_decl_ref)))
                } else {
                    None
                }
            }
<<<<<<< HEAD
            TypeInfo::Enum {
                variant_types,
                call_path,
                mut type_parameters,
            } => {
                let mut need_to_create_new = false;
                let variant_types = variant_types
                    .into_iter()
                    .map(|mut variant| {
                        if let Some(type_id) =
                            self.find_match(variant.type_argument.type_id, engines)
                        {
                            need_to_create_new = true;
                            variant.type_argument.type_id = type_id;
                        }
                        variant
                    })
                    .collect::<Vec<_>>();
                if let Some(type_param) = type_parameters.to_mut_self_type() {
=======
            TypeInfo::Enum(decl_ref) => {
                let mut decl = decl_engine.get_enum(&decl_ref);
                let mut need_to_create_new = false;

                for variant in decl.variants.iter_mut() {
                    if let Some(type_id) = self.find_match(variant.type_argument.type_id, engines) {
                        need_to_create_new = true;
                        variant.type_argument.type_id = type_id;
                    }
                }

                for type_param in decl.type_parameters.iter_mut() {
>>>>>>> 436ffe59
                    if let Some(type_id) = self.find_match(type_param.type_id, engines) {
                        need_to_create_new = true;
                        type_param.type_id = type_id;
                    }
                }
<<<<<<< HEAD
                type_parameters
                    .iter_mut_excluding_self()
                    .for_each(|type_param| {
                        if let Some(type_id) = self.find_match(type_param.type_id, engines) {
                            need_to_create_new = true;
                            type_param.type_id = type_id;
                        }
                    });
=======
>>>>>>> 436ffe59
                if need_to_create_new {
                    let new_decl_ref = decl_engine.insert(decl);
                    Some(type_engine.insert(decl_engine, TypeInfo::Enum(new_decl_ref)))
                } else {
                    None
                }
            }
            TypeInfo::Array(mut elem_ty, count) => {
                self.find_match(elem_ty.type_id, engines).map(|type_id| {
                    elem_ty.type_id = type_id;
                    type_engine.insert(decl_engine, TypeInfo::Array(elem_ty, count))
                })
            }
            TypeInfo::Tuple(fields) => {
                let mut need_to_create_new = false;
                let fields = fields
                    .into_iter()
                    .map(|mut field| {
                        if let Some(type_id) = self.find_match(field.type_id, engines) {
                            need_to_create_new = true;
                            field.type_id = type_id;
                        }
                        field
                    })
                    .collect::<Vec<_>>();
                if need_to_create_new {
                    Some(type_engine.insert(decl_engine, TypeInfo::Tuple(fields)))
                } else {
                    None
                }
            }
            TypeInfo::Storage { fields } => {
                let mut need_to_create_new = false;
                let fields = fields
                    .into_iter()
                    .map(|mut field| {
                        if let Some(type_id) = self.find_match(field.type_argument.type_id, engines)
                        {
                            need_to_create_new = true;
                            field.type_argument.type_id = type_id;
                        }
                        field
                    })
                    .collect::<Vec<_>>();
                if need_to_create_new {
                    Some(type_engine.insert(decl_engine, TypeInfo::Storage { fields }))
                } else {
                    None
                }
            }
            TypeInfo::Unknown
            | TypeInfo::Str(..)
            | TypeInfo::UnsignedInteger(..)
            | TypeInfo::Boolean
            | TypeInfo::ContractCaller { .. }
            | TypeInfo::B256
            | TypeInfo::Numeric
            | TypeInfo::RawUntypedPtr
            | TypeInfo::RawUntypedSlice
            | TypeInfo::Contract
            | TypeInfo::ErrorRecovery => None,
        }
    }
}

fn iter_for_match(
    engines: Engines<'_>,
    type_mapping: &TypeSubstMap,
    type_info: &TypeInfo,
) -> Option<TypeId> {
    let type_engine = engines.te();
    for (source_type, dest_type) in type_mapping.mapping.iter() {
        if type_engine.get(*source_type).eq(type_info, engines) {
            return Some(*dest_type);
        }
    }
    None
}<|MERGE_RESOLUTION|>--- conflicted
+++ resolved
@@ -172,35 +172,17 @@
                     type_arguments,
                 )
             }
-<<<<<<< HEAD
-            (
-                TypeInfo::Enum {
-                    type_parameters, ..
-                },
-                TypeInfo::Enum {
-                    type_parameters: type_arguments,
-                    ..
-                },
-            ) => {
-                let type_parameters = type_parameters
-                    .iter_including_self()
-                    .map(|x| x.type_id)
-                    .collect::<Vec<_>>();
-                let type_arguments = type_arguments
-                    .iter_including_self()
-=======
             (TypeInfo::Enum(decl_ref_params), TypeInfo::Enum(decl_ref_args)) => {
                 let decl_params = decl_engine.get_enum(&decl_ref_params);
                 let decl_args = decl_engine.get_enum(&decl_ref_args);
                 let type_parameters = decl_params
                     .type_parameters
-                    .iter()
+                    .iter_including_self()
                     .map(|x| x.type_id)
                     .collect::<Vec<_>>();
                 let type_arguments = decl_args
                     .type_parameters
-                    .iter()
->>>>>>> 436ffe59
+                    .iter_including_self()
                     .map(|x| x.type_id)
                     .collect::<Vec<_>>();
                 TypeSubstMap::from_superset_and_subset_helper(
@@ -210,36 +192,17 @@
                     type_arguments,
                 )
             }
-<<<<<<< HEAD
-            (
-                TypeInfo::Struct {
-                    type_parameters, ..
-                },
-                TypeInfo::Struct {
-                    type_parameters: type_arguments,
-                    ..
-                },
-            ) => {
-                let type_parameters = type_parameters
-                    .iter_including_self()
-                    .map(|x| x.type_id)
-                    .collect::<Vec<_>>();
-                let type_arguments = type_arguments
-                    .iter_including_self()
-=======
             (TypeInfo::Struct(decl_ref_params), TypeInfo::Struct(decl_ref_args)) => {
                 let decl_params = decl_engine.get_struct(&decl_ref_params);
                 let decl_args = decl_engine.get_struct(&decl_ref_args);
-
                 let type_parameters = decl_params
                     .type_parameters
-                    .iter()
+                    .iter_including_self()
                     .map(|x| x.type_id)
                     .collect::<Vec<_>>();
                 let type_arguments = decl_args
                     .type_parameters
-                    .iter()
->>>>>>> 436ffe59
+                    .iter_including_self()
                     .map(|x| x.type_id)
                     .collect::<Vec<_>>();
                 TypeSubstMap::from_superset_and_subset_helper(
@@ -371,26 +334,6 @@
             TypeInfo::Custom { .. } => iter_for_match(engines, self, &type_info),
             TypeInfo::UnknownGeneric { .. } => iter_for_match(engines, self, &type_info),
             TypeInfo::Placeholder(_) => iter_for_match(engines, self, &type_info),
-<<<<<<< HEAD
-            TypeInfo::Struct {
-                fields,
-                call_path,
-                mut type_parameters,
-            } => {
-                let mut need_to_create_new = false;
-                let fields = fields
-                    .into_iter()
-                    .map(|mut field| {
-                        if let Some(type_id) = self.find_match(field.type_argument.type_id, engines)
-                        {
-                            need_to_create_new = true;
-                            field.type_argument.type_id = type_id;
-                        }
-                        field
-                    })
-                    .collect::<Vec<_>>();
-                if let Some(type_param) = type_parameters.to_mut_self_type() {
-=======
             TypeInfo::Struct(decl_ref) => {
                 let mut decl = decl_engine.get_struct(&decl_ref);
                 let mut need_to_create_new = false;
@@ -400,24 +343,16 @@
                         field.type_argument.type_id = type_id;
                     }
                 }
-                for type_param in decl.type_parameters.iter_mut() {
->>>>>>> 436ffe59
+                if let Some(type_param) = decl.type_parameters.to_mut_self_type() {
+                    need_to_create_new = true;
+                    type_param.type_id = type_id;
+                }
+                for type_param in decl.type_parameters.iter_mut_excluding_self() {
                     if let Some(type_id) = self.find_match(type_param.type_id, engines) {
                         need_to_create_new = true;
                         type_param.type_id = type_id;
                     }
                 }
-<<<<<<< HEAD
-                type_parameters
-                    .iter_mut_excluding_self()
-                    .for_each(|type_param| {
-                        if let Some(type_id) = self.find_match(type_param.type_id, engines) {
-                            need_to_create_new = true;
-                            type_param.type_id = type_id;
-                        }
-                    });
-=======
->>>>>>> 436ffe59
                 if need_to_create_new {
                     let new_decl_ref = decl_engine.insert(decl);
                     Some(type_engine.insert(decl_engine, TypeInfo::Struct(new_decl_ref)))
@@ -425,56 +360,25 @@
                     None
                 }
             }
-<<<<<<< HEAD
-            TypeInfo::Enum {
-                variant_types,
-                call_path,
-                mut type_parameters,
-            } => {
-                let mut need_to_create_new = false;
-                let variant_types = variant_types
-                    .into_iter()
-                    .map(|mut variant| {
-                        if let Some(type_id) =
-                            self.find_match(variant.type_argument.type_id, engines)
-                        {
-                            need_to_create_new = true;
-                            variant.type_argument.type_id = type_id;
-                        }
-                        variant
-                    })
-                    .collect::<Vec<_>>();
-                if let Some(type_param) = type_parameters.to_mut_self_type() {
-=======
             TypeInfo::Enum(decl_ref) => {
                 let mut decl = decl_engine.get_enum(&decl_ref);
                 let mut need_to_create_new = false;
-
                 for variant in decl.variants.iter_mut() {
                     if let Some(type_id) = self.find_match(variant.type_argument.type_id, engines) {
                         need_to_create_new = true;
                         variant.type_argument.type_id = type_id;
                     }
                 }
-
-                for type_param in decl.type_parameters.iter_mut() {
->>>>>>> 436ffe59
+                if let Some(type_param) = decl.type_parameters.to_mut_self_type() {
+                    need_to_create_new = true;
+                    type_param.type_id = type_id;
+                }
+                for type_param in decl.type_parameters.iter_mut_excluding_self() {
                     if let Some(type_id) = self.find_match(type_param.type_id, engines) {
                         need_to_create_new = true;
                         type_param.type_id = type_id;
                     }
                 }
-<<<<<<< HEAD
-                type_parameters
-                    .iter_mut_excluding_self()
-                    .for_each(|type_param| {
-                        if let Some(type_id) = self.find_match(type_param.type_id, engines) {
-                            need_to_create_new = true;
-                            type_param.type_id = type_id;
-                        }
-                    });
-=======
->>>>>>> 436ffe59
                 if need_to_create_new {
                     let new_decl_ref = decl_engine.insert(decl);
                     Some(type_engine.insert(decl_engine, TypeInfo::Enum(new_decl_ref)))
