--- conflicted
+++ resolved
@@ -512,13 +512,7 @@
         self.unify(received, expected, span, help_text)
     }
 
-<<<<<<< HEAD
     pub fn check_type_is_not_unknown(
-=======
-    /// Lookup the given `id` and return a [TypeError] if it is a
-    /// [TypeInfo::Unknown] variant.
-    pub(crate) fn resolve_type(
->>>>>>> f7d000ff
         &self,
         id: TypeId,
         error_span: &Span,
