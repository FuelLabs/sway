use std::collections::HashMap;
use std::sync::RwLock;

use crate::{
    concurrent_slab::ConcurrentSlab, declaration_engine::*, language::ty, namespace::Path,
    type_system::*, Namespace,
};

use lazy_static::lazy_static;
use sway_error::{error::CompileError, type_error::TypeError, warning::CompileWarning};
use sway_types::{span::Span, Ident, Spanned};

lazy_static! {
    static ref TYPE_ENGINE: TypeEngine = TypeEngine::default();
}

#[derive(Debug, Default)]
pub(crate) struct TypeEngine {
    pub(super) slab: ConcurrentSlab<TypeInfo>,
    storage_only_types: ConcurrentSlab<TypeInfo>,
    id_map: RwLock<HashMap<TypeInfo, TypeId>>,
}

impl TypeEngine {
    /// Inserts a [TypeInfo] into the [TypeEngine] and returns a [TypeId]
    /// referring to that [TypeInfo].
    pub(crate) fn insert_type(&self, ty: TypeInfo) -> TypeId {
        let mut id_map = self.id_map.write().unwrap();
        if let Some(type_id) = id_map.get(&ty) {
            return *type_id;
        }
        if ty.can_change() {
            TypeId::new(self.slab.insert(ty))
        } else {
            let type_id = TypeId::new(self.slab.insert(ty.clone()));
            id_map.insert(ty, type_id);
            type_id
        }
    }

    /// Gets the size of the [TypeEngine].
    fn size(&self) -> usize {
        self.slab.size()
    }

    /// Performs a lookup of `id` into the [TypeEngine].
    pub(crate) fn look_up_type_id(&self, id: TypeId) -> TypeInfo {
        self.slab.get(*id)
    }

    /// Denotes the given [TypeId] as being used with storage.
    fn set_type_as_storage_only(&self, id: TypeId) {
        self.storage_only_types.insert(self.look_up_type_id(id));
    }

    /// Checks if the given [TypeId] is a storage only type.
    fn is_type_storage_only(&self, id: TypeId) -> bool {
        let ti = &self.look_up_type_id(id);
        self.is_type_info_storage_only(ti)
    }

    /// Checks if the given [TypeInfo] is a storage only type.
    fn is_type_info_storage_only(&self, ti: &TypeInfo) -> bool {
        self.storage_only_types.exists(|x| ti.is_subset_of(x))
    }

    /// Given a `value` of type `T` that is able to be monomorphized and a set
    /// of `type_arguments`, monomorphize `value` with the `type_arguments`.
    ///
    /// When this function is called, it is passed a `T` that is a copy of some
    /// original declaration for `T` (let's denote the original with `[T]`).
    /// Because monomorphization happens at application time (e.g. function
    /// application), we want to be able to modify `value` such that type
    /// checking the application of `value` affects only `T` and not `[T]`.
    ///
    /// So, at a high level, this function does two things. It 1) performs the
    /// necessary work to refresh the relevant generic types in `T` so that they
    /// are distinct from the generics of the same name in `[T]`. And it 2)
    /// applies `type_arguments` (if any are provided) to the type parameters
    /// of `value`, unifying the types.
    ///
    /// There are 4 cases that are handled in this function:
    ///
    /// 1. `value` does not have type parameters + `type_arguments` is empty:
    ///     1a. return ok
    /// 2. `value` has type parameters + `type_arguments` is empty:
    ///     2a. if the [EnforceTypeArguments::Yes] variant is provided, then
    ///         error
    ///     2b. refresh the generic types with a [TypeMapping]
    /// 3. `value` does have type parameters + `type_arguments` is nonempty:
    ///     3a. error
    /// 4. `value` has type parameters + `type_arguments` is nonempty:
    ///     4a. check to see that the type parameters and `type_arguments` have
    ///         the same length
    ///     4b. for each type argument in `type_arguments`, resolve the type
    ///     4c. refresh the generic types with a [TypeMapping]
    fn monomorphize<T>(
        &self,
        value: &mut T,
        type_arguments: &mut [TypeArgument],
        enforce_type_arguments: EnforceTypeArguments,
        call_site_span: &Span,
        namespace: &mut Namespace,
        mod_path: &Path,
    ) -> CompileResult<()>
    where
        T: MonomorphizeHelper + CopyTypes,
    {
        let mut warnings = vec![];
        let mut errors = vec![];
        match (
            value.type_parameters().is_empty(),
            type_arguments.is_empty(),
        ) {
            (true, true) => ok((), warnings, errors),
            (false, true) => {
                if let EnforceTypeArguments::Yes = enforce_type_arguments {
                    errors.push(CompileError::NeedsTypeArguments {
                        name: value.name().clone(),
                        span: call_site_span.clone(),
                    });
                    return err(warnings, errors);
                }
                let type_mapping = TypeMapping::from_type_parameters(value.type_parameters());
                value.copy_types(&type_mapping);
                ok((), warnings, errors)
            }
            (true, false) => {
                let type_arguments_span = type_arguments
                    .iter()
                    .map(|x| x.span.clone())
                    .reduce(Span::join)
                    .unwrap_or_else(|| value.name().span());
                errors.push(CompileError::DoesNotTakeTypeArguments {
                    name: value.name().clone(),
                    span: type_arguments_span,
                });
                err(warnings, errors)
            }
            (false, false) => {
                let type_arguments_span = type_arguments
                    .iter()
                    .map(|x| x.span.clone())
                    .reduce(Span::join)
                    .unwrap_or_else(|| value.name().span());
                if value.type_parameters().len() != type_arguments.len() {
                    errors.push(CompileError::IncorrectNumberOfTypeArguments {
                        given: type_arguments.len(),
                        expected: value.type_parameters().len(),
                        span: type_arguments_span,
                    });
                    return err(warnings, errors);
                }
                for type_argument in type_arguments.iter_mut() {
                    type_argument.type_id = check!(
                        self.resolve_type(
                            type_argument.type_id,
                            &type_argument.span,
                            enforce_type_arguments,
                            None,
                            namespace,
                            mod_path
                        ),
                        self.insert_type(TypeInfo::ErrorRecovery),
                        warnings,
                        errors
                    );
                }
                let type_mapping = TypeMapping::from_type_parameters_and_type_arguments(
                    value
                        .type_parameters()
                        .iter()
                        .map(|type_param| type_param.type_id)
                        .collect(),
                    type_arguments
                        .iter()
                        .map(|type_arg| type_arg.type_id)
                        .collect(),
                );
                // let type_mapping = TypeMapping::from_type_parameters(value.type_parameters());
                // println!("before: {:?}", type_mapping);
                // check!(
                //     type_mapping.unify_with_type_arguments(type_arguments),
                //     return err(warnings, errors),
                //     warnings,
                //     errors
                // );
                // println!("after: {:?}", type_mapping);
                value.copy_types(&type_mapping);
                ok((), warnings, errors)
            }
        }
    }

    /// Replace any instances of the [TypeInfo::SelfType] variant with
    /// `self_type` in both `received` and `expected`, then unify `received` and
    /// `expected`.
    fn unify_with_self(
        &self,
        mut received: TypeId,
        mut expected: TypeId,
        self_type: TypeId,
        span: &Span,
        help_text: &str,
    ) -> (Vec<CompileWarning>, Vec<TypeError>) {
        received.replace_self_type(self_type);
        expected.replace_self_type(self_type);
        self.unify(received, expected, span, help_text)
    }

    /// Make the types of `received` and `expected` equivalent (or produce an
    /// error if there is a conflict between them).
    ///
    /// More specifically, this function tries to make `received` equivalent to
    /// `expected`, except in cases where `received` has more type information
    /// than `expected` (e.g. when `expected` is a generic type and `received`
    /// is not).
    pub(crate) fn unify(
        &self,
        received: TypeId,
        expected: TypeId,
        span: &Span,
        help_text: &str,
    ) -> (Vec<CompileWarning>, Vec<TypeError>) {
        unify::unify(self, received, expected, span, help_text, false)
    }

<<<<<<< HEAD
            // When we don't know anything about either term, assume that
            // they match and make the one we know nothing about reference the
            // one we may know something about
            (Unknown, Unknown) => (vec![], vec![]),
            (Unknown, e) => match self.slab.replace(received, &Unknown, e) {
                None => (vec![], vec![]),
                Some(_) => self.unify(received, expected, span, help_text),
            },
            (r, Unknown) => match self.slab.replace(expected, &Unknown, r) {
                None => (vec![], vec![]),
                Some(_) => self.unify(received, expected, span, help_text),
            },

            (UnknownGeneric { name: rn }, UnknownGeneric { name: en })
                if rn.as_str() == en.as_str() =>
            {
                (vec![], vec![])
            }
            // (ref r @ UnknownGeneric { .. }, e) => {
            //     self.slab.replace(received, r, e);
            //     (vec![], vec![])
            // },
            // (r, ref e @ UnknownGeneric { .. }) => {
            //     self.slab.replace(expected, e, r);
            //     (vec![], vec![])
            // },
            (ref r @ UnknownGeneric { .. }, e) => match self.slab.replace(received, r, e) {
                None => (vec![], vec![]),
                Some(_) => self.unify(received, expected, span, help_text),
            },
            (r, ref e @ UnknownGeneric { .. }) => match self.slab.replace(expected, e, r) {
                None => (vec![], vec![]),
                Some(_) => self.unify(received, expected, span, help_text),
            },

            // If no previous attempts to unify were successful, raise an error
            (TypeInfo::ErrorRecovery, _) => (vec![], vec![]),
            (_, TypeInfo::ErrorRecovery) => (vec![], vec![]),
            (r, e) => {
                let errors = vec![TypeError::MismatchedType {
                    expected: e.to_string(),
                    received: r.to_string(),
                    help_text: help_text.to_string(),
                    span: span.clone(),
                }];
                (vec![], errors)
            }
        }
=======
    /// Replace any instances of the [TypeInfo::SelfType] variant with
    /// `self_type` in both `received` and `expected`, then unify_right
    /// `received` and `expected`.
    fn unify_right_with_self(
        &self,
        mut received: TypeId,
        mut expected: TypeId,
        self_type: TypeId,
        span: &Span,
        help_text: &str,
    ) -> (Vec<CompileWarning>, Vec<TypeError>) {
        received.replace_self_type(self_type);
        expected.replace_self_type(self_type);
        self.unify_right(received, expected, span, help_text)
>>>>>>> 27179f76
    }

    /// Replace any instances of the [TypeInfo::SelfType] variant with
    /// `self_type` in both `received` and `expected`, then unify_right
    /// `received` and `expected`.
    fn unify_right_with_self(
        &self,
        mut received: TypeId,
        mut expected: TypeId,
        self_type: TypeId,
        span: &Span,
        help_text: &str,
    ) -> (Vec<CompileWarning>, Vec<TypeError>) {
        received.replace_self_type(self_type);
        expected.replace_self_type(self_type);
        self.unify_right(received, expected, span, help_text)
    }

    /// Make the type of `expected` equivalent to `received`.
    ///
    /// This is different than the `unify` method because it _only allows
    /// changes to `expected`_. It also rejects the case where `received` is a
    /// generic type and `expected` is not a generic type.
    ///
    /// Here is an example for why this method is necessary. Take this Sway
    /// code:
    ///
    /// ```ignore
    /// fn test_function<T>(input: T) -> T {
    ///     input
    /// }
    ///
    /// fn call_it() -> bool {
    ///     test_function(true)
    /// }
    /// ```
    ///
    /// This is valid Sway code and we should expect it to compile because the
    /// type `bool` is valid under the generic type `T`.
    ///
    /// Now, look at this Sway code:
    ///
    /// ```ignore
    /// fn test_function(input: bool) -> bool {
    ///     input
    /// }
    ///
    /// fn call_it<T>(input: T) -> T {
    ///     test_function(input)
    /// }
    /// ```
    ///
    /// We should expect this Sway to fail to compile because the generic type
    /// `T` is not valid under the type `bool`.
    ///
    /// This is the function that makes that distinction for us!
    fn unify_right(
        &self,
        received: TypeId,
        expected: TypeId,
        span: &Span,
        help_text: &str,
    ) -> (Vec<CompileWarning>, Vec<TypeError>) {
<<<<<<< HEAD
        use TypeInfo::*;

        // a curried version of this method to use in the helper functions
        let curried = |received: TypeId, expected: TypeId, span: &Span, help_text: &str| {
            self.unify_right(received, expected, span, help_text)
        };

        match (self.slab.get(*received), self.slab.get(*expected)) {
            // If they have the same `TypeInfo`, then we either compare them for
            // correctness or perform further unification.
            (Boolean, Boolean) => (vec![], vec![]),
            (SelfType, SelfType) => (vec![], vec![]),
            (B256, B256) => (vec![], vec![]),
            (Numeric, Numeric) => (vec![], vec![]),
            (Contract, Contract) => (vec![], vec![]),
            (Str(l), Str(r)) => unify::unify_strs(received, expected, span, help_text, l, r),
            (Tuple(rfs), Tuple(efs)) if rfs.len() == efs.len() => {
                unify::unify_tuples(help_text, rfs, efs, curried)
            }
            (UnsignedInteger(r), UnsignedInteger(e)) => unify::unify_unsigned_ints(span, r, e),
            (Numeric, UnsignedInteger(_)) => (vec![], vec![]),
            (r @ UnsignedInteger(_), Numeric) => match self.slab.replace(expected, &Numeric, r) {
                None => (vec![], vec![]),
                Some(_) => self.unify_right(received, expected, span, help_text),
            },
            (
                Struct {
                    name: rn,
                    type_parameters: rpts,
                    fields: rfs,
                },
                Struct {
                    name: en,
                    type_parameters: etps,
                    fields: efs,
                },
            ) => unify::unify_structs(
                received,
                expected,
                span,
                help_text,
                (rn, rpts, rfs),
                (en, etps, efs),
                curried,
            ),
            (
                Enum {
                    name: rn,
                    type_parameters: rtps,
                    variant_types: rvs,
                },
                Enum {
                    name: en,
                    type_parameters: etps,
                    variant_types: evs,
                },
            ) => unify::unify_enums(
                received,
                expected,
                span,
                help_text,
                (rn, rtps, rvs),
                (en, etps, evs),
                curried,
            ),
            (Array(re, rc, _), Array(ee, ec, _)) if rc == ec => {
                unify::unify_arrays(received, expected, span, help_text, re, ee, curried)
            }
            (
                TypeInfo::ContractCaller {
                    abi_name: ref ran, ..
                },
                ref e @ TypeInfo::ContractCaller {
                    abi_name: ref ean,
                    address: ref ea,
                },
            ) if (ran == ean && ea.is_none()) || matches!(ean, AbiName::Deferred) => {
                // if one address is empty, coerce to the other one
                match self.slab.replace(expected, e, look_up_type_id(received)) {
                    None => (vec![], vec![]),
                    Some(_) => self.unify_right(received, expected, span, help_text),
                }
            }
            (
                TypeInfo::ContractCaller {
                    abi_name: ref ran,
                    address: ref ra,
                },
                TypeInfo::ContractCaller {
                    abi_name: ref ean, ..
                },
            ) if (ran == ean && ra.is_none()) || matches!(ran, AbiName::Deferred) => {
                (vec![], vec![])
            }
            (ref r @ TypeInfo::ContractCaller { .. }, ref e @ TypeInfo::ContractCaller { .. })
                if r == e =>
            {
                // if they are the same, then it's ok
                (vec![], vec![])
            }

            // When we don't know anything about either term, assume that
            // they match and make the one we know nothing about reference the
            // one we may know something about
            (Unknown, Unknown) => (vec![], vec![]),
            (r, Unknown) => match self.slab.replace(expected, &Unknown, r) {
                None => (vec![], vec![]),
                Some(_) => self.unify_right(received, expected, span, help_text),
            },
            (Unknown, _) => (vec![], vec![]),

            (UnknownGeneric { name: rn }, UnknownGeneric { name: en })
                if rn.as_str() == en.as_str() =>
            {
                (vec![], vec![])
            }
            // (r, ref e @ UnknownGeneric { .. }) => {
            //     self.slab.replace(expected, e, r);
            //     (vec![], vec![])
            // },
            (r, ref e @ UnknownGeneric { .. }) => match self.slab.replace(expected, e, r) {
                None => (vec![], vec![]),
                Some(_) => self.unify_right(received, expected, span, help_text),
            },
            // this case is purposefully removed because it should cause an
            // error. trying to unify_right a generic with anything other an an
            // unknown or another generic is a type error
            //(UnknownGeneric { .. }, _) => (vec![], vec![]),

            // If no previous attempts to unify were successful, raise an error
            (TypeInfo::ErrorRecovery, _) => (vec![], vec![]),
            (_, TypeInfo::ErrorRecovery) => (vec![], vec![]),
            (r, e) => {
                let errors = vec![TypeError::MismatchedType {
                    expected: e.to_string(),
                    received: r.to_string(),
                    help_text: help_text.to_string(),
                    span: span.clone(),
                }];
                (vec![], errors)
            }
        }
    }

=======
        unify::unify_right(self, received, expected, span, help_text)
    }

    /// Helper function for making the type of `expected` equivalent to
    /// `received` for instantiating algebraic data types.
    ///
    /// This method simply switches the arguments of `received` and `expected`
    /// and calls the `unify` method---the main purpose of this method is reduce
    /// developer overhead during implementation, as it is a little non-intuitive
    /// why `received` and `expected` should be switched.
    ///
    /// Let me explain, take this Sway code:
    ///
    /// ```ignore
    /// enum Option<T> {
    ///     Some(T),
    ///     None
    /// }
    ///
    /// struct Wrapper {
    ///     option: Option<bool>,
    /// }
    ///
    /// fn create_it<T>() -> Wrapper {
    ///     Wrapper {
    ///         option: Option::None
    ///     }
    /// }
    /// ```
    ///
    /// This is valid Sway code and we should expect it to compile. Here is the
    /// pseudo-code of roughly what we can expect from type inference:
    /// 1. `Option::None` is originally found to be of type `Option<T>` (because
    ///     it is not possible to know what `T` is just from the `None` case)
    /// 2. we call `unify_adt` with arguments `received` of type `Option<T>` and
    ///     `expected` of type `Option<bool>`
    /// 3. we switch `received` and `expected` and call the `unify` method
    /// 4. we perform type inference with a `received` type of `Option<bool>`
    ///     and an `expected` type of `Option<T>`
    /// 5. we perform type inference with a `received` type of `bool` and an
    ///     `expected` type of `T`
    /// 6. because we have called the `unify` method (and not the `unify_right`
    ///     method), we can replace `T` with `bool`
    ///
    /// What's important about this is flipping the arguments prioritizes
    /// unifying `expected`, meaning if both `received` and `expected` are
    /// generic types, then `expected` will be replaced with `received`.
    fn unify_adt(
        &self,
        received: TypeId,
        expected: TypeId,
        span: &Span,
        help_text: &str,
    ) -> (Vec<CompileWarning>, Vec<TypeError>) {
        unify::unify(self, expected, received, span, help_text, true)
    }

>>>>>>> 27179f76
    pub fn to_typeinfo(&self, id: TypeId, error_span: &Span) -> Result<TypeInfo, TypeError> {
        match self.look_up_type_id(id) {
            TypeInfo::Unknown => Err(TypeError::UnknownType {
                span: error_span.clone(),
            }),
            ty => Ok(ty),
        }
    }

    /// Clear the [TypeEngine].
    fn clear(&self) {
        self.slab.clear();
        self.storage_only_types.clear();
        let mut id_map = self.id_map.write().unwrap();
        id_map.clear();
    }

    /// Resolve the type of the given [TypeId], replacing any instances of
    /// [TypeInfo::Custom] with either a monomorphized struct, monomorphized
    /// enum, or a reference to a type parameter.
    fn resolve_type(
        &self,
        type_id: TypeId,
        span: &Span,
        enforce_type_arguments: EnforceTypeArguments,
        type_info_prefix: Option<&Path>,
        namespace: &mut Namespace,
        mod_path: &Path,
    ) -> CompileResult<TypeId> {
        let mut warnings = vec![];
        let mut errors = vec![];
        let module_path = type_info_prefix.unwrap_or(mod_path);
        let type_id = match look_up_type_id(type_id) {
            TypeInfo::Custom {
                name,
                type_arguments,
            } => {
                match namespace
<<<<<<< HEAD
                    .root
=======
                    .root()
>>>>>>> 27179f76
                    .resolve_symbol(module_path, &name)
                    .ok(&mut warnings, &mut errors)
                    .cloned()
                {
                    Some(ty::TyDeclaration::StructDeclaration(original_id)) => {
                        // get the copy from the declaration engine
                        let mut new_copy = check!(
                            CompileResult::from(de_get_struct(original_id.clone(), &name.span())),
                            return err(warnings, errors),
                            warnings,
                            errors
                        );

                        // monomorphize the copy, in place
                        check!(
                            self.monomorphize(
                                &mut new_copy,
                                &mut type_arguments.unwrap_or_default(),
                                enforce_type_arguments,
                                span,
                                namespace,
                                mod_path
                            ),
                            return err(warnings, errors),
                            warnings,
                            errors,
                        );

                        // create the type id from the copy
                        let type_id = new_copy.create_type_id();

                        // take any trait methods that apply to this type and copy them to the new type
                        namespace.insert_trait_implementation_for_type(type_id);

                        // add the new copy as a monomorphized copy of the original id
                        de_add_monomorphized_struct_copy(original_id, new_copy);

                        // take any trait methods that apply to this type and copy them to the new type
                        namespace.insert_trait_implementation_for_type(type_id);

                        // return the id
                        type_id
                    }
                    Some(ty::TyDeclaration::EnumDeclaration(original_id)) => {
                        // get the copy from the declaration engine
                        let mut new_copy = check!(
                            CompileResult::from(de_get_enum(original_id.clone(), &name.span())),
                            return err(warnings, errors),
                            warnings,
                            errors
                        );

                        // monomorphize the copy, in place
                        check!(
                            self.monomorphize(
                                &mut new_copy,
                                &mut type_arguments.unwrap_or_default(),
                                enforce_type_arguments,
                                span,
                                namespace,
                                mod_path
                            ),
                            return err(warnings, errors),
                            warnings,
                            errors
                        );

                        // create the type id from the copy
                        let type_id = new_copy.create_type_id();

                        // take any trait methods that apply to this type and copy them to the new type
                        namespace.insert_trait_implementation_for_type(type_id);

                        // add the new copy as a monomorphized copy of the original id
                        de_add_monomorphized_enum_copy(original_id, new_copy);

                        // take any trait methods that apply to this type and copy them to the new type
                        namespace.insert_trait_implementation_for_type(type_id);

                        // return the id
                        type_id
                    }
                    Some(ty::TyDeclaration::GenericTypeForFunctionScope { type_id, .. }) => type_id,
                    _ => {
                        errors.push(CompileError::UnknownTypeName {
                            name: name.to_string(),
                            span: name.span(),
                        });
                        self.insert_type(TypeInfo::ErrorRecovery)
                    }
                }
            }
            TypeInfo::Array(type_id, n, initial_type_id) => {
                let new_type_id = check!(
                    self.resolve_type(
                        type_id,
                        span,
                        enforce_type_arguments,
                        None,
                        namespace,
                        mod_path
                    ),
                    self.insert_type(TypeInfo::ErrorRecovery),
                    warnings,
                    errors
                );
                self.insert_type(TypeInfo::Array(new_type_id, n, initial_type_id))
            }
            TypeInfo::Tuple(mut type_arguments) => {
                for type_argument in type_arguments.iter_mut() {
                    type_argument.type_id = check!(
                        self.resolve_type(
                            type_argument.type_id,
                            span,
                            enforce_type_arguments,
                            None,
                            namespace,
                            mod_path
                        ),
                        self.insert_type(TypeInfo::ErrorRecovery),
                        warnings,
                        errors
                    );
                }
                self.insert_type(TypeInfo::Tuple(type_arguments))
            }
            _ => type_id,
        };
        ok(type_id, warnings, errors)
    }

    /// Replace any instances of the [TypeInfo::SelfType] variant with
    /// `self_type` in `type_id`, then resolve `type_id`.
    #[allow(clippy::too_many_arguments)]
    fn resolve_type_with_self(
        &self,
        mut type_id: TypeId,
        self_type: TypeId,
        span: &Span,
        enforce_type_arguments: EnforceTypeArguments,
        type_info_prefix: Option<&Path>,
        namespace: &mut Namespace,
        mod_path: &Path,
    ) -> CompileResult<TypeId> {
        type_id.replace_self_type(self_type);
        self.resolve_type(
            type_id,
            span,
            enforce_type_arguments,
            type_info_prefix,
            namespace,
            mod_path,
        )
    }
}

pub fn insert_type(ty: TypeInfo) -> TypeId {
    TYPE_ENGINE.insert_type(ty)
}

pub fn type_engine_size() -> usize {
    TYPE_ENGINE.size()
}

pub fn look_up_type_id(id: TypeId) -> TypeInfo {
    TYPE_ENGINE.look_up_type_id(id)
}

pub fn set_type_as_storage_only(id: TypeId) {
    TYPE_ENGINE.set_type_as_storage_only(id);
}

pub fn is_type_storage_only(id: TypeId) -> bool {
    TYPE_ENGINE.is_type_storage_only(id)
}

pub fn is_type_info_storage_only(ti: &TypeInfo) -> bool {
    TYPE_ENGINE.is_type_info_storage_only(ti)
}

pub(crate) fn monomorphize<T>(
    value: &mut T,
    type_arguments: &mut [TypeArgument],
    enforce_type_arguments: EnforceTypeArguments,
    call_site_span: &Span,
    namespace: &mut Namespace,
    module_path: &Path,
) -> CompileResult<()>
where
    T: MonomorphizeHelper + CopyTypes,
{
    TYPE_ENGINE.monomorphize(
        value,
        type_arguments,
        enforce_type_arguments,
        call_site_span,
        namespace,
        module_path,
    )
}

pub fn unify_with_self(
    received: TypeId,
    expected: TypeId,
    self_type: TypeId,
    span: &Span,
    help_text: &str,
) -> (Vec<CompileWarning>, Vec<CompileError>) {
    let (warnings, errors) =
        TYPE_ENGINE.unify_with_self(received, expected, self_type, span, help_text);
    (
        warnings,
        errors.into_iter().map(|error| error.into()).collect(),
    )
}

pub(crate) fn unify(
    received: TypeId,
    expected: TypeId,
    span: &Span,
    help_text: &str,
) -> (Vec<CompileWarning>, Vec<CompileError>) {
    let (warnings, errors) = TYPE_ENGINE.unify(received, expected, span, help_text);
    (
        warnings,
        errors.into_iter().map(|error| error.into()).collect(),
    )
}

<<<<<<< HEAD
pub(crate) fn unify_right_with_self(
=======
pub fn unify_right_with_self(
>>>>>>> 27179f76
    received: TypeId,
    expected: TypeId,
    self_type: TypeId,
    span: &Span,
    help_text: &str,
) -> (Vec<CompileWarning>, Vec<CompileError>) {
    let (warnings, errors) =
        TYPE_ENGINE.unify_right_with_self(received, expected, self_type, span, help_text);
    (
        warnings,
        errors.into_iter().map(|error| error.into()).collect(),
    )
}

pub(crate) fn unify_right(
    received: TypeId,
    expected: TypeId,
    span: &Span,
    help_text: &str,
) -> (Vec<CompileWarning>, Vec<CompileError>) {
    let (warnings, errors) = TYPE_ENGINE.unify_right(received, expected, span, help_text);
    (
        warnings,
        errors.into_iter().map(|error| error.into()).collect(),
    )
}

pub(crate) fn unify_adt(
    received: TypeId,
    expected: TypeId,
    span: &Span,
    help_text: &str,
) -> (Vec<CompileWarning>, Vec<CompileError>) {
    let (warnings, errors) = TYPE_ENGINE.unify_adt(received, expected, span, help_text);
    (
        warnings,
        errors.into_iter().map(|error| error.into()).collect(),
    )
}

pub(crate) fn to_typeinfo(id: TypeId, error_span: &Span) -> Result<TypeInfo, TypeError> {
    TYPE_ENGINE.to_typeinfo(id, error_span)
}

pub fn clear_type_engine() {
    TYPE_ENGINE.clear();
}

pub(crate) fn resolve_type(
    type_id: TypeId,
    span: &Span,
    enforce_type_arguments: EnforceTypeArguments,
    type_info_prefix: Option<&Path>,
    namespace: &mut Namespace,
    mod_path: &Path,
) -> CompileResult<TypeId> {
    TYPE_ENGINE.resolve_type(
        type_id,
        span,
        enforce_type_arguments,
        type_info_prefix,
        namespace,
        mod_path,
    )
}

pub(crate) fn resolve_type_with_self(
    type_id: TypeId,
    self_type: TypeId,
    span: &Span,
    enforce_type_arguments: EnforceTypeArguments,
    type_info_prefix: Option<&Path>,
    namespace: &mut Namespace,
    mod_path: &Path,
) -> CompileResult<TypeId> {
    TYPE_ENGINE.resolve_type_with_self(
        type_id,
        self_type,
        span,
        enforce_type_arguments,
        type_info_prefix,
        namespace,
        mod_path,
    )
}

pub(crate) trait MonomorphizeHelper {
    fn name(&self) -> &Ident;
    fn type_parameters(&self) -> &[TypeParameter];
}

/// This type is used to denote if, during monomorphization, the compiler
/// should enforce that type arguments be provided. An example of that
/// might be this:
///
/// ```ignore
/// struct Point<T> {
///   x: u64,
///   y: u64
/// }
///
/// fn add<T>(p1: Point<T>, p2: Point<T>) -> Point<T> {
///   Point {
///     x: p1.x + p2.x,
///     y: p1.y + p2.y
///   }
/// }
/// ```
///
/// `EnforeTypeArguments` would require that the type annotations
/// for `p1` and `p2` contain `<...>`. This is to avoid ambiguous definitions:
///
/// ```ignore
/// fn add(p1: Point, p2: Point) -> Point {
///   Point {
///     x: p1.x + p2.x,
///     y: p1.y + p2.y
///   }
/// }
/// ```
#[derive(Clone, Copy)]
pub(crate) enum EnforceTypeArguments {
    Yes,
    No,
}<|MERGE_RESOLUTION|>--- conflicted
+++ resolved
@@ -225,56 +225,6 @@
         unify::unify(self, received, expected, span, help_text, false)
     }
 
-<<<<<<< HEAD
-            // When we don't know anything about either term, assume that
-            // they match and make the one we know nothing about reference the
-            // one we may know something about
-            (Unknown, Unknown) => (vec![], vec![]),
-            (Unknown, e) => match self.slab.replace(received, &Unknown, e) {
-                None => (vec![], vec![]),
-                Some(_) => self.unify(received, expected, span, help_text),
-            },
-            (r, Unknown) => match self.slab.replace(expected, &Unknown, r) {
-                None => (vec![], vec![]),
-                Some(_) => self.unify(received, expected, span, help_text),
-            },
-
-            (UnknownGeneric { name: rn }, UnknownGeneric { name: en })
-                if rn.as_str() == en.as_str() =>
-            {
-                (vec![], vec![])
-            }
-            // (ref r @ UnknownGeneric { .. }, e) => {
-            //     self.slab.replace(received, r, e);
-            //     (vec![], vec![])
-            // },
-            // (r, ref e @ UnknownGeneric { .. }) => {
-            //     self.slab.replace(expected, e, r);
-            //     (vec![], vec![])
-            // },
-            (ref r @ UnknownGeneric { .. }, e) => match self.slab.replace(received, r, e) {
-                None => (vec![], vec![]),
-                Some(_) => self.unify(received, expected, span, help_text),
-            },
-            (r, ref e @ UnknownGeneric { .. }) => match self.slab.replace(expected, e, r) {
-                None => (vec![], vec![]),
-                Some(_) => self.unify(received, expected, span, help_text),
-            },
-
-            // If no previous attempts to unify were successful, raise an error
-            (TypeInfo::ErrorRecovery, _) => (vec![], vec![]),
-            (_, TypeInfo::ErrorRecovery) => (vec![], vec![]),
-            (r, e) => {
-                let errors = vec![TypeError::MismatchedType {
-                    expected: e.to_string(),
-                    received: r.to_string(),
-                    help_text: help_text.to_string(),
-                    span: span.clone(),
-                }];
-                (vec![], errors)
-            }
-        }
-=======
     /// Replace any instances of the [TypeInfo::SelfType] variant with
     /// `self_type` in both `received` and `expected`, then unify_right
     /// `received` and `expected`.
@@ -289,23 +239,6 @@
         received.replace_self_type(self_type);
         expected.replace_self_type(self_type);
         self.unify_right(received, expected, span, help_text)
->>>>>>> 27179f76
-    }
-
-    /// Replace any instances of the [TypeInfo::SelfType] variant with
-    /// `self_type` in both `received` and `expected`, then unify_right
-    /// `received` and `expected`.
-    fn unify_right_with_self(
-        &self,
-        mut received: TypeId,
-        mut expected: TypeId,
-        self_type: TypeId,
-        span: &Span,
-        help_text: &str,
-    ) -> (Vec<CompileWarning>, Vec<TypeError>) {
-        received.replace_self_type(self_type);
-        expected.replace_self_type(self_type);
-        self.unify_right(received, expected, span, help_text)
     }
 
     /// Make the type of `expected` equivalent to `received`.
@@ -353,152 +286,6 @@
         span: &Span,
         help_text: &str,
     ) -> (Vec<CompileWarning>, Vec<TypeError>) {
-<<<<<<< HEAD
-        use TypeInfo::*;
-
-        // a curried version of this method to use in the helper functions
-        let curried = |received: TypeId, expected: TypeId, span: &Span, help_text: &str| {
-            self.unify_right(received, expected, span, help_text)
-        };
-
-        match (self.slab.get(*received), self.slab.get(*expected)) {
-            // If they have the same `TypeInfo`, then we either compare them for
-            // correctness or perform further unification.
-            (Boolean, Boolean) => (vec![], vec![]),
-            (SelfType, SelfType) => (vec![], vec![]),
-            (B256, B256) => (vec![], vec![]),
-            (Numeric, Numeric) => (vec![], vec![]),
-            (Contract, Contract) => (vec![], vec![]),
-            (Str(l), Str(r)) => unify::unify_strs(received, expected, span, help_text, l, r),
-            (Tuple(rfs), Tuple(efs)) if rfs.len() == efs.len() => {
-                unify::unify_tuples(help_text, rfs, efs, curried)
-            }
-            (UnsignedInteger(r), UnsignedInteger(e)) => unify::unify_unsigned_ints(span, r, e),
-            (Numeric, UnsignedInteger(_)) => (vec![], vec![]),
-            (r @ UnsignedInteger(_), Numeric) => match self.slab.replace(expected, &Numeric, r) {
-                None => (vec![], vec![]),
-                Some(_) => self.unify_right(received, expected, span, help_text),
-            },
-            (
-                Struct {
-                    name: rn,
-                    type_parameters: rpts,
-                    fields: rfs,
-                },
-                Struct {
-                    name: en,
-                    type_parameters: etps,
-                    fields: efs,
-                },
-            ) => unify::unify_structs(
-                received,
-                expected,
-                span,
-                help_text,
-                (rn, rpts, rfs),
-                (en, etps, efs),
-                curried,
-            ),
-            (
-                Enum {
-                    name: rn,
-                    type_parameters: rtps,
-                    variant_types: rvs,
-                },
-                Enum {
-                    name: en,
-                    type_parameters: etps,
-                    variant_types: evs,
-                },
-            ) => unify::unify_enums(
-                received,
-                expected,
-                span,
-                help_text,
-                (rn, rtps, rvs),
-                (en, etps, evs),
-                curried,
-            ),
-            (Array(re, rc, _), Array(ee, ec, _)) if rc == ec => {
-                unify::unify_arrays(received, expected, span, help_text, re, ee, curried)
-            }
-            (
-                TypeInfo::ContractCaller {
-                    abi_name: ref ran, ..
-                },
-                ref e @ TypeInfo::ContractCaller {
-                    abi_name: ref ean,
-                    address: ref ea,
-                },
-            ) if (ran == ean && ea.is_none()) || matches!(ean, AbiName::Deferred) => {
-                // if one address is empty, coerce to the other one
-                match self.slab.replace(expected, e, look_up_type_id(received)) {
-                    None => (vec![], vec![]),
-                    Some(_) => self.unify_right(received, expected, span, help_text),
-                }
-            }
-            (
-                TypeInfo::ContractCaller {
-                    abi_name: ref ran,
-                    address: ref ra,
-                },
-                TypeInfo::ContractCaller {
-                    abi_name: ref ean, ..
-                },
-            ) if (ran == ean && ra.is_none()) || matches!(ran, AbiName::Deferred) => {
-                (vec![], vec![])
-            }
-            (ref r @ TypeInfo::ContractCaller { .. }, ref e @ TypeInfo::ContractCaller { .. })
-                if r == e =>
-            {
-                // if they are the same, then it's ok
-                (vec![], vec![])
-            }
-
-            // When we don't know anything about either term, assume that
-            // they match and make the one we know nothing about reference the
-            // one we may know something about
-            (Unknown, Unknown) => (vec![], vec![]),
-            (r, Unknown) => match self.slab.replace(expected, &Unknown, r) {
-                None => (vec![], vec![]),
-                Some(_) => self.unify_right(received, expected, span, help_text),
-            },
-            (Unknown, _) => (vec![], vec![]),
-
-            (UnknownGeneric { name: rn }, UnknownGeneric { name: en })
-                if rn.as_str() == en.as_str() =>
-            {
-                (vec![], vec![])
-            }
-            // (r, ref e @ UnknownGeneric { .. }) => {
-            //     self.slab.replace(expected, e, r);
-            //     (vec![], vec![])
-            // },
-            (r, ref e @ UnknownGeneric { .. }) => match self.slab.replace(expected, e, r) {
-                None => (vec![], vec![]),
-                Some(_) => self.unify_right(received, expected, span, help_text),
-            },
-            // this case is purposefully removed because it should cause an
-            // error. trying to unify_right a generic with anything other an an
-            // unknown or another generic is a type error
-            //(UnknownGeneric { .. }, _) => (vec![], vec![]),
-
-            // If no previous attempts to unify were successful, raise an error
-            (TypeInfo::ErrorRecovery, _) => (vec![], vec![]),
-            (_, TypeInfo::ErrorRecovery) => (vec![], vec![]),
-            (r, e) => {
-                let errors = vec![TypeError::MismatchedType {
-                    expected: e.to_string(),
-                    received: r.to_string(),
-                    help_text: help_text.to_string(),
-                    span: span.clone(),
-                }];
-                (vec![], errors)
-            }
-        }
-    }
-
-=======
         unify::unify_right(self, received, expected, span, help_text)
     }
 
@@ -556,7 +343,6 @@
         unify::unify(self, expected, received, span, help_text, true)
     }
 
->>>>>>> 27179f76
     pub fn to_typeinfo(&self, id: TypeId, error_span: &Span) -> Result<TypeInfo, TypeError> {
         match self.look_up_type_id(id) {
             TypeInfo::Unknown => Err(TypeError::UnknownType {
@@ -595,11 +381,7 @@
                 type_arguments,
             } => {
                 match namespace
-<<<<<<< HEAD
-                    .root
-=======
                     .root()
->>>>>>> 27179f76
                     .resolve_symbol(module_path, &name)
                     .ok(&mut warnings, &mut errors)
                     .cloned()
@@ -829,11 +611,7 @@
     )
 }
 
-<<<<<<< HEAD
 pub(crate) fn unify_right_with_self(
-=======
-pub fn unify_right_with_self(
->>>>>>> 27179f76
     received: TypeId,
     expected: TypeId,
     self_type: TypeId,
