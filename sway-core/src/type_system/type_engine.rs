use core::fmt::Write;
use core::hash::Hasher;
use hashbrown::hash_map::RawEntryMut;
use hashbrown::HashMap;
use std::hash::BuildHasher;
use std::sync::RwLock;

use crate::concurrent_slab::ListDisplay;
use crate::{
    concurrent_slab::ConcurrentSlab, declaration_engine::*, engine_threading::*, language::ty,
    namespace::Path, type_system::*, Namespace,
};

use sway_error::{error::CompileError, type_error::TypeError, warning::CompileWarning};
use sway_types::{span::Span, Ident, Spanned};

use super::coercion::Coercion;
use super::unify::Unifier;

#[derive(Debug, Default)]
pub struct TypeEngine {
    pub(super) slab: ConcurrentSlab<TypeInfo>,
    storage_only_types: ConcurrentSlab<TypeInfo>,
    id_map: RwLock<HashMap<TypeInfo, TypeId>>,
    unify_map: RwLock<HashMap<TypeId, Vec<TypeId>>>,
}

fn make_hasher<'a: 'b, 'b, K>(
    hash_builder: &'a impl BuildHasher,
    type_engine: &'b TypeEngine,
) -> impl Fn(&K) -> u64 + 'b
where
    K: HashWithEngines + ?Sized,
{
    move |key: &K| {
        let mut state = hash_builder.build_hasher();
        key.hash(&mut state, type_engine);
        state.finish()
    }
}

impl TypeEngine {
    /// Inserts a [TypeInfo] into the [TypeEngine] and returns a [TypeId]
    /// referring to that [TypeInfo].
    pub(crate) fn insert_type(
        &self,
        declaration_engine: &DeclarationEngine,
        ty: TypeInfo,
    ) -> TypeId {
        let mut id_map = self.id_map.write().unwrap();

        let hash_builder = id_map.hasher().clone();
        let ty_hash = make_hasher(&hash_builder, self)(&ty);

        let raw_entry = id_map.raw_entry_mut().from_hash(ty_hash, |x| {
            x.eq(&ty, Engines::new(self, declaration_engine))
        });
        match raw_entry {
            RawEntryMut::Occupied(o) => return *o.get(),
            RawEntryMut::Vacant(_) if ty.can_change() => TypeId::new(self.slab.insert(ty)),
            RawEntryMut::Vacant(v) => {
                let type_id = TypeId::new(self.slab.insert(ty.clone()));
                v.insert_with_hasher(ty_hash, ty, type_id, make_hasher(&hash_builder, self));
                type_id
            }
        }
    }

    pub(crate) fn insert_unified_type(&self, received: TypeId, expected: TypeId) {
        let mut unify_map = self.unify_map.write().unwrap();
        if let Some(type_ids) = unify_map.get(&received) {
            if type_ids.contains(&expected) {
                return;
            }
            let mut type_ids = type_ids.clone();
            type_ids.push(expected);
            unify_map.insert(received, type_ids);
            return;
        }

        unify_map.insert(received, vec![expected]);
    }

    pub(crate) fn get_unified_types(&self, type_id: TypeId) -> Vec<TypeId> {
        let mut final_unify_ids: Vec<TypeId> = vec![];
        self.get_unified_types_rec(type_id, &mut final_unify_ids);
        final_unify_ids
    }

    fn get_unified_types_rec(&self, type_id: TypeId, final_unify_ids: &mut Vec<TypeId>) {
        let unify_map = self.unify_map.read().unwrap();
        if let Some(unify_ids) = unify_map.get(&type_id) {
            for unify_id in unify_ids {
                if final_unify_ids.contains(unify_id) {
                    continue;
                }
                final_unify_ids.push(*unify_id);
                self.get_unified_types_rec(*unify_id, final_unify_ids);
            }
        }
    }

    /// Currently the [TypeEngine] is a lazy static object, so when we run
    /// cargo tests, we can either choose to use a local [TypeEngine] and bypass
    /// all of the global methods or we can use the lazy static [TypeEngine].
    /// This method is for testing to be able to bypass the global methods for
    /// the lazy static [TypeEngine] (contained within the call to hash in the
    /// id_map).
    #[cfg(test)]
    #[allow(dead_code)]
    pub(crate) fn insert_type_always(&self, ty: TypeInfo) -> TypeId {
        TypeId::new(self.slab.insert(ty))
    }

    /// Performs a lookup of `id` into the [TypeEngine].
    pub fn look_up_type_id(&self, id: TypeId) -> TypeInfo {
        self.slab.get(id.index())
    }

    /// Denotes the given [TypeId] as being used with storage.
    pub(crate) fn set_type_as_storage_only(&self, id: TypeId) {
        self.storage_only_types.insert(self.look_up_type_id(id));
    }

    /// Checks if the given [TypeInfo] is a storage only type.
    pub(crate) fn is_type_info_storage_only(
        &self,
        declaration_engine: &DeclarationEngine,
        ti: &TypeInfo,
    ) -> bool {
        self.storage_only_types
            .exists(|x| ti.is_subset_of(x, Engines::new(self, declaration_engine)))
    }

    /// Given a `value` of type `T` that is able to be monomorphized and a set
    /// of `type_arguments`, monomorphize `value` with the `type_arguments`.
    ///
    /// When this function is called, it is passed a `T` that is a copy of some
    /// original declaration for `T` (let's denote the original with `[T]`).
    /// Because monomorphization happens at application time (e.g. function
    /// application), we want to be able to modify `value` such that type
    /// checking the application of `value` affects only `T` and not `[T]`.
    ///
    /// So, at a high level, this function does two things. It 1) performs the
    /// necessary work to refresh the relevant generic types in `T` so that they
    /// are distinct from the generics of the same name in `[T]`. And it 2)
    /// applies `type_arguments` (if any are provided) to the type parameters
    /// of `value`, unifying the types.
    ///
    /// There are 4 cases that are handled in this function:
    ///
    /// 1. `value` does not have type parameters + `type_arguments` is empty:
    ///     1a. return ok
    /// 2. `value` has type parameters + `type_arguments` is empty:
    ///     2a. if the [EnforceTypeArguments::Yes] variant is provided, then
    ///         error
    ///     2b. refresh the generic types with a [TypeMapping]
    /// 3. `value` does have type parameters + `type_arguments` is nonempty:
    ///     3a. error
    /// 4. `value` has type parameters + `type_arguments` is nonempty:
    ///     4a. check to see that the type parameters and `type_arguments` have
    ///         the same length
    ///     4b. for each type argument in `type_arguments`, resolve the type
    ///     4c. refresh the generic types with a [TypeMapping]
    #[allow(clippy::too_many_arguments)]
    pub(crate) fn monomorphize<T>(
        &self,
        declaration_engine: &DeclarationEngine,
        value: &mut T,
        type_arguments: &mut [TypeArgument],
        enforce_type_arguments: EnforceTypeArguments,
        call_site_span: &Span,
        namespace: &mut Namespace,
        mod_path: &Path,
    ) -> CompileResult<()>
    where
        T: MonomorphizeHelper + CopyTypes,
    {
        let mut warnings = vec![];
        let mut errors = vec![];
        let engines = Engines::new(self, declaration_engine);
        match (
            value.type_parameters().is_empty(),
            type_arguments.is_empty(),
        ) {
            (true, true) => ok((), warnings, errors),
            (false, true) => {
                if let EnforceTypeArguments::Yes = enforce_type_arguments {
                    errors.push(CompileError::NeedsTypeArguments {
                        name: value.name().clone(),
                        span: call_site_span.clone(),
                    });
                    return err(warnings, errors);
                }
                let type_mapping =
                    TypeMapping::from_type_parameters(engines, value.type_parameters());
                value.copy_types(&type_mapping, engines);
                ok((), warnings, errors)
            }
            (true, false) => {
                let type_arguments_span = type_arguments
                    .iter()
                    .map(|x| x.span.clone())
                    .reduce(Span::join)
                    .unwrap_or_else(|| value.name().span());
                errors.push(CompileError::DoesNotTakeTypeArguments {
                    name: value.name().clone(),
                    span: type_arguments_span,
                });
                err(warnings, errors)
            }
            (false, false) => {
                let type_arguments_span = type_arguments
                    .iter()
                    .map(|x| x.span.clone())
                    .reduce(Span::join)
                    .unwrap_or_else(|| value.name().span());
                if value.type_parameters().len() != type_arguments.len() {
                    errors.push(CompileError::IncorrectNumberOfTypeArguments {
                        given: type_arguments.len(),
                        expected: value.type_parameters().len(),
                        span: type_arguments_span,
                    });
                    return err(warnings, errors);
                }
                for type_argument in type_arguments.iter_mut() {
                    type_argument.type_id = check!(
                        self.resolve_type(
                            declaration_engine,
                            type_argument.type_id,
                            &type_argument.span,
                            enforce_type_arguments,
                            None,
                            namespace,
                            mod_path
                        ),
                        self.insert_type(declaration_engine, TypeInfo::ErrorRecovery),
                        warnings,
                        errors
                    );
                }
                let type_mapping = TypeMapping::from_type_parameters_and_type_arguments(
                    value
                        .type_parameters()
                        .iter()
                        .map(|type_param| type_param.type_id)
                        .collect(),
                    type_arguments
                        .iter()
                        .map(|type_arg| type_arg.type_id)
                        .collect(),
                );
                value.copy_types(&type_mapping, engines);
                ok((), warnings, errors)
            }
        }
    }

    /// Checks to see if two types can be coerced together.
    pub(crate) fn check_if_types_can_be_coerced(&self, received: TypeId, expected: TypeId) -> bool {
        Coercion::new(self).check(received, expected)
    }

    /// Replace any instances of the [TypeInfo::SelfType] variant with
    /// `self_type` in both `received` and `expected`, then unify `received` and
    /// `expected`.
    pub(crate) fn unify_with_self(
        &self,
        declaration_engine: &DeclarationEngine,
        mut received: TypeId,
        mut expected: TypeId,
        self_type: TypeId,
        span: &Span,
        help_text: &str,
    ) -> (Vec<CompileWarning>, Vec<CompileError>) {
        received.replace_self_type(Engines::new(self, declaration_engine), self_type);
        expected.replace_self_type(Engines::new(self, declaration_engine), self_type);
        self.unify(declaration_engine, received, expected, span, help_text)
    }

    /// Make the types of `received` and `expected` equivalent (or produce an
    /// error if there is a conflict between them).
    ///
    /// More specifically, this function tries to make `received` equivalent to
    /// `expected`, except in cases where `received` has more type information
    /// than `expected` (e.g. when `expected` is a generic type and `received`
    /// is not).
    pub(crate) fn unify(
        &self,
        declaration_engine: &DeclarationEngine,
        received: TypeId,
        expected: TypeId,
        span: &Span,
        help_text: &str,
    ) -> (Vec<CompileWarning>, Vec<CompileError>) {
<<<<<<< HEAD
        normalize_err(Unifier::new(self).unify(received, expected, span, help_text))
=======
        normalize_err(unify::unify(
            Engines::new(self, declaration_engine),
            received,
            expected,
            span,
            help_text,
            false,
        ))
    }

    /// Replace any instances of the [TypeInfo::SelfType] variant with
    /// `self_type` in both `received` and `expected`, then unify_right
    /// `received` and `expected`.
    pub(crate) fn unify_right_with_self(
        &self,
        declaration_engine: &DeclarationEngine,
        mut received: TypeId,
        mut expected: TypeId,
        self_type: TypeId,
        span: &Span,
        help_text: &str,
    ) -> (Vec<CompileWarning>, Vec<CompileError>) {
        received.replace_self_type(Engines::new(self, declaration_engine), self_type);
        expected.replace_self_type(Engines::new(self, declaration_engine), self_type);
        self.unify_right(declaration_engine, received, expected, span, help_text)
    }

    /// Make the type of `expected` equivalent to `received`.
    ///
    /// This is different than the `unify` method because it _only allows
    /// changes to `expected`_. It also rejects the case where `received` is a
    /// generic type and `expected` is not a generic type.
    ///
    /// Here is an example for why this method is necessary. Take this Sway
    /// code:
    ///
    /// ```ignore
    /// fn test_function<T>(input: T) -> T {
    ///     input
    /// }
    ///
    /// fn call_it() -> bool {
    ///     test_function(true)
    /// }
    /// ```
    ///
    /// This is valid Sway code and we should expect it to compile because the
    /// type `bool` is valid under the generic type `T`.
    ///
    /// Now, look at this Sway code:
    ///
    /// ```ignore
    /// fn test_function(input: bool) -> bool {
    ///     input
    /// }
    ///
    /// fn call_it<T>(input: T) -> T {
    ///     test_function(input)
    /// }
    /// ```
    ///
    /// We should expect this Sway to fail to compile because the generic type
    /// `T` is not valid under the type `bool`.
    ///
    /// This is the function that makes that distinction for us!
    pub(crate) fn unify_right(
        &self,
        declaration_engine: &DeclarationEngine,
        received: TypeId,
        expected: TypeId,
        span: &Span,
        help_text: &str,
    ) -> (Vec<CompileWarning>, Vec<CompileError>) {
        normalize_err(unify::unify_right(
            Engines::new(self, declaration_engine),
            received,
            expected,
            span,
            help_text,
        ))
>>>>>>> 153ef7a8
    }

    /// Helper function for making the type of `expected` equivalent to
    /// `received` for instantiating algebraic data types.
    ///
    /// This method simply switches the arguments of `received` and `expected`
    /// and calls the `unify` method---the main purpose of this method is reduce
    /// developer overhead during implementation, as it is a little non-intuitive
    /// why `received` and `expected` should be switched.
    ///
    /// Let me explain, take this Sway code:
    ///
    /// ```ignore
    /// enum Option<T> {
    ///     Some(T),
    ///     None
    /// }
    ///
    /// struct Wrapper {
    ///     option: Option<bool>,
    /// }
    ///
    /// fn create_it<T>() -> Wrapper {
    ///     Wrapper {
    ///         option: Option::None
    ///     }
    /// }
    /// ```
    ///
    /// This is valid Sway code and we should expect it to compile. Here is the
    /// pseudo-code of roughly what we can expect from type inference:
    /// 1. `Option::None` is originally found to be of type `Option<T>` (because
    ///     it is not possible to know what `T` is just from the `None` case)
    /// 2. we call `unify_adt` with arguments `received` of type `Option<T>` and
    ///     `expected` of type `Option<bool>`
    /// 3. we switch `received` and `expected` and call the `unify` method
    /// 4. we perform type inference with a `received` type of `Option<bool>`
    ///     and an `expected` type of `Option<T>`
    /// 5. we perform type inference with a `received` type of `bool` and an
    ///     `expected` type of `T`
    /// 6. because we have called the `unify` method (and not the `unify_right`
    ///     method), we can replace `T` with `bool`
    ///
    /// What's important about this is flipping the arguments prioritizes
    /// unifying `expected`, meaning if both `received` and `expected` are
    /// generic types, then `expected` will be replaced with `received`.
    pub(crate) fn unify_adt(
        &self,
        declaration_engine: &DeclarationEngine,
        received: TypeId,
        expected: TypeId,
        span: &Span,
        help_text: &str,
    ) -> (Vec<CompileWarning>, Vec<CompileError>) {
<<<<<<< HEAD
        normalize_err(
            Unifier::new(self)
                .flip_arguments()
                .unify(expected, received, span, help_text),
        )
=======
        normalize_err(unify::unify(
            Engines::new(self, declaration_engine),
            expected,
            received,
            span,
            help_text,
            true,
        ))
>>>>>>> 153ef7a8
    }

    pub(crate) fn to_typeinfo(&self, id: TypeId, error_span: &Span) -> Result<TypeInfo, TypeError> {
        match self.look_up_type_id(id) {
            TypeInfo::Unknown => {
                //panic!();
                Err(TypeError::UnknownType {
                    span: error_span.clone(),
                })
            }
            ty => Ok(ty),
        }
    }

    /// Resolve the type of the given [TypeId], replacing any instances of
    /// [TypeInfo::Custom] with either a monomorphized struct, monomorphized
    /// enum, or a reference to a type parameter.
    #[allow(clippy::too_many_arguments)]
    pub(crate) fn resolve_type(
        &self,
        declaration_engine: &DeclarationEngine,
        type_id: TypeId,
        span: &Span,
        enforce_type_arguments: EnforceTypeArguments,
        type_info_prefix: Option<&Path>,
        namespace: &mut Namespace,
        mod_path: &Path,
    ) -> CompileResult<TypeId> {
        let mut warnings = vec![];
        let mut errors = vec![];
        let engines = Engines::new(self, declaration_engine);
        let module_path = type_info_prefix.unwrap_or(mod_path);
        let type_id = match self.look_up_type_id(type_id) {
            TypeInfo::Custom {
                name,
                type_arguments,
            } => {
                match namespace
                    .root()
                    .resolve_symbol(module_path, &name)
                    .ok(&mut warnings, &mut errors)
                    .cloned()
                {
                    Some(ty::TyDeclaration::StructDeclaration(original_id)) => {
                        // get the copy from the declaration engine
                        let mut new_copy = check!(
                            CompileResult::from(
                                declaration_engine.get_struct(original_id, &name.span())
                            ),
                            return err(warnings, errors),
                            warnings,
                            errors
                        );

                        // monomorphize the copy, in place
                        check!(
                            self.monomorphize(
                                declaration_engine,
                                &mut new_copy,
                                &mut type_arguments.unwrap_or_default(),
                                enforce_type_arguments,
                                span,
                                namespace,
                                mod_path
                            ),
                            return err(warnings, errors),
                            warnings,
                            errors,
                        );

                        // create the type id from the copy
                        let type_id = new_copy.create_type_id(engines);

                        // take any trait methods that apply to this type and copy them to the new type
                        namespace.insert_trait_implementation_for_type(engines, type_id);

                        // return the id
                        type_id
                    }
                    Some(ty::TyDeclaration::EnumDeclaration(original_id)) => {
                        // get the copy from the declaration engine
                        let mut new_copy = check!(
                            CompileResult::from(
                                declaration_engine.get_enum(original_id, &name.span())
                            ),
                            return err(warnings, errors),
                            warnings,
                            errors
                        );

                        // monomorphize the copy, in place
                        check!(
                            self.monomorphize(
                                declaration_engine,
                                &mut new_copy,
                                &mut type_arguments.unwrap_or_default(),
                                enforce_type_arguments,
                                span,
                                namespace,
                                mod_path
                            ),
                            return err(warnings, errors),
                            warnings,
                            errors
                        );

                        // create the type id from the copy
                        let type_id = new_copy.create_type_id(engines);

                        // take any trait methods that apply to this type and copy them to the new type
                        namespace.insert_trait_implementation_for_type(engines, type_id);

                        // return the id
                        type_id
                    }
                    Some(ty::TyDeclaration::GenericTypeForFunctionScope { type_id, .. }) => type_id,
                    _ => {
                        errors.push(CompileError::UnknownTypeName {
                            name: name.to_string(),
                            span: name.span(),
                        });
                        self.insert_type(declaration_engine, TypeInfo::ErrorRecovery)
                    }
                }
            }
            TypeInfo::Array(mut elem_ty, n) => {
                elem_ty.type_id = check!(
                    self.resolve_type(
                        declaration_engine,
                        elem_ty.type_id,
                        span,
                        enforce_type_arguments,
                        None,
                        namespace,
                        mod_path
                    ),
                    self.insert_type(declaration_engine, TypeInfo::ErrorRecovery),
                    warnings,
                    errors
                );
                self.insert_type(declaration_engine, TypeInfo::Array(elem_ty, n))
            }
            TypeInfo::Tuple(mut type_arguments) => {
                for type_argument in type_arguments.iter_mut() {
                    type_argument.type_id = check!(
                        self.resolve_type(
                            declaration_engine,
                            type_argument.type_id,
                            span,
                            enforce_type_arguments,
                            None,
                            namespace,
                            mod_path
                        ),
                        self.insert_type(declaration_engine, TypeInfo::ErrorRecovery),
                        warnings,
                        errors
                    );
                }
                self.insert_type(declaration_engine, TypeInfo::Tuple(type_arguments))
            }
            _ => type_id,
        };
        ok(type_id, warnings, errors)
    }

    /// Replace any instances of the [TypeInfo::SelfType] variant with
    /// `self_type` in `type_id`, then resolve `type_id`.
    #[allow(clippy::too_many_arguments)]
    pub(crate) fn resolve_type_with_self(
        &self,
        declaration_engine: &DeclarationEngine,
        mut type_id: TypeId,
        self_type: TypeId,
        span: &Span,
        enforce_type_arguments: EnforceTypeArguments,
        type_info_prefix: Option<&Path>,
        namespace: &mut Namespace,
        mod_path: &Path,
    ) -> CompileResult<TypeId> {
        type_id.replace_self_type(Engines::new(self, declaration_engine), self_type);
        self.resolve_type(
            declaration_engine,
            type_id,
            span,
            enforce_type_arguments,
            type_info_prefix,
            namespace,
            mod_path,
        )
    }

    /// Pretty print method for printing the [TypeEngine]. This method is
    /// manually implemented to avoid implementation overhead regarding using
    /// [DisplayWithEngines].
    pub fn pretty_print(&self, declaration_engine: &DeclarationEngine) -> String {
        let engines = Engines::new(self, declaration_engine);
        let mut builder = String::new();
        self.slab.with_slice(|elems| {
            let list = elems.iter().map(|type_info| engines.help_out(type_info));
            let list = ListDisplay { list };
            write!(builder, "TypeEngine {{\n{}\n}}", list).unwrap();
        });
        builder
    }
}

fn normalize_err(
    (w, e): (Vec<CompileWarning>, Vec<TypeError>),
) -> (Vec<CompileWarning>, Vec<CompileError>) {
    (w, e.into_iter().map(CompileError::from).collect())
}

pub(crate) trait MonomorphizeHelper {
    fn name(&self) -> &Ident;
    fn type_parameters(&self) -> &[TypeParameter];
}

/// This type is used to denote if, during monomorphization, the compiler
/// should enforce that type arguments be provided. An example of that
/// might be this:
///
/// ```ignore
/// struct Point<T> {
///   x: u64,
///   y: u64
/// }
///
/// fn add<T>(p1: Point<T>, p2: Point<T>) -> Point<T> {
///   Point {
///     x: p1.x + p2.x,
///     y: p1.y + p2.y
///   }
/// }
/// ```
///
/// `EnforeTypeArguments` would require that the type annotations
/// for `p1` and `p2` contain `<...>`. This is to avoid ambiguous definitions:
///
/// ```ignore
/// fn add(p1: Point, p2: Point) -> Point {
///   Point {
///     x: p1.x + p2.x,
///     y: p1.y + p2.y
///   }
/// }
/// ```
#[derive(Clone, Copy)]
pub(crate) enum EnforceTypeArguments {
    Yes,
    No,
}<|MERGE_RESOLUTION|>--- conflicted
+++ resolved
@@ -257,8 +257,14 @@
     }
 
     /// Checks to see if two types can be coerced together.
-    pub(crate) fn check_if_types_can_be_coerced(&self, received: TypeId, expected: TypeId) -> bool {
-        Coercion::new(self).check(received, expected)
+    pub(crate) fn check_if_types_can_be_coerced(
+        &self,
+        declaration_engine: &DeclarationEngine,
+        received: TypeId,
+        expected: TypeId,
+    ) -> bool {
+        let engines = Engines::new(self, declaration_engine);
+        Coercion::new(engines).check(received, expected)
     }
 
     /// Replace any instances of the [TypeInfo::SelfType] variant with
@@ -293,90 +299,8 @@
         span: &Span,
         help_text: &str,
     ) -> (Vec<CompileWarning>, Vec<CompileError>) {
-<<<<<<< HEAD
-        normalize_err(Unifier::new(self).unify(received, expected, span, help_text))
-=======
-        normalize_err(unify::unify(
-            Engines::new(self, declaration_engine),
-            received,
-            expected,
-            span,
-            help_text,
-            false,
-        ))
-    }
-
-    /// Replace any instances of the [TypeInfo::SelfType] variant with
-    /// `self_type` in both `received` and `expected`, then unify_right
-    /// `received` and `expected`.
-    pub(crate) fn unify_right_with_self(
-        &self,
-        declaration_engine: &DeclarationEngine,
-        mut received: TypeId,
-        mut expected: TypeId,
-        self_type: TypeId,
-        span: &Span,
-        help_text: &str,
-    ) -> (Vec<CompileWarning>, Vec<CompileError>) {
-        received.replace_self_type(Engines::new(self, declaration_engine), self_type);
-        expected.replace_self_type(Engines::new(self, declaration_engine), self_type);
-        self.unify_right(declaration_engine, received, expected, span, help_text)
-    }
-
-    /// Make the type of `expected` equivalent to `received`.
-    ///
-    /// This is different than the `unify` method because it _only allows
-    /// changes to `expected`_. It also rejects the case where `received` is a
-    /// generic type and `expected` is not a generic type.
-    ///
-    /// Here is an example for why this method is necessary. Take this Sway
-    /// code:
-    ///
-    /// ```ignore
-    /// fn test_function<T>(input: T) -> T {
-    ///     input
-    /// }
-    ///
-    /// fn call_it() -> bool {
-    ///     test_function(true)
-    /// }
-    /// ```
-    ///
-    /// This is valid Sway code and we should expect it to compile because the
-    /// type `bool` is valid under the generic type `T`.
-    ///
-    /// Now, look at this Sway code:
-    ///
-    /// ```ignore
-    /// fn test_function(input: bool) -> bool {
-    ///     input
-    /// }
-    ///
-    /// fn call_it<T>(input: T) -> T {
-    ///     test_function(input)
-    /// }
-    /// ```
-    ///
-    /// We should expect this Sway to fail to compile because the generic type
-    /// `T` is not valid under the type `bool`.
-    ///
-    /// This is the function that makes that distinction for us!
-    pub(crate) fn unify_right(
-        &self,
-        declaration_engine: &DeclarationEngine,
-        received: TypeId,
-        expected: TypeId,
-        span: &Span,
-        help_text: &str,
-    ) -> (Vec<CompileWarning>, Vec<CompileError>) {
-        normalize_err(unify::unify_right(
-            Engines::new(self, declaration_engine),
-            received,
-            expected,
-            span,
-            help_text,
-        ))
->>>>>>> 153ef7a8
+        let engines = Engines::new(self, declaration_engine);
+        normalize_err(Unifier::new(engines).unify(received, expected, span, help_text))
     }
 
     /// Helper function for making the type of `expected` equivalent to
@@ -431,22 +355,12 @@
         span: &Span,
         help_text: &str,
     ) -> (Vec<CompileWarning>, Vec<CompileError>) {
-<<<<<<< HEAD
+        let engines = Engines::new(self, declaration_engine);
         normalize_err(
-            Unifier::new(self)
+            Unifier::new(engines)
                 .flip_arguments()
                 .unify(expected, received, span, help_text),
         )
-=======
-        normalize_err(unify::unify(
-            Engines::new(self, declaration_engine),
-            expected,
-            received,
-            span,
-            help_text,
-            true,
-        ))
->>>>>>> 153ef7a8
     }
 
     pub(crate) fn to_typeinfo(&self, id: TypeId, error_span: &Span) -> Result<TypeInfo, TypeError> {
