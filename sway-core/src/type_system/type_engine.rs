use super::*;
use crate::concurrent_slab::ConcurrentSlab;
use crate::namespace::{Path, Root};
use lazy_static::lazy_static;
use sway_types::span::Span;
use sway_types::{Ident, Spanned};

lazy_static! {
    static ref TYPE_ENGINE: TypeEngine = TypeEngine::default();
}

#[derive(Debug, Default)]
pub(crate) struct TypeEngine {
    slab: ConcurrentSlab<TypeInfo>,
    storage_only_types: ConcurrentSlab<TypeInfo>,
}

impl TypeEngine {
    /// Inserts a [TypeInfo] into the [TypeEngine] and returns a [TypeId]
    /// referring to that [TypeInfo].
    pub(crate) fn insert_type(&self, ty: TypeInfo) -> TypeId {
        TypeId::new(self.slab.insert(ty))
    }

<<<<<<< HEAD
    pub fn len(&self) -> usize {
        self.slab.len()
    }

    pub fn look_up_type_id_raw(&self, id: TypeId) -> TypeInfo {
=======
    /// Gets the size of the [TypeEngine].
    fn look_up_type_id_raw(&self, id: TypeId) -> TypeInfo {
>>>>>>> f7d000ff
        self.slab.get(*id)
    }

    /// Performs a lookup of `id` into the [TypeEngine], but only one level
    /// deep. (i.e. lookup will stop after looking up `id` once, even if it
    /// returns a [TypeInfo::Ref(..)])
    pub(crate) fn look_up_type_id(&self, id: TypeId) -> TypeInfo {
        match self.slab.get(*id) {
            TypeInfo::Ref(other, _sp) => self.look_up_type_id(other),
            ty => ty,
        }
    }

    /// Performs a recursive lookup of `id` into the [TypeEngine] until the
    /// lookup yields a [TypeInfo] variant other than [TypeInfo::Ref(..)].
    fn set_type_as_storage_only(&self, id: TypeId) {
        self.storage_only_types.insert(self.look_up_type_id(id));
    }

    /// Denotes the given [TypeId] as being used with storage.
    fn is_type_storage_only(&self, id: TypeId) -> bool {
        let ti = &self.look_up_type_id(id);
        self.is_type_info_storage_only(ti)
    }

    /// Checks if the given [TypeId] is a storage only type.
    fn is_type_info_storage_only(&self, ti: &TypeInfo) -> bool {
        self.storage_only_types.exists(|x| ti.is_subset_of(x))
    }

    /// Given a `value` of type `T` that is able to be monomorphized and a set
    /// of `type_arguments`, monomorphize `value` with the `type_arguments`.
    ///
    /// When this function is called, it is passed a `T` that is a copy of some
    /// original declaration for `T` (let's denote the original with `[T]`).
    /// Because monomorphization happens at application time (e.g. function
    /// application), we want to be able to modify `value` such that type
    /// checking the application of `value` affects only `T` and not `[T]`.
    ///
    /// So, at a high level, this function does two things. It 1) performs the
    /// necessary work to refresh the relevant generic types in `T` so that they
    /// are distinct from the generics of the same name in `[T]`. And it 2)
    /// applies `type_arguments` (if any are provided) to the type parameters
    /// of `value`, unifying the types.
    ///
    /// There are 4 cases that are handled in this function:
    ///
    /// 1. `value` does not have type parameters + `type_arguments` is empty:
    ///     1a. return ok
    /// 2. `value` has type parameters + `type_arguments` is empty:
    ///     2a. if the [EnforceTypeArguments::Yes] variant is provided, then
    ///         error
    ///     2b. refresh the generic types with a [TypeMapping]
    /// 3. `value` does have type parameters + `type_arguments` is nonempty:
    ///     3a. error
    /// 4. `value` has type parameters + `type_arguments` is nonempty:
    ///     4a. check to see that the type parameters and `type_arguments` have
    ///         the same length
    ///     4b. for each type argument in `type_arguments`, resolve the type
    ///     4c. refresh the generic types with a [TypeMapping]
    fn monomorphize<T>(
        &self,
        value: &mut T,
        type_arguments: &mut [TypeArgument],
        enforce_type_arguments: EnforceTypeArguments,
        call_site_span: &Span,
        namespace: &Root,
        mod_path: &Path,
    ) -> CompileResult<()>
    where
        T: MonomorphizeHelper + CopyTypes,
    {
        let mut warnings = vec![];
        let mut errors = vec![];
        match (
            value.type_parameters().is_empty(),
            type_arguments.is_empty(),
        ) {
            (true, true) => ok((), warnings, errors),
            (false, true) => {
                if let EnforceTypeArguments::Yes = enforce_type_arguments {
                    errors.push(CompileError::NeedsTypeArguments {
                        name: value.name().clone(),
                        span: call_site_span.clone(),
                    });
                    return err(warnings, errors);
                }
                let type_mapping = insert_type_parameters(value.type_parameters());
                value.copy_types(&type_mapping);
                ok((), warnings, errors)
            }
            (true, false) => {
                let type_arguments_span = type_arguments
                    .iter()
                    .map(|x| x.span.clone())
                    .reduce(Span::join)
                    .unwrap_or_else(|| value.name().span());
                errors.push(CompileError::DoesNotTakeTypeArguments {
                    name: value.name().clone(),
                    span: type_arguments_span,
                });
                err(warnings, errors)
            }
            (false, false) => {
                let type_arguments_span = type_arguments
                    .iter()
                    .map(|x| x.span.clone())
                    .reduce(Span::join)
                    .unwrap_or_else(|| value.name().span());
                if value.type_parameters().len() != type_arguments.len() {
                    errors.push(CompileError::IncorrectNumberOfTypeArguments {
                        given: type_arguments.len(),
                        expected: value.type_parameters().len(),
                        span: type_arguments_span,
                    });
                    return err(warnings, errors);
                }
                for type_argument in type_arguments.iter_mut() {
                    type_argument.type_id = check!(
                        namespace.resolve_type(
                            type_argument.type_id,
                            &type_argument.span,
                            enforce_type_arguments,
                            None,
                            mod_path
                        ),
                        insert_type(TypeInfo::ErrorRecovery),
                        warnings,
                        errors
                    );
                }
                let type_mapping = insert_type_parameters(value.type_parameters());
                for ((_, interim_type), type_argument) in
                    type_mapping.iter().zip(type_arguments.iter())
                {
                    let (mut new_warnings, new_errors) = unify(
                        *interim_type,
                        type_argument.type_id,
                        &type_argument.span,
                        "Type argument is not assignable to generic type parameter.",
                    );
                    warnings.append(&mut new_warnings);
                    errors.append(&mut new_errors.into_iter().map(|x| x.into()).collect());
                }
                value.copy_types(&type_mapping);
                ok((), warnings, errors)
            }
        }
    }

    /// Make the types of `received` and `expected` equivalent (or produce an
    /// error if there is a conflict between them).
    ///
    /// More specifically, this function tries to make `received` equivalent to
    /// `expected`, except in cases where `received` has more type information
    /// than `expected` (e.g. when `expected` is a generic type and `received`
    /// is not).
    pub(crate) fn unify(
        &self,
        received: TypeId,
        expected: TypeId,
        span: &Span,
        help_text: impl Into<String>,
    ) -> (Vec<CompileWarning>, Vec<TypeError>) {
        use TypeInfo::*;
        let help_text = help_text.into();
        match (self.slab.get(*received), self.slab.get(*expected)) {
            // If the types are exactly the same, we are done.
            (Boolean, Boolean) => (vec![], vec![]),
            (SelfType, SelfType) => (vec![], vec![]),
            (Byte, Byte) => (vec![], vec![]),
            (B256, B256) => (vec![], vec![]),
            (Numeric, Numeric) => (vec![], vec![]),
            (Contract, Contract) => (vec![], vec![]),
            (Str(l), Str(r)) => {
                let warnings = vec![];
                let mut errors = vec![];
                if l != r {
                    errors.push(TypeError::MismatchedType {
                        expected,
                        received,
                        help_text,
                        span: span.clone(),
                    });
                }
                (warnings, errors)
            }
            //(received_info, expected_info) if received_info == expected_info => (vec![], vec![]),

            // Follow any references
            (Ref(received, _sp1), Ref(expected, _sp2)) if received == expected => (vec![], vec![]),
            (Ref(received, _sp), _) => self.unify(received, expected, span, help_text),
            (_, Ref(expected, _sp)) => self.unify(received, expected, span, help_text),

            // When we don't know anything about either term, assume that
            // they match and make the one we know nothing about reference the
            // one we may know something about
            (Unknown, Unknown) => (vec![], vec![]),
            (Unknown, _) => {
                match self
                    .slab
                    .replace(received, &Unknown, TypeInfo::Ref(expected, span.clone()))
                {
                    None => (vec![], vec![]),
                    Some(_) => self.unify(received, expected, span, help_text),
                }
            }
            (_, Unknown) => {
                match self
                    .slab
                    .replace(expected, &Unknown, TypeInfo::Ref(received, span.clone()))
                {
                    None => (vec![], vec![]),
                    Some(_) => self.unify(received, expected, span, help_text),
                }
            }

            (Tuple(fields_a), Tuple(fields_b)) if fields_a.len() == fields_b.len() => {
                let mut warnings = vec![];
                let mut errors = vec![];
                for (field_a, field_b) in fields_a.iter().zip(fields_b.iter()) {
                    let (new_warnings, new_errors) = self.unify(
                        field_a.type_id,
                        field_b.type_id,
                        &field_a.span,
                        help_text.clone(),
                    );
                    warnings.extend(new_warnings);
                    errors.extend(new_errors);
                }
                (warnings, errors)
            }

            (UnsignedInteger(received_width), UnsignedInteger(expected_width)) => {
                // E.g., in a variable declaration `let a: u32 = 10u64` the 'expected' type will be
                // the annotation `u32`, and the 'received' type is 'self' of the initialiser, or
                // `u64`.  So we're casting received TO expected.
                let warnings = match numeric_cast_compat(expected_width, received_width) {
                    NumericCastCompatResult::CastableWithWarning(warn) => {
                        vec![CompileWarning {
                            span: span.clone(),
                            warning_content: warn,
                        }]
                    }
                    NumericCastCompatResult::Compatible => {
                        vec![]
                    }
                };

                // we don't want to do a slab replacement here, because
                // we don't want to overwrite the original numeric type with the new one.
                // This isn't actually inferencing the original type to the new numeric type.
                // We just want to say "up until this point, this was a u32 (eg) and now it is a
                // u64 (eg)". If we were to do a slab replace here, we'd be saying "this was always a
                // u64 (eg)".
                (warnings, vec![])
            }

            (UnknownGeneric { name: l_name }, UnknownGeneric { name: r_name })
                if l_name.as_str() == r_name.as_str() =>
            {
                (vec![], vec![])
            }
            (ref received_info @ UnknownGeneric { .. }, _) => {
                self.slab.replace(
                    received,
                    received_info,
                    TypeInfo::Ref(expected, span.clone()),
                );
                (vec![], vec![])
            }

            (_, ref expected_info @ UnknownGeneric { .. }) => {
                self.slab.replace(
                    expected,
                    expected_info,
                    TypeInfo::Ref(received, span.clone()),
                );
                (vec![], vec![])
            }

            // if the types, once their ids have been looked up, are the same, we are done
            (
                Struct {
                    name: a_name,
                    fields: a_fields,
                    type_parameters: a_parameters,
                    ..
                },
                Struct {
                    name: b_name,
                    fields: b_fields,
                    type_parameters: b_parameters,
                    ..
                },
            ) => {
                let mut warnings = vec![];
                let mut errors = vec![];
                if a_name == b_name
                    && a_fields.len() == b_fields.len()
                    && a_parameters.len() == b_parameters.len()
                {
                    a_fields.iter().zip(b_fields.iter()).for_each(|(a, b)| {
                        let (new_warnings, new_errors) =
                            self.unify(a.type_id, b.type_id, &a.span, help_text.clone());
                        warnings.extend(new_warnings);
                        errors.extend(new_errors);
                    });
                    a_parameters
                        .iter()
                        .zip(b_parameters.iter())
                        .for_each(|(a, b)| {
                            let (new_warnings, new_errors) = self.unify(
                                a.type_id,
                                b.type_id,
                                &a.name_ident.span(),
                                help_text.clone(),
                            );
                            warnings.extend(new_warnings);
                            errors.extend(new_errors);
                        });
                } else {
                    errors.push(TypeError::MismatchedType {
                        expected,
                        received,
                        help_text,
                        span: span.clone(),
                    });
                }
                (warnings, errors)
            }
            (
                Enum {
                    name: a_name,
                    variant_types: a_variants,
                    type_parameters: a_parameters,
                },
                Enum {
                    name: b_name,
                    variant_types: b_variants,
                    type_parameters: b_parameters,
                },
            ) => {
                let mut warnings = vec![];
                let mut errors = vec![];
                if a_name == b_name
                    && a_variants.len() == b_variants.len()
                    && a_parameters.len() == b_parameters.len()
                {
                    a_variants.iter().zip(b_variants.iter()).for_each(|(a, b)| {
                        let (new_warnings, new_errors) =
                            self.unify(a.type_id, b.type_id, &a.span, help_text.clone());
                        warnings.extend(new_warnings);
                        errors.extend(new_errors);
                    });
                    a_parameters
                        .iter()
                        .zip(b_parameters.iter())
                        .for_each(|(a, b)| {
                            let (new_warnings, new_errors) = self.unify(
                                a.type_id,
                                b.type_id,
                                &a.name_ident.span(),
                                help_text.clone(),
                            );
                            warnings.extend(new_warnings);
                            errors.extend(new_errors);
                        });
                } else {
                    errors.push(TypeError::MismatchedType {
                        expected,
                        received,
                        help_text,
                        span: span.clone(),
                    });
                }
                (warnings, errors)
            }

            (Numeric, expected_info @ UnsignedInteger(_)) => {
                match self.slab.replace(received, &Numeric, expected_info) {
                    None => (vec![], vec![]),
                    Some(_) => self.unify(received, expected, span, help_text),
                }
            }
            (received_info @ UnsignedInteger(_), Numeric) => {
                match self.slab.replace(expected, &Numeric, received_info) {
                    None => (vec![], vec![]),
                    Some(_) => self.unify(received, expected, span, help_text),
                }
            }

            (Array(a_elem, a_count, _), Array(b_elem, b_count, _)) if a_count == b_count => {
                let (warnings, new_errors) = self.unify(a_elem, b_elem, span, help_text.clone());

                // If there was an error then we want to report the array types as mismatching, not
                // the elem types.
                let mut errors = vec![];
                if !new_errors.is_empty() {
                    errors.push(TypeError::MismatchedType {
                        expected,
                        received,
                        help_text,
                        span: span.clone(),
                    });
                }
                (warnings, errors)
            }

            (
                ref r @ TypeInfo::ContractCaller {
                    abi_name: ref abi_name_received,
                    address: ref received_address,
                },
                TypeInfo::ContractCaller {
                    abi_name: ref abi_name_expected,
                    ..
                },
            ) if (abi_name_received == abi_name_expected && received_address.is_none())
                || matches!(abi_name_received, AbiName::Deferred) =>
            {
                // if one address is empty, coerce to the other one
                match self.slab.replace(received, r, look_up_type_id(expected)) {
                    None => (vec![], vec![]),
                    Some(_) => self.unify(received, expected, span, help_text),
                }
            }
            (
                TypeInfo::ContractCaller {
                    abi_name: ref abi_name_received,
                    ..
                },
                ref e @ TypeInfo::ContractCaller {
                    abi_name: ref abi_name_expected,
                    ref address,
                },
            ) if (abi_name_received == abi_name_expected && address.is_none())
                || matches!(abi_name_expected, AbiName::Deferred) =>
            {
                // if one address is empty, coerce to the other one
                match self.slab.replace(expected, e, look_up_type_id(received)) {
                    None => (vec![], vec![]),
                    Some(_) => self.unify(received, expected, span, help_text),
                }
            }
            (ref r @ TypeInfo::ContractCaller { .. }, ref e @ TypeInfo::ContractCaller { .. })
                if r == e =>
            {
                // if they are the same, then it's ok
                (vec![], vec![])
            }

            // If no previous attempts to unify were successful, raise an error
            (TypeInfo::ErrorRecovery, _) => (vec![], vec![]),
            (_, TypeInfo::ErrorRecovery) => (vec![], vec![]),
            (_, _) => {
                let errors = vec![TypeError::MismatchedType {
                    expected,
                    received,
                    help_text,
                    span: span.clone(),
                }];
                (vec![], errors)
            }
        }
    }

    /// Replace any instances of the [TypeInfo::SelfType] variant with
    /// `self_type` in both `received` and `expected`, then unify `received` and
    /// `expected`.
    fn unify_with_self(
        &self,
        mut received: TypeId,
        mut expected: TypeId,
        self_type: TypeId,
        span: &Span,
        help_text: impl Into<String>,
    ) -> (Vec<CompileWarning>, Vec<TypeError>) {
        received.replace_self_type(self_type);
        expected.replace_self_type(self_type);
        self.unify(received, expected, span, help_text)
    }

    /// Lookup the given `id` and return a [TypeError] if it is a
    /// [TypeInfo::Unknown] variant.
    pub(crate) fn resolve_type(
        &self,
        id: TypeId,
        error_span: &Span,
    ) -> Result<TypeInfo, TypeError> {
        match self.look_up_type_id(id) {
            TypeInfo::Unknown => Err(TypeError::UnknownType {
                span: error_span.clone(),
            }),
            ty => Ok(ty),
        }
    }

    /// Clear the [TypeEngine].
    fn clear(&self) {
        self.slab.clear();
        self.storage_only_types.clear();
    }
}

pub fn insert_type(ty: TypeInfo) -> TypeId {
    TYPE_ENGINE.insert_type(ty)
}

pub fn type_engine_len() -> usize {
    TYPE_ENGINE.len()
}

pub fn look_up_type_id(id: TypeId) -> TypeInfo {
    TYPE_ENGINE.look_up_type_id(id)
}

pub(crate) fn look_up_type_id_raw(id: TypeId) -> TypeInfo {
    TYPE_ENGINE.look_up_type_id_raw(id)
}

pub fn set_type_as_storage_only(id: TypeId) {
    TYPE_ENGINE.set_type_as_storage_only(id);
}

pub fn is_type_storage_only(id: TypeId) -> bool {
    TYPE_ENGINE.is_type_storage_only(id)
}

pub fn is_type_info_storage_only(ti: &TypeInfo) -> bool {
    TYPE_ENGINE.is_type_info_storage_only(ti)
}

pub(crate) fn monomorphize<T>(
    value: &mut T,
    type_arguments: &mut [TypeArgument],
    enforce_type_arguments: EnforceTypeArguments,
    call_site_span: &Span,
    namespace: &Root,
    module_path: &Path,
) -> CompileResult<()>
where
    T: MonomorphizeHelper + CopyTypes,
{
    TYPE_ENGINE.monomorphize(
        value,
        type_arguments,
        enforce_type_arguments,
        call_site_span,
        namespace,
        module_path,
    )
}

pub fn unify_with_self(
    a: TypeId,
    b: TypeId,
    self_type: TypeId,
    span: &Span,
    help_text: impl Into<String>,
) -> (Vec<CompileWarning>, Vec<TypeError>) {
    TYPE_ENGINE.unify_with_self(a, b, self_type, span, help_text)
}

pub(crate) fn unify(
    a: TypeId,
    b: TypeId,
    span: &Span,
    help_text: impl Into<String>,
) -> (Vec<CompileWarning>, Vec<TypeError>) {
    TYPE_ENGINE.unify(a, b, span, help_text)
}

pub fn resolve_type(id: TypeId, error_span: &Span) -> Result<TypeInfo, TypeError> {
    TYPE_ENGINE.resolve_type(id, error_span)
}

pub fn clear_type_engine() {
    TYPE_ENGINE.clear();
}

fn numeric_cast_compat(new_size: IntegerBits, old_size: IntegerBits) -> NumericCastCompatResult {
    // If this is a downcast, warn for loss of precision. If upcast, then no warning.
    use IntegerBits::*;
    match (new_size, old_size) {
        // These should generate a downcast warning.
        (Eight, Sixteen)
        | (Eight, ThirtyTwo)
        | (Eight, SixtyFour)
        | (Sixteen, ThirtyTwo)
        | (Sixteen, SixtyFour)
        | (ThirtyTwo, SixtyFour) => {
            NumericCastCompatResult::CastableWithWarning(Warning::LossOfPrecision {
                initial_type: old_size,
                cast_to: new_size,
            })
        }
        // Upcasting is ok, so everything else is ok.
        _ => NumericCastCompatResult::Compatible,
    }
}
enum NumericCastCompatResult {
    Compatible,
    CastableWithWarning(Warning),
}

pub(crate) trait MonomorphizeHelper {
    fn name(&self) -> &Ident;
    fn type_parameters(&self) -> &[TypeParameter];
}

/// This type is used to denote if, during monomorphization, the compiler
/// should enforce that type arguments be provided. An example of that
/// might be this:
///
/// ```ignore
/// struct Point<T> {
///   x: u64,
///   y: u64
/// }
///
/// fn add<T>(p1: Point<T>, p2: Point<T>) -> Point<T> {
///   Point {
///     x: p1.x + p2.x,
///     y: p1.y + p2.y
///   }
/// }
/// ```
///
/// `EnforeTypeArguments` would require that the type annotations
/// for `p1` and `p2` contain `<...>`. This is to avoid ambiguous definitions:
///
/// ```ignore
/// fn add(p1: Point, p2: Point) -> Point {
///   Point {
///     x: p1.x + p2.x,
///     y: p1.y + p2.y
///   }
/// }
/// ```
#[derive(Clone, Copy)]
pub(crate) enum EnforceTypeArguments {
    Yes,
    No,
}<|MERGE_RESOLUTION|>--- conflicted
+++ resolved
@@ -22,16 +22,12 @@
         TypeId::new(self.slab.insert(ty))
     }
 
-<<<<<<< HEAD
-    pub fn len(&self) -> usize {
-        self.slab.len()
-    }
-
-    pub fn look_up_type_id_raw(&self, id: TypeId) -> TypeInfo {
-=======
+    pub fn size(&self) -> usize {
+        self.slab.size()
+    }
+
     /// Gets the size of the [TypeEngine].
     fn look_up_type_id_raw(&self, id: TypeId) -> TypeInfo {
->>>>>>> f7d000ff
         self.slab.get(*id)
     }
 
@@ -541,8 +537,8 @@
     TYPE_ENGINE.insert_type(ty)
 }
 
-pub fn type_engine_len() -> usize {
-    TYPE_ENGINE.len()
+pub fn type_engine_size() -> usize {
+    TYPE_ENGINE.size()
 }
 
 pub fn look_up_type_id(id: TypeId) -> TypeInfo {
