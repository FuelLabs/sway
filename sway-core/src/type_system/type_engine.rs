--- conflicted
+++ resolved
@@ -819,17 +819,13 @@
     self_type: TypeId,
     span: &Span,
     help_text: impl Into<String>,
-<<<<<<< HEAD
-) -> (Vec<CompileWarning>, Vec<TypeError>) {
-    TYPE_ENGINE.unify_with_self(received, expected, self_type, span, help_text)
-=======
 ) -> (Vec<CompileWarning>, Vec<CompileError>) {
-    let (warnings, errors) = TYPE_ENGINE.unify_with_self(a, b, self_type, span, help_text);
+    let (warnings, errors) =
+        TYPE_ENGINE.unify_with_self(received, expected, self_type, span, help_text);
     (
         warnings,
         errors.into_iter().map(|error| error.into()).collect(),
     )
->>>>>>> e6afd898
 }
 
 pub(crate) fn unify(
@@ -837,17 +833,12 @@
     expected: TypeId,
     span: &Span,
     help_text: impl Into<String>,
-<<<<<<< HEAD
-) -> (Vec<CompileWarning>, Vec<TypeError>) {
-    TYPE_ENGINE.unify(received, expected, span, help_text)
-=======
 ) -> (Vec<CompileWarning>, Vec<CompileError>) {
-    let (warnings, errors) = TYPE_ENGINE.unify(a, b, span, help_text);
+    let (warnings, errors) = TYPE_ENGINE.unify(received, expected, span, help_text);
     (
         warnings,
         errors.into_iter().map(|error| error.into()).collect(),
     )
->>>>>>> e6afd898
 }
 
 pub fn to_typeinfo(id: TypeId, error_span: &Span) -> Result<TypeInfo, TypeError> {
