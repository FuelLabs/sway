--- conflicted
+++ resolved
@@ -202,119 +202,8 @@
         span: &Span,
         help_text: &str,
     ) -> (Vec<CompileWarning>, Vec<TypeError>) {
-<<<<<<< HEAD
-        use TypeInfo::*;
-
-        // a curried version of this method to use in the helper functions
-        let curried = |received: TypeId, expected: TypeId, span: &Span, help_text: &str| {
-            self.unify(received, expected, span, help_text)
-        };
-
-        match (self.slab.get(*received), self.slab.get(*expected)) {
-            // If they have the same `TypeInfo`, then we either compare them for
-            // correctness or perform further unification.
-            (Boolean, Boolean) => (vec![], vec![]),
-            (SelfType, SelfType) => (vec![], vec![]),
-            (B256, B256) => (vec![], vec![]),
-            (Numeric, Numeric) => (vec![], vec![]),
-            (RawUntypedPtr, RawUntypedPtr) => (vec![], vec![]),
-            (Contract, Contract) => (vec![], vec![]),
-            (Str(l), Str(r)) => unify::unify_strs(received, expected, span, help_text, l, r),
-            (Tuple(rfs), Tuple(efs)) if rfs.len() == efs.len() => {
-                unify::unify_tuples(help_text, rfs, efs, curried)
-            }
-            (UnsignedInteger(r), UnsignedInteger(e)) => unify::unify_unsigned_ints(span, r, e),
-            (Numeric, e @ UnsignedInteger(_)) => match self.slab.replace(received, &Numeric, e) {
-                None => (vec![], vec![]),
-                Some(_) => self.unify(received, expected, span, help_text),
-            },
-            (r @ UnsignedInteger(_), Numeric) => match self.slab.replace(expected, &Numeric, r) {
-                None => (vec![], vec![]),
-                Some(_) => self.unify(received, expected, span, help_text),
-            },
-            (
-                Struct {
-                    name: rn,
-                    type_parameters: rpts,
-                    fields: rfs,
-                },
-                Struct {
-                    name: en,
-                    type_parameters: etps,
-                    fields: efs,
-                },
-            ) => unify::unify_structs(
-                received,
-                expected,
-                span,
-                help_text,
-                (rn, rpts, rfs),
-                (en, etps, efs),
-                curried,
-            ),
-            (
-                Enum {
-                    name: rn,
-                    type_parameters: rtps,
-                    variant_types: rvs,
-                },
-                Enum {
-                    name: en,
-                    type_parameters: etps,
-                    variant_types: evs,
-                },
-            ) => unify::unify_enums(
-                received,
-                expected,
-                span,
-                help_text,
-                (rn, rtps, rvs),
-                (en, etps, evs),
-                curried,
-            ),
-            (Array(re, rc, _), Array(ee, ec, _)) if rc == ec => {
-                unify::unify_arrays(received, expected, span, help_text, re, ee, curried)
-            }
-            (
-                ref r @ TypeInfo::ContractCaller {
-                    abi_name: ref ran,
-                    address: ref rra,
-                },
-                TypeInfo::ContractCaller {
-                    abi_name: ref ean, ..
-                },
-            ) if (ran == ean && rra.is_none()) || matches!(ran, AbiName::Deferred) => {
-                // if one address is empty, coerce to the other one
-                match self.slab.replace(received, r, look_up_type_id(expected)) {
-                    None => (vec![], vec![]),
-                    Some(_) => self.unify(received, expected, span, help_text),
-                }
-            }
-            (
-                TypeInfo::ContractCaller {
-                    abi_name: ref ran, ..
-                },
-                ref e @ TypeInfo::ContractCaller {
-                    abi_name: ref ean,
-                    address: ref ea,
-                },
-            ) if (ran == ean && ea.is_none()) || matches!(ean, AbiName::Deferred) => {
-                // if one address is empty, coerce to the other one
-                match self.slab.replace(expected, e, look_up_type_id(received)) {
-                    None => (vec![], vec![]),
-                    Some(_) => self.unify(received, expected, span, help_text),
-                }
-            }
-            (ref r @ TypeInfo::ContractCaller { .. }, ref e @ TypeInfo::ContractCaller { .. })
-                if r == e =>
-            {
-                // if they are the same, then it's ok
-                (vec![], vec![])
-            }
-=======
         unify::unify(self, received, expected, span, help_text, false)
     }
->>>>>>> 642c4b01
 
     /// Replace any instances of the [TypeInfo::SelfType] variant with
     /// `self_type` in both `received` and `expected`, then unify_right
@@ -377,149 +266,7 @@
         span: &Span,
         help_text: &str,
     ) -> (Vec<CompileWarning>, Vec<TypeError>) {
-<<<<<<< HEAD
-        use TypeInfo::*;
-
-        // a curried version of this method to use in the helper functions
-        let curried = |received: TypeId, expected: TypeId, span: &Span, help_text: &str| {
-            self.unify_right(received, expected, span, help_text)
-        };
-
-        match (self.slab.get(*received), self.slab.get(*expected)) {
-            // If they have the same `TypeInfo`, then we either compare them for
-            // correctness or perform further unification.
-            (Boolean, Boolean) => (vec![], vec![]),
-            (SelfType, SelfType) => (vec![], vec![]),
-            (B256, B256) => (vec![], vec![]),
-            (Numeric, Numeric) => (vec![], vec![]),
-            (Contract, Contract) => (vec![], vec![]),
-            (RawUntypedPtr, RawUntypedPtr) => (vec![], vec![]),
-            (Str(l), Str(r)) => unify::unify_strs(received, expected, span, help_text, l, r),
-            (Tuple(rfs), Tuple(efs)) if rfs.len() == efs.len() => {
-                unify::unify_tuples(help_text, rfs, efs, curried)
-            }
-            (UnsignedInteger(r), UnsignedInteger(e)) => unify::unify_unsigned_ints(span, r, e),
-            (Numeric, UnsignedInteger(_)) => (vec![], vec![]),
-            (r @ UnsignedInteger(_), Numeric) => match self.slab.replace(expected, &Numeric, r) {
-                None => (vec![], vec![]),
-                Some(_) => self.unify_right(received, expected, span, help_text),
-            },
-            (
-                Struct {
-                    name: rn,
-                    type_parameters: rpts,
-                    fields: rfs,
-                },
-                Struct {
-                    name: en,
-                    type_parameters: etps,
-                    fields: efs,
-                },
-            ) => unify::unify_structs(
-                received,
-                expected,
-                span,
-                help_text,
-                (rn, rpts, rfs),
-                (en, etps, efs),
-                curried,
-            ),
-            (
-                Enum {
-                    name: rn,
-                    type_parameters: rtps,
-                    variant_types: rvs,
-                },
-                Enum {
-                    name: en,
-                    type_parameters: etps,
-                    variant_types: evs,
-                },
-            ) => unify::unify_enums(
-                received,
-                expected,
-                span,
-                help_text,
-                (rn, rtps, rvs),
-                (en, etps, evs),
-                curried,
-            ),
-            (Array(re, rc, _), Array(ee, ec, _)) if rc == ec => {
-                unify::unify_arrays(received, expected, span, help_text, re, ee, curried)
-            }
-            (
-                TypeInfo::ContractCaller {
-                    abi_name: ref ran, ..
-                },
-                ref e @ TypeInfo::ContractCaller {
-                    abi_name: ref ean,
-                    address: ref ea,
-                },
-            ) if (ran == ean && ea.is_none()) || matches!(ean, AbiName::Deferred) => {
-                // if one address is empty, coerce to the other one
-                match self.slab.replace(expected, e, look_up_type_id(received)) {
-                    None => (vec![], vec![]),
-                    Some(_) => self.unify_right(received, expected, span, help_text),
-                }
-            }
-            (
-                TypeInfo::ContractCaller {
-                    abi_name: ref ran,
-                    address: ref ra,
-                },
-                TypeInfo::ContractCaller {
-                    abi_name: ref ean, ..
-                },
-            ) if (ran == ean && ra.is_none()) || matches!(ran, AbiName::Deferred) => {
-                (vec![], vec![])
-            }
-            (ref r @ TypeInfo::ContractCaller { .. }, ref e @ TypeInfo::ContractCaller { .. })
-                if r == e =>
-            {
-                // if they are the same, then it's ok
-                (vec![], vec![])
-            }
-
-            // When we don't know anything about either term, assume that
-            // they match and make the one we know nothing about reference the
-            // one we may know something about
-            (Unknown, Unknown) => (vec![], vec![]),
-            (r, Unknown) => match self.slab.replace(expected, &Unknown, r) {
-                None => (vec![], vec![]),
-                Some(_) => self.unify_right(received, expected, span, help_text),
-            },
-            (Unknown, _) => (vec![], vec![]),
-
-            (UnknownGeneric { name: rn }, UnknownGeneric { name: en })
-                if rn.as_str() == en.as_str() =>
-            {
-                (vec![], vec![])
-            }
-            (r, ref e @ UnknownGeneric { .. }) => match self.slab.replace(expected, e, r) {
-                None => (vec![], vec![]),
-                Some(_) => self.unify_right(received, expected, span, help_text),
-            },
-            // this case is purposefully removed because it should cause an
-            // error. trying to unify_right a generic with anything other an an
-            // unknown or another generic is a type error
-            //(UnknownGeneric { .. }, _) => (vec![], vec![]),
-
-            // If no previous attempts to unify were successful, raise an error
-            (TypeInfo::ErrorRecovery, _) => (vec![], vec![]),
-            (_, TypeInfo::ErrorRecovery) => (vec![], vec![]),
-            (r, e) => {
-                let errors = vec![TypeError::MismatchedType {
-                    expected: e.to_string(),
-                    received: r.to_string(),
-                    help_text: help_text.to_string(),
-                    span: span.clone(),
-                }];
-                (vec![], errors)
-            }
-        }
-=======
         unify::unify_right(self, received, expected, span, help_text)
->>>>>>> 642c4b01
     }
 
     /// Helper function for making the type of `expected` equivalent to
