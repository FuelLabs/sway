use super::*;
use std::fmt;
use sway_types::{JsonTypeApplication, JsonTypeDeclaration};

/// A identifier to uniquely refer to our type terms
#[derive(PartialEq, Eq, Hash, Clone, Copy, Ord, PartialOrd)]
pub struct TypeId(usize);

impl std::ops::Deref for TypeId {
    type Target = usize;
    fn deref(&self) -> &Self::Target {
        &self.0
    }
}

impl fmt::Display for TypeId {
    fn fmt(&self, f: &mut fmt::Formatter<'_>) -> fmt::Result {
        write!(f, "{}", look_up_type_id(*self))
    }
}

impl fmt::Debug for TypeId {
    fn fmt(&self, f: &mut fmt::Formatter<'_>) -> fmt::Result {
        write!(f, "{:?}", look_up_type_id(*self))
    }
}

impl From<usize> for TypeId {
    fn from(o: usize) -> Self {
        TypeId(o)
    }
}

impl CollectTypesMetadata for TypeId {
    fn collect_types_metadata(
        &self,
        ctx: &mut CollectTypesMetadataContext,
    ) -> CompileResult<Vec<TypeMetadata>> {
        let res = match look_up_type_id(*self) {
<<<<<<< HEAD
            TypeInfo::UnknownGeneric { name, .. } => vec![TypeMetadata::UnresolvedType(name)],
=======
            TypeInfo::UnknownGeneric { name } => {
                vec![TypeMetadata::UnresolvedType(name, ctx.call_site_get(self))]
            }
>>>>>>> 1b8a7df8
            _ => vec![],
        };
        ok(res, vec![], vec![])
    }
}

impl ReplaceSelfType for TypeId {
    fn replace_self_type(&mut self, self_type: TypeId) {
        match look_up_type_id(*self) {
            TypeInfo::SelfType => {
                *self = self_type;
            }
            TypeInfo::Enum {
                mut type_parameters,
                mut variant_types,
                ..
            } => {
                for type_parameter in type_parameters.iter_mut() {
                    type_parameter.replace_self_type(self_type);
                }
                for variant_type in variant_types.iter_mut() {
                    variant_type.replace_self_type(self_type);
                }
            }
            TypeInfo::Struct {
                mut type_parameters,
                mut fields,
                ..
            } => {
                for type_parameter in type_parameters.iter_mut() {
                    type_parameter.replace_self_type(self_type);
                }
                for field in fields.iter_mut() {
                    field.replace_self_type(self_type);
                }
            }
            TypeInfo::Tuple(mut type_arguments) => {
                for type_argument in type_arguments.iter_mut() {
                    type_argument.replace_self_type(self_type);
                }
            }
            TypeInfo::Custom { type_arguments, .. } => {
                if let Some(mut type_arguments) = type_arguments {
                    for type_argument in type_arguments.iter_mut() {
                        type_argument.replace_self_type(self_type);
                    }
                }
            }
            TypeInfo::Array(mut type_id, _, _) => {
                type_id.replace_self_type(self_type);
            }
            TypeInfo::Storage { mut fields } => {
                for field in fields.iter_mut() {
                    field.replace_self_type(self_type);
                }
            }
            TypeInfo::Unknown
            | TypeInfo::UnknownGeneric { .. }
            | TypeInfo::Str(_)
            | TypeInfo::UnsignedInteger(_)
            | TypeInfo::Boolean
            | TypeInfo::ContractCaller { .. }
            | TypeInfo::B256
            | TypeInfo::Numeric
            | TypeInfo::RawUntypedPtr
            | TypeInfo::RawUntypedSlice
            | TypeInfo::Contract
            | TypeInfo::ErrorRecovery => {}
        }
    }
}

impl CopyTypes for TypeId {
    fn copy_types_inner(&mut self, type_mapping: &TypeMapping) {
        if let Some(matching_id) = type_mapping.find_match(*self) {
            *self = matching_id;
        }
    }
}

impl UnconstrainedTypeParameters for TypeId {
    fn type_parameter_is_unconstrained(&self, type_parameter: &TypeParameter) -> bool {
        look_up_type_id(*self).type_parameter_is_unconstrained(type_parameter)
    }
}

impl TypeId {
    pub(super) fn new(index: usize) -> TypeId {
        TypeId(index)
    }

    pub(crate) fn get_type_parameters(&self) -> Option<Vec<TypeParameter>> {
        match look_up_type_id(*self) {
            TypeInfo::Enum {
                type_parameters, ..
            } => (!type_parameters.is_empty()).then_some(type_parameters),
            TypeInfo::Struct {
                type_parameters, ..
            } => (!type_parameters.is_empty()).then_some(type_parameters),
            _ => None,
        }
    }

    /// Indicates of a given type is generic or not. Rely on whether the type is `Custom` and
    /// consider the special case where the resolved type is a struct or enum with a name that
    /// matches the name of the `Custom`.
    pub(crate) fn is_generic_parameter(self, resolved_type_id: TypeId) -> bool {
        match (look_up_type_id(self), look_up_type_id(resolved_type_id)) {
            (
                TypeInfo::Custom { name, .. },
                TypeInfo::Enum {
                    name: enum_name, ..
                },
            ) => name != enum_name,
            (
                TypeInfo::Custom { name, .. },
                TypeInfo::Struct {
                    name: struct_name, ..
                },
            ) => name != struct_name,
            (TypeInfo::Custom { .. }, _) => true,
            _ => false,
        }
    }

    /// Return the components of a given (potentially generic) type while considering what it
    /// actually resolves to. These components are essentially of type of `JsonTypeApplication`.
    /// The method below also updates the provided list of `JsonTypeDeclaration`s  to add the newly
    /// discovered types.
    pub(crate) fn get_json_type_components(
        &self,
        types: &mut Vec<JsonTypeDeclaration>,
        resolved_type_id: TypeId,
    ) -> Option<Vec<JsonTypeApplication>> {
        match look_up_type_id(*self) {
            TypeInfo::Enum { variant_types, .. } => {
                // A list of all `JsonTypeDeclaration`s needed for the enum variants
                let variants = variant_types
                    .iter()
                    .map(|x| JsonTypeDeclaration {
                        type_id: *x.initial_type_id,
                        type_field: x.initial_type_id.get_json_type_str(x.type_id),
                        components: x.initial_type_id.get_json_type_components(types, x.type_id),
                        type_parameters: x
                            .initial_type_id
                            .get_json_type_parameters(types, x.type_id),
                    })
                    .collect::<Vec<_>>();
                types.extend(variants);

                // Generate the JSON data for the enum. This is basically a list of
                // `JsonTypeApplication`s
                Some(
                    variant_types
                        .iter()
                        .map(|x| JsonTypeApplication {
                            name: x.name.to_string(),
                            type_id: *x.initial_type_id,
                            type_arguments: x
                                .initial_type_id
                                .get_json_type_arguments(types, x.type_id),
                        })
                        .collect(),
                )
            }
            TypeInfo::Struct { fields, .. } => {
                // A list of all `JsonTypeDeclaration`s needed for the struct fields
                let field_types = fields
                    .iter()
                    .map(|x| JsonTypeDeclaration {
                        type_id: *x.initial_type_id,
                        type_field: x.initial_type_id.get_json_type_str(x.type_id),
                        components: x.initial_type_id.get_json_type_components(types, x.type_id),
                        type_parameters: x
                            .initial_type_id
                            .get_json_type_parameters(types, x.type_id),
                    })
                    .collect::<Vec<_>>();
                types.extend(field_types);

                // Generate the JSON data for the struct. This is basically a list of
                // `JsonTypeApplication`s
                Some(
                    fields
                        .iter()
                        .map(|x| JsonTypeApplication {
                            name: x.name.to_string(),
                            type_id: *x.initial_type_id,
                            type_arguments: x
                                .initial_type_id
                                .get_json_type_arguments(types, x.type_id),
                        })
                        .collect(),
                )
            }
            TypeInfo::Array(..) => {
                if let TypeInfo::Array(type_id, _, initial_type_id) =
                    look_up_type_id(resolved_type_id)
                {
                    // The `JsonTypeDeclaration`s needed for the array element type
                    let elem_ty = JsonTypeDeclaration {
                        type_id: *initial_type_id,
                        type_field: initial_type_id.get_json_type_str(type_id),
                        components: initial_type_id.get_json_type_components(types, type_id),
                        type_parameters: initial_type_id.get_json_type_parameters(types, type_id),
                    };
                    types.push(elem_ty);

                    // Generate the JSON data for the array. This is basically a single
                    // `JsonTypeApplication` for the array element type
                    Some(vec![JsonTypeApplication {
                        name: "__array_element".to_string(),
                        type_id: *initial_type_id,
                        type_arguments: initial_type_id.get_json_type_arguments(types, type_id),
                    }])
                } else {
                    unreachable!();
                }
            }
            TypeInfo::Tuple(_) => {
                if let TypeInfo::Tuple(fields) = look_up_type_id(resolved_type_id) {
                    // A list of all `JsonTypeDeclaration`s needed for the tuple fields
                    let fields_types = fields
                        .iter()
                        .map(|x| JsonTypeDeclaration {
                            type_id: *x.initial_type_id,
                            type_field: x.initial_type_id.get_json_type_str(x.type_id),
                            components: x
                                .initial_type_id
                                .get_json_type_components(types, x.type_id),
                            type_parameters: x
                                .initial_type_id
                                .get_json_type_parameters(types, x.type_id),
                        })
                        .collect::<Vec<_>>();
                    types.extend(fields_types);

                    // Generate the JSON data for the tuple. This is basically a list of
                    // `JsonTypeApplication`s
                    Some(
                        fields
                            .iter()
                            .map(|x| JsonTypeApplication {
                                name: "__tuple_element".to_string(),
                                type_id: *x.initial_type_id,
                                type_arguments: x
                                    .initial_type_id
                                    .get_json_type_arguments(types, x.type_id),
                            })
                            .collect(),
                    )
                } else {
                    unreachable!()
                }
            }
            TypeInfo::Custom { type_arguments, .. } => {
                if !self.is_generic_parameter(resolved_type_id) {
                    // A list of all `JsonTypeDeclaration`s needed for the type arguments
                    let type_args = type_arguments
                        .unwrap_or_default()
                        .iter()
                        .zip(
                            resolved_type_id
                                .get_type_parameters()
                                .unwrap_or_default()
                                .iter(),
                        )
                        .map(|(v, p)| JsonTypeDeclaration {
                            type_id: *v.initial_type_id,
                            type_field: v.initial_type_id.get_json_type_str(p.type_id),
                            components: v
                                .initial_type_id
                                .get_json_type_components(types, p.type_id),
                            type_parameters: v
                                .initial_type_id
                                .get_json_type_parameters(types, p.type_id),
                        })
                        .collect::<Vec<_>>();
                    types.extend(type_args);

                    resolved_type_id.get_json_type_components(types, resolved_type_id)
                } else {
                    None
                }
            }
            _ => None,
        }
    }

    /// Return the type parameters of a given (potentially generic) type while considering what it
    /// actually resolves to. These parameters are essentially of type of `usize` which are
    /// basically the IDs of some set of `JsonTypeDeclaration`s. The method below also updates the
    /// provide list of `JsonTypeDeclaration`s  to add the newly discovered types.
    pub(crate) fn get_json_type_parameters(
        &self,
        types: &mut Vec<JsonTypeDeclaration>,
        resolved_type_id: TypeId,
    ) -> Option<Vec<usize>> {
        match self.is_generic_parameter(resolved_type_id) {
            true => None,
            false => resolved_type_id.get_type_parameters().map(|v| {
                v.iter()
                    .map(|v| v.get_json_type_parameter(types))
                    .collect::<Vec<_>>()
            }),
        }
    }

    /// Return the type arguments of a given (potentially generic) type while considering what it
    /// actually resolves to. These arguments are essentially of type of `JsonTypeApplication`. The
    /// method below also updates the provided list of `JsonTypeDeclaration`s  to add the newly
    /// discovered types.
    pub(crate) fn get_json_type_arguments(
        &self,
        types: &mut Vec<JsonTypeDeclaration>,
        resolved_type_id: TypeId,
    ) -> Option<Vec<JsonTypeApplication>> {
        let resolved_params = resolved_type_id.get_type_parameters();
        match look_up_type_id(*self) {
            TypeInfo::Custom {
                type_arguments: Some(type_arguments),
                ..
            } => (!type_arguments.is_empty()).then_some({
                let resolved_params = resolved_params.unwrap_or_default();
                let json_type_arguments = type_arguments
                    .iter()
                    .zip(resolved_params.iter())
                    .map(|(v, p)| JsonTypeDeclaration {
                        type_id: *v.initial_type_id,
                        type_field: v.initial_type_id.get_json_type_str(p.type_id),
                        components: v.initial_type_id.get_json_type_components(types, p.type_id),
                        type_parameters: v
                            .initial_type_id
                            .get_json_type_parameters(types, p.type_id),
                    })
                    .collect::<Vec<_>>();
                types.extend(json_type_arguments);

                type_arguments
                    .iter()
                    .map(|arg| JsonTypeApplication {
                        name: "".to_string(),
                        type_id: *arg.initial_type_id,
                        type_arguments: arg
                            .initial_type_id
                            .get_json_type_arguments(types, arg.type_id),
                    })
                    .collect::<Vec<_>>()
            }),
            TypeInfo::Enum {
                type_parameters, ..
            }
            | TypeInfo::Struct {
                type_parameters, ..
            } => {
                // Here, type_id for each type parameter should contain resolved types
                let json_type_arguments = type_parameters
                    .iter()
                    .map(|v| JsonTypeDeclaration {
                        type_id: *v.type_id,
                        type_field: v.type_id.get_json_type_str(v.type_id),
                        components: v.type_id.get_json_type_components(types, v.type_id),
                        type_parameters: v.type_id.get_json_type_parameters(types, v.type_id),
                    })
                    .collect::<Vec<_>>();
                types.extend(json_type_arguments);

                Some(
                    type_parameters
                        .iter()
                        .map(|arg| JsonTypeApplication {
                            name: "".to_string(),
                            type_id: *arg.type_id,
                            type_arguments: arg.type_id.get_json_type_arguments(types, arg.type_id),
                        })
                        .collect::<Vec<_>>(),
                )
            }
            _ => None,
        }
    }

    pub fn json_abi_str(&self) -> String {
        look_up_type_id(*self).json_abi_str()
    }

    /// Gives back a string that represents the type, considering what it resolves to
    pub(crate) fn get_json_type_str(&self, resolved_type_id: TypeId) -> String {
        if self.is_generic_parameter(resolved_type_id) {
            format!("generic {}", look_up_type_id(*self).json_abi_str())
        } else {
            match (look_up_type_id(*self), look_up_type_id(resolved_type_id)) {
                (TypeInfo::Custom { .. }, TypeInfo::Struct { .. }) => {
                    format!("struct {}", look_up_type_id(*self).json_abi_str())
                }
                (TypeInfo::Custom { .. }, TypeInfo::Enum { .. }) => {
                    format!("enum {}", look_up_type_id(*self).json_abi_str())
                }
                (TypeInfo::Tuple(fields), TypeInfo::Tuple(resolved_fields)) => {
                    assert_eq!(fields.len(), resolved_fields.len());
                    let field_strs = fields
                        .iter()
                        .map(|_| "_".to_string())
                        .collect::<Vec<String>>();
                    format!("({})", field_strs.join(", "))
                }
                (TypeInfo::Array(_, count, _), TypeInfo::Array(_, resolved_count, _)) => {
                    assert_eq!(count, resolved_count);
                    format!("[_; {count}]")
                }
                (TypeInfo::Custom { .. }, _) => {
                    format!("generic {}", look_up_type_id(*self).json_abi_str())
                }
                _ => look_up_type_id(*self).json_abi_str(),
            }
        }
    }
}<|MERGE_RESOLUTION|>--- conflicted
+++ resolved
@@ -36,17 +36,29 @@
         &self,
         ctx: &mut CollectTypesMetadataContext,
     ) -> CompileResult<Vec<TypeMetadata>> {
-        let res = match look_up_type_id(*self) {
-<<<<<<< HEAD
-            TypeInfo::UnknownGeneric { name, .. } => vec![TypeMetadata::UnresolvedType(name)],
-=======
-            TypeInfo::UnknownGeneric { name } => {
-                vec![TypeMetadata::UnresolvedType(name, ctx.call_site_get(self))]
-            }
->>>>>>> 1b8a7df8
-            _ => vec![],
-        };
-        ok(res, vec![], vec![])
+        let mut warnings = vec![];
+        let mut errors = vec![];
+        let mut res = vec![];
+        if let TypeInfo::UnknownGeneric {
+            name,
+            trait_constraints,
+        } = look_up_type_id(*self)
+        {
+            res.push(TypeMetadata::UnresolvedType(name, ctx.call_site_get(self)));
+            for trait_constraint in trait_constraints.iter() {
+                res.extend(check!(
+                    trait_constraint.collect_types_metadata(ctx),
+                    continue,
+                    warnings,
+                    errors
+                ));
+            }
+        }
+        if errors.is_empty() {
+            ok(res, warnings, errors)
+        } else {
+            err(warnings, errors)
+        }
     }
 }
 
