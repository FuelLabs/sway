--- conflicted
+++ resolved
@@ -67,17 +67,7 @@
             .map(|x| {
                 (
                     x.type_id,
-<<<<<<< HEAD
-                    type_engine.insert_type(TypeInfo::Placeholder(x.clone())),
-=======
-                    type_engine.insert_type(
-                        declaration_engine,
-                        TypeInfo::UnknownGeneric {
-                            name: x.name_ident.clone(),
-                            trait_constraints: VecSet(x.trait_constraints.clone()),
-                        },
-                    ),
->>>>>>> 153ef7a8
+                    type_engine.insert_type(declaration_engine, TypeInfo::Placeholder(x.clone())),
                 )
             })
             .collect();
@@ -289,14 +279,9 @@
         let declaration_engine = engines.de();
         let type_info = type_engine.look_up_type_id(type_id);
         match type_info {
-<<<<<<< HEAD
-            TypeInfo::Custom { .. } => iter_for_match(type_engine, self, &type_info),
-            TypeInfo::UnknownGeneric { .. } => iter_for_match(type_engine, self, &type_info),
-            TypeInfo::Placeholder(_) => None,
-=======
             TypeInfo::Custom { .. } => iter_for_match(engines, self, &type_info),
             TypeInfo::UnknownGeneric { .. } => iter_for_match(engines, self, &type_info),
->>>>>>> 153ef7a8
+            TypeInfo::Placeholder(_) => None,
             TypeInfo::Struct {
                 fields,
                 name,
