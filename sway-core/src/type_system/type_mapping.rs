--- conflicted
+++ resolved
@@ -252,23 +252,8 @@
     /// A match is potentially created (i.e. a new `TypeId` is created) in these
     /// circumstances:
     /// - `type_id` is a [TypeInfo::Struct], [TypeInfo::Enum],
-<<<<<<< HEAD
-    ///     [TypeInfo::Array], or [TypeInfo::Tuple]
-    /// - a new [TypeId] is created in these circumstances because `find_match`
-    ///     descends recursively, and you can't be sure that it hasn't found a
-    ///     match somewhere nested deeper in the type
-    /// - TODO: there is a performance gain to be made here by having
-    ///     `find_match` (or some `find_match_inner` return a `bool`). If that
-    ///     `bool` is false, you know that there is no match found, and you can
-    ///     be confident that even in the cases that otherwise would be creating
-    ///     a new match, that no new match needs to be created, because there
-    ///     were no nested matches
-    ///
-    /// A match cannot be found in any other circumstance.
-=======
     ///     [TypeInfo::Array], or [TypeInfo::Tuple] and one of the sub-types
     ///     finds a match in a recursive call to `find_match`
->>>>>>> 27179f76
     ///
     /// A match cannot be found in any other circumstance.
     pub(crate) fn find_match(&self, type_id: TypeId) -> Option<TypeId> {
