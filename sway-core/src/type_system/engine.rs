use crate::{
    concurrent_slab::{ConcurrentSlab, ListDisplay},
    decl_engine::*,
    engine_threading::*,
    language::{
        ty::{TyEnumDecl, TyExpression, TyStructDecl},
        QualifiedCallPath,
    },
    type_system::priv_prelude::*,
};
use core::fmt::Write;
use hashbrown::{hash_map::RawEntryMut, HashMap};
use parking_lot::RwLock;
use std::{
    hash::{BuildHasher, Hash, Hasher},
    sync::Arc,
    time::Instant,
};
use sway_error::{
    error::CompileError,
    handler::{ErrorEmitted, Handler},
    type_error::TypeError,
};
use sway_types::{integer_bits::IntegerBits, span::Span, Ident, ProgramId, SourceId, Spanned};

use super::unify::unifier::UnifyKind;

/// To be able to garbage-collect [TypeInfo]s from the [TypeEngine]
/// we need to track which types need to be GCed when a particular
/// module, represented by its source id, is GCed. [TypeSourceInfo]
/// encapsulates this information.
///
/// For types that should never be GCed the `source_id` must be `None`.
///
/// The concrete logic of assigning `source_id`s to `type_info`s is
/// given in the [TypeEngine::get_type_fallback_source_id].
// TODO: This logic will be further improved when https://github.com/FuelLabs/sway/issues/6603
//       is implemented (Optimize `TypeEngine` for garbage collection).
#[derive(Debug, Default, Clone)]
struct TypeSourceInfo {
    type_info: Arc<TypeInfo>,
    source_id: Option<SourceId>,
}

impl TypeSourceInfo {
    /// Returns true if the `self` would be equal to another [TypeSourceInfo]
    /// created from `type_info` and `source_id`.
    ///
    /// This method allows us to test equality "upfront", without the need to
    /// create a new [TypeSourceInfo] which would require a heap allocation
    /// of a new [TypeInfo].
    pub(crate) fn equals(
        &self,
        type_info: &TypeInfo,
        source_id: &Option<SourceId>,
        ctx: &PartialEqWithEnginesContext,
    ) -> bool {
        &self.source_id == source_id && self.type_info.eq(type_info, ctx)
    }
}

impl HashWithEngines for TypeSourceInfo {
    fn hash<H: Hasher>(&self, state: &mut H, engines: &Engines) {
        self.type_info.hash(state, engines);
        self.source_id.hash(state);
    }
}

impl EqWithEngines for TypeSourceInfo {}
impl PartialEqWithEngines for TypeSourceInfo {
    fn eq(&self, other: &Self, ctx: &PartialEqWithEnginesContext) -> bool {
        self.equals(&other.type_info, &other.source_id, ctx)
    }
}

/// Holds the singleton instances of [TypeSourceInfo]s of *replaceable types* that,
/// although being inserted anew into the [TypeEngine], all share the single definition.
/// This means that, e.g., all the different [TypeEngine::slab] entries representing
/// the, e.g., [TypeInfo::Unknown] will point to the same singleton instance
/// of the corresponding [TypeSourceInfo].
#[derive(Debug, Clone)]
struct SingletonTypeSourceInfos {
    /// The single instance of the [TypeSourceInfo]
    /// representing the [TypeInfo::Unknown] replaceable type.
    unknown: Arc<TypeSourceInfo>,
    /// The single instance of the [TypeSourceInfo]
    /// representing the [TypeInfo::Numeric] replaceable type.
    numeric: Arc<TypeSourceInfo>,
}

/// Holds the instances of [TypeInfo]s and allows exchanging them for [TypeId]s.
/// Supports LSP garbage collection of unused [TypeInfo]s assigned to a particular [SourceId].
///
/// ## Intended Usage
/// Inserting [TypeInfo]s into the type engine returns a [TypeId] that can later be used
/// to get the same [TypeInfo] by using the [TypeEngine::get] method.
///
/// Properly using the various inserting methods is crucial for the optimal work of the type engine.
///
/// These methods are grouped by the following convention and are intended to be used in the
/// order of precedence given below:
/// - `id_of_<type>`: methods that always return the same [TypeId] for a type.
///   These methods, when inlined, compile to constant [TypeId]s.
/// - `new_<type>`: methods that always return a new [TypeId] for a type.
/// - `insert_<type>[_<additional options>]`: methods that might insert a new type into the engine,
///   and return a new [TypeId], but also reuse an existing [TypeInfo] and return an existing [TypeId].
/// - `insert`: the fallback method that should be used only in cases when the type is not known
///   at the call site.
///
/// ## Internal Implementation
/// [TypeInfo]s are stored in a private [TypeSourceInfo] structure that binds them with a [SourceId]
/// of the module in which they are used. Those [TypeSourceInfo]s are referenced from the `slab`.
/// The actual [TypeId] of a [TypeInfo] is just an index in the `slab`.
///
/// The engine attempts to maximize the reuse of [TypeSourceInfo]s by holding _shareable types_
/// (see: [Self::is_type_shareable]) in the `shareable_types` hash map.
///
/// TODO: Note that the reuse currently happens on the level of [TypeSourceInfo]s, and not [TypeInfo]s.
///       This is not optimal and will be improved in https://github.com/FuelLabs/sway/issues/6603.
///       Also note that because of that, having [TypeInfo] stored in `Arc` within the [TypeSourceInfo]
///       does not bring any real benefits.
///
/// The implementation of the type engine is primarily directed with the goal of maximizing the
/// reuse of the [TypeSourceInfo]s while at the same time having the [TypeInfo]s bound to [SourceId]s
/// of their use site, so that they can be garbage collected.
///
/// TODO: Note that the assignment of [SourceId]s to [TypeInfo]s is currently not as optimal as it
///       can be. This will be improved in https://github.com/FuelLabs/sway/issues/6603.
#[derive(Debug)]
pub struct TypeEngine {
    slab: ConcurrentSlab<TypeSourceInfo>,
    /// Holds [TypeId]s of [TypeSourceInfo]s of shareable types (see: [Self::is_type_shareable]).
    /// [TypeSourceInfo]s of shareable types can be reused if the type is used more
    /// then once. In that case, for every usage, instead of inserting a new [TypeSourceInfo] instance
    /// into the [Self::slab], the [TypeId] of an existing instance is returned.
    shareable_types: RwLock<HashMap<Arc<TypeSourceInfo>, TypeId>>,
    singleton_types: RwLock<SingletonTypeSourceInfos>,
    unifications: ConcurrentSlab<Unification>,
    last_replace: RwLock<Instant>,
}

pub trait IsConcrete {
    fn is_concrete(&self, engines: &Engines) -> bool;
}

#[derive(Debug, Clone)]
pub(crate) struct Unification {
    pub received: TypeId,
    pub expected: TypeId,
    pub span: Span,
    pub help_text: String,
    pub unify_kind: UnifyKind,
}

impl Default for TypeEngine {
    fn default() -> Self {
        let singleton_types = SingletonTypeSourceInfos {
            unknown: TypeSourceInfo {
                type_info: TypeInfo::Unknown.into(),
                source_id: None,
            }
            .into(),
            numeric: TypeSourceInfo {
                type_info: TypeInfo::Numeric.into(),
                source_id: None,
            }
            .into(),
        };

        let mut te = TypeEngine {
            slab: Default::default(),
            shareable_types: Default::default(),
            singleton_types: RwLock::new(singleton_types),
            unifications: Default::default(),
            last_replace: RwLock::new(Instant::now()),
        };
        te.insert_shareable_built_in_types();
        te
    }
}

impl Clone for TypeEngine {
    fn clone(&self) -> Self {
        TypeEngine {
            slab: self.slab.clone(),
            shareable_types: RwLock::new(self.shareable_types.read().clone()),
            singleton_types: RwLock::new(self.singleton_types.read().clone()),
            unifications: self.unifications.clone(),
            last_replace: RwLock::new(*self.last_replace.read()),
        }
    }
}

/// Generates:
///  - `id_of_<type>` methods for every provided shareable built-in type.
///  - `insert_shareable_built_in_types` method for initial creation of built-in types within the [TypeEngine].
///  - `get_shareable_built_in_type_id` method for potential retrieval of built-in types in the [TypeEngine::insert] method.
///
/// Note that, when invoking the macro, the `unit` and the [TypeInfo::ErrorRecovery] types *must not be provided in the list*.
/// The shareable `unit` type requires a special treatment within the macro, because it is modeled
/// as [TypeInfo::Tuple] with zero elements and not as a separate [TypeInfo] variant.
/// The [TypeInfo::ErrorRecovery], although being an enum variant with the parameter (the [ErrorEmitted] proof), is
/// actually a single type because all the [ErrorEmitted] proofs are the same.
/// This special case is also handled within the macro.
///
/// Unfortunately, due to limitations of Rust's macro-by-example, the [TypeInfo] must be
/// provided twice during the macro invocation, once as an expression `expr` and once as a pattern `pat`.
///
/// The macro recursively creates the `id_of_<type>` methods in order to get the proper `usize` value
/// generated, which corresponds to the index of those types within the slab.
macro_rules! type_engine_shareable_built_in_types {
    // The base recursive case.
    (@step $_idx:expr,) => {};

    // The actual recursion step that generates the `id_of_<type>` functions.
    (@step $idx:expr, ($ty_name:ident, $ti:expr, $ti_pat:pat), $(($tail_ty_name:ident, $tail_ti:expr, $tail_ti_pat:pat),)*) => {
        paste::paste! {
            pub(crate) const fn [<id_of_ $ty_name>](&self) -> TypeId {
                TypeId::new($idx)
            }
        }

        type_engine_shareable_built_in_types!(@step $idx + 1, $(($tail_ty_name, $tail_ti, $tail_ti_pat),)*);
    };

    // The entry point. Invoking the macro matches this arm.
    ($(($ty_name:ident, $ti:expr, $ti_pat:pat),)*) => {
        // The `unit` type is a special case. It will be inserted in the slab as the first type.
        pub(crate) const fn id_of_unit(&self) -> TypeId {
            TypeId::new(0)
        }

        // The error recovery type is a special case. It will be inserted in the slab as the second type.
        // To preserve the semantics of the `TypeInfo::ErrorRecovery(ErrorEmitted)`, we still insist on
        // providing the proof of the error being emitted, although that proof is actually
        // not needed to obtain the type id, nor is used within this method at all.
        #[allow(unused_variables)]
        pub(crate) const fn id_of_error_recovery(&self, error_emitted: ErrorEmitted) -> TypeId {
            TypeId::new(1)
        }

        // Generate the remaining `id_of_<type>` methods. We start counting the indices from 2.
        type_engine_shareable_built_in_types!(@step 2, $(($ty_name, $ti, $ti_pat),)*);

        // Generate the method that initially inserts the built-in shareable types into the `slab` in the right order.
        //
        // Note that we are inserting the types **only into the `slab`, but not into the `shareable_types`**,
        // although they should, by definition, be in the `shareable_types` as well.
        //
        // What is the reason for not inserting them into the `shareable_types`?
        //
        // To insert them into the `shareable_types` we need `Engines` to be able to calculate
        // the hash and equality with engines, and method is supposed be called internally during the creation
        // of the `TypeEngine`. At that moment, we are creating a single, isolated engine, and do not
        // have all the engines available. The only way to have it called with all the engines, is
        // to do it when `Engines` are created. But this would mean that we cannot have a semantically
        // valid `TypeEngine` created in isolation, without the `Engines`, which would be a problematic
        // design that breaks cohesion and creates unexpected dependency.
        //
        // Note that having the built-in shareable types initially inserted only in the `slab` does
        // not cause any issues with type insertion and retrieval. The `id_of_<type>` methods return
        // indices that are compile-time constants and there is no need for `shareable_types` access.
        // Also, calling `insert` with built-in shareable types has an optimized path which will redirect
        // to `id_of_<type>` methods, again bypassing the `shareable_types`.
        //
        // The only negligible small "penalty" comes during replacements of replaceable types,
        // where a potential replacement with a built-in shareable type will create a separate instance
        // of that built-in type and add it to `shareable_types`.
        fn insert_shareable_built_in_types(&mut self) {
            use TypeInfo::*;

            let tsi = TypeSourceInfo {
                type_info: Tuple(vec![]).into(),
                source_id: None,
            };
            self.slab.insert(tsi);

            // For the `ErrorRecovery`, we need an `ErrorEmitted` instance.
            // All of its instances are the same, so we will use, or perhaps misuse,
            // the `Handler::cancel` method here to obtain an instance.
            let tsi = TypeSourceInfo {
                type_info: ErrorRecovery(crate::Handler::default().cancel()).into(),
                source_id: None,
            };
            self.slab.insert(tsi);

            $(
                let tsi = TypeSourceInfo {
                    type_info: $ti.into(),
                    source_id: None,
                };
                self.slab.insert(tsi);
            )*
        }

        /// Returns the [TypeId] of the `type_info` only if the type info is
        /// a shareable built-in type, otherwise `None`.
        ///
        /// For a particular shareable built-in type, the method guarantees to always
        /// return the same, existing [TypeId].
        fn get_shareable_built_in_type_id(&self, type_info: &TypeInfo) -> Option<TypeId> {
            paste::paste! {
                use TypeInfo::*;
                match type_info {
                    Tuple(v) if v.is_empty() => Some(self.id_of_unit()),
                    // Here we also "pass" the dummy value obtained from `Handler::cancel` which will be
                    // optimized away.
                    ErrorRecovery(_) => Some(self.id_of_error_recovery(crate::Handler::default().cancel())),
                    $(
                        $ti_pat => Some(self.[<id_of_ $ty_name>]()),
                    )*
                    _ => None
                }
            }
        }
    }
}

impl TypeEngine {
    type_engine_shareable_built_in_types!(
        (never, Never, Never),
        (string_slice, StringSlice, StringSlice),
        (
            u8,
            UnsignedInteger(IntegerBits::Eight),
            UnsignedInteger(IntegerBits::Eight)
        ),
        (
            u16,
            UnsignedInteger(IntegerBits::Sixteen),
            UnsignedInteger(IntegerBits::Sixteen)
        ),
        (
            u32,
            UnsignedInteger(IntegerBits::ThirtyTwo),
            UnsignedInteger(IntegerBits::ThirtyTwo)
        ),
        (
            u64,
            UnsignedInteger(IntegerBits::SixtyFour),
            UnsignedInteger(IntegerBits::SixtyFour)
        ),
        (
            u256,
            UnsignedInteger(IntegerBits::V256),
            UnsignedInteger(IntegerBits::V256)
        ),
        (bool, Boolean, Boolean),
        (b256, B256, B256),
        (contract, Contract, Contract),
        (raw_ptr, RawUntypedPtr, RawUntypedPtr),
        (raw_slice, RawUntypedSlice, RawUntypedSlice),
    );

    /// Inserts a new [TypeInfo::Unknown] into the [TypeEngine] and returns its [TypeId].
    ///
    /// [TypeInfo::Unknown] is an always replaceable type and the method
    /// guarantees that a new (or unused) [TypeId] will be returned on every
    /// call.
    pub(crate) fn new_unknown(&self) -> TypeId {
        TypeId::new(
            self.slab
                .insert_arc(self.singleton_types.read().unknown.clone()),
        )
    }

    /// Inserts a new [TypeInfo::Numeric] into the [TypeEngine] and returns its [TypeId].
    ///
    /// [TypeInfo::Numeric] is an always replaceable type and the method
    /// guarantees that a new (or unused) [TypeId] will be returned on every
    /// call.
    pub(crate) fn new_numeric(&self) -> TypeId {
        TypeId::new(
            self.slab
                .insert_arc(self.singleton_types.read().numeric.clone()),
        )
    }

    /// Inserts a new [TypeInfo::Placeholder] into the [TypeEngine] and returns its [TypeId].
    ///
    /// [TypeInfo::Placeholder] is an always replaceable type and the method
    /// guarantees that a new (or unused) [TypeId] will be returned on every
    /// call.
    pub(crate) fn new_placeholder(
        &self,
        engines: &Engines,
        type_parameter: TypeParameter,
    ) -> TypeId {
        self.new_placeholder_impl(engines.de(), TypeInfo::Placeholder(type_parameter))
    }

    fn new_placeholder_impl(&self, decl_engine: &DeclEngine, placeholder: TypeInfo) -> TypeId {
        let source_id = self.get_placeholder_fallback_source_id(decl_engine, &placeholder);
        let tsi = TypeSourceInfo {
            type_info: placeholder.into(),
            source_id,
        };
        TypeId::new(self.slab.insert(tsi))
    }

    /// Inserts a new [TypeInfo::UnknownGeneric] into the [TypeEngine] and returns its [TypeId].
    ///
    /// [TypeInfo::UnknownGeneric] is an always replaceable type and the method
    /// guarantees that a new (or unused) [TypeId] will be returned on every
    /// call.
    pub(crate) fn new_unknown_generic(
        &self,
        name: Ident,
        trait_constraints: VecSet<TraitConstraint>,
        parent: Option<TypeId>,
        is_from_type_parameter: bool,
    ) -> TypeId {
        self.new_unknown_generic_impl(TypeInfo::UnknownGeneric {
            name,
            trait_constraints,
            parent,
            is_from_type_parameter,
        })
    }

    fn new_unknown_generic_impl(&self, unknown_generic: TypeInfo) -> TypeId {
        let source_id = Self::get_unknown_generic_fallback_source_id(&unknown_generic);
        let tsi = TypeSourceInfo {
            type_info: unknown_generic.into(),
            source_id,
        };
        TypeId::new(self.slab.insert(tsi))
    }

    /// Inserts a new [TypeInfo::UnknownGeneric] into the [TypeEngine]
    /// that represents a `Self` type and returns its [TypeId].
    /// The unknown generic `name` [Ident] will be set to "Self" with the provided `use_site_span`.
    ///
    /// Note that the span in general does not point to a reserved word "Self" in
    /// the source code, nor is related to it. The `Self` type represents the type
    /// in `impl`s and does not necessarily relate to the "Self" keyword in code.
    ///
    /// Therefore, *the span must always point to a location in the source file in which
    /// the particular `Self` type is, e.g., being declared or implemented*.
    ///
    /// `is_from_type_parameter` denotes if the `Self` type is from type parameter or not.
    pub(crate) fn new_unknown_generic_self(
        &self,
        use_site_span: Span,
        is_from_type_parameter: bool,
    ) -> TypeId {
        let name = Ident::new_with_override("Self".into(), use_site_span);
        self.new_unknown_generic(name.clone(), VecSet(vec![]), None, is_from_type_parameter)
    }

    /// Same as [Self::new_unknown_generic_self], except that, together with the [TypeId], it also returns the [Ident]
    /// with the value "Self" and the provided `use_site_span`.
    pub(crate) fn new_unknown_generic_self_with_name(
        &self,
        use_site_span: Span,
        is_from_type_parameter: bool,
    ) -> (TypeId, Ident) {
        let name = Ident::new_with_override("Self".into(), use_site_span);
        let type_id =
            self.new_unknown_generic(name.clone(), VecSet(vec![]), None, is_from_type_parameter);
        (type_id, name)
    }

    /// Inserts a new [TypeInfo::Enum] into the [TypeEngine] and returns
    /// its [TypeId], or returns a [TypeId] of an existing shareable enum type
    /// that corresponds to the enum given by the `decl_id`.
    pub(crate) fn insert_enum(&self, engines: &Engines, decl_id: DeclId<TyEnumDecl>) -> TypeId {
        let decl = engines.de().get_enum(&decl_id);
        let source_id = Self::get_enum_fallback_source_id(&decl);
        let is_shareable_type = self.is_shareable_enum(engines.de(), &decl);
        let type_info = TypeInfo::Enum(decl_id);
        self.insert_or_replace_type_source_info(
            engines,
            type_info,
            source_id,
            is_shareable_type,
            None,
        )
    }

    /// Inserts a new [TypeInfo::Struct] into the [TypeEngine] and returns
    /// its [TypeId], or returns a [TypeId] of an existing shareable struct type
    /// that corresponds to the struct given by the `decl_id`.
    pub(crate) fn insert_struct(&self, engines: &Engines, decl_id: DeclId<TyStructDecl>) -> TypeId {
        let decl = engines.de().get_struct(&decl_id);
        let source_id = Self::get_struct_fallback_source_id(&decl);
        let is_shareable_type = self.is_shareable_struct(engines.de(), &decl);
        let type_info = TypeInfo::Struct(decl_id);
        self.insert_or_replace_type_source_info(
            engines,
            type_info,
            source_id,
            is_shareable_type,
            None,
        )
    }

    /// Inserts a new [TypeInfo::Tuple] into the [TypeEngine] and returns
    /// its [TypeId], or returns a [TypeId] of an existing shareable tuple type
    /// that corresponds to the tuple given by the `elements`.
    pub(crate) fn insert_tuple(&self, engines: &Engines, elements: Vec<TypeArgument>) -> TypeId {
        let source_id = self.get_tuple_fallback_source_id(engines.de(), &elements);
        let is_shareable_type = self.is_shareable_tuple(engines.de(), &elements);
        let type_info = TypeInfo::Tuple(elements);
        self.insert_or_replace_type_source_info(
            engines,
            type_info,
            source_id,
            is_shareable_type,
            None,
        )
    }

    /// Same as [Self::insert_tuple], but intended to be used mostly in the code generation,
    /// where the tuple elements are non-annotated [TypeArgument]s that contain
    /// only the [TypeId]s provided in the `elements`.
    pub(crate) fn insert_tuple_without_annotations(
        &self,
        engines: &Engines,
        elements: Vec<TypeId>,
    ) -> TypeId {
        self.insert_tuple(
            engines,
            elements.into_iter().map(|type_id| type_id.into()).collect(),
        )
    }

    /// Inserts a new [TypeInfo::Array] into the [TypeEngine] and returns
    /// its [TypeId], or returns a [TypeId] of an existing shareable array type
    /// that corresponds to the array given by the `elem_type` and the `length`.
    pub(crate) fn insert_array(
        &self,
        engines: &Engines,
        elem_type: TypeArgument,
        length: Length,
    ) -> TypeId {
        let source_id = self.get_array_fallback_source_id(engines.de(), &elem_type, &length);
        let is_shareable_type = self.is_shareable_array(engines.de(), &elem_type, &length);
        let type_info = TypeInfo::Array(elem_type, length);
        self.insert_or_replace_type_source_info(
            engines,
            type_info,
            source_id,
            is_shareable_type,
            None,
        )
    }

    /// Same as [Self::insert_array], but intended to insert arrays without annotations.
    // TODO: Unlike `insert_array`, once the https://github.com/FuelLabs/sway/issues/6603 gets implemented,
    //       this method will get the additional `use_site_source_id` parameter.
    pub(crate) fn insert_array_without_annotations(
        &self,
        engines: &Engines,
        elem_type: TypeId,
        length: usize,
    ) -> TypeId {
        self.insert_array(engines, elem_type.into(), Length::new(length))
    }

    /// Inserts a new [TypeInfo::StringArray] into the [TypeEngine] and returns
    /// its [TypeId], or returns a [TypeId] of an existing shareable string array type
    /// that corresponds to the string array given by the `length`.
    pub(crate) fn insert_string_array(&self, engines: &Engines, length: Length) -> TypeId {
        let source_id = Self::get_string_array_fallback_source_id(&length);
        let is_shareable_type = self.is_shareable_string_array(&length);
        let type_info = TypeInfo::StringArray(length);
        self.insert_or_replace_type_source_info(
            engines,
            type_info,
            source_id,
            is_shareable_type,
            None,
        )
    }

    /// Same as [Self::insert_string_array], but intended to insert string arrays without annotations.
    // TODO: Unlike `insert_string_array`, once the https://github.com/FuelLabs/sway/issues/6603 gets implemented,
    //       this method will get the additional `use_site_source_id` parameter.
    pub(crate) fn insert_string_array_without_annotations(
        &self,
        engines: &Engines,
        length: usize,
    ) -> TypeId {
        self.insert_string_array(engines, Length::new(length))
    }

    /// Inserts a new [TypeInfo::ContractCaller] into the [TypeEngine] and returns its [TypeId].
    ///
    /// [TypeInfo::ContractCaller] is not a shareable type and the method
    /// guarantees that a new (or unused) [TypeId] will be returned on every
    /// call.
    pub(crate) fn new_contract_caller(
        &self,
        engines: &Engines,
        abi_name: AbiName,
        address: Option<Box<TyExpression>>,
    ) -> TypeId {
        // The contract caller type shareability would be calculated as:
        //
        //   !(Self::is_replaceable_contract_caller(abi_name, address)
        //     ||
        //     Self::is_contract_caller_distinguishable_by_annotations(abi_name, address))
        //
        // If the contract caller is replaceable, either the `abi_name` id `Deferred` or the `address` is `None`.
        // On the other hand, if the `abi_name` is `Known` or the `address` is `Some`, it will be distinguishable by annotations.
        // Which means, it will be either replaceable or distinguishable by annotations, which makes the condition always
        // evaluating to false.
        //
        // The fact that we cannot share `ContractCaller`s is not an issue. In any real-life project, the number of contract callers
        // will be negligible, order of magnitude of ~10.
        let source_id = Self::get_contract_caller_fallback_source_id(&abi_name, &address);
        let type_info = TypeInfo::ContractCaller { abi_name, address };
        self.insert_or_replace_type_source_info(engines, type_info, source_id, false, None)
    }

    /// Inserts a new [TypeInfo::Alias] into the [TypeEngine] and returns its [TypeId].
    ///
    /// [TypeInfo::Alias] is not a shareable type and the method
    /// guarantees that a new (or unused) [TypeId] will be returned on every
    /// call.
    pub(crate) fn new_alias(&self, engines: &Engines, name: Ident, ty: TypeArgument) -> TypeId {
        // The alias type shareability would be calculated as `!(false || true) ==>> false`.
        let source_id = self.get_alias_fallback_source_id(engines.de(), &name, &ty);
        let type_info = TypeInfo::Alias { name, ty };
        self.insert_or_replace_type_source_info(engines, type_info, source_id, false, None)
    }

    /// Inserts a new [TypeInfo::Custom] into the [TypeEngine] and returns its [TypeId].
    ///
    /// [TypeInfo::Custom] is not a shareable type and the method
    /// guarantees that a new (or unused) [TypeId] will be returned on every
    /// call.
    pub(crate) fn new_custom(
        &self,
        engines: &Engines,
        qualified_call_path: QualifiedCallPath,
        type_arguments: Option<Vec<TypeArgument>>,
        root_type_id: Option<TypeId>,
    ) -> TypeId {
        let source_id = self.get_custom_fallback_source_id(
            engines.de(),
            &qualified_call_path,
            &type_arguments,
            &root_type_id,
        );
        // The custom type shareability would be calculated as `!(true || true) ==>> false`.
        // TODO: Improve handling of `TypeInfo::Custom` and `TypeInfo::TraitType`` within the `TypeEngine`:
        //       https://github.com/FuelLabs/sway/issues/6601
        let is_shareable_type = false;
        let type_info = TypeInfo::Custom {
            qualified_call_path,
            type_arguments,
            root_type_id,
        };
        self.insert_or_replace_type_source_info(
            engines,
            type_info,
            source_id,
            is_shareable_type,
            None,
        )
    }

    /// Inserts a new [TypeInfo::Custom] into the [TypeEngine] and returns its [TypeId].
    /// The custom type is defined only by its `name`. In other words, it does not have
    /// the qualified call path or type arguments. This is a very common situation in
    /// the code that just uses the type name, like, e.g., when instantiating structs:
    ///
    /// ```ignore
    /// let _ = Struct { };
    /// ```
    ///
    /// [TypeInfo::Custom] is not a shareable type and the method
    /// guarantees that a new (or unused) [TypeId] will be returned on every
    /// call.
    pub(crate) fn new_custom_from_name(&self, engines: &Engines, name: Ident) -> TypeId {
        self.new_custom(engines, name.into(), None, None)
    }

    /// Creates a new [TypeInfo::Custom] that represents a Self type.
    ///
    /// The `span` must either be a [Span::dummy] or a span pointing
    /// to text "Span" or "span", otherwise the method panics.
    ///
    /// [TypeInfo::Custom] is not a shareable type and the method
    /// guarantees that a new (or unused) [TypeId] will be returned on every
    /// call.
    pub(crate) fn new_self_type(&self, engines: &Engines, span: Span) -> TypeId {
        let source_id = span.source_id().copied();
        // The custom type shareability would be calculated as `!(true || true) ==>> false`.
        // TODO: Improve handling of `TypeInfo::Custom` and `TypeInfo::TraitType`` within the `TypeEngine`:
        //       https://github.com/FuelLabs/sway/issues/6601
        let is_shareable_type = false;
        let type_info = TypeInfo::new_self_type(span);
        self.insert_or_replace_type_source_info(
            engines,
            type_info,
            source_id,
            is_shareable_type,
            None,
        )
    }

    /// Inserts a new [TypeInfo::Slice] into the [TypeEngine] and returns
    /// its [TypeId], or returns a [TypeId] of an existing shareable slice type
    /// that corresponds to the slice given by the `elem_type`.
    pub(crate) fn insert_slice(&self, engines: &Engines, elem_type: TypeArgument) -> TypeId {
        let source_id = self.get_slice_fallback_source_id(engines.de(), &elem_type);
        let is_shareable_type = self.is_shareable_slice(engines.de(), &elem_type);
        let type_info = TypeInfo::Slice(elem_type);
        self.insert_or_replace_type_source_info(
            engines,
            type_info,
            source_id,
            is_shareable_type,
            None,
        )
    }

    /// Inserts a new [TypeInfo::Ptr] into the [TypeEngine] and returns
    /// its [TypeId], or returns a [TypeId] of an existing shareable pointer type
    /// that corresponds to the pointer given by the `pointee_type`.
    pub(crate) fn insert_ptr(&self, engines: &Engines, pointee_type: TypeArgument) -> TypeId {
        let source_id = self.get_ptr_fallback_source_id(engines.de(), &pointee_type);
        let is_shareable_type = self.is_shareable_ptr(engines.de(), &pointee_type);
        let type_info = TypeInfo::Ptr(pointee_type);
        self.insert_or_replace_type_source_info(
            engines,
            type_info,
            source_id,
            is_shareable_type,
            None,
        )
    }

    /// Inserts a new [TypeInfo::Ref] into the [TypeEngine] and returns
    /// its [TypeId], or returns a [TypeId] of an existing shareable reference type
    /// that corresponds to the reference given by the `referenced_type` and `to_mutable_value`.
    pub(crate) fn insert_ref(
        &self,
        engines: &Engines,
        to_mutable_value: bool,
        referenced_type: TypeArgument,
    ) -> TypeId {
        let source_id = self.get_ref_fallback_source_id(engines.de(), &referenced_type);
        let is_shareable_type = self.is_shareable_ref(engines.de(), &referenced_type);
        let type_info = TypeInfo::Ref {
            to_mutable_value,
            referenced_type,
        };
        self.insert_or_replace_type_source_info(
            engines,
            type_info,
            source_id,
            is_shareable_type,
            None,
        )
    }

    /// Inserts a new [TypeInfo::TraitType] into the [TypeEngine] and returns
    /// its [TypeId], or returns a [TypeId] of an existing shareable trait type type
    /// that corresponds to the trait type given by the `name` and `trait_type_id`.
    pub(crate) fn insert_trait_type(
        &self,
        engines: &Engines,
        name: Ident,
        trait_type_id: TypeId,
    ) -> TypeId {
        let source_id = self.get_trait_type_fallback_source_id(engines.de(), &name, &trait_type_id);
        // The trait type type shareability would be calculated as `!(false || false) ==>> true`.
        // TODO: Improve handling of `TypeInfo::Custom` and `TypeInfo::TraitType`` within the `TypeEngine`:
        //       https://github.com/FuelLabs/sway/issues/6601
        let is_shareable_type = true;
        let type_info = TypeInfo::TraitType {
            name,
            trait_type_id,
        };
        self.insert_or_replace_type_source_info(
            engines,
            type_info,
            source_id,
            is_shareable_type,
            None,
        )
    }

    /// Same as [Self::insert_ref], but intended to insert references without annotations.
    // TODO: Unlike `insert_ref`, once the https://github.com/FuelLabs/sway/issues/6603 gets implemented,
    //       this method will get the additional `use_site_source_id` parameter.
    pub(crate) fn insert_ref_without_annotations(
        &self,
        engines: &Engines,
        to_mutable_value: bool,
        referenced_type: TypeId,
    ) -> TypeId {
        self.insert_ref(engines, to_mutable_value, referenced_type.into())
    }

    /// Inserts a [TypeInfo] into the [TypeEngine] and returns a [TypeId]
    /// referring to that [TypeInfo].
    pub(crate) fn insert(
        &self,
        engines: &Engines,
        ty: TypeInfo,
        source_id: Option<&SourceId>,
    ) -> TypeId {
<<<<<<< HEAD
        // Avoid all of the heavy lifting of inserting and replacing logic, if `ty` is a shareable built-in type.
        //
        // Note that we are ignoring here the eventual `source_id` that could be provided by the caller.
        // Ideally, for shareable built-in types that should never be the case, but `insert` is called in
        // rare cases where the `ty` is not known and not inspected and is usually providing the use site span.
        //
        // The reason for ignoring the `source_id` is, because we want these types to be reused and "live forever"
        // and never be garbage-collected and thus we do not assign any source id to them.
        if let Some(type_id) = self.get_shareable_built_in_type_id(&ty) {
            return type_id;
        }

        // Same for the replaceable types, avoid heavy lifting.
        // Note that we don't want to pack this `match` into a method, because we want to avoid cloning
        // of `ty` in the case of it being a `Placeholder` or `UnknownGeneric`.
        //
        // TODO: Also, note that also here we are ignoring the `source_id` provided by the caller.
        //       This is only temporary until https://github.com/FuelLabs/sway/issues/6603 gets implemented.
        //       Until then, this shortcut corresponds to the current `TypeEngine` behavior:
        //       - `Unknown`s and `Numeric`s never have `source_id` assigned.
        //       - for `Placeholder`s and `UnknownGeneric`s, the `source_id` is extracted from the call site.
        match ty {
            TypeInfo::Unknown => return self.new_unknown(),
            TypeInfo::Numeric => return self.new_numeric(),
            TypeInfo::Placeholder(_) => return self.new_placeholder_impl(engines.de(), ty),
            TypeInfo::UnknownGeneric { .. } => return self.new_unknown_generic_impl(ty),
            _ => (),
        }

        let is_shareable_type = self.is_type_shareable(engines.de(), &ty);
        let source_id = source_id
            .copied()
            .or_else(|| self.get_type_fallback_source_id(engines.de(), &ty));

        self.insert_or_replace_type_source_info(engines, ty, source_id, is_shareable_type, None)
    }

    /// This method performs two actions, depending on the `replace_at_type_id`.
    ///
    /// If the `replace_at_type_id` is `Some`, this indicates that we want to unconditionally replace the [TypeSourceInfo]
    /// currently located at `replace_at_type_id` with the one made of the `ty` + `source_id` pair.
    /// In the case of replacement the method always return the [TypeId] provided in `replace_at_type_id`.
    ///
    /// If the `replace_at_type_id` is `None`, this indicates that we want to insert the [TypeSourceInfo], made of the
    /// `ty` + `source_id` pair, into the `TypeEngine`. The insertion into the engine might require a new insert into
    /// the `slab` or just returning a [TypeId] of an existing shareable [TypeSourceInfo] that is equal to the one defined by
    /// the `ty` + `source_id` pair.
    ///
    /// If a new insertion is always made, or a reuse is possible, depends on the shareability of `ty` that is given by
    /// `is_shareable_type`.
    fn insert_or_replace_type_source_info(
        &self,
        engines: &Engines,
        ty: TypeInfo,
        source_id: Option<SourceId>,
        is_shareable_type: bool,
        replace_at_type_id: Option<TypeId>,
    ) -> TypeId {
        if !is_shareable_type {
            let tsi = TypeSourceInfo {
                type_info: ty.into(),
                source_id,
            };
            match replace_at_type_id {
                Some(existing_id) => {
                    self.slab.replace(existing_id.index(), tsi);
                    existing_id
                }
                None => TypeId::new(self.slab.insert(tsi)),
            }
        } else {
            let mut shareable_types = self.shareable_types.write();

            let hash_builder = shareable_types.hasher().clone();
            let ty_hash =
                self.compute_hash_without_heap_allocation(engines, &hash_builder, &ty, &source_id);

            let raw_entry = shareable_types.raw_entry_mut().from_hash(ty_hash, |x| {
                // Not that the equality with engines of the types contained in the
                // `shareable_types` is "strict" in the sense that only one element can equal.
                // This is because the types that have annotation fields, a.k.a. distinguishable by
                // annotations types, will never end up in the hash map because they are considered
                // not to be shareable.
                x.equals(&ty, &source_id, &PartialEqWithEnginesContext::new(engines))
            });
            match raw_entry {
                RawEntryMut::Occupied(o) => match replace_at_type_id {
                    Some(existing_id) => {
                        let existing_type_source_info = o.key();
                        self.slab
                            .replace_arc(existing_id.index(), existing_type_source_info.clone());
                        existing_id
                    }
                    None => *o.get(),
                },
                RawEntryMut::Vacant(v) => {
                    let tsi = TypeSourceInfo {
                        type_info: ty.into(),
                        source_id,
                    };
                    let tsi_arc = Arc::new(tsi);
                    let type_id = TypeId::new(self.slab.insert_arc(tsi_arc.clone()));
                    v.insert_with_hasher(
                        ty_hash,
                        tsi_arc.clone(),
                        type_id,
                        make_hasher(&hash_builder, engines),
                    );
                    match replace_at_type_id {
                        Some(existing_id) => {
                            self.slab.replace_arc(existing_id.index(), tsi_arc);
                            existing_id
                        }
                        None => type_id,
                    }
                }
=======
        let source_id = source_id.copied().or_else(|| info_to_source_id(&ty));
        let tsi = TypeSourceInfo {
            type_info: ty.clone().into(),
            source_id,
        };
        let mut id_map = self.id_map.write();

        let hash_builder = id_map.hasher().clone();
        let ty_hash = make_hasher(&hash_builder, engines)(&tsi);

        let raw_entry = id_map.raw_entry_mut().from_hash(ty_hash, |x| {
            x.eq(&tsi, &PartialEqWithEnginesContext::new(engines))
        });
        match raw_entry {
            RawEntryMut::Occupied(o) => return *o.get(),
            RawEntryMut::Vacant(_) if ty.can_change(engines) => TypeId::new(self.slab.insert(tsi)),
            RawEntryMut::Vacant(v) => {
                let type_id = TypeId::new(self.slab.insert(tsi.clone()));
                v.insert_with_hasher(ty_hash, tsi, type_id, make_hasher(&hash_builder, engines));
                type_id
>>>>>>> 34b70f2b
            }
        }
    }

    /// Computes the same hash as the [Hasher] returned by [make_hasher] but without
    /// allocating a new [TypeInfo] on the heap.
    fn compute_hash_without_heap_allocation(
        &self,
        engines: &Engines,
        hash_builder: &impl BuildHasher,
        type_info: &TypeInfo,
        source_id: &Option<SourceId>,
    ) -> u64 {
        let mut state = hash_builder.build_hasher();
        type_info.hash(&mut state, engines);
        source_id.hash(&mut state);
        state.finish()
    }

    /// Returns true if the `ty` is a type that can be replaced by using
    /// the [Self::replace] method during the type unification.
    fn is_replaceable_type(ty: &TypeInfo) -> bool {
        match ty {
            TypeInfo::Unknown
            | TypeInfo::Numeric
            | TypeInfo::Placeholder(_)
            | TypeInfo::UnknownGeneric { .. } => true,
            TypeInfo::ContractCaller { abi_name, address } => {
                Self::is_replaceable_contract_caller(abi_name, address)
            }
            _ => false,
        }
    }

    fn is_replaceable_contract_caller(
        abi_name: &AbiName,
        address: &Option<Box<TyExpression>>,
    ) -> bool {
        address.is_none() || matches!(abi_name, AbiName::Deferred)
    }

    /// Returns true if the `ty` is a shareable type.
    ///
    /// A shareable type instance can be reused by the engine and is put into the [Self::shareable_types].
    fn is_type_shareable(&self, decl_engine: &DeclEngine, ty: &TypeInfo) -> bool {
        !(self.is_type_changeable(decl_engine, ty)
            || self.is_type_distinguishable_by_annotations(ty))
    }

    /// Returns true if the `ty` is a changeable type. A changeable type is either:
    /// - a type that can be replaced during the type unification (by calling [Self::replace]).
    ///   We call such types replaceable types. A typical example would be [TypeInfo::UnknownGeneric].
    /// - or a type that is recursively defined over one or more replaceable types. E.g., a
    ///   generic enum type `SomeEnum<T>` that is still not monomorphized is a changeable type.
    ///   Note that a monomorphized version of `SomeEnum`, like e.g., `SomeEnum<u64>` *is not
    ///   changeable*.
    ///
    /// Note that the changeability of a type is tightly related to the unification process
    /// and the process of handling the types within the [TypeEngine]. As such, it is not
    /// seen as a property of a type itself, but rather as an information on how the [TypeEngine]
    /// treats the type. That's why the definition of the changeability of a type resides
    /// inside of the [TypeEngine].
    pub(crate) fn is_type_changeable(&self, decl_engine: &DeclEngine, ty: &TypeInfo) -> bool {
        match ty {
            // Shareable built-in types are unchangeable by definition.
            // These type have only one shared `TypeInfo` instance per type
            // (and one for each unsigned integer).
            TypeInfo::StringSlice
            | TypeInfo::UnsignedInteger(_)
            | TypeInfo::Boolean
            | TypeInfo::B256
            | TypeInfo::RawUntypedPtr
            | TypeInfo::RawUntypedSlice
            | TypeInfo::ErrorRecovery(_)
            | TypeInfo::Contract
            | TypeInfo::Never => false,

            // Note that `TypeParam` is currently not used at all.
            TypeInfo::TypeParam(_) => false,

            // `StringArray`s are not changeable. We will have one shared
            // `TypeInfo` instance for every string size. Note that in case
            // of explicitly defined string arrays, e.g. in the storage or type ascriptions
            // like `str[5]`, we can also have different instances for string
            // arrays of the same size, because the `Length` in that case contains
            // as well the span of the size (`5` in the example).
            TypeInfo::StringArray(_) => false,

            // Replaceable types are, by definition, changeable.
            TypeInfo::Unknown
            | TypeInfo::Numeric
            | TypeInfo::Placeholder(_)
            | TypeInfo::UnknownGeneric { .. } => true,

            // The `ContractCaller` can be replaceable, and thus, sometimes changeable.
            TypeInfo::ContractCaller { abi_name, address } => {
                Self::is_replaceable_contract_caller(abi_name, address)
            }

            // For the types are defined over other types, inspect recursively their constituting types.
            TypeInfo::Enum(decl_id) => {
                let decl = decl_engine.get_enum(decl_id);
                self.is_changeable_enum(decl_engine, &decl)
            }
            TypeInfo::Struct(decl_id) => {
                let decl = decl_engine.get_struct(decl_id);
                self.is_changeable_struct(decl_engine, &decl)
            }
            TypeInfo::Tuple(elements) => self.is_changeable_tuple(decl_engine, elements),

            // Currently, we support only non-generic aliases. Which means the alias
            // will never be changeable.
            // TODO: (GENERIC-TYPE-ALIASES) If we ever introduce generic type aliases, update this accordingly.
            TypeInfo::Alias { name: _, ty: _ } => false,

            // The following types are changeable if their type argument is changeable.
            TypeInfo::Array(ta, _)
            | TypeInfo::Slice(ta)
            | TypeInfo::Ptr(ta)
            | TypeInfo::Ref {
                referenced_type: ta,
                ..
            } => self.is_changeable_type_argument(decl_engine, ta),

            // TODO: Improve handling of `TypeInfo::Custom` and `TypeInfo::TraitType`` within the `TypeEngine`:
            //       https://github.com/FuelLabs/sway/issues/6601
            TypeInfo::Custom { .. } => true,
            TypeInfo::TraitType { .. } => false,
        }
    }

    /// Returns true if two [TypeInfo] instances that are equal (with engines) and have same hashes (with engines)
    /// should potentially still be treated, within the type engine, as different types.
    ///
    /// [TypeParameter]s, [TypeArgument]s, and [Length]s can be "annotated". This means that, aside from the information they
    /// provide, like, e.g., [TypeArgument::type_id] or [Length::val], they can also, optionally, provide additional information
    /// most notably various spans.
    ///
    /// Same is with [Ident]s. From the hashing and equality (with engines) perspective, only the string value matters,
    /// but from the strict equality point of view, [Ident]'s span is also relevant.
    ///
    /// Thus, from the unification and type equivalence perspective, two [TypeArgument]s with the same `type_id` represent
    /// the same type. But if those two type arguments differ in their annotations, the [TypeEngine] must be able to distinguish between
    /// the equal (from the unification perspective) types that use those two different type arguments.
    ///
    /// In this example:
    ///
    /// ```ignore
    ///   let a: [u64;3] = (0, 0, 0);
    ///   let b: [u64;3] = (0, 0, 0);
    /// ```
    ///
    /// `a` and `b` will have the same type, but the span annotations in their [TypeArgument]s and [Length]s will be different
    /// (different spans pointing to two "u64"s and two "3"s) and thus the [TypeEngine] must treat those two types as two
    /// different types and when inserting them, assign them two different [TypeId]s, although the types themselves are not
    /// changeable.
    ///
    /// To sum it up:
    /// - if the `ty` consists of [TypeArgument]s, [TypeParameter]s, or [Length]s, they myst be check for annotations.
    /// - if the `ty` contains, e.g., [Ident]s, it is considered to be distinguishable by annotations.
    fn is_type_distinguishable_by_annotations(&self, ty: &TypeInfo) -> bool {
        match ty {
            // Types that do not have any annotations.
            TypeInfo::StringSlice
            | TypeInfo::UnsignedInteger(_)
            | TypeInfo::Boolean
            | TypeInfo::B256
            | TypeInfo::RawUntypedPtr
            | TypeInfo::RawUntypedSlice
            | TypeInfo::ErrorRecovery(_)
            | TypeInfo::Never
            | TypeInfo::Unknown
            | TypeInfo::Numeric
            | TypeInfo::Contract
            | TypeInfo::TypeParam(_) => false,

            // Types that are always distinguishable because they have the `name: Ident`.
            //
            // Let's explain this in more detail, taking the `TypeInfo::Alias` as an example.
            // `TypeInfo::Alias` consists of the `name: Ident` and the `ty: TypeArgument`.
            //
            // Consider that we have two aliases with the same name and aliasing the same type but defined in different modules.
            // Thus, they would be two _different_ alias types. But because the spans in the `name` and `ty` do not count
            // neither for the equality check nor for the hash calculation, those two types will always be equal (with engines)
            // and also have the same hashes (with engines).
            //
            // This means that the `TypeEngine` would see them as the same type which would be wrong.
            // The fact that they are always distinguishable by annotations (span in the `name` and spans in the `ty`)
            // is actually a fortunate fact here, because it will help the `TypeEngine` to distinguish them.
            //
            // The consequence of this fact is, that all `TypeInfo::Alias`es are _always distinguishable by annotations_.
            //
            // The downside is that repeated usages of an actually *same* alias type will create
            // unnecessary new instances in the `TypeEngine` for every usage :-(
            //
            // Luckily, `TraitType`s and `Alias`es are rarely used and the number of their instances
            // within the `TypeEngine` will always be negligible, so we don't need to worry about this downside.
            // (At the time of writing this comment, out of ~200,000 types in the `TypeEngine` in a
            // realistic real-world project only ~20 were type aliases and only ~5 were trait types.)
            // And the `UnknownGeneric` is anyhow a changeable type.
            TypeInfo::UnknownGeneric { .. }
            // | TypeInfo::TraitType { .. }
            | TypeInfo::Alias { .. } => true,

            TypeInfo::StringArray(l) => l.is_annotated(),

            // If the contract caller has the `abi_name` defined (AbiName::Know) the span information
            // that comes with the `Ident`s of the `CallPath` is not relevant for the equality
            // and hashing (with engines) but makes two same names distinguishable. The same thing is
            // with the `address` expression. It can be, e.g., the same literal, but it will have different
            // spans. Moreover, the same `abi_name`, depending on the context, can represent different
            // ABI declarations, like in the example below:
            //
            //   fn a() {
            //       use ::lib_a::Abi as Abi; // <<<--- `Abi` coming from `lib_**a**`.
            //       let _ = abi(Abi, 0x1111111111111111111111111111111111111111111111111111111111111111);
            //   }

            //   fn b() {
            //       use ::lib_b::Abi as Abi; // <<<--- `Abi` coming from `lib_**b**`.
            //       let _ = abi(Abi, 0x1111111111111111111111111111111111111111111111111111111111111111);
            //   }
            //
            // This all means, if a `ContractCaller` has either the `abi_name` or the `address` defined,
            // it is distinguishable by annotations.
            TypeInfo::ContractCaller { abi_name, address } => Self::is_contract_caller_distinguishable_by_annotations(abi_name, address),

            // Enums `decl`s are either coming from enum declarations,
            // or from their monomorphizations. If an enum declaration is generic,
            // its type parameters will always be annotated, having, e.g., spans of
            // generic parameter names, like, e.g., "T".
            // Also, all the enum variants have `TypeArguments` that are _always_ annotated
            // with the type span.
            //
            // In other words, all `TyEnumDecl`s are annotated.
            // The question is, if the monomorphization can produce two same `decl`s that
            // are differently annotated. E.g., when unifying the generic parameter "T" with "u64",
            // like in the below example, will the span of the type parameter "T" change
            // to "u64":
            //
            //   let _ = GenericEnum::<u64>::A(42u64);
            //   let _ = GenericEnum::<u64>::A(42u64);
            //
            // In that case, the two equal `decl`s obtained via two monomorphizations above,
            // would be differently annotated, and thus, distinguishable by annotations.
            // 
            // The answer is *no*. The monomorphization changes only the `TypeId`s of the
            // `TypeParameter`s and `TypeArgument`s but leaves the original spans untouched.
            // Therefore, we can never end up in a situation that an annotation differs from
            // the one in the original `TyEnumDecl` coming from the enum declaration.
            //
            // Thus, any two equal `TyEnumDecl`s are never distinguishable by annotations.
            TypeInfo::Enum(_) => false,

            // The same argument as above applies to struct and `TyStructDecl`s.
            TypeInfo::Struct(_) => false,

            // Equal (with engines) tuple types can have different annotations and are in that case
            // distinguishable by those annotations. E.g., in the example below, the two
            // `(u64, u8)` tuples will have different spans for two "u64"s and two "u8"s.
            //
            //   let _: (u64, u8) = (64u64, 8u8);
            //   let _: (u64, u8) = (64u64, 8u8);
            //
            // Note that _all the tuples used in code will always be distinguishable by annotations_,
            // because they will always have spans either pointing to the values like in `(64u64, 8u8)`
            // or to types like in `(u64, u8)`.
            //
            // Only the tuples used in generated code will not be distinguishable by annotations,
            // as well as tuples representing unit types.
            TypeInfo::Tuple(elements) => self.is_tuple_distinguishable_by_annotations(elements),

            // The below types are those have `TypeArgument`s (`ta`s) in their definitions.
            // Note that we are checking only if those `ta`s are annotated, but not
            // recursively if the types they "reference" are annotated ;-)
            // We don't need to recursively check if the types behind
            // the `ta.type_id`s are distinguishable by annotations.
            // This is because two equal (with engines) parent types
            // containing `ta`s that pass the above check are also equal in
            // case when their full type argument content is compared,
            // because the type arguments will be equal in all their fields.

            TypeInfo::Slice(ta)
            | TypeInfo::Ptr(ta)
            | TypeInfo::Ref { referenced_type: ta, .. } => ta.is_annotated(),

            TypeInfo::Array(ta, l) => {
                ta.is_annotated() || l.is_annotated()
            }

            // The above reasoning for `TypeArgument`s applies also for the `TypeParameter`s.
            // We only need to check if the `tp` is annotated.
            TypeInfo::Placeholder(tp) => tp.is_annotated(),

            // TODO: Improve handling of `TypeInfo::Custom` and `TypeInfo::TraitType`` within the `TypeEngine`:
            //       https://github.com/FuelLabs/sway/issues/6601
            TypeInfo::Custom { .. } => true,
            TypeInfo::TraitType { .. } => false,
        }
    }

    fn is_tuple_distinguishable_by_annotations(&self, elements: &[TypeArgument]) -> bool {
        if elements.is_empty() {
            false
        } else {
            elements.iter().any(|ta| ta.is_annotated())
        }
    }

    fn is_contract_caller_distinguishable_by_annotations(
        abi_name: &AbiName,
        address: &Option<Box<TyExpression>>,
    ) -> bool {
        address.is_some() || matches!(abi_name, AbiName::Known(_))
    }

    /// Returns true if the `type_id` represents a changeable type.
    /// For the type changeability see [Self::is_type_changeable].
    fn is_type_id_of_changeable_type(&self, decl_engine: &DeclEngine, type_id: TypeId) -> bool {
        self.is_type_changeable(decl_engine, &self.slab.get(type_id.index()).type_info)
    }

    fn is_changeable_type_argument(&self, decl_engine: &DeclEngine, ta: &TypeArgument) -> bool {
        self.is_type_id_of_changeable_type(decl_engine, ta.type_id)
    }

    fn is_changeable_enum(&self, decl_engine: &DeclEngine, decl: &TyEnumDecl) -> bool {
        if decl.type_parameters.is_empty() {
            false
        } else {
            decl.type_parameters
                .iter()
                .any(|tp| self.is_type_id_of_changeable_type(decl_engine, tp.type_id))
        }
    }

    fn is_changeable_struct(&self, decl_engine: &DeclEngine, decl: &TyStructDecl) -> bool {
        if decl.type_parameters.is_empty() {
            false
        } else {
            decl.type_parameters
                .iter()
                .any(|tp| self.is_type_id_of_changeable_type(decl_engine, tp.type_id))
        }
    }

    fn is_changeable_tuple(&self, decl_engine: &DeclEngine, elements: &[TypeArgument]) -> bool {
        if elements.is_empty() {
            false
        } else {
            elements
                .iter()
                .any(|ta| self.is_type_id_of_changeable_type(decl_engine, ta.type_id))
        }
    }

    // In the `is_shareable_<type>` methods we reuse the logic from the
    // `is_type_changeable` and `is_type_distinguishable_by_annotations`.
    // This is a very slight and minimal copy of logic, that improves performance
    // (Inlining, no additional fetching from the `DeclEngine`, no intensive function
    // calls, etc. Don't forget that this is all on a *very* hot path.)

    fn is_shareable_enum(&self, decl_engine: &DeclEngine, decl: &TyEnumDecl) -> bool {
        // !(self.is_changeable_enum(decl_engine, decl) || false)
        !self.is_changeable_enum(decl_engine, decl)
    }

    fn is_shareable_struct(&self, decl_engine: &DeclEngine, decl: &TyStructDecl) -> bool {
        // !(self.is_changeable_struct(decl_engine, decl) || false)
        !self.is_changeable_struct(decl_engine, decl)
    }

    fn is_shareable_tuple(&self, decl_engine: &DeclEngine, elements: &[TypeArgument]) -> bool {
        !(self.is_changeable_tuple(decl_engine, elements)
            || self.is_tuple_distinguishable_by_annotations(elements))
    }

    fn is_shareable_array(
        &self,
        decl_engine: &DeclEngine,
        elem_type: &TypeArgument,
        length: &Length,
    ) -> bool {
        !(self.is_changeable_type_argument(decl_engine, elem_type)
            || elem_type.is_annotated()
            || length.is_annotated())
    }

    fn is_shareable_string_array(&self, length: &Length) -> bool {
        // !(false || length.is_annotated())
        !length.is_annotated()
    }

    fn is_shareable_slice(&self, decl_engine: &DeclEngine, elem_type: &TypeArgument) -> bool {
        !(self.is_changeable_type_argument(decl_engine, elem_type) || elem_type.is_annotated())
    }

    fn is_shareable_ptr(&self, decl_engine: &DeclEngine, pointee_type: &TypeArgument) -> bool {
        !(self.is_changeable_type_argument(decl_engine, pointee_type)
            || pointee_type.is_annotated())
    }

    fn is_shareable_ref(&self, decl_engine: &DeclEngine, referenced_type: &TypeArgument) -> bool {
        !(self.is_changeable_type_argument(decl_engine, referenced_type)
            || referenced_type.is_annotated())
    }

    // TODO: This and other, type-specific, methods that calculate `source_id` have `fallback` in their name.
    //       They will be called if the `source_id` is not provided in `new` or `insert` methods,
    //       thus, fallbacks.
    //       However, some of them actually do calculate the appropriate `source_id` which will for certain
    //       types and situations always be extracted from the `TypeInfo` and not allowed to be provided
    //       in `new` or `insert` methods.
    //       Until https://github.com/FuelLabs/sway/issues/6603 gets implemented, we will call them all
    //       fallbacks, which corresponds to the current usage, and eventually rename them accordingly
    //       once we optimize the `TypeEngine` for garbage collection (#6603).

    fn get_type_fallback_source_id(
        &self,
        decl_engine: &DeclEngine,
        ty: &TypeInfo,
    ) -> Option<SourceId> {
        match ty {
            TypeInfo::Unknown
            | TypeInfo::Never
            | TypeInfo::TypeParam(_)
            | TypeInfo::UnsignedInteger(_)
            | TypeInfo::Boolean
            | TypeInfo::B256
            | TypeInfo::Numeric
            | TypeInfo::ErrorRecovery(_)
            | TypeInfo::RawUntypedPtr
            | TypeInfo::RawUntypedSlice
            | TypeInfo::Contract
            | TypeInfo::StringSlice => None,

            TypeInfo::UnknownGeneric { .. } => Self::get_unknown_generic_fallback_source_id(ty),
            TypeInfo::Placeholder(_) => self.get_placeholder_fallback_source_id(decl_engine, ty),
            TypeInfo::StringArray(length) => Self::get_source_id_from_length(length),
            TypeInfo::Enum(decl_id) => {
                let decl = decl_engine.get_enum(decl_id);
                Self::get_enum_fallback_source_id(&decl)
            }
            TypeInfo::Struct(decl_id) => {
                let decl = decl_engine.get_struct(decl_id);
                Self::get_struct_fallback_source_id(&decl)
            }
            TypeInfo::Tuple(elements) => self.get_tuple_fallback_source_id(decl_engine, elements),
            TypeInfo::Array(elem_type, length) => {
                self.get_array_fallback_source_id(decl_engine, elem_type, length)
            }

            TypeInfo::ContractCaller { abi_name, address } => {
                Self::get_contract_caller_fallback_source_id(abi_name, address)
            }

            TypeInfo::Alias { name, ty } => {
                self.get_alias_fallback_source_id(decl_engine, name, ty)
            }

            TypeInfo::Ptr(ta)
            | TypeInfo::Slice(ta)
            | TypeInfo::Ref {
                referenced_type: ta,
                ..
            } => self.get_source_id_from_type_argument(decl_engine, ta),

            TypeInfo::Custom {
                qualified_call_path,
                type_arguments,
                root_type_id,
            } => self.get_custom_fallback_source_id(
                decl_engine,
                qualified_call_path,
                type_arguments,
                root_type_id,
            ),

            TypeInfo::TraitType {
                name,
                trait_type_id,
            } => self.get_trait_type_fallback_source_id(decl_engine, name, trait_type_id),
        }
    }

    fn get_source_id_from_length(length: &Length) -> Option<SourceId> {
        length.span().source_id().copied()
    }

    fn get_source_id_from_type_argument(
        &self,
        decl_engine: &DeclEngine,
        ta: &TypeArgument,
    ) -> Option<SourceId> {
        // If the `ta` is span-annotated, take the source id from its `span`,
        // otherwise, take the source id of the type it represents.
        ta.span.source_id().copied().or_else(|| {
            self.get_type_fallback_source_id(
                decl_engine,
                &self.slab.get(ta.type_id.index()).type_info,
            )
        })
    }

    fn get_source_id_from_type_arguments(
        &self,
        decl_engine: &DeclEngine,
        type_arguments: &[TypeArgument],
    ) -> Option<SourceId> {
        // For type arguments, if they are annotated, we take the use site source file.
        // In semantically valid usages, in a vector of `TypeArgument`s, the use site source file
        // will be the same for all the elements, so we are taking it from the
        // first one that is annotated (which will be the first one or none).
        // E.g., in a `TypeInfo::Tuple`, all the `TypeArgument`s will either not be annotated, or will
        // all be annotated and situated within the same file.
        //
        // If the type arguments are not annotated, we are taking the source file of the first type
        // pointed by a type argument, that has a source id.
        if type_arguments.is_empty() {
            None
        } else {
            type_arguments
                .iter()
                .find_map(|ta| ta.span.source_id().copied())
                .or_else(|| {
                    type_arguments.iter().find_map(|ta| {
                        self.get_type_fallback_source_id(
                            decl_engine,
                            &self.slab.get(ta.type_id.index()).type_info,
                        )
                    })
                })
        }
    }

    fn get_source_id_from_type_parameter(
        &self,
        decl_engine: &DeclEngine,
        tp: &TypeParameter,
    ) -> Option<SourceId> {
        // If the `ta` is span-annotated, take the source id from its `span`,
        // otherwise, take the source id of the type it represents.
        tp.name.span().source_id().copied().or_else(|| {
            self.get_type_fallback_source_id(
                decl_engine,
                &self.slab.get(tp.type_id.index()).type_info,
            )
        })
    }

    fn get_placeholder_fallback_source_id(
        &self,
        decl_engine: &DeclEngine,
        placeholder: &TypeInfo,
    ) -> Option<SourceId> {
        // `TypeInfo::Placeholder` is an always replaceable type and we know we will
        // get a new instance of it in the engine for every "_" occurrence. This means
        // that it can never happen that instances from different source files point
        // to the same `TypeSourceInfo`. Therefore, we can safely remove an instance
        // of a `Placeholder` from the engine if its source file is garbage collected.
        //
        // The source file itself is always the one in which the `name`, means "_",
        // is situated.
        let TypeInfo::Placeholder(tp) = &placeholder else {
            unreachable!("The `placeholder` is checked to be of variant `TypeInfo::Placeholder`.");
        };

        self.get_source_id_from_type_parameter(decl_engine, tp)
    }

    fn get_unknown_generic_fallback_source_id(unknown_generic: &TypeInfo) -> Option<SourceId> {
        // `TypeInfo::UnknownGeneric` is an always replaceable type and we know we will
        // get a new instance of it in the engine for every, e.g., "<T1>", "<T2>", etc. occurrence.
        // This means that it can never happen that instances from different source files point
        // to the same `TypeSourceInfo`. Therefore, we can safely remove an instance
        // of an `UnknownGeneric` from the engine if its source file is garbage collected.
        //
        // The source file itself is always the one in which the `name`, means, e.g. "T1", "T2", etc.
        // is situated.
        let TypeInfo::UnknownGeneric { name, .. } = &unknown_generic else {
            unreachable!(
                "The `unknown_generic` is checked to be of variant `TypeInfo::UnknownGeneric`."
            );
        };
        name.span().source_id().copied()
    }

    fn get_enum_fallback_source_id(decl: &TyEnumDecl) -> Option<SourceId> {
        // For `TypeInfo::Enum`, we are taking the source file in which the enum is declared.
        decl.span.source_id().copied()
    }

    fn get_struct_fallback_source_id(decl: &TyStructDecl) -> Option<SourceId> {
        // For `TypeInfo::Struct`, we are taking the source file in which the struct is declared.
        decl.span.source_id().copied()
    }

    fn get_tuple_fallback_source_id(
        &self,
        decl_engine: &DeclEngine,
        elements: &[TypeArgument],
    ) -> Option<SourceId> {
        self.get_source_id_from_type_arguments(decl_engine, elements)
    }

    fn get_array_fallback_source_id(
        &self,
        decl_engine: &DeclEngine,
        elem_type: &TypeArgument,
        length: &Length,
    ) -> Option<SourceId> {
        // For `TypeInfo::Array`, if it is annotated, we take the use site source file.
        // This can be found in the `elem_type` and the `length`.
        //
        // If the array type is not annotated, we are taking the source file of the array element.
        assert_eq!(
            elem_type.span.source_id(),
            length.span().source_id(),
            "If an array is annotated, the type argument and the length spans must have the same source id."
        );

        self.get_source_id_from_type_argument(decl_engine, elem_type)
    }

    fn get_string_array_fallback_source_id(length: &Length) -> Option<SourceId> {
        // For `TypeInfo::StringArray`, if it is annotated, we take the use site source file found in the `length`.
        Self::get_source_id_from_length(length)
    }

    fn get_contract_caller_fallback_source_id(
        abi_name: &AbiName,
        address: &Option<Box<TyExpression>>,
    ) -> Option<SourceId> {
        // For `TypeInfo::ContractCaller`, if it has an `address`, we take the use site source file found in the it.
        // Otherwise, if it has an `abi_name`, we take the source file of the ABI definition.
        match address {
            Some(addr_expr) => addr_expr.span.source_id().copied(),
            None => {
                if let AbiName::Known(name) = abi_name {
                    name.span().source_id().copied()
                } else {
                    None
                }
            }
        }
    }

    fn get_alias_fallback_source_id(
        &self,
        decl_engine: &DeclEngine,
        name: &Ident,
        ty: &TypeArgument,
    ) -> Option<SourceId> {
        // For `TypeInfo::Alias`, we take the source file in which the alias is declared, if it exists.
        // Otherwise, we take the source file of the aliased type `ty`.
        name.span()
            .source_id()
            .copied()
            .or_else(|| self.get_source_id_from_type_argument(decl_engine, ty))
    }

    fn get_slice_fallback_source_id(
        &self,
        decl_engine: &DeclEngine,
        elem_type: &TypeArgument,
    ) -> Option<SourceId> {
        self.get_source_id_from_type_argument(decl_engine, elem_type)
    }

    fn get_ptr_fallback_source_id(
        &self,
        decl_engine: &DeclEngine,
        pointee_type: &TypeArgument,
    ) -> Option<SourceId> {
        self.get_source_id_from_type_argument(decl_engine, pointee_type)
    }

    fn get_ref_fallback_source_id(
        &self,
        decl_engine: &DeclEngine,
        referenced_type: &TypeArgument,
    ) -> Option<SourceId> {
        self.get_source_id_from_type_argument(decl_engine, referenced_type)
    }

    fn get_custom_fallback_source_id(
        &self,
        decl_engine: &DeclEngine,
        qualified_call_path: &QualifiedCallPath,
        type_arguments: &Option<Vec<TypeArgument>>,
        root_type_id: &Option<TypeId>,
    ) -> Option<SourceId> {
        // For `TypeInfo::Custom`, we take the source file in which the custom type is used, extracted from the `qualified_call_path`.
        // For non-generated source code, this will always exists.
        // For potential situation of having a `qualified_call_path` without spans in generated code, we do a fallback and
        // extract the source id from the remaining parameters.
        qualified_call_path
            .call_path
            .suffix
            .span()
            .source_id()
            .copied()
            .or_else(|| {
                type_arguments
                    .as_ref()
                    .and_then(|tas| self.get_source_id_from_type_arguments(decl_engine, tas))
            })
            .or_else(|| {
                root_type_id.and_then(|root_ty| {
                    self.get_type_fallback_source_id(
                        decl_engine,
                        &self.slab.get(root_ty.index()).type_info,
                    )
                })
            })
    }

    fn get_trait_type_fallback_source_id(
        &self,
        decl_engine: &DeclEngine,
        name: &Ident,
        trait_type_id: &TypeId,
    ) -> Option<SourceId> {
        // For `TypeInfo::TraitType`, we take the source file in which the trait type is declared, extracted from the `name`.
        // For non-generated source code, this will always exists.
        // For potential situation of having a `name` without spans in generated code, we do a fallback and
        // extract the source id from the `trait_type_id`.
        name.span().source_id().copied().or_else(|| {
            self.get_type_fallback_source_id(
                decl_engine,
                &self.slab.get(trait_type_id.index()).type_info,
            )
        })
    }

    fn clear_items<F>(&mut self, keep: F)
    where
        F: Fn(&SourceId) -> bool,
    {
        self.slab
            .retain(|_, tsi| tsi.source_id.as_ref().map_or(true, &keep));
        self.shareable_types
            .write()
            .retain(|tsi, _| tsi.source_id.as_ref().map_or(true, &keep));
    }

    /// Removes all data associated with `program_id` from the type engine.
    pub fn clear_program(&mut self, program_id: &ProgramId) {
        self.clear_items(|id| id.program_id() != *program_id);
    }

    /// Removes all data associated with `source_id` from the type engine.
    pub fn clear_module(&mut self, source_id: &SourceId) {
        self.clear_items(|id| id != source_id);
    }

    /// Replaces the replaceable type behind the `type_id` with the `new_value`.
    /// The existing source id will be preserved.
    ///
    /// Panics if the type behind the `type_id` is not a replaceable type.
    pub fn replace(&self, engines: &Engines, type_id: TypeId, new_value: TypeInfo) {
        // We keep the existing source id. `replace_with_new_source_id` is treated just as a common implementation.
        let source_id = self.slab.get(type_id.index()).source_id;
        self.replace_with_new_source_id(engines, type_id, new_value, source_id);
    }

    /// Replaces the replaceable type behind the `type_id` with the `new_value`.
    /// The existing source id will also be replaced with the `new_source_id`.
    ///
    /// Panics if the type behind the `type_id` is not a replaceable type.
    // TODO: Once https://github.com/FuelLabs/sway/issues/6603 gets implemented and we further optimize
    //       the `TypeEngine` for garbage collection, this variant of `replace` will actually not be
    //       needed any more. The version of `replace` that uses the initially provided `source_id` will
    //       be sufficient.
    pub fn replace_with_new_source_id(
        &self,
        engines: &Engines,
        id: TypeId,
        new_value: TypeInfo,
        new_source_id: Option<SourceId>,
    ) {
        let type_source_info = self.slab.get(id.index());
        assert!(
            Self::is_replaceable_type(&type_source_info.type_info),
            "The type requested to be replaced is not a replaceable type. The type was: {:#?}.",
            &type_source_info.type_info
        );

        if !type_source_info.equals(
            &new_value,
            &new_source_id,
            &PartialEqWithEnginesContext::new(engines),
        ) {
            self.touch_last_replace();
        }
        let is_shareable_type = self.is_type_shareable(engines.de(), &new_value);
        self.insert_or_replace_type_source_info(
            engines,
            new_value,
            new_source_id,
            is_shareable_type,
            Some(id),
        );
    }

    /// Performs a lookup of `id` into the [TypeEngine].
    pub fn get(&self, id: TypeId) -> Arc<TypeInfo> {
        self.slab.get(id.index()).type_info.clone()
    }

    /// Performs a lookup of `id` into the [TypeEngine] recursing when finding a
    /// [TypeInfo::Alias].
    pub fn get_unaliased(&self, id: TypeId) -> Arc<TypeInfo> {
        // A slight infinite loop concern if we somehow have self-referential aliases, but that
        // shouldn't be possible.
        let tsi = self.slab.get(id.index());
        match &*tsi.type_info {
            TypeInfo::Alias { ty, .. } => self.get_unaliased(ty.type_id),
            _ => tsi.type_info.clone(),
        }
    }

    /// Performs a lookup of `id` into the [TypeEngine] recursing when finding a
    /// [TypeInfo::Alias].
    pub fn get_unaliased_type_id(&self, id: TypeId) -> TypeId {
        // A slight infinite loop concern if we somehow have self-referential aliases, but that
        // shouldn't be possible.
        let tsi = self.slab.get(id.index());
        match &*tsi.type_info {
            TypeInfo::Alias { ty, .. } => self.get_unaliased_type_id(ty.type_id),
            _ => id,
        }
    }

    /// Make the types of `received` and `expected` equivalent (or produce an
    /// error if there is a conflict between them).
    ///
    /// More specifically, this function tries to make `received` equivalent to
    /// `expected`.
    #[allow(clippy::too_many_arguments)]
    pub(crate) fn unify(
        &self,
        handler: &Handler,
        engines: &Engines,
        received: TypeId,
        expected: TypeId,
        span: &Span,
        help_text: &str,
        err_override: Option<CompileError>,
    ) {
        Self::unify_helper(
            handler,
            engines,
            received,
            expected,
            span,
            help_text,
            err_override,
            UnifyKind::Default,
            true,
        );
    }

    /// Make the types of `received` and `expected` equivalent (or produce an
    /// error if there is a conflict between them).
    ///
    /// More specifically, this function tries to make `received` equivalent to
    /// `expected`, except in cases where `received` has more type information
    /// than `expected` (e.g. when `expected` is a self type and `received`
    /// is not).
    #[allow(clippy::too_many_arguments)]
    pub(crate) fn unify_with_self(
        &self,
        handler: &Handler,
        engines: &Engines,
        received: TypeId,
        expected: TypeId,
        span: &Span,
        help_text: &str,
        err_override: Option<CompileError>,
    ) {
        Self::unify_helper(
            handler,
            engines,
            received,
            expected,
            span,
            help_text,
            err_override,
            UnifyKind::WithSelf,
            true,
        );
    }

    /// Make the types of `received` and `expected` equivalent (or produce an
    /// error if there is a conflict between them).
    ///
    /// More specifically, this function tries to make `received` equivalent to
    /// `expected`, except in cases where `received` has more type information
    /// than `expected` (e.g. when `expected` is a generic type and `received`
    /// is not).
    #[allow(clippy::too_many_arguments)]
    pub(crate) fn unify_with_generic(
        &self,
        handler: &Handler,
        engines: &Engines,
        received: TypeId,
        expected: TypeId,
        span: &Span,
        help_text: &str,
        err_override: Option<CompileError>,
    ) {
        Self::unify_helper(
            handler,
            engines,
            received,
            expected,
            span,
            help_text,
            err_override,
            UnifyKind::WithGeneric,
            true,
        );
    }

    fn touch_last_replace(&self) {
        let mut write_last_change = self.last_replace.write();
        *write_last_change = Instant::now();
    }

    #[allow(clippy::too_many_arguments)]
    fn unify_helper(
        handler: &Handler,
        engines: &Engines,
        received: TypeId,
        expected: TypeId,
        span: &Span,
        help_text: &str,
        err_override: Option<CompileError>,
        unify_kind: UnifyKind,
        push_unification: bool,
    ) {
        if !UnifyCheck::coercion(engines).check(received, expected) {
            // create a "mismatched type" error unless the `err_override`
            // argument has been provided
            match err_override {
                Some(err_override) => {
                    handler.emit_err(err_override);
                }
                None => {
                    handler.emit_err(CompileError::TypeError(TypeError::MismatchedType {
                        expected: engines.help_out(expected).to_string(),
                        received: engines.help_out(received).to_string(),
                        help_text: help_text.to_string(),
                        span: span.clone(),
                    }));
                }
            }
            return;
        }

        let h = Handler::default();
        let unifier = Unifier::new(engines, help_text, unify_kind);
        unifier.unify(handler, received, expected, span, push_unification);

        match err_override {
            Some(err_override) if h.has_errors() => {
                handler.emit_err(err_override);
            }
            _ => {
                handler.append(h);
            }
        }
    }

    pub(crate) fn push_unification(&self, unification: Unification) {
        self.unifications.insert(unification);
    }

    pub(crate) fn clear_unifications(&self) {
        self.unifications.clear();
    }

    pub(crate) fn reapply_unifications(&self, engines: &Engines) {
        let current_last_replace = *self.last_replace.read();
        for unification in self.unifications.values() {
            Self::unify_helper(
                &Handler::default(),
                engines,
                unification.received,
                unification.expected,
                &unification.span,
                &unification.help_text,
                None,
                unification.unify_kind.clone(),
                false,
            )
        }
        if *self.last_replace.read() > current_last_replace {
            self.reapply_unifications(engines);
        }
    }

    pub(crate) fn to_typeinfo(&self, id: TypeId, error_span: &Span) -> Result<TypeInfo, TypeError> {
        match &*self.get(id) {
            TypeInfo::Unknown => Err(TypeError::UnknownType {
                span: error_span.clone(),
            }),
            ty => Ok(ty.clone()),
        }
    }

    /// Return whether a given type still contains undecayed references to [TypeInfo::Numeric]
    pub(crate) fn contains_numeric(&self, engines: &Engines, type_id: TypeId) -> bool {
        let decl_engine = engines.de();
        match &&*self.get(type_id) {
            TypeInfo::UntypedEnum(decl_id) => {
                engines
                    .pe()
                    .get_enum(decl_id)
                    .variants
                    .iter()
                    .all(|variant_type| {
                        self.contains_numeric(engines, variant_type.type_argument.type_id)
                    })
            }
            TypeInfo::UntypedStruct(decl_id) => engines
                .pe()
                .get_struct(decl_id)
                .fields
                .iter()
                .any(|field| self.contains_numeric(engines, field.type_argument.type_id)),
            TypeInfo::Enum(decl_ref) => {
                decl_engine
                    .get_enum(decl_ref)
                    .variants
                    .iter()
                    .all(|variant_type| {
                        self.contains_numeric(engines, variant_type.type_argument.type_id)
                    })
            }
            TypeInfo::Struct(decl_ref) => decl_engine
                .get_struct(decl_ref)
                .fields
                .iter()
                .any(|field| self.contains_numeric(engines, field.type_argument.type_id)),
            TypeInfo::Tuple(fields) => fields
                .iter()
                .any(|field_type| self.contains_numeric(engines, field_type.type_id)),
            TypeInfo::Array(elem_ty, _length) => self.contains_numeric(engines, elem_ty.type_id),
            TypeInfo::Ptr(targ) => self.contains_numeric(engines, targ.type_id),
            TypeInfo::Slice(targ) => self.contains_numeric(engines, targ.type_id),
            TypeInfo::Ref {
                referenced_type, ..
            } => self.contains_numeric(engines, referenced_type.type_id),
            TypeInfo::Unknown
            | TypeInfo::Never
            | TypeInfo::UnknownGeneric { .. }
            | TypeInfo::Placeholder(..)
            | TypeInfo::TypeParam(..)
            | TypeInfo::StringArray(..)
            | TypeInfo::StringSlice
            | TypeInfo::UnsignedInteger(..)
            | TypeInfo::Boolean
            | TypeInfo::ContractCaller { .. }
            | TypeInfo::Custom { .. }
            | TypeInfo::B256
            | TypeInfo::Contract
            | TypeInfo::ErrorRecovery(..)
            | TypeInfo::RawUntypedPtr
            | TypeInfo::RawUntypedSlice
            | TypeInfo::Alias { .. }
            | TypeInfo::TraitType { .. } => false,
            TypeInfo::Numeric => true,
        }
    }

    /// Resolve all inner types that still are a [TypeInfo::Numeric] to a concrete `u64`
    pub(crate) fn decay_numeric(
        &self,
        handler: &Handler,
        engines: &Engines,
        type_id: TypeId,
        span: &Span,
    ) -> Result<(), ErrorEmitted> {
        let decl_engine = engines.de();

        match &&*self.get(type_id) {
            TypeInfo::UntypedEnum(decl_id) => {
                for variant_type in &engines.pe().get_enum(decl_id).variants {
                    self.decay_numeric(handler, engines, variant_type.type_argument.type_id, span)?;
                }
            }
            TypeInfo::UntypedStruct(decl_id) => {
                for field in &engines.pe().get_struct(decl_id).fields {
                    self.decay_numeric(handler, engines, field.type_argument.type_id, span)?;
                }
            }
            TypeInfo::Enum(decl_ref) => {
                for variant_type in &decl_engine.get_enum(decl_ref).variants {
                    self.decay_numeric(handler, engines, variant_type.type_argument.type_id, span)?;
                }
            }
            TypeInfo::Struct(decl_ref) => {
                for field in &decl_engine.get_struct(decl_ref).fields {
                    self.decay_numeric(handler, engines, field.type_argument.type_id, span)?;
                }
            }
            TypeInfo::Tuple(fields) => {
                for field_type in fields {
                    self.decay_numeric(handler, engines, field_type.type_id, span)?;
                }
            }
            TypeInfo::Array(elem_ty, _length) => {
                self.decay_numeric(handler, engines, elem_ty.type_id, span)?;
            }
            TypeInfo::Ptr(targ) => self.decay_numeric(handler, engines, targ.type_id, span)?,
            TypeInfo::Slice(targ) => self.decay_numeric(handler, engines, targ.type_id, span)?,
            TypeInfo::Ref {
                referenced_type, ..
            } => self.decay_numeric(handler, engines, referenced_type.type_id, span)?,
            TypeInfo::Unknown
            | TypeInfo::Never
            | TypeInfo::UnknownGeneric { .. }
            | TypeInfo::Placeholder(..)
            | TypeInfo::TypeParam(..)
            | TypeInfo::StringSlice
            | TypeInfo::StringArray(..)
            | TypeInfo::UnsignedInteger(..)
            | TypeInfo::Boolean
            | TypeInfo::ContractCaller { .. }
            | TypeInfo::Custom { .. }
            | TypeInfo::B256
            | TypeInfo::Contract
            | TypeInfo::ErrorRecovery(..)
            | TypeInfo::RawUntypedPtr
            | TypeInfo::RawUntypedSlice
            | TypeInfo::Alias { .. }
            | TypeInfo::TraitType { .. } => {}
            TypeInfo::Numeric => {
                self.unify(handler, engines, type_id, self.id_of_u64(), span, "", None);
            }
        }
        Ok(())
    }

    /// Pretty print method for printing the [TypeEngine]. This method is
    /// manually implemented to avoid implementation overhead regarding using
    /// [DisplayWithEngines].
    pub fn pretty_print(&self, _decl_engine: &DeclEngine, engines: &Engines) -> String {
        let mut builder = String::new();
        let mut list = vec![];
        for tsi in self.slab.values() {
            list.push(format!("{:?}", engines.help_out(&*tsi.type_info)));
        }
        let list = ListDisplay { list };
        write!(builder, "TypeEngine {{\n{list}\n}}").unwrap();
        builder
    }
}<|MERGE_RESOLUTION|>--- conflicted
+++ resolved
@@ -3,8 +3,7 @@
     decl_engine::*,
     engine_threading::*,
     language::{
-        ty::{TyEnumDecl, TyExpression, TyStructDecl},
-        QualifiedCallPath,
+        parsed::{EnumDeclaration, StructDeclaration}, ty::{TyEnumDecl, TyExpression, TyStructDecl}, QualifiedCallPath
     },
     type_system::priv_prelude::*,
 };
@@ -386,11 +385,11 @@
         engines: &Engines,
         type_parameter: TypeParameter,
     ) -> TypeId {
-        self.new_placeholder_impl(engines.de(), TypeInfo::Placeholder(type_parameter))
-    }
-
-    fn new_placeholder_impl(&self, decl_engine: &DeclEngine, placeholder: TypeInfo) -> TypeId {
-        let source_id = self.get_placeholder_fallback_source_id(decl_engine, &placeholder);
+        self.new_placeholder_impl(engines, TypeInfo::Placeholder(type_parameter))
+    }
+
+    fn new_placeholder_impl(&self, engines: &Engines, placeholder: TypeInfo) -> TypeId {
+        let source_id = self.get_placeholder_fallback_source_id(engines, &placeholder);
         let tsi = TypeSourceInfo {
             type_info: placeholder.into(),
             source_id,
@@ -467,7 +466,7 @@
     pub(crate) fn insert_enum(&self, engines: &Engines, decl_id: DeclId<TyEnumDecl>) -> TypeId {
         let decl = engines.de().get_enum(&decl_id);
         let source_id = Self::get_enum_fallback_source_id(&decl);
-        let is_shareable_type = self.is_shareable_enum(engines.de(), &decl);
+        let is_shareable_type = self.is_shareable_enum(engines, &decl);
         let type_info = TypeInfo::Enum(decl_id);
         self.insert_or_replace_type_source_info(
             engines,
@@ -484,7 +483,7 @@
     pub(crate) fn insert_struct(&self, engines: &Engines, decl_id: DeclId<TyStructDecl>) -> TypeId {
         let decl = engines.de().get_struct(&decl_id);
         let source_id = Self::get_struct_fallback_source_id(&decl);
-        let is_shareable_type = self.is_shareable_struct(engines.de(), &decl);
+        let is_shareable_type = self.is_shareable_struct(engines, &decl);
         let type_info = TypeInfo::Struct(decl_id);
         self.insert_or_replace_type_source_info(
             engines,
@@ -499,8 +498,8 @@
     /// its [TypeId], or returns a [TypeId] of an existing shareable tuple type
     /// that corresponds to the tuple given by the `elements`.
     pub(crate) fn insert_tuple(&self, engines: &Engines, elements: Vec<TypeArgument>) -> TypeId {
-        let source_id = self.get_tuple_fallback_source_id(engines.de(), &elements);
-        let is_shareable_type = self.is_shareable_tuple(engines.de(), &elements);
+        let source_id = self.get_tuple_fallback_source_id(engines, &elements);
+        let is_shareable_type = self.is_shareable_tuple(engines, &elements);
         let type_info = TypeInfo::Tuple(elements);
         self.insert_or_replace_type_source_info(
             engines,
@@ -534,8 +533,8 @@
         elem_type: TypeArgument,
         length: Length,
     ) -> TypeId {
-        let source_id = self.get_array_fallback_source_id(engines.de(), &elem_type, &length);
-        let is_shareable_type = self.is_shareable_array(engines.de(), &elem_type, &length);
+        let source_id = self.get_array_fallback_source_id(engines, &elem_type, &length);
+        let is_shareable_type = self.is_shareable_array(engines, &elem_type, &length);
         let type_info = TypeInfo::Array(elem_type, length);
         self.insert_or_replace_type_source_info(
             engines,
@@ -621,7 +620,7 @@
     /// call.
     pub(crate) fn new_alias(&self, engines: &Engines, name: Ident, ty: TypeArgument) -> TypeId {
         // The alias type shareability would be calculated as `!(false || true) ==>> false`.
-        let source_id = self.get_alias_fallback_source_id(engines.de(), &name, &ty);
+        let source_id = self.get_alias_fallback_source_id(engines, &name, &ty);
         let type_info = TypeInfo::Alias { name, ty };
         self.insert_or_replace_type_source_info(engines, type_info, source_id, false, None)
     }
@@ -639,7 +638,7 @@
         root_type_id: Option<TypeId>,
     ) -> TypeId {
         let source_id = self.get_custom_fallback_source_id(
-            engines.de(),
+            engines,
             &qualified_call_path,
             &type_arguments,
             &root_type_id,
@@ -706,8 +705,8 @@
     /// its [TypeId], or returns a [TypeId] of an existing shareable slice type
     /// that corresponds to the slice given by the `elem_type`.
     pub(crate) fn insert_slice(&self, engines: &Engines, elem_type: TypeArgument) -> TypeId {
-        let source_id = self.get_slice_fallback_source_id(engines.de(), &elem_type);
-        let is_shareable_type = self.is_shareable_slice(engines.de(), &elem_type);
+        let source_id = self.get_slice_fallback_source_id(engines, &elem_type);
+        let is_shareable_type = self.is_shareable_slice(engines, &elem_type);
         let type_info = TypeInfo::Slice(elem_type);
         self.insert_or_replace_type_source_info(
             engines,
@@ -722,8 +721,8 @@
     /// its [TypeId], or returns a [TypeId] of an existing shareable pointer type
     /// that corresponds to the pointer given by the `pointee_type`.
     pub(crate) fn insert_ptr(&self, engines: &Engines, pointee_type: TypeArgument) -> TypeId {
-        let source_id = self.get_ptr_fallback_source_id(engines.de(), &pointee_type);
-        let is_shareable_type = self.is_shareable_ptr(engines.de(), &pointee_type);
+        let source_id = self.get_ptr_fallback_source_id(engines, &pointee_type);
+        let is_shareable_type = self.is_shareable_ptr(engines, &pointee_type);
         let type_info = TypeInfo::Ptr(pointee_type);
         self.insert_or_replace_type_source_info(
             engines,
@@ -743,8 +742,8 @@
         to_mutable_value: bool,
         referenced_type: TypeArgument,
     ) -> TypeId {
-        let source_id = self.get_ref_fallback_source_id(engines.de(), &referenced_type);
-        let is_shareable_type = self.is_shareable_ref(engines.de(), &referenced_type);
+        let source_id = self.get_ref_fallback_source_id(engines, &referenced_type);
+        let is_shareable_type = self.is_shareable_ref(engines, &referenced_type);
         let type_info = TypeInfo::Ref {
             to_mutable_value,
             referenced_type,
@@ -767,7 +766,7 @@
         name: Ident,
         trait_type_id: TypeId,
     ) -> TypeId {
-        let source_id = self.get_trait_type_fallback_source_id(engines.de(), &name, &trait_type_id);
+        let source_id = self.get_trait_type_fallback_source_id(engines, &name, &trait_type_id);
         // The trait type type shareability would be calculated as `!(false || false) ==>> true`.
         // TODO: Improve handling of `TypeInfo::Custom` and `TypeInfo::TraitType`` within the `TypeEngine`:
         //       https://github.com/FuelLabs/sway/issues/6601
@@ -805,7 +804,6 @@
         ty: TypeInfo,
         source_id: Option<&SourceId>,
     ) -> TypeId {
-<<<<<<< HEAD
         // Avoid all of the heavy lifting of inserting and replacing logic, if `ty` is a shareable built-in type.
         //
         // Note that we are ignoring here the eventual `source_id` that could be provided by the caller.
@@ -830,15 +828,15 @@
         match ty {
             TypeInfo::Unknown => return self.new_unknown(),
             TypeInfo::Numeric => return self.new_numeric(),
-            TypeInfo::Placeholder(_) => return self.new_placeholder_impl(engines.de(), ty),
+            TypeInfo::Placeholder(_) => return self.new_placeholder_impl(engines, ty),
             TypeInfo::UnknownGeneric { .. } => return self.new_unknown_generic_impl(ty),
             _ => (),
         }
 
-        let is_shareable_type = self.is_type_shareable(engines.de(), &ty);
+        let is_shareable_type = self.is_type_shareable(engines, &ty);
         let source_id = source_id
             .copied()
-            .or_else(|| self.get_type_fallback_source_id(engines.de(), &ty));
+            .or_else(|| self.get_type_fallback_source_id(engines, &ty));
 
         self.insert_or_replace_type_source_info(engines, ty, source_id, is_shareable_type, None)
     }
@@ -922,28 +920,6 @@
                         None => type_id,
                     }
                 }
-=======
-        let source_id = source_id.copied().or_else(|| info_to_source_id(&ty));
-        let tsi = TypeSourceInfo {
-            type_info: ty.clone().into(),
-            source_id,
-        };
-        let mut id_map = self.id_map.write();
-
-        let hash_builder = id_map.hasher().clone();
-        let ty_hash = make_hasher(&hash_builder, engines)(&tsi);
-
-        let raw_entry = id_map.raw_entry_mut().from_hash(ty_hash, |x| {
-            x.eq(&tsi, &PartialEqWithEnginesContext::new(engines))
-        });
-        match raw_entry {
-            RawEntryMut::Occupied(o) => return *o.get(),
-            RawEntryMut::Vacant(_) if ty.can_change(engines) => TypeId::new(self.slab.insert(tsi)),
-            RawEntryMut::Vacant(v) => {
-                let type_id = TypeId::new(self.slab.insert(tsi.clone()));
-                v.insert_with_hasher(ty_hash, tsi, type_id, make_hasher(&hash_builder, engines));
-                type_id
->>>>>>> 34b70f2b
             }
         }
     }
@@ -988,8 +964,8 @@
     /// Returns true if the `ty` is a shareable type.
     ///
     /// A shareable type instance can be reused by the engine and is put into the [Self::shareable_types].
-    fn is_type_shareable(&self, decl_engine: &DeclEngine, ty: &TypeInfo) -> bool {
-        !(self.is_type_changeable(decl_engine, ty)
+    fn is_type_shareable(&self, engines: &Engines, ty: &TypeInfo) -> bool {
+        !(self.is_type_changeable(engines, ty)
             || self.is_type_distinguishable_by_annotations(ty))
     }
 
@@ -1006,7 +982,9 @@
     /// seen as a property of a type itself, but rather as an information on how the [TypeEngine]
     /// treats the type. That's why the definition of the changeability of a type resides
     /// inside of the [TypeEngine].
-    pub(crate) fn is_type_changeable(&self, decl_engine: &DeclEngine, ty: &TypeInfo) -> bool {
+    pub(crate) fn is_type_changeable(&self, engines: &Engines, ty: &TypeInfo) -> bool {
+        let decl_engine = engines.de();
+        let parsed_decl_engine = engines.pe();
         match ty {
             // Shareable built-in types are unchangeable by definition.
             // These type have only one shared `TypeInfo` instance per type
@@ -1046,13 +1024,21 @@
             // For the types are defined over other types, inspect recursively their constituting types.
             TypeInfo::Enum(decl_id) => {
                 let decl = decl_engine.get_enum(decl_id);
-                self.is_changeable_enum(decl_engine, &decl)
+                self.is_changeable_enum(engines, &decl)
+            }
+            TypeInfo::UntypedEnum(decl_id) => {
+                let decl = parsed_decl_engine.get_enum(decl_id);
+                self.is_changeable_untyped_enum(engines, &decl)
             }
             TypeInfo::Struct(decl_id) => {
                 let decl = decl_engine.get_struct(decl_id);
-                self.is_changeable_struct(decl_engine, &decl)
-            }
-            TypeInfo::Tuple(elements) => self.is_changeable_tuple(decl_engine, elements),
+                self.is_changeable_struct(engines, &decl)
+            }
+            TypeInfo::UntypedStruct(decl_id) => {
+                let decl = parsed_decl_engine.get_struct(decl_id);
+                self.is_changeable_untyped_struct(engines, &decl)
+            }
+            TypeInfo::Tuple(elements) => self.is_changeable_tuple(engines, elements),
 
             // Currently, we support only non-generic aliases. Which means the alias
             // will never be changeable.
@@ -1066,7 +1052,7 @@
             | TypeInfo::Ref {
                 referenced_type: ta,
                 ..
-            } => self.is_changeable_type_argument(decl_engine, ta),
+            } => self.is_changeable_type_argument(engines, ta),
 
             // TODO: Improve handling of `TypeInfo::Custom` and `TypeInfo::TraitType`` within the `TypeEngine`:
             //       https://github.com/FuelLabs/sway/issues/6601
@@ -1201,6 +1187,14 @@
             // The same argument as above applies to struct and `TyStructDecl`s.
             TypeInfo::Struct(_) => false,
 
+            // TODO: (UNTYPED-TYPES) Reassess this once `UntypedEnum` and `UntypedStruct`
+            //       start getting logic.
+            TypeInfo::UntypedEnum(_) => false,
+
+            // TODO: (UNTYPED-TYPES) Reassess this once `UntypedEnum` and `UntypedStruct`
+            //       start getting logic.
+            TypeInfo::UntypedStruct(_) => false,
+
             // Equal (with engines) tuple types can have different annotations and are in that case
             // distinguishable by those annotations. E.g., in the example below, the two
             // `(u64, u8)` tuples will have different spans for two "u64"s and two "u8"s.
@@ -1262,41 +1256,47 @@
 
     /// Returns true if the `type_id` represents a changeable type.
     /// For the type changeability see [Self::is_type_changeable].
-    fn is_type_id_of_changeable_type(&self, decl_engine: &DeclEngine, type_id: TypeId) -> bool {
-        self.is_type_changeable(decl_engine, &self.slab.get(type_id.index()).type_info)
-    }
-
-    fn is_changeable_type_argument(&self, decl_engine: &DeclEngine, ta: &TypeArgument) -> bool {
-        self.is_type_id_of_changeable_type(decl_engine, ta.type_id)
-    }
-
-    fn is_changeable_enum(&self, decl_engine: &DeclEngine, decl: &TyEnumDecl) -> bool {
-        if decl.type_parameters.is_empty() {
-            false
-        } else {
-            decl.type_parameters
-                .iter()
-                .any(|tp| self.is_type_id_of_changeable_type(decl_engine, tp.type_id))
-        }
-    }
-
-    fn is_changeable_struct(&self, decl_engine: &DeclEngine, decl: &TyStructDecl) -> bool {
-        if decl.type_parameters.is_empty() {
-            false
-        } else {
-            decl.type_parameters
-                .iter()
-                .any(|tp| self.is_type_id_of_changeable_type(decl_engine, tp.type_id))
-        }
-    }
-
-    fn is_changeable_tuple(&self, decl_engine: &DeclEngine, elements: &[TypeArgument]) -> bool {
+    fn is_type_id_of_changeable_type(&self, engines: &Engines, type_id: TypeId) -> bool {
+        self.is_type_changeable(engines, &self.slab.get(type_id.index()).type_info)
+    }
+
+    fn is_changeable_type_argument(&self, engines: &Engines, ta: &TypeArgument) -> bool {
+        self.is_type_id_of_changeable_type(engines, ta.type_id)
+    }
+
+    fn is_changeable_enum(&self, engines: &Engines, decl: &TyEnumDecl) -> bool {
+        self.are_changeable_type_parameters(engines, &decl.type_parameters)
+    }
+
+    fn is_changeable_untyped_enum(&self, engines: &Engines, decl: &EnumDeclaration) -> bool {
+        self.are_changeable_type_parameters(engines, &decl.type_parameters)
+    }
+
+    fn is_changeable_struct(&self, engines: &Engines, decl: &TyStructDecl) -> bool {
+        self.are_changeable_type_parameters(engines, &decl.type_parameters)
+    }
+
+    fn is_changeable_untyped_struct(&self, engines: &Engines, decl: &StructDeclaration) -> bool {
+        self.are_changeable_type_parameters(engines, &decl.type_parameters)
+    }
+
+    fn is_changeable_tuple(&self, engines: &Engines, elements: &[TypeArgument]) -> bool {
         if elements.is_empty() {
             false
         } else {
             elements
                 .iter()
-                .any(|ta| self.is_type_id_of_changeable_type(decl_engine, ta.type_id))
+                .any(|ta| self.is_type_id_of_changeable_type(engines, ta.type_id))
+        }
+    }
+
+    fn are_changeable_type_parameters(&self, engines: &Engines, type_parameters: &[TypeParameter]) -> bool {
+        if type_parameters.is_empty() {
+            false
+        } else {
+            type_parameters
+                .iter()
+                .any(|tp| self.is_type_id_of_changeable_type(engines, tp.type_id))
         }
     }
 
@@ -1306,28 +1306,28 @@
     // (Inlining, no additional fetching from the `DeclEngine`, no intensive function
     // calls, etc. Don't forget that this is all on a *very* hot path.)
 
-    fn is_shareable_enum(&self, decl_engine: &DeclEngine, decl: &TyEnumDecl) -> bool {
+    fn is_shareable_enum(&self, engines: &Engines, decl: &TyEnumDecl) -> bool {
         // !(self.is_changeable_enum(decl_engine, decl) || false)
-        !self.is_changeable_enum(decl_engine, decl)
-    }
-
-    fn is_shareable_struct(&self, decl_engine: &DeclEngine, decl: &TyStructDecl) -> bool {
+        !self.is_changeable_enum(engines, decl)
+    }
+
+    fn is_shareable_struct(&self, engines: &Engines, decl: &TyStructDecl) -> bool {
         // !(self.is_changeable_struct(decl_engine, decl) || false)
-        !self.is_changeable_struct(decl_engine, decl)
-    }
-
-    fn is_shareable_tuple(&self, decl_engine: &DeclEngine, elements: &[TypeArgument]) -> bool {
-        !(self.is_changeable_tuple(decl_engine, elements)
+        !self.is_changeable_struct(engines, decl)
+    }
+
+    fn is_shareable_tuple(&self, engines: &Engines, elements: &[TypeArgument]) -> bool {
+        !(self.is_changeable_tuple(engines, elements)
             || self.is_tuple_distinguishable_by_annotations(elements))
     }
 
     fn is_shareable_array(
         &self,
-        decl_engine: &DeclEngine,
+        engines: &Engines,
         elem_type: &TypeArgument,
         length: &Length,
     ) -> bool {
-        !(self.is_changeable_type_argument(decl_engine, elem_type)
+        !(self.is_changeable_type_argument(engines, elem_type)
             || elem_type.is_annotated()
             || length.is_annotated())
     }
@@ -1337,17 +1337,17 @@
         !length.is_annotated()
     }
 
-    fn is_shareable_slice(&self, decl_engine: &DeclEngine, elem_type: &TypeArgument) -> bool {
-        !(self.is_changeable_type_argument(decl_engine, elem_type) || elem_type.is_annotated())
-    }
-
-    fn is_shareable_ptr(&self, decl_engine: &DeclEngine, pointee_type: &TypeArgument) -> bool {
-        !(self.is_changeable_type_argument(decl_engine, pointee_type)
+    fn is_shareable_slice(&self, engines: &Engines, elem_type: &TypeArgument) -> bool {
+        !(self.is_changeable_type_argument(engines, elem_type) || elem_type.is_annotated())
+    }
+
+    fn is_shareable_ptr(&self, engines: &Engines, pointee_type: &TypeArgument) -> bool {
+        !(self.is_changeable_type_argument(engines, pointee_type)
             || pointee_type.is_annotated())
     }
 
-    fn is_shareable_ref(&self, decl_engine: &DeclEngine, referenced_type: &TypeArgument) -> bool {
-        !(self.is_changeable_type_argument(decl_engine, referenced_type)
+    fn is_shareable_ref(&self, engines: &Engines, referenced_type: &TypeArgument) -> bool {
+        !(self.is_changeable_type_argument(engines, referenced_type)
             || referenced_type.is_annotated())
     }
 
@@ -1363,9 +1363,11 @@
 
     fn get_type_fallback_source_id(
         &self,
-        decl_engine: &DeclEngine,
+        engines: &Engines,
         ty: &TypeInfo,
     ) -> Option<SourceId> {
+        let decl_engine = engines.de();
+        let parsed_decl_engine = engines.pe();
         match ty {
             TypeInfo::Unknown
             | TypeInfo::Never
@@ -1381,19 +1383,27 @@
             | TypeInfo::StringSlice => None,
 
             TypeInfo::UnknownGeneric { .. } => Self::get_unknown_generic_fallback_source_id(ty),
-            TypeInfo::Placeholder(_) => self.get_placeholder_fallback_source_id(decl_engine, ty),
+            TypeInfo::Placeholder(_) => self.get_placeholder_fallback_source_id(engines, ty),
             TypeInfo::StringArray(length) => Self::get_source_id_from_length(length),
             TypeInfo::Enum(decl_id) => {
                 let decl = decl_engine.get_enum(decl_id);
                 Self::get_enum_fallback_source_id(&decl)
             }
+            TypeInfo::UntypedEnum(decl_id) => {
+                let decl = parsed_decl_engine.get_enum(decl_id);
+                Self::get_untyped_enum_fallback_source_id(&decl)
+            }
             TypeInfo::Struct(decl_id) => {
                 let decl = decl_engine.get_struct(decl_id);
                 Self::get_struct_fallback_source_id(&decl)
             }
-            TypeInfo::Tuple(elements) => self.get_tuple_fallback_source_id(decl_engine, elements),
+            TypeInfo::UntypedStruct(decl_id) => {
+                let decl = parsed_decl_engine.get_struct(decl_id);
+                Self::get_untyped_struct_fallback_source_id(&decl)
+            }
+            TypeInfo::Tuple(elements) => self.get_tuple_fallback_source_id(engines, elements),
             TypeInfo::Array(elem_type, length) => {
-                self.get_array_fallback_source_id(decl_engine, elem_type, length)
+                self.get_array_fallback_source_id(engines, elem_type, length)
             }
 
             TypeInfo::ContractCaller { abi_name, address } => {
@@ -1401,7 +1411,7 @@
             }
 
             TypeInfo::Alias { name, ty } => {
-                self.get_alias_fallback_source_id(decl_engine, name, ty)
+                self.get_alias_fallback_source_id(engines, name, ty)
             }
 
             TypeInfo::Ptr(ta)
@@ -1409,14 +1419,14 @@
             | TypeInfo::Ref {
                 referenced_type: ta,
                 ..
-            } => self.get_source_id_from_type_argument(decl_engine, ta),
+            } => self.get_source_id_from_type_argument(engines, ta),
 
             TypeInfo::Custom {
                 qualified_call_path,
                 type_arguments,
                 root_type_id,
             } => self.get_custom_fallback_source_id(
-                decl_engine,
+                engines,
                 qualified_call_path,
                 type_arguments,
                 root_type_id,
@@ -1425,7 +1435,7 @@
             TypeInfo::TraitType {
                 name,
                 trait_type_id,
-            } => self.get_trait_type_fallback_source_id(decl_engine, name, trait_type_id),
+            } => self.get_trait_type_fallback_source_id(engines, name, trait_type_id),
         }
     }
 
@@ -1435,14 +1445,14 @@
 
     fn get_source_id_from_type_argument(
         &self,
-        decl_engine: &DeclEngine,
+        engines: &Engines,
         ta: &TypeArgument,
     ) -> Option<SourceId> {
         // If the `ta` is span-annotated, take the source id from its `span`,
         // otherwise, take the source id of the type it represents.
         ta.span.source_id().copied().or_else(|| {
             self.get_type_fallback_source_id(
-                decl_engine,
+                engines,
                 &self.slab.get(ta.type_id.index()).type_info,
             )
         })
@@ -1450,7 +1460,7 @@
 
     fn get_source_id_from_type_arguments(
         &self,
-        decl_engine: &DeclEngine,
+        engines: &Engines,
         type_arguments: &[TypeArgument],
     ) -> Option<SourceId> {
         // For type arguments, if they are annotated, we take the use site source file.
@@ -1471,7 +1481,7 @@
                 .or_else(|| {
                     type_arguments.iter().find_map(|ta| {
                         self.get_type_fallback_source_id(
-                            decl_engine,
+                            engines,
                             &self.slab.get(ta.type_id.index()).type_info,
                         )
                     })
@@ -1481,14 +1491,14 @@
 
     fn get_source_id_from_type_parameter(
         &self,
-        decl_engine: &DeclEngine,
+        engines: &Engines,
         tp: &TypeParameter,
     ) -> Option<SourceId> {
         // If the `ta` is span-annotated, take the source id from its `span`,
         // otherwise, take the source id of the type it represents.
         tp.name.span().source_id().copied().or_else(|| {
             self.get_type_fallback_source_id(
-                decl_engine,
+                engines,
                 &self.slab.get(tp.type_id.index()).type_info,
             )
         })
@@ -1496,7 +1506,7 @@
 
     fn get_placeholder_fallback_source_id(
         &self,
-        decl_engine: &DeclEngine,
+        engines: &Engines,
         placeholder: &TypeInfo,
     ) -> Option<SourceId> {
         // `TypeInfo::Placeholder` is an always replaceable type and we know we will
@@ -1511,7 +1521,7 @@
             unreachable!("The `placeholder` is checked to be of variant `TypeInfo::Placeholder`.");
         };
 
-        self.get_source_id_from_type_parameter(decl_engine, tp)
+        self.get_source_id_from_type_parameter(engines, tp)
     }
 
     fn get_unknown_generic_fallback_source_id(unknown_generic: &TypeInfo) -> Option<SourceId> {
@@ -1536,22 +1546,32 @@
         decl.span.source_id().copied()
     }
 
+    fn get_untyped_enum_fallback_source_id(decl: &EnumDeclaration) -> Option<SourceId> {
+        // For `TypeInfo::UntypedEnum`, we are taking the source file in which the enum is declared.
+        decl.span.source_id().copied()
+    }
+
     fn get_struct_fallback_source_id(decl: &TyStructDecl) -> Option<SourceId> {
         // For `TypeInfo::Struct`, we are taking the source file in which the struct is declared.
         decl.span.source_id().copied()
     }
 
+    fn get_untyped_struct_fallback_source_id(decl: &StructDeclaration) -> Option<SourceId> {
+        // For `TypeInfo::UntypedStruct`, we are taking the source file in which the struct is declared.
+        decl.span.source_id().copied()
+    }
+
     fn get_tuple_fallback_source_id(
         &self,
-        decl_engine: &DeclEngine,
+        engines: &Engines,
         elements: &[TypeArgument],
     ) -> Option<SourceId> {
-        self.get_source_id_from_type_arguments(decl_engine, elements)
+        self.get_source_id_from_type_arguments(engines, elements)
     }
 
     fn get_array_fallback_source_id(
         &self,
-        decl_engine: &DeclEngine,
+        engines: &Engines,
         elem_type: &TypeArgument,
         length: &Length,
     ) -> Option<SourceId> {
@@ -1565,7 +1585,7 @@
             "If an array is annotated, the type argument and the length spans must have the same source id."
         );
 
-        self.get_source_id_from_type_argument(decl_engine, elem_type)
+        self.get_source_id_from_type_argument(engines, elem_type)
     }
 
     fn get_string_array_fallback_source_id(length: &Length) -> Option<SourceId> {
@@ -1593,7 +1613,7 @@
 
     fn get_alias_fallback_source_id(
         &self,
-        decl_engine: &DeclEngine,
+        engines: &Engines,
         name: &Ident,
         ty: &TypeArgument,
     ) -> Option<SourceId> {
@@ -1602,36 +1622,36 @@
         name.span()
             .source_id()
             .copied()
-            .or_else(|| self.get_source_id_from_type_argument(decl_engine, ty))
+            .or_else(|| self.get_source_id_from_type_argument(engines, ty))
     }
 
     fn get_slice_fallback_source_id(
         &self,
-        decl_engine: &DeclEngine,
+        engines: &Engines,
         elem_type: &TypeArgument,
     ) -> Option<SourceId> {
-        self.get_source_id_from_type_argument(decl_engine, elem_type)
+        self.get_source_id_from_type_argument(engines, elem_type)
     }
 
     fn get_ptr_fallback_source_id(
         &self,
-        decl_engine: &DeclEngine,
+        engines: &Engines,
         pointee_type: &TypeArgument,
     ) -> Option<SourceId> {
-        self.get_source_id_from_type_argument(decl_engine, pointee_type)
+        self.get_source_id_from_type_argument(engines, pointee_type)
     }
 
     fn get_ref_fallback_source_id(
         &self,
-        decl_engine: &DeclEngine,
+        engines: &Engines,
         referenced_type: &TypeArgument,
     ) -> Option<SourceId> {
-        self.get_source_id_from_type_argument(decl_engine, referenced_type)
+        self.get_source_id_from_type_argument(engines, referenced_type)
     }
 
     fn get_custom_fallback_source_id(
         &self,
-        decl_engine: &DeclEngine,
+        engines: &Engines,
         qualified_call_path: &QualifiedCallPath,
         type_arguments: &Option<Vec<TypeArgument>>,
         root_type_id: &Option<TypeId>,
@@ -1649,12 +1669,12 @@
             .or_else(|| {
                 type_arguments
                     .as_ref()
-                    .and_then(|tas| self.get_source_id_from_type_arguments(decl_engine, tas))
+                    .and_then(|tas| self.get_source_id_from_type_arguments(engines, tas))
             })
             .or_else(|| {
                 root_type_id.and_then(|root_ty| {
                     self.get_type_fallback_source_id(
-                        decl_engine,
+                        engines,
                         &self.slab.get(root_ty.index()).type_info,
                     )
                 })
@@ -1663,7 +1683,7 @@
 
     fn get_trait_type_fallback_source_id(
         &self,
-        decl_engine: &DeclEngine,
+        engines: &Engines,
         name: &Ident,
         trait_type_id: &TypeId,
     ) -> Option<SourceId> {
@@ -1673,7 +1693,7 @@
         // extract the source id from the `trait_type_id`.
         name.span().source_id().copied().or_else(|| {
             self.get_type_fallback_source_id(
-                decl_engine,
+                engines,
                 &self.slab.get(trait_type_id.index()).type_info,
             )
         })
@@ -1739,7 +1759,7 @@
         ) {
             self.touch_last_replace();
         }
-        let is_shareable_type = self.is_type_shareable(engines.de(), &new_value);
+        let is_shareable_type = self.is_type_shareable(engines, &new_value);
         self.insert_or_replace_type_source_info(
             engines,
             new_value,
