--- conflicted
+++ resolved
@@ -1,21 +1,13 @@
 use super::{FunctionDeclaration, FunctionParameter};
 
-<<<<<<< HEAD
-use crate::{language::*, type_system::*, AttributesMap};
-=======
 use crate::{language::*, transform, type_system::*};
->>>>>>> dbd6b921
 use sway_types::{ident::Ident, span::Span, Spanned};
 
 #[derive(Debug, Clone)]
 pub struct TraitDeclaration {
     pub name: Ident,
     pub(crate) type_parameters: Vec<TypeParameter>,
-<<<<<<< HEAD
-    pub attributes: AttributesMap,
-=======
     pub attributes: transform::AttributesMap,
->>>>>>> dbd6b921
     pub interface_surface: Vec<TraitFn>,
     pub methods: Vec<FunctionDeclaration>,
     pub(crate) supertraits: Vec<Supertrait>,
