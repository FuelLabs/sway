use sway_types::Ident;

use crate::{
<<<<<<< HEAD
    declaration_engine::DeclarationEngine, language::ty::*, language::DepName,
=======
    declaration_engine::{de_get_function, DeclarationId},
    language::ty::*,
    language::DepName,
>>>>>>> 1b75006f
    semantic_analysis::namespace,
};

#[derive(Clone, Debug)]
pub struct TyModule {
    pub submodules: Vec<(DepName, TySubmodule)>,
    pub namespace: namespace::Module,
    pub all_nodes: Vec<TyAstNode>,
}

#[derive(Clone, Debug)]
pub struct TySubmodule {
    pub library_name: Ident,
    pub module: TyModule,
}

/// Iterator type for iterating over submodules.
///
/// Used rather than `impl Iterator` to enable recursive submodule iteration.
pub struct SubmodulesRecursive<'module> {
    submods: std::slice::Iter<'module, (DepName, TySubmodule)>,
    current: Option<(
        &'module (DepName, TySubmodule),
        Box<SubmodulesRecursive<'module>>,
    )>,
}

impl TyModule {
    /// An iterator yielding all submodules recursively, depth-first.
    pub fn submodules_recursive(&self) -> SubmodulesRecursive {
        SubmodulesRecursive {
            submods: self.submodules.iter(),
            current: None,
        }
    }

    /// All test functions within this module.
<<<<<<< HEAD
    pub fn test_fns<'a: 'b, 'b>(
        &'b self,
        declaration_engine: &'a DeclarationEngine,
    ) -> impl '_ + Iterator<Item = TyFunctionDeclaration> {
=======
    pub fn test_fns(&self) -> impl '_ + Iterator<Item = (TyFunctionDeclaration, DeclarationId)> {
>>>>>>> 1b75006f
        self.all_nodes.iter().filter_map(|node| {
            if let TyAstNodeContent::Declaration(TyDeclaration::FunctionDeclaration(ref decl_id)) =
                node.content
            {
                let fn_decl = declaration_engine
                    .get_function(decl_id.clone(), &node.span)
                    .expect("no function declaration for ID");
                if fn_decl.is_test() {
                    return Some((fn_decl, decl_id.clone()));
                }
            }
            None
        })
    }
}

impl<'module> Iterator for SubmodulesRecursive<'module> {
    type Item = &'module (DepName, TySubmodule);
    fn next(&mut self) -> Option<Self::Item> {
        loop {
            self.current = match self.current.take() {
                None => match self.submods.next() {
                    None => return None,
                    Some(submod) => {
                        Some((submod, Box::new(submod.1.module.submodules_recursive())))
                    }
                },
                Some((submod, mut submods)) => match submods.next() {
                    Some(next) => {
                        self.current = Some((submod, submods));
                        return Some(next);
                    }
                    None => return Some(submod),
                },
            }
        }
    }
}<|MERGE_RESOLUTION|>--- conflicted
+++ resolved
@@ -1,13 +1,9 @@
 use sway_types::Ident;
 
 use crate::{
-<<<<<<< HEAD
-    declaration_engine::DeclarationEngine, language::ty::*, language::DepName,
-=======
-    declaration_engine::{de_get_function, DeclarationId},
+    declaration_engine::{DeclarationEngine, DeclarationId},
     language::ty::*,
     language::DepName,
->>>>>>> 1b75006f
     semantic_analysis::namespace,
 };
 
@@ -45,14 +41,10 @@
     }
 
     /// All test functions within this module.
-<<<<<<< HEAD
     pub fn test_fns<'a: 'b, 'b>(
         &'b self,
         declaration_engine: &'a DeclarationEngine,
-    ) -> impl '_ + Iterator<Item = TyFunctionDeclaration> {
-=======
-    pub fn test_fns(&self) -> impl '_ + Iterator<Item = (TyFunctionDeclaration, DeclarationId)> {
->>>>>>> 1b75006f
+    ) -> impl '_ + Iterator<Item = (TyFunctionDeclaration, DeclarationId)> {
         self.all_nodes.iter().filter_map(|node| {
             if let TyAstNodeContent::Declaration(TyDeclaration::FunctionDeclaration(ref decl_id)) =
                 node.content
