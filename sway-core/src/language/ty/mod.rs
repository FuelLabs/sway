--- conflicted
+++ resolved
@@ -2,10 +2,6 @@
 mod expression;
 mod variable_mutability;
 
-<<<<<<< HEAD
 pub use declaration::*;
 pub use expression::*;
-=======
-pub use expression::*;
-pub use variable_mutability::*;
->>>>>>> 0f217ce4
+pub use variable_mutability::*;