--- conflicted
+++ resolved
@@ -97,19 +97,6 @@
     }
 }
 
-<<<<<<< HEAD
-impl DeterministicallyAborts for TyIntrinsicFunctionKind {
-    fn deterministically_aborts(&self, decl_engine: &DeclEngine, check_call_body: bool) -> bool {
-        matches!(self.kind, Intrinsic::Revert | Intrinsic::JmpbSsp)
-            || self
-                .arguments
-                .iter()
-                .any(|x| x.deterministically_aborts(decl_engine, check_call_body))
-    }
-}
-
-=======
->>>>>>> 6b4412c7
 impl CollectTypesMetadata for TyIntrinsicFunctionKind {
     fn collect_types_metadata(
         &self,
