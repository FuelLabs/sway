--- conflicted
+++ resolved
@@ -9,16 +9,9 @@
 use crate::{
     language::{ty::*, *},
     semantic_analysis::{
-<<<<<<< HEAD
         ContractCallParams, ProjectionKind, TyCodeBlock, TyEnumDeclaration, TyEnumVariant,
-        TyIntrinsicFunctionKind, TyReassignment, TyStorageReassignment, TyStructExpressionField,
-        TyStructField, VariableMutability,
-=======
-        ContractCallParams, ProjectionKind, TyAsmRegisterDeclaration, TyCodeBlock,
-        TyEnumDeclaration, TyEnumVariant, TyIntrinsicFunctionKind, TyReassignment,
-        TyReturnStatement, TyStorageReassignment, TyStructField, TypeCheckedStorageAccess,
+        TyIntrinsicFunctionKind, TyReassignment, TyStorageReassignment, TyStructField,
         VariableMutability,
->>>>>>> 0c3a9ef6
     },
     type_system::*,
     TyFunctionDeclaration,
