use std::{
    collections::HashMap,
    fmt::{self, Write},
};

use derivative::Derivative;
use sway_types::{state::StateIndex, Ident, Span};

use crate::{
    language::{ty::*, *},
    semantic_analysis::{
<<<<<<< HEAD
        ProjectionKind, TyEnumDeclaration, TyEnumVariant, TyReassignment, TyStorageReassignment,
        TyStructField,
=======
        ContractCallParams, TyAsmRegisterDeclaration, TyCodeBlock, TyEnumDeclaration,
        TyEnumVariant, TyIntrinsicFunctionKind, TyReturnStatement, TyStorageReassignment,
        TyStructExpressionField, TyStructField, TypeCheckedStorageAccess, VariableMutability,
>>>>>>> 5789859a
    },
    type_system::*,
    TyFunctionDeclaration,
};

#[derive(Clone, Debug, Derivative)]
#[derivative(Eq)]
pub enum TyExpressionVariant {
    Literal(Literal),
    FunctionApplication {
        call_path: CallPath,
        #[derivative(Eq(bound = ""))]
        contract_call_params: HashMap<String, TyExpression>,
        arguments: Vec<(Ident, TyExpression)>,
        function_decl: TyFunctionDeclaration,
        /// If this is `Some(val)` then `val` is the metadata. If this is `None`, then
        /// there is no selector.
        self_state_idx: Option<StateIndex>,
        #[derivative(Eq(bound = ""))]
        selector: Option<ContractCallParams>,
    },
    LazyOperator {
        #[derivative(Eq(bound = ""))]
        op: LazyOp,
        lhs: Box<TyExpression>,
        rhs: Box<TyExpression>,
    },
    VariableExpression {
        name: Ident,
        span: Span,
        mutability: VariableMutability,
    },
    Tuple {
        fields: Vec<TyExpression>,
    },
    Array {
        contents: Vec<TyExpression>,
    },
    ArrayIndex {
        prefix: Box<TyExpression>,
        index: Box<TyExpression>,
    },
    StructExpression {
        struct_name: Ident,
        fields: Vec<TyStructExpressionField>,
        span: Span,
    },
    CodeBlock(TyCodeBlock),
    // a flag that this value will later be provided as a parameter, but is currently unknown
    FunctionParameter,
    IfExp {
        condition: Box<TyExpression>,
        then: Box<TyExpression>,
        r#else: Option<Box<TyExpression>>,
    },
    AsmExpression {
        registers: Vec<TyAsmRegisterDeclaration>,
        body: Vec<AsmOp>,
        returns: Option<(AsmRegister, Span)>,
        whole_block_span: Span,
    },
    // like a variable expression but it has multiple parts,
    // like looking up a field in a struct
    StructFieldAccess {
        prefix: Box<TyExpression>,
        field_to_access: TyStructField,
        field_instantiation_span: Span,
        resolved_type_of_parent: TypeId,
    },
    TupleElemAccess {
        prefix: Box<TyExpression>,
        elem_to_access_num: usize,
        resolved_type_of_parent: TypeId,
        elem_to_access_span: Span,
    },
    EnumInstantiation {
        /// for printing
        enum_decl: TyEnumDeclaration,
        /// for printing
        variant_name: Ident,
        tag: usize,
        contents: Option<Box<TyExpression>>,
        /// If there is an error regarding this instantiation of the enum,
        /// use these spans as it points to the call site and not the declaration.
        /// They are also used in the language server.
        enum_instantiation_span: Span,
        variant_instantiation_span: Span,
    },
    AbiCast {
        abi_name: CallPath,
        address: Box<TyExpression>,
        #[allow(dead_code)]
        // this span may be used for errors in the future, although it is not right now.
        span: Span,
    },
    StorageAccess(TyStorageAccess),
    IntrinsicFunction(TyIntrinsicFunctionKind),
    /// a zero-sized type-system-only compile-time thing that is used for constructing ABI casts.
    AbiName(AbiName),
    /// grabs the enum tag from the particular enum and variant of the `exp`
    EnumTag {
        exp: Box<TyExpression>,
    },
    /// performs an unsafe cast from the `exp` to the type of the given enum `variant`
    UnsafeDowncast {
        exp: Box<TyExpression>,
        variant: TyEnumVariant,
    },
    WhileLoop {
        condition: Box<TyExpression>,
        body: TyCodeBlock,
    },
    Break,
    Continue,
    Reassignment(Box<TyReassignment>),
    StorageReassignment(Box<TyStorageReassignment>),
    Return(Box<TyExpression>),
}

// NOTE: Hash and PartialEq must uphold the invariant:
// k1 == k2 -> hash(k1) == hash(k2)
// https://doc.rust-lang.org/std/collections/struct.HashMap.html
impl PartialEq for TyExpressionVariant {
    fn eq(&self, other: &Self) -> bool {
        match (self, other) {
            (Self::Literal(l0), Self::Literal(r0)) => l0 == r0,
            (
                Self::FunctionApplication {
                    call_path: l_name,
                    arguments: l_arguments,
                    function_decl: l_function_decl,
                    ..
                },
                Self::FunctionApplication {
                    call_path: r_name,
                    arguments: r_arguments,
                    function_decl: r_function_decl,
                    ..
                },
            ) => {
                l_name == r_name
                    && l_arguments == r_arguments
                    && l_function_decl.body == r_function_decl.body
            }
            (
                Self::LazyOperator {
                    op: l_op,
                    lhs: l_lhs,
                    rhs: l_rhs,
                },
                Self::LazyOperator {
                    op: r_op,
                    lhs: r_lhs,
                    rhs: r_rhs,
                },
            ) => l_op == r_op && (**l_lhs) == (**r_lhs) && (**l_rhs) == (**r_rhs),
            (
                Self::VariableExpression {
                    name: l_name,
                    span: l_span,
                    mutability: l_mutability,
                },
                Self::VariableExpression {
                    name: r_name,
                    span: r_span,
                    mutability: r_mutability,
                },
            ) => l_name == r_name && l_span == r_span && l_mutability == r_mutability,
            (Self::Tuple { fields: l_fields }, Self::Tuple { fields: r_fields }) => {
                l_fields == r_fields
            }
            (
                Self::Array {
                    contents: l_contents,
                },
                Self::Array {
                    contents: r_contents,
                },
            ) => l_contents == r_contents,
            (
                Self::ArrayIndex {
                    prefix: l_prefix,
                    index: l_index,
                },
                Self::ArrayIndex {
                    prefix: r_prefix,
                    index: r_index,
                },
            ) => (**l_prefix) == (**r_prefix) && (**l_index) == (**r_index),
            (
                Self::StructExpression {
                    struct_name: l_struct_name,
                    fields: l_fields,
                    span: l_span,
                },
                Self::StructExpression {
                    struct_name: r_struct_name,
                    fields: r_fields,
                    span: r_span,
                },
            ) => {
                l_struct_name == r_struct_name
                    && l_fields.clone() == r_fields.clone()
                    && l_span == r_span
            }
            (Self::CodeBlock(l0), Self::CodeBlock(r0)) => l0 == r0,
            (
                Self::IfExp {
                    condition: l_condition,
                    then: l_then,
                    r#else: l_r,
                },
                Self::IfExp {
                    condition: r_condition,
                    then: r_then,
                    r#else: r_r,
                },
            ) => {
                (**l_condition) == (**r_condition)
                    && (**l_then) == (**r_then)
                    && if let (Some(l), Some(r)) = (l_r, r_r) {
                        (**l) == (**r)
                    } else {
                        true
                    }
            }
            (
                Self::AsmExpression {
                    registers: l_registers,
                    body: l_body,
                    returns: l_returns,
                    ..
                },
                Self::AsmExpression {
                    registers: r_registers,
                    body: r_body,
                    returns: r_returns,
                    ..
                },
            ) => {
                l_registers.clone() == r_registers.clone()
                    && l_body.clone() == r_body.clone()
                    && l_returns == r_returns
            }
            (
                Self::StructFieldAccess {
                    prefix: l_prefix,
                    field_to_access: l_field_to_access,
                    resolved_type_of_parent: l_resolved_type_of_parent,
                    ..
                },
                Self::StructFieldAccess {
                    prefix: r_prefix,
                    field_to_access: r_field_to_access,
                    resolved_type_of_parent: r_resolved_type_of_parent,
                    ..
                },
            ) => {
                (**l_prefix) == (**r_prefix)
                    && l_field_to_access == r_field_to_access
                    && look_up_type_id(*l_resolved_type_of_parent)
                        == look_up_type_id(*r_resolved_type_of_parent)
            }
            (
                Self::TupleElemAccess {
                    prefix: l_prefix,
                    elem_to_access_num: l_elem_to_access_num,
                    resolved_type_of_parent: l_resolved_type_of_parent,
                    ..
                },
                Self::TupleElemAccess {
                    prefix: r_prefix,
                    elem_to_access_num: r_elem_to_access_num,
                    resolved_type_of_parent: r_resolved_type_of_parent,
                    ..
                },
            ) => {
                (**l_prefix) == (**r_prefix)
                    && l_elem_to_access_num == r_elem_to_access_num
                    && look_up_type_id(*l_resolved_type_of_parent)
                        == look_up_type_id(*r_resolved_type_of_parent)
            }
            (
                Self::EnumInstantiation {
                    enum_decl: l_enum_decl,
                    variant_name: l_variant_name,
                    tag: l_tag,
                    contents: l_contents,
                    ..
                },
                Self::EnumInstantiation {
                    enum_decl: r_enum_decl,
                    variant_name: r_variant_name,
                    tag: r_tag,
                    contents: r_contents,
                    ..
                },
            ) => {
                l_enum_decl == r_enum_decl
                    && l_variant_name == r_variant_name
                    && l_tag == r_tag
                    && if let (Some(l_contents), Some(r_contents)) = (l_contents, r_contents) {
                        (**l_contents) == (**r_contents)
                    } else {
                        true
                    }
            }
            (
                Self::AbiCast {
                    abi_name: l_abi_name,
                    address: l_address,
                    ..
                },
                Self::AbiCast {
                    abi_name: r_abi_name,
                    address: r_address,
                    ..
                },
            ) => l_abi_name == r_abi_name && (**l_address) == (**r_address),
            (Self::IntrinsicFunction(l_kind), Self::IntrinsicFunction(r_kind)) => l_kind == r_kind,
            (
                Self::UnsafeDowncast {
                    exp: l_exp,
                    variant: l_variant,
                },
                Self::UnsafeDowncast {
                    exp: r_exp,
                    variant: r_variant,
                },
            ) => *l_exp == *r_exp && l_variant == r_variant,
            (Self::EnumTag { exp: l_exp }, Self::EnumTag { exp: r_exp }) => *l_exp == *r_exp,
            (Self::StorageAccess(l_exp), Self::StorageAccess(r_exp)) => *l_exp == *r_exp,
            (
                Self::WhileLoop {
                    body: l_body,
                    condition: l_condition,
                },
                Self::WhileLoop {
                    body: r_body,
                    condition: r_condition,
                },
            ) => *l_body == *r_body && l_condition == r_condition,
            _ => false,
        }
    }
}

impl CopyTypes for TyExpressionVariant {
    fn copy_types(&mut self, type_mapping: &TypeMapping) {
        use TyExpressionVariant::*;
        match self {
            Literal(..) => (),
            FunctionApplication {
                arguments,
                function_decl,
                ..
            } => {
                arguments
                    .iter_mut()
                    .for_each(|(_ident, expr)| expr.copy_types(type_mapping));
                function_decl.copy_types(type_mapping);
            }
            LazyOperator { lhs, rhs, .. } => {
                (*lhs).copy_types(type_mapping);
                (*rhs).copy_types(type_mapping);
            }
            VariableExpression { .. } => (),
            Tuple { fields } => fields.iter_mut().for_each(|x| x.copy_types(type_mapping)),
            Array { contents } => contents.iter_mut().for_each(|x| x.copy_types(type_mapping)),
            ArrayIndex { prefix, index } => {
                (*prefix).copy_types(type_mapping);
                (*index).copy_types(type_mapping);
            }
            StructExpression { fields, .. } => {
                fields.iter_mut().for_each(|x| x.copy_types(type_mapping))
            }
            CodeBlock(block) => {
                block.copy_types(type_mapping);
            }
            FunctionParameter => (),
            IfExp {
                condition,
                then,
                r#else,
            } => {
                condition.copy_types(type_mapping);
                then.copy_types(type_mapping);
                if let Some(ref mut r#else) = r#else {
                    r#else.copy_types(type_mapping);
                }
            }
            AsmExpression {
                registers, //: Vec<TyAsmRegisterDeclaration>,
                ..
            } => {
                registers
                    .iter_mut()
                    .for_each(|x| x.copy_types(type_mapping));
            }
            // like a variable expression but it has multiple parts,
            // like looking up a field in a struct
            StructFieldAccess {
                prefix,
                field_to_access,
                ref mut resolved_type_of_parent,
                ..
            } => {
                resolved_type_of_parent.copy_types(type_mapping);
                field_to_access.copy_types(type_mapping);
                prefix.copy_types(type_mapping);
            }
            TupleElemAccess {
                prefix,
                ref mut resolved_type_of_parent,
                ..
            } => {
                resolved_type_of_parent.copy_types(type_mapping);
                prefix.copy_types(type_mapping);
            }
            EnumInstantiation {
                enum_decl,
                contents,
                ..
            } => {
                enum_decl.copy_types(type_mapping);
                if let Some(ref mut contents) = contents {
                    contents.copy_types(type_mapping)
                };
            }
            AbiCast { address, .. } => address.copy_types(type_mapping),
            // storage is never generic and cannot be monomorphized
            StorageAccess { .. } => (),
            IntrinsicFunction(kind) => {
                kind.copy_types(type_mapping);
            }
            EnumTag { exp } => {
                exp.copy_types(type_mapping);
            }
            UnsafeDowncast { exp, variant } => {
                exp.copy_types(type_mapping);
                variant.copy_types(type_mapping);
            }
            AbiName(_) => (),
            WhileLoop {
                ref mut condition,
                ref mut body,
            } => {
                condition.copy_types(type_mapping);
                body.copy_types(type_mapping);
            }
            Break => (),
            Continue => (),
            Reassignment(reassignment) => reassignment.copy_types(type_mapping),
            StorageReassignment(..) => (),
            Return(stmt) => stmt.copy_types(type_mapping),
        }
    }
}

impl fmt::Display for TyExpressionVariant {
    fn fmt(&self, f: &mut fmt::Formatter<'_>) -> fmt::Result {
        let s = match self {
            TyExpressionVariant::Literal(lit) => format!("literal {}", lit),
            TyExpressionVariant::FunctionApplication {
                call_path: name, ..
            } => {
                format!("\"{}\" fn entry", name.suffix.as_str())
            }
            TyExpressionVariant::LazyOperator { op, .. } => match op {
                LazyOp::And => "&&".into(),
                LazyOp::Or => "||".into(),
            },
            TyExpressionVariant::Tuple { fields } => {
                let fields = fields
                    .iter()
                    .map(|field| field.to_string())
                    .collect::<Vec<_>>()
                    .join(", ");
                format!("tuple({})", fields)
            }
            TyExpressionVariant::Array { .. } => "array".into(),
            TyExpressionVariant::ArrayIndex { .. } => "[..]".into(),
            TyExpressionVariant::StructExpression { struct_name, .. } => {
                format!("\"{}\" struct init", struct_name.as_str())
            }
            TyExpressionVariant::CodeBlock(_) => "code block entry".into(),
            TyExpressionVariant::FunctionParameter => "fn param access".into(),
            TyExpressionVariant::IfExp { .. } => "if exp".into(),
            TyExpressionVariant::AsmExpression { .. } => "inline asm".into(),
            TyExpressionVariant::AbiCast { abi_name, .. } => {
                format!("abi cast {}", abi_name.suffix.as_str())
            }
            TyExpressionVariant::StructFieldAccess {
                resolved_type_of_parent,
                field_to_access,
                ..
            } => {
                format!(
                    "\"{}.{}\" struct field access",
                    look_up_type_id(*resolved_type_of_parent),
                    field_to_access.name
                )
            }
            TyExpressionVariant::TupleElemAccess {
                resolved_type_of_parent,
                elem_to_access_num,
                ..
            } => {
                format!(
                    "\"{}.{}\" tuple index",
                    look_up_type_id(*resolved_type_of_parent),
                    elem_to_access_num
                )
            }
            TyExpressionVariant::VariableExpression { name, .. } => {
                format!("\"{}\" variable exp", name.as_str())
            }
            TyExpressionVariant::EnumInstantiation {
                tag,
                enum_decl,
                variant_name,
                ..
            } => {
                format!(
                    "{}::{} enum instantiation (tag: {})",
                    enum_decl.name.as_str(),
                    variant_name.as_str(),
                    tag
                )
            }
            TyExpressionVariant::StorageAccess(access) => {
                format!("storage field {} access", access.storage_field_name())
            }
            TyExpressionVariant::IntrinsicFunction(kind) => kind.to_string(),
            TyExpressionVariant::AbiName(n) => format!("ABI name {}", n),
            TyExpressionVariant::EnumTag { exp } => {
                format!("({} as tag)", look_up_type_id(exp.return_type))
            }
            TyExpressionVariant::UnsafeDowncast { exp, variant } => {
                format!("({} as {})", look_up_type_id(exp.return_type), variant.name)
            }
            TyExpressionVariant::WhileLoop { condition, .. } => {
                format!("while loop on {}", condition)
            }
            TyExpressionVariant::Break => "break".to_string(),
            TyExpressionVariant::Continue => "continue".to_string(),
            TyExpressionVariant::Reassignment(reassignment) => {
                let mut place = reassignment.lhs_base_name.to_string();
                for index in &reassignment.lhs_indices {
                    place.push('.');
                    match index {
                        ProjectionKind::StructField { name } => place.push_str(name.as_str()),
                        ProjectionKind::TupleField { index, .. } => {
                            write!(&mut place, "{}", index).unwrap();
                        }
                    }
                }
                format!("reassignment to {}", place)
            }
            TyExpressionVariant::StorageReassignment(storage_reassignment) => {
                let place: String = {
                    storage_reassignment
                        .fields
                        .iter()
                        .map(|field| field.name.as_str())
                        .collect()
                };
                format!("storage reassignment to {}", place)
            }
            TyExpressionVariant::Return(exp) => {
                format!("return {}", *exp)
            }
        };
        write!(f, "{}", s)
    }
}

impl TyExpressionVariant {
    /// Returns `self` as a literal, if possible.
    pub(crate) fn extract_literal_value(&self) -> Option<Literal> {
        match self {
            TyExpressionVariant::Literal(value) => Some(value.clone()),
            _ => None,
        }
    }
}<|MERGE_RESOLUTION|>--- conflicted
+++ resolved
@@ -8,16 +8,7 @@
 
 use crate::{
     language::{ty::*, *},
-    semantic_analysis::{
-<<<<<<< HEAD
-        ProjectionKind, TyEnumDeclaration, TyEnumVariant, TyReassignment, TyStorageReassignment,
-        TyStructField,
-=======
-        ContractCallParams, TyAsmRegisterDeclaration, TyCodeBlock, TyEnumDeclaration,
-        TyEnumVariant, TyIntrinsicFunctionKind, TyReturnStatement, TyStorageReassignment,
-        TyStructExpressionField, TyStructField, TypeCheckedStorageAccess, VariableMutability,
->>>>>>> 5789859a
-    },
+    semantic_analysis::*,
     type_system::*,
     TyFunctionDeclaration,
 };
