--- conflicted
+++ resolved
@@ -9,15 +9,9 @@
 use crate::{
     language::{ty::*, *},
     semantic_analysis::{
-<<<<<<< HEAD
-        ContractCallParams, ProjectionKind, TyAsmRegisterDeclaration, TyCodeBlock,
-        TyEnumDeclaration, TyEnumVariant, TyIntrinsicFunctionKind, TyReassignment,
-        TyStorageReassignment, TyStructExpressionField, TyStructField, VariableMutability,
-=======
         ContractCallParams, ProjectionKind, TyCodeBlock, TyEnumDeclaration, TyEnumVariant,
-        TyIntrinsicFunctionKind, TyReassignment, TyReturnStatement, TyStorageReassignment,
-        TyStructExpressionField, TyStructField, TypeCheckedStorageAccess, VariableMutability,
->>>>>>> 1be03070
+        TyIntrinsicFunctionKind, TyReassignment, TyStorageReassignment, TyStructExpressionField,
+        TyStructField, VariableMutability,
     },
     type_system::*,
     TyFunctionDeclaration,
