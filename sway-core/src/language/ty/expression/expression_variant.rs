use std::{
    collections::HashMap,
    fmt::{self, Write},
};

use derivative::Derivative;
use sway_types::{state::StateIndex, Ident, Span};

use crate::{
    language::{ty::*, *},
    semantic_analysis::{
<<<<<<< HEAD
        ContractCallParams, ProjectionKind, TyCodeBlock, TyEnumDeclaration, TyEnumVariant,
        TyReassignment, TyStorageReassignment, TyStructField, VariableMutability,
=======
        ProjectionKind, TyAsmRegisterDeclaration, TyCodeBlock, TyEnumDeclaration, TyEnumVariant,
        TyIntrinsicFunctionKind, TyReassignment, TyReturnStatement, TyStorageReassignment,
        TyStructExpressionField, TyStructField, TypeCheckedStorageAccess, VariableMutability,
>>>>>>> da21a419
    },
    type_system::*,
    TyFunctionDeclaration,
};

#[derive(Clone, Debug, Derivative)]
#[derivative(Eq)]
pub enum TyExpressionVariant {
    Literal(Literal),
    FunctionApplication {
        call_path: CallPath,
        #[derivative(Eq(bound = ""))]
        contract_call_params: HashMap<String, TyExpression>,
        arguments: Vec<(Ident, TyExpression)>,
        function_decl: TyFunctionDeclaration,
        /// If this is `Some(val)` then `val` is the metadata. If this is `None`, then
        /// there is no selector.
        self_state_idx: Option<StateIndex>,
        #[derivative(Eq(bound = ""))]
        selector: Option<ContractCallParams>,
    },
    LazyOperator {
        #[derivative(Eq(bound = ""))]
        op: LazyOp,
        lhs: Box<TyExpression>,
        rhs: Box<TyExpression>,
    },
    VariableExpression {
        name: Ident,
        span: Span,
        mutability: VariableMutability,
    },
    Tuple {
        fields: Vec<TyExpression>,
    },
    Array {
        contents: Vec<TyExpression>,
    },
    ArrayIndex {
        prefix: Box<TyExpression>,
        index: Box<TyExpression>,
    },
    StructExpression {
        struct_name: Ident,
        fields: Vec<TyStructExpressionField>,
        span: Span,
    },
    CodeBlock(TyCodeBlock),
    // a flag that this value will later be provided as a parameter, but is currently unknown
    FunctionParameter,
    IfExp {
        condition: Box<TyExpression>,
        then: Box<TyExpression>,
        r#else: Option<Box<TyExpression>>,
    },
    AsmExpression {
        registers: Vec<TyAsmRegisterDeclaration>,
        body: Vec<AsmOp>,
        returns: Option<(AsmRegister, Span)>,
        whole_block_span: Span,
    },
    // like a variable expression but it has multiple parts,
    // like looking up a field in a struct
    StructFieldAccess {
        prefix: Box<TyExpression>,
        field_to_access: TyStructField,
        field_instantiation_span: Span,
        resolved_type_of_parent: TypeId,
    },
    TupleElemAccess {
        prefix: Box<TyExpression>,
        elem_to_access_num: usize,
        resolved_type_of_parent: TypeId,
        elem_to_access_span: Span,
    },
    EnumInstantiation {
        /// for printing
        enum_decl: TyEnumDeclaration,
        /// for printing
        variant_name: Ident,
        tag: usize,
        contents: Option<Box<TyExpression>>,
        /// If there is an error regarding this instantiation of the enum,
        /// use these spans as it points to the call site and not the declaration.
        /// They are also used in the language server.
        enum_instantiation_span: Span,
        variant_instantiation_span: Span,
    },
    AbiCast {
        abi_name: CallPath,
        address: Box<TyExpression>,
        #[allow(dead_code)]
        // this span may be used for errors in the future, although it is not right now.
        span: Span,
    },
    StorageAccess(TyStorageAccess),
    IntrinsicFunction(TyIntrinsicFunctionKind),
    /// a zero-sized type-system-only compile-time thing that is used for constructing ABI casts.
    AbiName(AbiName),
    /// grabs the enum tag from the particular enum and variant of the `exp`
    EnumTag {
        exp: Box<TyExpression>,
    },
    /// performs an unsafe cast from the `exp` to the type of the given enum `variant`
    UnsafeDowncast {
        exp: Box<TyExpression>,
        variant: TyEnumVariant,
    },
    WhileLoop {
        condition: Box<TyExpression>,
        body: TyCodeBlock,
    },
    Break,
    Continue,
    Reassignment(Box<TyReassignment>),
    StorageReassignment(Box<TyStorageReassignment>),
    Return(Box<TyExpression>),
}

// NOTE: Hash and PartialEq must uphold the invariant:
// k1 == k2 -> hash(k1) == hash(k2)
// https://doc.rust-lang.org/std/collections/struct.HashMap.html
impl PartialEq for TyExpressionVariant {
    fn eq(&self, other: &Self) -> bool {
        match (self, other) {
            (Self::Literal(l0), Self::Literal(r0)) => l0 == r0,
            (
                Self::FunctionApplication {
                    call_path: l_name,
                    arguments: l_arguments,
                    function_decl: l_function_decl,
                    ..
                },
                Self::FunctionApplication {
                    call_path: r_name,
                    arguments: r_arguments,
                    function_decl: r_function_decl,
                    ..
                },
            ) => {
                l_name == r_name
                    && l_arguments == r_arguments
                    && l_function_decl.body == r_function_decl.body
            }
            (
                Self::LazyOperator {
                    op: l_op,
                    lhs: l_lhs,
                    rhs: l_rhs,
                },
                Self::LazyOperator {
                    op: r_op,
                    lhs: r_lhs,
                    rhs: r_rhs,
                },
            ) => l_op == r_op && (**l_lhs) == (**r_lhs) && (**l_rhs) == (**r_rhs),
            (
                Self::VariableExpression {
                    name: l_name,
                    span: l_span,
                    mutability: l_mutability,
                },
                Self::VariableExpression {
                    name: r_name,
                    span: r_span,
                    mutability: r_mutability,
                },
            ) => l_name == r_name && l_span == r_span && l_mutability == r_mutability,
            (Self::Tuple { fields: l_fields }, Self::Tuple { fields: r_fields }) => {
                l_fields == r_fields
            }
            (
                Self::Array {
                    contents: l_contents,
                },
                Self::Array {
                    contents: r_contents,
                },
            ) => l_contents == r_contents,
            (
                Self::ArrayIndex {
                    prefix: l_prefix,
                    index: l_index,
                },
                Self::ArrayIndex {
                    prefix: r_prefix,
                    index: r_index,
                },
            ) => (**l_prefix) == (**r_prefix) && (**l_index) == (**r_index),
            (
                Self::StructExpression {
                    struct_name: l_struct_name,
                    fields: l_fields,
                    span: l_span,
                },
                Self::StructExpression {
                    struct_name: r_struct_name,
                    fields: r_fields,
                    span: r_span,
                },
            ) => {
                l_struct_name == r_struct_name
                    && l_fields.clone() == r_fields.clone()
                    && l_span == r_span
            }
            (Self::CodeBlock(l0), Self::CodeBlock(r0)) => l0 == r0,
            (
                Self::IfExp {
                    condition: l_condition,
                    then: l_then,
                    r#else: l_r,
                },
                Self::IfExp {
                    condition: r_condition,
                    then: r_then,
                    r#else: r_r,
                },
            ) => {
                (**l_condition) == (**r_condition)
                    && (**l_then) == (**r_then)
                    && if let (Some(l), Some(r)) = (l_r, r_r) {
                        (**l) == (**r)
                    } else {
                        true
                    }
            }
            (
                Self::AsmExpression {
                    registers: l_registers,
                    body: l_body,
                    returns: l_returns,
                    ..
                },
                Self::AsmExpression {
                    registers: r_registers,
                    body: r_body,
                    returns: r_returns,
                    ..
                },
            ) => {
                l_registers.clone() == r_registers.clone()
                    && l_body.clone() == r_body.clone()
                    && l_returns == r_returns
            }
            (
                Self::StructFieldAccess {
                    prefix: l_prefix,
                    field_to_access: l_field_to_access,
                    resolved_type_of_parent: l_resolved_type_of_parent,
                    ..
                },
                Self::StructFieldAccess {
                    prefix: r_prefix,
                    field_to_access: r_field_to_access,
                    resolved_type_of_parent: r_resolved_type_of_parent,
                    ..
                },
            ) => {
                (**l_prefix) == (**r_prefix)
                    && l_field_to_access == r_field_to_access
                    && look_up_type_id(*l_resolved_type_of_parent)
                        == look_up_type_id(*r_resolved_type_of_parent)
            }
            (
                Self::TupleElemAccess {
                    prefix: l_prefix,
                    elem_to_access_num: l_elem_to_access_num,
                    resolved_type_of_parent: l_resolved_type_of_parent,
                    ..
                },
                Self::TupleElemAccess {
                    prefix: r_prefix,
                    elem_to_access_num: r_elem_to_access_num,
                    resolved_type_of_parent: r_resolved_type_of_parent,
                    ..
                },
            ) => {
                (**l_prefix) == (**r_prefix)
                    && l_elem_to_access_num == r_elem_to_access_num
                    && look_up_type_id(*l_resolved_type_of_parent)
                        == look_up_type_id(*r_resolved_type_of_parent)
            }
            (
                Self::EnumInstantiation {
                    enum_decl: l_enum_decl,
                    variant_name: l_variant_name,
                    tag: l_tag,
                    contents: l_contents,
                    ..
                },
                Self::EnumInstantiation {
                    enum_decl: r_enum_decl,
                    variant_name: r_variant_name,
                    tag: r_tag,
                    contents: r_contents,
                    ..
                },
            ) => {
                l_enum_decl == r_enum_decl
                    && l_variant_name == r_variant_name
                    && l_tag == r_tag
                    && if let (Some(l_contents), Some(r_contents)) = (l_contents, r_contents) {
                        (**l_contents) == (**r_contents)
                    } else {
                        true
                    }
            }
            (
                Self::AbiCast {
                    abi_name: l_abi_name,
                    address: l_address,
                    ..
                },
                Self::AbiCast {
                    abi_name: r_abi_name,
                    address: r_address,
                    ..
                },
            ) => l_abi_name == r_abi_name && (**l_address) == (**r_address),
            (Self::IntrinsicFunction(l_kind), Self::IntrinsicFunction(r_kind)) => l_kind == r_kind,
            (
                Self::UnsafeDowncast {
                    exp: l_exp,
                    variant: l_variant,
                },
                Self::UnsafeDowncast {
                    exp: r_exp,
                    variant: r_variant,
                },
            ) => *l_exp == *r_exp && l_variant == r_variant,
            (Self::EnumTag { exp: l_exp }, Self::EnumTag { exp: r_exp }) => *l_exp == *r_exp,
            (Self::StorageAccess(l_exp), Self::StorageAccess(r_exp)) => *l_exp == *r_exp,
            (
                Self::WhileLoop {
                    body: l_body,
                    condition: l_condition,
                },
                Self::WhileLoop {
                    body: r_body,
                    condition: r_condition,
                },
            ) => *l_body == *r_body && l_condition == r_condition,
            _ => false,
        }
    }
}

impl CopyTypes for TyExpressionVariant {
    fn copy_types(&mut self, type_mapping: &TypeMapping) {
        use TyExpressionVariant::*;
        match self {
            Literal(..) => (),
            FunctionApplication {
                arguments,
                function_decl,
                ..
            } => {
                arguments
                    .iter_mut()
                    .for_each(|(_ident, expr)| expr.copy_types(type_mapping));
                function_decl.copy_types(type_mapping);
            }
            LazyOperator { lhs, rhs, .. } => {
                (*lhs).copy_types(type_mapping);
                (*rhs).copy_types(type_mapping);
            }
            VariableExpression { .. } => (),
            Tuple { fields } => fields.iter_mut().for_each(|x| x.copy_types(type_mapping)),
            Array { contents } => contents.iter_mut().for_each(|x| x.copy_types(type_mapping)),
            ArrayIndex { prefix, index } => {
                (*prefix).copy_types(type_mapping);
                (*index).copy_types(type_mapping);
            }
            StructExpression { fields, .. } => {
                fields.iter_mut().for_each(|x| x.copy_types(type_mapping))
            }
            CodeBlock(block) => {
                block.copy_types(type_mapping);
            }
            FunctionParameter => (),
            IfExp {
                condition,
                then,
                r#else,
            } => {
                condition.copy_types(type_mapping);
                then.copy_types(type_mapping);
                if let Some(ref mut r#else) = r#else {
                    r#else.copy_types(type_mapping);
                }
            }
            AsmExpression {
                registers, //: Vec<TyAsmRegisterDeclaration>,
                ..
            } => {
                registers
                    .iter_mut()
                    .for_each(|x| x.copy_types(type_mapping));
            }
            // like a variable expression but it has multiple parts,
            // like looking up a field in a struct
            StructFieldAccess {
                prefix,
                field_to_access,
                ref mut resolved_type_of_parent,
                ..
            } => {
                resolved_type_of_parent.copy_types(type_mapping);
                field_to_access.copy_types(type_mapping);
                prefix.copy_types(type_mapping);
            }
            TupleElemAccess {
                prefix,
                ref mut resolved_type_of_parent,
                ..
            } => {
                resolved_type_of_parent.copy_types(type_mapping);
                prefix.copy_types(type_mapping);
            }
            EnumInstantiation {
                enum_decl,
                contents,
                ..
            } => {
                enum_decl.copy_types(type_mapping);
                if let Some(ref mut contents) = contents {
                    contents.copy_types(type_mapping)
                };
            }
            AbiCast { address, .. } => address.copy_types(type_mapping),
            // storage is never generic and cannot be monomorphized
            StorageAccess { .. } => (),
            IntrinsicFunction(kind) => {
                kind.copy_types(type_mapping);
            }
            EnumTag { exp } => {
                exp.copy_types(type_mapping);
            }
            UnsafeDowncast { exp, variant } => {
                exp.copy_types(type_mapping);
                variant.copy_types(type_mapping);
            }
            AbiName(_) => (),
            WhileLoop {
                ref mut condition,
                ref mut body,
            } => {
                condition.copy_types(type_mapping);
                body.copy_types(type_mapping);
            }
            Break => (),
            Continue => (),
            Reassignment(reassignment) => reassignment.copy_types(type_mapping),
            StorageReassignment(..) => (),
            Return(stmt) => stmt.copy_types(type_mapping),
        }
    }
}

impl fmt::Display for TyExpressionVariant {
    fn fmt(&self, f: &mut fmt::Formatter<'_>) -> fmt::Result {
        let s = match self {
            TyExpressionVariant::Literal(lit) => format!("literal {}", lit),
            TyExpressionVariant::FunctionApplication {
                call_path: name, ..
            } => {
                format!("\"{}\" fn entry", name.suffix.as_str())
            }
            TyExpressionVariant::LazyOperator { op, .. } => match op {
                LazyOp::And => "&&".into(),
                LazyOp::Or => "||".into(),
            },
            TyExpressionVariant::Tuple { fields } => {
                let fields = fields
                    .iter()
                    .map(|field| field.to_string())
                    .collect::<Vec<_>>()
                    .join(", ");
                format!("tuple({})", fields)
            }
            TyExpressionVariant::Array { .. } => "array".into(),
            TyExpressionVariant::ArrayIndex { .. } => "[..]".into(),
            TyExpressionVariant::StructExpression { struct_name, .. } => {
                format!("\"{}\" struct init", struct_name.as_str())
            }
            TyExpressionVariant::CodeBlock(_) => "code block entry".into(),
            TyExpressionVariant::FunctionParameter => "fn param access".into(),
            TyExpressionVariant::IfExp { .. } => "if exp".into(),
            TyExpressionVariant::AsmExpression { .. } => "inline asm".into(),
            TyExpressionVariant::AbiCast { abi_name, .. } => {
                format!("abi cast {}", abi_name.suffix.as_str())
            }
            TyExpressionVariant::StructFieldAccess {
                resolved_type_of_parent,
                field_to_access,
                ..
            } => {
                format!(
                    "\"{}.{}\" struct field access",
                    look_up_type_id(*resolved_type_of_parent),
                    field_to_access.name
                )
            }
            TyExpressionVariant::TupleElemAccess {
                resolved_type_of_parent,
                elem_to_access_num,
                ..
            } => {
                format!(
                    "\"{}.{}\" tuple index",
                    look_up_type_id(*resolved_type_of_parent),
                    elem_to_access_num
                )
            }
            TyExpressionVariant::VariableExpression { name, .. } => {
                format!("\"{}\" variable exp", name.as_str())
            }
            TyExpressionVariant::EnumInstantiation {
                tag,
                enum_decl,
                variant_name,
                ..
            } => {
                format!(
                    "{}::{} enum instantiation (tag: {})",
                    enum_decl.name.as_str(),
                    variant_name.as_str(),
                    tag
                )
            }
            TyExpressionVariant::StorageAccess(access) => {
                format!("storage field {} access", access.storage_field_name())
            }
            TyExpressionVariant::IntrinsicFunction(kind) => kind.to_string(),
            TyExpressionVariant::AbiName(n) => format!("ABI name {}", n),
            TyExpressionVariant::EnumTag { exp } => {
                format!("({} as tag)", look_up_type_id(exp.return_type))
            }
            TyExpressionVariant::UnsafeDowncast { exp, variant } => {
                format!("({} as {})", look_up_type_id(exp.return_type), variant.name)
            }
            TyExpressionVariant::WhileLoop { condition, .. } => {
                format!("while loop on {}", condition)
            }
            TyExpressionVariant::Break => "break".to_string(),
            TyExpressionVariant::Continue => "continue".to_string(),
            TyExpressionVariant::Reassignment(reassignment) => {
                let mut place = reassignment.lhs_base_name.to_string();
                for index in &reassignment.lhs_indices {
                    place.push('.');
                    match index {
                        ProjectionKind::StructField { name } => place.push_str(name.as_str()),
                        ProjectionKind::TupleField { index, .. } => {
                            write!(&mut place, "{}", index).unwrap();
                        }
                    }
                }
                format!("reassignment to {}", place)
            }
            TyExpressionVariant::StorageReassignment(storage_reassignment) => {
                let place: String = {
                    storage_reassignment
                        .fields
                        .iter()
                        .map(|field| field.name.as_str())
                        .collect()
                };
                format!("storage reassignment to {}", place)
            }
            TyExpressionVariant::Return(exp) => {
                format!("return {}", *exp)
            }
        };
        write!(f, "{}", s)
    }
}

impl TyExpressionVariant {
    /// Returns `self` as a literal, if possible.
    pub(crate) fn extract_literal_value(&self) -> Option<Literal> {
        match self {
            TyExpressionVariant::Literal(value) => Some(value.clone()),
            _ => None,
        }
    }
}<|MERGE_RESOLUTION|>--- conflicted
+++ resolved
@@ -9,14 +9,8 @@
 use crate::{
     language::{ty::*, *},
     semantic_analysis::{
-<<<<<<< HEAD
-        ContractCallParams, ProjectionKind, TyCodeBlock, TyEnumDeclaration, TyEnumVariant,
-        TyReassignment, TyStorageReassignment, TyStructField, VariableMutability,
-=======
-        ProjectionKind, TyAsmRegisterDeclaration, TyCodeBlock, TyEnumDeclaration, TyEnumVariant,
-        TyIntrinsicFunctionKind, TyReassignment, TyReturnStatement, TyStorageReassignment,
-        TyStructExpressionField, TyStructField, TypeCheckedStorageAccess, VariableMutability,
->>>>>>> da21a419
+        ProjectionKind, TyCodeBlock, TyEnumDeclaration, TyEnumVariant, TyReassignment,
+        TyStorageReassignment, TyStructField, VariableMutability,
     },
     type_system::*,
     TyFunctionDeclaration,
