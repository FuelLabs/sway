--- conflicted
+++ resolved
@@ -2,19 +2,13 @@
 #[allow(clippy::module_inception)]
 mod expression;
 mod expression_variant;
-<<<<<<< HEAD
+mod intrinsic_function;
 mod storage;
 mod struct_exp_field;
-=======
-mod intrinsic_function;
->>>>>>> 764558cf
 
 pub use asm::*;
 pub use expression::*;
 pub use expression_variant::*;
-<<<<<<< HEAD
+pub use intrinsic_function::*;
 pub use storage::*;
-pub use struct_exp_field::*;
-=======
-pub use intrinsic_function::*;
->>>>>>> 764558cf
+pub use struct_exp_field::*;