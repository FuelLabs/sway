mod asm;
#[allow(clippy::module_inception)]
mod expression;
mod expression_variant;
<<<<<<< HEAD
mod intrinsic_function;
mod storage;
mod struct_exp_field;
=======
mod match_expression;
>>>>>>> a693ca5c

pub use asm::*;
pub use expression::*;
pub use expression_variant::*;
<<<<<<< HEAD
pub use intrinsic_function::*;
pub use storage::*;
pub use struct_exp_field::*;
=======
pub(crate) use match_expression::*;
>>>>>>> a693ca5c
<|MERGE_RESOLUTION|>--- conflicted
+++ resolved
@@ -2,21 +2,15 @@
 #[allow(clippy::module_inception)]
 mod expression;
 mod expression_variant;
-<<<<<<< HEAD
 mod intrinsic_function;
+mod match_expression;
 mod storage;
 mod struct_exp_field;
-=======
-mod match_expression;
->>>>>>> a693ca5c
 
 pub use asm::*;
 pub use expression::*;
 pub use expression_variant::*;
-<<<<<<< HEAD
 pub use intrinsic_function::*;
+pub(crate) use match_expression::*;
 pub use storage::*;
-pub use struct_exp_field::*;
-=======
-pub(crate) use match_expression::*;
->>>>>>> a693ca5c
+pub use struct_exp_field::*;