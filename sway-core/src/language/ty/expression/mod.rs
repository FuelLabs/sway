--- conflicted
+++ resolved
@@ -2,23 +2,17 @@
 #[allow(clippy::module_inception)]
 mod expression;
 mod expression_variant;
-<<<<<<< HEAD
 mod intrinsic_function;
 mod match_expression;
+mod scrutinee;
 mod storage;
 mod struct_exp_field;
-=======
-mod scrutinee;
->>>>>>> 7aa8b4d5
 
 pub use asm::*;
 pub use expression::*;
 pub use expression_variant::*;
-<<<<<<< HEAD
 pub use intrinsic_function::*;
 pub(crate) use match_expression::*;
+pub(crate) use scrutinee::*;
 pub use storage::*;
-pub use struct_exp_field::*;
-=======
-pub(crate) use scrutinee::*;
->>>>>>> 7aa8b4d5
+pub use struct_exp_field::*;