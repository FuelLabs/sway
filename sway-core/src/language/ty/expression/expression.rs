use crate::{
    decl_engine::*,
    engine_threading::*,
    has_changes,
    language::{ty::*, Literal},
    semantic_analysis::{
        TypeCheckAnalysis, TypeCheckAnalysisContext, TypeCheckContext, TypeCheckFinalization,
        TypeCheckFinalizationContext,
    },
    transform::{AllowDeprecatedState, AttributeKind, AttributesMap},
    type_system::*,
    types::*,
};
use serde::{Deserialize, Serialize};
use std::{fmt, hash::Hasher};
use sway_error::{
    error::CompileError,
    handler::{ErrorEmitted, Handler},
    type_error::TypeError,
    warning::{CompileWarning, Warning},
};
use sway_types::{Span, Spanned};

#[derive(Clone, Debug, Serialize, Deserialize)]
pub struct TyExpression {
    pub expression: TyExpressionVariant,
    pub return_type: TypeId,
    pub span: Span,
}

impl EqWithEngines for TyExpression {}
impl PartialEqWithEngines for TyExpression {
    fn eq(&self, other: &Self, ctx: &PartialEqWithEnginesContext) -> bool {
        let type_engine = ctx.engines().te();
        self.expression.eq(&other.expression, ctx)
            && type_engine
                .get(self.return_type)
                .eq(&type_engine.get(other.return_type), ctx)
    }
}

impl HashWithEngines for TyExpression {
    fn hash<H: Hasher>(&self, state: &mut H, engines: &Engines) {
        let TyExpression {
            expression,
            return_type,
            // these fields are not hashed because they aren't relevant/a
            // reliable source of obj v. obj distinction
            span: _,
        } = self;
        let type_engine = engines.te();
        expression.hash(state, engines);
        type_engine.get(*return_type).hash(state, engines);
    }
}

impl SubstTypes for TyExpression {
    fn subst_inner(&mut self, ctx: &SubstTypesContext) -> HasChanges {
        has_changes! {
            self.return_type.subst(ctx);
            self.expression.subst(ctx);
        }
    }
}

impl ReplaceDecls for TyExpression {
    fn replace_decls_inner(
        &mut self,
        decl_mapping: &DeclMapping,
        handler: &Handler,
        ctx: &mut TypeCheckContext,
    ) -> Result<bool, ErrorEmitted> {
        self.expression.replace_decls(decl_mapping, handler, ctx)
    }
}

impl UpdateConstantExpression for TyExpression {
    fn update_constant_expression(&mut self, engines: &Engines, implementing_type: &TyDecl) {
        self.expression
            .update_constant_expression(engines, implementing_type)
    }
}

impl DisplayWithEngines for TyExpression {
    fn fmt(&self, f: &mut fmt::Formatter<'_>, engines: &Engines) -> fmt::Result {
        write!(
            f,
            "{} ({})",
            engines.help_out(&self.expression),
            engines.help_out(self.return_type)
        )
    }
}

impl DebugWithEngines for TyExpression {
    fn fmt(&self, f: &mut fmt::Formatter<'_>, engines: &Engines) -> fmt::Result {
        write!(
            f,
            "{:?} ({:?})",
            engines.help_out(&self.expression),
            engines.help_out(self.return_type)
        )
    }
}

impl TypeCheckAnalysis for TyExpression {
    fn type_check_analyze(
        &self,
        handler: &Handler,
        ctx: &mut TypeCheckAnalysisContext,
    ) -> Result<(), ErrorEmitted> {
        match &self.expression {
            // Check literal "fits" into assigned typed.
            TyExpressionVariant::Literal(Literal::Numeric(literal_value)) => {
                let t = ctx.engines.te().get(self.return_type);
                if let TypeInfo::UnsignedInteger(bits) = &*t {
                    if bits.would_overflow(*literal_value) {
                        handler.emit_err(CompileError::TypeError(TypeError::LiteralOverflow {
                            expected: format!("{:?}", ctx.engines.help_out(t)),
                            span: self.span.clone(),
                        }));
                    }
                }
            }
            TyExpressionVariant::ArrayExplicit { .. } => {
                self.as_array_unify_elements(handler, ctx.engines);
            }
            _ => {}
        }
        self.expression.type_check_analyze(handler, ctx)
    }
}

impl TypeCheckFinalization for TyExpression {
    fn type_check_finalize(
        &mut self,
        handler: &Handler,
        ctx: &mut TypeCheckFinalizationContext,
    ) -> Result<(), ErrorEmitted> {
        let res = self.expression.type_check_finalize(handler, ctx);
        if let TyExpressionVariant::FunctionApplication { fn_ref, .. } = &self.expression {
            let method = ctx.engines.de().get_function(fn_ref);
            self.return_type = method.return_type.type_id;
        }
        res
    }
}

impl CollectTypesMetadata for TyExpression {
    fn collect_types_metadata(
        &self,
        handler: &Handler,
        ctx: &mut CollectTypesMetadataContext,
    ) -> Result<Vec<TypeMetadata>, ErrorEmitted> {
        use TyExpressionVariant::*;
        let decl_engine = ctx.engines.de();
        let mut res = self.return_type.collect_types_metadata(handler, ctx)?;
        match &self.expression {
            FunctionApplication {
                arguments,
                fn_ref,
                call_path,
                type_binding,
                ..
            } => {
                for arg in arguments.iter() {
                    res.append(&mut arg.1.collect_types_metadata(handler, ctx)?);
                }
                let function_decl = decl_engine.get_function(fn_ref);

                ctx.call_site_push();
                for (idx, type_parameter) in function_decl.type_parameters.iter().enumerate() {
                    ctx.call_site_insert(type_parameter.type_id, call_path.span());

                    // Verify type arguments are concrete
                    res.extend(
                        type_parameter
                            .type_id
                            .collect_types_metadata(handler, ctx)?
                            .into_iter()
                            // try to use the caller span for better error messages
                            .map(|x| match x {
                                TypeMetadata::UnresolvedType(ident, original_span) => {
                                    let span = type_binding
                                        .as_ref()
                                        .and_then(|type_binding| {
                                            type_binding.type_arguments.as_slice().get(idx)
                                        })
                                        .map(|type_argument| Some(type_argument.span.clone()))
                                        .unwrap_or(original_span);
                                    TypeMetadata::UnresolvedType(ident, span)
                                }
                                x => x,
                            }),
                    );
                }

                for content in function_decl.body.contents.iter() {
                    res.append(&mut content.collect_types_metadata(handler, ctx)?);
                }
                ctx.call_site_pop();
            }
            Tuple { fields } => {
                for field in fields.iter() {
                    res.append(&mut field.collect_types_metadata(handler, ctx)?);
                }
            }
            AsmExpression { registers, .. } => {
                for register in registers.iter() {
                    if let Some(init) = register.initializer.as_ref() {
                        res.append(&mut init.collect_types_metadata(handler, ctx)?);
                    }
                }
            }
            StructExpression {
                fields,
                instantiation_span,
                struct_id,
                ..
            } => {
                let struct_decl = decl_engine.get_struct(struct_id);
                for type_parameter in &struct_decl.type_parameters {
                    ctx.call_site_insert(type_parameter.type_id, instantiation_span.clone());
                }
                if let TypeInfo::Struct(decl_ref) = &*ctx.engines.te().get(self.return_type) {
                    let decl = decl_engine.get_struct(decl_ref);
                    for type_parameter in &decl.type_parameters {
                        ctx.call_site_insert(type_parameter.type_id, instantiation_span.clone());
                    }
                }
                for field in fields.iter() {
                    res.append(&mut field.value.collect_types_metadata(handler, ctx)?);
                }
            }
            LazyOperator { lhs, rhs, .. } => {
                res.append(&mut lhs.collect_types_metadata(handler, ctx)?);
                res.append(&mut rhs.collect_types_metadata(handler, ctx)?);
            }
            ArrayExplicit {
                elem_type: _,
                contents,
            } => {
                for content in contents.iter() {
                    res.append(&mut content.collect_types_metadata(handler, ctx)?);
                }
            }
            ArrayRepeat {
                elem_type: _,
                value,
                length,
            } => {
                res.append(&mut value.collect_types_metadata(handler, ctx)?);
                res.append(&mut length.collect_types_metadata(handler, ctx)?);
            }
            ArrayIndex { prefix, index } => {
                res.append(&mut (**prefix).collect_types_metadata(handler, ctx)?);
                res.append(&mut (**index).collect_types_metadata(handler, ctx)?);
            }
            CodeBlock(block) => {
                for content in block.contents.iter() {
                    res.append(&mut content.collect_types_metadata(handler, ctx)?);
                }
            }
            MatchExp { desugared, .. } => {
                res.append(&mut desugared.collect_types_metadata(handler, ctx)?)
            }
            IfExp {
                condition,
                then,
                r#else,
            } => {
                res.append(&mut condition.collect_types_metadata(handler, ctx)?);
                res.append(&mut then.collect_types_metadata(handler, ctx)?);
                if let Some(r#else) = r#else {
                    res.append(&mut r#else.collect_types_metadata(handler, ctx)?);
                }
            }
            StructFieldAccess {
                prefix,
                resolved_type_of_parent,
                ..
            } => {
                res.append(&mut prefix.collect_types_metadata(handler, ctx)?);
                res.append(&mut resolved_type_of_parent.collect_types_metadata(handler, ctx)?);
            }
            TupleElemAccess {
                prefix,
                resolved_type_of_parent,
                ..
            } => {
                res.append(&mut prefix.collect_types_metadata(handler, ctx)?);
                res.append(&mut resolved_type_of_parent.collect_types_metadata(handler, ctx)?);
            }
            EnumInstantiation {
                enum_ref,
                contents,
                call_path_binding,
                ..
            } => {
                let enum_decl = decl_engine.get_enum(enum_ref);
                for type_param in enum_decl.type_parameters.iter() {
                    ctx.call_site_insert(type_param.type_id, call_path_binding.inner.suffix.span())
                }
                if let Some(contents) = contents {
                    res.append(&mut contents.collect_types_metadata(handler, ctx)?);
                }
                for variant in enum_decl.variants.iter() {
                    res.append(
                        &mut variant
                            .type_argument
                            .type_id
                            .collect_types_metadata(handler, ctx)?,
                    );
                }
                for type_param in enum_decl.type_parameters.iter() {
                    res.append(&mut type_param.type_id.collect_types_metadata(handler, ctx)?);
                }
            }
            AbiCast { address, .. } => {
                res.append(&mut address.collect_types_metadata(handler, ctx)?);
            }
            IntrinsicFunction(kind) => {
                res.append(&mut kind.collect_types_metadata(handler, ctx)?);
            }
            EnumTag { exp } => {
                res.append(&mut exp.collect_types_metadata(handler, ctx)?);
            }
            UnsafeDowncast {
                exp,
                variant,
                call_path_decl: _,
            } => {
                res.append(&mut exp.collect_types_metadata(handler, ctx)?);
                res.append(
                    &mut variant
                        .type_argument
                        .type_id
                        .collect_types_metadata(handler, ctx)?,
                );
            }
            WhileLoop { condition, body } => {
                res.append(&mut condition.collect_types_metadata(handler, ctx)?);
                for content in body.contents.iter() {
                    res.append(&mut content.collect_types_metadata(handler, ctx)?);
                }
            }
            ForLoop { desugared } => {
                res.append(&mut desugared.collect_types_metadata(handler, ctx)?);
            }
            ImplicitReturn(exp) | Return(exp) => {
                res.append(&mut exp.collect_types_metadata(handler, ctx)?)
            }
            Ref(exp) | Deref(exp) => res.append(&mut exp.collect_types_metadata(handler, ctx)?),
            // storage access can never be generic
            // variable expressions don't ever have return types themselves, they're stored in
            // `TyExpression::return_type`. Variable expressions are just names of variables.
            VariableExpression { .. }
            | ConstantExpression { .. }
            | ConfigurableExpression { .. }
            | StorageAccess { .. }
            | Literal(_)
            | AbiName(_)
            | Break
            | Continue
            | FunctionParameter => {}
            Reassignment(reassignment) => {
                res.append(&mut reassignment.rhs.collect_types_metadata(handler, ctx)?);
            }
        }
        Ok(res)
    }
}

impl TyExpression {
    pub(crate) fn error(err: ErrorEmitted, span: Span, engines: &Engines) -> TyExpression {
        let type_engine = engines.te();
        TyExpression {
            expression: TyExpressionVariant::Tuple { fields: vec![] },
            return_type: type_engine.id_of_error_recovery(err),
            span,
        }
    }

    /// gathers the mutability of the expressions within
    pub(crate) fn gather_mutability(&self) -> VariableMutability {
        match &self.expression {
            TyExpressionVariant::VariableExpression { mutability, .. } => *mutability,
            _ => VariableMutability::Immutable,
        }
    }

    /// Returns `self` as a literal, if possible.
    pub(crate) fn extract_literal_value(&self) -> Option<Literal> {
        self.expression.extract_literal_value()
    }

    // Checks if this expression references a deprecated item
    // TODO: Change this fn for more deprecated checks.
    pub(crate) fn check_deprecated(
        &self,
        engines: &Engines,
        handler: &Handler,
        allow_deprecated: &mut AllowDeprecatedState,
    ) {
        fn emit_warning_if_deprecated(
            attributes: &AttributesMap,
            span: &Span,
            handler: &Handler,
            message: &str,
            allow_deprecated: &mut AllowDeprecatedState,
        ) {
            if allow_deprecated.is_allowed() {
                return;
            }

            if let Some(v) = attributes.deprecated()
            {
                let mut message = message.to_string();

                if let Some(sway_ast::Literal::String(s)) = v
                    .args
                    .iter()
                    // TODO-IG!: Use constant.
                    // TODO-IG!: Check for attribute type.
                    // TODO-IG!: Create diagnostics for UsingDeprecated. Show where is declared as deprecated.
                    .find(|x| x.name.as_str() == "note")
                    .and_then(|x| x.value.as_ref())
                {
                    message.push_str(": ");
                    message.push_str(s.parsed.as_str());
                }

                handler.emit_warn(CompileWarning {
                    span: span.clone(),
                    warning_content: Warning::UsingDeprecated { message },
                })
            }
        }

        match &self.expression {
            TyExpressionVariant::Literal(..) => {}
            TyExpressionVariant::FunctionApplication {
                call_path,
                fn_ref,
                arguments,
                ..
            } => {
                for (_, expr) in arguments.iter() {
                    expr.check_deprecated(engines, handler, allow_deprecated);
                }

                let fn_ty = engines.de().get(fn_ref);
                if let Some(TyDecl::ImplSelfOrTrait(t)) = &fn_ty.implementing_type {
                    let t = &engines.de().get(&t.decl_id).implementing_for;
                    if let TypeInfo::Struct(struct_id) = &*engines.te().get(t.type_id) {
                        let s = engines.de().get(struct_id);
                        emit_warning_if_deprecated(
                            &s.attributes,
                            &call_path.span(),
                            handler,
                            "deprecated struct",
                            allow_deprecated,
                        );
                    }
                }

                emit_warning_if_deprecated(
                    &fn_ty.attributes,
                    &call_path.span(),
                    handler,
                    "deprecated function",
                    allow_deprecated,
                );
            }
            TyExpressionVariant::LazyOperator { lhs, rhs, .. } => {
                lhs.check_deprecated(engines, handler, allow_deprecated);
                rhs.check_deprecated(engines, handler, allow_deprecated);
            }
            TyExpressionVariant::ConstantExpression { span, decl, .. } => {
                emit_warning_if_deprecated(
                    &decl.attributes,
                    span,
                    handler,
                    "deprecated constant",
                    allow_deprecated,
                );
            }
            TyExpressionVariant::ConfigurableExpression { span, decl, .. } => {
                emit_warning_if_deprecated(
                    &decl.attributes,
                    span,
                    handler,
                    "deprecated configurable",
                    allow_deprecated,
                );
            }
            TyExpressionVariant::VariableExpression { .. } => {}
            TyExpressionVariant::Tuple { fields } => {
                for e in fields.iter() {
                    e.check_deprecated(engines, handler, allow_deprecated);
                }
            }
            TyExpressionVariant::ArrayExplicit { contents, .. } => {
                for e in contents.iter() {
                    e.check_deprecated(engines, handler, allow_deprecated);
                }
            }
            TyExpressionVariant::ArrayRepeat { value, length, .. } => {
                value.check_deprecated(engines, handler, allow_deprecated);
                length.check_deprecated(engines, handler, allow_deprecated);
            }
            TyExpressionVariant::ArrayIndex { prefix, index } => {
                prefix.check_deprecated(engines, handler, allow_deprecated);
                index.check_deprecated(engines, handler, allow_deprecated);
            }
            TyExpressionVariant::StructExpression {
                struct_id,
                instantiation_span,
                ..
            } => {
                let struct_decl = engines.de().get(struct_id);
                emit_warning_if_deprecated(
                    &struct_decl.attributes,
                    instantiation_span,
                    handler,
                    "deprecated struct",
                    allow_deprecated,
                );
            }
            TyExpressionVariant::CodeBlock(block) => {
                block.check_deprecated(engines, handler, allow_deprecated);
            }
            TyExpressionVariant::FunctionParameter => {}
            TyExpressionVariant::MatchExp {
                desugared,
                //scrutinees,
                ..
            } => {
<<<<<<< HEAD
                if let Some(TyDecl::ImplSelfOrTrait(t)) =
                    &engines.de().get(fn_ref).implementing_type
                {
                    let t = &engines.de().get(&t.decl_id).implementing_for;
                    if let TypeInfo::Struct(struct_id) = &*engines.te().get(t.type_id) {
                        let struct_decl = engines.de().get(struct_id);
                        emit_warning_if_deprecated(
                            &struct_decl.attributes,
                            &call_path.span(),
                            handler,
                            "deprecated struct",
                            allow_deprecated,
                        );
                    }
=======
                desugared.check_deprecated(engines, handler, allow_deprecated);
                // TODO: check scrutinees if necessary
            }
            TyExpressionVariant::IfExp {
                condition,
                then,
                r#else,
            } => {
                condition.check_deprecated(engines, handler, allow_deprecated);
                then.check_deprecated(engines, handler, allow_deprecated);
                if let Some(e) = r#else {
                    e.check_deprecated(engines, handler, allow_deprecated);
>>>>>>> a090937b
                }
            }
            TyExpressionVariant::AsmExpression { .. } => {}
            TyExpressionVariant::StructFieldAccess {
                prefix,
                field_to_access,
                field_instantiation_span,
                ..
            } => {
                prefix.check_deprecated(engines, handler, allow_deprecated);
                emit_warning_if_deprecated(
                    &field_to_access.attributes,
                    field_instantiation_span,
                    handler,
                    "deprecated struct field",
                    allow_deprecated,
                );
            }
            TyExpressionVariant::TupleElemAccess { prefix, .. } => {
                prefix.check_deprecated(engines, handler, allow_deprecated);
            }
            TyExpressionVariant::EnumInstantiation {
                enum_ref,
                tag,
                contents,
                variant_instantiation_span,
                ..
            } => {
                let enum_ty = engines.de().get(enum_ref);
                emit_warning_if_deprecated(
                    &enum_ty.attributes,
                    variant_instantiation_span,
                    handler,
                    "deprecated enum",
                    allow_deprecated,
                );
                if let Some(variant_decl) = enum_ty.variants.get(*tag) {
                    emit_warning_if_deprecated(
                        &variant_decl.attributes,
                        variant_instantiation_span,
                        handler,
                        "deprecated enum variant",
                        allow_deprecated,
                    );
                }
                if let Some(expr) = contents {
                    expr.check_deprecated(engines, handler, allow_deprecated);
                }
            }
            TyExpressionVariant::AbiCast { address, .. } => {
                // TODO: check abi name?
                address.check_deprecated(engines, handler, allow_deprecated);
            }
            TyExpressionVariant::StorageAccess(access) => {
                // TODO: check storage access?
                if let Some(expr) = &access.key_expression {
                    expr.check_deprecated(engines, handler, allow_deprecated);
                }
            }
            TyExpressionVariant::IntrinsicFunction(kind) => {
                for arg in kind.arguments.iter() {
                    arg.check_deprecated(engines, handler, allow_deprecated);
                }
            }
            TyExpressionVariant::AbiName(..) => {}
            TyExpressionVariant::EnumTag { exp } => {
                exp.check_deprecated(engines, handler, allow_deprecated);
            }
            TyExpressionVariant::UnsafeDowncast {
                exp,
                //variant,
                ..
            } => {
                exp.check_deprecated(engines, handler, allow_deprecated);
                // TODO: maybe check variant?
            }
            TyExpressionVariant::WhileLoop { condition, body } => {
                condition.check_deprecated(engines, handler, allow_deprecated);
                body.check_deprecated(engines, handler, allow_deprecated);
            }
            TyExpressionVariant::ForLoop { desugared } => {
                desugared.check_deprecated(engines, handler, allow_deprecated);
            }
            TyExpressionVariant::Break => {}
            TyExpressionVariant::Continue => {}
            TyExpressionVariant::Reassignment(reass) => {
                if let TyReassignmentTarget::Deref(expr) = &reass.lhs {
                    expr.check_deprecated(engines, handler, allow_deprecated);
                }
                reass
                    .rhs
                    .check_deprecated(engines, handler, allow_deprecated);
            }
            TyExpressionVariant::ImplicitReturn(expr) => {
                expr.check_deprecated(engines, handler, allow_deprecated);
            }
            TyExpressionVariant::Return(expr) => {
                expr.check_deprecated(engines, handler, allow_deprecated);
            }
            TyExpressionVariant::Ref(expr) => {
                expr.check_deprecated(engines, handler, allow_deprecated);
            }
            TyExpressionVariant::Deref(expr) => {
                expr.check_deprecated(engines, handler, allow_deprecated);
            }
        }
    }

    pub fn as_array(&self) -> Option<(&TypeId, &[TyExpression])> {
        match &self.expression {
            TyExpressionVariant::ArrayExplicit {
                elem_type,
                contents,
            } => Some((elem_type, contents)),
            _ => None,
        }
    }

    pub(crate) fn as_literal_u64(&self) -> Option<u64> {
        match &self.expression {
            TyExpressionVariant::Literal(Literal::U64(v)) => Some(*v),
            _ => None,
        }
    }

    pub fn as_intrinsic(&self) -> Option<&TyIntrinsicFunctionKind> {
        match &self.expression {
            TyExpressionVariant::IntrinsicFunction(v) => Some(v),
            _ => None,
        }
    }

    /// Unify elem_type with each element return type.
    /// Must be called on arrays.
    pub fn as_array_unify_elements(&self, handler: &Handler, engines: &Engines) {
        let TyExpressionVariant::ArrayExplicit {
            elem_type,
            contents,
        } = &self.expression
        else {
            unreachable!("Should only be called on Arrays")
        };

        let array_elem_type = engines.te().get(*elem_type);
        if !matches!(&*array_elem_type, TypeInfo::Never) {
            let unify = crate::type_system::unify::unifier::Unifier::new(
                engines,
                "",
                unify::unifier::UnifyKind::Default,
            );
            for element in contents {
                let element_type = engines.te().get(element.return_type);

                // If the element is never, we do not need to check
                if matches!(&*element_type, TypeInfo::Never) {
                    continue;
                }

                let h = Handler::default();
                unify.unify(&h, element.return_type, *elem_type, &element.span, true);

                // unification error points to type that failed
                // we want to report the element type instead
                if h.has_errors() {
                    handler.emit_err(CompileError::TypeError(TypeError::MismatchedType {
                        expected: format!("{:?}", engines.help_out(&array_elem_type)),
                        received: format!("{:?}", engines.help_out(element_type)),
                        help_text: String::new(),
                        span: element.span.clone(),
                    }));
                }
            }
        }
    }
}<|MERGE_RESOLUTION|>--- conflicted
+++ resolved
@@ -7,7 +7,7 @@
         TypeCheckAnalysis, TypeCheckAnalysisContext, TypeCheckContext, TypeCheckFinalization,
         TypeCheckFinalizationContext,
     },
-    transform::{AllowDeprecatedState, AttributeKind, AttributesMap},
+    transform::{AllowDeprecatedState, AttributesMap},
     type_system::*,
     types::*,
 };
@@ -536,22 +536,6 @@
                 //scrutinees,
                 ..
             } => {
-<<<<<<< HEAD
-                if let Some(TyDecl::ImplSelfOrTrait(t)) =
-                    &engines.de().get(fn_ref).implementing_type
-                {
-                    let t = &engines.de().get(&t.decl_id).implementing_for;
-                    if let TypeInfo::Struct(struct_id) = &*engines.te().get(t.type_id) {
-                        let struct_decl = engines.de().get(struct_id);
-                        emit_warning_if_deprecated(
-                            &struct_decl.attributes,
-                            &call_path.span(),
-                            handler,
-                            "deprecated struct",
-                            allow_deprecated,
-                        );
-                    }
-=======
                 desugared.check_deprecated(engines, handler, allow_deprecated);
                 // TODO: check scrutinees if necessary
             }
@@ -564,7 +548,6 @@
                 then.check_deprecated(engines, handler, allow_deprecated);
                 if let Some(e) = r#else {
                     e.check_deprecated(engines, handler, allow_deprecated);
->>>>>>> a090937b
                 }
             }
             TyExpressionVariant::AsmExpression { .. } => {}
