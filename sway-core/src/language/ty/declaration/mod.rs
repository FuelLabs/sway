--- conflicted
+++ resolved
@@ -2,9 +2,9 @@
 mod constant;
 #[allow(clippy::module_inception)]
 mod declaration;
-<<<<<<< HEAD
 mod r#enum;
 mod function;
+mod impl_trait;
 mod reassignment;
 mod trait_fn;
 
@@ -12,12 +12,7 @@
 pub use constant::*;
 pub use declaration::*;
 pub use function::*;
+pub use impl_trait::*;
 pub use r#enum::*;
 pub use reassignment::*;
-pub use trait_fn::*;
-=======
-mod impl_trait;
-
-pub use declaration::*;
-pub use impl_trait::*;
->>>>>>> 914d0006
+pub use trait_fn::*;