--- conflicted
+++ resolved
@@ -2,13 +2,13 @@
 mod constant;
 #[allow(clippy::module_inception)]
 mod declaration;
-<<<<<<< HEAD
 mod r#enum;
 mod function;
 mod impl_trait;
 mod reassignment;
 mod storage;
 mod r#struct;
+mod r#trait;
 mod trait_fn;
 
 pub use abi::*;
@@ -18,12 +18,7 @@
 pub use impl_trait::*;
 pub use r#enum::*;
 pub use r#struct::*;
+pub use r#trait::*;
 pub use reassignment::*;
 pub use storage::*;
-pub use trait_fn::*;
-=======
-mod r#trait;
-
-pub use declaration::*;
-pub use r#trait::*;
->>>>>>> d13098b1
+pub use trait_fn::*;