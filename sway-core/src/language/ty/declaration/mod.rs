mod abi;
mod constant;
#[allow(clippy::module_inception)]
mod declaration;
<<<<<<< HEAD
mod r#enum;
mod function;
mod impl_trait;
mod reassignment;
mod trait_fn;

pub use abi::*;
pub use constant::*;
pub use declaration::*;
pub use function::*;
pub use impl_trait::*;
pub use r#enum::*;
pub use reassignment::*;
pub use trait_fn::*;
=======
mod storage;

pub use declaration::*;
pub use storage::*;
>>>>>>> 022f26d0
<|MERGE_RESOLUTION|>--- conflicted
+++ resolved
@@ -2,11 +2,11 @@
 mod constant;
 #[allow(clippy::module_inception)]
 mod declaration;
-<<<<<<< HEAD
 mod r#enum;
 mod function;
 mod impl_trait;
 mod reassignment;
+mod storage;
 mod trait_fn;
 
 pub use abi::*;
@@ -16,10 +16,5 @@
 pub use impl_trait::*;
 pub use r#enum::*;
 pub use reassignment::*;
-pub use trait_fn::*;
-=======
-mod storage;
-
-pub use declaration::*;
 pub use storage::*;
->>>>>>> 022f26d0
+pub use trait_fn::*;