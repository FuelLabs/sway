--- conflicted
+++ resolved
@@ -2,12 +2,12 @@
 mod constant;
 #[allow(clippy::module_inception)]
 mod declaration;
-<<<<<<< HEAD
 mod r#enum;
 mod function;
 mod impl_trait;
 mod reassignment;
 mod storage;
+mod r#struct;
 mod trait_fn;
 
 pub use abi::*;
@@ -16,12 +16,7 @@
 pub use function::*;
 pub use impl_trait::*;
 pub use r#enum::*;
+pub use r#struct::*;
 pub use reassignment::*;
 pub use storage::*;
-pub use trait_fn::*;
-=======
-mod r#struct;
-
-pub use declaration::*;
-pub use r#struct::*;
->>>>>>> 5c231ce7
+pub use trait_fn::*;