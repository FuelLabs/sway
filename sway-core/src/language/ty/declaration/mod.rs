--- conflicted
+++ resolved
@@ -3,10 +3,6 @@
 mod declaration;
 mod trait_fn;
 
-<<<<<<< HEAD
 pub use constant::*;
 pub use declaration::*;
-=======
-pub use declaration::*;
-pub use trait_fn::*;
->>>>>>> 5583f68a
+pub use trait_fn::*;