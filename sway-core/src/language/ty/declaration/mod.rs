mod abi;
mod constant;
#[allow(clippy::module_inception)]
mod declaration;
<<<<<<< HEAD
mod r#enum;
mod function;
mod impl_trait;
mod reassignment;
mod storage;
mod r#struct;
mod r#trait;
mod trait_fn;

pub use abi::*;
pub use constant::*;
pub use declaration::*;
pub use function::*;
pub use impl_trait::*;
pub use r#enum::*;
pub use r#struct::*;
pub use r#trait::*;
pub use reassignment::*;
pub use storage::*;
pub use trait_fn::*;
=======
mod variable;

pub use declaration::*;
pub use variable::*;
>>>>>>> 15ffb033
<|MERGE_RESOLUTION|>--- conflicted
+++ resolved
@@ -2,7 +2,6 @@
 mod constant;
 #[allow(clippy::module_inception)]
 mod declaration;
-<<<<<<< HEAD
 mod r#enum;
 mod function;
 mod impl_trait;
@@ -11,6 +10,7 @@
 mod r#struct;
 mod r#trait;
 mod trait_fn;
+mod variable;
 
 pub use abi::*;
 pub use constant::*;
@@ -23,9 +23,4 @@
 pub use reassignment::*;
 pub use storage::*;
 pub use trait_fn::*;
-=======
-mod variable;
-
-pub use declaration::*;
-pub use variable::*;
->>>>>>> 15ffb033
+pub use variable::*;