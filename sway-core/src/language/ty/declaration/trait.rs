--- conflicted
+++ resolved
@@ -5,12 +5,9 @@
 
 use crate::{
     decl_engine::{
-<<<<<<< HEAD
-        DeclRefConstant, DeclRefFunction, DeclRefTraitFn, ReplaceFunctionImplementingType, replace_decls, mapping::{self, DeclMapping},
-=======
-        DeclEngineReplace, DeclRefConstant, DeclRefFunction, DeclRefTraitFn, DeclRefTraitType,
+        DeclRefConstant, DeclRefFunction, DeclRefTraitFn, DeclRefTraitType,
         ReplaceFunctionImplementingType,
->>>>>>> ff5ce9d5
+        mapping::DeclMapping, DeclEngineReplace,
     },
     engine_threading::*,
     language::{parsed, Visibility},
@@ -235,83 +232,6 @@
     }
 }
 
-<<<<<<< HEAD
-=======
-impl ReplaceSelfType for TyTraitDecl {
-    fn replace_self_type(&mut self, engines: &Engines, self_type: TypeId) {
-        self.type_parameters
-            .iter_mut()
-            .for_each(|x| x.replace_self_type(engines, self_type));
-        self.interface_surface
-            .iter_mut()
-            .for_each(|item| match item {
-                TyTraitInterfaceItem::TraitFn(item_ref) => {
-                    let new_item_ref = item_ref
-                        .clone()
-                        .replace_self_type_and_insert_new_with_parent(engines, self_type);
-                    item_ref.replace_id(*new_item_ref.id());
-                }
-                TyTraitInterfaceItem::Constant(decl_ref) => {
-                    let new_decl_ref = decl_ref
-                        .clone()
-                        .replace_self_type_and_insert_new(engines, self_type);
-                    decl_ref.replace_id(*new_decl_ref.id());
-                }
-                TyTraitInterfaceItem::Type(decl_ref) => {
-                    let new_decl_ref = decl_ref
-                        .clone()
-                        .replace_self_type_and_insert_new(engines, self_type);
-                    decl_ref.replace_id(*new_decl_ref.id());
-                }
-            });
-        self.items.iter_mut().for_each(|item| match item {
-            TyTraitItem::Fn(item_ref) => {
-                let new_item_ref = item_ref
-                    .clone()
-                    .replace_self_type_and_insert_new_with_parent(engines, self_type);
-                item_ref.replace_id(*new_item_ref.id());
-            }
-            TyTraitItem::Constant(item_ref) => {
-                let new_decl_ref = item_ref
-                    .clone()
-                    .replace_self_type_and_insert_new(engines, self_type);
-                item_ref.replace_id(*new_decl_ref.id());
-            }
-            TyTraitItem::Type(item_ref) => {
-                let new_decl_ref = item_ref
-                    .clone()
-                    .replace_self_type_and_insert_new(engines, self_type);
-                item_ref.replace_id(*new_decl_ref.id());
-            }
-        });
-    }
-}
-
-impl ReplaceSelfType for TyTraitInterfaceItem {
-    fn replace_self_type(&mut self, engines: &Engines, self_type: TypeId) {
-        match self {
-            TyTraitInterfaceItem::TraitFn(fn_decl) => fn_decl.replace_self_type(engines, self_type),
-            TyTraitInterfaceItem::Constant(const_decl) => {
-                const_decl.replace_self_type(engines, self_type)
-            }
-            TyTraitInterfaceItem::Type(type_decl) => {
-                type_decl.replace_self_type(engines, self_type)
-            }
-        }
-    }
-}
-
-impl ReplaceSelfType for TyTraitItem {
-    fn replace_self_type(&mut self, engines: &Engines, self_type: TypeId) {
-        match self {
-            TyTraitItem::Fn(fn_decl) => fn_decl.replace_self_type(engines, self_type),
-            TyTraitItem::Constant(const_decl) => const_decl.replace_self_type(engines, self_type),
-            TyTraitItem::Type(type_decl) => type_decl.replace_self_type(engines, self_type),
-        }
-    }
-}
-
->>>>>>> ff5ce9d5
 impl ReplaceFunctionImplementingType for TyTraitItem {
     fn replace_implementing_type(&mut self, engines: &Engines, implementing_type: TyDecl) {
         match self {
