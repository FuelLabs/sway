--- conflicted
+++ resolved
@@ -12,12 +12,8 @@
 #[derivative(PartialEq, Eq)]
 pub struct TyTraitDeclaration {
     pub name: Ident,
-<<<<<<< HEAD
     pub type_parameters: Vec<TypeParameter>,
-    pub interface_surface: Vec<TyTraitFn>,
-=======
     pub interface_surface: Vec<DeclarationId>,
->>>>>>> 449c552f
     // NOTE: deriving partialeq and hash on this element may be important in the
     // future, but I am not sure. For now, adding this would 2x the amount of
     // work, so I am just going to exclude it
