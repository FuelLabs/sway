--- conflicted
+++ resolved
@@ -2,11 +2,7 @@
     engine_threading::*,
     error::module_can_be_changed,
     has_changes,
-<<<<<<< HEAD
-    language::{parsed::StructDeclaration, CallPath, CallPathType, Visibility},
-=======
-    language::{parsed::StructDeclaration, ty::TyDeclParsedType, CallPath, Visibility},
->>>>>>> ff8291a2
+    language::{parsed::StructDeclaration, ty::TyDeclParsedType, CallPath, CallPathType, Visibility},
     transform,
     type_system::*,
     Namespace,
