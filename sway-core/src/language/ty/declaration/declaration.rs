use std::{
    fmt,
    hash::{Hash, Hasher},
};

use sway_error::error::CompileError;
use sway_types::{Ident, Span, Spanned};

use crate::{
    decl_engine::*,
    engine_threading::*,
    error::*,
    language::{ty::*, Visibility},
    type_system::*,
};

#[derive(Clone, Debug)]
pub enum TyDeclaration {
    VariableDeclaration(Box<TyVariableDeclaration>),
    ConstantDeclaration {
        name: Ident,
        decl_id: DeclId<TyConstantDeclaration>,
        decl_span: Span,
    },
    FunctionDeclaration {
        name: Ident,
        decl_id: DeclId<TyFunctionDeclaration>,
        type_subst_list: Template<TypeSubstList>,
        decl_span: Span,
    },
    TraitDeclaration {
        name: Ident,
        decl_id: DeclId<TyTraitDeclaration>,
        type_subst_list: Template<TypeSubstList>,
        decl_span: Span,
    },
    StructDeclaration {
        name: Ident,
        decl_id: DeclId<TyStructDeclaration>,
        type_subst_list: Template<TypeSubstList>,
        decl_span: Span,
    },
    EnumDeclaration {
        name: Ident,
        decl_id: DeclId<TyEnumDeclaration>,
        type_subst_list: Template<TypeSubstList>,
        decl_span: Span,
    },
    ImplTrait {
        name: Ident,
        decl_id: DeclId<TyImplTrait>,
        type_subst_list: Template<TypeSubstList>,
        decl_span: Span,
    },
    AbiDeclaration {
        name: Ident,
        decl_id: DeclId<TyAbiDeclaration>,
        decl_span: Span,
    },
    // If type parameters are defined for a function, they are put in the namespace just for
    // the body of that function.
    GenericTypeForFunctionScope {
        name: Ident,
        type_id: TypeId,
    },
    ErrorRecovery(Span),
    StorageDeclaration {
        decl_id: DeclId<TyStorageDeclaration>,
        decl_span: Span,
    },
    TypeAliasDeclaration {
        name: Ident,
        decl_id: DeclId<TyTypeAliasDeclaration>,
        decl_span: Span,
    },
}

impl EqWithEngines for TyDeclaration {}
impl PartialEqWithEngines for TyDeclaration {
    fn eq(&self, other: &Self, engines: Engines<'_>) -> bool {
        let decl_engine = engines.de();
        let type_engine = engines.te();
        match (self, other) {
            (Self::VariableDeclaration(x), Self::VariableDeclaration(y)) => x.eq(y, engines),
            (
                Self::ConstantDeclaration {
                    name: ln,
                    decl_id: lid,
                    ..
                },
                Self::ConstantDeclaration {
                    name: rn,
                    decl_id: rid,
                    ..
                },
            ) => ln == rn && decl_engine.get(*lid).eq(&decl_engine.get(*rid), engines),

            (
                Self::FunctionDeclaration {
                    name: ln,
                    decl_id: lid,
                    ..
                },
                Self::FunctionDeclaration {
                    name: rn,
                    decl_id: rid,
                    ..
                },
            ) => ln == rn && decl_engine.get(*lid).eq(&decl_engine.get(*rid), engines),

            (
                Self::TraitDeclaration {
                    name: ln,
                    decl_id: lid,
                    ..
                },
                Self::TraitDeclaration {
                    name: rn,
                    decl_id: rid,
                    ..
                },
            ) => ln == rn && decl_engine.get(*lid).eq(&decl_engine.get(*rid), engines),
            (
                Self::StructDeclaration {
                    name: ln,
                    decl_id: lid,
                    ..
                },
                Self::StructDeclaration {
                    name: rn,
                    decl_id: rid,
                    ..
                },
            ) => ln == rn && decl_engine.get(*lid).eq(&decl_engine.get(*rid), engines),
            (
                Self::EnumDeclaration {
                    name: ln,
                    decl_id: lid,
                    ..
                },
                Self::EnumDeclaration {
                    name: rn,
                    decl_id: rid,
                    ..
                },
            ) => ln == rn && decl_engine.get(*lid).eq(&decl_engine.get(*rid), engines),
            (
                Self::ImplTrait {
                    name: ln,
                    decl_id: lid,
                    ..
                },
                Self::ImplTrait {
                    name: rn,
                    decl_id: rid,
                    ..
                },
            ) => ln == rn && decl_engine.get(*lid).eq(&decl_engine.get(*rid), engines),

            (
                Self::AbiDeclaration {
                    name: ln,
                    decl_id: lid,
                    ..
                },
                Self::AbiDeclaration {
                    name: rn,
                    decl_id: rid,
                    ..
                },
            ) => ln == rn && decl_engine.get(*lid).eq(&decl_engine.get(*rid), engines),
            (
                Self::StorageDeclaration { decl_id: lid, .. },
                Self::StorageDeclaration { decl_id: rid, .. },
            ) => decl_engine.get(*lid).eq(&decl_engine.get(*rid), engines),
            (
                Self::TypeAliasDeclaration { decl_id: lid, .. },
                Self::TypeAliasDeclaration { decl_id: rid, .. },
            ) => decl_engine.get(*lid).eq(&decl_engine.get(*rid), engines),
            (
                Self::GenericTypeForFunctionScope {
                    name: xn,
                    type_id: xti,
                },
                Self::GenericTypeForFunctionScope {
                    name: yn,
                    type_id: yti,
                },
            ) => xn == yn && type_engine.get(*xti).eq(&type_engine.get(*yti), engines),
            (Self::ErrorRecovery(x), Self::ErrorRecovery(y)) => x == y,
            _ => false,
        }
    }
}

impl HashWithEngines for TyDeclaration {
    fn hash<H: Hasher>(&self, state: &mut H, engines: Engines<'_>) {
        use TyDeclaration::*;
        let decl_engine = engines.de();
        let type_engine = engines.te();
        std::mem::discriminant(self).hash(state);
        match self {
            VariableDeclaration(decl) => {
                decl.hash(state, engines);
            }
            ConstantDeclaration { decl_id, .. } => {
                decl_engine.get(*decl_id).hash(state, engines);
            }
            FunctionDeclaration { decl_id, .. } => {
                decl_engine.get(*decl_id).hash(state, engines);
            }
            TraitDeclaration { decl_id, .. } => {
                decl_engine.get(*decl_id).hash(state, engines);
            }
            StructDeclaration { decl_id, .. } => {
                decl_engine.get(*decl_id).hash(state, engines);
            }
            EnumDeclaration { decl_id, .. } => {
                decl_engine.get(*decl_id).hash(state, engines);
            }
            ImplTrait { decl_id, .. } => {
                decl_engine.get(*decl_id).hash(state, engines);
            }
            AbiDeclaration { decl_id, .. } => {
                decl_engine.get(*decl_id).hash(state, engines);
            }
            TypeAliasDeclaration { decl_id, .. } => {
                decl_engine.get(*decl_id).hash(state, engines);
            }
            StorageDeclaration { decl_id, .. } => {
                decl_engine.get(*decl_id).hash(state, engines);
            }
            GenericTypeForFunctionScope { name, type_id } => {
                name.hash(state);
                type_engine.get(*type_id).hash(state, engines);
            }
            ErrorRecovery(_) => {}
        }
    }
}

impl SubstTypes for TyDeclaration {
    fn subst_inner(&mut self, type_mapping: &TypeSubstMap, engines: Engines<'_>) {
        use TyDeclaration::*;
        match self {
            VariableDeclaration(ref mut var_decl) => var_decl.subst(type_mapping, engines),
            FunctionDeclaration {
                ref mut decl_id, ..
            } => decl_id.subst(type_mapping, engines),
            TraitDeclaration {
                ref mut decl_id, ..
            } => decl_id.subst(type_mapping, engines),
            StructDeclaration {
                ref mut decl_id, ..
            } => decl_id.subst(type_mapping, engines),
            EnumDeclaration {
                ref mut decl_id, ..
            } => decl_id.subst(type_mapping, engines),
            ImplTrait {
                ref mut decl_id, ..
            } => decl_id.subst(type_mapping, engines),
            TypeAliasDeclaration {
                ref mut decl_id, ..
            } => decl_id.subst(type_mapping, engines),
            // generics in an ABI is unsupported by design
            AbiDeclaration { .. }
            | ConstantDeclaration { .. }
            | StorageDeclaration { .. }
            | GenericTypeForFunctionScope { .. }
            | ErrorRecovery(_) => (),
        }
    }
}

impl ReplaceSelfType for TyDeclaration {
    fn replace_self_type(&mut self, engines: Engines<'_>, self_type: TypeId) {
        use TyDeclaration::*;
        match self {
            VariableDeclaration(ref mut var_decl) => var_decl.replace_self_type(engines, self_type),
            FunctionDeclaration {
                ref mut decl_id, ..
            } => decl_id.replace_self_type(engines, self_type),
            TraitDeclaration {
                ref mut decl_id, ..
            } => decl_id.replace_self_type(engines, self_type),
            StructDeclaration {
                ref mut decl_id, ..
            } => decl_id.replace_self_type(engines, self_type),
            EnumDeclaration {
                ref mut decl_id, ..
            } => decl_id.replace_self_type(engines, self_type),
            ImplTrait {
                ref mut decl_id, ..
            } => decl_id.replace_self_type(engines, self_type),
            TypeAliasDeclaration {
                ref mut decl_id, ..
            } => decl_id.replace_self_type(engines, self_type),
            // generics in an ABI is unsupported by design
            AbiDeclaration { .. }
            | ConstantDeclaration { .. }
            | StorageDeclaration { .. }
            | GenericTypeForFunctionScope { .. }
            | ErrorRecovery(_) => (),
        }
    }
}

impl TyDeclaration {
    pub fn get_fun_decl_ref(&self) -> Option<DeclRefFunction> {
        if let TyDeclaration::FunctionDeclaration {
            name,
            decl_id,
            type_subst_list: _,
            decl_span,
        } = self
        {
            Some(DeclRef::new(name.clone(), *decl_id, decl_span.clone()))
        } else {
            None
        }
    }
}

impl Spanned for TyDeclaration {
    fn span(&self) -> Span {
        use TyDeclaration::*;
        match self {
            VariableDeclaration(decl) => decl.name.span(),
            FunctionDeclaration { decl_span, .. }
            | TraitDeclaration { decl_span, .. }
            | ImplTrait { decl_span, .. }
            | ConstantDeclaration { decl_span, .. }
            | StorageDeclaration { decl_span, .. }
            | TypeAliasDeclaration { decl_span, .. }
            | AbiDeclaration { decl_span, .. }
            | StructDeclaration { decl_span, .. }
            | EnumDeclaration { decl_span, .. } => decl_span.clone(),
            GenericTypeForFunctionScope { name, .. } => name.span(),
            ErrorRecovery(span) => span.clone(),
        }
    }
}

impl DisplayWithEngines for TyDeclaration {
    fn fmt(&self, f: &mut fmt::Formatter<'_>, engines: Engines<'_>) -> std::fmt::Result {
        let type_engine = engines.te();
        write!(
            f,
            "{} declaration ({})",
            self.friendly_type_name(),
            match self {
                TyDeclaration::VariableDeclaration(decl) => {
                    let TyVariableDeclaration {
                        mutability,
                        name,
                        type_ascription,
                        body,
                        ..
                    } = &**decl;
                    let mut builder = String::new();
                    match mutability {
                        VariableMutability::Mutable => builder.push_str("mut"),
                        VariableMutability::RefMutable => builder.push_str("ref mut"),
                        VariableMutability::Immutable => {}
                    }
                    builder.push_str(name.as_str());
                    builder.push_str(": ");
                    builder.push_str(
                        &engines
                            .help_out(type_engine.get(type_ascription.type_id))
                            .to_string(),
                    );
                    builder.push_str(" = ");
                    builder.push_str(&engines.help_out(body).to_string());
                    builder
                }
                TyDeclaration::FunctionDeclaration { name, .. }
                | TyDeclaration::TraitDeclaration { name, .. }
                | TyDeclaration::StructDeclaration { name, .. }
                | TyDeclaration::EnumDeclaration { name, .. } => name.as_str().into(),
                _ => String::new(),
            }
        )
    }
}

impl CollectTypesMetadata for TyDeclaration {
    // this is only run on entry nodes, which must have all well-formed types
    fn collect_types_metadata(
        &self,
        ctx: &mut CollectTypesMetadataContext,
    ) -> CompileResult<Vec<TypeMetadata>> {
        use TyDeclaration::*;
        let mut warnings = vec![];
        let mut errors = vec![];
        let decl_engine = ctx.decl_engine;
        let metadata = match self {
            VariableDeclaration(decl) => {
                let mut body = check!(
                    decl.body.collect_types_metadata(ctx),
                    return err(warnings, errors),
                    warnings,
                    errors
                );
                body.append(&mut check!(
                    decl.type_ascription.type_id.collect_types_metadata(ctx),
                    return err(warnings, errors),
                    warnings,
                    errors
                ));
                body
            }
            FunctionDeclaration { decl_id, .. } => {
                let decl = decl_engine.get_function(decl_id);
                check!(
                    decl.collect_types_metadata(ctx),
                    return err(warnings, errors),
                    warnings,
                    errors
                )
            }
            ConstantDeclaration { decl_id, .. } => {
                let TyConstantDeclaration { value, .. } = decl_engine.get_constant(decl_id);
                if let Some(value) = value {
                    check!(
                        value.collect_types_metadata(ctx),
                        return err(warnings, errors),
                        warnings,
                        errors
                    )
                } else {
                    return ok(vec![], warnings, errors);
                }
            }
            ErrorRecovery(_)
            | StorageDeclaration { .. }
            | TraitDeclaration { .. }
            | StructDeclaration { .. }
            | EnumDeclaration { .. }
            | ImplTrait { .. }
            | AbiDeclaration { .. }
            | TypeAliasDeclaration { .. }
            | GenericTypeForFunctionScope { .. } => vec![],
        };
        if errors.is_empty() {
            ok(metadata, warnings, errors)
        } else {
            err(warnings, errors)
        }
    }
}

impl GetDeclIdent for TyDeclaration {
    fn get_decl_ident(&self) -> Option<Ident> {
        match self {
            TyDeclaration::VariableDeclaration(decl) => Some(decl.name.clone()),
            TyDeclaration::FunctionDeclaration { name, .. }
            | TyDeclaration::TraitDeclaration { name, .. }
            | TyDeclaration::ConstantDeclaration { name, .. }
            | TyDeclaration::ImplTrait { name, .. }
            | TyDeclaration::AbiDeclaration { name, .. }
            | TyDeclaration::TypeAliasDeclaration { name, .. }
            | TyDeclaration::GenericTypeForFunctionScope { name, .. }
            | TyDeclaration::StructDeclaration { name, .. }
            | TyDeclaration::EnumDeclaration { name, .. } => Some(name.clone()),
            TyDeclaration::ErrorRecovery(_) => None,
            TyDeclaration::StorageDeclaration { .. } => None,
        }
    }
}

impl TyDeclaration {
    /// Retrieves the declaration as a `DeclRef<DeclId<TyEnumDeclaration>>`.
    ///
<<<<<<< HEAD
    /// Returns an error if `self` is not a [TyEnumDeclaration].
    pub(crate) fn expect_enum(&self, engines: Engines) -> CompileResult<DeclRefEnum> {
=======
    /// Returns an error if `self` is not the
    /// [TyDeclaration][EnumDeclaration] variant.
    pub(crate) fn to_enum_ref(&self) -> CompileResult<DeclRefEnum> {
>>>>>>> ee0a0fd9
        match self {
            TyDeclaration::EnumDeclaration {
                name,
                decl_id,
                type_subst_list: _,
                decl_span,
            } => ok(
                DeclRef::new(name.clone(), *decl_id, decl_span.clone()),
                vec![],
                vec![],
            ),
            TyDeclaration::TypeAliasDeclaration { decl_id, .. } => {
                let TyTypeAliasDeclaration { ty, span, .. } = engines.de().get_type_alias(decl_id);
                engines.te().get(ty.type_id).expect_enum(engines, "", &span)
            }
            TyDeclaration::ErrorRecovery(_) => err(vec![], vec![]),
            decl => err(
                vec![],
                vec![CompileError::DeclIsNotAnEnum {
                    actually: decl.friendly_type_name().to_string(),
                    span: decl.span(),
                }],
            ),
        }
    }

    /// Retrieves the declaration as a `DeclRef<DeclId<TyStructDeclaration>>`.
    ///
<<<<<<< HEAD
    /// Returns an error if `self` is not a [TyStructDeclaration].
    pub(crate) fn expect_struct(&self, engines: Engines) -> CompileResult<DeclRefStruct> {
        let warnings = vec![];
        let mut errors = vec![];
=======
    /// Returns an error if `self` is not the
    /// [TyDeclaration][StructDeclaration] variant.
    pub(crate) fn to_struct_ref(&self) -> CompileResult<DeclRefStruct> {
>>>>>>> ee0a0fd9
        match self {
            TyDeclaration::StructDeclaration {
                name,
                decl_id,
                type_subst_list: _,
                decl_span,
            } => ok(
                DeclRef::new(name.clone(), *decl_id, decl_span.clone()),
                vec![],
                vec![],
            ),
            TyDeclaration::TypeAliasDeclaration { decl_id, .. } => {
                let TyTypeAliasDeclaration { ty, span, .. } = engines.de().get_type_alias(decl_id);
                engines.te().get(ty.type_id).expect_struct(engines, &span)
            }
            TyDeclaration::ErrorRecovery(_) => err(vec![], vec![]),
            decl => err(
                vec![],
                vec![CompileError::DeclIsNotAStruct {
                    actually: decl.friendly_type_name().to_string(),
                    span: decl.span(),
                }],
            ),
        }
    }

    /// Retrieves the declaration as a `DeclRef<DeclId<TyFunctionDeclaration>>`.
    ///
    /// Returns an error if `self` is not the
    /// [TyDeclaration][FunctionDeclaration] variant.
    pub(crate) fn to_fn_ref(&self) -> CompileResult<DeclRef<DeclId<TyFunctionDeclaration>>> {
        match self {
            TyDeclaration::FunctionDeclaration {
                name,
                decl_id,
                type_subst_list: _,
                decl_span,
            } => ok(
                DeclRef::new(name.clone(), *decl_id, decl_span.clone()),
                vec![],
                vec![],
            ),
            TyDeclaration::ErrorRecovery(_) => err(vec![], vec![]),
            decl => err(
                vec![],
                vec![CompileError::DeclIsNotAFunction {
                    actually: decl.friendly_type_name().to_string(),
                    span: decl.span(),
                }],
            ),
        }
    }

    /// Retrieves the declaration as a variable declaration.
    ///
    /// Returns an error if `self` is not a [TyVariableDeclaration].
    pub(crate) fn expect_variable(&self) -> CompileResult<&TyVariableDeclaration> {
        let warnings = vec![];
        let mut errors = vec![];
        match self {
            TyDeclaration::VariableDeclaration(decl) => ok(decl, warnings, errors),
            TyDeclaration::ErrorRecovery(_) => err(vec![], vec![]),
            decl => {
                errors.push(CompileError::DeclIsNotAVariable {
                    actually: decl.friendly_type_name().to_string(),
                    span: decl.span(),
                });
                err(warnings, errors)
            }
        }
    }

    /// Retrieves the declaration as a `DeclRef<DeclId<TyAbiDeclaration>>`.
    ///
    /// Returns an error if `self` is not the
    /// [TyDeclaration][AbiDeclaration] variant.
    pub(crate) fn to_abi_ref(&self) -> CompileResult<DeclRef<DeclId<TyAbiDeclaration>>> {
        match self {
            TyDeclaration::AbiDeclaration {
                name,
                decl_id,
                decl_span,
            } => ok(
                DeclRef::new(name.clone(), *decl_id, decl_span.clone()),
                vec![],
                vec![],
            ),
            TyDeclaration::ErrorRecovery(_) => err(vec![], vec![]),
            decl => err(
                vec![],
                vec![CompileError::DeclIsNotAnAbi {
                    actually: decl.friendly_type_name().to_string(),
                    span: decl.span(),
                }],
            ),
        }
    }

    /// Retrieves the declaration as a `DeclRef<DeclId<TyConstantDeclaration>>`.
    ///
    /// Returns an error if `self` is not the
    /// [TyDeclaration][ConstantDeclaration] variant.
    pub(crate) fn to_const_ref(&self) -> CompileResult<DeclRef<DeclId<TyConstantDeclaration>>> {
        match self {
            TyDeclaration::ConstantDeclaration {
                name,
                decl_id,
                decl_span,
            } => ok(
                DeclRef::new(name.clone(), *decl_id, decl_span.clone()),
                vec![],
                vec![],
            ),
            TyDeclaration::ErrorRecovery(_) => err(vec![], vec![]),
            decl => err(
                vec![],
                vec![CompileError::DeclIsNotAConstant {
                    actually: decl.friendly_type_name().to_string(),
                    span: decl.span(),
                }],
            ),
        }
    }

    /// friendly name string used for error reporting,
    /// which consists of the the identifier for the declaration.
    pub fn friendly_name(&self, engines: &Engines) -> String {
        use TyDeclaration::*;
        let decl_engine = engines.de();
        let type_engine = engines.te();
        match self {
            ImplTrait { decl_id, .. } => {
                let decl = decl_engine.get_impl_trait(decl_id);
                let implementing_for_type_id = type_engine.get(decl.implementing_for.type_id);
                format!(
                    "{} for {}",
                    self.get_decl_ident()
                        .map_or(String::from(""), |f| f.as_str().to_string()),
                    engines.help_out(implementing_for_type_id)
                )
            }
            _ => self
                .get_decl_ident()
                .map_or(String::from(""), |f| f.as_str().to_string()),
        }
    }

    /// friendly type name string used for error reporting,
    /// which consists of the type name of the declaration AST node.
    pub fn friendly_type_name(&self) -> &'static str {
        use TyDeclaration::*;
        match self {
            VariableDeclaration(_) => "variable",
            ConstantDeclaration { .. } => "constant",
            FunctionDeclaration { .. } => "function",
            TraitDeclaration { .. } => "trait",
            StructDeclaration { .. } => "struct",
            EnumDeclaration { .. } => "enum",
            ImplTrait { .. } => "impl trait",
            AbiDeclaration { .. } => "abi",
            GenericTypeForFunctionScope { .. } => "generic type parameter",
            ErrorRecovery(_) => "error",
            StorageDeclaration { .. } => "contract storage declaration",
            TypeAliasDeclaration { .. } => "type alias declaration",
        }
    }

    /// name string used in `forc doc` file path generation that mirrors `cargo doc`.
    pub fn doc_name(&self) -> &'static str {
        use TyDeclaration::*;
        match self {
            StructDeclaration { .. } => "struct",
            EnumDeclaration { .. } => "enum",
            TraitDeclaration { .. } => "trait",
            AbiDeclaration { .. } => "abi",
            StorageDeclaration { .. } => "contract_storage",
            ImplTrait { .. } => "impl_trait",
            FunctionDeclaration { .. } => "fn",
            ConstantDeclaration { .. } => "constant",
            TypeAliasDeclaration { .. } => "type alias",
            _ => unreachable!("these items are non-documentable"),
        }
    }

    pub(crate) fn return_type(&self, engines: Engines<'_>) -> CompileResult<TypeId> {
        let warnings = vec![];
        let mut errors = vec![];
        let type_engine = engines.te();
        let decl_engine = engines.de();
        let type_id = match self {
            TyDeclaration::VariableDeclaration(decl) => decl.body.return_type,
            TyDeclaration::FunctionDeclaration { decl_id, .. } => {
                let decl = decl_engine.get_function(decl_id);
                decl.return_type.type_id
            }
            TyDeclaration::StructDeclaration {
                name,
                decl_id,
                type_subst_list: _,
                decl_span,
            } => type_engine.insert(
                decl_engine,
                TypeInfo::Struct(DeclRef::new(name.clone(), *decl_id, decl_span.clone())),
            ),
            TyDeclaration::EnumDeclaration {
                name,
                decl_id,
                type_subst_list: _,
                decl_span,
            } => type_engine.insert(
                decl_engine,
                TypeInfo::Enum(DeclRef::new(name.clone(), *decl_id, decl_span.clone())),
            ),
            TyDeclaration::StorageDeclaration { decl_id, .. } => {
                let storage_decl = decl_engine.get_storage(decl_id);
                type_engine.insert(
                    decl_engine,
                    TypeInfo::Storage {
                        fields: storage_decl.fields_as_typed_struct_fields(),
                    },
                )
            }
            TyDeclaration::TypeAliasDeclaration { decl_id, .. } => {
                let decl = decl_engine.get_type_alias(decl_id);
                decl.create_type_id(engines)
            }
            TyDeclaration::GenericTypeForFunctionScope { type_id, .. } => *type_id,
            decl => {
                errors.push(CompileError::NotAType {
                    span: decl.span(),
                    name: engines.help_out(decl).to_string(),
                    actually_is: decl.friendly_type_name(),
                });
                return err(warnings, errors);
            }
        };
        ok(type_id, warnings, errors)
    }

    pub(crate) fn visibility(&self, decl_engine: &DeclEngine) -> Visibility {
        use TyDeclaration::*;
        match self {
            TraitDeclaration { decl_id, .. } => {
                let TyTraitDeclaration { visibility, .. } = decl_engine.get_trait(decl_id);
                visibility
            }
            ConstantDeclaration { decl_id, .. } => {
                let TyConstantDeclaration { visibility, .. } = decl_engine.get_constant(decl_id);
                visibility
            }
            StructDeclaration { decl_id, .. } => {
                let TyStructDeclaration { visibility, .. } = decl_engine.get_struct(decl_id);
                visibility
            }
            EnumDeclaration { decl_id, .. } => {
                let TyEnumDeclaration { visibility, .. } = decl_engine.get_enum(decl_id);
                visibility
            }
            FunctionDeclaration { decl_id, .. } => {
                let TyFunctionDeclaration { visibility, .. } = decl_engine.get_function(decl_id);
                visibility
            }
            TypeAliasDeclaration { decl_id, .. } => {
                let TyTypeAliasDeclaration { visibility, .. } = decl_engine.get_type_alias(decl_id);
                visibility
            }
            GenericTypeForFunctionScope { .. }
            | ImplTrait { .. }
            | StorageDeclaration { .. }
            | AbiDeclaration { .. }
            | ErrorRecovery(_) => Visibility::Public,
            VariableDeclaration(decl) => decl.mutability.visibility(),
        }
    }
}

impl From<DeclRef<DeclId<TyConstantDeclaration>>> for TyDeclaration {
    fn from(decl_ref: DeclRef<DeclId<TyConstantDeclaration>>) -> Self {
        TyDeclaration::ConstantDeclaration {
            name: decl_ref.name().clone(),
            decl_id: *decl_ref.id(),
            decl_span: decl_ref.decl_span().clone(),
        }
    }
}

impl From<DeclRef<DeclId<TyEnumDeclaration>>> for TyDeclaration {
    fn from(decl_ref: DeclRef<DeclId<TyEnumDeclaration>>) -> Self {
        TyDeclaration::EnumDeclaration {
            name: decl_ref.name().clone(),
            decl_id: *decl_ref.id(),
            type_subst_list: Template::new(decl_ref.subst_list().clone()),
            decl_span: decl_ref.decl_span().clone(),
        }
    }
}

impl From<DeclRef<DeclId<TyFunctionDeclaration>>> for TyDeclaration {
    fn from(decl_ref: DeclRef<DeclId<TyFunctionDeclaration>>) -> Self {
        TyDeclaration::FunctionDeclaration {
            name: decl_ref.name().clone(),
            decl_id: *decl_ref.id(),
            type_subst_list: Template::new(decl_ref.subst_list().clone()),
            decl_span: decl_ref.decl_span().clone(),
        }
    }
}

impl From<DeclRef<DeclId<TyTraitDeclaration>>> for TyDeclaration {
    fn from(decl_ref: DeclRef<DeclId<TyTraitDeclaration>>) -> Self {
        TyDeclaration::TraitDeclaration {
            name: decl_ref.name().clone(),
            decl_id: *decl_ref.id(),
            type_subst_list: Template::new(decl_ref.subst_list().clone()),
            decl_span: decl_ref.decl_span().clone(),
        }
    }
}

impl From<DeclRef<DeclId<TyImplTrait>>> for TyDeclaration {
    fn from(decl_ref: DeclRef<DeclId<TyImplTrait>>) -> Self {
        TyDeclaration::ImplTrait {
            name: decl_ref.name().clone(),
            decl_id: *decl_ref.id(),
            type_subst_list: Template::new(decl_ref.subst_list().clone()),
            decl_span: decl_ref.decl_span().clone(),
        }
    }
}

impl From<DeclRef<DeclId<TyStructDeclaration>>> for TyDeclaration {
    fn from(decl_ref: DeclRef<DeclId<TyStructDeclaration>>) -> Self {
        TyDeclaration::StructDeclaration {
            name: decl_ref.name().clone(),
            decl_id: *decl_ref.id(),
            type_subst_list: Template::new(decl_ref.subst_list().clone()),
            decl_span: decl_ref.decl_span().clone(),
        }
    }
}

impl From<DeclRef<DeclId<TyAbiDeclaration>>> for TyDeclaration {
    fn from(decl_ref: DeclRef<DeclId<TyAbiDeclaration>>) -> Self {
        TyDeclaration::AbiDeclaration {
            name: decl_ref.name().clone(),
            decl_id: *decl_ref.id(),
            decl_span: decl_ref.decl_span().clone(),
        }
    }
}

impl From<DeclRef<DeclId<TyStorageDeclaration>>> for TyDeclaration {
    fn from(decl_ref: DeclRef<DeclId<TyStorageDeclaration>>) -> Self {
        TyDeclaration::StorageDeclaration {
            decl_id: *decl_ref.id(),
            decl_span: decl_ref.decl_span().clone(),
        }
    }
}
impl From<DeclRef<DeclId<TyTypeAliasDeclaration>>> for TyDeclaration {
    fn from(decl_ref: DeclRef<DeclId<TyTypeAliasDeclaration>>) -> Self {
        TyDeclaration::TypeAliasDeclaration {
            name: decl_ref.name().clone(),
            decl_id: *decl_ref.id(),
            decl_span: decl_ref.decl_span().clone(),
        }
    }
}<|MERGE_RESOLUTION|>--- conflicted
+++ resolved
@@ -472,14 +472,8 @@
 impl TyDeclaration {
     /// Retrieves the declaration as a `DeclRef<DeclId<TyEnumDeclaration>>`.
     ///
-<<<<<<< HEAD
-    /// Returns an error if `self` is not a [TyEnumDeclaration].
-    pub(crate) fn expect_enum(&self, engines: Engines) -> CompileResult<DeclRefEnum> {
-=======
-    /// Returns an error if `self` is not the
-    /// [TyDeclaration][EnumDeclaration] variant.
-    pub(crate) fn to_enum_ref(&self) -> CompileResult<DeclRefEnum> {
->>>>>>> ee0a0fd9
+    /// Returns an error if `self` is not the [TyDeclaration][EnumDeclaration] variant.
+    pub(crate) fn to_enum_ref(&self, engines: Engines) -> CompileResult<DeclRefEnum> {
         match self {
             TyDeclaration::EnumDeclaration {
                 name,
@@ -508,16 +502,8 @@
 
     /// Retrieves the declaration as a `DeclRef<DeclId<TyStructDeclaration>>`.
     ///
-<<<<<<< HEAD
-    /// Returns an error if `self` is not a [TyStructDeclaration].
-    pub(crate) fn expect_struct(&self, engines: Engines) -> CompileResult<DeclRefStruct> {
-        let warnings = vec![];
-        let mut errors = vec![];
-=======
-    /// Returns an error if `self` is not the
-    /// [TyDeclaration][StructDeclaration] variant.
-    pub(crate) fn to_struct_ref(&self) -> CompileResult<DeclRefStruct> {
->>>>>>> ee0a0fd9
+    /// Returns an error if `self` is not the [TyDeclaration][StructDeclaration] variant.
+    pub(crate) fn to_struct_ref(&self, engines: Engines) -> CompileResult<DeclRefStruct> {
         match self {
             TyDeclaration::StructDeclaration {
                 name,
