--- conflicted
+++ resolved
@@ -349,49 +349,6 @@
     }
 }
 
-<<<<<<< HEAD
-=======
-impl ReplaceSelfType for TyDecl {
-    fn replace_self_type(&mut self, engines: &Engines, self_type: TypeId) {
-        match self {
-            TyDecl::VariableDecl(ref mut var_decl) => {
-                var_decl.replace_self_type(engines, self_type)
-            }
-            TyDecl::FunctionDecl(FunctionDecl {
-                ref mut decl_id, ..
-            }) => decl_id.replace_self_type(engines, self_type),
-            TyDecl::TraitDecl(TraitDecl {
-                ref mut decl_id, ..
-            }) => decl_id.replace_self_type(engines, self_type),
-            TyDecl::StructDecl(StructDecl {
-                ref mut decl_id, ..
-            }) => decl_id.replace_self_type(engines, self_type),
-            TyDecl::EnumDecl(EnumDecl {
-                ref mut decl_id, ..
-            }) => decl_id.replace_self_type(engines, self_type),
-            TyDecl::EnumVariantDecl(EnumVariantDecl {
-                ref mut enum_ref, ..
-            }) => enum_ref.replace_self_type(engines, self_type),
-            TyDecl::ImplTrait(ImplTrait {
-                ref mut decl_id, ..
-            }) => decl_id.replace_self_type(engines, self_type),
-            TyDecl::TypeAliasDecl(TypeAliasDecl {
-                ref mut decl_id, ..
-            }) => decl_id.replace_self_type(engines, self_type),
-            TyDecl::TraitTypeDecl(TraitTypeDecl {
-                ref mut decl_id, ..
-            }) => decl_id.replace_self_type(engines, self_type),
-            // generics in an ABI is unsupported by design
-            TyDecl::AbiDecl(_)
-            | TyDecl::ConstantDecl(_)
-            | TyDecl::StorageDecl(_)
-            | TyDecl::GenericTypeForFunctionScope(_)
-            | TyDecl::ErrorRecovery(..) => (),
-        }
-    }
-}
-
->>>>>>> ff5ce9d5
 impl TyDecl {
     pub fn get_fun_decl_ref(&self) -> Option<DeclRefFunction> {
         if let TyDecl::FunctionDecl(FunctionDecl {
