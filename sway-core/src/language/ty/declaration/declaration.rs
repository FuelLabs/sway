use std::{
    fmt,
    hash::{Hash, Hasher},
};

use sway_error::{
    error::CompileError,
    handler::{ErrorEmitted, Handler},
};
use sway_types::{Ident, Named, Span, Spanned};

use crate::{
    decl_engine::*,
    engine_threading::*,
    language::{ty::*, Visibility},
    type_system::*,
    types::*,
};

#[derive(Clone, Debug)]
pub enum TyDecl {
    VariableDecl(Box<TyVariableDecl>),
    ConstantDecl(ConstantDecl),
    TraitTypeDecl(TraitTypeDecl),
    FunctionDecl(FunctionDecl),
    TraitDecl(TraitDecl),
    StructDecl(StructDecl),
    EnumDecl(EnumDecl),
    EnumVariantDecl(EnumVariantDecl),
    ImplTrait(ImplTrait),
    AbiDecl(AbiDecl),
    // If type parameters are defined for a function, they are put in the namespace just for
    // the body of that function.
    GenericTypeForFunctionScope(GenericTypeForFunctionScope),
    ErrorRecovery(Span, ErrorEmitted),
    StorageDecl(StorageDecl),
    TypeAliasDecl(TypeAliasDecl),
}

#[derive(Clone, Debug)]
pub struct ConstantDecl {
    pub decl_id: DeclId<TyConstantDecl>,
}

#[derive(Clone, Debug)]
pub struct TraitTypeDecl {
    pub decl_id: DeclId<TyTraitType>,
}

#[derive(Clone, Debug)]
pub struct FunctionDecl {
    pub decl_id: DeclId<TyFunctionDecl>,
}

#[derive(Clone, Debug)]
pub struct TraitDecl {
    pub decl_id: DeclId<TyTraitDecl>,
}

#[derive(Clone, Debug)]
pub struct StructDecl {
    pub decl_id: DeclId<TyStructDecl>,
}

#[derive(Clone, Debug)]
pub struct EnumDecl {
    pub decl_id: DeclId<TyEnumDecl>,
}

#[derive(Clone, Debug)]
pub struct EnumVariantDecl {
    pub enum_ref: DeclRefEnum,
    pub variant_name: Ident,
    pub variant_decl_span: Span,
}

#[derive(Clone, Debug)]
pub struct ImplTrait {
    pub decl_id: DeclId<TyImplTrait>,
}

#[derive(Clone, Debug)]
pub struct AbiDecl {
    pub decl_id: DeclId<TyAbiDecl>,
}

#[derive(Clone, Debug)]
pub struct GenericTypeForFunctionScope {
    pub name: Ident,
    pub type_id: TypeId,
}

#[derive(Clone, Debug)]
pub struct StorageDecl {
    pub decl_id: DeclId<TyStorageDecl>,
}

#[derive(Clone, Debug)]
pub struct TypeAliasDecl {
    pub decl_id: DeclId<TyTypeAliasDecl>,
}

impl EqWithEngines for TyDecl {}
impl PartialEqWithEngines for TyDecl {
    fn eq(&self, other: &Self, ctx: &PartialEqWithEnginesContext) -> bool {
        let decl_engine = ctx.engines().de();
        let type_engine = ctx.engines().te();
        match (self, other) {
            (TyDecl::VariableDecl(x), TyDecl::VariableDecl(y)) => x.eq(y, ctx),
            (
                TyDecl::ConstantDecl(ConstantDecl { decl_id: lid, .. }),
                TyDecl::ConstantDecl(ConstantDecl { decl_id: rid, .. }),
            ) => decl_engine.get(lid).eq(&decl_engine.get(rid), ctx),
            (
                TyDecl::FunctionDecl(FunctionDecl { decl_id: lid, .. }),
                TyDecl::FunctionDecl(FunctionDecl { decl_id: rid, .. }),
            ) => decl_engine.get(lid).eq(&decl_engine.get(rid), ctx),
            (
                TyDecl::TraitDecl(TraitDecl { decl_id: lid, .. }),
                TyDecl::TraitDecl(TraitDecl { decl_id: rid, .. }),
            ) => decl_engine.get(lid).eq(&decl_engine.get(rid), ctx),
            (
                TyDecl::StructDecl(StructDecl { decl_id: lid, .. }),
                TyDecl::StructDecl(StructDecl { decl_id: rid, .. }),
            ) => decl_engine.get(lid).eq(&decl_engine.get(rid), ctx),
            (
                TyDecl::EnumDecl(EnumDecl { decl_id: lid, .. }),
                TyDecl::EnumDecl(EnumDecl { decl_id: rid, .. }),
            ) => decl_engine.get(lid).eq(&decl_engine.get(rid), ctx),
            (
<<<<<<< HEAD
                TyDecl::EnumVariantDecl(EnumVariantDecl {
		    enum_ref: l_enum,
                    variant_name: ln,
                    ..
                }),
                TyDecl::EnumVariantDecl(EnumVariantDecl {
		    enum_ref: r_enum,
                    variant_name: rn,
                    ..
                }),
            ) => ln == rn && decl_engine.get_enum(l_enum).eq(&decl_engine.get_enum(r_enum), ctx),
            (
                TyDecl::ImplTrait(ImplTrait {
                    name: ln,
                    decl_id: lid,
                    ..
                }),
                TyDecl::ImplTrait(ImplTrait {
                    name: rn,
                    decl_id: rid,
                    ..
                }),
            ) => ln == rn && decl_engine.get(lid).eq(&decl_engine.get(rid), ctx),
=======
                TyDecl::ImplTrait(ImplTrait { decl_id: lid, .. }),
                TyDecl::ImplTrait(ImplTrait { decl_id: rid, .. }),
            ) => decl_engine.get(lid).eq(&decl_engine.get(rid), ctx),
>>>>>>> 20b8ff06
            (
                TyDecl::AbiDecl(AbiDecl { decl_id: lid, .. }),
                TyDecl::AbiDecl(AbiDecl { decl_id: rid, .. }),
            ) => decl_engine.get(lid).eq(&decl_engine.get(rid), ctx),
            (
                TyDecl::StorageDecl(StorageDecl { decl_id: lid, .. }),
                TyDecl::StorageDecl(StorageDecl { decl_id: rid, .. }),
            ) => decl_engine.get(lid).eq(&decl_engine.get(rid), ctx),
            (
                TyDecl::TypeAliasDecl(TypeAliasDecl { decl_id: lid, .. }),
                TyDecl::TypeAliasDecl(TypeAliasDecl { decl_id: rid, .. }),
            ) => decl_engine.get(lid).eq(&decl_engine.get(rid), ctx),
            (
                TyDecl::GenericTypeForFunctionScope(GenericTypeForFunctionScope {
                    name: xn,
                    type_id: xti,
                }),
                TyDecl::GenericTypeForFunctionScope(GenericTypeForFunctionScope {
                    name: yn,
                    type_id: yti,
                }),
            ) => xn == yn && type_engine.get(*xti).eq(&type_engine.get(*yti), ctx),
            (TyDecl::ErrorRecovery(x, _), TyDecl::ErrorRecovery(y, _)) => x == y,
            _ => false,
        }
    }
}

impl HashWithEngines for TyDecl {
    fn hash<H: Hasher>(&self, state: &mut H, engines: &Engines) {
        let decl_engine = engines.de();
        let type_engine = engines.te();
        std::mem::discriminant(self).hash(state);
        match self {
            TyDecl::VariableDecl(decl) => {
                decl.hash(state, engines);
            }
            TyDecl::ConstantDecl(ConstantDecl { decl_id, .. }) => {
                decl_engine.get(decl_id).hash(state, engines);
            }
            TyDecl::TraitTypeDecl(TraitTypeDecl { decl_id, .. }) => {
                decl_engine.get(decl_id).hash(state, engines);
            }
            TyDecl::FunctionDecl(FunctionDecl { decl_id, .. }) => {
                decl_engine.get(decl_id).hash(state, engines);
            }
            TyDecl::TraitDecl(TraitDecl { decl_id, .. }) => {
                decl_engine.get(decl_id).hash(state, engines);
            }
            TyDecl::StructDecl(StructDecl { decl_id, .. }) => {
                decl_engine.get(decl_id).hash(state, engines);
            }
            TyDecl::EnumDecl(EnumDecl { decl_id, .. }) => {
                decl_engine.get(decl_id).hash(state, engines);
            }
            TyDecl::EnumVariantDecl(EnumVariantDecl {
                enum_ref,
                variant_name,
                ..
            }) => {
                enum_ref.hash(state, engines);
                variant_name.hash(state);
            }
            TyDecl::ImplTrait(ImplTrait { decl_id, .. }) => {
                decl_engine.get(decl_id).hash(state, engines);
            }
            TyDecl::AbiDecl(AbiDecl { decl_id, .. }) => {
                decl_engine.get(decl_id).hash(state, engines);
            }
            TyDecl::TypeAliasDecl(TypeAliasDecl { decl_id, .. }) => {
                decl_engine.get(decl_id).hash(state, engines);
            }
            TyDecl::StorageDecl(StorageDecl { decl_id, .. }) => {
                decl_engine.get(decl_id).hash(state, engines);
            }
            TyDecl::GenericTypeForFunctionScope(GenericTypeForFunctionScope { name, type_id }) => {
                name.hash(state);
                type_engine.get(*type_id).hash(state, engines);
            }
            TyDecl::ErrorRecovery(..) => {}
        }
    }
}

impl SubstTypes for TyDecl {
    fn subst_inner(&mut self, type_mapping: &TypeSubstMap, engines: &Engines) -> HasChanges {
        match self {
            TyDecl::VariableDecl(ref mut var_decl) => var_decl.subst(type_mapping, engines),
            TyDecl::FunctionDecl(FunctionDecl {
                ref mut decl_id, ..
            }) => decl_id.subst(type_mapping, engines),
            TyDecl::TraitDecl(TraitDecl {
                ref mut decl_id, ..
            }) => decl_id.subst(type_mapping, engines),
            TyDecl::StructDecl(StructDecl {
                ref mut decl_id, ..
            }) => decl_id.subst(type_mapping, engines),
            TyDecl::EnumDecl(EnumDecl {
                ref mut decl_id, ..
            }) => decl_id.subst(type_mapping, engines),
            TyDecl::EnumVariantDecl(EnumVariantDecl {
                ref mut enum_ref, ..
            }) => enum_ref.subst(type_mapping, engines),
            TyDecl::ImplTrait(ImplTrait {
                ref mut decl_id, ..
            }) => decl_id.subst(type_mapping, engines),
            TyDecl::TypeAliasDecl(TypeAliasDecl {
                ref mut decl_id, ..
            }) => decl_id.subst(type_mapping, engines),
            TyDecl::TraitTypeDecl(TraitTypeDecl {
                ref mut decl_id, ..
            }) => decl_id.subst(type_mapping, engines),
            // generics in an ABI is unsupported by design
            TyDecl::AbiDecl(_)
            | TyDecl::ConstantDecl(_)
            | TyDecl::StorageDecl(_)
            | TyDecl::GenericTypeForFunctionScope(_)
            | TyDecl::ErrorRecovery(..) => HasChanges::No,
        }
    }
}

impl SpannedWithEngines for TyDecl {
    fn span(&self, engines: &Engines) -> Span {
        match self {
            TyDecl::ConstantDecl(ConstantDecl { decl_id, .. }) => {
                let const_decl = engines.de().get(decl_id);
                const_decl.span.clone()
            }
            TyDecl::TraitTypeDecl(TraitTypeDecl { decl_id }) => {
                engines.de().get_type(decl_id).span.clone()
            }
            TyDecl::FunctionDecl(FunctionDecl { decl_id }) => {
                engines.de().get_function(decl_id).span.clone()
            }
            TyDecl::TraitDecl(TraitDecl { decl_id }) => {
                engines.de().get_trait(decl_id).span.clone()
            }
            TyDecl::StructDecl(StructDecl { decl_id }) => {
                engines.de().get_struct(decl_id).span.clone()
            }
            TyDecl::EnumDecl(EnumDecl { decl_id }) => engines.de().get_enum(decl_id).span.clone(),
            TyDecl::ImplTrait(ImplTrait { decl_id }) => {
                engines.de().get_impl_trait(decl_id).span.clone()
            }
            TyDecl::AbiDecl(AbiDecl { decl_id }) => engines.de().get_abi(decl_id).span.clone(),
            TyDecl::VariableDecl(decl) => decl.name.span(),
            TyDecl::StorageDecl(StorageDecl { decl_id }) => engines.de().get(decl_id).span.clone(),
            TyDecl::TypeAliasDecl(TypeAliasDecl { decl_id }) => {
                engines.de().get(decl_id).span.clone()
            }
            TyDecl::EnumVariantDecl(EnumVariantDecl {
                variant_decl_span, ..
            }) => variant_decl_span.clone(),
            TyDecl::GenericTypeForFunctionScope(GenericTypeForFunctionScope { name, .. }) => {
                name.span()
            }
            TyDecl::ErrorRecovery(span, _) => span.clone(),
        }
    }
}

impl DisplayWithEngines for TyDecl {
    fn fmt(&self, f: &mut fmt::Formatter<'_>, engines: &Engines) -> std::fmt::Result {
        let type_engine = engines.te();
        write!(
            f,
            "{} declaration ({})",
            self.friendly_type_name(),
            match self {
                TyDecl::VariableDecl(decl) => {
                    let TyVariableDecl {
                        mutability,
                        name,
                        type_ascription,
                        body,
                        ..
                    } = &**decl;
                    let mut builder = String::new();
                    match mutability {
                        VariableMutability::Mutable => builder.push_str("mut"),
                        VariableMutability::RefMutable => builder.push_str("ref mut"),
                        VariableMutability::Immutable => {}
                    }
                    builder.push_str(name.as_str());
                    builder.push_str(": ");
                    builder.push_str(
                        &engines
                            .help_out(&*type_engine.get(type_ascription.type_id))
                            .to_string(),
                    );
                    builder.push_str(" = ");
                    builder.push_str(&engines.help_out(body).to_string());
                    builder
                }
                TyDecl::FunctionDecl(FunctionDecl { decl_id }) => {
                    engines.de().get(decl_id).name.as_str().into()
                }
                TyDecl::TraitDecl(TraitDecl { decl_id }) => {
                    engines.de().get(decl_id).name.as_str().into()
                }
                TyDecl::StructDecl(StructDecl { decl_id }) => {
                    engines.de().get(decl_id).name().as_str().into()
                }
                TyDecl::EnumDecl(EnumDecl { decl_id }) => {
                    engines.de().get(decl_id).name().as_str().into()
                }
                TyDecl::ImplTrait(ImplTrait { decl_id }) => {
                    engines.de().get(decl_id).name().as_str().into()
                }
                TyDecl::TypeAliasDecl(TypeAliasDecl { decl_id }) =>
                    engines.de().get(decl_id).name().as_str().into(),
                _ => String::new(),
            }
        )
    }
}

impl DebugWithEngines for TyDecl {
    fn fmt(&self, f: &mut fmt::Formatter<'_>, engines: &Engines) -> std::fmt::Result {
        let type_engine = engines.te();
        write!(
            f,
            "{} declaration ({})",
            self.friendly_type_name(),
            match self {
                TyDecl::VariableDecl(decl) => {
                    let TyVariableDecl {
                        mutability,
                        name,
                        type_ascription,
                        body,
                        ..
                    } = &**decl;
                    let mut builder = String::new();
                    match mutability {
                        VariableMutability::Mutable => builder.push_str("mut"),
                        VariableMutability::RefMutable => builder.push_str("ref mut"),
                        VariableMutability::Immutable => {}
                    }
                    builder.push_str(name.as_str());
                    builder.push_str(": ");
                    builder.push_str(
                        format!(
                            "{:?}",
                            engines.help_out(&*type_engine.get(type_ascription.type_id))
                        )
                        .as_str(),
                    );
                    builder.push_str(" = ");
                    builder.push_str(format!("{:?}", engines.help_out(body)).as_str());
                    builder
                }
                TyDecl::FunctionDecl(FunctionDecl { decl_id }) => {
                    engines.de().get(decl_id).name.as_str().into()
                }
                TyDecl::TraitDecl(TraitDecl { decl_id }) => {
                    engines.de().get(decl_id).name.as_str().into()
                }
                TyDecl::StructDecl(StructDecl { decl_id }) => {
                    engines.de().get(decl_id).name().as_str().into()
                }
                TyDecl::EnumDecl(EnumDecl { decl_id }) => {
                    engines.de().get(decl_id).name().as_str().into()
                }
                _ => String::new(),
            }
        )
    }
}

impl CollectTypesMetadata for TyDecl {
    // this is only run on entry nodes, which must have all well-formed types
    fn collect_types_metadata(
        &self,
        handler: &Handler,
        ctx: &mut CollectTypesMetadataContext,
    ) -> Result<Vec<TypeMetadata>, ErrorEmitted> {
        let decl_engine = ctx.engines.de();
        let metadata = match self {
            TyDecl::VariableDecl(decl) => {
                let mut body = decl.body.collect_types_metadata(handler, ctx)?;
                body.append(
                    &mut decl
                        .type_ascription
                        .type_id
                        .collect_types_metadata(handler, ctx)?,
                );
                body
            }
            TyDecl::FunctionDecl(FunctionDecl { decl_id, .. }) => {
                let decl = decl_engine.get_function(decl_id);
                decl.collect_types_metadata(handler, ctx)?
            }
            TyDecl::ConstantDecl(ConstantDecl { decl_id, .. }) => {
                let const_decl = decl_engine.get_constant(decl_id);
                let TyConstantDecl { value, .. } = &*const_decl;
                if let Some(value) = value {
                    value.collect_types_metadata(handler, ctx)?
                } else {
                    return Ok(vec![]);
                }
            }
            TyDecl::ErrorRecovery(..)
            | TyDecl::StorageDecl(_)
            | TyDecl::TraitDecl(_)
            | TyDecl::StructDecl(_)
            | TyDecl::EnumDecl(_)
            | TyDecl::EnumVariantDecl(_)
            | TyDecl::ImplTrait(_)
            | TyDecl::AbiDecl(_)
            | TyDecl::TypeAliasDecl(_)
            | TyDecl::TraitTypeDecl(_)
            | TyDecl::GenericTypeForFunctionScope(_) => vec![],
        };
        Ok(metadata)
    }
}

impl GetDeclIdent for TyDecl {
    fn get_decl_ident(&self, engines: &Engines) -> Option<Ident> {
        match self {
            TyDecl::ConstantDecl(ConstantDecl { decl_id }) => {
                Some(engines.de().get_constant(decl_id).name().clone())
            }
            TyDecl::TraitTypeDecl(TraitTypeDecl { decl_id }) => {
                Some(engines.de().get_type(decl_id).name().clone())
            }
            TyDecl::FunctionDecl(FunctionDecl { decl_id }) => {
                Some(engines.de().get(decl_id).name.clone())
            }
            TyDecl::TraitDecl(TraitDecl { decl_id }) => {
                Some(engines.de().get(decl_id).name.clone())
            }
            TyDecl::StructDecl(StructDecl { decl_id }) => {
                Some(engines.de().get(decl_id).name().clone())
            }
            TyDecl::EnumDecl(EnumDecl { decl_id }) => {
                Some(engines.de().get(decl_id).name().clone())
            }
            TyDecl::ImplTrait(ImplTrait { decl_id }) => {
                Some(engines.de().get(decl_id).name().clone())
            }
            TyDecl::AbiDecl(AbiDecl { decl_id }) => Some(engines.de().get(decl_id).name().clone()),
            TyDecl::VariableDecl(decl) => Some(decl.name.clone()),
            TyDecl::TypeAliasDecl(TypeAliasDecl { decl_id }) => {
                Some(engines.de().get(decl_id).name().clone())
            }
            TyDecl::GenericTypeForFunctionScope(GenericTypeForFunctionScope { name, .. }) => {
                Some(name.clone())
            }
            TyDecl::EnumVariantDecl(EnumVariantDecl { variant_name, .. }) => {
                Some(variant_name.clone())
            }
            TyDecl::ErrorRecovery(..) => None,
            TyDecl::StorageDecl(_) => None,
        }
    }
}

impl TyDecl {
    /// Retrieves the declaration as a `DeclRef<DeclId<TyEnumDecl>>`.
    ///
    /// Returns an error if `self` is not the [TyDecl][EnumDecl] variant.
    pub(crate) fn to_enum_ref(
        &self,
        handler: &Handler,
        engines: &Engines,
    ) -> Result<DeclRefEnum, ErrorEmitted> {
        match self {
            TyDecl::EnumDecl(EnumDecl { decl_id }) => {
                let enum_decl = engines.de().get_enum(decl_id);
                Ok(DeclRef::new(
                    enum_decl.name().clone(),
                    *decl_id,
                    enum_decl.span.clone(),
                ))
            }
            TyDecl::TypeAliasDecl(TypeAliasDecl { decl_id, .. }) => {
                let alias_decl = engines.de().get_type_alias(decl_id);
                let TyTypeAliasDecl { ty, span, .. } = &*alias_decl;
                engines
                    .te()
                    .get(ty.type_id)
                    .expect_enum(handler, engines, "", span)
            }
            // `Self` type parameter might resolve to an Enum
            TyDecl::GenericTypeForFunctionScope(GenericTypeForFunctionScope {
                type_id, ..
            }) => match &*engines.te().get(*type_id) {
                TypeInfo::Enum(r) => Ok(r.clone()),
                _ => Err(handler.emit_err(CompileError::DeclIsNotAnEnum {
                    actually: self.friendly_type_name().to_string(),
                    span: self.span(engines),
                })),
            },
            TyDecl::ErrorRecovery(_, err) => Err(*err),
            decl => Err(handler.emit_err(CompileError::DeclIsNotAnEnum {
                actually: decl.friendly_type_name().to_string(),
                span: decl.span(engines),
            })),
        }
    }

    /// Retrieves the declaration as a `DeclRef<DeclId<TyStructDecl>>`.
    ///
    /// Returns an error if `self` is not the [TyDecl][StructDecl] variant.
    pub(crate) fn to_struct_ref(
        &self,
        handler: &Handler,
        engines: &Engines,
    ) -> Result<DeclRefStruct, ErrorEmitted> {
        match self {
            TyDecl::StructDecl(StructDecl { decl_id }) => {
                let struct_decl = engines.de().get_struct(decl_id);
                Ok(DeclRef::new(
                    struct_decl.name().clone(),
                    *decl_id,
                    struct_decl.span.clone(),
                ))
            }
            TyDecl::TypeAliasDecl(TypeAliasDecl { decl_id, .. }) => {
                let alias_decl = engines.de().get_type_alias(decl_id);
                let TyTypeAliasDecl { ty, span, .. } = &*alias_decl;
                engines
                    .te()
                    .get(ty.type_id)
                    .expect_struct(handler, engines, span)
            }
            TyDecl::ErrorRecovery(_, err) => Err(*err),
            decl => Err(handler.emit_err(CompileError::DeclIsNotAStruct {
                actually: decl.friendly_type_name().to_string(),
                span: decl.span(engines),
            })),
        }
    }

    /// Retrieves the declaration as a `DeclRef<DeclId<TyFunctionDecl>>`.
    ///
    /// Returns an error if `self` is not the [TyDecl][FunctionDecl] variant.
    pub(crate) fn to_fn_ref(
        &self,
        handler: &Handler,
        engines: &Engines,
    ) -> Result<DeclRefFunction, ErrorEmitted> {
        match self {
            TyDecl::FunctionDecl(FunctionDecl { decl_id }) => {
                let decl = engines.de().get(decl_id);
                Ok(DeclRef::new(decl.name.clone(), *decl_id, decl.span.clone()))
            }
            TyDecl::ErrorRecovery(_, err) => Err(*err),
            decl => Err(handler.emit_err(CompileError::DeclIsNotAFunction {
                actually: decl.friendly_type_name().to_string(),
                span: decl.span(engines),
            })),
        }
    }

    /// Retrieves the declaration as a variable declaration.
    ///
    /// Returns an error if `self` is not a [TyVariableDecl].
    pub(crate) fn expect_variable(
        &self,
        handler: &Handler,
        engines: &Engines,
    ) -> Result<&TyVariableDecl, ErrorEmitted> {
        match self {
            TyDecl::VariableDecl(decl) => Ok(decl),
            TyDecl::ErrorRecovery(_, err) => Err(*err),
            decl => Err(handler.emit_err(CompileError::DeclIsNotAVariable {
                actually: decl.friendly_type_name().to_string(),
                span: decl.span(engines),
            })),
        }
    }

    /// Retrieves the declaration as a `DeclRef<DeclId<TyAbiDecl>>`.
    ///
    /// Returns an error if `self` is not the [TyDecl][AbiDecl] variant.
    pub(crate) fn to_abi_ref(
        &self,
        handler: &Handler,
        engines: &Engines,
    ) -> Result<DeclRef<DeclId<TyAbiDecl>>, ErrorEmitted> {
        match self {
            TyDecl::AbiDecl(AbiDecl { decl_id }) => {
                let abi_decl = engines.de().get_abi(decl_id);
                Ok(DeclRef::new(
                    abi_decl.name().clone(),
                    *decl_id,
                    abi_decl.span.clone(),
                ))
            }
            TyDecl::ErrorRecovery(_, err) => Err(*err),
            decl => Err(handler.emit_err(CompileError::DeclIsNotAnAbi {
                actually: decl.friendly_type_name().to_string(),
                span: decl.span(engines),
            })),
        }
    }

    /// Retrieves the declaration as a `DeclRef<DeclId<TyConstantDecl>>`.
    ///
    /// Returns an error if `self` is not the [TyDecl][ConstantDecl] variant.
    pub(crate) fn to_const_ref(
        &self,
        handler: &Handler,
        engines: &Engines,
    ) -> Result<DeclRef<DeclId<TyConstantDecl>>, ErrorEmitted> {
        match self {
            TyDecl::ConstantDecl(ConstantDecl { decl_id }) => {
                let const_decl = engines.de().get_constant(decl_id);
                Ok(DeclRef::new(
                    const_decl.name().clone(),
                    *decl_id,
                    const_decl.span.clone(),
                ))
            }
            TyDecl::ErrorRecovery(_, err) => Err(*err),
            decl => Err(handler.emit_err(CompileError::DeclIsNotAConstant {
                actually: decl.friendly_type_name().to_string(),
                span: decl.span(engines),
            })),
        }
    }

    /// Friendly name string used for error reporting,
    /// which consists of the identifier for the declaration.
    pub fn friendly_name(&self, engines: &Engines) -> String {
        let decl_engine = engines.de();
        let type_engine = engines.te();
        match self {
            TyDecl::ImplTrait(ImplTrait { decl_id, .. }) => {
                let decl = decl_engine.get_impl_trait(decl_id);
                let implementing_for_type_id_arc = type_engine.get(decl.implementing_for.type_id);
                let implementing_for_type_id = &*implementing_for_type_id_arc;
                format!(
                    "{} for {:?}",
                    self.get_decl_ident(engines)
                        .map_or(String::from(""), |f| f.as_str().to_string()),
                    engines.help_out(implementing_for_type_id)
                )
            }
            _ => self
                .get_decl_ident(engines)
                .map_or(String::from(""), |f| f.as_str().to_string()),
        }
    }

    /// Friendly type name string used for various reporting,
    /// which consists of the type name of the declaration AST node.
    ///
    /// Note that all friendly type names are lowercase.
    /// This is also the case for acronyms like ABI.
    /// For contexts in which acronyms need to be uppercase, like
    /// e.g., error reporting, use `friendly_type_name_with_acronym`
    /// instead.
    pub fn friendly_type_name(&self) -> &'static str {
        use TyDecl::*;
        match self {
            VariableDecl(_) => "variable",
            ConstantDecl(_) => "constant",
            TraitTypeDecl(_) => "type",
            FunctionDecl(_) => "function",
            TraitDecl(_) => "trait",
            StructDecl(_) => "struct",
            EnumDecl(_) => "enum",
            EnumVariantDecl(_) => "enum variant",
            ImplTrait(_) => "impl trait",
            AbiDecl(_) => "abi",
            GenericTypeForFunctionScope(_) => "generic type parameter",
            ErrorRecovery(_, _) => "error",
            StorageDecl(_) => "contract storage",
            TypeAliasDecl(_) => "type alias",
        }
    }

    pub fn friendly_type_name_with_acronym(&self) -> &'static str {
        match self.friendly_type_name() {
            "abi" => "ABI",
            friendly_name => friendly_name,
        }
    }

    /// Name string used in `forc doc` file path generation that mirrors `cargo doc`.
    pub fn doc_name(&self) -> &'static str {
        use TyDecl::*;
        match self {
            StructDecl(_) => "struct",
            EnumDecl(_) => "enum",
            TraitDecl(_) => "trait",
            AbiDecl(_) => "abi",
            StorageDecl(_) => "contract_storage",
            ImplTrait(_) => "impl_trait",
            FunctionDecl(_) => "fn",
            ConstantDecl(_) => "constant",
            TypeAliasDecl(_) => "type alias",
            _ => unreachable!("these items are non-documentable"),
        }
    }

    pub(crate) fn return_type(
        &self,
        handler: &Handler,
        engines: &Engines,
    ) -> Result<TypeId, ErrorEmitted> {
        let type_engine = engines.te();
        let decl_engine = engines.de();
        let type_id = match self {
            TyDecl::VariableDecl(decl) => decl.body.return_type,
            TyDecl::FunctionDecl(FunctionDecl { decl_id, .. }) => {
                let decl = decl_engine.get_function(decl_id);
                decl.return_type.type_id
            }
            TyDecl::StructDecl(StructDecl { decl_id }) => {
                let decl = decl_engine.get_struct(decl_id);
                type_engine.insert(
                    engines,
                    TypeInfo::Struct(DeclRef::new(
                        decl.name().clone(),
                        *decl_id,
                        decl.span.clone(),
                    )),
                    decl.name().span().source_id(),
                )
            }
            TyDecl::EnumDecl(EnumDecl { decl_id }) => {
                let decl = decl_engine.get_enum(decl_id);
                type_engine.insert(
                    engines,
                    TypeInfo::Enum(DeclRef::new(
                        decl.name().clone(),
                        *decl_id,
                        decl.span.clone(),
                    )),
                    decl.name().span().source_id(),
                )
            }
            TyDecl::StorageDecl(StorageDecl { decl_id, .. }) => {
                let storage_decl = decl_engine.get_storage(decl_id);
                type_engine.insert(
                    engines,
                    TypeInfo::Storage {
                        fields: storage_decl.fields_as_typed_struct_fields(),
                    },
                    storage_decl.span().source_id(),
                )
            }
            TyDecl::TypeAliasDecl(TypeAliasDecl { decl_id, .. }) => {
                let decl = decl_engine.get_type_alias(decl_id);
                decl.create_type_id(engines)
            }
            TyDecl::GenericTypeForFunctionScope(GenericTypeForFunctionScope {
                type_id, ..
            }) => *type_id,
            decl => {
                return Err(handler.emit_err(CompileError::NotAType {
                    span: decl.span(engines),
                    name: engines.help_out(decl).to_string(),
                    actually_is: decl.friendly_type_name(),
                }));
            }
        };
        Ok(type_id)
    }

    pub(crate) fn visibility(&self, decl_engine: &DeclEngine) -> Visibility {
        match self {
            TyDecl::TraitDecl(TraitDecl { decl_id, .. }) => {
                decl_engine.get_trait(decl_id).visibility
            }
            TyDecl::ConstantDecl(ConstantDecl { decl_id, .. }) => {
                decl_engine.get_constant(decl_id).visibility
            }
            TyDecl::StructDecl(StructDecl { decl_id, .. }) => {
                decl_engine.get_struct(decl_id).visibility
            }
            TyDecl::EnumDecl(EnumDecl { decl_id, .. }) => decl_engine.get_enum(decl_id).visibility,
            TyDecl::EnumVariantDecl(EnumVariantDecl { enum_ref, .. }) => {
                decl_engine.get_enum(enum_ref.id()).visibility
            }
            TyDecl::FunctionDecl(FunctionDecl { decl_id, .. }) => {
                decl_engine.get_function(decl_id).visibility
            }
            TyDecl::TypeAliasDecl(TypeAliasDecl { decl_id, .. }) => {
                decl_engine.get_type_alias(decl_id).visibility
            }
            TyDecl::GenericTypeForFunctionScope(_)
            | TyDecl::ImplTrait(_)
            | TyDecl::StorageDecl(_)
            | TyDecl::AbiDecl(_)
            | TyDecl::TraitTypeDecl(_)
            | TyDecl::ErrorRecovery(_, _) => Visibility::Public,
            TyDecl::VariableDecl(decl) => decl.mutability.visibility(),
        }
    }
}

impl From<DeclRef<DeclId<TyTraitType>>> for TyDecl {
    fn from(decl_ref: DeclRef<DeclId<TyTraitType>>) -> Self {
        TyDecl::TraitTypeDecl(TraitTypeDecl {
            decl_id: *decl_ref.id(),
        })
    }
}

impl From<DeclRef<DeclId<TyConstantDecl>>> for TyDecl {
    fn from(decl_ref: DeclRef<DeclId<TyConstantDecl>>) -> Self {
        TyDecl::ConstantDecl(ConstantDecl {
            decl_id: *decl_ref.id(),
        })
    }
}

impl From<DeclRef<DeclId<TyEnumDecl>>> for TyDecl {
    fn from(decl_ref: DeclRef<DeclId<TyEnumDecl>>) -> Self {
        TyDecl::EnumDecl(EnumDecl {
            decl_id: *decl_ref.id(),
        })
    }
}

impl From<DeclRef<DeclId<TyFunctionDecl>>> for TyDecl {
    fn from(decl_ref: DeclRef<DeclId<TyFunctionDecl>>) -> Self {
        TyDecl::FunctionDecl(FunctionDecl {
            decl_id: *decl_ref.id(),
        })
    }
}

impl From<DeclRef<DeclId<TyTraitDecl>>> for TyDecl {
    fn from(decl_ref: DeclRef<DeclId<TyTraitDecl>>) -> Self {
        TyDecl::TraitDecl(TraitDecl {
            decl_id: *decl_ref.id(),
        })
    }
}

impl From<DeclRef<DeclId<TyImplTrait>>> for TyDecl {
    fn from(decl_ref: DeclRef<DeclId<TyImplTrait>>) -> Self {
        TyDecl::ImplTrait(ImplTrait {
            decl_id: *decl_ref.id(),
        })
    }
}

impl From<DeclRef<DeclId<TyStructDecl>>> for TyDecl {
    fn from(decl_ref: DeclRef<DeclId<TyStructDecl>>) -> Self {
        TyDecl::StructDecl(StructDecl {
            decl_id: *decl_ref.id(),
        })
    }
}

impl From<DeclRef<DeclId<TyAbiDecl>>> for TyDecl {
    fn from(decl_ref: DeclRef<DeclId<TyAbiDecl>>) -> Self {
        TyDecl::AbiDecl(AbiDecl {
            decl_id: *decl_ref.id(),
        })
    }
}

impl From<DeclRef<DeclId<TyStorageDecl>>> for TyDecl {
    fn from(decl_ref: DeclRef<DeclId<TyStorageDecl>>) -> Self {
        TyDecl::StorageDecl(StorageDecl {
            decl_id: *decl_ref.id(),
        })
    }
}
impl From<DeclRef<DeclId<TyTypeAliasDecl>>> for TyDecl {
    fn from(decl_ref: DeclRef<DeclId<TyTypeAliasDecl>>) -> Self {
        TyDecl::TypeAliasDecl(TypeAliasDecl {
            decl_id: *decl_ref.id(),
        })
    }
}<|MERGE_RESOLUTION|>--- conflicted
+++ resolved
@@ -128,7 +128,6 @@
                 TyDecl::EnumDecl(EnumDecl { decl_id: rid, .. }),
             ) => decl_engine.get(lid).eq(&decl_engine.get(rid), ctx),
             (
-<<<<<<< HEAD
                 TyDecl::EnumVariantDecl(EnumVariantDecl {
 		    enum_ref: l_enum,
                     variant_name: ln,
@@ -141,22 +140,9 @@
                 }),
             ) => ln == rn && decl_engine.get_enum(l_enum).eq(&decl_engine.get_enum(r_enum), ctx),
             (
-                TyDecl::ImplTrait(ImplTrait {
-                    name: ln,
-                    decl_id: lid,
-                    ..
-                }),
-                TyDecl::ImplTrait(ImplTrait {
-                    name: rn,
-                    decl_id: rid,
-                    ..
-                }),
-            ) => ln == rn && decl_engine.get(lid).eq(&decl_engine.get(rid), ctx),
-=======
                 TyDecl::ImplTrait(ImplTrait { decl_id: lid, .. }),
                 TyDecl::ImplTrait(ImplTrait { decl_id: rid, .. }),
             ) => decl_engine.get(lid).eq(&decl_engine.get(rid), ctx),
->>>>>>> 20b8ff06
             (
                 TyDecl::AbiDecl(AbiDecl { decl_id: lid, .. }),
                 TyDecl::AbiDecl(AbiDecl { decl_id: rid, .. }),
