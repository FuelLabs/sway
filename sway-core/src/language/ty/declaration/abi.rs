--- conflicted
+++ resolved
@@ -1,15 +1,9 @@
-use crate::{decl_engine::DeclRef, engine_threading::*, transform, type_system::*};
+use crate::{
+    decl_engine::DeclRef, engine_threading::*, language::parsed, transform, type_system::*,
+};
 use std::hash::{Hash, Hasher};
-<<<<<<< HEAD
 
-use sway_types::{Ident, Span};
-
-use crate::{
-    decl_engine::DeclId, engine_threading::*, language::parsed, transform, type_system::*,
-};
-=======
 use sway_types::{Ident, Span, Spanned};
->>>>>>> c62189ac
 
 /// A [TyAbiDeclaration] contains the type-checked version of the parse tree's `AbiDeclaration`.
 #[derive(Clone, Debug)]
@@ -17,14 +11,9 @@
     /// The name of the abi trait (also known as a "contract trait")
     pub name: Ident,
     /// The methods a contract is required to implement in order opt in to this interface
-<<<<<<< HEAD
-    pub interface_surface: Vec<DeclId>,
+    pub interface_surface: Vec<DeclRef>,
     pub supertraits: Vec<parsed::Supertrait>,
-    pub methods: Vec<DeclId>,
-=======
-    pub interface_surface: Vec<DeclRef>,
     pub methods: Vec<DeclRef>,
->>>>>>> c62189ac
     pub span: Span,
     pub attributes: transform::AttributesMap,
 }
