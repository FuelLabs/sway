--- conflicted
+++ resolved
@@ -6,15 +6,10 @@
 pub struct TyImplTrait {
     pub impl_type_parameters: Vec<TypeParameter>,
     pub trait_name: CallPath,
-<<<<<<< HEAD
     pub trait_type_parameters: Vec<TypeParameter>,
-=======
-    pub(crate) span: Span,
     pub methods: Vec<DeclarationId>,
->>>>>>> f4ea752c
     pub implementing_for_type_id: TypeId,
     pub type_implementing_for_span: Span,
-    pub methods: Vec<TyFunctionDeclaration>,
     pub(crate) span: Span,
 }
 
