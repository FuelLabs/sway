--- conflicted
+++ resolved
@@ -171,17 +171,6 @@
 
         // Perform other validation based on the tree type.
         let typed_program_kind = match kind {
-<<<<<<< HEAD
-            parsed::TreeType::Contract => TyProgramKind::Contract { abi_entries },
-            parsed::TreeType::Library { name } => {
-                if !configurables.is_empty() {
-                    errors.push(CompileError::ConfigurableInLibrary {
-                        span: configurables[0].name.span(),
-                    });
-                }
-                TyProgramKind::Library { name }
-            }
-=======
             parsed::TreeType::Contract => {
                 // Types containing raw_ptr are not allowed in storage (e.g Vec)
                 for decl in declarations.iter() {
@@ -213,8 +202,14 @@
 
                 TyProgramKind::Contract { abi_entries }
             }
-            parsed::TreeType::Library { name } => TyProgramKind::Library { name },
->>>>>>> 0c402c3d
+            parsed::TreeType::Library { name } => {
+                if !configurables.is_empty() {
+                    errors.push(CompileError::ConfigurableInLibrary {
+                        span: configurables[0].name.span(),
+                    });
+                }
+                TyProgramKind::Library { name }
+            }
             parsed::TreeType::Predicate => {
                 // A predicate must have a main function and that function must return a boolean.
                 if mains.is_empty() {
