--- conflicted
+++ resolved
@@ -119,8 +119,7 @@
                         warnings,
                         errors
                     );
-<<<<<<< HEAD
-                    if matches!(ty_engine.get(implementing_for_type_id), TypeInfo::Contract) {
+                    if matches!(ty_engine.get(implementing_for.type_id), TypeInfo::Contract) {
                         // add methods to JSON ABI only if they come from an ABI implementation
                         // and not a (super)trait implementation for Contract
                         if let Some(trait_decl_ref) = trait_decl_ref {
@@ -131,13 +130,6 @@
                                         Err(err) => errors.push(err),
                                     }
                                 }
-=======
-                    if matches!(ty_engine.get(implementing_for.type_id), TypeInfo::Contract) {
-                        for method_ref in methods {
-                            match decl_engine.get_function(&method_ref, &span) {
-                                Ok(method) => abi_entries.push(method),
-                                Err(err) => errors.push(err),
->>>>>>> 64fe01c5
                             }
                         }
                     }
