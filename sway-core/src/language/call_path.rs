use std::{
    cmp::Ordering,
    fmt,
    hash::{Hash, Hasher},
    sync::Arc,
};

use crate::{
    engine_threading::{
        DebugWithEngines, DisplayWithEngines, EqWithEngines, HashWithEngines, OrdWithEngines,
        PartialEqWithEngines,
    },
    Engines, Ident, Namespace,
};

use sway_error::{
    error::CompileError,
    handler::{ErrorEmitted, Handler},
};
use sway_types::{span::Span, Spanned};

use super::parsed::QualifiedPathRootTypes;

#[derive(Clone, Debug)]
pub struct CallPathTree {
    pub qualified_call_path: QualifiedCallPath,
    pub children: Vec<CallPathTree>,
}

impl HashWithEngines for CallPathTree {
    fn hash<H: Hasher>(&self, state: &mut H, engines: &Engines) {
        let CallPathTree {
            qualified_call_path,
            children,
        } = self;
        qualified_call_path.hash(state, engines);
        children.hash(state, engines);
    }
}

impl EqWithEngines for CallPathTree {}
impl PartialEqWithEngines for CallPathTree {
    fn eq(&self, other: &Self, engines: &Engines) -> bool {
        let CallPathTree {
            qualified_call_path,
            children,
        } = self;
        qualified_call_path.eq(&other.qualified_call_path, engines)
            && children.eq(&other.children, engines)
    }
}

impl OrdWithEngines for CallPathTree {
    fn cmp(&self, other: &Self, engines: &Engines) -> Ordering {
        let CallPathTree {
            qualified_call_path: l_call_path,
            children: l_children,
        } = self;
        let CallPathTree {
            qualified_call_path: r_call_path,
            children: r_children,
        } = other;
        l_call_path
            .cmp(r_call_path, engines)
            .then_with(|| l_children.cmp(r_children, engines))
    }
}

#[derive(Clone, Debug)]

pub struct QualifiedCallPath {
    pub call_path: CallPath,
    pub qualified_path_root: Option<Box<QualifiedPathRootTypes>>,
}

impl std::convert::From<Ident> for QualifiedCallPath {
    fn from(other: Ident) -> Self {
        QualifiedCallPath {
            call_path: CallPath {
                prefixes: vec![],
                suffix: other,
                is_absolute: false,
            },
            qualified_path_root: None,
        }
    }
}

impl std::convert::From<CallPath> for QualifiedCallPath {
    fn from(other: CallPath) -> Self {
        QualifiedCallPath {
            call_path: other,
            qualified_path_root: None,
        }
    }
}

impl QualifiedCallPath {
    pub fn to_call_path(self, handler: &Handler) -> Result<CallPath, ErrorEmitted> {
        if let Some(qualified_path_root) = self.qualified_path_root {
            Err(handler.emit_err(CompileError::Internal(
                "Unexpected qualified path.",
                qualified_path_root.as_trait_span,
            )))
        } else {
            Ok(self.call_path)
        }
    }
}

impl HashWithEngines for QualifiedCallPath {
    fn hash<H: Hasher>(&self, state: &mut H, engines: &Engines) {
        let QualifiedCallPath {
            call_path,
            qualified_path_root,
        } = self;
        call_path.hash(state);
        qualified_path_root.hash(state, engines);
    }
}

impl EqWithEngines for QualifiedCallPath {}
impl PartialEqWithEngines for QualifiedCallPath {
    fn eq(&self, other: &Self, engines: &Engines) -> bool {
        let QualifiedCallPath {
            call_path,
            qualified_path_root,
        } = self;
        call_path.eq(&other.call_path)
            && qualified_path_root.eq(&other.qualified_path_root, engines)
    }
}

impl OrdWithEngines for QualifiedCallPath {
    fn cmp(&self, other: &Self, engines: &Engines) -> Ordering {
        let QualifiedCallPath {
            call_path: l_call_path,
            qualified_path_root: l_qualified_path_root,
        } = self;
        let QualifiedCallPath {
            call_path: r_call_path,
            qualified_path_root: r_qualified_path_root,
        } = other;
        l_call_path
            .cmp(r_call_path)
            .then_with(|| l_qualified_path_root.cmp(r_qualified_path_root, engines))
    }
}

impl DisplayWithEngines for QualifiedCallPath {
    fn fmt(&self, f: &mut fmt::Formatter<'_>, engines: &Engines) -> fmt::Result {
        if let Some(qualified_path_root) = &self.qualified_path_root {
            write!(
                f,
                "{}::{}",
                engines.help_out(qualified_path_root),
                &self.call_path
            )
        } else {
            write!(f, "{}", &self.call_path)
        }
    }
}

impl DebugWithEngines for QualifiedCallPath {
    fn fmt(&self, f: &mut fmt::Formatter<'_>, engines: &Engines) -> fmt::Result {
        write!(f, "{}", engines.help_out(self))
    }
}

/// in the expression `a::b::c()`, `a` and `b` are the prefixes and `c` is the suffix.
/// `c` can be any type `T`, but in practice `c` is either an `Ident` or a `TypeInfo`.
#[derive(Debug, Clone, Eq, PartialEq, Hash, Ord, PartialOrd)]
pub struct CallPath<T = Ident> {
    pub prefixes: Vec<Ident>,
    pub suffix: T,
    // If `is_absolute` is true, then this call path is an absolute path from
    // the project root namespace. If not, then it is relative to the current namespace.
    pub is_absolute: bool,
}

impl std::convert::From<Ident> for CallPath {
    fn from(other: Ident) -> Self {
        CallPath {
            prefixes: vec![],
            suffix: other,
            is_absolute: false,
        }
    }
}

impl<T> fmt::Display for CallPath<T>
where
    T: fmt::Display,
{
    fn fmt(&self, f: &mut fmt::Formatter) -> fmt::Result {
        for prefix in self.prefixes.iter() {
            write!(f, "{}::", prefix.as_str())?;
        }
        write!(f, "{}", &self.suffix)
    }
}

impl<T: DisplayWithEngines> DisplayWithEngines for CallPath<T> {
    fn fmt(&self, f: &mut fmt::Formatter<'_>, engines: &Engines) -> fmt::Result {
        for prefix in self.prefixes.iter() {
            write!(f, "{}::", prefix.as_str())?;
        }
        write!(f, "{}", engines.help_out(&self.suffix))
    }
}

impl<T: DisplayWithEngines> DebugWithEngines for CallPath<T> {
    fn fmt(&self, f: &mut fmt::Formatter<'_>, engines: &Engines) -> fmt::Result {
        for prefix in self.prefixes.iter() {
            write!(f, "{}::", prefix.as_str())?;
        }
        write!(f, "{}", engines.help_out(&self.suffix))
    }
}

impl<T: Spanned> Spanned for CallPath<T> {
    fn span(&self) -> Span {
        if self.prefixes.is_empty() {
            self.suffix.span()
        } else {
            let mut prefixes_spans = self
                .prefixes
                .iter()
                .map(|x| x.span())
                //LOC below should be removed when #21 goes in
                .filter(|x| {
                    Arc::ptr_eq(x.src(), self.suffix.span().src())
                        && x.source_id() == self.suffix.span().source_id()
                })
                .peekable();
            if prefixes_spans.peek().is_some() {
                Span::join(Span::join_all(prefixes_spans), self.suffix.span())
            } else {
                self.suffix.span()
            }
        }
    }
}

impl CallPath {
    /// Shifts the last prefix into the suffix, and removes the old suffix.
    /// Does nothing if prefixes are empty.
    pub fn rshift(&self) -> CallPath {
        if self.prefixes.is_empty() {
            self.clone()
        } else {
            CallPath {
                prefixes: self.prefixes[0..self.prefixes.len() - 1].to_vec(),
                suffix: self.prefixes.last().unwrap().clone(),
                is_absolute: self.is_absolute,
            }
        }
    }

    /// Removes the first prefix. Does nothing if prefixes are empty.
    pub fn lshift(&self) -> CallPath {
        if self.prefixes.is_empty() {
            self.clone()
        } else {
            CallPath {
                prefixes: self.prefixes[1..self.prefixes.len()].to_vec(),
                suffix: self.suffix.clone(),
                is_absolute: self.is_absolute,
            }
        }
    }

    pub fn as_vec_string(&self) -> Vec<String> {
        self.prefixes
            .iter()
            .map(|p| p.to_string())
            .chain(std::iter::once(self.suffix.to_string()))
            .collect::<Vec<_>>()
    }

<<<<<<< HEAD
    /// Convert a given `CallPath` to a symbol to a full `CallPath` from the root of the project
=======
    /// Convert a given [CallPath] to an symbol to a full [CallPath] from the root of the project
>>>>>>> 4a09a4be
    /// in which the symbol is declared. For example, given a path `pkga::SOME_CONST` where `pkga`
    /// is an _internal_ library of a package named `my_project`, the corresponding call path is
    /// `my_project::pkga::SOME_CONST`.
    ///
    /// Paths to _external_ libraries such `std::lib1::lib2::my_obj` are considered full already
    /// and are left unchanged since `std` is a root of the package `std`.
    pub fn to_fullpath(&self, namespace: &Namespace) -> CallPath {
        if self.is_absolute {
            return self.clone();
        }

        if self.prefixes.is_empty() {
            // Given a path to a symbol that has no prefixes, discover the path to the symbol as a
            // combination of the package name in which the symbol is defined and the path to the
            // current submodule.
            let mut synonym_prefixes = vec![];
            let mut is_external = false;
            let mut is_absolute = false;

            if let Some(use_synonym) = namespace.use_synonyms.get(&self.suffix) {
                synonym_prefixes = use_synonym.0.clone();
                is_absolute = use_synonym.3;
                let submodule = namespace.submodule(&[use_synonym.0[0].clone()]);
                if let Some(submodule) = submodule {
                    is_external = submodule.is_external;
                }
            }

            let mut prefixes: Vec<Ident> = vec![];

            if !is_external {
                if let Some(pkg_name) = &namespace.root().module.name {
                    prefixes.push(pkg_name.clone());
                }

                if !is_absolute {
                    for mod_path in namespace.mod_path() {
                        prefixes.push(mod_path.clone());
                    }
                }
            }

            prefixes.extend(synonym_prefixes);

            CallPath {
                prefixes,
                suffix: self.suffix.clone(),
                is_absolute: true,
            }
        } else if let Some(m) = namespace.submodule(&[self.prefixes[0].clone()]) {
            // If some prefixes are already present, attempt to complete the path by adding the
            // package name and the path to the current submodule.
            //
            // If the path starts with an external module (i.e. a module that is imported in
            // `Forc.toml`, then do not change it since it's a complete path already.
            if m.is_external {
                CallPath {
                    prefixes: self.prefixes.clone(),
                    suffix: self.suffix.clone(),
                    is_absolute: true,
                }
            } else {
                let mut prefixes: Vec<Ident> = vec![];
                if let Some(pkg_name) = &namespace.root().module.name {
                    prefixes.push(pkg_name.clone());
                }
                for mod_path in namespace.mod_path() {
                    prefixes.push(mod_path.clone());
                }

                prefixes.extend(self.prefixes.clone());

                CallPath {
                    prefixes,
                    suffix: self.suffix.clone(),
                    is_absolute: true,
                }
            }
        } else {
            CallPath {
                prefixes: self.prefixes.clone(),
                suffix: self.suffix.clone(),
                is_absolute: true,
            }
        }
    }

    /// Convert a given [CallPath] into a call path suitable for a `use` statement.
    ///
    /// For example, given a path `pkga::SOME_CONST` where `pkga` is an _internal_ library of a package named
    /// `my_project`, the corresponding call path is `pkga::SOME_CONST`.
    ///
    /// Paths to _external_ libraries such `std::lib1::lib2::my_obj` are left unchanged.
    pub fn to_import_path(&self, namespace: &Namespace) -> CallPath {
        let converted = self.to_fullpath(namespace);

        if let Some(first) = converted.prefixes.first() {
            if namespace.root().name == Some(first.clone()) {
                return converted.lshift();
            }
        }
        converted
    }
}<|MERGE_RESOLUTION|>--- conflicted
+++ resolved
@@ -279,11 +279,7 @@
             .collect::<Vec<_>>()
     }
 
-<<<<<<< HEAD
     /// Convert a given `CallPath` to a symbol to a full `CallPath` from the root of the project
-=======
-    /// Convert a given [CallPath] to an symbol to a full [CallPath] from the root of the project
->>>>>>> 4a09a4be
     /// in which the symbol is declared. For example, given a path `pkga::SOME_CONST` where `pkga`
     /// is an _internal_ library of a package named `my_project`, the corresponding call path is
     /// `my_project::pkga::SOME_CONST`.
