--- conflicted
+++ resolved
@@ -559,20 +559,16 @@
 
     // Build the dependency graph for the submodules.
     build_module_dep_graph(handler, &mut parse_program.root)
-        .map_err(|error| TypeCheckFailed { root: None, error })?;
-
-    let collection_namespace = Namespace::new(handler, engines, initial_namespace.clone(), true)?;
+        .map_err(|error| TypeCheckFailed { root_module: None, namespace: initial_namespace.clone(), error, })?;
+
+    let collection_namespace = Namespace::new(handler, engines, initial_namespace.clone(), true).map_err(|error| TypeCheckFailed { root_module: None, namespace: initial_namespace.clone(), error, })?;
     // Collect the program symbols.
 
     let mut collection_ctx =
-<<<<<<< HEAD
-        ty::TyProgram::collect(handler, engines, parse_program, collection_namespace)?;
-=======
-        ty::TyProgram::collect(handler, engines, parse_program, namespace.clone())
-            .map_err(|error| TypeCheckFailed { root: None, error })?;
->>>>>>> 77d583ab
-
-    let typecheck_namespace = Namespace::new(handler, engines, initial_namespace, true)?;
+        ty::TyProgram::collect(handler, engines, parse_program, collection_namespace).map_err(|error| TypeCheckFailed { root_module: None, namespace: initial_namespace.clone(), error })?;
+
+    let typecheck_namespace = Namespace::new(handler, engines, initial_namespace, true).map_err(|error|
+												  TypeCheckFailed { root_module: None, namespace: collection_ctx.namespace().root_ref().clone(), error })?;
     // Type check the program.
     let typed_program_opt = ty::TyProgram::type_check(
         handler,
@@ -592,7 +588,8 @@
 
     check_should_abort(handler, retrigger_compilation.clone()).map_err(|error| {
         TypeCheckFailed {
-            root: Some(Arc::new(typed_program.root.clone())),
+            root_module: Some(Arc::new(typed_program.root_module.clone())),
+	    namespace: typed_program.namespace.root_ref().clone(),
             error,
         }
     })?;
@@ -610,7 +607,8 @@
         Err(error) => {
             handler.dedup();
             return Err(TypeCheckFailed {
-                root: Some(Arc::new(typed_program.root.clone())),
+                root_module: Some(Arc::new(typed_program.root_module.clone())),
+		namespace: typed_program.namespace.root().clone(),
                 error,
             });
         }
@@ -628,7 +626,8 @@
             Err(error) => {
                 handler.dedup();
                 return Err(TypeCheckFailed {
-                    root: Some(Arc::new(typed_program.root.clone())),
+                    root_module: Some(Arc::new(typed_program.root_module.clone())),
+		    namespace: typed_program.namespace.root().clone(),
                     error,
                 });
             }
@@ -658,7 +657,8 @@
 
         check_should_abort(handler, retrigger_compilation.clone()).map_err(|error| {
             TypeCheckFailed {
-                root: Some(Arc::new(typed_program.root.clone())),
+                root_module: Some(Arc::new(typed_program.root_module.clone())),
+		namespace: typed_program.namespace.root_ref().clone(),
                 error,
             }
         })?;
@@ -709,7 +709,8 @@
         .map_err(|error: ErrorEmitted| {
             handler.dedup();
             TypeCheckFailed {
-                root: Some(Arc::new(typed_program.root.clone())),
+                root_module: Some(Arc::new(typed_program.root_module.clone())),
+		namespace: typed_program.namespace.root_ref().clone(),
                 error,
             }
         })?;
