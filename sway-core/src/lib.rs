--- conflicted
+++ resolved
@@ -28,14 +28,7 @@
 use sway_ast::Dependency;
 use sway_ir::{Context, Function, Instruction, Kind, Module, Value};
 
-<<<<<<< HEAD
-pub use semantic_analysis::{
-    namespace::{self, Namespace},
-    TyAstNode, TyAstNodeContent, TyFunctionDeclaration, TyModule, TyProgram, TyProgramKind,
-};
-=======
 pub use semantic_analysis::namespace::{self, Namespace};
->>>>>>> e7674f70
 pub mod types;
 
 pub use error::CompileResult;
