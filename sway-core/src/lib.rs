--- conflicted
+++ resolved
@@ -30,12 +30,7 @@
 
 pub use semantic_analysis::{
     namespace::{self, Namespace},
-<<<<<<< HEAD
-    TyAstNode, TyAstNodeContent, TyDeclaration, TyFunctionDeclaration, TyModule, TyProgram,
-    TyProgramKind,
-=======
-    TyFunctionDeclaration, TyModule, TyProgram, TyProgramKind,
->>>>>>> 205073dc
+    TyAstNode, TyAstNodeContent, TyFunctionDeclaration, TyModule, TyProgram, TyProgramKind,
 };
 pub mod types;
 
