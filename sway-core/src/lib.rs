#![recursion_limit = "256"]

#[macro_use]
pub mod error;

#[macro_use]
pub mod engine_threading;

pub mod abi_generation;
pub mod asm_generation;
mod asm_lang;
mod build_config;
pub mod compiler_generated;
mod concurrent_slab;
mod control_flow_analysis;
mod debug_generation;
pub mod decl_engine;
pub mod ir_generation;
pub mod language;
mod metadata;
pub mod query_engine;
pub mod semantic_analysis;
pub mod source_map;
pub mod transform;
pub mod type_system;

use crate::ir_generation::check_function_purity;
use crate::query_engine::ModuleCacheEntry;
use crate::source_map::SourceMap;
pub use asm_generation::from_ir::compile_ir_context_to_finalized_asm;
use asm_generation::FinalizedAsm;
pub use asm_generation::{CompiledBytecode, FinalizedEntry};
pub use build_config::{BuildConfig, BuildTarget, LspConfig, OptLevel, PrintAsm, PrintIr};
use control_flow_analysis::ControlFlowGraph;
pub use debug_generation::write_dwarf;
use indexmap::IndexMap;
use metadata::MetadataManager;
use query_engine::{ModuleCacheKey, ModuleCommonInfo, ParsedModuleInfo, ProgramsCacheEntry};
use std::collections::hash_map::DefaultHasher;
use std::hash::{Hash, Hasher};
use std::path::{Path, PathBuf};
use std::sync::atomic::{AtomicBool, Ordering};
use std::sync::Arc;
use sway_ast::AttributeDecl;
use sway_error::handler::{ErrorEmitted, Handler};
use sway_ir::{
    create_o1_pass_group, register_known_passes, Context, Kind, Module, PassGroup, PassManager,
    PrintPassesOpts, ARG_DEMOTION_NAME, CONST_DEMOTION_NAME, DCE_NAME, FN_DCE_NAME,
    FN_DEDUP_DEBUG_PROFILE_NAME, FN_INLINE_NAME, MEM2REG_NAME, MEMCPYOPT_NAME, MISC_DEMOTION_NAME,
    RET_DEMOTION_NAME, SIMPLIFY_CFG_NAME, SROA_NAME,
};
use sway_types::constants::DOC_COMMENT_ATTRIBUTE_NAME;
use sway_types::SourceEngine;
use sway_utils::{time_expr, PerformanceData, PerformanceMetric};
use transform::{Attribute, AttributeArg, AttributeKind, AttributesMap};
use types::{CollectTypesMetadata, CollectTypesMetadataContext, TypeMetadata};

pub use semantic_analysis::namespace::{self, Namespace};
pub mod types;

use sway_error::error::CompileError;
use sway_types::{ident::Ident, span, Spanned};
pub use type_system::*;

pub use language::Programs;
use language::{lexed, parsed, ty, Visibility};
use transform::to_parsed_lang::{self, convert_module_kind};

pub mod fuel_prelude {
    pub use fuel_vm::{self, fuel_asm, fuel_crypto, fuel_tx, fuel_types};
}

pub use build_config::ExperimentalFlags;
pub use engine_threading::Engines;

/// Given an input `Arc<str>` and an optional [BuildConfig], parse the input into a [lexed::LexedProgram] and [parsed::ParseProgram].
///
/// # Example
/// ```ignore
/// # use sway_core::parse;
/// # fn main() {
///     let input = "script; fn main() -> bool { true }";
///     let result = parse(input.into(), <_>::default(), None);
/// # }
/// ```
///
/// # Panics
/// Panics if the parser panics.
pub fn parse(
    input: Arc<str>,
    handler: &Handler,
    engines: &Engines,
    config: Option<&BuildConfig>,
) -> Result<(lexed::LexedProgram, parsed::ParseProgram), ErrorEmitted> {
    match config {
        None => parse_in_memory(
            handler,
            engines,
            input,
            ExperimentalFlags {
                new_encoding: false,
            },
        ),
        // When a `BuildConfig` is given,
        // the module source may declare `dep`s that must be parsed from other files.
        Some(config) => parse_module_tree(
            handler,
            engines,
            input,
            config.canonical_root_module(),
            None,
            config.build_target,
            config.include_tests,
            config.experimental,
            config.lsp_mode.as_ref(),
        )
        .map(
            |ParsedModuleTree {
                 tree_type: kind,
                 lexed_module,
                 parse_module,
             }| {
                let lexed = lexed::LexedProgram {
                    kind,
                    root: lexed_module,
                };
                let parsed = parsed::ParseProgram {
                    kind,
                    root: parse_module,
                };
                (lexed, parsed)
            },
        ),
    }
}

/// Parses the tree kind in the input provided.
///
/// This will lex the entire input, but parses only the module kind.
pub fn parse_tree_type(
    handler: &Handler,
    input: Arc<str>,
) -> Result<parsed::TreeType, ErrorEmitted> {
    sway_parse::parse_module_kind(handler, input, None).map(|kind| convert_module_kind(&kind))
}

/// Convert attributes from `Annotated<Module>` to an [AttributesMap].
fn module_attrs_to_map(
    handler: &Handler,
    attribute_list: &[AttributeDecl],
) -> Result<AttributesMap, ErrorEmitted> {
    let mut attrs_map: IndexMap<_, Vec<Attribute>> = IndexMap::new();
    for attr_decl in attribute_list {
        let attrs = attr_decl.attribute.get().into_iter();
        for attr in attrs {
            let name = attr.name.as_str();
            if name != DOC_COMMENT_ATTRIBUTE_NAME {
                // prevent using anything except doc comment attributes
                handler.emit_err(CompileError::ExpectedModuleDocComment {
                    span: attr.name.span(),
                });
            }

            let args = attr
                .args
                .as_ref()
                .map(|parens| {
                    parens
                        .get()
                        .into_iter()
                        .cloned()
                        .map(|arg| AttributeArg {
                            name: arg.name.clone(),
                            value: arg.value.clone(),
                            span: arg.span(),
                        })
                        .collect()
                })
                .unwrap_or_else(Vec::new);

            let attribute = Attribute {
                name: attr.name.clone(),
                args,
                span: attr_decl.span(),
            };

            if let Some(attr_kind) = match name {
                DOC_COMMENT_ATTRIBUTE_NAME => Some(AttributeKind::DocComment),
                _ => None,
            } {
                attrs_map.entry(attr_kind).or_default().push(attribute);
            }
        }
    }
    Ok(AttributesMap::new(Arc::new(attrs_map)))
}

/// When no `BuildConfig` is given, we're assumed to be parsing in-memory with no submodules.
fn parse_in_memory(
    handler: &Handler,
    engines: &Engines,
    src: Arc<str>,
    experimental: ExperimentalFlags,
) -> Result<(lexed::LexedProgram, parsed::ParseProgram), ErrorEmitted> {
    let mut hasher = DefaultHasher::new();
    src.hash(&mut hasher);
    let hash = hasher.finish();
    let module = sway_parse::parse_file(handler, src, None)?;

    let (kind, tree) = to_parsed_lang::convert_parse_tree(
        &mut to_parsed_lang::Context::new(BuildTarget::EVM, experimental),
        handler,
        engines,
        module.value.clone(),
    )?;
    let module_kind_span = module.value.kind.span();
    let submodules = Vec::default();
    let attributes = module_attrs_to_map(handler, &module.attribute_list)?;
    let root = parsed::ParseModule {
        span: span::Span::dummy(),
        module_kind_span,
        module_eval_order: vec![],
        tree,
        submodules,
        attributes,
        hash,
    };
    let lexed_program = lexed::LexedProgram::new(
        kind,
        lexed::LexedModule {
            tree: module.value,
            submodules: Vec::default(),
        },
    );

    Ok((lexed_program, parsed::ParseProgram { kind, root }))
}

pub struct Submodule {
    name: Ident,
    path: Arc<PathBuf>,
    lexed: lexed::LexedSubmodule,
    parsed: parsed::ParseSubmodule,
}

/// Contains the lexed and parsed submodules 'deps' of a module.
pub type Submodules = Vec<Submodule>;

/// Parse all dependencies `deps` as submodules.
#[allow(clippy::too_many_arguments)]
fn parse_submodules(
    handler: &Handler,
    engines: &Engines,
    module_name: Option<&str>,
    module: &sway_ast::Module,
    module_dir: &Path,
    build_target: BuildTarget,
    include_tests: bool,
    experimental: ExperimentalFlags,
    lsp_mode: Option<&LspConfig>,
) -> Submodules {
    // Assume the happy path, so there'll be as many submodules as dependencies, but no more.
    let mut submods = Vec::with_capacity(module.submodules().count());
    module.submodules().for_each(|submod| {
        // Read the source code from the dependency.
        // If we cannot, record as an error, but continue with other files.
        let submod_path = Arc::new(module_path(module_dir, module_name, submod));
        let submod_str: Arc<str> = match std::fs::read_to_string(&*submod_path) {
            Ok(s) => Arc::from(s),
            Err(e) => {
                handler.emit_err(CompileError::FileCouldNotBeRead {
                    span: submod.name.span(),
                    file_path: submod_path.to_string_lossy().to_string(),
                    stringified_error: e.to_string(),
                });
                return;
            }
        };
        if let Ok(ParsedModuleTree {
            tree_type: kind,
            lexed_module,
            parse_module,
        }) = parse_module_tree(
            handler,
            engines,
            submod_str.clone(),
            submod_path.clone(),
            Some(submod.name.as_str()),
            build_target,
            include_tests,
            experimental,
            lsp_mode,
        ) {
            if !matches!(kind, parsed::TreeType::Library) {
                let source_id = engines.se().get_source_id(submod_path.as_ref());
                let span = span::Span::new(submod_str, 0, 0, Some(source_id)).unwrap();
                handler.emit_err(CompileError::ImportMustBeLibrary { span });
                return;
            }

            let parse_submodule = parsed::ParseSubmodule {
                module: parse_module,
                visibility: match submod.visibility {
                    Some(..) => Visibility::Public,
                    None => Visibility::Private,
                },
                mod_name_span: submod.name.span(),
            };
            let lexed_submodule = lexed::LexedSubmodule {
                module: lexed_module,
            };
            let submodule = Submodule {
                name: submod.name.clone(),
                path: submod_path,
                lexed: lexed_submodule,
                parsed: parse_submodule,
            };
            submods.push(submodule);
        }
    });
    submods
}

pub type SourceHash = u64;

#[derive(Clone, Debug)]
pub struct ParsedModuleTree {
    pub tree_type: parsed::TreeType,
    pub lexed_module: lexed::LexedModule,
    pub parse_module: parsed::ParseModule,
}

/// Given the source of the module along with its path,
/// parse this module including all of its submodules.
#[allow(clippy::too_many_arguments)]
fn parse_module_tree(
    handler: &Handler,
    engines: &Engines,
    src: Arc<str>,
    path: Arc<PathBuf>,
    module_name: Option<&str>,
    build_target: BuildTarget,
    include_tests: bool,
    experimental: ExperimentalFlags,
    lsp_mode: Option<&LspConfig>,
) -> Result<ParsedModuleTree, ErrorEmitted> {
    let query_engine = engines.qe();

    // Parse this module first.
    let module_dir = path.parent().expect("module file has no parent directory");
    let source_id = engines.se().get_source_id(&path.clone());
    let module = sway_parse::parse_file(handler, src.clone(), Some(source_id))?;

    // Parse all submodules before converting to the `ParseTree`.
    // This always recovers on parse errors for the file itself by skipping that file.
    let submodules = parse_submodules(
        handler,
        engines,
        module_name,
        &module.value,
        module_dir,
        build_target,
        include_tests,
        experimental,
        lsp_mode,
    );

    // Convert from the raw parsed module to the `ParseTree` ready for type-check.
    let (kind, tree) = to_parsed_lang::convert_parse_tree(
        &mut to_parsed_lang::Context::new(build_target, experimental),
        handler,
        engines,
        module.value.clone(),
    )?;
    let module_kind_span = module.value.kind.span();
    let attributes = module_attrs_to_map(handler, &module.attribute_list)?;

    let lexed_submodules = submodules
        .iter()
        .map(|s| (s.name.clone(), s.lexed.clone()))
        .collect::<Vec<_>>();
    let lexed = lexed::LexedModule {
        tree: module.value,
        submodules: lexed_submodules,
    };

    let mut hasher = DefaultHasher::new();
    src.hash(&mut hasher);
    let hash = hasher.finish();

    let parsed_submodules = submodules
        .iter()
        .map(|s| (s.name.clone(), s.parsed.clone()))
        .collect::<Vec<_>>();
    let parsed = parsed::ParseModule {
        span: span::Span::new(src, 0, 0, Some(source_id)).unwrap(),
        module_kind_span,
        module_eval_order: vec![],
        tree,
        submodules: parsed_submodules,
        attributes,
        hash,
    };

    // Let's prime the cache with the module dependency and hash data.
    let modified_time = std::fs::metadata(path.as_path())
        .ok()
        .and_then(|m| m.modified().ok());
    let dependencies = submodules.into_iter().map(|s| s.path).collect::<Vec<_>>();
    let version = lsp_mode
        .and_then(|lsp| lsp.file_versions.get(path.as_ref()).copied())
        .unwrap_or(None);

    let common_info = ModuleCommonInfo {
        path: path.clone(),
        include_tests,
        dependencies,
        hash,
    };
    let parsed_info = ParsedModuleInfo {
        modified_time,
        version,
    };
    let cache_entry = ModuleCacheEntry::new(common_info, parsed_info);
    query_engine.update_or_insert_parsed_module_cache_entry(cache_entry);

    Ok(ParsedModuleTree {
        tree_type: kind,
        lexed_module: lexed,
        parse_module: parsed,
    })
}

/// Checks if the typed module cache for a given path is up to date.
///
/// This function determines whether the cached typed representation of a module
/// is still valid based on file versions and dependencies.
///
/// Note: This functionality is currently only supported when the compiler is
/// initiated from the language server.
pub(crate) fn is_ty_module_cache_up_to_date(
    engines: &Engines,
    path: &Arc<PathBuf>,
    include_tests: bool,
    build_config: Option<&BuildConfig>,
) -> bool {
    let cache = engines.qe().module_cache.read();
    let key = ModuleCacheKey::new(path.clone(), include_tests);
    cache.get(&key).map_or(false, |entry| {
        entry.typed.as_ref().map_or(false, |typed| {
            // Check if the cache is up to date based on file versions
            let cache_up_to_date = build_config
                .and_then(|x| x.lsp_mode.as_ref())
                .and_then(|lsp| lsp.file_versions.get(path.as_ref()))
                .map_or(true, |version| {
                    version.map_or(true, |v| typed.version.map_or(false, |tv| v <= tv))
                });

            // If the cache is up to date, recursively check all dependencies
            cache_up_to_date
                && entry.common.dependencies.iter().all(|dep_path| {
                    is_ty_module_cache_up_to_date(engines, dep_path, include_tests, build_config)
                })
        })
    })
}

/// Checks if the parsed module cache for a given path is up to date.
///
/// This function determines whether the cached parsed representation of a module
/// is still valid based on file versions, modification times, or content hashes.
pub(crate) fn is_parse_module_cache_up_to_date(
    engines: &Engines,
    path: &Arc<PathBuf>,
    include_tests: bool,
    build_config: Option<&BuildConfig>,
) -> bool {
    let cache = engines.qe().module_cache.read();
    let key = ModuleCacheKey::new(path.clone(), include_tests);
    cache.get(&key).map_or(false, |entry| {
        // Determine if the cached dependency information is still valid
        let cache_up_to_date = build_config
            .and_then(|x| x.lsp_mode.as_ref())
            .and_then(|lsp| lsp.file_versions.get(path.as_ref()))
            .map_or_else(
                || {
                    // If LSP mode is not active or file version is unavailable, fall back to filesystem checks.
                    let modified_time = std::fs::metadata(path.as_path())
                        .ok()
                        .and_then(|m| m.modified().ok());
                    // Check if modification time matches, or if not, compare file content hash
                    entry.parsed.modified_time == modified_time || {
                        let src = std::fs::read_to_string(path.as_path()).unwrap();
                        let mut hasher = DefaultHasher::new();
                        src.hash(&mut hasher);
                        hasher.finish() == entry.common.hash
                    }
                },
                |version| {
                    // Determine if the parse cache is up-to-date in LSP mode:
                    // - If there's no LSP file version (version is None), consider the cache up-to-date.
                    // - If there is an LSP file version:
                    //   - If there's no cached version (entry.parsed.version is None), the cache is outdated.
                    //   - If there's a cached version, compare them: cache is up-to-date if the LSP file version
                    //     is not greater than the cached version.
                    version.map_or(true, |v| entry.parsed.version.map_or(false, |ev| v <= ev))
                },
            );

        // Checks if the typed module cache for a given path is up to date// If the cache is up to date, recursively check all dependencies to make sure they have not been
        // modified either.
        cache_up_to_date
            && entry.common.dependencies.iter().all(|dep_path| {
                is_parse_module_cache_up_to_date(engines, dep_path, include_tests, build_config)
            })
    })
}

fn module_path(
    parent_module_dir: &Path,
    parent_module_name: Option<&str>,
    submod: &sway_ast::Submodule,
) -> PathBuf {
    if let Some(parent_name) = parent_module_name {
        parent_module_dir
            .join(parent_name)
            .join(submod.name.to_string())
            .with_extension(sway_types::constants::DEFAULT_FILE_EXTENSION)
    } else {
        // top level module
        parent_module_dir
            .join(submod.name.to_string())
            .with_extension(sway_types::constants::DEFAULT_FILE_EXTENSION)
    }
}

pub fn build_module_dep_graph(
    handler: &Handler,
    parse_module: &mut parsed::ParseModule,
) -> Result<(), ErrorEmitted> {
    let module_dep_graph = ty::TyModule::build_dep_graph(handler, parse_module)?;
    parse_module.module_eval_order = module_dep_graph.compute_order(handler)?;

    for (_, submodule) in &mut parse_module.submodules {
        build_module_dep_graph(handler, &mut submodule.module)?;
    }
    Ok(())
}

pub struct CompiledAsm(pub FinalizedAsm);

pub fn parsed_to_ast(
    handler: &Handler,
    engines: &Engines,
    parse_program: &mut parsed::ParseProgram,
    initial_namespace: namespace::Root,
    build_config: Option<&BuildConfig>,
    package_name: &str,
    retrigger_compilation: Option<Arc<AtomicBool>>,
) -> Result<ty::TyProgram, ErrorEmitted> {
    let experimental = build_config
        .map(|x| x.experimental)
        .unwrap_or(ExperimentalFlags {
            new_encoding: false,
        });
    let lsp_config = build_config.map(|x| x.lsp_mode.clone()).unwrap_or_default();

    // Build the dependency graph for the submodules.
    build_module_dep_graph(handler, &mut parse_program.root)?;

    let collection_namespace = Namespace::new(handler, engines, initial_namespace.clone(), true)?;
    // Collect the program symbols.
<<<<<<< HEAD
    // TODO: Eliminate this cloning step?
    let _collection_ctx =
        ty::TyProgram::collect(handler, engines, parse_program, collection_namespace)?;
=======
    let mut collection_ctx =
        ty::TyProgram::collect(handler, engines, parse_program, namespace.clone())?;
>>>>>>> f5fd2e63

    let typecheck_namespace = Namespace::new(handler, engines, initial_namespace, true)?;
    // Type check the program.
    let typed_program_opt = ty::TyProgram::type_check(
        handler,
        engines,
        parse_program,
<<<<<<< HEAD
	typecheck_namespace,
=======
        &mut collection_ctx,
        namespace,
>>>>>>> f5fd2e63
        package_name,
        build_config,
    );
    check_should_abort(handler, retrigger_compilation.clone())?;

    // Only clear the parsed AST nodes if we are running a regular compilation pipeline.
    // LSP needs these to build its token map, and they are cleared by `clear_program` as
    // part of the LSP garbage collection functionality instead.
    if lsp_config.is_none() {
        engines.pe().clear();
    }

    let mut typed_program = match typed_program_opt {
        Ok(typed_program) => typed_program,
        Err(e) => return Err(e),
    };

    typed_program.check_deprecated(engines, handler);

    match typed_program.check_recursive(engines, handler) {
        Ok(()) => {}
        Err(e) => {
            handler.dedup();
            return Err(e);
        }
    };

    // Skip collecting metadata if we triggered an optimised build from LSP.
    let types_metadata = if !lsp_config.as_ref().is_some_and(|lsp| lsp.optimized_build) {
        // Collect information about the types used in this program
        let types_metadata_result = typed_program.collect_types_metadata(
            handler,
            &mut CollectTypesMetadataContext::new(engines, experimental, package_name.to_string()),
        );
        let types_metadata = match types_metadata_result {
            Ok(types_metadata) => types_metadata,
            Err(e) => {
                handler.dedup();
                return Err(e);
            }
        };

        typed_program
            .logged_types
            .extend(types_metadata.iter().filter_map(|m| match m {
                TypeMetadata::LoggedType(log_id, type_id) => Some((*log_id, *type_id)),
                _ => None,
            }));

        typed_program
            .messages_types
            .extend(types_metadata.iter().filter_map(|m| match m {
                TypeMetadata::MessageType(message_id, type_id) => Some((*message_id, *type_id)),
                _ => None,
            }));

        let (print_graph, print_graph_url_format) = match build_config {
            Some(cfg) => (
                cfg.print_dca_graph.clone(),
                cfg.print_dca_graph_url_format.clone(),
            ),
            None => (None, None),
        };

        check_should_abort(handler, retrigger_compilation.clone())?;

        // Perform control flow analysis and extend with any errors.
        let _ = perform_control_flow_analysis(
            handler,
            engines,
            &typed_program,
            print_graph,
            print_graph_url_format,
        );

        types_metadata
    } else {
        vec![]
    };

    // Evaluate const declarations, to allow storage slots initialization with consts.
    let mut ctx = Context::new(
        engines.se(),
        sway_ir::ExperimentalFlags {
            new_encoding: experimental.new_encoding,
        },
    );
    let mut md_mgr = MetadataManager::default();
    let module = Module::new(&mut ctx, Kind::Contract);
    if let Err(e) = ir_generation::compile::compile_constants(
        engines,
        &mut ctx,
        &mut md_mgr,
        module,
        typed_program.root.namespace.current_module(),
    ) {
        handler.emit_err(e);
    }

    // CEI pattern analysis
    let cei_analysis_warnings =
        semantic_analysis::cei_pattern_analysis::analyze_program(engines, &typed_program);
    for warn in cei_analysis_warnings {
        handler.emit_warn(warn);
    }

    // Check that all storage initializers can be evaluated at compile time.
    let typed_wiss_res = typed_program.get_typed_program_with_initialized_storage_slots(
        handler,
        engines,
        &mut ctx,
        &mut md_mgr,
        module,
    );
    let typed_program_with_storage_slots = match typed_wiss_res {
        Ok(typed_program_with_storage_slots) => typed_program_with_storage_slots,
        Err(e) => {
            handler.dedup();
            return Err(e);
        }
    };

    // All unresolved types lead to compile errors.
    for err in types_metadata.iter().filter_map(|m| match m {
        TypeMetadata::UnresolvedType(name, call_site_span_opt) => {
            Some(CompileError::UnableToInferGeneric {
                ty: name.as_str().to_string(),
                span: call_site_span_opt.clone().unwrap_or_else(|| name.span()),
            })
        }
        _ => None,
    }) {
        handler.emit_err(err);
    }

    // Check if a non-test function calls `#[test]` function.

    handler.dedup();
    Ok(typed_program_with_storage_slots)
}

pub fn compile_to_ast(
    handler: &Handler,
    engines: &Engines,
    input: Arc<str>,
    initial_namespace: namespace::Root,
    build_config: Option<&BuildConfig>,
    package_name: &str,
    retrigger_compilation: Option<Arc<AtomicBool>>,
) -> Result<Programs, ErrorEmitted> {
    check_should_abort(handler, retrigger_compilation.clone())?;

    let query_engine = engines.qe();
    let mut metrics = PerformanceData::default();
    if let Some(config) = build_config {
        let path = config.canonical_root_module();
        let include_tests = config.include_tests;
        // Check if we can re-use the data in the cache.
        if is_parse_module_cache_up_to_date(engines, &path, include_tests, build_config) {
            let mut entry = query_engine.get_programs_cache_entry(&path).unwrap();
            entry.programs.metrics.reused_programs += 1;

            let (warnings, errors) = entry.handler_data;
            let new_handler = Handler::from_parts(warnings, errors);
            handler.append(new_handler);
            return Ok(entry.programs);
        };
    }

    // Parse the program to a concrete syntax tree (CST).
    let parse_program_opt = time_expr!(
        "parse the program to a concrete syntax tree (CST)",
        "parse_cst",
        parse(input, handler, engines, build_config),
        build_config,
        metrics
    );

    check_should_abort(handler, retrigger_compilation.clone())?;

    let (lexed_program, mut parsed_program) = match parse_program_opt {
        Ok(modules) => modules,
        Err(e) => {
            handler.dedup();
            return Err(e);
        }
    };

    // If tests are not enabled, exclude them from `parsed_program`.
    if build_config.map_or(true, |config| !config.include_tests) {
        parsed_program.exclude_tests(engines);
    }

    // Type check (+ other static analysis) the CST to a typed AST.
    let typed_res = time_expr!(
        "parse the concrete syntax tree (CST) to a typed AST",
        "parse_ast",
        parsed_to_ast(
            handler,
            engines,
            &mut parsed_program,
            initial_namespace,
            build_config,
            package_name,
            retrigger_compilation.clone(),
        ),
        build_config,
        metrics
    );

    check_should_abort(handler, retrigger_compilation.clone())?;

    handler.dedup();

    let programs = Programs::new(lexed_program, parsed_program, typed_res, metrics);

    if let Some(config) = build_config {
        let path = config.canonical_root_module();
        let cache_entry = ProgramsCacheEntry {
            path,
            programs: programs.clone(),
            handler_data: handler.clone().consume(),
        };
        query_engine.insert_programs_cache_entry(cache_entry);
    }

    check_should_abort(handler, retrigger_compilation.clone())?;

    Ok(programs)
}

/// Given input Sway source code, try compiling to a `CompiledAsm`,
/// containing the asm in opcode form (not raw bytes/bytecode).
pub fn compile_to_asm(
    handler: &Handler,
    engines: &Engines,
    input: Arc<str>,
    initial_namespace: namespace::Root,
    build_config: &BuildConfig,
    package_name: &str,
) -> Result<CompiledAsm, ErrorEmitted> {
    let ast_res = compile_to_ast(
        handler,
        engines,
        input,
        initial_namespace,
        Some(build_config),
        package_name,
        None,
    )?;
    ast_to_asm(handler, engines, &ast_res, build_config)
}

/// Given an AST compilation result, try compiling to a `CompiledAsm`,
/// containing the asm in opcode form (not raw bytes/bytecode).
pub fn ast_to_asm(
    handler: &Handler,
    engines: &Engines,
    programs: &Programs,
    build_config: &BuildConfig,
) -> Result<CompiledAsm, ErrorEmitted> {
    let typed_program = match &programs.typed {
        Ok(typed_program) => typed_program,
        Err(err) => return Err(*err),
    };

    let asm = match compile_ast_to_ir_to_asm(handler, engines, typed_program, build_config) {
        Ok(res) => res,
        Err(err) => {
            handler.dedup();
            return Err(err);
        }
    };
    Ok(CompiledAsm(asm))
}

pub(crate) fn compile_ast_to_ir_to_asm(
    handler: &Handler,
    engines: &Engines,
    program: &ty::TyProgram,
    build_config: &BuildConfig,
) -> Result<FinalizedAsm, ErrorEmitted> {
    // The IR pipeline relies on type information being fully resolved.
    // If type information is found to still be generic or unresolved inside of
    // IR, this is considered an internal compiler error. To resolve this situation,
    // we need to explicitly ensure all types are resolved before going into IR.
    //
    // We _could_ introduce a new type here that uses TypeInfo instead of TypeId and throw away
    // the engine, since we don't need inference for IR. That'd be a _lot_ of copy-pasted code,
    // though, so instead, we are just going to do a pass and throw any unresolved generics as
    // errors and then hold as a runtime invariant that none of the types will be unresolved in the
    // IR phase.

    let mut ir = match ir_generation::compile_program(
        program,
        build_config.include_tests,
        engines,
        build_config.experimental,
    ) {
        Ok(ir) => ir,
        Err(errors) => {
            let mut last = None;
            for e in errors {
                last = Some(handler.emit_err(e));
            }
            return Err(last.unwrap());
        }
    };

    // Find all the entry points for purity checking and DCE.
    let entry_point_functions: Vec<::sway_ir::Function> = ir
        .module_iter()
        .flat_map(|module| module.function_iter(&ir))
        .filter(|func| func.is_entry(&ir))
        .collect();

    // Do a purity check on the _unoptimised_ IR.
    {
        let mut env = ir_generation::PurityEnv::default();
        let mut md_mgr = metadata::MetadataManager::default();
        for entry_point in &entry_point_functions {
            check_function_purity(handler, &mut env, &ir, &mut md_mgr, entry_point);
        }
    }

    // Initialize the pass manager and register known passes.
    let mut pass_mgr = PassManager::default();
    register_known_passes(&mut pass_mgr);
    let mut pass_group = PassGroup::default();

    match build_config.optimization_level {
        OptLevel::Opt1 => {
            pass_group.append_group(create_o1_pass_group());
        }
        OptLevel::Opt0 => {
            // We run a function deduplication pass that only removes duplicate
            // functions when everything, including the metadata are identical.
            pass_group.append_pass(FN_DEDUP_DEBUG_PROFILE_NAME);

            // Inlining is necessary until #4899 is resolved.
            pass_group.append_pass(FN_INLINE_NAME);

            // Do DCE so other optimizations run faster.
            pass_group.append_pass(FN_DCE_NAME);
            pass_group.append_pass(DCE_NAME);
        }
    }

    // Target specific transforms should be moved into something more configured.
    if build_config.build_target == BuildTarget::Fuel {
        // FuelVM target specific transforms.
        //
        // Demote large by-value constants, arguments and return values to by-reference values
        // using temporaries.
        pass_group.append_pass(CONST_DEMOTION_NAME);
        pass_group.append_pass(ARG_DEMOTION_NAME);
        pass_group.append_pass(RET_DEMOTION_NAME);
        pass_group.append_pass(MISC_DEMOTION_NAME);

        // Convert loads and stores to mem_copies where possible.
        pass_group.append_pass(MEMCPYOPT_NAME);

        // Run a DCE and simplify-cfg to clean up any obsolete instructions.
        pass_group.append_pass(DCE_NAME);
        pass_group.append_pass(SIMPLIFY_CFG_NAME);

        match build_config.optimization_level {
            OptLevel::Opt1 => {
                pass_group.append_pass(SROA_NAME);
                pass_group.append_pass(MEM2REG_NAME);
                pass_group.append_pass(DCE_NAME);
            }
            OptLevel::Opt0 => {}
        }
    }

    // Run the passes.
    let print_passes_opts: PrintPassesOpts = (&build_config.print_ir).into();
    let res =
        if let Err(ir_error) = pass_mgr.run_with_print(&mut ir, &pass_group, &print_passes_opts) {
            Err(handler.emit_err(CompileError::InternalOwned(
                ir_error.to_string(),
                span::Span::dummy(),
            )))
        } else {
            Ok(())
        };
    res?;

    compile_ir_context_to_finalized_asm(handler, &ir, Some(build_config))
}

/// Given input Sway source code, compile to [CompiledBytecode], containing the asm in bytecode form.
#[allow(clippy::too_many_arguments)]
pub fn compile_to_bytecode(
    handler: &Handler,
    engines: &Engines,
    input: Arc<str>,
    initial_namespace: namespace::Root,
    build_config: &BuildConfig,
    source_map: &mut SourceMap,
    package_name: &str,
) -> Result<CompiledBytecode, ErrorEmitted> {
    let asm_res = compile_to_asm(
        handler,
        engines,
        input,
        initial_namespace,
        build_config,
        package_name,
    )?;
    asm_to_bytecode(handler, asm_res, source_map, engines.se(), build_config)
}

/// Given the assembly (opcodes), compile to [CompiledBytecode], containing the asm in bytecode form.
pub fn asm_to_bytecode(
    handler: &Handler,
    mut asm: CompiledAsm,
    source_map: &mut SourceMap,
    source_engine: &SourceEngine,
    build_config: &BuildConfig,
) -> Result<CompiledBytecode, ErrorEmitted> {
    let compiled_bytecode =
        asm.0
            .to_bytecode_mut(handler, source_map, source_engine, build_config)?;
    Ok(compiled_bytecode)
}

/// Given a [ty::TyProgram], which is type-checked Sway source, construct a graph to analyze
/// control flow and determine if it is valid.
fn perform_control_flow_analysis(
    handler: &Handler,
    engines: &Engines,
    program: &ty::TyProgram,
    print_graph: Option<String>,
    print_graph_url_format: Option<String>,
) -> Result<(), ErrorEmitted> {
    let dca_res = dead_code_analysis(handler, engines, program);
    let rpa_errors = return_path_analysis(engines, program);
    let rpa_res = handler.scope(|handler| {
        for err in rpa_errors {
            handler.emit_err(err);
        }
        Ok(())
    });

    if let Ok(graph) = dca_res.clone() {
        graph.visualize(engines, print_graph, print_graph_url_format);
    }
    dca_res?;
    rpa_res
}

/// Constructs a dead code graph from all modules within the graph and then attempts to find dead
/// code.
///
/// Returns the graph that was used for analysis.
fn dead_code_analysis<'a>(
    handler: &Handler,
    engines: &'a Engines,
    program: &ty::TyProgram,
) -> Result<ControlFlowGraph<'a>, ErrorEmitted> {
    let decl_engine = engines.de();
    let mut dead_code_graph = ControlFlowGraph::new(engines);
    let tree_type = program.kind.tree_type();
    module_dead_code_analysis(
        handler,
        engines,
        &program.root,
        &tree_type,
        &mut dead_code_graph,
    )?;
    let warnings = dead_code_graph.find_dead_code(decl_engine);
    for warn in warnings {
        handler.emit_warn(warn);
    }
    Ok(dead_code_graph)
}

/// Recursively collect modules into the given `ControlFlowGraph` ready for dead code analysis.
fn module_dead_code_analysis<'eng: 'cfg, 'cfg>(
    handler: &Handler,
    engines: &'eng Engines,
    module: &ty::TyModule,
    tree_type: &parsed::TreeType,
    graph: &mut ControlFlowGraph<'cfg>,
) -> Result<(), ErrorEmitted> {
    module
        .submodules
        .iter()
        .try_fold((), |(), (_, submodule)| {
            let tree_type = parsed::TreeType::Library;
            module_dead_code_analysis(handler, engines, &submodule.module, &tree_type, graph)
        })?;
    let res = {
        ControlFlowGraph::append_module_to_dead_code_graph(
            engines,
            &module.all_nodes,
            tree_type,
            graph,
        )
        .map_err(|err| handler.emit_err(err))
    };
    graph.connect_pending_entry_edges();
    res
}

fn return_path_analysis(engines: &Engines, program: &ty::TyProgram) -> Vec<CompileError> {
    let mut errors = vec![];
    module_return_path_analysis(engines, &program.root, &mut errors);
    errors
}

fn module_return_path_analysis(
    engines: &Engines,
    module: &ty::TyModule,
    errors: &mut Vec<CompileError>,
) {
    for (_, submodule) in &module.submodules {
        module_return_path_analysis(engines, &submodule.module, errors);
    }
    let graph = ControlFlowGraph::construct_return_path_graph(engines, &module.all_nodes);
    match graph {
        Ok(graph) => errors.extend(graph.analyze_return_paths(engines)),
        Err(mut error) => errors.append(&mut error),
    }
}

/// Check if the retrigger compilation flag has been set to true in the language server.
/// If it has, there is a new compilation request, so we should abort the current compilation.
fn check_should_abort(
    handler: &Handler,
    retrigger_compilation: Option<Arc<AtomicBool>>,
) -> Result<(), ErrorEmitted> {
    if let Some(ref retrigger_compilation) = retrigger_compilation {
        if retrigger_compilation.load(Ordering::SeqCst) {
            return Err(handler.cancel());
        }
    }
    Ok(())
}

#[test]
fn test_basic_prog() {
    let handler = Handler::default();
    let engines = Engines::default();
    let prog = parse(
        r#"
        contract;

    enum yo
    <T>
    where
    T: IsAThing
    {
        x: u32,
        y: MyStruct<u32>
    }

    enum  MyOtherSumType
    {
        x: u32,
        y: MyStruct<u32>
    }
        struct MyStruct<T> {
            field_name: u64,
            other_field: T,
        }


    fn generic_function
    <T>
    (arg1: u64,
    arg2: T)
    ->
    T
    where T: Display,
          T: Debug {
          let x: MyStruct =
          MyStruct
          {
              field_name:
              5
          };
          return
          match
            arg1
          {
               1
               => true,
               _ => { return false; },
          };
    }

    struct MyStruct {
        test: string,
    }



    use stdlib::println;

    trait MyTrait {
        // interface points
        fn myfunc(x: int) -> unit;
        } {
        // methods
        fn calls_interface_fn(x: int) -> unit {
            // declare a byte
            let x = 0b10101111;
            let mut y = 0b11111111;
            self.interface_fn(x);
        }
    }

    pub fn prints_number_five() -> u8 {
        let x: u8 = 5;
        println(x);
         x.to_string();
         let some_list = [
         5,
         10 + 3 / 2,
         func_app(my_args, (so_many_args))];
        return 5;
    }
    "#
        .into(),
        &handler,
        &engines,
        None,
    );
    prog.unwrap();
}
#[test]
fn test_parenthesized() {
    let handler = Handler::default();
    let engines = Engines::default();
    let prog = parse(
        r#"
        contract;
        pub fn some_abi_func() -> unit {
            let x = (5 + 6 / (1 + (2 / 1) + 4));
            return;
        }
    "#
        .into(),
        &handler,
        &engines,
        None,
    );
    prog.unwrap();
}

#[test]
fn test_unary_ordering() {
    use crate::language::{self, parsed};
    let handler = Handler::default();
    let engines = Engines::default();
    let prog = parse(
        r#"
    script;
    fn main() -> bool {
        let a = true;
        let b = true;
        !a && b;
    }"#
        .into(),
        &handler,
        &engines,
        None,
    );
    let (.., prog) = prog.unwrap();
    // this should parse as `(!a) && b`, not `!(a && b)`. So, the top level
    // expression should be `&&`
    if let parsed::AstNode {
        content:
            parsed::AstNodeContent::Declaration(parsed::Declaration::FunctionDeclaration(decl_id)),
        ..
    } = &prog.root.tree.root_nodes[0]
    {
        let fn_decl = engines.pe().get_function(decl_id);
        if let parsed::AstNode {
            content:
                parsed::AstNodeContent::Expression(parsed::Expression {
                    kind:
                        parsed::ExpressionKind::LazyOperator(parsed::LazyOperatorExpression {
                            op, ..
                        }),
                    ..
                }),
            ..
        } = &fn_decl.body.contents[2]
        {
            assert_eq!(op, &language::LazyOp::And)
        } else {
            panic!("Was not lazy operator.")
        }
    } else {
        panic!("Was not ast node")
    };
}

#[test]
fn test_parser_recovery() {
    let handler = Handler::default();
    let engines = Engines::default();
    let prog = parse(
        r#"
    script;
    fn main() -> bool {
        let
        let a = true;
        true
    }"#
        .into(),
        &handler,
        &engines,
        None,
    );
    let (_, _) = prog.unwrap();
    assert!(handler.has_errors());
    dbg!(handler);
}<|MERGE_RESOLUTION|>--- conflicted
+++ resolved
@@ -570,27 +570,19 @@
 
     let collection_namespace = Namespace::new(handler, engines, initial_namespace.clone(), true)?;
     // Collect the program symbols.
-<<<<<<< HEAD
+
+    let collection_ctx =
+        ty::TyProgram::collect(handler, engines, parse_program, collection_namespace)?;
+
     // TODO: Eliminate this cloning step?
-    let _collection_ctx =
-        ty::TyProgram::collect(handler, engines, parse_program, collection_namespace)?;
-=======
-    let mut collection_ctx =
-        ty::TyProgram::collect(handler, engines, parse_program, namespace.clone())?;
->>>>>>> f5fd2e63
-
     let typecheck_namespace = Namespace::new(handler, engines, initial_namespace, true)?;
     // Type check the program.
     let typed_program_opt = ty::TyProgram::type_check(
         handler,
         engines,
         parse_program,
-<<<<<<< HEAD
+	&mut collection_ctx,
 	typecheck_namespace,
-=======
-        &mut collection_ctx,
-        namespace,
->>>>>>> f5fd2e63
         package_name,
         build_config,
     );
