--- conflicted
+++ resolved
@@ -880,18 +880,12 @@
             pass_group.append_group(create_o1_pass_group());
         }
         OptLevel::Opt0 => {
-<<<<<<< HEAD
-=======
-            // Inlining is necessary until #4899 is resolved.
-            pass_group.append_pass(FN_INLINE_NAME);
-
->>>>>>> 2ec4332c
             // We run a function deduplication pass that only removes duplicate
             // functions when everything, including the metadata are identical.
             pass_group.append_pass(FN_DEDUP_DEBUG_PROFILE_NAME);
 
             // Inlining is necessary until #4899 is resolved.
-            pass_group.append_pass(INLINE_MODULE_NAME);
+            pass_group.append_pass(FN_INLINE_NAME);
 
             // Do DCE so other optimizations run faster.
             pass_group.append_pass(FN_DCE_NAME);
