//! Tools related to handling/recovering from Sway compile errors and reporting them to the user.

use crate::{
    constants::STORAGE_PURITY_ATTRIBUTE_NAME,
    convert_parse_tree::ConvertParseTreeError,
    style::{to_screaming_snake_case, to_snake_case, to_upper_camel_case},
    type_engine::*,
    VariableDeclaration,
};
use sway_types::{ident::Ident, span::Span};

use std::{fmt, path::PathBuf, sync::Arc};
use thiserror::Error;

macro_rules! check {
    ($fn_expr: expr, $error_recovery: expr, $warnings: ident, $errors: ident $(,)?) => {{
        let mut res = $fn_expr;
        $warnings.append(&mut res.warnings);
        $errors.append(&mut res.errors);
        #[allow(clippy::manual_unwrap_or)]
        match res.value {
            None => $error_recovery,
            Some(value) => value,
        }
    }};
}

macro_rules! check_std_result {
    ($result_expr: expr, $warnings: ident, $errors: ident $(,)?) => {{
        match $result_expr {
            Ok(res) => res,
            Err(e) => {
                $errors.push(e.into());
                return err($warnings, $errors);
            }
        }
    }};
}

macro_rules! assert_or_warn {
    ($bool_expr: expr, $warnings: ident, $span: expr, $warning: expr $(,)?) => {{
        if !$bool_expr {
            use crate::error::CompileWarning;
            $warnings.push(CompileWarning {
                warning_content: $warning,
                span: $span,
            });
        }
    }};
}

/// Denotes a non-recoverable state
pub(crate) fn err<T>(warnings: Vec<CompileWarning>, errors: Vec<CompileError>) -> CompileResult<T> {
    CompileResult {
        value: None,
        warnings,
        errors,
    }
}

/// Denotes a recovered or non-error state
pub(crate) fn ok<T>(
    value: T,
    warnings: Vec<CompileWarning>,
    errors: Vec<CompileError>,
) -> CompileResult<T> {
    CompileResult {
        value: Some(value),
        warnings,
        errors,
    }
}

/// Acts as the result of parsing `Declaration`s, `Expression`s, etc.
/// Some `Expression`s need to be able to create `VariableDeclaration`s,
/// so this struct is used to "bubble up" those declarations to a viable
/// place in the AST.
#[derive(Debug, Clone)]
pub struct ParserLifter<T> {
    pub var_decls: Vec<VariableDeclaration>,
    pub value: T,
}

impl<T> ParserLifter<T> {
    #[allow(dead_code)]
    pub(crate) fn empty(value: T) -> Self {
        ParserLifter {
            var_decls: vec![],
            value,
        }
    }
}

#[derive(Debug, Clone)]
pub struct CompileResult<T> {
    pub value: Option<T>,
    pub warnings: Vec<CompileWarning>,
    pub errors: Vec<CompileError>,
}

impl<T> From<Result<T, TypeError>> for CompileResult<T> {
    fn from(o: Result<T, TypeError>) -> Self {
        match o {
            Ok(o) => CompileResult {
                value: Some(o),
                warnings: vec![],
                errors: vec![],
            },
            Err(e) => CompileResult {
                value: None,
                warnings: vec![],
                errors: vec![e.into()],
            },
        }
    }
}

impl<T> CompileResult<T> {
    pub fn is_ok(&self) -> bool {
        self.value.is_some() && self.errors.is_empty()
    }

    pub fn is_ok_no_warn(&self) -> bool {
        self.value.is_some() && self.warnings.is_empty() && self.errors.is_empty()
    }

    pub fn new(value: Option<T>, warnings: Vec<CompileWarning>, errors: Vec<CompileError>) -> Self {
        CompileResult {
            value,
            warnings,
            errors,
        }
    }

    pub fn ok(
        mut self,
        warnings: &mut Vec<CompileWarning>,
        errors: &mut Vec<CompileError>,
    ) -> Option<T> {
        warnings.append(&mut self.warnings);
        errors.append(&mut self.errors);
        self.value
    }

    pub fn map<U, F: FnOnce(T) -> U>(self, f: F) -> CompileResult<U> {
        match self.value {
            None => err(self.warnings, self.errors),
            Some(value) => ok(f(value), self.warnings, self.errors),
        }
    }

    pub fn flat_map<U, F: FnOnce(T) -> CompileResult<U>>(self, f: F) -> CompileResult<U> {
        match self.value {
            None => err(self.warnings, self.errors),
            Some(value) => {
                let res = f(value);
                CompileResult {
                    value: res.value,
                    warnings: [self.warnings, res.warnings].concat(),
                    errors: [self.errors, res.errors].concat(),
                }
            }
        }
    }

    pub fn unwrap(self, warnings: &mut Vec<CompileWarning>, errors: &mut Vec<CompileError>) -> T {
        let panic_msg = format!("Unwrapped an err {:?}", self.errors);
        self.unwrap_or_else(warnings, errors, || panic!("{}", panic_msg))
    }

    pub fn unwrap_or_else<F: FnOnce() -> T>(
        self,
        warnings: &mut Vec<CompileWarning>,
        errors: &mut Vec<CompileError>,
        or_else: F,
    ) -> T {
        self.ok(warnings, errors).unwrap_or_else(or_else)
    }
}

impl<'a, T> CompileResult<&'a T>
where
    T: Clone,
{
    /// Converts a `CompileResult` around a reference value to an owned value by cloning the type
    /// behind the reference.
    pub fn cloned(self) -> CompileResult<T> {
        let CompileResult {
            value,
            warnings,
            errors,
        } = self;
        let value = value.cloned();
        CompileResult {
            value,
            warnings,
            errors,
        }
    }
}

// TODO: since moving to using Idents instead of strings the warning_content will usually contain a
// duplicate of the span.
#[derive(Debug, Clone, PartialEq, Hash)]
pub struct CompileWarning {
    pub span: Span,
    pub warning_content: Warning,
}

#[derive(Clone, Copy)]
pub struct LineCol {
    pub line: usize,
    pub col: usize,
}

impl From<(usize, usize)> for LineCol {
    fn from(o: (usize, usize)) -> Self {
        LineCol {
            line: o.0,
            col: o.1,
        }
    }
}

impl CompileWarning {
    pub fn to_friendly_warning_string(&self) -> String {
        self.warning_content.to_string()
    }

    pub fn span(&self) -> Span {
        self.span.clone()
    }

    pub fn path(&self) -> Option<Arc<PathBuf>> {
        self.span.path().cloned()
    }

    /// Returns the line and column start and end
    pub fn line_col(&self) -> (LineCol, LineCol) {
        (
            self.span.start_pos().line_col().into(),
            self.span.end_pos().line_col().into(),
        )
    }
}

#[derive(Debug, Clone, PartialEq, Hash)]
pub enum Warning {
    NonClassCaseStructName {
        struct_name: Ident,
    },
    NonClassCaseTypeParameter {
        name: Ident,
    },
    NonClassCaseTraitName {
        name: Ident,
    },
    NonClassCaseEnumName {
        enum_name: Ident,
    },
    NonClassCaseEnumVariantName {
        variant_name: Ident,
    },
    NonSnakeCaseStructFieldName {
        field_name: Ident,
    },
    NonSnakeCaseFunctionName {
        name: Ident,
    },
    NonScreamingSnakeCaseConstName {
        name: Ident,
    },
    LossOfPrecision {
        initial_type: IntegerBits,
        cast_to: IntegerBits,
    },
    UnusedReturnValue {
        r#type: Box<TypeInfo>,
    },
    SimilarMethodFound {
        lib: Ident,
        module: Ident,
        name: Ident,
    },
    ShadowsOtherSymbol {
        name: Ident,
    },
    OverridingTraitImplementation,
    DeadDeclaration,
    DeadFunctionDeclaration,
    DeadStructDeclaration,
    DeadTrait,
    UnreachableCode,
    DeadEnumVariant {
        variant_name: Ident,
    },
    DeadMethod,
    StructFieldNeverRead,
    ShadowingReservedRegister {
        reg_name: Ident,
    },
    DeadStorageDeclaration,
    MatchExpressionUnreachableArm,
}

impl fmt::Display for Warning {
    // This trait requires `fmt` with this exact signature.
    fn fmt(&self, f: &mut fmt::Formatter) -> fmt::Result {
        use Warning::*;
        match self {
            NonClassCaseStructName { struct_name } => {
                write!(f,
                "Struct name \"{}\" is not idiomatic. Structs should have a ClassCase name, like \
                 \"{}\".",
                struct_name,
                to_upper_camel_case(struct_name.as_str())
            )
            }
            NonClassCaseTypeParameter { name } => {
                write!(f,
                "Type parameter \"{}\" is not idiomatic. TypeParameters should have a ClassCase name, like \
                 \"{}\".",
                name,
                to_upper_camel_case(name.as_str())
            )
            }
            NonClassCaseTraitName { name } => {
                write!(f,
                "Trait name \"{}\" is not idiomatic. Traits should have a ClassCase name, like \
                 \"{}\".",
                name,
                to_upper_camel_case(name.as_str())
            )
            }
            NonClassCaseEnumName { enum_name } => write!(
                f,
                "Enum \"{}\"'s capitalization is not idiomatic. Enums should have a ClassCase \
                 name, like \"{}\".",
                enum_name,
                to_upper_camel_case(enum_name.as_str())
            ),
            NonSnakeCaseStructFieldName { field_name } => write!(
                f,
                "Struct field name \"{}\" is not idiomatic. Struct field names should have a \
                 snake_case name, like \"{}\".",
                field_name,
                to_snake_case(field_name.as_str())
            ),
            NonClassCaseEnumVariantName { variant_name } => write!(
                f,
                "Enum variant name \"{}\" is not idiomatic. Enum variant names should be \
                 ClassCase, like \"{}\".",
                variant_name,
                to_upper_camel_case(variant_name.as_str())
            ),
            NonSnakeCaseFunctionName { name } => {
                write!(f,
                "Function name \"{}\" is not idiomatic. Function names should be snake_case, like \
                 \"{}\".",
                name,
                to_snake_case(name.as_str())
            )
            }
            NonScreamingSnakeCaseConstName { name } => {
                write!(
                    f,
                    "Constant name \"{}\" is not idiomatic. Constant names should be SCREAMING_SNAKE_CASE, like \
                    \"{}\".",
                    name,
                    to_screaming_snake_case(name.as_str()),
                )
            },
            LossOfPrecision {
                initial_type,
                cast_to,
            } => write!(f,
                "This cast, from integer type of width {} to integer type of width {}, will lose precision.",
                initial_type.friendly_str(),
                cast_to.friendly_str()
            ),
            UnusedReturnValue { r#type } => write!(
                f,
                "This returns a value of type {}, which is not assigned to anything and is \
                 ignored.",
                r#type.friendly_type_str()
            ),
            SimilarMethodFound { lib, module, name } => write!(
                f,
                "A method with the same name was found for type {} in dependency \"{}::{}\". \
                 Traits must be in scope in order to access their methods. ",
                name, lib, module
            ),
            ShadowsOtherSymbol { name } => write!(
                f,
                "This shadows another symbol in this scope with the same name \"{}\".",
                name
            ),
            OverridingTraitImplementation => write!(
                f,
                "This trait implementation overrides another one that was previously defined."
            ),
            DeadDeclaration => write!(f, "This declaration is never used."),
            DeadStructDeclaration => write!(f, "This struct is never instantiated."),
            DeadFunctionDeclaration => write!(f, "This function is never called."),
            UnreachableCode => write!(f, "This code is unreachable."),
            DeadEnumVariant { variant_name } => {
                write!(f, "Enum variant {} is never constructed.", variant_name)
            }
            DeadTrait => write!(f, "This trait is never implemented."),
            DeadMethod => write!(f, "This method is never called."),
            StructFieldNeverRead => write!(f, "This struct field is never accessed."),
            ShadowingReservedRegister { reg_name } => write!(
                f,
                "This register declaration shadows the reserved register, \"{}\".",
                reg_name
            ),
            DeadStorageDeclaration => write!(f, "This storage declaration is never accessed and can be removed."
            ),
            MatchExpressionUnreachableArm => write!(f, "This match arm is unreachable."),
        }
    }
}

// TODO: since moving to using Idents instead of strings, there are a lot of redundant spans in
// this type.
#[derive(Error, Debug, Clone, PartialEq, Hash)]
pub enum CompileError {
    #[error("Variable \"{var_name}\" does not exist in this scope.")]
    UnknownVariable { var_name: Ident },
    #[error("Variable \"{var_name}\" does not exist in this scope.")]
    UnknownVariablePath { var_name: Ident, span: Span },
    #[error("Function \"{name}\" does not exist in this scope.")]
    UnknownFunction { name: Ident, span: Span },
    #[error("Identifier \"{name}\" was used as a variable, but it is actually a {what_it_is}.")]
    NotAVariable {
        name: Ident,
        what_it_is: &'static str,
    },
    #[error(
        "Identifier \"{name}\" was called as if it was a function, but it is actually a \
         {what_it_is}."
    )]
    NotAFunction {
        name: crate::parse_tree::CallPath,
        what_it_is: &'static str,
    },
    #[error("Unimplemented feature: {0}")]
    Unimplemented(&'static str, Span),
    #[error("{0}")]
    TypeError(TypeError),
    #[error("Error parsing input: {err:?}")]
    ParseError { span: Span, err: String },
    #[error(
        "Internal compiler error: {0}\nPlease file an issue on the repository and include the \
         code that triggered this error."
    )]
    Internal(&'static str, Span),
    #[error(
        "Internal compiler error: {0}\nPlease file an issue on the repository and include the \
         code that triggered this error."
    )]
    InternalOwned(String, Span),
    #[error(
        "Byte literal had length of {byte_length}. Byte literals must be either one byte long (8 \
         binary digits or 2 hex digits) or 32 bytes long (256 binary digits or 64 hex digits)"
    )]
    InvalidByteLiteralLength { byte_length: usize, span: Span },
    #[error("Expected an expression to follow operator \"{op}\"")]
    ExpectedExprAfterOp { op: String, span: Span },
    #[error("Expected an operator, but \"{op}\" is not a recognized operator. ")]
    ExpectedOp { op: String, span: Span },
    #[error(
        "Where clause was specified but there are no generic type parameters. Where clauses can \
         only be applied to generic type parameters."
    )]
    UnexpectedWhereClause(Span),
    #[error(
        "Specified generic type in where clause \"{type_name}\" not found in generic type \
         arguments of function."
    )]
    UndeclaredGenericTypeInWhereClause { type_name: Ident, span: Span },
    #[error(
        "Program contains multiple contracts. A valid program should only contain at most one \
         contract."
    )]
    MultipleContracts(Span),
    #[error(
        "Program contains multiple scripts. A valid program should only contain at most one \
         script."
    )]
    MultipleScripts(Span),
    #[error(
        "Program contains multiple predicates. A valid program should only contain at most one \
         predicate."
    )]
    MultiplePredicates(Span),
    #[error(
        "Trait constraint was applied to generic type that is not in scope. Trait \
         \"{trait_name}\" cannot constrain type \"{type_name}\" because that type does not exist \
         in this scope."
    )]
    ConstrainedNonExistentType {
        trait_name: Ident,
        type_name: Ident,
        span: Span,
    },
    #[error(
        "Predicate definition contains multiple main functions. Multiple functions in the same \
         scope cannot have the same name."
    )]
    MultiplePredicateMainFunctions(Span),
    #[error(
        "Predicate declaration contains no main function. Predicates require a main function."
    )]
    NoPredicateMainFunction(Span),
    #[error("A predicate's main function must return a boolean.")]
    PredicateMainDoesNotReturnBool(Span),
    #[error("Script declaration contains no main function. Scripts require a main function.")]
    NoScriptMainFunction(Span),
    #[error(
        "Script definition contains multiple main functions. Multiple functions in the same scope \
         cannot have the same name."
    )]
    MultipleScriptMainFunctions(Span),
    #[error(
        "Attempted to reassign to a symbol that is not a variable. Symbol {name} is not a mutable \
         variable, it is a {kind}."
    )]
    ReassignmentToNonVariable {
        name: Ident,
        kind: &'static str,
        span: Span,
    },
    #[error("Assignment to immutable variable. Variable {name} is not declared as mutable.")]
    AssignmentToNonMutable { name: Ident },
    #[error(
        "Generic type \"{name}\" is not in scope. Perhaps you meant to specify type parameters in \
         the function signature? For example: \n`fn \
         {fn_name}<{comma_separated_generic_params}>({args}) -> ... `"
    )]
    TypeParameterNotInTypeScope {
        name: Ident,
        span: Span,
        comma_separated_generic_params: String,
        fn_name: Ident,
        args: String,
    },
    #[error(
        "Asm opcode has multiple immediates specified, when any opcode has at most one immediate."
    )]
    MultipleImmediates(Span),
    #[error(
        "Expected: {expected} \n\
         found:    {given}. The definition of this function must \
         match the one in the trait declaration."
    )]
    MismatchedTypeInTrait {
        span: Span,
        given: String,
        expected: String,
    },
    #[error("\"{name}\" is not a trait, so it cannot be \"impl'd\".")]
    NotATrait { span: Span, name: Ident },
    #[error("Trait \"{name}\" cannot be found in the current scope.")]
    UnknownTrait { span: Span, name: Ident },
    #[error("Function \"{name}\" is not a part of trait \"{trait_name}\"'s interface surface.")]
    FunctionNotAPartOfInterfaceSurface {
        name: Ident,
        trait_name: Ident,
        span: Span,
    },
    #[error("Functions are missing from this trait implementation: {missing_functions}")]
    MissingInterfaceSurfaceMethods {
        missing_functions: String,
        span: Span,
    },
    #[error("Expected {expected} type arguments, but instead found {given}.")]
    IncorrectNumberOfTypeArguments {
        given: usize,
        expected: usize,
        span: Span,
    },
    #[error("\"{name}\" does not take type arguments.")]
    DoesNotTakeTypeArguments { name: Ident, span: Span },
    #[error("\"{name}\" needs type arguments.")]
    NeedsTypeArguments { name: Ident, span: Span },
    #[error(
        "Struct with name \"{name}\" could not be found in this scope. Perhaps you need to import \
         it?"
    )]
    StructNotFound { name: Ident, span: Span },
    #[error(
        "Enum with name \"{name}\" could not be found in this scope. Perhaps you need to import \
         it?"
    )]
    EnumNotFound { name: Ident, span: Span },
    #[error(
        "The name \"{name}\" does not refer to a struct, but this is an attempted struct \
         declaration."
    )]
    DeclaredNonStructAsStruct { name: Ident, span: Span },
    #[error(
        "Attempted to access field \"{field_name}\" of non-struct \"{name}\". Field accesses are \
         only valid on structs."
    )]
    AccessedFieldOfNonStruct {
        field_name: Ident,
        name: Ident,
        span: Span,
    },
    #[error(
        "Attempted to access a method on something that has no methods. \"{name}\" is a {thing}, \
         not a type with methods."
    )]
    MethodOnNonValue {
        name: Ident,
        thing: Ident,
        span: Span,
    },
    #[error("Initialization of struct \"{struct_name}\" is missing field \"{field_name}\".")]
    StructMissingField {
        field_name: Ident,
        struct_name: Ident,
        span: Span,
    },
    #[error("Struct \"{struct_name}\" does not have field \"{field_name}\".")]
    StructDoesNotHaveField {
        field_name: Ident,
        struct_name: Ident,
        span: Span,
    },
    #[error("No method named \"{method_name}\" found for type \"{type_name}\".")]
    MethodNotFound {
        method_name: Ident,
        type_name: String,
    },
    #[error("Module \"{name}\" could not be found.")]
    ModuleNotFound { span: Span, name: String },
    #[error("\"{name}\" is a {actually}, not a struct. Fields can only be accessed on structs.")]
    NotAStruct {
        name: String,
        span: Span,
        actually: String,
    },
    #[error("This is a {actually}, not a struct. Fields can only be accessed on structs.")]
    FieldAccessOnNonStruct { actually: String, span: Span },
    #[error("\"{name}\" is a {actually}, not a tuple. Elements can only be access on tuples.")]
    NotATuple {
        name: String,
        span: Span,
        actually: String,
    },
    #[error("\"{name}\" is a {actually}, not an enum.")]
    NotAnEnum {
        name: String,
        span: Span,
        actually: String,
    },
    #[error("This is a {actually}, not an enum.")]
    DeclIsNotAnEnum { actually: String, span: Span },
    #[error("This is a {actually}, not a struct.")]
    DeclIsNotAStruct { actually: String, span: Span },
    #[error("This is a {actually}, not a function.")]
    DeclIsNotAFunction { actually: String, span: Span },
    #[error("This is a {actually}, not a variable.")]
    DeclIsNotAVariable { actually: String, span: Span },
    #[error("This is a {actually}, not an ABI.")]
    DeclIsNotAnAbi { actually: String, span: Span },
    #[error(
        "Field \"{field_name}\" not found on struct \"{struct_name}\". Available fields are:\n \
         {available_fields}"
    )]
    FieldNotFound {
        field_name: Ident,
        available_fields: String,
        struct_name: Ident,
    },
    #[error("Could not find symbol \"{name}\" in this scope.")]
    SymbolNotFound { name: Ident },
    #[error("Symbol \"{name}\" is private.")]
    ImportPrivateSymbol { name: Ident },
    #[error(
        "Because this if expression's value is used, an \"else\" branch is required and it must \
         return type \"{r#type}\""
    )]
    NoElseBranch { span: Span, r#type: String },
    #[error("Use of type `Self` outside of a context in which `Self` refers to a type.")]
    UnqualifiedSelfType { span: Span },
    #[error(
        "Symbol \"{name}\" does not refer to a type, it refers to a {actually_is}. It cannot be \
         used in this position."
    )]
    NotAType {
        span: Span,
        name: String,
        actually_is: &'static str,
    },
    #[error(
        "This enum variant requires an instantiation expression. Try initializing it with \
         arguments in parentheses."
    )]
    MissingEnumInstantiator { span: Span },
    #[error(
        "This path must return a value of type \"{ty}\" from function \"{function_name}\", but it \
         does not."
    )]
    PathDoesNotReturn {
        span: Span,
        ty: String,
        function_name: Ident,
    },
    #[error("Expected block to implicitly return a value of type \"{ty}\".")]
    ExpectedImplicitReturnFromBlockWithType { span: Span, ty: String },
    #[error("Expected block to implicitly return a value.")]
    ExpectedImplicitReturnFromBlock { span: Span },
    #[error(
        "This register was not initialized in the initialization section of the ASM expression. \
         Initialized registers are: {initialized_registers}"
    )]
    UnknownRegister {
        span: Span,
        initialized_registers: String,
    },
    #[error("This opcode takes an immediate value but none was provided.")]
    MissingImmediate { span: Span },
    #[error("This immediate value is invalid.")]
    InvalidImmediateValue { span: Span },
    #[error(
        "This expression was expected to return a value but no return register was specified. \
         Provide a register in the implicit return position of this asm expression to return it."
    )]
    InvalidAssemblyMismatchedReturn { span: Span },
    #[error("Variant \"{variant_name}\" does not exist on enum \"{enum_name}\"")]
    UnknownEnumVariant {
        enum_name: Ident,
        variant_name: Ident,
        span: Span,
    },
    #[error("Unknown opcode: \"{op_name}\".")]
    UnrecognizedOp { op_name: Ident, span: Span },
    #[error("Cannot infer type for type parameter \"{ty}\". Insufficient type information provided. Try annotating its type.")]
    UnableToInferGeneric { ty: String, span: Span },
    #[error("The value \"{val}\" is too large to fit in this 6-bit immediate spot.")]
    Immediate06TooLarge { val: u64, span: Span },
    #[error("The value \"{val}\" is too large to fit in this 12-bit immediate spot.")]
    Immediate12TooLarge { val: u64, span: Span },
    #[error("The value \"{val}\" is too large to fit in this 18-bit immediate spot.")]
    Immediate18TooLarge { val: u64, span: Span },
    #[error("The value \"{val}\" is too large to fit in this 24-bit immediate spot.")]
    Immediate24TooLarge { val: u64, span: Span },
    #[error(
        "The opcode \"ji\" is not valid in inline assembly. Try using function calls instead."
    )]
    DisallowedJi { span: Span },
    #[error("The opcode \"jnei\" is not valid in inline assembly. Use an enclosing if expression instead.")]
    DisallowedJnei { span: Span },
    #[error("The opcode \"jnzi\" is not valid in inline assembly. Use an enclosing if expression instead.")]
    DisallowedJnzi { span: Span },
    #[error(
        "The opcode \"lw\" is not valid in inline assembly. Try assigning a static value to a variable instead."
    )]
    DisallowedLw { span: Span },
    #[error(
        "This op expects {expected} register(s) as arguments, but you provided {received} register(s)."
    )]
    IncorrectNumberOfAsmRegisters {
        span: Span,
        expected: usize,
        received: usize,
    },
    #[error("This op does not take an immediate value.")]
    UnnecessaryImmediate { span: Span },
    #[error("This reference is ambiguous, and could refer to either a module or an enum of the same name. Try qualifying the name with a path.")]
    AmbiguousPath { span: Span },
    #[error("This value is not valid within a \"str\" type.")]
    InvalidStrType { raw: String, span: Span },
    #[error("Unknown type name.")]
    UnknownType { span: Span },
    #[error("Bytecode can only support programs with up to 2^12 words worth of opcodes. Try refactoring into contract calls? This is a temporary error and will be implemented in the future.")]
    TooManyInstructions { span: Span },
    #[error(
        "No valid {} file (.{}) was found at {file_path}",
        crate::constants::LANGUAGE_NAME,
        crate::constants::DEFAULT_FILE_EXTENSION
    )]
    FileNotFound { span: Span, file_path: String },
    #[error("The file {file_path} could not be read: {stringified_error}")]
    FileCouldNotBeRead {
        span: Span,
        file_path: String,
        stringified_error: String,
    },
    #[error("This imported file must be a library. It must start with \"library <name>\", where \"name\" is the name of the library this file contains.")]
    ImportMustBeLibrary { span: Span },
    #[error("An enum instantiaton cannot contain more than one value. This should be a single value of type {ty}.")]
    MoreThanOneEnumInstantiator { span: Span, ty: String },
    #[error("This enum variant represents the unit type, so it should not be instantiated with any value.")]
    UnnecessaryEnumInstantiator { span: Span },
    #[error("Cannot find trait \"{name}\" in this scope.")]
    TraitNotFound { name: crate::parse_tree::CallPath },
    #[error("This expression is not valid on the left hand side of a reassignment.")]
    InvalidExpressionOnLhs { span: Span },
    #[error(
        "Function \"{method_name}\" expects {expected} arguments but you provided {received}."
    )]
    TooManyArgumentsForFunction {
        span: Span,
        method_name: Ident,
        expected: usize,
        received: usize,
    },
    #[error(
        "Function \"{method_name}\" expects {expected} arguments but you provided {received}."
    )]
    TooFewArgumentsForFunction {
        span: Span,
        method_name: Ident,
        expected: usize,
        received: usize,
    },
    #[error("This type is invalid in a function selector. A contract ABI function selector must be a known sized type, not generic.")]
    InvalidAbiType { span: Span },
    #[error("This is a {actually_is}, not an ABI. An ABI cast requires a valid ABI to cast the address to.")]
    NotAnAbi {
        span: Span,
        actually_is: &'static str,
    },
    #[error("An ABI can only be implemented for the `Contract` type, so this implementation of an ABI for type \"{ty}\" is invalid.")]
    ImplAbiForNonContract { span: Span, ty: String },
    #[error("The trait function \"{fn_name}\" in trait \"{trait_name}\" expects {num_args} arguments, but the provided implementation only takes {provided_args} arguments.")]
    IncorrectNumberOfInterfaceSurfaceFunctionParameters {
        fn_name: Ident,
        trait_name: Ident,
        num_args: usize,
        provided_args: usize,
        span: Span,
    },
    #[error("This parameter was declared as type {should_be}, but argument of type {provided} was provided.")]
    ArgumentParameterTypeMismatch {
        span: Span,
        should_be: String,
        provided: String,
    },
    #[error("Function {fn_name} is recursive, which is unsupported at this time.")]
    RecursiveCall { fn_name: Ident, span: Span },
    #[error(
        "Function {fn_name} is recursive via {call_chain}, which is unsupported at this time."
    )]
    RecursiveCallChain {
        fn_name: Ident,
        call_chain: String, // Pretty list of symbols, e.g., "a, b and c".
        span: Span,
    },
    #[error(
        "The size of this type is not known. Try putting it on the heap or changing the type."
    )]
    TypeWithUnknownSize { span: Span },
    #[error("File {file_path} generates an infinite dependency cycle.")]
    InfiniteDependencies { file_path: String, span: Span },
    #[error("The GM (get-metadata) opcode, when called from an external context, will cause the VM to panic.")]
    GMFromExternalContract { span: Span },
    #[error("The MINT opcode cannot be used in an external context.")]
    MintFromExternalContext { span: Span },
    #[error("The BURN opcode cannot be used in an external context.")]
    BurnFromExternalContext { span: Span },
    #[error("Contract storage cannot be used in an external context.")]
    ContractStorageFromExternalContext { span: Span },
    #[error("Array index out of bounds; the length is {count} but the index is {index}.")]
    ArrayOutOfBounds { index: u64, count: u64, span: Span },
    #[error("Tuple index out of bounds; the arity is {count} but the index is {index}.")]
    TupleIndexOutOfBounds {
        index: usize,
        count: usize,
        span: Span,
    },
    #[error("The name \"{name}\" shadows another symbol with the same name.")]
    ShadowsOtherSymbol { name: Ident },
    #[error("The name \"{name}\" is already used for a generic parameter in this scope.")]
    GenericShadowsGeneric { name: Ident },
    #[error("The name \"{name}\" imported through `*` shadows another symbol with the same name.")]
    StarImportShadowsOtherSymbol { name: Ident },
    #[error(
        "Match expression arm has mismatched types.\n\
         expected: {expected}\n\
         "
    )]
    MatchWrongType { expected: TypeId, span: Span },
    #[error("Non-exhaustive match expression. Missing patterns {missing_patterns}")]
    MatchExpressionNonExhaustive {
        missing_patterns: String,
        span: Span,
    },
    #[error(
        "Storage attribute access mismatch. Try giving the surrounding function more access by \
        adding \"#[{STORAGE_PURITY_ATTRIBUTE_NAME}({attrs})]\" to the function declaration."
    )]
    StorageAccessMismatch { attrs: String, span: Span },
    #[error(
        "The trait function \"{fn_name}\" in trait \"{trait_name}\" is pure, but this \
        implementation is not.  The \"{STORAGE_PURITY_ATTRIBUTE_NAME}\" annotation must be \
        removed, or the trait declaration must be changed to \
        \"#[{STORAGE_PURITY_ATTRIBUTE_NAME}({attrs})]\"."
    )]
    TraitDeclPureImplImpure {
        fn_name: Ident,
        trait_name: Ident,
        attrs: String,
        span: Span,
    },
    #[error(
        "Storage attribute access mismatch. The trait function \"{fn_name}\" in trait \
        \"{trait_name}\" requires the storage attribute(s) #[{STORAGE_PURITY_ATTRIBUTE_NAME}({attrs})]."
    )]
    TraitImplPurityMismatch {
        fn_name: Ident,
        trait_name: Ident,
        attrs: String,
        span: Span,
    },
    #[error("Impure function inside of non-contract. Contract storage is only accessible from contracts.")]
    ImpureInNonContract { span: Span },
    #[error("Literal value is too large for type {ty}.")]
    IntegerTooLarge { span: Span, ty: String },
    #[error("Literal value underflows type {ty}.")]
    IntegerTooSmall { span: Span, ty: String },
    #[error("Literal value contains digits which are not valid for type {ty}.")]
    IntegerContainsInvalidDigit { span: Span, ty: String },
    #[error("Unexpected alias after an asterisk in an import statement.")]
    AsteriskWithAlias { span: Span },
    #[error("A trait cannot be a subtrait of an ABI.")]
    AbiAsSupertrait { span: Span },
    #[error("The trait \"{supertrait_name}\" is not implemented for type \"{type_name}\"")]
    SupertraitImplMissing {
        supertrait_name: crate::parse_tree::CallPath,
        type_name: String,
        span: Span,
    },
    #[error(
        "Implementation of trait \"{supertrait_name}\" is required by this bound in \"{trait_name}\""
    )]
    SupertraitImplRequired {
        supertrait_name: crate::parse_tree::CallPath,
        trait_name: Ident,
        span: Span,
    },
    #[error("Cannot use `if let` on a non-enum type.")]
    IfLetNonEnum { span: Span },
    #[error(
        "Contract ABI method parameter \"{param_name}\" is set multiple times for this contract ABI method call"
    )]
    ContractCallParamRepeated { param_name: String, span: Span },
    #[error(
        "Unrecognized contract ABI method parameter \"{param_name}\". The only available parameters are \"gas\", \"coins\", and \"asset_id\""
    )]
    UnrecognizedContractParam { param_name: String, span: Span },
    #[error("Attempting to specify a contract method parameter for a non-contract function call")]
    CallParamForNonContractCallMethod { span: Span },
    #[error("Storage field {name} does not exist")]
    StorageFieldDoesNotExist { name: Ident },
    #[error("No storage has been declared")]
    NoDeclaredStorage { span: Span },
    #[error("Multiple storage declarations were found")]
    MultipleStorageDeclarations { span: Span },
    #[error("Expected identifier, found keyword \"{name}\" ")]
    InvalidVariableName { name: Ident },
    #[error(
        "Internal compiler error: Unexpected {decl_type} declaration found.\n\
        Please file an issue on the repository and include the code that triggered this error."
    )]
    UnexpectedDeclaration { decl_type: &'static str, span: Span },
    #[error("This contract caller has no known address. Try instantiating a contract caller with a known contract address instead.")]
    ContractAddressMustBeKnown { span: Span },
    #[error("{}", error)]
    ConvertParseTree {
        #[from]
        error: ConvertParseTreeError,
    },
    #[error("{}", error)]
    Lex { error: sway_parse::LexError },
    #[error("{}", error)]
    Parse { error: sway_parse::ParseError },
}

impl std::convert::From<TypeError> for CompileError {
    fn from(other: TypeError) -> CompileError {
        CompileError::TypeError(other)
    }
}

#[derive(Error, Debug, Clone, PartialEq, Hash)]
pub enum TypeError {
    #[error(
        "Mismatched types.\n\
         expected: {expected}\n\
         found:    {received}.\n\
         {help}", expected=look_up_type_id(*expected).friendly_type_str(), received=look_up_type_id(*received).friendly_type_str(), help=if !help_text.is_empty() { format!("help: {}", help_text) } else { String::new() }
    )]
    MismatchedType {
        expected: TypeId,
        received: TypeId,
        help_text: String,
        span: Span,
    },
    #[error("This type is not known. Try annotating it with a type annotation.")]
    UnknownType { span: Span },
    #[error(
        "The pattern for this match expression arm has a mismatched type.\n\
         expected: {expected}\n\
         found:    {received}.\n\
         "
    )]
    MatchArmScrutineeWrongType {
        expected: TypeId,
        received: TypeId,
        span: Span,
    },
}

impl TypeError {
    pub(crate) fn span(&self) -> Span {
        use TypeError::*;
        match self {
            MismatchedType { span, .. } => span.clone(),
            UnknownType { span } => span.clone(),
            MatchArmScrutineeWrongType { span, .. } => span.clone(),
        }
    }
}

impl CompileError {
    pub fn path(&self) -> Option<Arc<PathBuf>> {
        self.span().path().cloned()
    }

    pub fn span(&self) -> Span {
        use CompileError::*;
        match self {
            UnknownVariable { var_name } => var_name.span().clone(),
            UnknownVariablePath { span, .. } => span.clone(),
            UnknownFunction { span, .. } => span.clone(),
            NotAVariable { name, .. } => name.span().clone(),
            NotAFunction { name, .. } => name.span(),
            Unimplemented(_, span) => span.clone(),
            TypeError(err) => err.span(),
            ParseError { span, .. } => span.clone(),
            Internal(_, span) => span.clone(),
            InternalOwned(_, span) => span.clone(),
            InvalidByteLiteralLength { span, .. } => span.clone(),
            ExpectedExprAfterOp { span, .. } => span.clone(),
            ExpectedOp { span, .. } => span.clone(),
            UnexpectedWhereClause(span) => span.clone(),
            UndeclaredGenericTypeInWhereClause { span, .. } => span.clone(),
            MultiplePredicates(span) => span.clone(),
            MultipleScripts(span) => span.clone(),
            MultipleContracts(span) => span.clone(),
            ConstrainedNonExistentType { span, .. } => span.clone(),
            MultiplePredicateMainFunctions(span) => span.clone(),
            NoPredicateMainFunction(span) => span.clone(),
            PredicateMainDoesNotReturnBool(span) => span.clone(),
            NoScriptMainFunction(span) => span.clone(),
            MultipleScriptMainFunctions(span) => span.clone(),
            ReassignmentToNonVariable { span, .. } => span.clone(),
            AssignmentToNonMutable { name } => name.span().clone(),
            TypeParameterNotInTypeScope { span, .. } => span.clone(),
            MultipleImmediates(span) => span.clone(),
            MismatchedTypeInTrait { span, .. } => span.clone(),
            NotATrait { span, .. } => span.clone(),
            UnknownTrait { span, .. } => span.clone(),
            FunctionNotAPartOfInterfaceSurface { span, .. } => span.clone(),
            MissingInterfaceSurfaceMethods { span, .. } => span.clone(),
            IncorrectNumberOfTypeArguments { span, .. } => span.clone(),
            DoesNotTakeTypeArguments { span, .. } => span.clone(),
            NeedsTypeArguments { span, .. } => span.clone(),
            StructNotFound { span, .. } => span.clone(),
            DeclaredNonStructAsStruct { span, .. } => span.clone(),
            AccessedFieldOfNonStruct { span, .. } => span.clone(),
            MethodOnNonValue { span, .. } => span.clone(),
            StructMissingField { span, .. } => span.clone(),
            StructDoesNotHaveField { span, .. } => span.clone(),
            MethodNotFound { method_name, .. } => method_name.span().clone(),
            ModuleNotFound { span, .. } => span.clone(),
            NotATuple { span, .. } => span.clone(),
            NotAStruct { span, .. } => span.clone(),
            FieldAccessOnNonStruct { span, .. } => span.clone(),
            FieldNotFound { field_name, .. } => field_name.span().clone(),
            SymbolNotFound { name, .. } => name.span().clone(),
            ImportPrivateSymbol { name } => name.span().clone(),
            NoElseBranch { span, .. } => span.clone(),
            UnqualifiedSelfType { span, .. } => span.clone(),
            NotAType { span, .. } => span.clone(),
            MissingEnumInstantiator { span, .. } => span.clone(),
            PathDoesNotReturn { span, .. } => span.clone(),
            ExpectedImplicitReturnFromBlockWithType { span, .. } => span.clone(),
            ExpectedImplicitReturnFromBlock { span, .. } => span.clone(),
            UnknownRegister { span, .. } => span.clone(),
            MissingImmediate { span, .. } => span.clone(),
            InvalidImmediateValue { span, .. } => span.clone(),
            InvalidAssemblyMismatchedReturn { span, .. } => span.clone(),
            UnknownEnumVariant { span, .. } => span.clone(),
            UnrecognizedOp { span, .. } => span.clone(),
            UnableToInferGeneric { span, .. } => span.clone(),
            Immediate06TooLarge { span, .. } => span.clone(),
            Immediate12TooLarge { span, .. } => span.clone(),
            Immediate18TooLarge { span, .. } => span.clone(),
            Immediate24TooLarge { span, .. } => span.clone(),
            DisallowedJi { span, .. } => span.clone(),
            DisallowedJnei { span, .. } => span.clone(),
            DisallowedJnzi { span, .. } => span.clone(),
            DisallowedLw { span, .. } => span.clone(),
            IncorrectNumberOfAsmRegisters { span, .. } => span.clone(),
            UnnecessaryImmediate { span, .. } => span.clone(),
            AmbiguousPath { span, .. } => span.clone(),
            UnknownType { span, .. } => span.clone(),
            InvalidStrType { span, .. } => span.clone(),
            TooManyInstructions { span, .. } => span.clone(),
            FileNotFound { span, .. } => span.clone(),
            FileCouldNotBeRead { span, .. } => span.clone(),
            ImportMustBeLibrary { span, .. } => span.clone(),
            MoreThanOneEnumInstantiator { span, .. } => span.clone(),
            UnnecessaryEnumInstantiator { span, .. } => span.clone(),
            TraitNotFound { name } => name.span(),
            InvalidExpressionOnLhs { span, .. } => span.clone(),
            TooManyArgumentsForFunction { span, .. } => span.clone(),
            TooFewArgumentsForFunction { span, .. } => span.clone(),
            InvalidAbiType { span, .. } => span.clone(),
            NotAnAbi { span, .. } => span.clone(),
            ImplAbiForNonContract { span, .. } => span.clone(),
            IncorrectNumberOfInterfaceSurfaceFunctionParameters { span, .. } => span.clone(),
            ArgumentParameterTypeMismatch { span, .. } => span.clone(),
            RecursiveCall { span, .. } => span.clone(),
            RecursiveCallChain { span, .. } => span.clone(),
            TypeWithUnknownSize { span, .. } => span.clone(),
            InfiniteDependencies { span, .. } => span.clone(),
            GMFromExternalContract { span, .. } => span.clone(),
            MintFromExternalContext { span, .. } => span.clone(),
            BurnFromExternalContext { span, .. } => span.clone(),
            ContractStorageFromExternalContext { span, .. } => span.clone(),
            ArrayOutOfBounds { span, .. } => span.clone(),
            ShadowsOtherSymbol { name } => name.span().clone(),
            GenericShadowsGeneric { name } => name.span().clone(),
            StarImportShadowsOtherSymbol { name } => name.span().clone(),
            MatchWrongType { span, .. } => span.clone(),
            MatchExpressionNonExhaustive { span, .. } => span.clone(),
            NotAnEnum { span, .. } => span.clone(),
<<<<<<< HEAD
            StorageAccessMismatch { span, .. } => span.clone(),
            TraitDeclPureImplImpure { span, .. } => span.clone(),
            TraitImplPurityMismatch { span, .. } => span.clone(),
=======
            DeclIsNotAnEnum { span, .. } => span.clone(),
            DeclIsNotAStruct { span, .. } => span.clone(),
            DeclIsNotAFunction { span, .. } => span.clone(),
            DeclIsNotAVariable { span, .. } => span.clone(),
            DeclIsNotAnAbi { span, .. } => span.clone(),
            PureCalledImpure { span, .. } => span.clone(),
>>>>>>> 266f5800
            ImpureInNonContract { span, .. } => span.clone(),
            IntegerTooLarge { span, .. } => span.clone(),
            IntegerTooSmall { span, .. } => span.clone(),
            IntegerContainsInvalidDigit { span, .. } => span.clone(),
            AsteriskWithAlias { span, .. } => span.clone(),
            AbiAsSupertrait { span, .. } => span.clone(),
            SupertraitImplMissing { span, .. } => span.clone(),
            SupertraitImplRequired { span, .. } => span.clone(),
            IfLetNonEnum { span, .. } => span.clone(),
            ContractCallParamRepeated { span, .. } => span.clone(),
            UnrecognizedContractParam { span, .. } => span.clone(),
            CallParamForNonContractCallMethod { span, .. } => span.clone(),
            StorageFieldDoesNotExist { name } => name.span().clone(),
            NoDeclaredStorage { span, .. } => span.clone(),
            MultipleStorageDeclarations { span, .. } => span.clone(),
            InvalidVariableName { name } => name.span().clone(),
            UnexpectedDeclaration { span, .. } => span.clone(),
            ContractAddressMustBeKnown { span, .. } => span.clone(),
            ConvertParseTree { error } => error.span(),
            Lex { error } => error.span(),
            Parse { error } => error.span.clone(),
            EnumNotFound { span, .. } => span.clone(),
            TupleIndexOutOfBounds { span, .. } => span.clone(),
        }
    }

    /// Returns the line and column start and end
    pub fn line_col(&self) -> (LineCol, LineCol) {
        (
            self.span().start_pos().line_col().into(),
            self.span().end_pos().line_col().into(),
        )
    }
}<|MERGE_RESOLUTION|>--- conflicted
+++ resolved
@@ -1142,18 +1142,15 @@
             MatchWrongType { span, .. } => span.clone(),
             MatchExpressionNonExhaustive { span, .. } => span.clone(),
             NotAnEnum { span, .. } => span.clone(),
-<<<<<<< HEAD
             StorageAccessMismatch { span, .. } => span.clone(),
             TraitDeclPureImplImpure { span, .. } => span.clone(),
             TraitImplPurityMismatch { span, .. } => span.clone(),
-=======
             DeclIsNotAnEnum { span, .. } => span.clone(),
             DeclIsNotAStruct { span, .. } => span.clone(),
             DeclIsNotAFunction { span, .. } => span.clone(),
             DeclIsNotAVariable { span, .. } => span.clone(),
             DeclIsNotAnAbi { span, .. } => span.clone(),
             PureCalledImpure { span, .. } => span.clone(),
->>>>>>> 266f5800
             ImpureInNonContract { span, .. } => span.clone(),
             IntegerTooLarge { span, .. } => span.clone(),
             IntegerTooSmall { span, .. } => span.clone(),
