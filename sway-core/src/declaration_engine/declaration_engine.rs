--- conflicted
+++ resolved
@@ -137,11 +137,7 @@
         )
     }
 
-<<<<<<< HEAD
     fn get_impl_trait(
-=======
-    fn get_trait_impl(
->>>>>>> 4b75c1d4
         &self,
         index: DeclarationId,
         span: &Span,
@@ -274,11 +270,7 @@
     index: DeclarationId,
     span: &Span,
 ) -> Result<TypedImplTrait, CompileError> {
-<<<<<<< HEAD
     DECLARATION_ENGINE.get_impl_trait(index, span)
-=======
-    DECLARATION_ENGINE.get_trait_impl(index, span)
->>>>>>> 4b75c1d4
 }
 
 pub(crate) fn de_insert_struct(r#struct: TypedStructDeclaration) -> DeclarationId {
@@ -315,8 +307,6 @@
     span: &Span,
 ) -> Result<TypedStorageDeclaration, CompileError> {
     DECLARATION_ENGINE.get_storage(index, span)
-<<<<<<< HEAD
-=======
 }
 
 pub(crate) fn de_insert_abi(abi: TypedAbiDeclaration) -> DeclarationId {
@@ -325,5 +315,4 @@
 
 pub fn de_get_abi(index: DeclarationId, span: &Span) -> Result<TypedAbiDeclaration, CompileError> {
     DECLARATION_ENGINE.get_abi(index, span)
->>>>>>> 4b75c1d4
 }