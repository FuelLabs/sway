use std::fmt;

use lazy_static::lazy_static;
use sway_error::error::CompileError;
use sway_types::{Span, Spanned};

use crate::{concurrent_slab::ConcurrentSlab, language::ty};

use super::{declaration_id::DeclarationId, declaration_wrapper::DeclarationWrapper};

lazy_static! {
    static ref DECLARATION_ENGINE: DeclarationEngine = DeclarationEngine::default();
}

/// Used inside of type inference to store declarations.
#[derive(Debug, Default)]
pub struct DeclarationEngine {
    slab: ConcurrentSlab<DeclarationWrapper>,
}

impl fmt::Display for DeclarationEngine {
    fn fmt(&self, f: &mut fmt::Formatter<'_>) -> fmt::Result {
        write!(f, "DeclarationEngine {{\n{}\n}}", self.slab)
    }
}

impl DeclarationEngine {
    fn clear(&self) {
        self.slab.clear();
    }

    fn look_up_decl_id(&self, index: DeclarationId) -> DeclarationWrapper {
        self.slab.get(*index)
    }

    fn replace_decl_id(&self, index: DeclarationId, wrapper: DeclarationWrapper) {
        self.slab.replace(index, wrapper);
    }

<<<<<<< HEAD
    fn add_monomorphized_copy(&self, original_id: DeclarationId, new_id: DeclarationId) {
        let mut monomorphized_copies = self.monomorphized_copies.write().unwrap();
        match monomorphized_copies.get_mut(&*original_id) {
            Some(prev) => {
                prev.push(new_id);
            }
            None => {
                monomorphized_copies.insert(*original_id, vec![new_id]);
            }
        }
    }

    fn get_monomorphized_copies(&self, original_id: DeclarationId) -> Vec<DeclarationWrapper> {
        let monomorphized_copies = self.monomorphized_copies.write().unwrap();
        match monomorphized_copies.get(&*original_id).cloned() {
            Some(copies) => copies
                .into_iter()
                .map(|copy| self.slab.get(*copy))
                .collect(),
            None => vec![],
        }
    }

    fn insert(&self, declaration_wrapper: DeclarationWrapper, span: Span) -> DeclarationId {
        DeclarationId::new(self.slab.insert(declaration_wrapper), span)
    }

=======
>>>>>>> b8840acf
    fn insert_function(&self, function: ty::TyFunctionDeclaration) -> DeclarationId {
        let span = function.span();
        self.insert(DeclarationWrapper::Function(function), span)
    }

    fn get_function(
        &self,
        index: DeclarationId,
        span: &Span,
    ) -> Result<ty::TyFunctionDeclaration, CompileError> {
        self.slab.get(*index).expect_function(span)
    }

    fn insert_trait(&self, r#trait: ty::TyTraitDeclaration) -> DeclarationId {
        let span = r#trait.name.span();
        self.insert(DeclarationWrapper::Trait(r#trait), span)
    }

    fn get_trait(
        &self,
        index: DeclarationId,
        span: &Span,
    ) -> Result<ty::TyTraitDeclaration, CompileError> {
        self.slab.get(*index).expect_trait(span)
    }

    fn insert_trait_fn(&self, trait_fn: ty::TyTraitFn) -> DeclarationId {
        let span = trait_fn.name.span();
        self.insert(DeclarationWrapper::TraitFn(trait_fn), span)
    }

    fn get_trait_fn(
        &self,
        index: DeclarationId,
        span: &Span,
    ) -> Result<ty::TyTraitFn, CompileError> {
        self.slab.get(*index).expect_trait_fn(span)
    }

    fn insert_impl_trait(&self, impl_trait: ty::TyImplTrait) -> DeclarationId {
        let span = impl_trait.span.clone();
        self.insert(DeclarationWrapper::ImplTrait(impl_trait), span)
    }

    fn get_impl_trait(
        &self,
        index: DeclarationId,
        span: &Span,
    ) -> Result<ty::TyImplTrait, CompileError> {
        self.slab.get(*index).expect_impl_trait(span)
    }

    fn insert_struct(&self, r#struct: ty::TyStructDeclaration) -> DeclarationId {
        let span = r#struct.span();
        self.insert(DeclarationWrapper::Struct(r#struct), span)
    }

    fn get_struct(
        &self,
        index: DeclarationId,
        span: &Span,
    ) -> Result<ty::TyStructDeclaration, CompileError> {
        self.slab.get(*index).expect_struct(span)
    }

<<<<<<< HEAD
    fn add_monomorphized_struct_copy(
        &self,
        original_id: DeclarationId,
        new_copy: ty::TyStructDeclaration,
    ) {
        let span = new_copy.span();
        let new_id = self.insert(DeclarationWrapper::Struct(new_copy), span);
        self.add_monomorphized_copy(original_id, new_id)
    }

    fn get_monomorphized_struct_copies(
        &self,
        original_id: DeclarationId,
        span: &Span,
    ) -> Result<Vec<ty::TyStructDeclaration>, CompileError> {
        self.get_monomorphized_copies(original_id)
            .into_iter()
            .map(|x| x.expect_struct(span))
            .collect::<Result<_, _>>()
    }

=======
>>>>>>> b8840acf
    fn insert_storage(&self, storage: ty::TyStorageDeclaration) -> DeclarationId {
        let span = storage.span();
        self.insert(DeclarationWrapper::Storage(storage), span)
    }

    fn get_storage(
        &self,
        index: DeclarationId,
        span: &Span,
    ) -> Result<ty::TyStorageDeclaration, CompileError> {
        self.slab.get(*index).expect_storage(span)
    }

    fn insert_abi(&self, abi: ty::TyAbiDeclaration) -> DeclarationId {
        let span = abi.span.clone();
        self.insert(DeclarationWrapper::Abi(abi), span)
    }

    fn get_abi(
        &self,
        index: DeclarationId,
        span: &Span,
    ) -> Result<ty::TyAbiDeclaration, CompileError> {
        self.slab.get(*index).expect_abi(span)
    }

    fn insert_constant(&self, constant: ty::TyConstantDeclaration) -> DeclarationId {
        let span = constant.name.span();
        DeclarationId::new(
            self.slab
                .insert(DeclarationWrapper::Constant(Box::new(constant))),
            span,
        )
    }

    fn get_constant(
        &self,
        index: DeclarationId,
        span: &Span,
    ) -> Result<ty::TyConstantDeclaration, CompileError> {
        self.slab.get(*index).expect_constant(span)
    }

    fn insert_enum(&self, enum_decl: ty::TyEnumDeclaration) -> DeclarationId {
        let span = enum_decl.span();
        self.insert(DeclarationWrapper::Enum(enum_decl), span)
    }

    fn get_enum(
        &self,
        index: DeclarationId,
        span: &Span,
    ) -> Result<ty::TyEnumDeclaration, CompileError> {
        self.slab.get(*index).expect_enum(span)
    }
}

<<<<<<< HEAD
    fn add_monomorphized_enum_copy(
        &self,
        original_id: DeclarationId,
        new_copy: ty::TyEnumDeclaration,
    ) {
        let span = new_copy.span();
        let new_id = self.insert(DeclarationWrapper::Enum(new_copy), span);
        self.add_monomorphized_copy(original_id, new_id)
    }
=======
#[allow(dead_code)]
pub(crate) fn de_print() {
    println!("{}", &*DECLARATION_ENGINE);
>>>>>>> b8840acf
}

pub(crate) fn de_clear() {
    DECLARATION_ENGINE.clear();
}

pub fn de_look_up_decl_id(index: DeclarationId) -> DeclarationWrapper {
    DECLARATION_ENGINE.look_up_decl_id(index)
}

pub(crate) fn de_replace_decl_id(index: DeclarationId, wrapper: DeclarationWrapper) {
    DECLARATION_ENGINE.replace_decl_id(index, wrapper)
}

<<<<<<< HEAD
pub(crate) fn de_add_monomorphized_copy(original_id: DeclarationId, new_id: DeclarationId) {
    DECLARATION_ENGINE.add_monomorphized_copy(original_id, new_id);
}

pub(super) fn de_insert(declaration_wrapper: DeclarationWrapper, span: Span) -> DeclarationId {
    DECLARATION_ENGINE.insert(declaration_wrapper, span)
}

=======
>>>>>>> b8840acf
pub(crate) fn de_insert_function(function: ty::TyFunctionDeclaration) -> DeclarationId {
    DECLARATION_ENGINE.insert_function(function)
}

pub fn de_get_function(
    index: DeclarationId,
    span: &Span,
) -> Result<ty::TyFunctionDeclaration, CompileError> {
    DECLARATION_ENGINE.get_function(index, span)
}

pub(crate) fn de_insert_trait(r#trait: ty::TyTraitDeclaration) -> DeclarationId {
    DECLARATION_ENGINE.insert_trait(r#trait)
}

pub fn de_get_trait(
    index: DeclarationId,
    span: &Span,
) -> Result<ty::TyTraitDeclaration, CompileError> {
    DECLARATION_ENGINE.get_trait(index, span)
}

pub(crate) fn de_insert_trait_fn(trait_fn: ty::TyTraitFn) -> DeclarationId {
    DECLARATION_ENGINE.insert_trait_fn(trait_fn)
}

pub fn de_get_trait_fn(index: DeclarationId, span: &Span) -> Result<ty::TyTraitFn, CompileError> {
    DECLARATION_ENGINE.get_trait_fn(index, span)
}

pub(crate) fn de_insert_impl_trait(impl_trait: ty::TyImplTrait) -> DeclarationId {
    DECLARATION_ENGINE.insert_impl_trait(impl_trait)
}

pub fn de_get_impl_trait(
    index: DeclarationId,
    span: &Span,
) -> Result<ty::TyImplTrait, CompileError> {
    DECLARATION_ENGINE.get_impl_trait(index, span)
}

pub(crate) fn de_insert_struct(r#struct: ty::TyStructDeclaration) -> DeclarationId {
    DECLARATION_ENGINE.insert_struct(r#struct)
}

pub fn de_get_struct(
    index: DeclarationId,
    span: &Span,
) -> Result<ty::TyStructDeclaration, CompileError> {
    DECLARATION_ENGINE.get_struct(index, span)
}

pub(crate) fn de_insert_storage(storage: ty::TyStorageDeclaration) -> DeclarationId {
    DECLARATION_ENGINE.insert_storage(storage)
}

pub fn de_get_storage(
    index: DeclarationId,
    span: &Span,
) -> Result<ty::TyStorageDeclaration, CompileError> {
    DECLARATION_ENGINE.get_storage(index, span)
}

pub(crate) fn de_insert_abi(abi: ty::TyAbiDeclaration) -> DeclarationId {
    DECLARATION_ENGINE.insert_abi(abi)
}

pub fn de_get_abi(index: DeclarationId, span: &Span) -> Result<ty::TyAbiDeclaration, CompileError> {
    DECLARATION_ENGINE.get_abi(index, span)
}

pub(crate) fn de_insert_constant(constant: ty::TyConstantDeclaration) -> DeclarationId {
    DECLARATION_ENGINE.insert_constant(constant)
}

pub fn de_get_constant(
    index: DeclarationId,
    span: &Span,
) -> Result<ty::TyConstantDeclaration, CompileError> {
    DECLARATION_ENGINE.get_constant(index, span)
}

pub(crate) fn de_insert_enum(enum_decl: ty::TyEnumDeclaration) -> DeclarationId {
    DECLARATION_ENGINE.insert_enum(enum_decl)
}

pub fn de_get_enum(
    index: DeclarationId,
    span: &Span,
) -> Result<ty::TyEnumDeclaration, CompileError> {
    DECLARATION_ENGINE.get_enum(index, span)
}<|MERGE_RESOLUTION|>--- conflicted
+++ resolved
@@ -37,36 +37,10 @@
         self.slab.replace(index, wrapper);
     }
 
-<<<<<<< HEAD
-    fn add_monomorphized_copy(&self, original_id: DeclarationId, new_id: DeclarationId) {
-        let mut monomorphized_copies = self.monomorphized_copies.write().unwrap();
-        match monomorphized_copies.get_mut(&*original_id) {
-            Some(prev) => {
-                prev.push(new_id);
-            }
-            None => {
-                monomorphized_copies.insert(*original_id, vec![new_id]);
-            }
-        }
-    }
-
-    fn get_monomorphized_copies(&self, original_id: DeclarationId) -> Vec<DeclarationWrapper> {
-        let monomorphized_copies = self.monomorphized_copies.write().unwrap();
-        match monomorphized_copies.get(&*original_id).cloned() {
-            Some(copies) => copies
-                .into_iter()
-                .map(|copy| self.slab.get(*copy))
-                .collect(),
-            None => vec![],
-        }
-    }
-
     fn insert(&self, declaration_wrapper: DeclarationWrapper, span: Span) -> DeclarationId {
         DeclarationId::new(self.slab.insert(declaration_wrapper), span)
     }
 
-=======
->>>>>>> b8840acf
     fn insert_function(&self, function: ty::TyFunctionDeclaration) -> DeclarationId {
         let span = function.span();
         self.insert(DeclarationWrapper::Function(function), span)
@@ -132,30 +106,6 @@
         self.slab.get(*index).expect_struct(span)
     }
 
-<<<<<<< HEAD
-    fn add_monomorphized_struct_copy(
-        &self,
-        original_id: DeclarationId,
-        new_copy: ty::TyStructDeclaration,
-    ) {
-        let span = new_copy.span();
-        let new_id = self.insert(DeclarationWrapper::Struct(new_copy), span);
-        self.add_monomorphized_copy(original_id, new_id)
-    }
-
-    fn get_monomorphized_struct_copies(
-        &self,
-        original_id: DeclarationId,
-        span: &Span,
-    ) -> Result<Vec<ty::TyStructDeclaration>, CompileError> {
-        self.get_monomorphized_copies(original_id)
-            .into_iter()
-            .map(|x| x.expect_struct(span))
-            .collect::<Result<_, _>>()
-    }
-
-=======
->>>>>>> b8840acf
     fn insert_storage(&self, storage: ty::TyStorageDeclaration) -> DeclarationId {
         let span = storage.span();
         self.insert(DeclarationWrapper::Storage(storage), span)
@@ -213,21 +163,9 @@
     }
 }
 
-<<<<<<< HEAD
-    fn add_monomorphized_enum_copy(
-        &self,
-        original_id: DeclarationId,
-        new_copy: ty::TyEnumDeclaration,
-    ) {
-        let span = new_copy.span();
-        let new_id = self.insert(DeclarationWrapper::Enum(new_copy), span);
-        self.add_monomorphized_copy(original_id, new_id)
-    }
-=======
 #[allow(dead_code)]
 pub(crate) fn de_print() {
     println!("{}", &*DECLARATION_ENGINE);
->>>>>>> b8840acf
 }
 
 pub(crate) fn de_clear() {
@@ -242,17 +180,10 @@
     DECLARATION_ENGINE.replace_decl_id(index, wrapper)
 }
 
-<<<<<<< HEAD
-pub(crate) fn de_add_monomorphized_copy(original_id: DeclarationId, new_id: DeclarationId) {
-    DECLARATION_ENGINE.add_monomorphized_copy(original_id, new_id);
-}
-
 pub(super) fn de_insert(declaration_wrapper: DeclarationWrapper, span: Span) -> DeclarationId {
     DECLARATION_ENGINE.insert(declaration_wrapper, span)
 }
 
-=======
->>>>>>> b8840acf
 pub(crate) fn de_insert_function(function: ty::TyFunctionDeclaration) -> DeclarationId {
     DECLARATION_ENGINE.insert_function(function)
 }
