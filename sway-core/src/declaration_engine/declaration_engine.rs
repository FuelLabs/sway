--- conflicted
+++ resolved
@@ -5,12 +5,8 @@
 use crate::{
     concurrent_slab::ConcurrentSlab,
     semantic_analysis::{
-<<<<<<< HEAD
-        TypedConstantDeclaration, TypedImplTrait, TypedStorageDeclaration, TypedStructDeclaration,
-=======
-        TypedAbiDeclaration, TypedImplTrait, TypedStorageDeclaration, TypedStructDeclaration,
->>>>>>> 4b75c1d4
-        TypedTraitDeclaration, TypedTraitFn,
+        TypedAbiDeclaration, TypedConstantDeclaration, TypedImplTrait, TypedStorageDeclaration,
+        TypedStructDeclaration, TypedTraitDeclaration, TypedTraitFn,
     },
     CompileError, TypedFunctionDeclaration,
 };
@@ -197,7 +193,19 @@
         self.slab.get(*index).expect_storage(span)
     }
 
-<<<<<<< HEAD
+    fn insert_abi(&self, abi: TypedAbiDeclaration) -> DeclarationId {
+        let span = abi.span.clone();
+        DeclarationId::new(self.slab.insert(DeclarationWrapper::Abi(abi)), span)
+    }
+
+    fn get_abi(
+        &self,
+        index: DeclarationId,
+        span: &Span,
+    ) -> Result<TypedAbiDeclaration, CompileError> {
+        self.slab.get(*index).expect_abi(span)
+    }
+
     fn insert_constant(&self, constant: TypedConstantDeclaration) -> DeclarationId {
         let span = constant.name.span();
         DeclarationId::new(
@@ -213,19 +221,6 @@
         span: &Span,
     ) -> Result<TypedConstantDeclaration, CompileError> {
         self.slab.get(*index).expect_constant(span)
-=======
-    fn insert_abi(&self, abi: TypedAbiDeclaration) -> DeclarationId {
-        let span = abi.span.clone();
-        DeclarationId::new(self.slab.insert(DeclarationWrapper::Abi(abi)), span)
-    }
-
-    fn get_abi(
-        &self,
-        index: DeclarationId,
-        span: &Span,
-    ) -> Result<TypedAbiDeclaration, CompileError> {
-        self.slab.get(*index).expect_abi(span)
->>>>>>> 4b75c1d4
     }
 }
 
@@ -331,7 +326,14 @@
     DECLARATION_ENGINE.get_storage(index, span)
 }
 
-<<<<<<< HEAD
+pub(crate) fn de_insert_abi(abi: TypedAbiDeclaration) -> DeclarationId {
+    DECLARATION_ENGINE.insert_abi(abi)
+}
+
+pub fn de_get_abi(index: DeclarationId, span: &Span) -> Result<TypedAbiDeclaration, CompileError> {
+    DECLARATION_ENGINE.get_abi(index, span)
+}
+
 pub(crate) fn de_insert_constant(constant: TypedConstantDeclaration) -> DeclarationId {
     DECLARATION_ENGINE.insert_constant(constant)
 }
@@ -341,12 +343,4 @@
     span: &Span,
 ) -> Result<TypedConstantDeclaration, CompileError> {
     DECLARATION_ENGINE.get_constant(index, span)
-=======
-pub(crate) fn de_insert_abi(abi: TypedAbiDeclaration) -> DeclarationId {
-    DECLARATION_ENGINE.insert_abi(abi)
-}
-
-pub fn de_get_abi(index: DeclarationId, span: &Span) -> Result<TypedAbiDeclaration, CompileError> {
-    DECLARATION_ENGINE.get_abi(index, span)
->>>>>>> 4b75c1d4
 }