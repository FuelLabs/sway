--- conflicted
+++ resolved
@@ -5,12 +5,8 @@
 use crate::{
     concurrent_slab::ConcurrentSlab,
     semantic_analysis::{
-<<<<<<< HEAD
-        TypedEnumDeclaration, TypedImplTrait, TypedStorageDeclaration, TypedStructDeclaration,
-=======
-        TypedAbiDeclaration, TypedImplTrait, TypedStorageDeclaration, TypedStructDeclaration,
->>>>>>> 4b75c1d4
-        TypedTraitDeclaration, TypedTraitFn,
+        TypedAbiDeclaration, TypedEnumDeclaration, TypedImplTrait, TypedStorageDeclaration,
+        TypedStructDeclaration, TypedTraitDeclaration, TypedTraitFn,
     },
     CompileError, TypedFunctionDeclaration,
 };
@@ -197,7 +193,19 @@
         self.slab.get(*index).expect_storage(span)
     }
 
-<<<<<<< HEAD
+    fn insert_abi(&self, abi: TypedAbiDeclaration) -> DeclarationId {
+        let span = abi.span.clone();
+        DeclarationId::new(self.slab.insert(DeclarationWrapper::Abi(abi)), span)
+    }
+
+    fn get_abi(
+        &self,
+        index: DeclarationId,
+        span: &Span,
+    ) -> Result<TypedAbiDeclaration, CompileError> {
+        self.slab.get(*index).expect_abi(span)
+    }
+
     fn insert_enum(&self, enum_decl: TypedEnumDeclaration) -> DeclarationId {
         let span = enum_decl.span();
         DeclarationId::new(self.slab.insert(DeclarationWrapper::Enum(enum_decl)), span)
@@ -219,19 +227,6 @@
         let span = new_copy.span();
         let new_id = DeclarationId::new(self.slab.insert(DeclarationWrapper::Enum(new_copy)), span);
         self.add_monomorphized_copy(original_id, new_id)
-=======
-    fn insert_abi(&self, abi: TypedAbiDeclaration) -> DeclarationId {
-        let span = abi.span.clone();
-        DeclarationId::new(self.slab.insert(DeclarationWrapper::Abi(abi)), span)
-    }
-
-    fn get_abi(
-        &self,
-        index: DeclarationId,
-        span: &Span,
-    ) -> Result<TypedAbiDeclaration, CompileError> {
-        self.slab.get(*index).expect_abi(span)
->>>>>>> 4b75c1d4
     }
 }
 
@@ -241,13 +236,10 @@
 
 pub(crate) fn de_look_up_decl_id(index: DeclarationId) -> DeclarationWrapper {
     DECLARATION_ENGINE.look_up_decl_id(index)
-<<<<<<< HEAD
 }
 
 pub(crate) fn de_add_monomorphized_copy(original_id: DeclarationId, new_id: DeclarationId) {
     DECLARATION_ENGINE.add_monomorphized_copy(original_id, new_id);
-=======
->>>>>>> 4b75c1d4
 }
 
 pub(crate) fn de_insert_function(function: TypedFunctionDeclaration) -> DeclarationId {
@@ -344,7 +336,14 @@
     DECLARATION_ENGINE.get_storage(index, span)
 }
 
-<<<<<<< HEAD
+pub(crate) fn de_insert_abi(abi: TypedAbiDeclaration) -> DeclarationId {
+    DECLARATION_ENGINE.insert_abi(abi)
+}
+
+pub fn de_get_abi(index: DeclarationId, span: &Span) -> Result<TypedAbiDeclaration, CompileError> {
+    DECLARATION_ENGINE.get_abi(index, span)
+}
+
 pub(crate) fn de_insert_enum(enum_decl: TypedEnumDeclaration) -> DeclarationId {
     DECLARATION_ENGINE.insert_enum(enum_decl)
 }
@@ -361,12 +360,4 @@
     new_copy: TypedEnumDeclaration,
 ) {
     DECLARATION_ENGINE.add_monomorphized_enum_copy(original_id, new_copy);
-=======
-pub(crate) fn de_insert_abi(abi: TypedAbiDeclaration) -> DeclarationId {
-    DECLARATION_ENGINE.insert_abi(abi)
-}
-
-pub fn de_get_abi(index: DeclarationId, span: &Span) -> Result<TypedAbiDeclaration, CompileError> {
-    DECLARATION_ENGINE.get_abi(index, span)
->>>>>>> 4b75c1d4
 }