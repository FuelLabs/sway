use lazy_static::lazy_static;
use std::{collections::HashMap, sync::RwLock};
use sway_error::error::CompileError;
use sway_types::{Span, Spanned};

use crate::{
    concurrent_slab::ConcurrentSlab,
    language::ty,
    semantic_analysis::{
<<<<<<< HEAD
        TyAbiDeclaration, TyEnumDeclaration, TyImplTrait, TyStorageDeclaration,
        TyStructDeclaration, TyTraitDeclaration, TyTraitFn,
=======
        TyAbiDeclaration, TyConstantDeclaration, TyEnumDeclaration, TyImplTrait,
        TyStorageDeclaration, TyStructDeclaration, TyTraitDeclaration,
>>>>>>> 5583f68a
    },
    TyFunctionDeclaration,
};

use super::{declaration_id::DeclarationId, declaration_wrapper::DeclarationWrapper};

lazy_static! {
    static ref DECLARATION_ENGINE: DeclarationEngine = DeclarationEngine::default();
}

/// Used inside of type inference to store declarations.
#[derive(Debug, Default)]
pub(crate) struct DeclarationEngine {
    slab: ConcurrentSlab<DeclarationWrapper>,
    // *declaration_id -> vec of monomorphized copies
    // where the declaration_id is the original declaration
    monomorphized_copies: RwLock<HashMap<usize, Vec<DeclarationId>>>,
}

impl DeclarationEngine {
    fn clear(&self) {
        self.slab.clear();
        let mut monomorphized_copies = self.monomorphized_copies.write().unwrap();
        monomorphized_copies.clear();
    }

    fn look_up_decl_id(&self, index: DeclarationId) -> DeclarationWrapper {
        self.slab.get(*index)
    }

    fn replace_decl_id(&self, index: DeclarationId, wrapper: DeclarationWrapper) {
        self.slab.replace(index, wrapper);
    }

    fn add_monomorphized_copy(&self, original_id: DeclarationId, new_id: DeclarationId) {
        let mut monomorphized_copies = self.monomorphized_copies.write().unwrap();
        match monomorphized_copies.get_mut(&*original_id) {
            Some(prev) => {
                prev.push(new_id);
            }
            None => {
                monomorphized_copies.insert(*original_id, vec![new_id]);
            }
        }
    }

    fn get_monomorphized_copies(&self, original_id: DeclarationId) -> Vec<DeclarationWrapper> {
        let monomorphized_copies = self.monomorphized_copies.write().unwrap();
        match monomorphized_copies.get(&*original_id).cloned() {
            Some(copies) => copies
                .into_iter()
                .map(|copy| self.slab.get(*copy))
                .collect(),
            None => vec![],
        }
    }

    fn insert_function(&self, function: TyFunctionDeclaration) -> DeclarationId {
        let span = function.span();
        DeclarationId::new(
            self.slab.insert(DeclarationWrapper::Function(function)),
            span,
        )
    }

    fn get_function(
        &self,
        index: DeclarationId,
        span: &Span,
    ) -> Result<TyFunctionDeclaration, CompileError> {
        self.slab.get(*index).expect_function(span)
    }

    fn add_monomorphized_function_copy(
        &self,
        original_id: DeclarationId,
        new_copy: TyFunctionDeclaration,
    ) {
        let span = new_copy.span();
        let new_id = DeclarationId::new(
            self.slab.insert(DeclarationWrapper::Function(new_copy)),
            span,
        );
        self.add_monomorphized_copy(original_id, new_id)
    }

    fn get_monomorphized_function_copies(
        &self,
        original_id: DeclarationId,
        span: &Span,
    ) -> Result<Vec<TyFunctionDeclaration>, CompileError> {
        self.get_monomorphized_copies(original_id)
            .into_iter()
            .map(|x| x.expect_function(span))
            .collect::<Result<_, _>>()
    }

    fn insert_trait(&self, r#trait: TyTraitDeclaration) -> DeclarationId {
        let span = r#trait.name.span();
        DeclarationId::new(self.slab.insert(DeclarationWrapper::Trait(r#trait)), span)
    }

    fn get_trait(
        &self,
        index: DeclarationId,
        span: &Span,
    ) -> Result<TyTraitDeclaration, CompileError> {
        self.slab.get(*index).expect_trait(span)
    }

    fn insert_trait_fn(&self, trait_fn: ty::TyTraitFn) -> DeclarationId {
        let span = trait_fn.name.span();
        DeclarationId::new(
            self.slab.insert(DeclarationWrapper::TraitFn(trait_fn)),
            span,
        )
    }

    fn get_trait_fn(
        &self,
        index: DeclarationId,
        span: &Span,
    ) -> Result<ty::TyTraitFn, CompileError> {
        self.slab.get(*index).expect_trait_fn(span)
    }

    fn insert_impl_trait(&self, impl_trait: TyImplTrait) -> DeclarationId {
        let span = impl_trait.span.clone();
        DeclarationId::new(
            self.slab.insert(DeclarationWrapper::ImplTrait(impl_trait)),
            span,
        )
    }

    fn get_impl_trait(
        &self,
        index: DeclarationId,
        span: &Span,
    ) -> Result<TyImplTrait, CompileError> {
        self.slab.get(*index).expect_impl_trait(span)
    }

    fn insert_struct(&self, r#struct: TyStructDeclaration) -> DeclarationId {
        let span = r#struct.span();
        DeclarationId::new(self.slab.insert(DeclarationWrapper::Struct(r#struct)), span)
    }

    fn get_struct(
        &self,
        index: DeclarationId,
        span: &Span,
    ) -> Result<TyStructDeclaration, CompileError> {
        self.slab.get(*index).expect_struct(span)
    }

    fn add_monomorphized_struct_copy(
        &self,
        original_id: DeclarationId,
        new_copy: TyStructDeclaration,
    ) {
        let span = new_copy.span();
        let new_id =
            DeclarationId::new(self.slab.insert(DeclarationWrapper::Struct(new_copy)), span);
        self.add_monomorphized_copy(original_id, new_id)
    }

    fn get_monomorphized_struct_copies(
        &self,
        original_id: DeclarationId,
        span: &Span,
    ) -> Result<Vec<TyStructDeclaration>, CompileError> {
        self.get_monomorphized_copies(original_id)
            .into_iter()
            .map(|x| x.expect_struct(span))
            .collect::<Result<_, _>>()
    }

    fn insert_storage(&self, storage: TyStorageDeclaration) -> DeclarationId {
        let span = storage.span();
        DeclarationId::new(self.slab.insert(DeclarationWrapper::Storage(storage)), span)
    }

    fn get_storage(
        &self,
        index: DeclarationId,
        span: &Span,
    ) -> Result<TyStorageDeclaration, CompileError> {
        self.slab.get(*index).expect_storage(span)
    }

    fn insert_abi(&self, abi: TyAbiDeclaration) -> DeclarationId {
        let span = abi.span.clone();
        DeclarationId::new(self.slab.insert(DeclarationWrapper::Abi(abi)), span)
    }

    fn get_abi(&self, index: DeclarationId, span: &Span) -> Result<TyAbiDeclaration, CompileError> {
        self.slab.get(*index).expect_abi(span)
    }

    fn insert_constant(&self, constant: ty::TyConstantDeclaration) -> DeclarationId {
        let span = constant.name.span();
        DeclarationId::new(
            self.slab
                .insert(DeclarationWrapper::Constant(Box::new(constant))),
            span,
        )
    }

    fn get_constant(
        &self,
        index: DeclarationId,
        span: &Span,
    ) -> Result<ty::TyConstantDeclaration, CompileError> {
        self.slab.get(*index).expect_constant(span)
    }

    fn insert_enum(&self, enum_decl: TyEnumDeclaration) -> DeclarationId {
        let span = enum_decl.span();
        DeclarationId::new(self.slab.insert(DeclarationWrapper::Enum(enum_decl)), span)
    }

    fn get_enum(
        &self,
        index: DeclarationId,
        span: &Span,
    ) -> Result<TyEnumDeclaration, CompileError> {
        self.slab.get(*index).expect_enum(span)
    }

    fn add_monomorphized_enum_copy(&self, original_id: DeclarationId, new_copy: TyEnumDeclaration) {
        let span = new_copy.span();
        let new_id = DeclarationId::new(self.slab.insert(DeclarationWrapper::Enum(new_copy)), span);
        self.add_monomorphized_copy(original_id, new_id)
    }
}

pub(crate) fn de_clear() {
    DECLARATION_ENGINE.clear()
}

pub(crate) fn de_look_up_decl_id(index: DeclarationId) -> DeclarationWrapper {
    DECLARATION_ENGINE.look_up_decl_id(index)
}

pub(crate) fn de_replace_decl_id(index: DeclarationId, wrapper: DeclarationWrapper) {
    DECLARATION_ENGINE.replace_decl_id(index, wrapper)
}

pub(crate) fn de_add_monomorphized_copy(original_id: DeclarationId, new_id: DeclarationId) {
    DECLARATION_ENGINE.add_monomorphized_copy(original_id, new_id);
}

pub(crate) fn de_insert_function(function: TyFunctionDeclaration) -> DeclarationId {
    DECLARATION_ENGINE.insert_function(function)
}

pub fn de_get_function(
    index: DeclarationId,
    span: &Span,
) -> Result<TyFunctionDeclaration, CompileError> {
    DECLARATION_ENGINE.get_function(index, span)
}

pub(crate) fn de_add_monomorphized_function_copy(
    original_id: DeclarationId,
    new_copy: TyFunctionDeclaration,
) {
    DECLARATION_ENGINE.add_monomorphized_function_copy(original_id, new_copy);
}

pub(crate) fn de_get_monomorphized_function_copies(
    original_id: DeclarationId,
    span: &Span,
) -> Result<Vec<TyFunctionDeclaration>, CompileError> {
    DECLARATION_ENGINE.get_monomorphized_function_copies(original_id, span)
}

pub(crate) fn de_insert_trait(r#trait: TyTraitDeclaration) -> DeclarationId {
    DECLARATION_ENGINE.insert_trait(r#trait)
}

pub fn de_get_trait(index: DeclarationId, span: &Span) -> Result<TyTraitDeclaration, CompileError> {
    DECLARATION_ENGINE.get_trait(index, span)
}

pub(crate) fn de_insert_trait_fn(trait_fn: ty::TyTraitFn) -> DeclarationId {
    DECLARATION_ENGINE.insert_trait_fn(trait_fn)
}

pub(crate) fn de_get_trait_fn(
    index: DeclarationId,
    span: &Span,
) -> Result<ty::TyTraitFn, CompileError> {
    DECLARATION_ENGINE.get_trait_fn(index, span)
}

pub(crate) fn de_insert_impl_trait(impl_trait: TyImplTrait) -> DeclarationId {
    DECLARATION_ENGINE.insert_impl_trait(impl_trait)
}

pub fn de_get_impl_trait(index: DeclarationId, span: &Span) -> Result<TyImplTrait, CompileError> {
    DECLARATION_ENGINE.get_impl_trait(index, span)
}

pub(crate) fn de_insert_struct(r#struct: TyStructDeclaration) -> DeclarationId {
    DECLARATION_ENGINE.insert_struct(r#struct)
}

pub fn de_get_struct(
    index: DeclarationId,
    span: &Span,
) -> Result<TyStructDeclaration, CompileError> {
    DECLARATION_ENGINE.get_struct(index, span)
}

pub(crate) fn de_add_monomorphized_struct_copy(
    original_id: DeclarationId,
    new_copy: TyStructDeclaration,
) {
    DECLARATION_ENGINE.add_monomorphized_struct_copy(original_id, new_copy);
}

pub(crate) fn de_get_monomorphized_struct_copies(
    original_id: DeclarationId,
    span: &Span,
) -> Result<Vec<TyStructDeclaration>, CompileError> {
    DECLARATION_ENGINE.get_monomorphized_struct_copies(original_id, span)
}

pub(crate) fn de_insert_storage(storage: TyStorageDeclaration) -> DeclarationId {
    DECLARATION_ENGINE.insert_storage(storage)
}

pub fn de_get_storage(
    index: DeclarationId,
    span: &Span,
) -> Result<TyStorageDeclaration, CompileError> {
    DECLARATION_ENGINE.get_storage(index, span)
}

pub(crate) fn de_insert_abi(abi: TyAbiDeclaration) -> DeclarationId {
    DECLARATION_ENGINE.insert_abi(abi)
}

pub fn de_get_abi(index: DeclarationId, span: &Span) -> Result<TyAbiDeclaration, CompileError> {
    DECLARATION_ENGINE.get_abi(index, span)
}

pub(crate) fn de_insert_constant(constant: ty::TyConstantDeclaration) -> DeclarationId {
    DECLARATION_ENGINE.insert_constant(constant)
}

pub fn de_get_constant(
    index: DeclarationId,
    span: &Span,
) -> Result<ty::TyConstantDeclaration, CompileError> {
    DECLARATION_ENGINE.get_constant(index, span)
}

pub(crate) fn de_insert_enum(enum_decl: TyEnumDeclaration) -> DeclarationId {
    DECLARATION_ENGINE.insert_enum(enum_decl)
}

pub fn de_get_enum(index: DeclarationId, span: &Span) -> Result<TyEnumDeclaration, CompileError> {
    DECLARATION_ENGINE.get_enum(index, span)
}

pub(crate) fn de_add_monomorphized_enum_copy(
    original_id: DeclarationId,
    new_copy: TyEnumDeclaration,
) {
    DECLARATION_ENGINE.add_monomorphized_enum_copy(original_id, new_copy);
}<|MERGE_RESOLUTION|>--- conflicted
+++ resolved
@@ -4,18 +4,7 @@
 use sway_types::{Span, Spanned};
 
 use crate::{
-    concurrent_slab::ConcurrentSlab,
-    language::ty,
-    semantic_analysis::{
-<<<<<<< HEAD
-        TyAbiDeclaration, TyEnumDeclaration, TyImplTrait, TyStorageDeclaration,
-        TyStructDeclaration, TyTraitDeclaration, TyTraitFn,
-=======
-        TyAbiDeclaration, TyConstantDeclaration, TyEnumDeclaration, TyImplTrait,
-        TyStorageDeclaration, TyStructDeclaration, TyTraitDeclaration,
->>>>>>> 5583f68a
-    },
-    TyFunctionDeclaration,
+    concurrent_slab::ConcurrentSlab, language::ty, semantic_analysis::*, TyFunctionDeclaration,
 };
 
 use super::{declaration_id::DeclarationId, declaration_wrapper::DeclarationWrapper};
