use lazy_static::lazy_static;
use std::{collections::HashMap, sync::RwLock};
use sway_types::{Span, Spanned};

use crate::{
    concurrent_slab::ConcurrentSlab,
    semantic_analysis::{
<<<<<<< HEAD
        TypedAbiDeclaration, TypedEnumDeclaration, TypedImplTrait, TypedStorageDeclaration,
=======
        TypedAbiDeclaration, TypedConstantDeclaration, TypedImplTrait, TypedStorageDeclaration,
>>>>>>> 095bfe03
        TypedStructDeclaration, TypedTraitDeclaration, TypedTraitFn,
    },
    CompileError, TypedFunctionDeclaration,
};

use super::{declaration_id::DeclarationId, declaration_wrapper::DeclarationWrapper};

lazy_static! {
    static ref DECLARATION_ENGINE: DeclarationEngine = DeclarationEngine::default();
}

/// Used inside of type inference to store declarations.
#[derive(Debug, Default)]
pub(crate) struct DeclarationEngine {
    slab: ConcurrentSlab<DeclarationWrapper>,
    // *declaration_id -> vec of monomorphized copies
    // where the declaration_id is the original declaration
    monomorphized_copies: RwLock<HashMap<usize, Vec<DeclarationId>>>,
}

impl DeclarationEngine {
    fn clear(&self) {
        self.slab.clear();
        let mut monomorphized_copies = self.monomorphized_copies.write().unwrap();
        monomorphized_copies.clear();
    }

    fn look_up_decl_id(&self, index: DeclarationId) -> DeclarationWrapper {
        self.slab.get(*index)
    }

    fn add_monomorphized_copy(&self, original_id: DeclarationId, new_id: DeclarationId) {
        let mut monomorphized_copies = self.monomorphized_copies.write().unwrap();
        match monomorphized_copies.get_mut(&*original_id) {
            Some(prev) => {
                prev.push(new_id);
            }
            None => {
                monomorphized_copies.insert(*original_id, vec![new_id]);
            }
        }
    }

    fn get_monomorphized_copies(&self, original_id: DeclarationId) -> Vec<DeclarationWrapper> {
        let monomorphized_copies = self.monomorphized_copies.write().unwrap();
        match monomorphized_copies.get(&*original_id).cloned() {
            Some(copies) => copies
                .into_iter()
                .map(|copy| self.slab.get(*copy))
                .collect(),
            None => vec![],
        }
    }

    fn insert_function(&self, function: TypedFunctionDeclaration) -> DeclarationId {
        let span = function.span();
        DeclarationId::new(
            self.slab.insert(DeclarationWrapper::Function(function)),
            span,
        )
    }

    fn get_function(
        &self,
        index: DeclarationId,
        span: &Span,
    ) -> Result<TypedFunctionDeclaration, CompileError> {
        self.slab.get(*index).expect_function(span)
    }

    fn add_monomorphized_function_copy(
        &self,
        original_id: DeclarationId,
        new_copy: TypedFunctionDeclaration,
    ) {
        let span = new_copy.span();
        let new_id = DeclarationId::new(
            self.slab.insert(DeclarationWrapper::Function(new_copy)),
            span,
        );
        self.add_monomorphized_copy(original_id, new_id)
    }

    fn get_monomorphized_function_copies(
        &self,
        original_id: DeclarationId,
        span: &Span,
    ) -> Result<Vec<TypedFunctionDeclaration>, CompileError> {
        self.get_monomorphized_copies(original_id)
            .into_iter()
            .map(|x| x.expect_function(span))
            .collect::<Result<_, _>>()
    }

    fn insert_trait(&self, r#trait: TypedTraitDeclaration) -> DeclarationId {
        let span = r#trait.name.span();
        DeclarationId::new(self.slab.insert(DeclarationWrapper::Trait(r#trait)), span)
    }

    fn get_trait(
        &self,
        index: DeclarationId,
        span: &Span,
    ) -> Result<TypedTraitDeclaration, CompileError> {
        self.slab.get(*index).expect_trait(span)
    }

    fn insert_trait_fn(&self, trait_fn: TypedTraitFn) -> DeclarationId {
        let span = trait_fn.name.span();
        DeclarationId::new(
            self.slab.insert(DeclarationWrapper::TraitFn(trait_fn)),
            span,
        )
    }

    fn get_trait_fn(
        &self,
        index: DeclarationId,
        span: &Span,
    ) -> Result<TypedTraitFn, CompileError> {
        self.slab.get(*index).expect_trait_fn(span)
    }

    fn insert_trait_impl(&self, trait_impl: TypedImplTrait) -> DeclarationId {
        let span = trait_impl.span.clone();
        DeclarationId::new(
            self.slab.insert(DeclarationWrapper::TraitImpl(trait_impl)),
            span,
        )
    }

    fn get_trait_impl(
        &self,
        index: DeclarationId,
        span: &Span,
    ) -> Result<TypedImplTrait, CompileError> {
        self.slab.get(*index).expect_trait_impl(span)
    }

    fn insert_struct(&self, r#struct: TypedStructDeclaration) -> DeclarationId {
        let span = r#struct.span();
        DeclarationId::new(self.slab.insert(DeclarationWrapper::Struct(r#struct)), span)
    }

    fn get_struct(
        &self,
        index: DeclarationId,
        span: &Span,
    ) -> Result<TypedStructDeclaration, CompileError> {
        self.slab.get(*index).expect_struct(span)
    }

    fn add_monomorphized_struct_copy(
        &self,
        original_id: DeclarationId,
        new_copy: TypedStructDeclaration,
    ) {
        let span = new_copy.span();
        let new_id =
            DeclarationId::new(self.slab.insert(DeclarationWrapper::Struct(new_copy)), span);
        self.add_monomorphized_copy(original_id, new_id)
    }

    fn get_monomorphized_struct_copies(
        &self,
        original_id: DeclarationId,
        span: &Span,
    ) -> Result<Vec<TypedStructDeclaration>, CompileError> {
        self.get_monomorphized_copies(original_id)
            .into_iter()
            .map(|x| x.expect_struct(span))
            .collect::<Result<_, _>>()
    }

    fn insert_storage(&self, storage: TypedStorageDeclaration) -> DeclarationId {
        let span = storage.span();
        DeclarationId::new(self.slab.insert(DeclarationWrapper::Storage(storage)), span)
    }

    fn get_storage(
        &self,
        index: DeclarationId,
        span: &Span,
    ) -> Result<TypedStorageDeclaration, CompileError> {
        self.slab.get(*index).expect_storage(span)
    }

    fn insert_abi(&self, abi: TypedAbiDeclaration) -> DeclarationId {
        let span = abi.span.clone();
        DeclarationId::new(self.slab.insert(DeclarationWrapper::Abi(abi)), span)
    }

    fn get_abi(
        &self,
        index: DeclarationId,
        span: &Span,
    ) -> Result<TypedAbiDeclaration, CompileError> {
        self.slab.get(*index).expect_abi(span)
    }

<<<<<<< HEAD
    fn insert_enum(&self, enum_decl: TypedEnumDeclaration) -> DeclarationId {
        let span = enum_decl.span();
        DeclarationId::new(self.slab.insert(DeclarationWrapper::Enum(enum_decl)), span)
    }

    fn get_enum(
        &self,
        index: DeclarationId,
        span: &Span,
    ) -> Result<TypedEnumDeclaration, CompileError> {
        self.slab.get(*index).expect_enum(span)
    }

    fn add_monomorphized_enum_copy(
        &self,
        original_id: DeclarationId,
        new_copy: TypedEnumDeclaration,
    ) {
        let span = new_copy.span();
        let new_id = DeclarationId::new(self.slab.insert(DeclarationWrapper::Enum(new_copy)), span);
        self.add_monomorphized_copy(original_id, new_id)
=======
    fn insert_constant(&self, constant: TypedConstantDeclaration) -> DeclarationId {
        let span = constant.name.span();
        DeclarationId::new(
            self.slab
                .insert(DeclarationWrapper::Constant(Box::new(constant))),
            span,
        )
    }

    fn get_constant(
        &self,
        index: DeclarationId,
        span: &Span,
    ) -> Result<TypedConstantDeclaration, CompileError> {
        self.slab.get(*index).expect_constant(span)
>>>>>>> 095bfe03
    }
}

pub(crate) fn de_clear() {
    DECLARATION_ENGINE.clear()
}

pub(crate) fn de_look_up_decl_id(index: DeclarationId) -> DeclarationWrapper {
    DECLARATION_ENGINE.look_up_decl_id(index)
}

pub(crate) fn de_add_monomorphized_copy(original_id: DeclarationId, new_id: DeclarationId) {
    DECLARATION_ENGINE.add_monomorphized_copy(original_id, new_id);
}

pub(crate) fn de_insert_function(function: TypedFunctionDeclaration) -> DeclarationId {
    DECLARATION_ENGINE.insert_function(function)
}

pub(crate) fn de_get_function(
    index: DeclarationId,
    span: &Span,
) -> Result<TypedFunctionDeclaration, CompileError> {
    DECLARATION_ENGINE.get_function(index, span)
}

pub(crate) fn de_add_monomorphized_function_copy(
    original_id: DeclarationId,
    new_copy: TypedFunctionDeclaration,
) {
    DECLARATION_ENGINE.add_monomorphized_function_copy(original_id, new_copy);
}

pub(crate) fn de_get_monomorphized_function_copies(
    original_id: DeclarationId,
    span: &Span,
) -> Result<Vec<TypedFunctionDeclaration>, CompileError> {
    DECLARATION_ENGINE.get_monomorphized_function_copies(original_id, span)
}

pub(crate) fn de_insert_trait(r#trait: TypedTraitDeclaration) -> DeclarationId {
    DECLARATION_ENGINE.insert_trait(r#trait)
}

pub fn de_get_trait(
    index: DeclarationId,
    span: &Span,
) -> Result<TypedTraitDeclaration, CompileError> {
    DECLARATION_ENGINE.get_trait(index, span)
}

pub(crate) fn de_insert_trait_fn(trait_fn: TypedTraitFn) -> DeclarationId {
    DECLARATION_ENGINE.insert_trait_fn(trait_fn)
}

pub(crate) fn de_get_trait_fn(
    index: DeclarationId,
    span: &Span,
) -> Result<TypedTraitFn, CompileError> {
    DECLARATION_ENGINE.get_trait_fn(index, span)
}

pub(crate) fn insert_trait_impl(trait_impl: TypedImplTrait) -> DeclarationId {
    DECLARATION_ENGINE.insert_trait_impl(trait_impl)
}

pub(crate) fn de_get_trait_impl(
    index: DeclarationId,
    span: &Span,
) -> Result<TypedImplTrait, CompileError> {
    DECLARATION_ENGINE.get_trait_impl(index, span)
}

pub(crate) fn de_insert_struct(r#struct: TypedStructDeclaration) -> DeclarationId {
    DECLARATION_ENGINE.insert_struct(r#struct)
}

pub(crate) fn de_get_struct(
    index: DeclarationId,
    span: &Span,
) -> Result<TypedStructDeclaration, CompileError> {
    DECLARATION_ENGINE.get_struct(index, span)
}

pub(crate) fn de_add_monomorphized_struct_copy(
    original_id: DeclarationId,
    new_copy: TypedStructDeclaration,
) {
    DECLARATION_ENGINE.add_monomorphized_struct_copy(original_id, new_copy);
}

pub(crate) fn de_get_monomorphized_struct_copies(
    original_id: DeclarationId,
    span: &Span,
) -> Result<Vec<TypedStructDeclaration>, CompileError> {
    DECLARATION_ENGINE.get_monomorphized_struct_copies(original_id, span)
}

pub(crate) fn de_insert_storage(storage: TypedStorageDeclaration) -> DeclarationId {
    DECLARATION_ENGINE.insert_storage(storage)
}

pub fn de_get_storage(
    index: DeclarationId,
    span: &Span,
) -> Result<TypedStorageDeclaration, CompileError> {
    DECLARATION_ENGINE.get_storage(index, span)
}

pub(crate) fn de_insert_abi(abi: TypedAbiDeclaration) -> DeclarationId {
    DECLARATION_ENGINE.insert_abi(abi)
}

pub fn de_get_abi(index: DeclarationId, span: &Span) -> Result<TypedAbiDeclaration, CompileError> {
    DECLARATION_ENGINE.get_abi(index, span)
}

<<<<<<< HEAD
pub(crate) fn de_insert_enum(enum_decl: TypedEnumDeclaration) -> DeclarationId {
    DECLARATION_ENGINE.insert_enum(enum_decl)
}

pub fn de_get_enum(
    index: DeclarationId,
    span: &Span,
) -> Result<TypedEnumDeclaration, CompileError> {
    DECLARATION_ENGINE.get_enum(index, span)
}

pub(crate) fn de_add_monomorphized_enum_copy(
    original_id: DeclarationId,
    new_copy: TypedEnumDeclaration,
) {
    DECLARATION_ENGINE.add_monomorphized_enum_copy(original_id, new_copy);
=======
pub(crate) fn de_insert_constant(constant: TypedConstantDeclaration) -> DeclarationId {
    DECLARATION_ENGINE.insert_constant(constant)
}

pub fn de_get_constant(
    index: DeclarationId,
    span: &Span,
) -> Result<TypedConstantDeclaration, CompileError> {
    DECLARATION_ENGINE.get_constant(index, span)
>>>>>>> 095bfe03
}<|MERGE_RESOLUTION|>--- conflicted
+++ resolved
@@ -5,12 +5,8 @@
 use crate::{
     concurrent_slab::ConcurrentSlab,
     semantic_analysis::{
-<<<<<<< HEAD
-        TypedAbiDeclaration, TypedEnumDeclaration, TypedImplTrait, TypedStorageDeclaration,
-=======
-        TypedAbiDeclaration, TypedConstantDeclaration, TypedImplTrait, TypedStorageDeclaration,
->>>>>>> 095bfe03
-        TypedStructDeclaration, TypedTraitDeclaration, TypedTraitFn,
+        TypedAbiDeclaration, TypedConstantDeclaration, TypedEnumDeclaration, TypedImplTrait,
+        TypedStorageDeclaration, TypedStructDeclaration, TypedTraitDeclaration, TypedTraitFn,
     },
     CompileError, TypedFunctionDeclaration,
 };
@@ -210,7 +206,23 @@
         self.slab.get(*index).expect_abi(span)
     }
 
-<<<<<<< HEAD
+    fn insert_constant(&self, constant: TypedConstantDeclaration) -> DeclarationId {
+        let span = constant.name.span();
+        DeclarationId::new(
+            self.slab
+                .insert(DeclarationWrapper::Constant(Box::new(constant))),
+            span,
+        )
+    }
+
+    fn get_constant(
+        &self,
+        index: DeclarationId,
+        span: &Span,
+    ) -> Result<TypedConstantDeclaration, CompileError> {
+        self.slab.get(*index).expect_constant(span)
+    }
+
     fn insert_enum(&self, enum_decl: TypedEnumDeclaration) -> DeclarationId {
         let span = enum_decl.span();
         DeclarationId::new(self.slab.insert(DeclarationWrapper::Enum(enum_decl)), span)
@@ -232,23 +244,6 @@
         let span = new_copy.span();
         let new_id = DeclarationId::new(self.slab.insert(DeclarationWrapper::Enum(new_copy)), span);
         self.add_monomorphized_copy(original_id, new_id)
-=======
-    fn insert_constant(&self, constant: TypedConstantDeclaration) -> DeclarationId {
-        let span = constant.name.span();
-        DeclarationId::new(
-            self.slab
-                .insert(DeclarationWrapper::Constant(Box::new(constant))),
-            span,
-        )
-    }
-
-    fn get_constant(
-        &self,
-        index: DeclarationId,
-        span: &Span,
-    ) -> Result<TypedConstantDeclaration, CompileError> {
-        self.slab.get(*index).expect_constant(span)
->>>>>>> 095bfe03
     }
 }
 
@@ -366,7 +361,17 @@
     DECLARATION_ENGINE.get_abi(index, span)
 }
 
-<<<<<<< HEAD
+pub(crate) fn de_insert_constant(constant: TypedConstantDeclaration) -> DeclarationId {
+    DECLARATION_ENGINE.insert_constant(constant)
+}
+
+pub fn de_get_constant(
+    index: DeclarationId,
+    span: &Span,
+) -> Result<TypedConstantDeclaration, CompileError> {
+    DECLARATION_ENGINE.get_constant(index, span)
+}
+
 pub(crate) fn de_insert_enum(enum_decl: TypedEnumDeclaration) -> DeclarationId {
     DECLARATION_ENGINE.insert_enum(enum_decl)
 }
@@ -383,15 +388,4 @@
     new_copy: TypedEnumDeclaration,
 ) {
     DECLARATION_ENGINE.add_monomorphized_enum_copy(original_id, new_copy);
-=======
-pub(crate) fn de_insert_constant(constant: TypedConstantDeclaration) -> DeclarationId {
-    DECLARATION_ENGINE.insert_constant(constant)
-}
-
-pub fn de_get_constant(
-    index: DeclarationId,
-    span: &Span,
-) -> Result<TypedConstantDeclaration, CompileError> {
-    DECLARATION_ENGINE.get_constant(index, span)
->>>>>>> 095bfe03
 }