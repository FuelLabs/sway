use lazy_static::lazy_static;
use std::{collections::HashMap, sync::RwLock};
use sway_error::error::CompileError;
use sway_types::{Span, Spanned};

<<<<<<< HEAD
use crate::{concurrent_slab::ConcurrentSlab, language::ty, semantic_analysis::*};
=======
use crate::{
    concurrent_slab::ConcurrentSlab,
    language::ty,
    semantic_analysis::{
        TyAbiDeclaration, TyConstantDeclaration, TyEnumDeclaration, TyImplTrait,
        TyStorageDeclaration, TyTraitDeclaration, TyTraitFn,
    },
    TyFunctionDeclaration,
};
>>>>>>> 5c231ce7

use super::{declaration_id::DeclarationId, declaration_wrapper::DeclarationWrapper};

lazy_static! {
    static ref DECLARATION_ENGINE: DeclarationEngine = DeclarationEngine::default();
}

/// Used inside of type inference to store declarations.
#[derive(Debug, Default)]
pub(crate) struct DeclarationEngine {
    slab: ConcurrentSlab<DeclarationWrapper>,
    // *declaration_id -> vec of monomorphized copies
    // where the declaration_id is the original declaration
    monomorphized_copies: RwLock<HashMap<usize, Vec<DeclarationId>>>,
}

impl DeclarationEngine {
    fn clear(&self) {
        self.slab.clear();
        let mut monomorphized_copies = self.monomorphized_copies.write().unwrap();
        monomorphized_copies.clear();
    }

    fn look_up_decl_id(&self, index: DeclarationId) -> DeclarationWrapper {
        self.slab.get(*index)
    }

    fn replace_decl_id(&self, index: DeclarationId, wrapper: DeclarationWrapper) {
        self.slab.replace(index, wrapper);
    }

    fn add_monomorphized_copy(&self, original_id: DeclarationId, new_id: DeclarationId) {
        let mut monomorphized_copies = self.monomorphized_copies.write().unwrap();
        match monomorphized_copies.get_mut(&*original_id) {
            Some(prev) => {
                prev.push(new_id);
            }
            None => {
                monomorphized_copies.insert(*original_id, vec![new_id]);
            }
        }
    }

    fn get_monomorphized_copies(&self, original_id: DeclarationId) -> Vec<DeclarationWrapper> {
        let monomorphized_copies = self.monomorphized_copies.write().unwrap();
        match monomorphized_copies.get(&*original_id).cloned() {
            Some(copies) => copies
                .into_iter()
                .map(|copy| self.slab.get(*copy))
                .collect(),
            None => vec![],
        }
    }

    fn insert_function(&self, function: ty::TyFunctionDeclaration) -> DeclarationId {
        let span = function.span();
        DeclarationId::new(
            self.slab.insert(DeclarationWrapper::Function(function)),
            span,
        )
    }

    fn get_function(
        &self,
        index: DeclarationId,
        span: &Span,
    ) -> Result<ty::TyFunctionDeclaration, CompileError> {
        self.slab.get(*index).expect_function(span)
    }

    fn add_monomorphized_function_copy(
        &self,
        original_id: DeclarationId,
        new_copy: ty::TyFunctionDeclaration,
    ) {
        let span = new_copy.span();
        let new_id = DeclarationId::new(
            self.slab.insert(DeclarationWrapper::Function(new_copy)),
            span,
        );
        self.add_monomorphized_copy(original_id, new_id)
    }

    fn get_monomorphized_function_copies(
        &self,
        original_id: DeclarationId,
        span: &Span,
    ) -> Result<Vec<ty::TyFunctionDeclaration>, CompileError> {
        self.get_monomorphized_copies(original_id)
            .into_iter()
            .map(|x| x.expect_function(span))
            .collect::<Result<_, _>>()
    }

    fn insert_trait(&self, r#trait: TyTraitDeclaration) -> DeclarationId {
        let span = r#trait.name.span();
        DeclarationId::new(self.slab.insert(DeclarationWrapper::Trait(r#trait)), span)
    }

    fn get_trait(
        &self,
        index: DeclarationId,
        span: &Span,
    ) -> Result<TyTraitDeclaration, CompileError> {
        self.slab.get(*index).expect_trait(span)
    }

    fn insert_trait_fn(&self, trait_fn: ty::TyTraitFn) -> DeclarationId {
        let span = trait_fn.name.span();
        DeclarationId::new(
            self.slab.insert(DeclarationWrapper::TraitFn(trait_fn)),
            span,
        )
    }

    fn get_trait_fn(
        &self,
        index: DeclarationId,
        span: &Span,
    ) -> Result<ty::TyTraitFn, CompileError> {
        self.slab.get(*index).expect_trait_fn(span)
    }

    fn insert_impl_trait(&self, impl_trait: ty::TyImplTrait) -> DeclarationId {
        let span = impl_trait.span.clone();
        DeclarationId::new(
            self.slab.insert(DeclarationWrapper::ImplTrait(impl_trait)),
            span,
        )
    }

    fn get_impl_trait(
        &self,
        index: DeclarationId,
        span: &Span,
    ) -> Result<ty::TyImplTrait, CompileError> {
        self.slab.get(*index).expect_impl_trait(span)
    }

    fn insert_struct(&self, r#struct: ty::TyStructDeclaration) -> DeclarationId {
        let span = r#struct.span();
        DeclarationId::new(self.slab.insert(DeclarationWrapper::Struct(r#struct)), span)
    }

    fn get_struct(
        &self,
        index: DeclarationId,
        span: &Span,
    ) -> Result<ty::TyStructDeclaration, CompileError> {
        self.slab.get(*index).expect_struct(span)
    }

    fn add_monomorphized_struct_copy(
        &self,
        original_id: DeclarationId,
        new_copy: ty::TyStructDeclaration,
    ) {
        let span = new_copy.span();
        let new_id =
            DeclarationId::new(self.slab.insert(DeclarationWrapper::Struct(new_copy)), span);
        self.add_monomorphized_copy(original_id, new_id)
    }

    fn get_monomorphized_struct_copies(
        &self,
        original_id: DeclarationId,
        span: &Span,
    ) -> Result<Vec<ty::TyStructDeclaration>, CompileError> {
        self.get_monomorphized_copies(original_id)
            .into_iter()
            .map(|x| x.expect_struct(span))
            .collect::<Result<_, _>>()
    }

    fn insert_storage(&self, storage: ty::TyStorageDeclaration) -> DeclarationId {
        let span = storage.span();
        DeclarationId::new(self.slab.insert(DeclarationWrapper::Storage(storage)), span)
    }

    fn get_storage(
        &self,
        index: DeclarationId,
        span: &Span,
    ) -> Result<ty::TyStorageDeclaration, CompileError> {
        self.slab.get(*index).expect_storage(span)
    }

    fn insert_abi(&self, abi: ty::TyAbiDeclaration) -> DeclarationId {
        let span = abi.span.clone();
        DeclarationId::new(self.slab.insert(DeclarationWrapper::Abi(abi)), span)
    }

    fn get_abi(
        &self,
        index: DeclarationId,
        span: &Span,
    ) -> Result<ty::TyAbiDeclaration, CompileError> {
        self.slab.get(*index).expect_abi(span)
    }

    fn insert_constant(&self, constant: ty::TyConstantDeclaration) -> DeclarationId {
        let span = constant.name.span();
        DeclarationId::new(
            self.slab
                .insert(DeclarationWrapper::Constant(Box::new(constant))),
            span,
        )
    }

    fn get_constant(
        &self,
        index: DeclarationId,
        span: &Span,
    ) -> Result<ty::TyConstantDeclaration, CompileError> {
        self.slab.get(*index).expect_constant(span)
    }

    fn insert_enum(&self, enum_decl: ty::TyEnumDeclaration) -> DeclarationId {
        let span = enum_decl.span();
        DeclarationId::new(self.slab.insert(DeclarationWrapper::Enum(enum_decl)), span)
    }

    fn get_enum(
        &self,
        index: DeclarationId,
        span: &Span,
    ) -> Result<ty::TyEnumDeclaration, CompileError> {
        self.slab.get(*index).expect_enum(span)
    }

    fn add_monomorphized_enum_copy(
        &self,
        original_id: DeclarationId,
        new_copy: ty::TyEnumDeclaration,
    ) {
        let span = new_copy.span();
        let new_id = DeclarationId::new(self.slab.insert(DeclarationWrapper::Enum(new_copy)), span);
        self.add_monomorphized_copy(original_id, new_id)
    }
}

pub(crate) fn de_clear() {
    DECLARATION_ENGINE.clear()
}

pub(crate) fn de_look_up_decl_id(index: DeclarationId) -> DeclarationWrapper {
    DECLARATION_ENGINE.look_up_decl_id(index)
}

pub(crate) fn de_replace_decl_id(index: DeclarationId, wrapper: DeclarationWrapper) {
    DECLARATION_ENGINE.replace_decl_id(index, wrapper)
}

pub(crate) fn de_add_monomorphized_copy(original_id: DeclarationId, new_id: DeclarationId) {
    DECLARATION_ENGINE.add_monomorphized_copy(original_id, new_id);
}

pub(crate) fn de_insert_function(function: ty::TyFunctionDeclaration) -> DeclarationId {
    DECLARATION_ENGINE.insert_function(function)
}

pub fn de_get_function(
    index: DeclarationId,
    span: &Span,
) -> Result<ty::TyFunctionDeclaration, CompileError> {
    DECLARATION_ENGINE.get_function(index, span)
}

pub(crate) fn de_add_monomorphized_function_copy(
    original_id: DeclarationId,
    new_copy: ty::TyFunctionDeclaration,
) {
    DECLARATION_ENGINE.add_monomorphized_function_copy(original_id, new_copy);
}

pub(crate) fn de_get_monomorphized_function_copies(
    original_id: DeclarationId,
    span: &Span,
) -> Result<Vec<ty::TyFunctionDeclaration>, CompileError> {
    DECLARATION_ENGINE.get_monomorphized_function_copies(original_id, span)
}

pub(crate) fn de_insert_trait(r#trait: TyTraitDeclaration) -> DeclarationId {
    DECLARATION_ENGINE.insert_trait(r#trait)
}

pub fn de_get_trait(index: DeclarationId, span: &Span) -> Result<TyTraitDeclaration, CompileError> {
    DECLARATION_ENGINE.get_trait(index, span)
}

pub(crate) fn de_insert_trait_fn(trait_fn: ty::TyTraitFn) -> DeclarationId {
    DECLARATION_ENGINE.insert_trait_fn(trait_fn)
}

pub(crate) fn de_get_trait_fn(
    index: DeclarationId,
    span: &Span,
) -> Result<ty::TyTraitFn, CompileError> {
    DECLARATION_ENGINE.get_trait_fn(index, span)
}

pub(crate) fn de_insert_impl_trait(impl_trait: ty::TyImplTrait) -> DeclarationId {
    DECLARATION_ENGINE.insert_impl_trait(impl_trait)
}

pub fn de_get_impl_trait(
    index: DeclarationId,
    span: &Span,
) -> Result<ty::TyImplTrait, CompileError> {
    DECLARATION_ENGINE.get_impl_trait(index, span)
}

pub(crate) fn de_insert_struct(r#struct: ty::TyStructDeclaration) -> DeclarationId {
    DECLARATION_ENGINE.insert_struct(r#struct)
}

pub fn de_get_struct(
    index: DeclarationId,
    span: &Span,
) -> Result<ty::TyStructDeclaration, CompileError> {
    DECLARATION_ENGINE.get_struct(index, span)
}

pub(crate) fn de_add_monomorphized_struct_copy(
    original_id: DeclarationId,
    new_copy: ty::TyStructDeclaration,
) {
    DECLARATION_ENGINE.add_monomorphized_struct_copy(original_id, new_copy);
}

pub(crate) fn de_get_monomorphized_struct_copies(
    original_id: DeclarationId,
    span: &Span,
) -> Result<Vec<ty::TyStructDeclaration>, CompileError> {
    DECLARATION_ENGINE.get_monomorphized_struct_copies(original_id, span)
}

pub(crate) fn de_insert_storage(storage: ty::TyStorageDeclaration) -> DeclarationId {
    DECLARATION_ENGINE.insert_storage(storage)
}

pub fn de_get_storage(
    index: DeclarationId,
    span: &Span,
) -> Result<ty::TyStorageDeclaration, CompileError> {
    DECLARATION_ENGINE.get_storage(index, span)
}

pub(crate) fn de_insert_abi(abi: ty::TyAbiDeclaration) -> DeclarationId {
    DECLARATION_ENGINE.insert_abi(abi)
}

pub fn de_get_abi(index: DeclarationId, span: &Span) -> Result<ty::TyAbiDeclaration, CompileError> {
    DECLARATION_ENGINE.get_abi(index, span)
}

pub(crate) fn de_insert_constant(constant: ty::TyConstantDeclaration) -> DeclarationId {
    DECLARATION_ENGINE.insert_constant(constant)
}

pub fn de_get_constant(
    index: DeclarationId,
    span: &Span,
) -> Result<ty::TyConstantDeclaration, CompileError> {
    DECLARATION_ENGINE.get_constant(index, span)
}

pub(crate) fn de_insert_enum(enum_decl: ty::TyEnumDeclaration) -> DeclarationId {
    DECLARATION_ENGINE.insert_enum(enum_decl)
}

pub fn de_get_enum(
    index: DeclarationId,
    span: &Span,
) -> Result<ty::TyEnumDeclaration, CompileError> {
    DECLARATION_ENGINE.get_enum(index, span)
}

pub(crate) fn de_add_monomorphized_enum_copy(
    original_id: DeclarationId,
    new_copy: ty::TyEnumDeclaration,
) {
    DECLARATION_ENGINE.add_monomorphized_enum_copy(original_id, new_copy);
}<|MERGE_RESOLUTION|>--- conflicted
+++ resolved
@@ -3,19 +3,7 @@
 use sway_error::error::CompileError;
 use sway_types::{Span, Spanned};
 
-<<<<<<< HEAD
 use crate::{concurrent_slab::ConcurrentSlab, language::ty, semantic_analysis::*};
-=======
-use crate::{
-    concurrent_slab::ConcurrentSlab,
-    language::ty,
-    semantic_analysis::{
-        TyAbiDeclaration, TyConstantDeclaration, TyEnumDeclaration, TyImplTrait,
-        TyStorageDeclaration, TyTraitDeclaration, TyTraitFn,
-    },
-    TyFunctionDeclaration,
-};
->>>>>>> 5c231ce7
 
 use super::{declaration_id::DeclarationId, declaration_wrapper::DeclarationWrapper};
 
