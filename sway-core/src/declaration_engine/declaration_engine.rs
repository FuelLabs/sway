--- conflicted
+++ resolved
@@ -3,18 +3,7 @@
 use sway_error::error::CompileError;
 use sway_types::{Span, Spanned};
 
-use crate::{
-<<<<<<< HEAD
-    concurrent_slab::ConcurrentSlab, language::ty, semantic_analysis::*, TyFunctionDeclaration,
-=======
-    concurrent_slab::ConcurrentSlab,
-    language::ty,
-    semantic_analysis::{
-        TyAbiDeclaration, TyConstantDeclaration, TyEnumDeclaration, TyImplTrait,
-        TyStorageDeclaration, TyStructDeclaration, TyTraitDeclaration, TyTraitFn,
-    },
->>>>>>> b9db8ae8
-};
+use crate::{concurrent_slab::ConcurrentSlab, language::ty, semantic_analysis::*};
 
 use super::{declaration_id::DeclarationId, declaration_wrapper::DeclarationWrapper};
 
