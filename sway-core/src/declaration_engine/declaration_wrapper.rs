use std::fmt;

use sway_error::error::CompileError;
use sway_types::Span;

use crate::{
    language::ty,
<<<<<<< HEAD
    semantic_analysis::*,
=======
    semantic_analysis::{
        TyAbiDeclaration, TyConstantDeclaration, TyImplTrait, TyStorageDeclaration,
        TyStructDeclaration, TyTraitDeclaration, TyTraitFn,
    },
>>>>>>> 50661106
    type_system::{CopyTypes, TypeMapping},
    TyFunctionDeclaration,
};

/// The [DeclarationWrapper] type is used in the [DeclarationEngine]
/// as a means of placing all declaration types into the same type.
#[derive(Clone, Debug)]
pub(crate) enum DeclarationWrapper {
    // no-op variant to fulfill the default trait
    Unknown,
    Function(TyFunctionDeclaration),
    Trait(TyTraitDeclaration),
    TraitFn(ty::TyTraitFn),
    ImplTrait(TyImplTrait),
    Struct(TyStructDeclaration),
    Storage(TyStorageDeclaration),
<<<<<<< HEAD
    Abi(ty::TyAbiDeclaration),
    Constant(Box<ty::TyConstantDeclaration>),
    Enum(TyEnumDeclaration),
=======
    Abi(TyAbiDeclaration),
    Constant(Box<TyConstantDeclaration>),
    Enum(ty::TyEnumDeclaration),
>>>>>>> 50661106
}

impl Default for DeclarationWrapper {
    fn default() -> Self {
        DeclarationWrapper::Unknown
    }
}

// NOTE: Hash and PartialEq must uphold the invariant:
// k1 == k2 -> hash(k1) == hash(k2)
// https://doc.rust-lang.org/std/collections/struct.HashMap.html
impl PartialEq for DeclarationWrapper {
    fn eq(&self, other: &Self) -> bool {
        match (self, other) {
            (DeclarationWrapper::Unknown, DeclarationWrapper::Unknown) => true,
            (DeclarationWrapper::Function(l), DeclarationWrapper::Function(r)) => l == r,
            (DeclarationWrapper::Trait(l), DeclarationWrapper::Trait(r)) => l == r,
            (DeclarationWrapper::TraitFn(l), DeclarationWrapper::TraitFn(r)) => l == r,
            (DeclarationWrapper::ImplTrait(l), DeclarationWrapper::ImplTrait(r)) => l == r,
            (DeclarationWrapper::Struct(l), DeclarationWrapper::Struct(r)) => l == r,
            (DeclarationWrapper::Storage(l), DeclarationWrapper::Storage(r)) => l == r,
            (DeclarationWrapper::Abi(l), DeclarationWrapper::Abi(r)) => l == r,
            (DeclarationWrapper::Constant(l), DeclarationWrapper::Constant(r)) => l == r,
            (DeclarationWrapper::Enum(l), DeclarationWrapper::Enum(r)) => l == r,
            _ => false,
        }
    }
}

impl fmt::Display for DeclarationWrapper {
    fn fmt(&self, f: &mut fmt::Formatter<'_>) -> fmt::Result {
        write!(f, "decl({})", self.friendly_name())
    }
}

impl CopyTypes for DeclarationWrapper {
    fn copy_types(&mut self, type_mapping: &TypeMapping) {
        match self {
            DeclarationWrapper::Unknown => {}
            DeclarationWrapper::Function(decl) => decl.copy_types(type_mapping),
            DeclarationWrapper::Trait(decl) => decl.copy_types(type_mapping),
            DeclarationWrapper::TraitFn(decl) => decl.copy_types(type_mapping),
            DeclarationWrapper::ImplTrait(decl) => decl.copy_types(type_mapping),
            DeclarationWrapper::Struct(decl) => decl.copy_types(type_mapping),
            DeclarationWrapper::Storage(_) => {}
            DeclarationWrapper::Abi(_) => {}
            DeclarationWrapper::Constant(_) => {}
            DeclarationWrapper::Enum(decl) => decl.copy_types(type_mapping),
        }
    }
}

impl DeclarationWrapper {
    /// friendly name string used for error reporting.
    fn friendly_name(&self) -> &'static str {
        match self {
            DeclarationWrapper::Unknown => "unknown",
            DeclarationWrapper::Function(_) => "function",
            DeclarationWrapper::Trait(_) => "trait",
            DeclarationWrapper::Struct(_) => "struct",
            DeclarationWrapper::ImplTrait(_) => "impl trait",
            DeclarationWrapper::TraitFn(_) => "trait function",
            DeclarationWrapper::Storage(_) => "storage",
            DeclarationWrapper::Abi(_) => "abi",
            DeclarationWrapper::Constant(_) => "constant",
            DeclarationWrapper::Enum(_) => "enum",
        }
    }

    pub(super) fn expect_function(
        self,
        span: &Span,
    ) -> Result<TyFunctionDeclaration, CompileError> {
        match self {
            DeclarationWrapper::Function(decl) => Ok(decl),
            DeclarationWrapper::Unknown => Err(CompileError::Internal(
                "did not expect to find unknown declaration",
                span.clone(),
            )),
            actually => Err(CompileError::DeclIsNotAFunction {
                actually: actually.friendly_name().to_string(),
                span: span.clone(),
            }),
        }
    }

    pub(super) fn expect_trait(self, span: &Span) -> Result<TyTraitDeclaration, CompileError> {
        match self {
            DeclarationWrapper::Trait(decl) => Ok(decl),
            DeclarationWrapper::Unknown => Err(CompileError::Internal(
                "did not expect to find unknown declaration",
                span.clone(),
            )),
            actually => Err(CompileError::DeclIsNotATrait {
                actually: actually.friendly_name().to_string(),
                span: span.clone(),
            }),
        }
    }

    pub(super) fn expect_trait_fn(self, span: &Span) -> Result<ty::TyTraitFn, CompileError> {
        match self {
            DeclarationWrapper::TraitFn(decl) => Ok(decl),
            DeclarationWrapper::Unknown => Err(CompileError::Internal(
                "did not expect to find unknown declaration",
                span.clone(),
            )),
            actually => Err(CompileError::DeclIsNotATraitFn {
                actually: actually.friendly_name().to_string(),
                span: span.clone(),
            }),
        }
    }

    pub(super) fn expect_impl_trait(self, span: &Span) -> Result<TyImplTrait, CompileError> {
        match self {
            DeclarationWrapper::ImplTrait(decl) => Ok(decl),
            DeclarationWrapper::Unknown => Err(CompileError::Internal(
                "did not expect to find unknown declaration",
                span.clone(),
            )),
            actually => Err(CompileError::DeclIsNotAnImplTrait {
                actually: actually.friendly_name().to_string(),
                span: span.clone(),
            }),
        }
    }

    pub(super) fn expect_struct(self, span: &Span) -> Result<TyStructDeclaration, CompileError> {
        match self {
            DeclarationWrapper::Struct(decl) => Ok(decl),
            DeclarationWrapper::Unknown => Err(CompileError::Internal(
                "did not expect to find unknown declaration",
                span.clone(),
            )),
            actually => Err(CompileError::DeclIsNotAStruct {
                actually: actually.friendly_name().to_string(),
                span: span.clone(),
            }),
        }
    }

    pub(super) fn expect_storage(self, span: &Span) -> Result<TyStorageDeclaration, CompileError> {
        match self {
            DeclarationWrapper::Storage(decl) => Ok(decl),
            DeclarationWrapper::Unknown => Err(CompileError::Internal(
                "did not expect to find unknown declaration",
                span.clone(),
            )),
            actually => Err(CompileError::DeclIsNotStorage {
                actually: actually.friendly_name().to_string(),
                span: span.clone(),
            }),
        }
    }

    pub(super) fn expect_abi(self, span: &Span) -> Result<ty::TyAbiDeclaration, CompileError> {
        match self {
            DeclarationWrapper::Abi(decl) => Ok(decl),
            DeclarationWrapper::Unknown => Err(CompileError::Internal(
                "did not expect to find unknown declaration",
                span.clone(),
            )),
            _ => Err(CompileError::Internal(
                "expected ABI definition",
                span.clone(),
            )),
        }
    }

    pub(super) fn expect_constant(
        self,
        span: &Span,
    ) -> Result<ty::TyConstantDeclaration, CompileError> {
        match self {
            DeclarationWrapper::Constant(decl) => Ok(*decl),
            DeclarationWrapper::Unknown => Err(CompileError::Internal(
                "did not expect to find unknown declaration",
                span.clone(),
            )),
            _ => Err(CompileError::Internal(
                "expected to find constant definition",
                span.clone(),
            )),
        }
    }

    pub(super) fn expect_enum(self, span: &Span) -> Result<ty::TyEnumDeclaration, CompileError> {
        match self {
            DeclarationWrapper::Enum(decl) => Ok(decl),
            DeclarationWrapper::Unknown => Err(CompileError::Internal(
                "did not expect to find unknown declaration",
                span.clone(),
            )),
            actually => Err(CompileError::DeclIsNotAnEnum {
                actually: actually.friendly_name().to_string(),
                span: span.clone(),
            }),
        }
    }
}<|MERGE_RESOLUTION|>--- conflicted
+++ resolved
@@ -5,14 +5,7 @@
 
 use crate::{
     language::ty,
-<<<<<<< HEAD
     semantic_analysis::*,
-=======
-    semantic_analysis::{
-        TyAbiDeclaration, TyConstantDeclaration, TyImplTrait, TyStorageDeclaration,
-        TyStructDeclaration, TyTraitDeclaration, TyTraitFn,
-    },
->>>>>>> 50661106
     type_system::{CopyTypes, TypeMapping},
     TyFunctionDeclaration,
 };
@@ -29,15 +22,9 @@
     ImplTrait(TyImplTrait),
     Struct(TyStructDeclaration),
     Storage(TyStorageDeclaration),
-<<<<<<< HEAD
     Abi(ty::TyAbiDeclaration),
     Constant(Box<ty::TyConstantDeclaration>),
-    Enum(TyEnumDeclaration),
-=======
-    Abi(TyAbiDeclaration),
-    Constant(Box<TyConstantDeclaration>),
     Enum(ty::TyEnumDeclaration),
->>>>>>> 50661106
 }
 
 impl Default for DeclarationWrapper {
