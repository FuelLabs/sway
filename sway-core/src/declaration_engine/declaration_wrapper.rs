use std::fmt;

use sway_types::Span;

use crate::{
    semantic_analysis::{
<<<<<<< HEAD
        TypedAbiDeclaration, TypedEnumDeclaration, TypedImplTrait, TypedStorageDeclaration,
=======
        TypedAbiDeclaration, TypedConstantDeclaration, TypedImplTrait, TypedStorageDeclaration,
>>>>>>> 095bfe03
        TypedStructDeclaration, TypedTraitDeclaration, TypedTraitFn,
    },
    type_system::{CopyTypes, TypeMapping},
    CompileError, TypedFunctionDeclaration,
};

/// The [DeclarationWrapper] type is used in the [DeclarationEngine]
/// as a means of placing all declaration types into the same type.
#[derive(Clone, Debug)]
pub(crate) enum DeclarationWrapper {
    // no-op variant to fulfill the default trait
    Unknown,
    Function(TypedFunctionDeclaration),
    Trait(TypedTraitDeclaration),
    TraitFn(TypedTraitFn),
    TraitImpl(TypedImplTrait),
    Struct(TypedStructDeclaration),
    Storage(TypedStorageDeclaration),
    Abi(TypedAbiDeclaration),
<<<<<<< HEAD
    Enum(TypedEnumDeclaration),
=======
    Constant(Box<TypedConstantDeclaration>),
>>>>>>> 095bfe03
}

impl Default for DeclarationWrapper {
    fn default() -> Self {
        DeclarationWrapper::Unknown
    }
}

// NOTE: Hash and PartialEq must uphold the invariant:
// k1 == k2 -> hash(k1) == hash(k2)
// https://doc.rust-lang.org/std/collections/struct.HashMap.html
impl PartialEq for DeclarationWrapper {
    fn eq(&self, other: &Self) -> bool {
        match (self, other) {
            (DeclarationWrapper::Unknown, DeclarationWrapper::Unknown) => true,
            (DeclarationWrapper::Function(l), DeclarationWrapper::Function(r)) => l == r,
            (DeclarationWrapper::Trait(l), DeclarationWrapper::Trait(r)) => l == r,
            (DeclarationWrapper::TraitFn(l), DeclarationWrapper::TraitFn(r)) => l == r,
            (DeclarationWrapper::TraitImpl(l), DeclarationWrapper::TraitImpl(r)) => l == r,
            (DeclarationWrapper::Struct(l), DeclarationWrapper::Struct(r)) => l == r,
            (DeclarationWrapper::Storage(l), DeclarationWrapper::Storage(r)) => l == r,
            (DeclarationWrapper::Abi(l), DeclarationWrapper::Abi(r)) => l == r,
<<<<<<< HEAD
            (DeclarationWrapper::Enum(l), DeclarationWrapper::Enum(r)) => l == r,
=======
            (DeclarationWrapper::Constant(l), DeclarationWrapper::Constant(r)) => l == r,
>>>>>>> 095bfe03
            _ => false,
        }
    }
}

impl fmt::Display for DeclarationWrapper {
    fn fmt(&self, f: &mut fmt::Formatter<'_>) -> fmt::Result {
        write!(f, "decl({})", self.friendly_name())
    }
}

impl CopyTypes for DeclarationWrapper {
    fn copy_types(&mut self, type_mapping: &TypeMapping) {
        match self {
            DeclarationWrapper::Unknown => {}
            DeclarationWrapper::Function(decl) => decl.copy_types(type_mapping),
            DeclarationWrapper::Trait(decl) => decl.copy_types(type_mapping),
            DeclarationWrapper::TraitFn(decl) => decl.copy_types(type_mapping),
            DeclarationWrapper::TraitImpl(decl) => decl.copy_types(type_mapping),
            DeclarationWrapper::Struct(decl) => decl.copy_types(type_mapping),
            DeclarationWrapper::Storage(_) => {}
            DeclarationWrapper::Abi(_) => {}
<<<<<<< HEAD
            DeclarationWrapper::Enum(decl) => decl.copy_types(type_mapping),
=======
            DeclarationWrapper::Constant(_) => {}
>>>>>>> 095bfe03
        }
    }
}

impl DeclarationWrapper {
    /// friendly name string used for error reporting.
    fn friendly_name(&self) -> &'static str {
        match self {
            DeclarationWrapper::Unknown => "unknown",
            DeclarationWrapper::Function(_) => "function",
            DeclarationWrapper::Trait(_) => "trait",
            DeclarationWrapper::Struct(_) => "struct",
            DeclarationWrapper::TraitImpl(_) => "impl trait",
            DeclarationWrapper::TraitFn(_) => "trait function",
            DeclarationWrapper::Storage(_) => "storage",
            DeclarationWrapper::Abi(_) => "abi",
<<<<<<< HEAD
            DeclarationWrapper::Enum(_) => "enum",
=======
            DeclarationWrapper::Constant(_) => "constant",
>>>>>>> 095bfe03
        }
    }

    pub(super) fn expect_function(
        self,
        span: &Span,
    ) -> Result<TypedFunctionDeclaration, CompileError> {
        match self {
            DeclarationWrapper::Function(decl) => Ok(decl),
            DeclarationWrapper::Unknown => Err(CompileError::Internal(
                "did not expect to find unknown declaration",
                span.clone(),
            )),
            actually => Err(CompileError::DeclIsNotAFunction {
                actually: actually.friendly_name().to_string(),
                span: span.clone(),
            }),
        }
    }

    pub(super) fn expect_trait(self, span: &Span) -> Result<TypedTraitDeclaration, CompileError> {
        match self {
            DeclarationWrapper::Trait(decl) => Ok(decl),
            DeclarationWrapper::Unknown => Err(CompileError::Internal(
                "did not expect to find unknown declaration",
                span.clone(),
            )),
            actually => Err(CompileError::DeclIsNotATrait {
                actually: actually.friendly_name().to_string(),
                span: span.clone(),
            }),
        }
    }

    pub(super) fn expect_trait_fn(self, span: &Span) -> Result<TypedTraitFn, CompileError> {
        match self {
            DeclarationWrapper::TraitFn(decl) => Ok(decl),
            DeclarationWrapper::Unknown => Err(CompileError::Internal(
                "did not expect to find unknown declaration",
                span.clone(),
            )),
            actually => Err(CompileError::DeclIsNotATraitFn {
                actually: actually.friendly_name().to_string(),
                span: span.clone(),
            }),
        }
    }

    pub(super) fn expect_trait_impl(self, span: &Span) -> Result<TypedImplTrait, CompileError> {
        match self {
            DeclarationWrapper::TraitImpl(decl) => Ok(decl),
            DeclarationWrapper::Unknown => Err(CompileError::Internal(
                "did not expect to find unknown declaration",
                span.clone(),
            )),
            actually => Err(CompileError::DeclIsNotAnImplTrait {
                actually: actually.friendly_name().to_string(),
                span: span.clone(),
            }),
        }
    }

    pub(super) fn expect_struct(self, span: &Span) -> Result<TypedStructDeclaration, CompileError> {
        match self {
            DeclarationWrapper::Struct(decl) => Ok(decl),
            DeclarationWrapper::Unknown => Err(CompileError::Internal(
                "did not expect to find unknown declaration",
                span.clone(),
            )),
            actually => Err(CompileError::DeclIsNotAStruct {
                actually: actually.friendly_name().to_string(),
                span: span.clone(),
            }),
        }
    }

    pub(super) fn expect_storage(
        self,
        span: &Span,
    ) -> Result<TypedStorageDeclaration, CompileError> {
        match self {
            DeclarationWrapper::Storage(decl) => Ok(decl),
            DeclarationWrapper::Unknown => Err(CompileError::Internal(
                "did not expect to find unknown declaration",
                span.clone(),
            )),
            actually => Err(CompileError::DeclIsNotStorage {
                actually: actually.friendly_name().to_string(),
                span: span.clone(),
            }),
        }
    }

    pub(super) fn expect_abi(self, span: &Span) -> Result<TypedAbiDeclaration, CompileError> {
        match self {
            DeclarationWrapper::Abi(decl) => Ok(decl),
            DeclarationWrapper::Unknown => Err(CompileError::Internal(
                "did not expect to find unknown declaration",
                span.clone(),
            )),
            _ => Err(CompileError::Internal(
                "expected ABI definition",
                span.clone(),
            )),
        }
    }

<<<<<<< HEAD
    pub(super) fn expect_enum(self, span: &Span) -> Result<TypedEnumDeclaration, CompileError> {
        match self {
            DeclarationWrapper::Enum(decl) => Ok(decl),
=======
    pub(super) fn expect_constant(
        self,
        span: &Span,
    ) -> Result<TypedConstantDeclaration, CompileError> {
        match self {
            DeclarationWrapper::Constant(decl) => Ok(*decl),
>>>>>>> 095bfe03
            DeclarationWrapper::Unknown => Err(CompileError::Internal(
                "did not expect to find unknown declaration",
                span.clone(),
            )),
<<<<<<< HEAD
            actually => Err(CompileError::DeclIsNotAnEnum {
                actually: actually.friendly_name().to_string(),
                span: span.clone(),
            }),
=======
            _ => Err(CompileError::Internal(
                "expected to find constant definition",
                span.clone(),
            )),
>>>>>>> 095bfe03
        }
    }
}<|MERGE_RESOLUTION|>--- conflicted
+++ resolved
@@ -4,12 +4,8 @@
 
 use crate::{
     semantic_analysis::{
-<<<<<<< HEAD
-        TypedAbiDeclaration, TypedEnumDeclaration, TypedImplTrait, TypedStorageDeclaration,
-=======
-        TypedAbiDeclaration, TypedConstantDeclaration, TypedImplTrait, TypedStorageDeclaration,
->>>>>>> 095bfe03
-        TypedStructDeclaration, TypedTraitDeclaration, TypedTraitFn,
+        TypedAbiDeclaration, TypedConstantDeclaration, TypedEnumDeclaration, TypedImplTrait,
+        TypedStorageDeclaration, TypedStructDeclaration, TypedTraitDeclaration, TypedTraitFn,
     },
     type_system::{CopyTypes, TypeMapping},
     CompileError, TypedFunctionDeclaration,
@@ -28,11 +24,8 @@
     Struct(TypedStructDeclaration),
     Storage(TypedStorageDeclaration),
     Abi(TypedAbiDeclaration),
-<<<<<<< HEAD
+    Constant(Box<TypedConstantDeclaration>),
     Enum(TypedEnumDeclaration),
-=======
-    Constant(Box<TypedConstantDeclaration>),
->>>>>>> 095bfe03
 }
 
 impl Default for DeclarationWrapper {
@@ -55,11 +48,8 @@
             (DeclarationWrapper::Struct(l), DeclarationWrapper::Struct(r)) => l == r,
             (DeclarationWrapper::Storage(l), DeclarationWrapper::Storage(r)) => l == r,
             (DeclarationWrapper::Abi(l), DeclarationWrapper::Abi(r)) => l == r,
-<<<<<<< HEAD
+            (DeclarationWrapper::Constant(l), DeclarationWrapper::Constant(r)) => l == r,
             (DeclarationWrapper::Enum(l), DeclarationWrapper::Enum(r)) => l == r,
-=======
-            (DeclarationWrapper::Constant(l), DeclarationWrapper::Constant(r)) => l == r,
->>>>>>> 095bfe03
             _ => false,
         }
     }
@@ -82,11 +72,8 @@
             DeclarationWrapper::Struct(decl) => decl.copy_types(type_mapping),
             DeclarationWrapper::Storage(_) => {}
             DeclarationWrapper::Abi(_) => {}
-<<<<<<< HEAD
+            DeclarationWrapper::Constant(_) => {}
             DeclarationWrapper::Enum(decl) => decl.copy_types(type_mapping),
-=======
-            DeclarationWrapper::Constant(_) => {}
->>>>>>> 095bfe03
         }
     }
 }
@@ -103,11 +90,8 @@
             DeclarationWrapper::TraitFn(_) => "trait function",
             DeclarationWrapper::Storage(_) => "storage",
             DeclarationWrapper::Abi(_) => "abi",
-<<<<<<< HEAD
+            DeclarationWrapper::Constant(_) => "constant",
             DeclarationWrapper::Enum(_) => "enum",
-=======
-            DeclarationWrapper::Constant(_) => "constant",
->>>>>>> 095bfe03
         }
     }
 
@@ -215,33 +199,34 @@
         }
     }
 
-<<<<<<< HEAD
-    pub(super) fn expect_enum(self, span: &Span) -> Result<TypedEnumDeclaration, CompileError> {
-        match self {
-            DeclarationWrapper::Enum(decl) => Ok(decl),
-=======
     pub(super) fn expect_constant(
         self,
         span: &Span,
     ) -> Result<TypedConstantDeclaration, CompileError> {
         match self {
             DeclarationWrapper::Constant(decl) => Ok(*decl),
->>>>>>> 095bfe03
-            DeclarationWrapper::Unknown => Err(CompileError::Internal(
-                "did not expect to find unknown declaration",
-                span.clone(),
-            )),
-<<<<<<< HEAD
-            actually => Err(CompileError::DeclIsNotAnEnum {
-                actually: actually.friendly_name().to_string(),
-                span: span.clone(),
-            }),
-=======
+            DeclarationWrapper::Unknown => Err(CompileError::Internal(
+                "did not expect to find unknown declaration",
+                span.clone(),
+            )),
             _ => Err(CompileError::Internal(
                 "expected to find constant definition",
                 span.clone(),
             )),
->>>>>>> 095bfe03
+        }
+    }
+
+    pub(super) fn expect_enum(self, span: &Span) -> Result<TypedEnumDeclaration, CompileError> {
+        match self {
+            DeclarationWrapper::Enum(decl) => Ok(decl),
+            DeclarationWrapper::Unknown => Err(CompileError::Internal(
+                "did not expect to find unknown declaration",
+                span.clone(),
+            )),
+            actually => Err(CompileError::DeclIsNotAnEnum {
+                actually: actually.friendly_name().to_string(),
+                span: span.clone(),
+            }),
         }
     }
 }