use std::fmt;

use sway_error::error::CompileError;
use sway_types::Span;

use crate::{
    language::ty,
<<<<<<< HEAD
    semantic_analysis::*,
=======
    semantic_analysis::{
        TyAbiDeclaration, TyConstantDeclaration, TyEnumDeclaration, TyImplTrait,
        TyStructDeclaration, TyTraitDeclaration, TyTraitFn,
    },
>>>>>>> 022f26d0
    type_system::{CopyTypes, TypeMapping},
};

/// The [DeclarationWrapper] type is used in the [DeclarationEngine]
/// as a means of placing all declaration types into the same type.
#[derive(Clone, Debug)]
pub(crate) enum DeclarationWrapper {
    // no-op variant to fulfill the default trait
    Unknown,
    Function(ty::TyFunctionDeclaration),
    Trait(TyTraitDeclaration),
    TraitFn(ty::TyTraitFn),
    ImplTrait(ty::TyImplTrait),
    Struct(TyStructDeclaration),
<<<<<<< HEAD
    Storage(TyStorageDeclaration),
    Abi(ty::TyAbiDeclaration),
    Constant(Box<ty::TyConstantDeclaration>),
    Enum(ty::TyEnumDeclaration),
=======
    Storage(ty::TyStorageDeclaration),
    Abi(TyAbiDeclaration),
    Constant(Box<TyConstantDeclaration>),
    Enum(TyEnumDeclaration),
>>>>>>> 022f26d0
}

impl Default for DeclarationWrapper {
    fn default() -> Self {
        DeclarationWrapper::Unknown
    }
}

// NOTE: Hash and PartialEq must uphold the invariant:
// k1 == k2 -> hash(k1) == hash(k2)
// https://doc.rust-lang.org/std/collections/struct.HashMap.html
impl PartialEq for DeclarationWrapper {
    fn eq(&self, other: &Self) -> bool {
        match (self, other) {
            (DeclarationWrapper::Unknown, DeclarationWrapper::Unknown) => true,
            (DeclarationWrapper::Function(l), DeclarationWrapper::Function(r)) => l == r,
            (DeclarationWrapper::Trait(l), DeclarationWrapper::Trait(r)) => l == r,
            (DeclarationWrapper::TraitFn(l), DeclarationWrapper::TraitFn(r)) => l == r,
            (DeclarationWrapper::ImplTrait(l), DeclarationWrapper::ImplTrait(r)) => l == r,
            (DeclarationWrapper::Struct(l), DeclarationWrapper::Struct(r)) => l == r,
            (DeclarationWrapper::Storage(l), DeclarationWrapper::Storage(r)) => l == r,
            (DeclarationWrapper::Abi(l), DeclarationWrapper::Abi(r)) => l == r,
            (DeclarationWrapper::Constant(l), DeclarationWrapper::Constant(r)) => l == r,
            (DeclarationWrapper::Enum(l), DeclarationWrapper::Enum(r)) => l == r,
            _ => false,
        }
    }
}

impl fmt::Display for DeclarationWrapper {
    fn fmt(&self, f: &mut fmt::Formatter<'_>) -> fmt::Result {
        write!(f, "decl({})", self.friendly_name())
    }
}

impl CopyTypes for DeclarationWrapper {
    fn copy_types(&mut self, type_mapping: &TypeMapping) {
        match self {
            DeclarationWrapper::Unknown => {}
            DeclarationWrapper::Function(decl) => decl.copy_types(type_mapping),
            DeclarationWrapper::Trait(decl) => decl.copy_types(type_mapping),
            DeclarationWrapper::TraitFn(decl) => decl.copy_types(type_mapping),
            DeclarationWrapper::ImplTrait(decl) => decl.copy_types(type_mapping),
            DeclarationWrapper::Struct(decl) => decl.copy_types(type_mapping),
            DeclarationWrapper::Storage(_) => {}
            DeclarationWrapper::Abi(_) => {}
            DeclarationWrapper::Constant(_) => {}
            DeclarationWrapper::Enum(decl) => decl.copy_types(type_mapping),
        }
    }
}

impl DeclarationWrapper {
    /// friendly name string used for error reporting.
    fn friendly_name(&self) -> &'static str {
        match self {
            DeclarationWrapper::Unknown => "unknown",
            DeclarationWrapper::Function(_) => "function",
            DeclarationWrapper::Trait(_) => "trait",
            DeclarationWrapper::Struct(_) => "struct",
            DeclarationWrapper::ImplTrait(_) => "impl trait",
            DeclarationWrapper::TraitFn(_) => "trait function",
            DeclarationWrapper::Storage(_) => "storage",
            DeclarationWrapper::Abi(_) => "abi",
            DeclarationWrapper::Constant(_) => "constant",
            DeclarationWrapper::Enum(_) => "enum",
        }
    }

    pub(super) fn expect_function(
        self,
        span: &Span,
    ) -> Result<ty::TyFunctionDeclaration, CompileError> {
        match self {
            DeclarationWrapper::Function(decl) => Ok(decl),
            DeclarationWrapper::Unknown => Err(CompileError::Internal(
                "did not expect to find unknown declaration",
                span.clone(),
            )),
            actually => Err(CompileError::DeclIsNotAFunction {
                actually: actually.friendly_name().to_string(),
                span: span.clone(),
            }),
        }
    }

    pub(super) fn expect_trait(self, span: &Span) -> Result<TyTraitDeclaration, CompileError> {
        match self {
            DeclarationWrapper::Trait(decl) => Ok(decl),
            DeclarationWrapper::Unknown => Err(CompileError::Internal(
                "did not expect to find unknown declaration",
                span.clone(),
            )),
            actually => Err(CompileError::DeclIsNotATrait {
                actually: actually.friendly_name().to_string(),
                span: span.clone(),
            }),
        }
    }

    pub(super) fn expect_trait_fn(self, span: &Span) -> Result<ty::TyTraitFn, CompileError> {
        match self {
            DeclarationWrapper::TraitFn(decl) => Ok(decl),
            DeclarationWrapper::Unknown => Err(CompileError::Internal(
                "did not expect to find unknown declaration",
                span.clone(),
            )),
            actually => Err(CompileError::DeclIsNotATraitFn {
                actually: actually.friendly_name().to_string(),
                span: span.clone(),
            }),
        }
    }

    pub(super) fn expect_impl_trait(self, span: &Span) -> Result<ty::TyImplTrait, CompileError> {
        match self {
            DeclarationWrapper::ImplTrait(decl) => Ok(decl),
            DeclarationWrapper::Unknown => Err(CompileError::Internal(
                "did not expect to find unknown declaration",
                span.clone(),
            )),
            actually => Err(CompileError::DeclIsNotAnImplTrait {
                actually: actually.friendly_name().to_string(),
                span: span.clone(),
            }),
        }
    }

    pub(super) fn expect_struct(self, span: &Span) -> Result<TyStructDeclaration, CompileError> {
        match self {
            DeclarationWrapper::Struct(decl) => Ok(decl),
            DeclarationWrapper::Unknown => Err(CompileError::Internal(
                "did not expect to find unknown declaration",
                span.clone(),
            )),
            actually => Err(CompileError::DeclIsNotAStruct {
                actually: actually.friendly_name().to_string(),
                span: span.clone(),
            }),
        }
    }

    pub(super) fn expect_storage(
        self,
        span: &Span,
    ) -> Result<ty::TyStorageDeclaration, CompileError> {
        match self {
            DeclarationWrapper::Storage(decl) => Ok(decl),
            DeclarationWrapper::Unknown => Err(CompileError::Internal(
                "did not expect to find unknown declaration",
                span.clone(),
            )),
            actually => Err(CompileError::DeclIsNotStorage {
                actually: actually.friendly_name().to_string(),
                span: span.clone(),
            }),
        }
    }

    pub(super) fn expect_abi(self, span: &Span) -> Result<ty::TyAbiDeclaration, CompileError> {
        match self {
            DeclarationWrapper::Abi(decl) => Ok(decl),
            DeclarationWrapper::Unknown => Err(CompileError::Internal(
                "did not expect to find unknown declaration",
                span.clone(),
            )),
            _ => Err(CompileError::Internal(
                "expected ABI definition",
                span.clone(),
            )),
        }
    }

    pub(super) fn expect_constant(
        self,
        span: &Span,
    ) -> Result<ty::TyConstantDeclaration, CompileError> {
        match self {
            DeclarationWrapper::Constant(decl) => Ok(*decl),
            DeclarationWrapper::Unknown => Err(CompileError::Internal(
                "did not expect to find unknown declaration",
                span.clone(),
            )),
            _ => Err(CompileError::Internal(
                "expected to find constant definition",
                span.clone(),
            )),
        }
    }

    pub(super) fn expect_enum(self, span: &Span) -> Result<ty::TyEnumDeclaration, CompileError> {
        match self {
            DeclarationWrapper::Enum(decl) => Ok(decl),
            DeclarationWrapper::Unknown => Err(CompileError::Internal(
                "did not expect to find unknown declaration",
                span.clone(),
            )),
            actually => Err(CompileError::DeclIsNotAnEnum {
                actually: actually.friendly_name().to_string(),
                span: span.clone(),
            }),
        }
    }
}<|MERGE_RESOLUTION|>--- conflicted
+++ resolved
@@ -5,14 +5,7 @@
 
 use crate::{
     language::ty,
-<<<<<<< HEAD
     semantic_analysis::*,
-=======
-    semantic_analysis::{
-        TyAbiDeclaration, TyConstantDeclaration, TyEnumDeclaration, TyImplTrait,
-        TyStructDeclaration, TyTraitDeclaration, TyTraitFn,
-    },
->>>>>>> 022f26d0
     type_system::{CopyTypes, TypeMapping},
 };
 
@@ -27,17 +20,10 @@
     TraitFn(ty::TyTraitFn),
     ImplTrait(ty::TyImplTrait),
     Struct(TyStructDeclaration),
-<<<<<<< HEAD
-    Storage(TyStorageDeclaration),
+    Storage(ty::TyStorageDeclaration),
     Abi(ty::TyAbiDeclaration),
     Constant(Box<ty::TyConstantDeclaration>),
     Enum(ty::TyEnumDeclaration),
-=======
-    Storage(ty::TyStorageDeclaration),
-    Abi(TyAbiDeclaration),
-    Constant(Box<TyConstantDeclaration>),
-    Enum(TyEnumDeclaration),
->>>>>>> 022f26d0
 }
 
 impl Default for DeclarationWrapper {
