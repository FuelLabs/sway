--- conflicted
+++ resolved
@@ -4,12 +4,8 @@
 use sway_types::Span;
 
 use crate::{
-<<<<<<< HEAD
     engine_threading::*,
     language::ty,
-=======
-    language::ty::{self, TyDeclaration},
->>>>>>> 581b44ed
     type_system::{CopyTypes, TypeMapping},
     ReplaceSelfType, TypeId,
 };
@@ -111,7 +107,11 @@
 }
 
 impl ReplaceFunctionImplementingType for DeclarationWrapper {
-    fn replace_implementing_type(&mut self, implementing_type: TyDeclaration) {
+    fn replace_implementing_type(
+        &mut self,
+        engines: Engines<'_>,
+        implementing_type: ty::TyDeclaration,
+    ) {
         match self {
             DeclarationWrapper::Function(decl) => decl.set_implementing_type(implementing_type),
             DeclarationWrapper::Unknown
