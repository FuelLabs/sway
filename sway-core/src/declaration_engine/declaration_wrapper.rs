--- conflicted
+++ resolved
@@ -4,12 +4,8 @@
 
 use crate::{
     semantic_analysis::{
-<<<<<<< HEAD
-        TypedEnumDeclaration, TypedImplTrait, TypedStorageDeclaration, TypedStructDeclaration,
-=======
-        TypedAbiDeclaration, TypedImplTrait, TypedStorageDeclaration, TypedStructDeclaration,
->>>>>>> 4b75c1d4
-        TypedTraitDeclaration, TypedTraitFn,
+        TypedAbiDeclaration, TypedEnumDeclaration, TypedImplTrait, TypedStorageDeclaration,
+        TypedStructDeclaration, TypedTraitDeclaration, TypedTraitFn,
     },
     type_system::{CopyTypes, TypeMapping},
     CompileError, TypedFunctionDeclaration,
@@ -27,11 +23,8 @@
     TraitImpl(TypedImplTrait),
     Struct(TypedStructDeclaration),
     Storage(TypedStorageDeclaration),
-<<<<<<< HEAD
+    Abi(TypedAbiDeclaration),
     Enum(TypedEnumDeclaration),
-=======
-    Abi(TypedAbiDeclaration),
->>>>>>> 4b75c1d4
 }
 
 impl Default for DeclarationWrapper {
@@ -53,11 +46,8 @@
             (DeclarationWrapper::TraitImpl(l), DeclarationWrapper::TraitImpl(r)) => l == r,
             (DeclarationWrapper::Struct(l), DeclarationWrapper::Struct(r)) => l == r,
             (DeclarationWrapper::Storage(l), DeclarationWrapper::Storage(r)) => l == r,
-<<<<<<< HEAD
+            (DeclarationWrapper::Abi(l), DeclarationWrapper::Abi(r)) => l == r,
             (DeclarationWrapper::Enum(l), DeclarationWrapper::Enum(r)) => l == r,
-=======
-            (DeclarationWrapper::Abi(l), DeclarationWrapper::Abi(r)) => l == r,
->>>>>>> 4b75c1d4
             _ => false,
         }
     }
@@ -79,11 +69,8 @@
             DeclarationWrapper::TraitImpl(decl) => decl.copy_types(type_mapping),
             DeclarationWrapper::Struct(decl) => decl.copy_types(type_mapping),
             DeclarationWrapper::Storage(_) => {}
-<<<<<<< HEAD
+            DeclarationWrapper::Abi(_) => {}
             DeclarationWrapper::Enum(decl) => decl.copy_types(type_mapping),
-=======
-            DeclarationWrapper::Abi(_) => {}
->>>>>>> 4b75c1d4
         }
     }
 }
@@ -99,11 +86,8 @@
             DeclarationWrapper::TraitImpl(_) => "impl trait",
             DeclarationWrapper::TraitFn(_) => "trait function",
             DeclarationWrapper::Storage(_) => "storage",
-<<<<<<< HEAD
+            DeclarationWrapper::Abi(_) => "abi",
             DeclarationWrapper::Enum(_) => "enum",
-=======
-            DeclarationWrapper::Abi(_) => "abi",
->>>>>>> 4b75c1d4
         }
     }
 
@@ -197,30 +181,31 @@
         }
     }
 
-<<<<<<< HEAD
-    pub(super) fn expect_enum(self, span: &Span) -> Result<TypedEnumDeclaration, CompileError> {
-        match self {
-            DeclarationWrapper::Enum(decl) => Ok(decl),
-=======
     pub(super) fn expect_abi(self, span: &Span) -> Result<TypedAbiDeclaration, CompileError> {
         match self {
             DeclarationWrapper::Abi(decl) => Ok(decl),
->>>>>>> 4b75c1d4
-            DeclarationWrapper::Unknown => Err(CompileError::Internal(
-                "did not expect to find unknown declaration",
-                span.clone(),
-            )),
-<<<<<<< HEAD
-            actually => Err(CompileError::DeclIsNotAnEnum {
-                actually: actually.friendly_name().to_string(),
-                span: span.clone(),
-            }),
-=======
+            DeclarationWrapper::Unknown => Err(CompileError::Internal(
+                "did not expect to find unknown declaration",
+                span.clone(),
+            )),
             _ => Err(CompileError::Internal(
                 "expected ABI definition",
                 span.clone(),
             )),
->>>>>>> 4b75c1d4
+        }
+    }
+
+    pub(super) fn expect_enum(self, span: &Span) -> Result<TypedEnumDeclaration, CompileError> {
+        match self {
+            DeclarationWrapper::Enum(decl) => Ok(decl),
+            DeclarationWrapper::Unknown => Err(CompileError::Internal(
+                "did not expect to find unknown declaration",
+                span.clone(),
+            )),
+            actually => Err(CompileError::DeclIsNotAnEnum {
+                actually: actually.friendly_name().to_string(),
+                span: span.clone(),
+            }),
         }
     }
 }