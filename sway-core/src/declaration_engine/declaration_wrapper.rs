use std::fmt;

use sway_error::error::CompileError;
use sway_types::Span;

use crate::{
    language::ty,
<<<<<<< HEAD
    semantic_analysis::*,
=======
    semantic_analysis::{
        TyConstantDeclaration, TyEnumDeclaration, TyImplTrait, TyStorageDeclaration,
        TyStructDeclaration, TyTraitDeclaration, TyTraitFn,
    },
>>>>>>> 3e65cb43
    type_system::{CopyTypes, TypeMapping},
    TyFunctionDeclaration,
};

/// The [DeclarationWrapper] type is used in the [DeclarationEngine]
/// as a means of placing all declaration types into the same type.
#[derive(Clone, Debug)]
pub(crate) enum DeclarationWrapper {
    // no-op variant to fulfill the default trait
    Unknown,
    Function(TyFunctionDeclaration),
    Trait(TyTraitDeclaration),
    TraitFn(ty::TyTraitFn),
    ImplTrait(TyImplTrait),
    Struct(TyStructDeclaration),
    Storage(TyStorageDeclaration),
<<<<<<< HEAD
    Abi(TyAbiDeclaration),
    Constant(Box<ty::TyConstantDeclaration>),
=======
    Abi(ty::TyAbiDeclaration),
    Constant(Box<TyConstantDeclaration>),
>>>>>>> 3e65cb43
    Enum(TyEnumDeclaration),
}

impl Default for DeclarationWrapper {
    fn default() -> Self {
        DeclarationWrapper::Unknown
    }
}

// NOTE: Hash and PartialEq must uphold the invariant:
// k1 == k2 -> hash(k1) == hash(k2)
// https://doc.rust-lang.org/std/collections/struct.HashMap.html
impl PartialEq for DeclarationWrapper {
    fn eq(&self, other: &Self) -> bool {
        match (self, other) {
            (DeclarationWrapper::Unknown, DeclarationWrapper::Unknown) => true,
            (DeclarationWrapper::Function(l), DeclarationWrapper::Function(r)) => l == r,
            (DeclarationWrapper::Trait(l), DeclarationWrapper::Trait(r)) => l == r,
            (DeclarationWrapper::TraitFn(l), DeclarationWrapper::TraitFn(r)) => l == r,
            (DeclarationWrapper::ImplTrait(l), DeclarationWrapper::ImplTrait(r)) => l == r,
            (DeclarationWrapper::Struct(l), DeclarationWrapper::Struct(r)) => l == r,
            (DeclarationWrapper::Storage(l), DeclarationWrapper::Storage(r)) => l == r,
            (DeclarationWrapper::Abi(l), DeclarationWrapper::Abi(r)) => l == r,
            (DeclarationWrapper::Constant(l), DeclarationWrapper::Constant(r)) => l == r,
            (DeclarationWrapper::Enum(l), DeclarationWrapper::Enum(r)) => l == r,
            _ => false,
        }
    }
}

impl fmt::Display for DeclarationWrapper {
    fn fmt(&self, f: &mut fmt::Formatter<'_>) -> fmt::Result {
        write!(f, "decl({})", self.friendly_name())
    }
}

impl CopyTypes for DeclarationWrapper {
    fn copy_types(&mut self, type_mapping: &TypeMapping) {
        match self {
            DeclarationWrapper::Unknown => {}
            DeclarationWrapper::Function(decl) => decl.copy_types(type_mapping),
            DeclarationWrapper::Trait(decl) => decl.copy_types(type_mapping),
            DeclarationWrapper::TraitFn(decl) => decl.copy_types(type_mapping),
            DeclarationWrapper::ImplTrait(decl) => decl.copy_types(type_mapping),
            DeclarationWrapper::Struct(decl) => decl.copy_types(type_mapping),
            DeclarationWrapper::Storage(_) => {}
            DeclarationWrapper::Abi(_) => {}
            DeclarationWrapper::Constant(_) => {}
            DeclarationWrapper::Enum(decl) => decl.copy_types(type_mapping),
        }
    }
}

impl DeclarationWrapper {
    /// friendly name string used for error reporting.
    fn friendly_name(&self) -> &'static str {
        match self {
            DeclarationWrapper::Unknown => "unknown",
            DeclarationWrapper::Function(_) => "function",
            DeclarationWrapper::Trait(_) => "trait",
            DeclarationWrapper::Struct(_) => "struct",
            DeclarationWrapper::ImplTrait(_) => "impl trait",
            DeclarationWrapper::TraitFn(_) => "trait function",
            DeclarationWrapper::Storage(_) => "storage",
            DeclarationWrapper::Abi(_) => "abi",
            DeclarationWrapper::Constant(_) => "constant",
            DeclarationWrapper::Enum(_) => "enum",
        }
    }

    pub(super) fn expect_function(
        self,
        span: &Span,
    ) -> Result<TyFunctionDeclaration, CompileError> {
        match self {
            DeclarationWrapper::Function(decl) => Ok(decl),
            DeclarationWrapper::Unknown => Err(CompileError::Internal(
                "did not expect to find unknown declaration",
                span.clone(),
            )),
            actually => Err(CompileError::DeclIsNotAFunction {
                actually: actually.friendly_name().to_string(),
                span: span.clone(),
            }),
        }
    }

    pub(super) fn expect_trait(self, span: &Span) -> Result<TyTraitDeclaration, CompileError> {
        match self {
            DeclarationWrapper::Trait(decl) => Ok(decl),
            DeclarationWrapper::Unknown => Err(CompileError::Internal(
                "did not expect to find unknown declaration",
                span.clone(),
            )),
            actually => Err(CompileError::DeclIsNotATrait {
                actually: actually.friendly_name().to_string(),
                span: span.clone(),
            }),
        }
    }

    pub(super) fn expect_trait_fn(self, span: &Span) -> Result<ty::TyTraitFn, CompileError> {
        match self {
            DeclarationWrapper::TraitFn(decl) => Ok(decl),
            DeclarationWrapper::Unknown => Err(CompileError::Internal(
                "did not expect to find unknown declaration",
                span.clone(),
            )),
            actually => Err(CompileError::DeclIsNotATraitFn {
                actually: actually.friendly_name().to_string(),
                span: span.clone(),
            }),
        }
    }

    pub(super) fn expect_impl_trait(self, span: &Span) -> Result<TyImplTrait, CompileError> {
        match self {
            DeclarationWrapper::ImplTrait(decl) => Ok(decl),
            DeclarationWrapper::Unknown => Err(CompileError::Internal(
                "did not expect to find unknown declaration",
                span.clone(),
            )),
            actually => Err(CompileError::DeclIsNotAnImplTrait {
                actually: actually.friendly_name().to_string(),
                span: span.clone(),
            }),
        }
    }

    pub(super) fn expect_struct(self, span: &Span) -> Result<TyStructDeclaration, CompileError> {
        match self {
            DeclarationWrapper::Struct(decl) => Ok(decl),
            DeclarationWrapper::Unknown => Err(CompileError::Internal(
                "did not expect to find unknown declaration",
                span.clone(),
            )),
            actually => Err(CompileError::DeclIsNotAStruct {
                actually: actually.friendly_name().to_string(),
                span: span.clone(),
            }),
        }
    }

    pub(super) fn expect_storage(self, span: &Span) -> Result<TyStorageDeclaration, CompileError> {
        match self {
            DeclarationWrapper::Storage(decl) => Ok(decl),
            DeclarationWrapper::Unknown => Err(CompileError::Internal(
                "did not expect to find unknown declaration",
                span.clone(),
            )),
            actually => Err(CompileError::DeclIsNotStorage {
                actually: actually.friendly_name().to_string(),
                span: span.clone(),
            }),
        }
    }

    pub(super) fn expect_abi(self, span: &Span) -> Result<ty::TyAbiDeclaration, CompileError> {
        match self {
            DeclarationWrapper::Abi(decl) => Ok(decl),
            DeclarationWrapper::Unknown => Err(CompileError::Internal(
                "did not expect to find unknown declaration",
                span.clone(),
            )),
            _ => Err(CompileError::Internal(
                "expected ABI definition",
                span.clone(),
            )),
        }
    }

    pub(super) fn expect_constant(
        self,
        span: &Span,
    ) -> Result<ty::TyConstantDeclaration, CompileError> {
        match self {
            DeclarationWrapper::Constant(decl) => Ok(*decl),
            DeclarationWrapper::Unknown => Err(CompileError::Internal(
                "did not expect to find unknown declaration",
                span.clone(),
            )),
            _ => Err(CompileError::Internal(
                "expected to find constant definition",
                span.clone(),
            )),
        }
    }

    pub(super) fn expect_enum(self, span: &Span) -> Result<TyEnumDeclaration, CompileError> {
        match self {
            DeclarationWrapper::Enum(decl) => Ok(decl),
            DeclarationWrapper::Unknown => Err(CompileError::Internal(
                "did not expect to find unknown declaration",
                span.clone(),
            )),
            actually => Err(CompileError::DeclIsNotAnEnum {
                actually: actually.friendly_name().to_string(),
                span: span.clone(),
            }),
        }
    }
}<|MERGE_RESOLUTION|>--- conflicted
+++ resolved
@@ -5,14 +5,7 @@
 
 use crate::{
     language::ty,
-<<<<<<< HEAD
     semantic_analysis::*,
-=======
-    semantic_analysis::{
-        TyConstantDeclaration, TyEnumDeclaration, TyImplTrait, TyStorageDeclaration,
-        TyStructDeclaration, TyTraitDeclaration, TyTraitFn,
-    },
->>>>>>> 3e65cb43
     type_system::{CopyTypes, TypeMapping},
     TyFunctionDeclaration,
 };
@@ -29,13 +22,8 @@
     ImplTrait(TyImplTrait),
     Struct(TyStructDeclaration),
     Storage(TyStorageDeclaration),
-<<<<<<< HEAD
-    Abi(TyAbiDeclaration),
+    Abi(ty::TyAbiDeclaration),
     Constant(Box<ty::TyConstantDeclaration>),
-=======
-    Abi(ty::TyAbiDeclaration),
-    Constant(Box<TyConstantDeclaration>),
->>>>>>> 3e65cb43
     Enum(TyEnumDeclaration),
 }
 
