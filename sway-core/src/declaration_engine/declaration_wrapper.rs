use std::fmt;

use sway_types::Span;

use crate::{
    semantic_analysis::{
<<<<<<< HEAD
        TypedConstantDeclaration, TypedImplTrait, TypedStorageDeclaration, TypedStructDeclaration,
=======
        TypedAbiDeclaration, TypedImplTrait, TypedStorageDeclaration, TypedStructDeclaration,
>>>>>>> 4b75c1d4
        TypedTraitDeclaration, TypedTraitFn,
    },
    type_system::{CopyTypes, TypeMapping},
    CompileError, TypedFunctionDeclaration,
};

/// The [DeclarationWrapper] type is used in the [DeclarationEngine]
/// as a means of placing all declaration types into the same type.
#[derive(Clone, Debug)]
pub(crate) enum DeclarationWrapper {
    // no-op variant to fulfill the default trait
    Unknown,
    Function(TypedFunctionDeclaration),
    Trait(TypedTraitDeclaration),
    TraitFn(TypedTraitFn),
    TraitImpl(TypedImplTrait),
    Struct(TypedStructDeclaration),
    Storage(TypedStorageDeclaration),
<<<<<<< HEAD
    Constant(Box<TypedConstantDeclaration>),
=======
    Abi(TypedAbiDeclaration),
>>>>>>> 4b75c1d4
}

impl Default for DeclarationWrapper {
    fn default() -> Self {
        DeclarationWrapper::Unknown
    }
}

// NOTE: Hash and PartialEq must uphold the invariant:
// k1 == k2 -> hash(k1) == hash(k2)
// https://doc.rust-lang.org/std/collections/struct.HashMap.html
impl PartialEq for DeclarationWrapper {
    fn eq(&self, other: &Self) -> bool {
        match (self, other) {
            (DeclarationWrapper::Unknown, DeclarationWrapper::Unknown) => true,
            (DeclarationWrapper::Function(l), DeclarationWrapper::Function(r)) => l == r,
            (DeclarationWrapper::Trait(l), DeclarationWrapper::Trait(r)) => l == r,
            (DeclarationWrapper::TraitFn(l), DeclarationWrapper::TraitFn(r)) => l == r,
            (DeclarationWrapper::TraitImpl(l), DeclarationWrapper::TraitImpl(r)) => l == r,
            (DeclarationWrapper::Struct(l), DeclarationWrapper::Struct(r)) => l == r,
            (DeclarationWrapper::Storage(l), DeclarationWrapper::Storage(r)) => l == r,
<<<<<<< HEAD
            (DeclarationWrapper::Constant(l), DeclarationWrapper::Constant(r)) => l == r,
=======
            (DeclarationWrapper::Abi(l), DeclarationWrapper::Abi(r)) => l == r,
>>>>>>> 4b75c1d4
            _ => false,
        }
    }
}

impl fmt::Display for DeclarationWrapper {
    fn fmt(&self, f: &mut fmt::Formatter<'_>) -> fmt::Result {
        write!(f, "decl({})", self.friendly_name())
    }
}

impl CopyTypes for DeclarationWrapper {
    fn copy_types(&mut self, type_mapping: &TypeMapping) {
        match self {
            DeclarationWrapper::Unknown => {}
            DeclarationWrapper::Function(decl) => decl.copy_types(type_mapping),
            DeclarationWrapper::Trait(decl) => decl.copy_types(type_mapping),
            DeclarationWrapper::TraitFn(decl) => decl.copy_types(type_mapping),
            DeclarationWrapper::TraitImpl(decl) => decl.copy_types(type_mapping),
            DeclarationWrapper::Struct(decl) => decl.copy_types(type_mapping),
            DeclarationWrapper::Storage(_) => {}
<<<<<<< HEAD
            DeclarationWrapper::Constant(_) => {}
=======
            DeclarationWrapper::Abi(_) => {}
>>>>>>> 4b75c1d4
        }
    }
}

impl DeclarationWrapper {
    /// friendly name string used for error reporting.
    fn friendly_name(&self) -> &'static str {
        match self {
            DeclarationWrapper::Unknown => "unknown",
            DeclarationWrapper::Function(_) => "function",
            DeclarationWrapper::Trait(_) => "trait",
            DeclarationWrapper::Struct(_) => "struct",
            DeclarationWrapper::TraitImpl(_) => "impl trait",
            DeclarationWrapper::TraitFn(_) => "trait function",
            DeclarationWrapper::Storage(_) => "storage",
<<<<<<< HEAD
            DeclarationWrapper::Constant(_) => "constant",
=======
            DeclarationWrapper::Abi(_) => "abi",
>>>>>>> 4b75c1d4
        }
    }

    pub(super) fn expect_function(
        self,
        span: &Span,
    ) -> Result<TypedFunctionDeclaration, CompileError> {
        match self {
            DeclarationWrapper::Function(decl) => Ok(decl),
            DeclarationWrapper::Unknown => Err(CompileError::Internal(
                "did not expect to find unknown declaration",
                span.clone(),
            )),
            actually => Err(CompileError::DeclIsNotAFunction {
                actually: actually.friendly_name().to_string(),
                span: span.clone(),
            }),
        }
    }

    pub(super) fn expect_trait(self, span: &Span) -> Result<TypedTraitDeclaration, CompileError> {
        match self {
            DeclarationWrapper::Trait(decl) => Ok(decl),
            DeclarationWrapper::Unknown => Err(CompileError::Internal(
                "did not expect to find unknown declaration",
                span.clone(),
            )),
            actually => Err(CompileError::DeclIsNotATrait {
                actually: actually.friendly_name().to_string(),
                span: span.clone(),
            }),
        }
    }

    pub(super) fn expect_trait_fn(self, span: &Span) -> Result<TypedTraitFn, CompileError> {
        match self {
            DeclarationWrapper::TraitFn(decl) => Ok(decl),
            DeclarationWrapper::Unknown => Err(CompileError::Internal(
                "did not expect to find unknown declaration",
                span.clone(),
            )),
            actually => Err(CompileError::DeclIsNotATraitFn {
                actually: actually.friendly_name().to_string(),
                span: span.clone(),
            }),
        }
    }

    pub(super) fn expect_trait_impl(self, span: &Span) -> Result<TypedImplTrait, CompileError> {
        match self {
            DeclarationWrapper::TraitImpl(decl) => Ok(decl),
            DeclarationWrapper::Unknown => Err(CompileError::Internal(
                "did not expect to find unknown declaration",
                span.clone(),
            )),
            actually => Err(CompileError::DeclIsNotAnImplTrait {
                actually: actually.friendly_name().to_string(),
                span: span.clone(),
            }),
        }
    }

    pub(super) fn expect_struct(self, span: &Span) -> Result<TypedStructDeclaration, CompileError> {
        match self {
            DeclarationWrapper::Struct(decl) => Ok(decl),
            DeclarationWrapper::Unknown => Err(CompileError::Internal(
                "did not expect to find unknown declaration",
                span.clone(),
            )),
            actually => Err(CompileError::DeclIsNotAStruct {
                actually: actually.friendly_name().to_string(),
                span: span.clone(),
            }),
        }
    }

    pub(super) fn expect_storage(
        self,
        span: &Span,
    ) -> Result<TypedStorageDeclaration, CompileError> {
        match self {
            DeclarationWrapper::Storage(decl) => Ok(decl),
            DeclarationWrapper::Unknown => Err(CompileError::Internal(
                "did not expect to find unknown declaration",
                span.clone(),
            )),
            actually => Err(CompileError::DeclIsNotStorage {
                actually: actually.friendly_name().to_string(),
                span: span.clone(),
            }),
        }
    }

<<<<<<< HEAD
    pub(super) fn expect_constant(
        self,
        span: &Span,
    ) -> Result<TypedConstantDeclaration, CompileError> {
        match self {
            DeclarationWrapper::Constant(decl) => Ok(*decl),
=======
    pub(super) fn expect_abi(self, span: &Span) -> Result<TypedAbiDeclaration, CompileError> {
        match self {
            DeclarationWrapper::Abi(decl) => Ok(decl),
>>>>>>> 4b75c1d4
            DeclarationWrapper::Unknown => Err(CompileError::Internal(
                "did not expect to find unknown declaration",
                span.clone(),
            )),
            _ => Err(CompileError::Internal(
<<<<<<< HEAD
                "expected to find constant definition",
=======
                "expected ABI definition",
>>>>>>> 4b75c1d4
                span.clone(),
            )),
        }
    }
}<|MERGE_RESOLUTION|>--- conflicted
+++ resolved
@@ -4,12 +4,8 @@
 
 use crate::{
     semantic_analysis::{
-<<<<<<< HEAD
-        TypedConstantDeclaration, TypedImplTrait, TypedStorageDeclaration, TypedStructDeclaration,
-=======
-        TypedAbiDeclaration, TypedImplTrait, TypedStorageDeclaration, TypedStructDeclaration,
->>>>>>> 4b75c1d4
-        TypedTraitDeclaration, TypedTraitFn,
+        TypedAbiDeclaration, TypedConstantDeclaration, TypedImplTrait, TypedStorageDeclaration,
+        TypedStructDeclaration, TypedTraitDeclaration, TypedTraitFn,
     },
     type_system::{CopyTypes, TypeMapping},
     CompileError, TypedFunctionDeclaration,
@@ -27,11 +23,8 @@
     TraitImpl(TypedImplTrait),
     Struct(TypedStructDeclaration),
     Storage(TypedStorageDeclaration),
-<<<<<<< HEAD
+    Abi(TypedAbiDeclaration),
     Constant(Box<TypedConstantDeclaration>),
-=======
-    Abi(TypedAbiDeclaration),
->>>>>>> 4b75c1d4
 }
 
 impl Default for DeclarationWrapper {
@@ -53,11 +46,8 @@
             (DeclarationWrapper::TraitImpl(l), DeclarationWrapper::TraitImpl(r)) => l == r,
             (DeclarationWrapper::Struct(l), DeclarationWrapper::Struct(r)) => l == r,
             (DeclarationWrapper::Storage(l), DeclarationWrapper::Storage(r)) => l == r,
-<<<<<<< HEAD
+            (DeclarationWrapper::Abi(l), DeclarationWrapper::Abi(r)) => l == r,
             (DeclarationWrapper::Constant(l), DeclarationWrapper::Constant(r)) => l == r,
-=======
-            (DeclarationWrapper::Abi(l), DeclarationWrapper::Abi(r)) => l == r,
->>>>>>> 4b75c1d4
             _ => false,
         }
     }
@@ -79,11 +69,8 @@
             DeclarationWrapper::TraitImpl(decl) => decl.copy_types(type_mapping),
             DeclarationWrapper::Struct(decl) => decl.copy_types(type_mapping),
             DeclarationWrapper::Storage(_) => {}
-<<<<<<< HEAD
+            DeclarationWrapper::Abi(_) => {}
             DeclarationWrapper::Constant(_) => {}
-=======
-            DeclarationWrapper::Abi(_) => {}
->>>>>>> 4b75c1d4
         }
     }
 }
@@ -99,11 +86,8 @@
             DeclarationWrapper::TraitImpl(_) => "impl trait",
             DeclarationWrapper::TraitFn(_) => "trait function",
             DeclarationWrapper::Storage(_) => "storage",
-<<<<<<< HEAD
+            DeclarationWrapper::Abi(_) => "abi",
             DeclarationWrapper::Constant(_) => "constant",
-=======
-            DeclarationWrapper::Abi(_) => "abi",
->>>>>>> 4b75c1d4
         }
     }
 
@@ -197,28 +181,32 @@
         }
     }
 
-<<<<<<< HEAD
+    pub(super) fn expect_abi(self, span: &Span) -> Result<TypedAbiDeclaration, CompileError> {
+        match self {
+            DeclarationWrapper::Abi(decl) => Ok(decl),
+            DeclarationWrapper::Unknown => Err(CompileError::Internal(
+                "did not expect to find unknown declaration",
+                span.clone(),
+            )),
+            _ => Err(CompileError::Internal(
+                "expected ABI definition",
+                span.clone(),
+            )),
+        }
+    }
+
     pub(super) fn expect_constant(
         self,
         span: &Span,
     ) -> Result<TypedConstantDeclaration, CompileError> {
         match self {
             DeclarationWrapper::Constant(decl) => Ok(*decl),
-=======
-    pub(super) fn expect_abi(self, span: &Span) -> Result<TypedAbiDeclaration, CompileError> {
-        match self {
-            DeclarationWrapper::Abi(decl) => Ok(decl),
->>>>>>> 4b75c1d4
             DeclarationWrapper::Unknown => Err(CompileError::Internal(
                 "did not expect to find unknown declaration",
                 span.clone(),
             )),
             _ => Err(CompileError::Internal(
-<<<<<<< HEAD
                 "expected to find constant definition",
-=======
-                "expected ABI definition",
->>>>>>> 4b75c1d4
                 span.clone(),
             )),
         }
