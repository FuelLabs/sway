use crate::{
    language::{parsed::*, *},
    transform::{attribute::*, to_parsed_lang::context::Context},
    type_system::*,
    Engines,
};

use sway_ast::{
    attribute::Annotated,
    expr::{ReassignmentOp, ReassignmentOpVariant},
    ty::TyTupleDescriptor,
    AbiCastArgs, AngleBrackets, AsmBlock, Assignable, AttributeDecl, Braces, CodeBlockContents,
    CommaToken, Dependency, DoubleColonToken, Expr, ExprArrayDescriptor, ExprStructField,
    ExprTupleDescriptor, FnArg, FnArgs, FnSignature, GenericArgs, GenericParams, IfCondition,
    IfExpr, Instruction, Intrinsic, Item, ItemAbi, ItemConfigurable, ItemConst, ItemEnum, ItemFn,
    ItemImpl, ItemKind, ItemStorage, ItemStruct, ItemTrait, ItemUse, LitInt, LitIntType,
    MatchBranchKind, Module, ModuleKind, Parens, PathExpr, PathExprSegment, PathType,
    PathTypeSegment, Pattern, PatternStructField, PubToken, Punctuated, QualifiedPathRoot,
    Statement, StatementLet, Traits, Ty, TypeField, UseTree, WhereClause,
};
use sway_error::convert_parse_tree_error::ConvertParseTreeError;
use sway_error::handler::{ErrorEmitted, Handler};
use sway_error::warning::{CompileWarning, Warning};
use sway_types::{
    constants::{
        DESTRUCTURE_PREFIX, DOC_ATTRIBUTE_NAME, DOC_COMMENT_ATTRIBUTE_NAME, INLINE_ATTRIBUTE_NAME,
        MATCH_RETURN_VAR_NAME_PREFIX, PAYABLE_ATTRIBUTE_NAME, STORAGE_PURITY_ATTRIBUTE_NAME,
        STORAGE_PURITY_READ_NAME, STORAGE_PURITY_WRITE_NAME, TEST_ATTRIBUTE_NAME,
        TUPLE_NAME_PREFIX, VALID_ATTRIBUTE_NAMES,
    },
    integer_bits::IntegerBits,
};
use sway_types::{Ident, Span, Spanned};

use std::{
    collections::{HashMap, HashSet},
    convert::TryFrom,
    iter,
    mem::MaybeUninit,
    ops::ControlFlow,
    sync::Arc,
};

pub fn convert_parse_tree(
    context: &mut Context,
    handler: &Handler,
    engines: Engines<'_>,
    module: Module,
) -> Result<(TreeType, ParseTree), ErrorEmitted> {
    let tree_type = convert_module_kind(&module.kind);
    let tree = module_to_sway_parse_tree(context, handler, engines, module)?;
    Ok((tree_type, tree))
}

/// Converts the module kind of the AST to the tree type of the parsed tree.
pub fn convert_module_kind(kind: &ModuleKind) -> TreeType {
    match kind {
        ModuleKind::Script { .. } => TreeType::Script,
        ModuleKind::Contract { .. } => TreeType::Contract,
        ModuleKind::Predicate { .. } => TreeType::Predicate,
        ModuleKind::Library { name, .. } => TreeType::Library { name: name.clone() },
    }
}

pub fn module_to_sway_parse_tree(
    context: &mut Context,
    handler: &Handler,
    engines: Engines<'_>,
    module: Module,
) -> Result<ParseTree, ErrorEmitted> {
    let span = module.span();
    let root_nodes = {
        let mut root_nodes: Vec<AstNode> = vec![];
        let mut prev_item: Option<Annotated<ItemKind>> = None;
        for item in module.items {
            let ast_nodes =
                item_to_ast_nodes(context, handler, engines, item.clone(), true, prev_item)?;
            root_nodes.extend(ast_nodes);
            prev_item = Some(item);
        }
        root_nodes
    };
    Ok(ParseTree { span, root_nodes })
}

fn ast_node_is_test_fn(node: &AstNode) -> bool {
    if let AstNodeContent::Declaration(Declaration::FunctionDeclaration(ref decl)) = node.content {
        if decl.attributes.contains_key(&AttributeKind::Test) {
            return true;
        }
    }
    false
}

fn item_to_ast_nodes(
    context: &mut Context,
    handler: &Handler,
    engines: Engines<'_>,
    item: Item,
    is_root: bool,
    prev_item: Option<Annotated<ItemKind>>,
) -> Result<Vec<AstNode>, ErrorEmitted> {
    let attributes = item_attrs_to_map(context, handler, &item.attribute_list)?;

    let decl = |d| vec![AstNodeContent::Declaration(d)];

    let span = item.span();
    let contents = match item.value {
        ItemKind::Dependency(dependency) => {
            // Check that Dependency is not annotated
            if attributes.contains_key(&AttributeKind::DocComment) {
                let error = ConvertParseTreeError::CannotDocCommentDependency {
                    span: attributes
                        .get(&AttributeKind::DocComment)
                        .unwrap()
                        .last()
                        .unwrap()
                        .span
                        .clone(),
                };
                handler.emit_err(error.into());
            }
            for (attribute_kind, attributes) in attributes.iter() {
                if attribute_kind != &AttributeKind::DocComment {
                    for attribute in attributes {
                        let error = ConvertParseTreeError::CannotAnnotateDependency {
                            span: attribute.span.clone(),
                        };
                        handler.emit_err(error.into());
                    }
                }
            }
            // Check that Dependency comes after only other Dependencies
            let emit_expected_dep_at_beginning = || {
                let error = ConvertParseTreeError::ExpectedDependencyAtBeginning {
                    span: dependency.span(),
                };
                handler.emit_err(error.into());
            };
            match prev_item {
                Some(Annotated {
                    value: ItemKind::Dependency(_),
                    ..
                }) => (),
                Some(_) => emit_expected_dep_at_beginning(),
                None => (),
            }
            if !is_root {
                emit_expected_dep_at_beginning();
            }
            let incl_stmt = dependency_to_include_statement(&dependency);
            vec![AstNodeContent::IncludeStatement(incl_stmt)]
        }
        ItemKind::Use(item_use) => item_use_to_use_statements(context, handler, item_use)?
            .into_iter()
            .map(AstNodeContent::UseStatement)
            .collect(),
        ItemKind::Struct(item_struct) => decl(Declaration::StructDeclaration(
            item_struct_to_struct_declaration(context, handler, engines, item_struct, attributes)?,
        )),
        ItemKind::Enum(item_enum) => decl(Declaration::EnumDeclaration(
            item_enum_to_enum_declaration(context, handler, engines, item_enum, attributes)?,
        )),
        ItemKind::Fn(item_fn) => {
            let function_declaration =
                item_fn_to_function_declaration(context, handler, engines, item_fn, attributes)?;
            error_if_self_param_is_not_allowed(
                context,
                handler,
                &function_declaration.parameters,
                "a free function",
            )?;
            decl(Declaration::FunctionDeclaration(function_declaration))
        }
        ItemKind::Trait(item_trait) => decl(Declaration::TraitDeclaration(
            item_trait_to_trait_declaration(context, handler, engines, item_trait, attributes)?,
        )),
        ItemKind::Impl(item_impl) => decl(item_impl_to_declaration(
            context, handler, engines, item_impl,
        )?),
        ItemKind::Abi(item_abi) => decl(Declaration::AbiDeclaration(item_abi_to_abi_declaration(
            context, handler, engines, item_abi, attributes,
        )?)),
        ItemKind::Const(item_const) => decl(Declaration::ConstantDeclaration(
            item_const_to_constant_declaration(context, handler, engines, item_const, attributes)?,
        )),
        ItemKind::Storage(item_storage) => decl(Declaration::StorageDeclaration(
            item_storage_to_storage_declaration(
                context,
                handler,
                engines,
                item_storage,
                attributes,
            )?,
        )),
        ItemKind::Configurable(item_configurable) => item_configurable_to_constant_declarations(
            context,
            handler,
            engines,
            item_configurable,
            attributes,
        )?
        .into_iter()
        .map(|decl| AstNodeContent::Declaration(Declaration::ConstantDeclaration(decl)))
        .collect(),
    };

    Ok(contents
        .into_iter()
        .map(|content| AstNode {
            span: span.clone(),
            content,
        })
        .collect())
}

fn item_use_to_use_statements(
    _context: &mut Context,
    handler: &Handler,
    item_use: ItemUse,
) -> Result<Vec<UseStatement>, ErrorEmitted> {
    if let Some(pub_token) = item_use.visibility {
        let error = ConvertParseTreeError::PubUseNotSupported {
            span: pub_token.span(),
        };
        return Err(handler.emit_err(error.into()));
    }
    let mut ret = Vec::new();
    let mut prefix = Vec::new();
    use_tree_to_use_statements(
        item_use.tree,
        item_use.root_import.is_some(),
        &mut prefix,
        &mut ret,
    );
    debug_assert!(prefix.is_empty());
    Ok(ret)
}

fn use_tree_to_use_statements(
    use_tree: UseTree,
    is_absolute: bool,
    path: &mut Vec<Ident>,
    ret: &mut Vec<UseStatement>,
) {
    match use_tree {
        UseTree::Group { imports } => {
            for use_tree in imports.into_inner() {
                use_tree_to_use_statements(use_tree, is_absolute, path, ret);
            }
        }
        UseTree::Name { name } => {
            let import_type = if name.as_str() == "self" {
                ImportType::SelfImport
            } else {
                ImportType::Item(name)
            };
            ret.push(UseStatement {
                call_path: path.clone(),
                import_type,
                is_absolute,
                alias: None,
            });
        }
        UseTree::Rename { name, alias, .. } => {
            let import_type = if name.as_str() == "self" {
                ImportType::SelfImport
            } else {
                ImportType::Item(name)
            };
            ret.push(UseStatement {
                call_path: path.clone(),
                import_type,
                is_absolute,
                alias: Some(alias),
            });
        }
        UseTree::Glob { .. } => {
            ret.push(UseStatement {
                call_path: path.clone(),
                import_type: ImportType::Star,
                is_absolute,
                alias: None,
            });
        }
        UseTree::Path { prefix, suffix, .. } => {
            path.push(prefix);
            use_tree_to_use_statements(*suffix, is_absolute, path, ret);
            path.pop().unwrap();
        }
        UseTree::Error { .. } => {
            // parsing error, nothing to push to the use statements collection
        }
    }
}

fn emit_all(handler: &Handler, errors: Vec<ConvertParseTreeError>) -> Option<ErrorEmitted> {
    errors
        .into_iter()
        .fold(None, |_, error| Some(handler.emit_err(error.into())))
}

fn item_struct_to_struct_declaration(
    context: &mut Context,
    handler: &Handler,
    engines: Engines<'_>,
    item_struct: ItemStruct,
    attributes: AttributesMap,
) -> Result<StructDeclaration, ErrorEmitted> {
    // FIXME(Centril): We shoudln't be collecting into a temporary  `errors` here. Recover instead!
    let mut errors = Vec::new();
    let span = item_struct.span();
    let fields = item_struct
        .fields
        .into_inner()
        .into_iter()
        .map(|type_field| {
            let attributes = item_attrs_to_map(context, handler, &type_field.attribute_list)?;
            type_field_to_struct_field(context, handler, engines, type_field.value, attributes)
        })
        .collect::<Result<Vec<_>, _>>()?;

    if fields.iter().any(
        |field| matches!(&field.type_info, TypeInfo::Custom { name, ..} if name == &item_struct.name),
    ) {
        errors.push(ConvertParseTreeError::RecursiveType { span: span.clone() });
    }

    // Make sure each struct field is declared once
    let mut names_of_fields = std::collections::HashSet::new();
    fields.iter().for_each(|v| {
        if !names_of_fields.insert(v.name.clone()) {
            errors.push(ConvertParseTreeError::DuplicateStructField {
                name: v.name.clone(),
                span: v.name.span(),
            });
        }
    });

    if let Some(emitted) = emit_all(handler, errors) {
        return Err(emitted);
    }

    let struct_declaration = StructDeclaration {
        name: item_struct.name,
        attributes,
        fields,
        type_parameters: generic_params_opt_to_type_parameters(
            context,
            handler,
            engines,
            item_struct.generics,
            item_struct.where_clause_opt,
        )?,
        visibility: pub_token_opt_to_visibility(item_struct.visibility),
        span,
    };
    Ok(struct_declaration)
}

fn item_enum_to_enum_declaration(
    context: &mut Context,
    handler: &Handler,
    engines: Engines<'_>,
    item_enum: ItemEnum,
    attributes: AttributesMap,
) -> Result<EnumDeclaration, ErrorEmitted> {
    let mut errors = Vec::new();
    let span = item_enum.span();
    let variants = item_enum
        .fields
        .into_inner()
        .into_iter()
        .enumerate()
        .map(|(tag, type_field)| {
            let attributes = item_attrs_to_map(context, handler, &type_field.attribute_list)?;
            type_field_to_enum_variant(context, handler, engines, type_field.value, attributes, tag)
        })
        .collect::<Result<Vec<_>, _>>()?;

    if variants.iter().any(|variant| {
       matches!(&variant.type_info, TypeInfo::Custom { name, ..} if name == &item_enum.name)
    }) {
        errors.push(ConvertParseTreeError::RecursiveType { span: span.clone() });
    }

    // Make sure each enum variant is declared once
    let mut names_of_variants = std::collections::HashSet::new();
    variants.iter().for_each(|v| {
        if !names_of_variants.insert(v.name.clone()) {
            errors.push(ConvertParseTreeError::DuplicateEnumVariant {
                name: v.name.clone(),
                span: v.name.span(),
            });
        }
    });

    if let Some(emitted) = emit_all(handler, errors) {
        return Err(emitted);
    }

    let enum_declaration = EnumDeclaration {
        name: item_enum.name,
        type_parameters: generic_params_opt_to_type_parameters(
            context,
            handler,
            engines,
            item_enum.generics,
            item_enum.where_clause_opt,
        )?,
        variants,
        span,
        visibility: pub_token_opt_to_visibility(item_enum.visibility),
        attributes,
    };
    Ok(enum_declaration)
}

fn item_fn_to_function_declaration(
    context: &mut Context,
    handler: &Handler,
    engines: Engines<'_>,
    item_fn: ItemFn,
    attributes: AttributesMap,
) -> Result<FunctionDeclaration, ErrorEmitted> {
    let span = item_fn.span();
    let return_type_span = match &item_fn.fn_signature.return_type_opt {
        Some((_right_arrow_token, ty)) => ty.span(),
        None => item_fn.fn_signature.span(),
    };
    Ok(FunctionDeclaration {
        purity: get_attributed_purity(context, handler, &attributes)?,
        attributes,
        name: item_fn.fn_signature.name,
        visibility: pub_token_opt_to_visibility(item_fn.fn_signature.visibility),
        body: braced_code_block_contents_to_code_block(context, handler, engines, item_fn.body)?,
        parameters: fn_args_to_function_parameters(
            context,
            handler,
            engines,
            item_fn.fn_signature.arguments.into_inner(),
        )?,
        span,
        return_type: match item_fn.fn_signature.return_type_opt {
            Some((_right_arrow, ty)) => ty_to_type_info(context, handler, engines, ty)?,
            None => TypeInfo::Tuple(Vec::new()),
        },
        type_parameters: generic_params_opt_to_type_parameters(
            context,
            handler,
            engines,
            item_fn.fn_signature.generics,
            item_fn.fn_signature.where_clause_opt,
        )?,
        return_type_span,
    })
}

fn get_attributed_purity(
    _context: &mut Context,
    handler: &Handler,
    attributes: &AttributesMap,
) -> Result<Purity, ErrorEmitted> {
    let mut purity = Purity::Pure;
    let mut add_impurity = |new_impurity, counter_impurity| {
        if purity == Purity::Pure {
            purity = new_impurity;
        } else if purity == counter_impurity {
            purity = Purity::ReadsWrites;
        }
    };
    match attributes.get(&AttributeKind::Storage) {
        Some(attrs) if !attrs.is_empty() => {
            for arg in attrs.iter().flat_map(|attr| &attr.args) {
                match arg.as_str() {
                    STORAGE_PURITY_READ_NAME => add_impurity(Purity::Reads, Purity::Writes),
                    STORAGE_PURITY_WRITE_NAME => add_impurity(Purity::Writes, Purity::Reads),
                    _otherwise => {
                        let error = ConvertParseTreeError::InvalidAttributeArgument {
                            attribute: "storage".to_owned(),
                            span: arg.span(),
                        };
                        return Err(handler.emit_err(error.into()));
                    }
                }
            }
            Ok(purity)
        }
        _otherwise => Ok(Purity::Pure),
    }
}

fn item_trait_to_trait_declaration(
    context: &mut Context,
    handler: &Handler,
    engines: Engines<'_>,
    item_trait: ItemTrait,
    attributes: AttributesMap,
) -> Result<TraitDeclaration, ErrorEmitted> {
    let span = item_trait.span();
    let type_parameters = generic_params_opt_to_type_parameters(
        context,
        handler,
        engines,
        item_trait.generics,
        item_trait.where_clause_opt,
    )?;
    let interface_surface = {
        item_trait
            .trait_items
            .into_inner()
            .into_iter()
            .map(|(fn_signature, _)| {
                let attributes = item_attrs_to_map(context, handler, &fn_signature.attribute_list)?;
                fn_signature_to_trait_fn(context, handler, engines, fn_signature.value, attributes)
            })
            .collect::<Result<_, _>>()?
    };
    let methods = match item_trait.trait_defs_opt {
        None => Vec::new(),
        Some(trait_defs) => trait_defs
            .into_inner()
            .into_iter()
            .map(|item_fn| {
                let attributes = item_attrs_to_map(context, handler, &item_fn.attribute_list)?;
                item_fn_to_function_declaration(
                    context,
                    handler,
                    engines,
                    item_fn.value,
                    attributes,
                )
            })
            .collect::<Result<_, _>>()?,
    };
    let supertraits = match item_trait.super_traits {
        None => Vec::new(),
        Some((_colon_token, traits)) => traits_to_supertraits(context, handler, traits)?,
    };
    let visibility = pub_token_opt_to_visibility(item_trait.visibility);
    Ok(TraitDeclaration {
        name: item_trait.name,
        type_parameters,
        interface_surface,
        methods,
        supertraits,
        visibility,
        attributes,
        span,
    })
}

fn item_impl_to_declaration(
    context: &mut Context,
    handler: &Handler,
    engines: Engines<'_>,
    item_impl: ItemImpl,
) -> Result<Declaration, ErrorEmitted> {
    let block_span = item_impl.span();
    let type_implementing_for_span = item_impl.ty.span();
    let type_implementing_for = ty_to_type_info(context, handler, engines, item_impl.ty)?;
    let functions = item_impl
        .contents
        .into_inner()
        .into_iter()
        .map(|item| {
            let attributes = item_attrs_to_map(context, handler, &item.attribute_list)?;
            item_fn_to_function_declaration(context, handler, engines, item.value, attributes)
        })
        .collect::<Result<_, _>>()?;

    let impl_type_parameters = generic_params_opt_to_type_parameters(
        context,
        handler,
        engines,
        item_impl.generic_params_opt,
        item_impl.where_clause_opt,
    )?;

    match item_impl.trait_opt {
        Some((path_type, _)) => {
            let (trait_name, trait_type_arguments) =
                path_type_to_call_path_and_type_arguments(context, handler, engines, path_type)?;
            let impl_trait = ImplTrait {
                impl_type_parameters,
                trait_name,
                trait_type_arguments,
                type_implementing_for,
                type_implementing_for_span,
                functions,
                block_span,
            };
            Ok(Declaration::ImplTrait(impl_trait))
        }
        None => match type_implementing_for {
            TypeInfo::Contract => Err(handler
                .emit_err(ConvertParseTreeError::SelfImplForContract { span: block_span }.into())),
            _ => {
                let impl_self = ImplSelf {
                    type_implementing_for,
                    type_implementing_for_span,
                    impl_type_parameters,
                    functions,
                    block_span,
                };
                Ok(Declaration::ImplSelf(impl_self))
            }
        },
    }
}

fn path_type_to_call_path_and_type_arguments(
    context: &mut Context,
    handler: &Handler,
    engines: Engines<'_>,
    PathType {
        root_opt,
        prefix,
        mut suffix,
    }: PathType,
) -> Result<(CallPath, Vec<TypeArgument>), ErrorEmitted> {
    let (prefixes, suffix) = match suffix.pop() {
        None => (Vec::new(), prefix),
        Some((_, last)) => {
            // Gather the idents of the prefix, i.e. all segments but the last one.
            let mut before = Vec::with_capacity(suffix.len() + 1);
            before.push(path_type_segment_to_ident(context, handler, prefix)?);
            for (_, seg) in suffix {
                before.push(path_type_segment_to_ident(context, handler, seg)?);
            }
            (before, last)
        }
    };

    let call_path = CallPath {
        prefixes,
        suffix: suffix.name,
        is_absolute: path_root_opt_to_bool(context, handler, root_opt)?,
    };

    let ty_args = match suffix.generics_opt {
        Some((_, generic_args)) => {
            generic_args_to_type_arguments(context, handler, engines, generic_args)?
        }
        None => vec![],
    };

    Ok((call_path, ty_args))
}

fn item_abi_to_abi_declaration(
    context: &mut Context,
    handler: &Handler,
    engines: Engines<'_>,
    item_abi: ItemAbi,
    attributes: AttributesMap,
) -> Result<AbiDeclaration, ErrorEmitted> {
    let span = item_abi.span();
    Ok(AbiDeclaration {
        name: item_abi.name,
        interface_surface: {
            item_abi
                .abi_items
                .into_inner()
                .into_iter()
                .map(|(fn_signature, _semicolon_token)| {
                    let attributes =
                        item_attrs_to_map(context, handler, &fn_signature.attribute_list)?;
                    let trait_fn = fn_signature_to_trait_fn(
                        context,
                        handler,
                        engines,
                        fn_signature.value,
                        attributes,
                    )?;
                    error_if_self_param_is_not_allowed(
                        context,
                        handler,
                        &trait_fn.parameters,
                        "an ABI method signature",
                    )?;
                    Ok(trait_fn)
                })
                .collect::<Result<_, _>>()?
        },
        methods: match item_abi.abi_defs_opt {
            None => Vec::new(),
            Some(abi_defs) => abi_defs
                .into_inner()
                .into_iter()
                .map(|item_fn| {
                    let attributes = item_attrs_to_map(context, handler, &item_fn.attribute_list)?;
                    let function_declaration = item_fn_to_function_declaration(
                        context,
                        handler,
                        engines,
                        item_fn.value,
                        attributes,
                    )?;
                    error_if_self_param_is_not_allowed(
                        context,
                        handler,
                        &function_declaration.parameters,
                        "a method provided by ABI",
                    )?;
                    Ok(function_declaration)
                })
                .collect::<Result<_, _>>()?,
        },
        span,
        attributes,
    })
}

pub(crate) fn item_const_to_constant_declaration(
    context: &mut Context,
    handler: &Handler,
    engines: Engines<'_>,
    item_const: ItemConst,
    attributes: AttributesMap,
) -> Result<ConstantDeclaration, ErrorEmitted> {
    let span = item_const.span();
    let (type_ascription, type_ascription_span) = match item_const.ty_opt {
        Some((_colon_token, ty)) => {
            let type_ascription = ty_to_type_info(context, handler, engines, ty.clone())?;
            let type_ascription_span = if let Ty::Path(path_type) = &ty {
                path_type.prefix.name.span()
            } else {
                ty.span()
            };
            (type_ascription, Some(type_ascription_span))
        }
        None => (TypeInfo::Unknown, None),
    };

    Ok(ConstantDeclaration {
        name: item_const.name,
        type_ascription,
        type_ascription_span,
        value: expr_to_expression(context, handler, engines, item_const.expr)?,
        visibility: pub_token_opt_to_visibility(item_const.visibility),
        is_configurable: false,
        attributes,
        span,
    })
}

fn item_storage_to_storage_declaration(
    context: &mut Context,
    handler: &Handler,
    engines: Engines<'_>,
    item_storage: ItemStorage,
    attributes: AttributesMap,
) -> Result<StorageDeclaration, ErrorEmitted> {
    let mut errors = Vec::new();
    let span = item_storage.span();
    let fields: Vec<StorageField> = item_storage
        .fields
        .into_inner()
        .into_iter()
        .map(|storage_field| {
            let attributes = item_attrs_to_map(context, handler, &storage_field.attribute_list)?;
            storage_field_to_storage_field(
                context,
                handler,
                engines,
                storage_field.value,
                attributes,
            )
        })
        .collect::<Result<_, _>>()?;

    // Make sure each storage field is declared once
    let mut names_of_fields = std::collections::HashSet::new();
    fields.iter().for_each(|v| {
        if !names_of_fields.insert(v.name.clone()) {
            errors.push(ConvertParseTreeError::DuplicateStorageField {
                name: v.name.clone(),
                span: v.name.span(),
            });
        }
    });

    if let Some(errors) = emit_all(handler, errors) {
        return Err(errors);
    }

    let storage_declaration = StorageDeclaration {
        attributes,
        span,
        fields,
    };
    Ok(storage_declaration)
}

fn item_configurable_to_constant_declarations(
    context: &mut Context,
    handler: &Handler,
    engines: Engines<'_>,
    item_configurable: ItemConfigurable,
    _attributes: AttributesMap,
) -> Result<Vec<ConstantDeclaration>, ErrorEmitted> {
    let mut errors = Vec::new();

    dbg!(context.module_has_configurable_block());

    if context.module_has_configurable_block() {
        errors.push(ConvertParseTreeError::MultipleConfigurableBlocksInModule {
            span: item_configurable.span(),
        });
    }

    let declarations: Vec<ConstantDeclaration> = item_configurable
        .fields
        .into_inner()
        .into_iter()
        .map(|configurable_field| {
            let attributes =
                item_attrs_to_map(context, handler, &configurable_field.attribute_list)?;
            configurable_field_to_constant_declaration(
                context,
                handler,
                engines,
                configurable_field.value,
                attributes,
            )
        })
        .collect::<Result<_, _>>()?;

    // Make sure each configurable is declared once
    let mut names_of_declarations = std::collections::HashSet::new();
    declarations.iter().for_each(|v| {
        if !names_of_declarations.insert(v.name.clone()) {
            errors.push(ConvertParseTreeError::DuplicateConfigurable {
                name: v.name.clone(),
                span: v.name.span(),
            });
        }
    });

    if let Some(errors) = emit_all(handler, errors) {
        return Err(errors);
    }

    context.set_module_has_configurable_block(true);

    Ok(declarations)
}

fn type_field_to_struct_field(
    context: &mut Context,
    handler: &Handler,
    engines: Engines<'_>,
    type_field: TypeField,
    attributes: AttributesMap,
) -> Result<StructField, ErrorEmitted> {
    let span = type_field.span();
    let type_span = type_field.ty.span();
    let struct_field = StructField {
        name: type_field.name,
        attributes,
        type_info: ty_to_type_info(context, handler, engines, type_field.ty)?,
        span,
        type_span,
    };
    Ok(struct_field)
}

fn generic_params_opt_to_type_parameters(
    context: &mut Context,
    handler: &Handler,
    engines: Engines<'_>,
    generic_params_opt: Option<GenericParams>,
    where_clause_opt: Option<WhereClause>,
) -> Result<Vec<TypeParameter>, ErrorEmitted> {
    let type_engine = engines.te();
    let decl_engine = engines.de();

    let trait_constraints = match where_clause_opt {
        Some(where_clause) => where_clause
            .bounds
            .into_iter()
            .map(|where_bound| (where_bound.ty_name, where_bound.bounds))
            .collect::<Vec<_>>(),
        None => Vec::new(),
    };

    let mut params = match generic_params_opt {
        Some(generic_params) => generic_params
            .parameters
            .into_inner()
            .into_iter()
            .map(|ident| {
                let custom_type = type_engine.insert(
                    decl_engine,
                    TypeInfo::Custom {
                        name: ident.clone(),
                        type_arguments: None,
                    },
                );
                TypeParameter {
                    type_id: custom_type,
                    initial_type_id: custom_type,
                    name_ident: ident,
                    trait_constraints: Vec::new(),
                    trait_constraints_span: Span::dummy(),
                }
            })
            .collect::<Vec<_>>(),
        None => Vec::new(),
    };

    let mut errors = Vec::new();
    for (ty_name, bounds) in trait_constraints.into_iter() {
        let param_to_edit = match params
            .iter_mut()
            .find(|TypeParameter { name_ident, .. }| name_ident.as_str() == ty_name.as_str())
        {
            Some(o) => o,
            None => {
                errors.push(ConvertParseTreeError::ConstrainedNonExistentType {
                    ty_name: ty_name.clone(),
                    span: ty_name.span().clone(),
                });
                continue;
            }
        };

        param_to_edit.trait_constraints_span = Span::join(ty_name.span(), bounds.span());

        param_to_edit.trait_constraints.extend(
            traits_to_call_paths(context, handler, engines, bounds)?
                .into_iter()
                .map(|(trait_name, type_arguments)| TraitConstraint {
                    trait_name,
                    type_arguments,
                }),
        );
    }
    if let Some(errors) = emit_all(handler, errors) {
        return Err(errors);
    }

    Ok(params)
}

fn pub_token_opt_to_visibility(pub_token_opt: Option<PubToken>) -> Visibility {
    match pub_token_opt {
        Some(..) => Visibility::Public,
        None => Visibility::Private,
    }
}

fn type_field_to_enum_variant(
    context: &mut Context,
    handler: &Handler,
    engines: Engines<'_>,
    type_field: TypeField,
    attributes: AttributesMap,
    tag: usize,
) -> Result<EnumVariant, ErrorEmitted> {
    let span = type_field.span();
    let type_span = if let Ty::Path(path_type) = &type_field.ty {
        path_type.prefix.name.span()
    } else {
        type_field.ty.span()
    };

    let enum_variant = EnumVariant {
        name: type_field.name,
        attributes,
        type_info: ty_to_type_info(context, handler, engines, type_field.ty)?,
        type_span,
        tag,
        span,
    };
    Ok(enum_variant)
}

fn braced_code_block_contents_to_code_block(
    context: &mut Context,
    handler: &Handler,
    engines: Engines<'_>,
    braced_code_block_contents: Braces<CodeBlockContents>,
) -> Result<CodeBlock, ErrorEmitted> {
    let whole_block_span = braced_code_block_contents.span();
    let code_block_contents = braced_code_block_contents.into_inner();
    let contents = {
        let mut contents = Vec::new();
        for statement in code_block_contents.statements {
            let ast_nodes = statement_to_ast_nodes(context, handler, engines, statement)?;
            contents.extend(ast_nodes);
        }
        if let Some(expr) = code_block_contents.final_expr_opt {
            let final_ast_node = expr_to_ast_node(context, handler, engines, *expr, false)?;
            contents.push(final_ast_node);
        }
        contents
    };
    Ok(CodeBlock {
        contents,
        whole_block_span,
    })
}

fn fn_args_to_function_parameters(
    context: &mut Context,
    handler: &Handler,
    engines: Engines<'_>,
    fn_args: FnArgs,
) -> Result<Vec<FunctionParameter>, ErrorEmitted> {
    let function_parameters = match fn_args {
        FnArgs::Static(args) => args
            .into_iter()
            .map(|fn_arg| fn_arg_to_function_parameter(context, handler, engines, fn_arg))
            .collect::<Result<_, _>>()?,
        FnArgs::NonStatic {
            self_token,
            ref_self,
            mutable_self,
            args_opt,
        } => {
            let mutability_span = match (&ref_self, &mutable_self) {
                (None, None) => Span::dummy(),
                (None, Some(mutable)) => mutable.span(),
                (Some(reference), None) => reference.span(),
                (Some(reference), Some(mutable)) => Span::join(reference.span(), mutable.span()),
            };
            let mut function_parameters = vec![FunctionParameter {
                name: Ident::new(self_token.span()),
                is_reference: ref_self.is_some(),
                is_mutable: mutable_self.is_some(),
                mutability_span,
                type_info: TypeInfo::SelfType,
                type_span: self_token.span(),
            }];
            if let Some((_comma_token, args)) = args_opt {
                for arg in args {
                    let function_parameter =
                        fn_arg_to_function_parameter(context, handler, engines, arg)?;
                    function_parameters.push(function_parameter);
                }
            }
            function_parameters
        }
    };

    let mut unique_params = HashSet::<Ident>::default();
    for fn_param in &function_parameters {
        let already_used = !unique_params.insert(fn_param.name.clone());
        if already_used {
            let error = ConvertParseTreeError::DuplicateParameterIdentifier {
                name: fn_param.name.clone(),
                span: fn_param.name.span(),
            };
            return Err(handler.emit_err(error.into()));
        }
    }

    Ok(function_parameters)
}

pub(crate) fn type_name_to_type_info_opt(name: &Ident) -> Option<TypeInfo> {
    match name.as_str() {
        "u8" => Some(TypeInfo::UnsignedInteger(IntegerBits::Eight)),
        "u16" => Some(TypeInfo::UnsignedInteger(IntegerBits::Sixteen)),
        "u32" => Some(TypeInfo::UnsignedInteger(IntegerBits::ThirtyTwo)),
        "u64" => Some(TypeInfo::UnsignedInteger(IntegerBits::SixtyFour)),
        "bool" => Some(TypeInfo::Boolean),
        "unit" => Some(TypeInfo::Tuple(Vec::new())),
        "b256" => Some(TypeInfo::B256),
        "raw_ptr" => Some(TypeInfo::RawUntypedPtr),
        "raw_slice" => Some(TypeInfo::RawUntypedSlice),
        "Self" | "self" => Some(TypeInfo::SelfType),
        "Contract" => Some(TypeInfo::Contract),
        _other => None,
    }
}

fn ty_to_type_info(
    context: &mut Context,
    handler: &Handler,
    engines: Engines<'_>,
    ty: Ty,
) -> Result<TypeInfo, ErrorEmitted> {
    let type_info = match ty {
        Ty::Path(path_type) => path_type_to_type_info(context, handler, engines, path_type)?,
        Ty::Tuple(parenthesized_ty_tuple_descriptor) => {
            TypeInfo::Tuple(ty_tuple_descriptor_to_type_arguments(
                context,
                handler,
                engines,
                parenthesized_ty_tuple_descriptor.into_inner(),
            )?)
        }
        Ty::Array(bracketed_ty_array_descriptor) => {
            let ty_array_descriptor = bracketed_ty_array_descriptor.into_inner();
            TypeInfo::Array(
                ty_to_type_argument(context, handler, engines, *ty_array_descriptor.ty)?,
                expr_to_length(context, handler, *ty_array_descriptor.length)?,
            )
        }
        Ty::Str { length, .. } => {
            TypeInfo::Str(expr_to_length(context, handler, *length.into_inner())?)
        }
        Ty::Infer { .. } => TypeInfo::Unknown,
    };
    Ok(type_info)
}

fn ty_to_type_argument(
    context: &mut Context,
    handler: &Handler,
    engines: Engines<'_>,
    ty: Ty,
) -> Result<TypeArgument, ErrorEmitted> {
    let type_engine = engines.te();
    let decl_engine = engines.de();
    let span = ty.span();
    let initial_type_id =
        type_engine.insert(decl_engine, ty_to_type_info(context, handler, engines, ty)?);
    let type_argument = TypeArgument {
        type_id: initial_type_id,
        initial_type_id,
        span,
    };
    Ok(type_argument)
}

fn fn_signature_to_trait_fn(
    context: &mut Context,
    handler: &Handler,
    engines: Engines<'_>,
    fn_signature: FnSignature,
    attributes: AttributesMap,
) -> Result<TraitFn, ErrorEmitted> {
    let return_type_span = match &fn_signature.return_type_opt {
        Some((_right_arrow_token, ty)) => ty.span(),
        None => fn_signature.span(),
    };
    let trait_fn = TraitFn {
        name: fn_signature.name,
        purity: get_attributed_purity(context, handler, &attributes)?,
        attributes,
        parameters: fn_args_to_function_parameters(
            context,
            handler,
            engines,
            fn_signature.arguments.into_inner(),
        )?,
        return_type: match fn_signature.return_type_opt {
            Some((_right_arrow_token, ty)) => ty_to_type_info(context, handler, engines, ty)?,
            None => TypeInfo::Tuple(Vec::new()),
        },
        return_type_span,
    };
    Ok(trait_fn)
}

fn traits_to_call_paths(
    context: &mut Context,
    handler: &Handler,
    engines: Engines<'_>,
    traits: Traits,
) -> Result<Vec<(CallPath, Vec<TypeArgument>)>, ErrorEmitted> {
    let mut parsed_traits = vec![path_type_to_call_path_and_type_arguments(
        context,
        handler,
        engines,
        traits.prefix,
    )?];
    for (_add_token, suffix) in traits.suffixes {
        let supertrait =
            path_type_to_call_path_and_type_arguments(context, handler, engines, suffix)?;
        parsed_traits.push(supertrait);
    }
    Ok(parsed_traits)
}

fn traits_to_supertraits(
    context: &mut Context,
    handler: &Handler,
    traits: Traits,
) -> Result<Vec<Supertrait>, ErrorEmitted> {
    let mut supertraits = vec![path_type_to_supertrait(context, handler, traits.prefix)?];
    for (_add_token, suffix) in traits.suffixes {
        let supertrait = path_type_to_supertrait(context, handler, suffix)?;
        supertraits.push(supertrait);
    }
    Ok(supertraits)
}

fn path_type_to_call_path(
    context: &mut Context,
    handler: &Handler,
    path_type: PathType,
) -> Result<CallPath, ErrorEmitted> {
    let PathType {
        root_opt,
        prefix,
        mut suffix,
    } = path_type;
    let is_absolute = path_root_opt_to_bool(context, handler, root_opt)?;
    let call_path = match suffix.pop() {
        Some((_double_colon_token, call_path_suffix)) => {
            let mut prefixes = vec![path_type_segment_to_ident(context, handler, prefix)?];
            for (_double_colon_token, call_path_prefix) in suffix {
                let ident = path_type_segment_to_ident(context, handler, call_path_prefix)?;
                prefixes.push(ident);
            }
            CallPath {
                prefixes,
                suffix: path_type_segment_to_ident(context, handler, call_path_suffix)?,
                is_absolute,
            }
        }
        None => CallPath {
            prefixes: Vec::new(),
            suffix: path_type_segment_to_ident(context, handler, prefix)?,
            is_absolute,
        },
    };
    Ok(call_path)
}

fn expr_to_ast_node(
    context: &mut Context,
    handler: &Handler,
    engines: Engines<'_>,
    expr: Expr,
    is_statement: bool,
) -> Result<AstNode, ErrorEmitted> {
    let span = expr.span();
    let ast_node = {
        let expression = expr_to_expression(context, handler, engines, expr)?;
        if !is_statement {
            AstNode {
                content: AstNodeContent::ImplicitReturnExpression(expression),
                span,
            }
        } else {
            AstNode {
                content: AstNodeContent::Expression(expression),
                span,
            }
        }
    };
    Ok(ast_node)
}

fn abi_cast_args_to_abi_cast_expression(
    context: &mut Context,
    handler: &Handler,
    engines: Engines<'_>,
    args: Parens<AbiCastArgs>,
) -> Result<Box<AbiCastExpression>, ErrorEmitted> {
    let AbiCastArgs { name, address, .. } = args.into_inner();
    let abi_name = path_type_to_call_path(context, handler, name)?;
    let address = Box::new(expr_to_expression(context, handler, engines, *address)?);
    Ok(Box::new(AbiCastExpression { abi_name, address }))
}

fn struct_path_and_fields_to_struct_expression(
    context: &mut Context,
    handler: &Handler,
    engines: Engines<'_>,
    path: PathExpr,
    fields: Braces<Punctuated<ExprStructField, CommaToken>>,
) -> Result<Box<StructExpression>, ErrorEmitted> {
    let call_path_binding = path_expr_to_call_path_binding(context, handler, engines, path)?;
    let fields = {
        fields
            .into_inner()
            .into_iter()
            .map(|expr_struct_field| {
                expr_struct_field_to_struct_expression_field(
                    context,
                    handler,
                    engines,
                    expr_struct_field,
                )
            })
            .collect::<Result<_, _>>()?
    };
    Ok(Box::new(StructExpression {
        call_path_binding,
        fields,
    }))
}

fn method_call_fields_to_method_application_expression(
    context: &mut Context,
    handler: &Handler,
    engines: Engines<'_>,
    target: Box<Expr>,
    path_seg: PathExprSegment,
    contract_args_opt: Option<Braces<Punctuated<ExprStructField, CommaToken>>>,
    args: Parens<Punctuated<Expr, CommaToken>>,
) -> Result<Box<MethodApplicationExpression>, ErrorEmitted> {
    let (method_name, type_arguments) =
        path_expr_segment_to_ident_or_type_argument(context, handler, engines, path_seg)?;

    let span = match &*type_arguments {
        [] => method_name.span(),
        [.., last] => Span::join(method_name.span(), last.span.clone()),
    };

    let method_name_binding = TypeBinding {
        inner: MethodName::FromModule { method_name },
        type_arguments,
        span,
    };
    let contract_call_params = match contract_args_opt {
        None => Vec::new(),
        Some(contract_args) => contract_args
            .into_inner()
            .into_iter()
            .map(|expr_struct_field| {
                expr_struct_field_to_struct_expression_field(
                    context,
                    handler,
                    engines,
                    expr_struct_field,
                )
            })
            .collect::<Result<_, _>>()?,
    };
    let arguments = iter::once(*target)
        .chain(args.into_inner().into_iter())
        .map(|expr| expr_to_expression(context, handler, engines, expr))
        .collect::<Result<_, _>>()?;
    Ok(Box::new(MethodApplicationExpression {
        method_name_binding,
        contract_call_params,
        arguments,
    }))
}

fn expr_func_app_to_expression_kind(
    context: &mut Context,
    handler: &Handler,
    engines: Engines<'_>,
    func: Box<Expr>,
    args: Parens<Punctuated<Expr, CommaToken>>,
) -> Result<ExpressionKind, ErrorEmitted> {
    let span = Span::join(func.span(), args.span());

    // For now, the callee has to be a path to a function.
    let PathExpr {
        root_opt,
        prefix,
        mut suffix,
        ..
    } = match *func {
        Expr::Path(path_expr) => path_expr,
        Expr::Error(_) => {
            // FIXME we can do better here and return function application expression here
            // if there are no parsing errors in the arguments
            return Ok(ExpressionKind::Error(Box::new([span])));
        }
        _ => {
            let error = ConvertParseTreeError::FunctionArbitraryExpression { span: func.span() };
            return Err(handler.emit_err(error.into()));
        }
    };

    let is_absolute = path_root_opt_to_bool(context, handler, root_opt)?;

    let convert_ty_args = |context: &mut Context, generics_opt: Option<(_, GenericArgs)>| {
        Ok(match generics_opt {
            Some((_, generic_args)) => {
                let span = generic_args.span();
                let ty_args =
                    generic_args_to_type_arguments(context, handler, engines, generic_args)?;
                (ty_args, Some(span))
            }
            None => <_>::default(),
        })
    };

    let (prefixes, last, call_seg) = match suffix.pop() {
        None => (Vec::new(), None, prefix),
        Some((_, call_path_suffix)) => {
            // Gather the idents of the prefix, i.e. all segments but the last one.
            let mut last = prefix;
            let mut prefix = Vec::with_capacity(suffix.len());
            for (_, seg) in suffix {
                prefix.push(path_expr_segment_to_ident(context, handler, &last)?);
                last = seg;
            }
            (prefix, Some(last), call_path_suffix)
        }
    };

    let arguments = args
        .into_inner()
        .into_iter()
        .map(|expr| expr_to_expression(context, handler, engines, expr))
        .collect::<Result<_, _>>()?;

    let name_args_span = |start, end: Option<_>| match end {
        Some(end) => Span::join(start, end),
        None => start,
    };

    let (type_arguments, type_arguments_span) = convert_ty_args(context, call_seg.generics_opt)?;

    // Route intrinsic calls to different AST node.
    match Intrinsic::try_from_str(call_seg.name.as_str()) {
        Some(intrinsic) if last.is_none() && !is_absolute => {
            return Ok(ExpressionKind::IntrinsicFunction(
                IntrinsicFunctionExpression {
                    name: call_seg.name,
                    kind_binding: TypeBinding {
                        inner: intrinsic,
                        type_arguments,
                        span: name_args_span(span, type_arguments_span),
                    },
                    arguments,
                },
            ));
        }
        _ => {}
    }

    // Only `foo(args)`? It's a simple function call and not delineated / ambiguous.
    let last = match last {
        Some(last) => last,
        None => {
            let call_path = CallPath {
                prefixes,
                suffix: call_seg.name,
                is_absolute,
            };
            let span = match type_arguments_span {
                Some(span) => Span::join(call_path.span(), span),
                None => call_path.span(),
            };
            let call_path_binding = TypeBinding {
                inner: call_path,
                type_arguments,
                span,
            };
            return Ok(ExpressionKind::FunctionApplication(Box::new(
                FunctionApplicationExpression {
                    call_path_binding,
                    arguments,
                },
            )));
        }
    };

    // Ambiguous call. Could be a method call or a normal function call.
    // We don't know until type checking what `last` refers to, so let's defer.
    let (last_ty_args, last_ty_args_span) = convert_ty_args(context, last.generics_opt)?;
    let before = TypeBinding {
        span: name_args_span(last.name.span(), last_ty_args_span),
        inner: last.name,
        type_arguments: last_ty_args,
    };
    let suffix = AmbiguousSuffix {
        before,
        suffix: call_seg.name,
    };
    let call_path = CallPath {
        prefixes,
        suffix,
        is_absolute,
    };
    let call_path_binding = TypeBinding {
        span: name_args_span(call_path.span(), type_arguments_span),
        inner: call_path,
        type_arguments,
    };
    Ok(ExpressionKind::AmbiguousPathExpression(Box::new(
        AmbiguousPathExpression {
            args: arguments,
            call_path_binding,
        },
    )))
}

fn expr_to_expression(
    context: &mut Context,
    handler: &Handler,
    engines: Engines<'_>,
    expr: Expr,
) -> Result<Expression, ErrorEmitted> {
    let span = expr.span();
    let expression = match expr {
        Expr::Error(part_spans) => Expression {
            kind: ExpressionKind::Error(part_spans),
            span,
        },
<<<<<<< HEAD
        Expr::Path(path_expr) => path_expr_to_expression(context, handler, path_expr)?,
=======
        Expr::Path(path_expr) => path_expr_to_expression(handler, engines, path_expr)?,
>>>>>>> 6602bd21
        Expr::Literal(literal) => Expression {
            kind: ExpressionKind::Literal(literal_to_literal(context, handler, literal)?),
            span,
        },
        Expr::AbiCast { args, .. } => {
            let abi_cast_expression =
                abi_cast_args_to_abi_cast_expression(context, handler, engines, args)?;
            Expression {
                kind: ExpressionKind::AbiCast(abi_cast_expression),
                span,
            }
        }
        Expr::Struct { path, fields } => {
            let struct_expression = struct_path_and_fields_to_struct_expression(
                context, handler, engines, path, fields,
            )?;
            Expression {
                kind: ExpressionKind::Struct(struct_expression),
                span,
            }
        }
        Expr::Tuple(parenthesized_expr_tuple_descriptor) => {
            let fields = expr_tuple_descriptor_to_expressions(
                context,
                handler,
                engines,
                parenthesized_expr_tuple_descriptor.into_inner(),
            )?;
            Expression {
                kind: ExpressionKind::Tuple(fields),
                span,
            }
        }
        Expr::Parens(parens) => {
            expr_to_expression(context, handler, engines, *parens.into_inner())?
        }
        Expr::Block(braced_code_block_contents) => braced_code_block_contents_to_expression(
            context,
            handler,
            engines,
            braced_code_block_contents,
        )?,
        Expr::Array(bracketed_expr_array_descriptor) => {
            match bracketed_expr_array_descriptor.into_inner() {
                ExprArrayDescriptor::Sequence(exprs) => {
                    let contents = exprs
                        .into_iter()
                        .map(|expr| expr_to_expression(context, handler, engines, expr))
                        .collect::<Result<_, _>>()?;
                    let array_expression = ArrayExpression {
                        contents,
                        length_span: None,
                    };
                    Expression {
                        kind: ExpressionKind::Array(array_expression),
                        span,
                    }
                }
                ExprArrayDescriptor::Repeat { value, length, .. } => {
                    let expression = expr_to_expression(context, handler, engines, *value)?;
                    let length_span = length.span();
                    let length = expr_to_usize(context, handler, *length)?;
                    let contents = iter::repeat_with(|| expression.clone())
                        .take(length)
                        .collect();
                    let array_expression = ArrayExpression {
                        contents,
                        length_span: Some(length_span),
                    };
                    Expression {
                        kind: ExpressionKind::Array(array_expression),
                        span,
                    }
                }
            }
        }
        Expr::Asm(asm_block) => {
            let asm_expression = asm_block_to_asm_expression(context, handler, engines, asm_block)?;
            Expression {
                kind: ExpressionKind::Asm(asm_expression),
                span,
            }
        }
        Expr::Return { expr_opt, .. } => {
            let expression = match expr_opt {
                Some(expr) => expr_to_expression(context, handler, engines, *expr)?,
                None => Expression {
                    kind: ExpressionKind::Tuple(Vec::new()),
                    span: span.clone(),
                },
            };
            Expression {
                kind: ExpressionKind::Return(Box::new(expression)),
                span,
            }
        }
        Expr::If(if_expr) => if_expr_to_expression(context, handler, engines, if_expr)?,
        Expr::Match {
            value, branches, ..
        } => {
            let value = expr_to_expression(context, handler, engines, *value)?;
            let var_decl_span = value.span();

            // Generate a deterministic name for the variable returned by the match expression.
            let match_return_var_name = format!(
                "{}{}",
                MATCH_RETURN_VAR_NAME_PREFIX,
                context.next_match_expression_return_var_unique_suffix(),
            );
            let var_decl_name = Ident::new_with_override(
                Box::leak(match_return_var_name.into_boxed_str()),
                var_decl_span.clone(),
            );

            let var_decl_exp = Expression {
                kind: ExpressionKind::Variable(var_decl_name.clone()),
                span: var_decl_span,
            };
            let branches = {
                branches
                    .into_inner()
                    .into_iter()
                    .map(|match_branch| {
                        match_branch_to_match_branch(context, handler, engines, match_branch)
                    })
                    .collect::<Result<_, _>>()?
            };
            Expression {
                kind: ExpressionKind::CodeBlock(CodeBlock {
                    contents: vec![
                        AstNode {
                            content: AstNodeContent::Declaration(Declaration::VariableDeclaration(
                                VariableDeclaration {
                                    name: var_decl_name,
                                    type_ascription: TypeInfo::Unknown,
                                    type_ascription_span: None,
                                    is_mutable: false,
                                    body: value,
                                },
                            )),
                            span: span.clone(),
                        },
                        AstNode {
                            content: AstNodeContent::ImplicitReturnExpression(Expression {
                                kind: ExpressionKind::Match(MatchExpression {
                                    value: Box::new(var_decl_exp),
                                    branches,
                                }),
                                span: span.clone(),
                            }),
                            span: span.clone(),
                        },
                    ],
                    whole_block_span: span.clone(),
                }),
                span,
            }
        }
        Expr::While {
            condition, block, ..
        } => Expression {
            kind: ExpressionKind::WhileLoop(WhileLoopExpression {
                condition: Box::new(expr_to_expression(context, handler, engines, *condition)?),
                body: braced_code_block_contents_to_code_block(context, handler, engines, block)?,
            }),
            span,
        },
        Expr::FuncApp { func, args } => {
            let kind = expr_func_app_to_expression_kind(context, handler, engines, func, args)?;
            Expression { kind, span }
        }
        Expr::Index { target, arg } => Expression {
            kind: ExpressionKind::ArrayIndex(ArrayIndexExpression {
                prefix: Box::new(expr_to_expression(context, handler, engines, *target)?),
                index: Box::new(expr_to_expression(
                    context,
                    handler,
                    engines,
                    *arg.into_inner(),
                )?),
            }),
            span,
        },
        Expr::MethodCall {
            target,
            path_seg,
            args,
            contract_args_opt,
            ..
        } => {
            let method_application_expression =
                method_call_fields_to_method_application_expression(
                    context,
                    handler,
                    engines,
                    target,
                    path_seg,
                    contract_args_opt,
                    args,
                )?;
            Expression {
                kind: ExpressionKind::MethodApplication(method_application_expression),
                span,
            }
        }
        Expr::FieldProjection { target, name, .. } => {
            // Walk through the `target` expressions until we find `storage.<...>`, if any.
            // For example, `storage.foo.bar` would result in `Some([foo, bar])`.
            let mut idents = vec![&name];
            let mut base = &*target;
            let storage_access_field_names = loop {
                match base {
                    // Parent is a projection itself, so check its parent.
                    Expr::FieldProjection { target, name, .. } => {
                        idents.push(name);
                        base = target;
                    }
                    // Parent is `storage`. We found what we were looking for.
                    Expr::Path(path_expr)
                        if path_expr.root_opt.is_none()
                            && path_expr.suffix.is_empty()
                            && path_expr.prefix.generics_opt.is_none()
                            && path_expr.prefix.name.as_str() == "storage" =>
                    {
                        break Some(idents)
                    }
                    // We'll never find `storage`, so stop here.
                    _ => break None,
                }
            };

            let kind = match storage_access_field_names {
                Some(field_names) => ExpressionKind::StorageAccess(StorageAccessExpression {
                    field_names: field_names.into_iter().rev().cloned().collect(),
                }),
                None => ExpressionKind::Subfield(SubfieldExpression {
                    prefix: Box::new(expr_to_expression(context, handler, engines, *target)?),
                    field_to_access: name,
                }),
            };
            Expression { kind, span }
        }
        Expr::TupleFieldProjection {
            target,
            field,
            field_span,
            ..
        } => Expression {
            kind: ExpressionKind::TupleIndex(TupleIndexExpression {
                prefix: Box::new(expr_to_expression(context, handler, engines, *target)?),
                index: match usize::try_from(field) {
                    Ok(index) => index,
                    Err(..) => {
                        let error =
                            ConvertParseTreeError::TupleIndexOutOfRange { span: field_span };
                        return Err(handler.emit_err(error.into()));
                    }
                },
                index_span: field_span,
            }),
            span,
        },
        Expr::Ref { ref_token, .. } => {
            let error = ConvertParseTreeError::RefExprNotYetSupported {
                span: ref_token.span(),
            };
            return Err(handler.emit_err(error.into()));
        }
        Expr::Deref { deref_token, .. } => {
            let error = ConvertParseTreeError::DerefExprNotYetSupported {
                span: deref_token.span(),
            };
            return Err(handler.emit_err(error.into()));
        }
        Expr::Not { bang_token, expr } => {
            let expr = expr_to_expression(context, handler, engines, *expr)?;
            op_call("not", bang_token.span(), span, &[expr])?
        }
        Expr::Pow {
            lhs,
            double_star_token,
            rhs,
        } => {
            let lhs = expr_to_expression(context, handler, engines, *lhs)?;
            let rhs = expr_to_expression(context, handler, engines, *rhs)?;
            op_call("pow", double_star_token.span(), span, &vec![lhs, rhs])?
        }
        Expr::Mul {
            lhs,
            star_token,
            rhs,
        } => {
            let lhs = expr_to_expression(context, handler, engines, *lhs)?;
            let rhs = expr_to_expression(context, handler, engines, *rhs)?;
            op_call("multiply", star_token.span(), span, &vec![lhs, rhs])?
        }
        Expr::Div {
            lhs,
            forward_slash_token,
            rhs,
        } => {
            let lhs = expr_to_expression(context, handler, engines, *lhs)?;
            let rhs = expr_to_expression(context, handler, engines, *rhs)?;
            op_call("divide", forward_slash_token.span(), span, &vec![lhs, rhs])?
        }
        Expr::Modulo {
            lhs,
            percent_token,
            rhs,
        } => {
            let lhs = expr_to_expression(context, handler, engines, *lhs)?;
            let rhs = expr_to_expression(context, handler, engines, *rhs)?;
            op_call("modulo", percent_token.span(), span, &vec![lhs, rhs])?
        }
        Expr::Add {
            lhs,
            add_token,
            rhs,
        } => {
            let lhs = expr_to_expression(context, handler, engines, *lhs)?;
            let rhs = expr_to_expression(context, handler, engines, *rhs)?;
            op_call("add", add_token.span(), span, &vec![lhs, rhs])?
        }
        Expr::Sub {
            lhs,
            sub_token,
            rhs,
        } => {
            let lhs = expr_to_expression(context, handler, engines, *lhs)?;
            let rhs = expr_to_expression(context, handler, engines, *rhs)?;
            op_call("subtract", sub_token.span(), span, &vec![lhs, rhs])?
        }
        Expr::Shl {
            lhs,
            shl_token,
            rhs,
        } => {
            let lhs = expr_to_expression(context, handler, engines, *lhs)?;
            let rhs = expr_to_expression(context, handler, engines, *rhs)?;
            op_call("lsh", shl_token.span(), span, &vec![lhs, rhs])?
        }
        Expr::Shr {
            lhs,
            shr_token,
            rhs,
        } => {
            let lhs = expr_to_expression(context, handler, engines, *lhs)?;
            let rhs = expr_to_expression(context, handler, engines, *rhs)?;
            op_call("rsh", shr_token.span(), span, &vec![lhs, rhs])?
        }
        Expr::BitAnd {
            lhs,
            ampersand_token,
            rhs,
        } => {
            let lhs = expr_to_expression(context, handler, engines, *lhs)?;
            let rhs = expr_to_expression(context, handler, engines, *rhs)?;
            op_call("binary_and", ampersand_token.span(), span, &vec![lhs, rhs])?
        }
        Expr::BitXor {
            lhs,
            caret_token,
            rhs,
        } => {
            let lhs = expr_to_expression(context, handler, engines, *lhs)?;
            let rhs = expr_to_expression(context, handler, engines, *rhs)?;
            op_call("binary_xor", caret_token.span(), span, &vec![lhs, rhs])?
        }
        Expr::BitOr {
            lhs,
            pipe_token,
            rhs,
        } => {
            let lhs = expr_to_expression(context, handler, engines, *lhs)?;
            let rhs = expr_to_expression(context, handler, engines, *rhs)?;
            op_call("binary_or", pipe_token.span(), span, &vec![lhs, rhs])?
        }
        Expr::Equal {
            lhs,
            double_eq_token,
            rhs,
        } => {
            let lhs = expr_to_expression(context, handler, engines, *lhs)?;
            let rhs = expr_to_expression(context, handler, engines, *rhs)?;
            op_call("eq", double_eq_token.span(), span, &vec![lhs, rhs])?
        }
        Expr::NotEqual {
            lhs,
            bang_eq_token,
            rhs,
        } => {
            let lhs = expr_to_expression(context, handler, engines, *lhs)?;
            let rhs = expr_to_expression(context, handler, engines, *rhs)?;
            op_call("neq", bang_eq_token.span(), span, &vec![lhs, rhs])?
        }
        Expr::LessThan {
            lhs,
            less_than_token,
            rhs,
        } => {
            let lhs = expr_to_expression(context, handler, engines, *lhs)?;
            let rhs = expr_to_expression(context, handler, engines, *rhs)?;
            op_call("lt", less_than_token.span(), span, &vec![lhs, rhs])?
        }
        Expr::GreaterThan {
            lhs,
            greater_than_token,
            rhs,
        } => {
            let lhs = expr_to_expression(context, handler, engines, *lhs)?;
            let rhs = expr_to_expression(context, handler, engines, *rhs)?;
            op_call("gt", greater_than_token.span(), span, &vec![lhs, rhs])?
        }
        Expr::LessThanEq {
            lhs,
            less_than_eq_token,
            rhs,
        } => {
            let lhs = expr_to_expression(context, handler, engines, *lhs)?;
            let rhs = expr_to_expression(context, handler, engines, *rhs)?;
            op_call("le", less_than_eq_token.span(), span, &vec![lhs, rhs])?
        }
        Expr::GreaterThanEq {
            lhs,
            greater_than_eq_token,
            rhs,
        } => {
            let lhs = expr_to_expression(context, handler, engines, *lhs)?;
            let rhs = expr_to_expression(context, handler, engines, *rhs)?;
            op_call("ge", greater_than_eq_token.span(), span, &vec![lhs, rhs])?
        }
        Expr::LogicalAnd { lhs, rhs, .. } => Expression {
            kind: ExpressionKind::LazyOperator(LazyOperatorExpression {
                op: LazyOp::And,
                lhs: Box::new(expr_to_expression(context, handler, engines, *lhs)?),
                rhs: Box::new(expr_to_expression(context, handler, engines, *rhs)?),
            }),
            span,
        },
        Expr::LogicalOr { lhs, rhs, .. } => Expression {
            kind: ExpressionKind::LazyOperator(LazyOperatorExpression {
                op: LazyOp::Or,
                lhs: Box::new(expr_to_expression(context, handler, engines, *lhs)?),
                rhs: Box::new(expr_to_expression(context, handler, engines, *rhs)?),
            }),
            span,
        },
        Expr::Reassignment {
            assignable,
            expr,
            reassignment_op:
                ReassignmentOp {
                    variant: op_variant,
                    span: op_span,
                },
        } => match op_variant {
            ReassignmentOpVariant::Equals => Expression {
                kind: ExpressionKind::Reassignment(ReassignmentExpression {
                    lhs: assignable_to_reassignment_target(context, handler, engines, assignable)?,
                    rhs: Box::new(expr_to_expression(context, handler, engines, *expr)?),
                }),
                span,
            },
            op_variant => {
                let lhs = assignable_to_reassignment_target(
                    context,
                    handler,
                    engines,
                    assignable.clone(),
                )?;
                let rhs = Box::new(op_call(
                    op_variant.core_name(),
                    op_span,
                    span.clone(),
                    &vec![
                        assignable_to_expression(context, handler, engines, assignable)?,
                        expr_to_expression(context, handler, engines, *expr)?,
                    ],
                )?);
                Expression {
                    kind: ExpressionKind::Reassignment(ReassignmentExpression { lhs, rhs }),
                    span,
                }
            }
        },
        Expr::Break { .. } => Expression {
            kind: ExpressionKind::Break,
            span,
        },
        Expr::Continue { .. } => Expression {
            kind: ExpressionKind::Continue,
            span,
        },
    };
    Ok(expression)
}

fn op_call(
    name: &'static str,
    op_span: Span,
    span: Span,
    args: &[Expression],
) -> Result<Expression, ErrorEmitted> {
    let method_name_binding = TypeBinding {
        inner: MethodName::FromTrait {
            call_path: CallPath {
                prefixes: vec![
                    Ident::new_with_override("core", op_span.clone()),
                    Ident::new_with_override("ops", op_span.clone()),
                ],
                suffix: Ident::new_with_override(name, op_span.clone()),
                is_absolute: true,
            },
        },
        type_arguments: vec![],
        span: op_span,
    };
    Ok(Expression {
        kind: ExpressionKind::MethodApplication(Box::new(MethodApplicationExpression {
            method_name_binding,
            contract_call_params: Vec::new(),
            arguments: args.to_vec(),
        })),
        span,
    })
}

fn storage_field_to_storage_field(
    context: &mut Context,
    handler: &Handler,
    engines: Engines<'_>,
    storage_field: sway_ast::StorageField,
    attributes: AttributesMap,
) -> Result<StorageField, ErrorEmitted> {
    let type_info_span = if let Ty::Path(path_type) = &storage_field.ty {
        path_type.prefix.name.span()
    } else {
        storage_field.ty.span()
    };
    let span = storage_field.span();
    let storage_field = StorageField {
        attributes,
        name: storage_field.name,
        type_info: ty_to_type_info(context, handler, engines, storage_field.ty)?,
        type_info_span,
        span,
        initializer: expr_to_expression(context, handler, engines, storage_field.initializer)?,
    };
    Ok(storage_field)
}

fn configurable_field_to_constant_declaration(
    context: &mut Context,
    handler: &Handler,
    engines: Engines<'_>,
    configurable_field: sway_ast::ConfigurableField,
    attributes: AttributesMap,
) -> Result<ConstantDeclaration, ErrorEmitted> {
    let span = configurable_field.name.span();
    let type_ascription_span = if let Ty::Path(path_type) = &configurable_field.ty {
        path_type.prefix.name.span()
    } else {
        configurable_field.ty.span()
    };

    Ok(ConstantDeclaration {
        name: configurable_field.name,
        type_ascription: ty_to_type_info(context, handler, engines, configurable_field.ty)?,
        type_ascription_span: Some(type_ascription_span),
        value: expr_to_expression(context, handler, engines, configurable_field.initializer)?,
        visibility: Visibility::Public,
        is_configurable: true,
        attributes,
        span,
    })
}

fn statement_to_ast_nodes(
    context: &mut Context,
    handler: &Handler,
    engines: Engines<'_>,
    statement: Statement,
) -> Result<Vec<AstNode>, ErrorEmitted> {
    let ast_nodes = match statement {
        Statement::Let(statement_let) => {
            statement_let_to_ast_nodes(context, handler, engines, statement_let)?
        }
        Statement::Item(item) => {
            let nodes = item_to_ast_nodes(context, handler, engines, item, false, None)?;
            nodes.iter().fold(Ok(()), |res, node| {
                if ast_node_is_test_fn(node) {
                    let span = node.span.clone();
                    let error = ConvertParseTreeError::TestFnOnlyAllowedAtModuleLevel { span };
                    Err(handler.emit_err(error.into()))
                } else {
                    res
                }
            })?;
            nodes
        }
        Statement::Expr { expr, .. } => {
            vec![expr_to_ast_node(context, handler, engines, expr, true)?]
        }
    };
    Ok(ast_nodes)
}

fn fn_arg_to_function_parameter(
    context: &mut Context,
    handler: &Handler,
    engines: Engines<'_>,
    fn_arg: FnArg,
) -> Result<FunctionParameter, ErrorEmitted> {
    let type_span = fn_arg.ty.span();
    let pat_span = fn_arg.pattern.span();
    let (reference, mutable, name) = match fn_arg.pattern {
        Pattern::Wildcard { .. } => {
            let error = ConvertParseTreeError::WildcardPatternsNotSupportedHere { span: pat_span };
            return Err(handler.emit_err(error.into()));
        }
        Pattern::Var {
            reference,
            mutable,
            name,
        } => (reference, mutable, name),
        Pattern::Literal(..) => {
            let error = ConvertParseTreeError::LiteralPatternsNotSupportedHere { span: pat_span };
            return Err(handler.emit_err(error.into()));
        }
        Pattern::Constant(..) => {
            let error = ConvertParseTreeError::ConstantPatternsNotSupportedHere { span: pat_span };
            return Err(handler.emit_err(error.into()));
        }
        Pattern::Constructor { .. } | Pattern::Error(..) => {
            let error =
                ConvertParseTreeError::ConstructorPatternsNotSupportedHere { span: pat_span };
            return Err(handler.emit_err(error.into()));
        }
        Pattern::Struct { .. } => {
            let error = ConvertParseTreeError::StructPatternsNotSupportedHere { span: pat_span };
            return Err(handler.emit_err(error.into()));
        }
        Pattern::Tuple(..) => {
            let error = ConvertParseTreeError::TuplePatternsNotSupportedHere { span: pat_span };
            return Err(handler.emit_err(error.into()));
        }
    };
    let mutability_span = match (&reference, &mutable) {
        (None, None) => Span::dummy(),
        (None, Some(mutable)) => mutable.span(),
        (Some(reference), None) => reference.span(),
        (Some(reference), Some(mutable)) => Span::join(reference.span(), mutable.span()),
    };
    let function_parameter = FunctionParameter {
        name,
        is_reference: reference.is_some(),
        is_mutable: mutable.is_some(),
        mutability_span,
        type_info: ty_to_type_info(context, handler, engines, fn_arg.ty)?,
        type_span,
    };
    Ok(function_parameter)
}

fn expr_to_length(
    context: &mut Context,
    handler: &Handler,
    expr: Expr,
) -> Result<Length, ErrorEmitted> {
    let span = expr.span();
    Ok(Length::new(expr_to_usize(context, handler, expr)?, span))
}

fn expr_to_usize(
    _context: &mut Context,
    handler: &Handler,
    expr: Expr,
) -> Result<usize, ErrorEmitted> {
    let span = expr.span();
    let value = match expr {
        Expr::Literal(sway_ast::Literal::Int(lit_int)) => {
            match lit_int.ty_opt {
                None => (),
                Some(..) => {
                    let error = ConvertParseTreeError::IntTySuffixNotSupported { span };
                    return Err(handler.emit_err(error.into()));
                }
            }
            match usize::try_from(lit_int.parsed) {
                Ok(value) => value,
                Err(..) => {
                    let error = ConvertParseTreeError::IntLiteralOutOfRange { span };
                    return Err(handler.emit_err(error.into()));
                }
            }
        }
        _ => {
            let error = ConvertParseTreeError::IntLiteralExpected { span };
            return Err(handler.emit_err(error.into()));
        }
    };
    Ok(value)
}

fn path_type_to_supertrait(
    context: &mut Context,
    handler: &Handler,
    path_type: PathType,
) -> Result<Supertrait, ErrorEmitted> {
    let PathType {
        root_opt,
        prefix,
        mut suffix,
    } = path_type;
    let is_absolute = path_root_opt_to_bool(context, handler, root_opt)?;
    let (prefixes, call_path_suffix) = match suffix.pop() {
        Some((_, call_path_suffix)) => {
            let mut prefixes = vec![path_type_segment_to_ident(context, handler, prefix)?];
            for (_, call_path_prefix) in suffix {
                let ident = path_type_segment_to_ident(context, handler, call_path_prefix)?;
                prefixes.push(ident);
            }
            (prefixes, call_path_suffix)
        }
        None => (Vec::new(), prefix),
    };
    let PathTypeSegment {
        name: suffix,
        generics_opt: _,
    } = call_path_suffix;
    let name = CallPath {
        prefixes,
        suffix,
        is_absolute,
    };
    /*
    let type_parameters = match generics_opt {
        Some((_double_colon_token_opt, generic_args)) => {
            generic_args_to_type_parameters(generic_args)
        },
        None => Vec::new(),
    };
    */
    let supertrait = Supertrait {
        name,
        //type_parameters,
    };
    Ok(supertrait)
}

fn path_type_segment_to_ident(
    _context: &mut Context,
    handler: &Handler,
    PathTypeSegment { name, generics_opt }: PathTypeSegment,
) -> Result<Ident, ErrorEmitted> {
    if let Some((_, generic_args)) = generics_opt {
        let error = ConvertParseTreeError::GenericsNotSupportedHere {
            span: generic_args.span(),
        };
        return Err(handler.emit_err(error.into()));
    }
    Ok(name)
}

/// Similar to [path_type_segment_to_ident],
/// but allows for the item to be either type arguments _or_ an ident.
fn path_expr_segment_to_ident_or_type_argument(
    context: &mut Context,
    handler: &Handler,
    engines: Engines<'_>,
    PathExprSegment { name, generics_opt }: PathExprSegment,
) -> Result<(Ident, Vec<TypeArgument>), ErrorEmitted> {
    let type_args = match generics_opt {
        Some((_, x)) => generic_args_to_type_arguments(context, handler, engines, x)?,
        None => Default::default(),
    };
    Ok((name, type_args))
}

fn path_expr_segment_to_ident(
    _context: &mut Context,
    handler: &Handler,
    PathExprSegment { name, generics_opt }: &PathExprSegment,
) -> Result<Ident, ErrorEmitted> {
    if let Some((_, generic_args)) = generics_opt {
        let error = ConvertParseTreeError::GenericsNotSupportedHere {
            span: generic_args.span(),
        };
        return Err(handler.emit_err(error.into()));
    }
    Ok(name.clone())
}

fn path_expr_to_expression(
    context: &mut Context,
    handler: &Handler,
    engines: Engines<'_>,
    path_expr: PathExpr,
) -> Result<Expression, ErrorEmitted> {
    let span = path_expr.span();
    let expression = if path_expr.root_opt.is_none() && path_expr.suffix.is_empty() {
        let name = path_expr_segment_to_ident(context, handler, &path_expr.prefix)?;
        Expression {
            kind: ExpressionKind::Variable(name),
            span,
        }
    } else {
<<<<<<< HEAD
        let call_path = path_expr_to_call_path(context, handler, path_expr)?;
        let call_path_binding = TypeBinding {
            inner: call_path.clone(),
            type_arguments: vec![],
            span: call_path.span(),
        };
=======
        let call_path_binding = path_expr_to_call_path_binding(handler, engines, path_expr)?;
>>>>>>> 6602bd21
        Expression {
            kind: ExpressionKind::DelineatedPath(Box::new(DelineatedPathExpression {
                call_path_binding,
                args: None,
            })),
            span,
        }
    };
    Ok(expression)
}

fn braced_code_block_contents_to_expression(
    context: &mut Context,
    handler: &Handler,
    engines: Engines<'_>,
    braced_code_block_contents: Braces<CodeBlockContents>,
) -> Result<Expression, ErrorEmitted> {
    let span = braced_code_block_contents.span();
    let code_block = braced_code_block_contents_to_code_block(
        context,
        handler,
        engines,
        braced_code_block_contents,
    )?;
    Ok(Expression {
        kind: ExpressionKind::CodeBlock(code_block),
        span,
    })
}

fn if_expr_to_expression(
    context: &mut Context,
    handler: &Handler,
    engines: Engines<'_>,
    if_expr: IfExpr,
) -> Result<Expression, ErrorEmitted> {
    let span = if_expr.span();
    let IfExpr {
        condition,
        then_block,
        else_opt,
        ..
    } = if_expr;
    let then_block_span = then_block.span();
    let then_block = Expression {
        kind: ExpressionKind::CodeBlock(braced_code_block_contents_to_code_block(
            context, handler, engines, then_block,
        )?),
        span: then_block_span.clone(),
    };
    let else_block = match else_opt {
        None => None,
        Some((_else_token, tail)) => {
            let expression = match tail {
                ControlFlow::Break(braced_code_block_contents) => {
                    braced_code_block_contents_to_expression(
                        context,
                        handler,
                        engines,
                        braced_code_block_contents,
                    )?
                }
                ControlFlow::Continue(if_expr) => {
                    if_expr_to_expression(context, handler, engines, *if_expr)?
                }
            };
            Some(expression)
        }
    };
    let expression = match condition {
        IfCondition::Expr(condition) => Expression {
            kind: ExpressionKind::If(IfExpression {
                condition: Box::new(expr_to_expression(context, handler, engines, *condition)?),
                then: Box::new(then_block),
                r#else: else_block.map(Box::new),
            }),
            span,
        },
        IfCondition::Let { lhs, rhs, .. } => {
            let scrutinee = pattern_to_scrutinee(context, handler, *lhs)?;
            let scrutinee_span = scrutinee.span();
            let mut branches = vec![MatchBranch {
                scrutinee,
                result: then_block.clone(),
                span: Span::join(scrutinee_span, then_block_span),
            }];
            branches.push(match else_block {
                Some(else_block) => {
                    let else_block_span = else_block.span();
                    MatchBranch {
                        scrutinee: Scrutinee::CatchAll {
                            span: else_block_span.clone(),
                        },
                        result: else_block,
                        span: else_block_span,
                    }
                }
                None => {
                    let else_block_span = then_block.span();
                    MatchBranch {
                        scrutinee: Scrutinee::CatchAll {
                            span: else_block_span.clone(),
                        },
                        // If there's no else in an `if-let` expression,
                        // then the else is equivalent to an empty block.
                        result: Expression {
                            kind: ExpressionKind::CodeBlock(CodeBlock {
                                contents: vec![],
                                whole_block_span: else_block_span.clone(),
                            }),
                            span: else_block_span.clone(),
                        },
                        span: else_block_span,
                    }
                }
            });
            Expression {
                kind: ExpressionKind::Match(MatchExpression {
                    value: Box::new(expr_to_expression(context, handler, engines, *rhs)?),
                    branches,
                }),
                span,
            }
        }
    };
    Ok(expression)
}

/// Determine if the path is in absolute form, e.g., `::foo::bar`.
///
/// Throws an error when given `<Foo as Bar>::baz`.
fn path_root_opt_to_bool(
    _context: &mut Context,
    handler: &Handler,
    root_opt: Option<(Option<AngleBrackets<QualifiedPathRoot>>, DoubleColonToken)>,
) -> Result<bool, ErrorEmitted> {
    Ok(match root_opt {
        None => false,
        Some((None, _)) => true,
        Some((Some(qualified_path_root), _)) => {
            let error = ConvertParseTreeError::QualifiedPathRootsNotImplemented {
                span: qualified_path_root.span(),
            };
            return Err(handler.emit_err(error.into()));
        }
    })
}

fn literal_to_literal(
    _context: &mut Context,
    handler: &Handler,
    literal: sway_ast::Literal,
) -> Result<Literal, ErrorEmitted> {
    let literal = match literal {
        sway_ast::Literal::Bool(lit_bool) => Literal::Boolean(lit_bool.kind.into()),
        sway_ast::Literal::String(lit_string) => {
            let full_span = lit_string.span();
            let inner_span = Span::new(
                full_span.src().clone(),
                full_span.start() + 1,
                full_span.end() - 1,
                full_span.path().cloned(),
            )
            .unwrap();
            Literal::String(inner_span)
        }
        sway_ast::Literal::Char(lit_char) => {
            let error = ConvertParseTreeError::CharLiteralsNotImplemented {
                span: lit_char.span(),
            };
            return Err(handler.emit_err(error.into()));
        }
        sway_ast::Literal::Int(lit_int) => {
            let LitInt {
                parsed,
                ty_opt,
                span,
            } = lit_int;
            match ty_opt {
                None => {
                    let orig_str = span.as_str();
                    if let Some(hex_digits) = orig_str.strip_prefix("0x") {
                        let num_digits = hex_digits.chars().filter(|c| *c != '_').count();
                        match num_digits {
                            1..=16 => Literal::U64(u64::try_from(parsed).unwrap()),
                            64 => {
                                let bytes = parsed.to_bytes_be();
                                let mut full_bytes = [0u8; 32];
                                full_bytes[(32 - bytes.len())..].copy_from_slice(&bytes);
                                Literal::B256(full_bytes)
                            }
                            _ => {
                                let error = ConvertParseTreeError::HexLiteralLength { span };
                                return Err(handler.emit_err(error.into()));
                            }
                        }
                    } else if let Some(bin_digits) = orig_str.strip_prefix("0b") {
                        let num_digits = bin_digits.chars().filter(|c| *c != '_').count();
                        match num_digits {
                            1..=64 => Literal::U64(u64::try_from(parsed).unwrap()),
                            256 => {
                                let bytes = parsed.to_bytes_be();
                                let mut full_bytes = [0u8; 32];
                                full_bytes[(32 - bytes.len())..].copy_from_slice(&bytes);
                                Literal::B256(full_bytes)
                            }
                            _ => {
                                let error = ConvertParseTreeError::BinaryLiteralLength { span };
                                return Err(handler.emit_err(error.into()));
                            }
                        }
                    } else {
                        match u64::try_from(&parsed) {
                            Ok(value) => Literal::Numeric(value),
                            Err(..) => {
                                let error = ConvertParseTreeError::IntLiteralOutOfRange { span };
                                return Err(handler.emit_err(error.into()));
                            }
                        }
                    }
                }
                Some((lit_int_type, _span)) => match lit_int_type {
                    LitIntType::U8 => {
                        let value = match u8::try_from(parsed) {
                            Ok(value) => value,
                            Err(..) => {
                                let error = ConvertParseTreeError::U8LiteralOutOfRange { span };
                                return Err(handler.emit_err(error.into()));
                            }
                        };
                        Literal::U8(value)
                    }
                    LitIntType::U16 => {
                        let value = match u16::try_from(parsed) {
                            Ok(value) => value,
                            Err(..) => {
                                let error = ConvertParseTreeError::U16LiteralOutOfRange { span };
                                return Err(handler.emit_err(error.into()));
                            }
                        };
                        Literal::U16(value)
                    }
                    LitIntType::U32 => {
                        let value = match u32::try_from(parsed) {
                            Ok(value) => value,
                            Err(..) => {
                                let error = ConvertParseTreeError::U32LiteralOutOfRange { span };
                                return Err(handler.emit_err(error.into()));
                            }
                        };
                        Literal::U32(value)
                    }
                    LitIntType::U64 => {
                        let value = match u64::try_from(parsed) {
                            Ok(value) => value,
                            Err(..) => {
                                let error = ConvertParseTreeError::U64LiteralOutOfRange { span };
                                return Err(handler.emit_err(error.into()));
                            }
                        };
                        Literal::U64(value)
                    }
                    LitIntType::I8 | LitIntType::I16 | LitIntType::I32 | LitIntType::I64 => {
                        let error = ConvertParseTreeError::SignedIntegersNotSupported { span };
                        return Err(handler.emit_err(error.into()));
                    }
                },
            }
        }
    };
    Ok(literal)
}

/// Like [path_expr_to_call_path], but instead can potentially return type arguments.
/// Use this when converting a call path that could potentially include type arguments, i.e. the
/// turbofish.
fn path_expr_to_call_path_binding(
    context: &mut Context,
    handler: &Handler,
    engines: Engines<'_>,
    path_expr: PathExpr,
) -> Result<TypeBinding<CallPath>, ErrorEmitted> {
    let PathExpr {
        root_opt,
        prefix,
        mut suffix,
        ..
    } = path_expr;
    let is_absolute = path_root_opt_to_bool(context, handler, root_opt)?;
    let (prefixes, suffix, span, type_arguments) = match suffix.pop() {
        Some((_, call_path_suffix)) => {
            let mut prefixes = vec![path_expr_segment_to_ident(context, handler, &prefix)?];
            for (_, call_path_prefix) in suffix {
                let ident = path_expr_segment_to_ident(context, handler, &call_path_prefix)?;
                // note that call paths only support one set of type arguments per call path right
                // now
                prefixes.push(ident);
            }
            let span = call_path_suffix.span();
            let (suffix, ty_args) = path_expr_segment_to_ident_or_type_argument(
                context,
                handler,
                engines,
                call_path_suffix,
            )?;
            (prefixes, suffix, span, ty_args)
        }
        None => {
            let span = prefix.span();
            let (suffix, ty_args) =
                path_expr_segment_to_ident_or_type_argument(context, handler, engines, prefix)?;
            (vec![], suffix, span, ty_args)
        }
    };
    Ok(TypeBinding {
        inner: CallPath {
            prefixes,
            suffix,
            is_absolute,
        },
        type_arguments,
        span,
    })
}

fn path_expr_to_call_path(
    context: &mut Context,
    handler: &Handler,
    path_expr: PathExpr,
) -> Result<CallPath, ErrorEmitted> {
    let PathExpr {
        root_opt,
        prefix,
        mut suffix,
        ..
    } = path_expr;
    let is_absolute = path_root_opt_to_bool(context, handler, root_opt)?;
    let call_path = match suffix.pop() {
        Some((_double_colon_token, call_path_suffix)) => {
            let mut prefixes = vec![path_expr_segment_to_ident(context, handler, &prefix)?];
            for (_double_colon_token, call_path_prefix) in suffix {
                let ident = path_expr_segment_to_ident(context, handler, &call_path_prefix)?;
                prefixes.push(ident);
            }
            CallPath {
                prefixes,
                suffix: path_expr_segment_to_ident(context, handler, &call_path_suffix)?,
                is_absolute,
            }
        }
        None => CallPath {
            prefixes: Vec::new(),
            suffix: path_expr_segment_to_ident(context, handler, &prefix)?,
            is_absolute,
        },
    };
    Ok(call_path)
}

fn expr_struct_field_to_struct_expression_field(
    context: &mut Context,
    handler: &Handler,
    engines: Engines<'_>,
    expr_struct_field: ExprStructField,
) -> Result<StructExpressionField, ErrorEmitted> {
    let span = expr_struct_field.span();
    let value = match expr_struct_field.expr_opt {
        Some((_colon_token, expr)) => expr_to_expression(context, handler, engines, *expr)?,
        None => Expression {
            kind: ExpressionKind::Variable(expr_struct_field.field_name.clone()),
            span: span.clone(),
        },
    };
    Ok(StructExpressionField {
        name: expr_struct_field.field_name,
        value,
        span,
    })
}

fn expr_tuple_descriptor_to_expressions(
    context: &mut Context,
    handler: &Handler,
    engines: Engines<'_>,
    expr_tuple_descriptor: ExprTupleDescriptor,
) -> Result<Vec<Expression>, ErrorEmitted> {
    let expressions = match expr_tuple_descriptor {
        ExprTupleDescriptor::Nil => Vec::new(),
        ExprTupleDescriptor::Cons { head, tail, .. } => {
            let mut expressions = vec![expr_to_expression(context, handler, engines, *head)?];
            for expr in tail {
                expressions.push(expr_to_expression(context, handler, engines, expr)?);
            }
            expressions
        }
    };
    Ok(expressions)
}

fn asm_block_to_asm_expression(
    context: &mut Context,
    handler: &Handler,
    engines: Engines<'_>,
    asm_block: AsmBlock,
) -> Result<Box<AsmExpression>, ErrorEmitted> {
    let whole_block_span = asm_block.span();
    let asm_block_contents = asm_block.contents.into_inner();
    let (returns, return_type) = match asm_block_contents.final_expr_opt {
        Some(asm_final_expr) => {
            let asm_register = AsmRegister {
                name: asm_final_expr.register.as_str().to_owned(),
            };
            let returns = Some((asm_register, asm_final_expr.register.span()));
            let return_type = match asm_final_expr.ty_opt {
                Some((_colon_token, ty)) => ty_to_type_info(context, handler, engines, ty)?,
                None => TypeInfo::UnsignedInteger(IntegerBits::SixtyFour),
            };
            (returns, return_type)
        }
        None => (None, TypeInfo::Tuple(Vec::new())),
    };
    let registers = {
        asm_block
            .registers
            .into_inner()
            .into_iter()
            .map(|asm_register_declaration| {
                asm_register_declaration_to_asm_register_declaration(
                    context,
                    handler,
                    engines,
                    asm_register_declaration,
                )
            })
            .collect::<Result<_, _>>()?
    };
    let body = {
        asm_block_contents
            .instructions
            .into_iter()
            .map(|(instruction, _semicolon_token)| instruction_to_asm_op(instruction))
            .collect()
    };
    Ok(Box::new(AsmExpression {
        registers,
        body,
        returns,
        return_type,
        whole_block_span,
    }))
}

fn match_branch_to_match_branch(
    context: &mut Context,
    handler: &Handler,
    engines: Engines<'_>,
    match_branch: sway_ast::MatchBranch,
) -> Result<MatchBranch, ErrorEmitted> {
    let span = match_branch.span();
    Ok(MatchBranch {
        scrutinee: pattern_to_scrutinee(context, handler, match_branch.pattern)?,
        result: match match_branch.kind {
            MatchBranchKind::Block { block, .. } => {
                let span = block.span();
                Expression {
                    kind: ExpressionKind::CodeBlock(braced_code_block_contents_to_code_block(
                        context, handler, engines, block,
                    )?),
                    span,
                }
            }
            MatchBranchKind::Expr { expr, .. } => {
                expr_to_expression(context, handler, engines, expr)?
            }
        },
        span,
    })
}

fn statement_let_to_ast_nodes(
    context: &mut Context,
    handler: &Handler,
    engines: Engines<'_>,
    statement_let: StatementLet,
) -> Result<Vec<AstNode>, ErrorEmitted> {
    fn unfold(
        context: &mut Context,
        handler: &Handler,
        engines: Engines<'_>,
        pattern: Pattern,
        ty_opt: Option<Ty>,
        expression: Expression,
        span: Span,
    ) -> Result<Vec<AstNode>, ErrorEmitted> {
        let ast_nodes = match pattern {
            Pattern::Wildcard { .. } | Pattern::Var { .. } => {
                let (reference, mutable, name) = match pattern {
                    Pattern::Var {
                        reference,
                        mutable,
                        name,
                    } => (reference, mutable, name),
                    Pattern::Wildcard { .. } => (None, None, Ident::new_no_span("_")),
                    _ => unreachable!(),
                };
                if reference.is_some() {
                    let error = ConvertParseTreeError::RefVariablesNotSupported { span };
                    return Err(handler.emit_err(error.into()));
                }
                let (type_ascription, type_ascription_span) = match ty_opt {
                    Some(ty) => {
                        let type_ascription_span = ty.span();
                        let type_ascription = ty_to_type_info(context, handler, engines, ty)?;
                        (type_ascription, Some(type_ascription_span))
                    }
                    None => (TypeInfo::Unknown, None),
                };
                let ast_node = AstNode {
                    content: AstNodeContent::Declaration(Declaration::VariableDeclaration(
                        VariableDeclaration {
                            name,
                            type_ascription,
                            type_ascription_span,
                            body: expression,
                            is_mutable: mutable.is_some(),
                        },
                    )),
                    span,
                };
                vec![ast_node]
            }
            Pattern::Literal(..) => {
                let error = ConvertParseTreeError::LiteralPatternsNotSupportedHere { span };
                return Err(handler.emit_err(error.into()));
            }
            Pattern::Constant(..) => {
                let error = ConvertParseTreeError::ConstantPatternsNotSupportedHere { span };
                return Err(handler.emit_err(error.into()));
            }
            Pattern::Constructor { .. } | Pattern::Error(..) => {
                let error = ConvertParseTreeError::ConstructorPatternsNotSupportedHere { span };
                return Err(handler.emit_err(error.into()));
            }
            Pattern::Struct { path, fields, .. } => {
                let mut ast_nodes = Vec::new();

                // Generate a deterministic name for the destructured field
                let destructured_name = format!(
                    "{}{}",
                    DESTRUCTURE_PREFIX,
                    context.next_destructured_struct_unique_suffix()
                );
                let destructure_name = Ident::new_with_override(
                    Box::leak(destructured_name.into_boxed_str()),
                    path.prefix.name.span(),
                );

                // Parse the type ascription and the type ascription span.
                // In the event that the user did not provide a type ascription,
                // it is set to TypeInfo::Unknown and the span to None.
                let (type_ascription, type_ascription_span) = match &ty_opt {
                    Some(ty) => {
                        let type_ascription_span = ty.span();
                        let type_ascription =
                            ty_to_type_info(context, handler, engines, ty.clone())?;
                        (type_ascription, Some(type_ascription_span))
                    }
                    None => (TypeInfo::Unknown, None),
                };

                // Save the destructure to the new name as a new variable declaration
                let save_body_first = VariableDeclaration {
                    name: destructure_name.clone(),
                    type_ascription,
                    type_ascription_span,
                    body: expression,
                    is_mutable: false,
                };
                ast_nodes.push(AstNode {
                    content: AstNodeContent::Declaration(Declaration::VariableDeclaration(
                        save_body_first,
                    )),
                    span: span.clone(),
                });

                // create a new variable expression that points to the new destructured struct name that we just created
                let new_expr = Expression {
                    kind: ExpressionKind::Variable(destructure_name),
                    span: span.clone(),
                };

                // for all of the fields of the struct destructuring on the LHS,
                // recursively create variable declarations
                for pattern_struct_field in fields.into_inner().into_iter() {
                    let (field, recursive_pattern) = match pattern_struct_field {
                        PatternStructField::Field {
                            field_name,
                            pattern_opt,
                        } => {
                            let recursive_pattern = match pattern_opt {
                                Some((_colon_token, box_pattern)) => *box_pattern,
                                None => Pattern::Var {
                                    reference: None,
                                    mutable: None,
                                    name: field_name.clone(),
                                },
                            };
                            (field_name, recursive_pattern)
                        }
                        PatternStructField::Rest { .. } => {
                            continue;
                        }
                    };

                    // recursively create variable declarations for the subpatterns on the LHS
                    // and add them to the ast nodes
                    ast_nodes.extend(unfold(
                        context,
                        handler,
                        engines,
                        recursive_pattern,
                        None,
                        Expression {
                            kind: ExpressionKind::Subfield(SubfieldExpression {
                                prefix: Box::new(new_expr.clone()),
                                field_to_access: field,
                            }),
                            span: span.clone(),
                        },
                        span.clone(),
                    )?);
                }
                ast_nodes
            }
            Pattern::Tuple(pat_tuple) => {
                let mut ast_nodes = Vec::new();

                // Generate a deterministic name for the tuple.
                let tuple_name = format!(
                    "{}{}",
                    TUPLE_NAME_PREFIX,
                    context.next_destructured_tuple_unique_suffix()
                );
                let tuple_name =
                    Ident::new_with_override(Box::leak(tuple_name.into_boxed_str()), span.clone());

                // Parse the type ascription and the type ascription span.
                // In the event that the user did not provide a type ascription,
                // it is set to TypeInfo::Unknown and the span to None.
                let (type_ascription, type_ascription_span) = match &ty_opt {
                    Some(ty) => {
                        let type_ascription_span = ty.span();
                        let type_ascription =
                            ty_to_type_info(context, handler, engines, ty.clone())?;
                        (type_ascription, Some(type_ascription_span))
                    }
                    None => (TypeInfo::Unknown, None),
                };

                // Save the tuple to the new name as a new variable declaration.
                let save_body_first = VariableDeclaration {
                    name: tuple_name.clone(),
                    type_ascription,
                    type_ascription_span,
                    body: expression,
                    is_mutable: false,
                };
                ast_nodes.push(AstNode {
                    content: AstNodeContent::Declaration(Declaration::VariableDeclaration(
                        save_body_first,
                    )),
                    span: span.clone(),
                });

                // create a variable expression that points to the new tuple name that we just created
                let new_expr = Expression {
                    kind: ExpressionKind::Variable(tuple_name),
                    span: span.clone(),
                };

                // from the possible type annotation, if the annotation was a tuple annotation,
                // extract the internal types of the annotation
                let tuple_tys_opt = match ty_opt {
                    Some(Ty::Tuple(tys)) => Some(tys.into_inner().to_tys()),
                    _ => None,
                };

                // for all of the elements in the tuple destructuring on the LHS,
                // recursively create variable declarations
                for (index, pattern) in pat_tuple.into_inner().into_iter().enumerate() {
                    // from the possible type annotation, grab the type at the index of the current element
                    // we are processing
                    let ty_opt = tuple_tys_opt
                        .as_ref()
                        .and_then(|tys| tys.get(index).cloned());

                    // recursively create variable declarations for the subpatterns on the LHS
                    // and add them to the ast nodes
                    ast_nodes.extend(unfold(
                        context,
                        handler,
                        engines,
                        pattern,
                        ty_opt,
                        Expression {
                            kind: ExpressionKind::TupleIndex(TupleIndexExpression {
                                prefix: Box::new(new_expr.clone()),
                                index,
                                index_span: span.clone(),
                            }),
                            span: span.clone(),
                        },
                        span.clone(),
                    )?);
                }
                ast_nodes
            }
        };
        Ok(ast_nodes)
    }
    let span = statement_let.span();
    let initial_expression = expr_to_expression(context, handler, engines, statement_let.expr)?;
    unfold(
        context,
        handler,
        engines,
        statement_let.pattern,
        statement_let.ty_opt.map(|(_colon_token, ty)| ty),
        initial_expression,
        span,
    )
}

fn dependency_to_include_statement(dependency: &Dependency) -> IncludeStatement {
    IncludeStatement {
        _alias: None,
        span: dependency.span(),
        _path_span: dependency.path.span(),
    }
}

#[allow(dead_code)]
fn generic_args_to_type_parameters(
    context: &mut Context,
    handler: &Handler,
    engines: Engines<'_>,
    generic_args: GenericArgs,
) -> Result<Vec<TypeParameter>, ErrorEmitted> {
    generic_args
        .parameters
        .into_inner()
        .into_iter()
        .map(|x| ty_to_type_parameter(context, handler, engines, x))
        .collect()
}

fn asm_register_declaration_to_asm_register_declaration(
    context: &mut Context,
    handler: &Handler,
    engines: Engines<'_>,
    asm_register_declaration: sway_ast::AsmRegisterDeclaration,
) -> Result<AsmRegisterDeclaration, ErrorEmitted> {
    Ok(AsmRegisterDeclaration {
        name: asm_register_declaration.register,
        initializer: asm_register_declaration
            .value_opt
            .map(|(_colon_token, expr)| expr_to_expression(context, handler, engines, *expr))
            .transpose()?,
    })
}

fn instruction_to_asm_op(instruction: Instruction) -> AsmOp {
    AsmOp {
        op_name: instruction.op_code_ident(),
        op_args: instruction.register_arg_idents(),
        span: instruction.span(),
        immediate: instruction.immediate_ident_opt(),
    }
}

fn pattern_to_scrutinee(
    context: &mut Context,
    handler: &Handler,
    pattern: Pattern,
) -> Result<Scrutinee, ErrorEmitted> {
    let span = pattern.span();
    let scrutinee = match pattern {
        Pattern::Wildcard { underscore_token } => Scrutinee::CatchAll {
            span: underscore_token.span(),
        },
        Pattern::Var {
            reference, name, ..
        } => {
            if reference.is_some() {
                let error = ConvertParseTreeError::RefPatternsNotSupportedHere { span };
                return Err(handler.emit_err(error.into()));
            }
            Scrutinee::Variable { name, span }
        }
        Pattern::Literal(literal) => Scrutinee::Literal {
            value: literal_to_literal(context, handler, literal)?,
            span,
        },
        Pattern::Constant(path_expr) => {
            let call_path = path_expr_to_call_path(context, handler, path_expr)?;
            let call_path_span = call_path.span();
            Scrutinee::EnumScrutinee {
                call_path,
                value: Box::new(Scrutinee::CatchAll {
                    span: call_path_span,
                }),
                span,
            }
        }
        Pattern::Constructor { path, args } => {
            let value = match iter_to_array(args.into_inner()) {
                Some([arg]) => arg,
                None => {
                    let error = ConvertParseTreeError::ConstructorPatternOneArg { span };
                    return Err(handler.emit_err(error.into()));
                }
            };
            Scrutinee::EnumScrutinee {
                call_path: path_expr_to_call_path(context, handler, path)?,
                value: Box::new(pattern_to_scrutinee(context, handler, value)?),
                span,
            }
        }
        Pattern::Struct { path, fields } => {
            let mut errors = Vec::new();
            let fields = fields.into_inner();

            // Make sure each struct field is declared once
            let mut names_of_fields = std::collections::HashSet::new();
            fields.clone().into_iter().for_each(|v| {
                if let PatternStructField::Field {
                    field_name,
                    pattern_opt: _,
                } = v
                {
                    if !names_of_fields.insert(field_name.clone()) {
                        errors.push(ConvertParseTreeError::DuplicateStructField {
                            name: field_name.clone(),
                            span: field_name.span(),
                        });
                    }
                }
            });

            if let Some(errors) = emit_all(handler, errors) {
                return Err(errors);
            }

            let scrutinee_fields = fields
                .into_iter()
                .map(|field| {
                    pattern_struct_field_to_struct_scrutinee_field(context, handler, field)
                })
                .collect::<Result<_, _>>()?;

            Scrutinee::StructScrutinee {
                struct_name: path_expr_to_ident(context, handler, path)?,
                fields: { scrutinee_fields },
                span,
            }
        }
        Pattern::Tuple(pat_tuple) => Scrutinee::Tuple {
            elems: {
                pat_tuple
                    .into_inner()
                    .into_iter()
                    .map(|pattern| pattern_to_scrutinee(context, handler, pattern))
                    .collect::<Result<_, _>>()?
            },
            span,
        },
        Pattern::Error(spans) => Scrutinee::Error { spans },
    };
    Ok(scrutinee)
}

#[allow(dead_code)]
fn ty_to_type_parameter(
    context: &mut Context,
    handler: &Handler,
    engines: Engines<'_>,
    ty: Ty,
) -> Result<TypeParameter, ErrorEmitted> {
    let type_engine = engines.te();
    let decl_engine = engines.de();

    let name_ident = match ty {
        Ty::Path(path_type) => path_type_to_ident(context, handler, path_type)?,
        Ty::Infer { underscore_token } => {
            let unknown_type = type_engine.insert(decl_engine, TypeInfo::Unknown);
            return Ok(TypeParameter {
                type_id: unknown_type,
                initial_type_id: unknown_type,
                name_ident: underscore_token.into(),
                trait_constraints: Default::default(),
                trait_constraints_span: Span::dummy(),
            });
        }
        Ty::Tuple(..) => panic!("tuple types are not allowed in this position"),
        Ty::Array(..) => panic!("array types are not allowed in this position"),
        Ty::Str { .. } => panic!("str types are not allowed in this position"),
    };
    let custom_type = type_engine.insert(
        decl_engine,
        TypeInfo::Custom {
            name: name_ident.clone(),
            type_arguments: None,
        },
    );
    Ok(TypeParameter {
        type_id: custom_type,
        initial_type_id: custom_type,
        name_ident,
        trait_constraints: Vec::new(),
        trait_constraints_span: Span::dummy(),
    })
}

#[allow(dead_code)]
fn path_type_to_ident(
    context: &mut Context,
    handler: &Handler,
    path_type: PathType,
) -> Result<Ident, ErrorEmitted> {
    let PathType {
        root_opt,
        prefix,
        suffix,
    } = path_type;
    if root_opt.is_some() || !suffix.is_empty() {
        panic!("types with paths aren't currently supported");
    }
    path_type_segment_to_ident(context, handler, prefix)
}

fn path_expr_to_ident(
    context: &mut Context,
    handler: &Handler,
    path_expr: PathExpr,
) -> Result<Ident, ErrorEmitted> {
    let span = path_expr.span();
    let PathExpr {
        root_opt,
        prefix,
        suffix,
        ..
    } = path_expr;
    if root_opt.is_some() || !suffix.is_empty() {
        let error = ConvertParseTreeError::PathsNotSupportedHere { span };
        return Err(handler.emit_err(error.into()));
    }
    path_expr_segment_to_ident(context, handler, &prefix)
}

fn pattern_struct_field_to_struct_scrutinee_field(
    context: &mut Context,
    handler: &Handler,
    pattern_struct_field: PatternStructField,
) -> Result<StructScrutineeField, ErrorEmitted> {
    let span = pattern_struct_field.span();
    match pattern_struct_field {
        PatternStructField::Rest { token } => {
            let struct_scrutinee_field = StructScrutineeField::Rest { span: token.span() };
            Ok(struct_scrutinee_field)
        }
        PatternStructField::Field {
            field_name,
            pattern_opt,
        } => {
            let struct_scrutinee_field = StructScrutineeField::Field {
                field: field_name,
                scrutinee: pattern_opt
                    .map(|(_colon_token, pattern)| pattern_to_scrutinee(context, handler, *pattern))
                    .transpose()?,
                span,
            };
            Ok(struct_scrutinee_field)
        }
    }
}

fn assignable_to_expression(
    context: &mut Context,
    handler: &Handler,
    engines: Engines<'_>,
    assignable: Assignable,
) -> Result<Expression, ErrorEmitted> {
    let span = assignable.span();
    let expression = match assignable {
        Assignable::Var(name) => Expression {
            kind: ExpressionKind::Variable(name),
            span,
        },
        Assignable::Index { target, arg } => Expression {
            kind: ExpressionKind::ArrayIndex(ArrayIndexExpression {
                prefix: Box::new(assignable_to_expression(
                    context, handler, engines, *target,
                )?),
                index: Box::new(expr_to_expression(
                    context,
                    handler,
                    engines,
                    *arg.into_inner(),
                )?),
            }),
            span,
        },
        Assignable::FieldProjection { target, name, .. } => {
            let mut idents = vec![&name];
            let mut base = &*target;
            let storage_access_field_names_opt = loop {
                match base {
                    Assignable::FieldProjection { target, name, .. } => {
                        idents.push(name);
                        base = target;
                    }
                    Assignable::Var(name) => {
                        if name.as_str() == "storage" {
                            break Some(idents);
                        }
                        break None;
                    }
                    _ => break None,
                }
            };
            match storage_access_field_names_opt {
                Some(field_names) => {
                    let field_names = field_names.into_iter().rev().cloned().collect();
                    Expression {
                        kind: ExpressionKind::StorageAccess(StorageAccessExpression {
                            field_names,
                        }),
                        span,
                    }
                }
                None => Expression {
                    kind: ExpressionKind::Subfield(SubfieldExpression {
                        prefix: Box::new(assignable_to_expression(
                            context, handler, engines, *target,
                        )?),
                        field_to_access: name,
                    }),
                    span,
                },
            }
        }
        Assignable::TupleFieldProjection {
            target,
            field,
            field_span,
            ..
        } => {
            let index = match usize::try_from(field) {
                Ok(index) => index,
                Err(..) => {
                    let error = ConvertParseTreeError::TupleIndexOutOfRange { span: field_span };
                    return Err(handler.emit_err(error.into()));
                }
            };
            Expression {
                kind: ExpressionKind::TupleIndex(TupleIndexExpression {
                    prefix: Box::new(assignable_to_expression(
                        context, handler, engines, *target,
                    )?),
                    index,
                    index_span: field_span,
                }),
                span,
            }
        }
    };
    Ok(expression)
}

fn assignable_to_reassignment_target(
    context: &mut Context,
    handler: &Handler,
    engines: Engines<'_>,
    assignable: Assignable,
) -> Result<ReassignmentTarget, ErrorEmitted> {
    let mut idents = Vec::new();
    let mut base = &assignable;
    loop {
        match base {
            Assignable::FieldProjection { target, name, .. } => {
                idents.push(name);
                base = target;
            }
            Assignable::Var(name) => {
                if name.as_str() == "storage" {
                    let idents = idents.into_iter().rev().cloned().collect();
                    return Ok(ReassignmentTarget::StorageField(idents));
                }
                break;
            }
            Assignable::Index { .. } => break,
            Assignable::TupleFieldProjection { .. } => break,
        }
    }
    let expression = assignable_to_expression(context, handler, engines, assignable)?;
    Ok(ReassignmentTarget::VariableExpression(Box::new(expression)))
}

fn generic_args_to_type_arguments(
    context: &mut Context,
    handler: &Handler,
    engines: Engines<'_>,
    generic_args: GenericArgs,
) -> Result<Vec<TypeArgument>, ErrorEmitted> {
    let type_engine = engines.te();
    let decl_engine = engines.de();

    generic_args
        .parameters
        .into_inner()
        .into_iter()
        .map(|ty| {
            let span = ty.span();
            let type_id =
                type_engine.insert(decl_engine, ty_to_type_info(context, handler, engines, ty)?);
            Ok(TypeArgument {
                type_id,
                initial_type_id: type_id,
                span,
            })
        })
        .collect()
}

fn ty_tuple_descriptor_to_type_arguments(
    context: &mut Context,
    handler: &Handler,
    engines: Engines<'_>,
    ty_tuple_descriptor: TyTupleDescriptor,
) -> Result<Vec<TypeArgument>, ErrorEmitted> {
    let type_arguments = match ty_tuple_descriptor {
        TyTupleDescriptor::Nil => vec![],
        TyTupleDescriptor::Cons { head, tail, .. } => {
            let mut type_arguments = vec![ty_to_type_argument(context, handler, engines, *head)?];
            for ty in tail.into_iter() {
                type_arguments.push(ty_to_type_argument(context, handler, engines, ty)?);
            }
            type_arguments
        }
    };
    Ok(type_arguments)
}

fn path_type_to_type_info(
    context: &mut Context,
    handler: &Handler,
    engines: Engines<'_>,
    path_type: PathType,
) -> Result<TypeInfo, ErrorEmitted> {
    let span = path_type.span();
    let PathType {
        root_opt,
        prefix: PathTypeSegment { name, generics_opt },
        suffix,
    } = path_type;

    if root_opt.is_some() || !suffix.is_empty() {
        let error = ConvertParseTreeError::FullySpecifiedTypesNotSupported { span };
        return Err(handler.emit_err(error.into()));
    }

    let type_info = match type_name_to_type_info_opt(&name) {
        Some(type_info) => {
            if let Some((_, generic_args)) = generics_opt {
                let error = ConvertParseTreeError::GenericsNotSupportedHere {
                    span: generic_args.span(),
                };
                return Err(handler.emit_err(error.into()));
            }
            type_info
        }
        None => {
            if name.as_str() == "ContractCaller" {
                let generic_ty = match {
                    generics_opt.and_then(|(_, generic_args)| {
                        iter_to_array(generic_args.parameters.into_inner())
                    })
                } {
                    Some([ty]) => ty,
                    None => {
                        let error = ConvertParseTreeError::ContractCallerOneGenericArg { span };
                        return Err(handler.emit_err(error.into()));
                    }
                };
                let abi_name = match generic_ty {
                    Ty::Path(path_type) => {
                        let call_path = path_type_to_call_path(context, handler, path_type)?;
                        AbiName::Known(call_path)
                    }
                    Ty::Infer { .. } => AbiName::Deferred,
                    _ => {
                        let error =
                            ConvertParseTreeError::ContractCallerNamedTypeGenericArg { span };
                        return Err(handler.emit_err(error.into()));
                    }
                };
                TypeInfo::ContractCaller {
                    abi_name,
                    address: None,
                }
            } else {
                let type_arguments = match generics_opt {
                    Some((_double_colon_token, generic_args)) => {
                        generic_args_to_type_arguments(context, handler, engines, generic_args)?
                    }
                    None => Vec::new(),
                };
                TypeInfo::Custom {
                    name,
                    type_arguments: Some(type_arguments),
                }
            }
        }
    };
    Ok(type_info)
}

fn iter_to_array<I, T, const N: usize>(iter: I) -> Option<[T; N]>
where
    I: IntoIterator<Item = T>,
{
    let mut iter = iter.into_iter();
    let mut ret: MaybeUninit<[T; N]> = MaybeUninit::uninit();
    for i in 0..N {
        match iter.next() {
            Some(value) => {
                let array_ptr = ret.as_mut_ptr();
                let start_ptr: *mut T = array_ptr as *mut T;
                let value_ptr: *mut T = unsafe { start_ptr.add(i) };
                unsafe {
                    value_ptr.write(value);
                }
            }
            None => {
                for j in (0..i).rev() {
                    let array_ptr = ret.as_mut_ptr();
                    let start_ptr: *mut T = array_ptr as *mut T;
                    let value_ptr = unsafe { start_ptr.add(j) };
                    unsafe {
                        drop(value_ptr.read());
                    }
                }
                return None;
            }
        }
    }
    let ret = unsafe { ret.assume_init() };
    Some(ret)
}

fn item_attrs_to_map(
    _context: &mut Context,
    handler: &Handler,
    attribute_list: &[AttributeDecl],
) -> Result<AttributesMap, ErrorEmitted> {
    let mut attrs_map: HashMap<_, Vec<Attribute>> = HashMap::new();
    for attr_decl in attribute_list {
        let attrs = attr_decl.attribute.get().into_iter();
        for attr in attrs {
            let name = attr.name.as_str();
            if !VALID_ATTRIBUTE_NAMES.contains(&name) {
                handler.emit_warn(CompileWarning {
                    span: attr_decl.span().clone(),
                    warning_content: Warning::UnrecognizedAttribute {
                        attrib_name: attr.name.clone(),
                    },
                })
            }

            let args = attr
                .args
                .as_ref()
                .map(|parens| parens.get().into_iter().cloned().collect())
                .unwrap_or_else(Vec::new);

            let attribute = Attribute {
                name: attr.name.clone(),
                args,
                span: attr_decl.span(),
            };

            if let Some(attr_kind) = match name {
                DOC_ATTRIBUTE_NAME => Some(AttributeKind::Doc),
                DOC_COMMENT_ATTRIBUTE_NAME => Some(AttributeKind::DocComment),
                STORAGE_PURITY_ATTRIBUTE_NAME => Some(AttributeKind::Storage),
                INLINE_ATTRIBUTE_NAME => Some(AttributeKind::Inline),
                TEST_ATTRIBUTE_NAME => Some(AttributeKind::Test),
                PAYABLE_ATTRIBUTE_NAME => Some(AttributeKind::Payable),
                _ => None,
            } {
                match attrs_map.get_mut(&attr_kind) {
                    Some(old_args) => {
                        old_args.push(attribute);
                    }
                    None => {
                        attrs_map.insert(attr_kind, vec![attribute]);
                    }
                }
            }
        }
    }
    Ok(Arc::new(attrs_map))
}

fn error_if_self_param_is_not_allowed(
    _context: &mut Context,
    handler: &Handler,
    parameters: &[FunctionParameter],
    fn_kind: &str,
) -> Result<(), ErrorEmitted> {
    for param in parameters {
        if matches!(param.type_info, TypeInfo::SelfType) {
            let error = ConvertParseTreeError::SelfParameterNotAllowedForFn {
                fn_kind: fn_kind.to_owned(),
                span: param.type_span.clone(),
            };
            return Err(handler.emit_err(error.into()));
        }
    }
    Ok(())
}<|MERGE_RESOLUTION|>--- conflicted
+++ resolved
@@ -1492,11 +1492,7 @@
             kind: ExpressionKind::Error(part_spans),
             span,
         },
-<<<<<<< HEAD
-        Expr::Path(path_expr) => path_expr_to_expression(context, handler, path_expr)?,
-=======
-        Expr::Path(path_expr) => path_expr_to_expression(handler, engines, path_expr)?,
->>>>>>> 6602bd21
+        Expr::Path(path_expr) => path_expr_to_expression(context, handler, engines, path_expr)?,
         Expr::Literal(literal) => Expression {
             kind: ExpressionKind::Literal(literal_to_literal(context, handler, literal)?),
             span,
@@ -2304,16 +2300,8 @@
             span,
         }
     } else {
-<<<<<<< HEAD
-        let call_path = path_expr_to_call_path(context, handler, path_expr)?;
-        let call_path_binding = TypeBinding {
-            inner: call_path.clone(),
-            type_arguments: vec![],
-            span: call_path.span(),
-        };
-=======
-        let call_path_binding = path_expr_to_call_path_binding(handler, engines, path_expr)?;
->>>>>>> 6602bd21
+        let call_path_binding =
+            path_expr_to_call_path_binding(context, handler, engines, path_expr)?;
         Expression {
             kind: ExpressionKind::DelineatedPath(Box::new(DelineatedPathExpression {
                 call_path_binding,
