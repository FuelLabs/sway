use crate::{
    ast_elements::{length::NumericLength, type_parameter::ConstGenericParameter},
    attr_decls_to_attributes,
    compiler_generated::{
        generate_destructured_struct_var_name, generate_matched_value_var_name,
        generate_tuple_var_name,
    },
    decl_engine::{parsed_engine::ParsedDeclEngineInsert, parsed_id::ParsedDeclId},
    language::{parsed::*, *},
    transform::{attribute::*, to_parsed_lang::context::Context},
    type_system::*,
    BuildTarget, Engines,
};
use ast_elements::{type_argument::GenericTypeArgument, type_parameter::GenericTypeParameter};
use itertools::Itertools;
use sway_ast::{
    assignable::ElementAccess,
    expr::{LoopControlFlow, ReassignmentOp, ReassignmentOpVariant},
    generics::GenericParam,
    ty::TyTupleDescriptor,
    AbiCastArgs, AngleBrackets, AsmBlock, Assignable, Braces, CodeBlockContents, CommaToken,
    DoubleColonToken, Expr, ExprArrayDescriptor, ExprStructField, ExprTupleDescriptor, FnArg,
    FnArgs, FnSignature, GenericArgs, GenericParams, IfCondition, IfExpr, Instruction, Intrinsic,
    Item, ItemAbi, ItemConfigurable, ItemConst, ItemEnum, ItemFn, ItemImpl, ItemKind, ItemStorage,
    ItemStruct, ItemTrait, ItemTraitItem, ItemTypeAlias, ItemUse, LitInt, LitIntType,
    MatchBranchKind, Module, ModuleKind, Parens, PathExpr, PathExprSegment, PathType,
    PathTypeSegment, Pattern, PatternStructField, PubToken, Punctuated, QualifiedPathRoot,
    Statement, StatementLet, Submodule, TraitType, Traits, Ty, TypeField, UseTree, WhereClause,
};
use sway_error::handler::{ErrorEmitted, Handler};
use sway_error::{convert_parse_tree_error::ConvertParseTreeError, error::CompileError};
use sway_features::ExperimentalFeatures;
use sway_types::{integer_bits::IntegerBits, BaseIdent};
use sway_types::{Ident, Span, Spanned};

use std::{collections::HashSet, convert::TryFrom, iter, mem::MaybeUninit, str::FromStr};

pub fn convert_parse_tree(
    context: &mut Context,
    handler: &Handler,
    engines: &Engines,
    module: Module,
) -> Result<(TreeType, ParseTree), ErrorEmitted> {
    let tree_type = convert_module_kind(&module.kind);
    context.set_program_type(tree_type);
    let tree = module_to_sway_parse_tree(context, handler, engines, module)?;
    Ok((tree_type, tree))
}

/// Converts the module kind of the AST to the tree type of the parsed tree.
pub fn convert_module_kind(kind: &ModuleKind) -> TreeType {
    match kind {
        ModuleKind::Script { .. } => TreeType::Script,
        ModuleKind::Contract { .. } => TreeType::Contract,
        ModuleKind::Predicate { .. } => TreeType::Predicate,
        ModuleKind::Library { .. } => TreeType::Library,
    }
}

pub fn module_to_sway_parse_tree(
    context: &mut Context,
    handler: &Handler,
    engines: &Engines,
    module: Module,
) -> Result<ParseTree, ErrorEmitted> {
    let span = module.span();
    let root_nodes = {
        let mut root_nodes: Vec<AstNode> = vec![];
        let mut item_can_be_submodule = true;
        for item in module.items {
            let previous_item_is_submodule = matches!(item.value, ItemKind::Submodule(_));
            let ast_nodes =
                item_to_ast_nodes(context, handler, engines, item, item_can_be_submodule, None)?;
            root_nodes.extend(ast_nodes);
            item_can_be_submodule = previous_item_is_submodule;
        }
        root_nodes
    };
    Ok(ParseTree { span, root_nodes })
}

pub fn item_to_ast_nodes(
    context: &mut Context,
    handler: &Handler,
    engines: &Engines,
    item: Item,
    // Submodules (`mod`) must be at the beginning of a file before any other items.
    // If an other non-`mod` item already appeared before this `item`,
    // or if the `item` is not a module item at all, but a nested one,
    // this parameter will be false.
    item_can_be_submodule: bool,
    override_kind: Option<FunctionDeclarationKind>,
) -> Result<Vec<AstNode>, ErrorEmitted> {
    let (attributes_handler, attributes) = attr_decls_to_attributes(
        &item.attributes,
        |attr| attr.can_annotate_item_kind(&item.value),
        item.value.friendly_name_with_acronym(),
    );
    // TODO: Remove the special handling for submodules (`mod`) once
    //       https://github.com/FuelLabs/sway/issues/6879 is fixed.
    if !matches!(item.value, ItemKind::Submodule(_))
        && !cfg_eval(context, handler, &attributes, context.experimental)?
    {
        return Ok(vec![]);
    }

    let attributes_error_emitted = handler.append(attributes_handler);

    let decl = |d| vec![AstNodeContent::Declaration(d)];

    let span = item.span();
    let contents = match item.value {
        ItemKind::Submodule(submodule) => {
            if !item_can_be_submodule {
                return Err(handler.emit_err(
                    (ConvertParseTreeError::ExpectedModuleAtBeginning {
                        span: submodule.span(),
                    })
                    .into(),
                ));
            }

            let incl_stmt = submodule_to_include_statement(&submodule);
            vec![AstNodeContent::IncludeStatement(incl_stmt)]
        }
        ItemKind::Use(item_use) => item_use_to_use_statements(context, handler, item_use)?
            .into_iter()
            .map(AstNodeContent::UseStatement)
            .collect(),
        ItemKind::Struct(item_struct) => {
            let struct_decl = Declaration::StructDeclaration(item_struct_to_struct_declaration(
                context,
                handler,
                engines,
                item_struct,
                attributes,
            )?);
            context.implementing_type = Some(struct_decl.clone());
            decl(struct_decl)
        }
        ItemKind::Enum(item_enum) => decl(Declaration::EnumDeclaration(
            item_enum_to_enum_declaration(context, handler, engines, item_enum, attributes)?,
        )),
        ItemKind::Fn(item_fn) => {
            let function_declaration_decl_id = item_fn_to_function_declaration(
                context,
                handler,
                engines,
                item_fn,
                attributes,
                None,
                None,
                override_kind,
            )?;
            let function_declaration = engines.pe().get_function(&function_declaration_decl_id);
            error_if_self_param_is_not_allowed(
                context,
                handler,
                engines,
                &function_declaration.parameters,
                "a free function",
            )?;
            decl(Declaration::FunctionDeclaration(
                function_declaration_decl_id,
            ))
        }
        ItemKind::Trait(item_trait) => {
            let trait_decl = Declaration::TraitDeclaration(item_trait_to_trait_declaration(
                context, handler, engines, item_trait, attributes,
            )?);
            context.implementing_type = Some(trait_decl.clone());
            decl(trait_decl)
        }
        ItemKind::Impl(item_impl) => {
            let impl_decl = item_impl_to_declaration(context, handler, engines, item_impl)?;
            context.implementing_type = Some(impl_decl.clone());
            decl(impl_decl)
        }
        ItemKind::Abi(item_abi) => {
            let abi_decl = Declaration::AbiDeclaration(item_abi_to_abi_declaration(
                context, handler, engines, item_abi, attributes,
            )?);
            context.implementing_type = Some(abi_decl.clone());
            decl(abi_decl)
        }
        ItemKind::Const(item_const) => decl(Declaration::ConstantDeclaration({
            item_const_to_constant_declaration(
                context, handler, engines, item_const, attributes, true,
            )?
        })),
        ItemKind::Storage(item_storage) => decl(Declaration::StorageDeclaration(
            item_storage_to_storage_declaration(
                context,
                handler,
                engines,
                item_storage,
                attributes,
            )?,
        )),
        ItemKind::Configurable(item_configurable) => {
            item_configurable_to_configurable_declarations(
                context,
                handler,
                engines,
                item_configurable,
                &attributes,
            )?
            .into_iter()
            .map(|decl| AstNodeContent::Declaration(Declaration::ConfigurableDeclaration(decl)))
            .collect()
        }
        ItemKind::TypeAlias(item_type_alias) => decl(Declaration::TypeAliasDeclaration(
            item_type_alias_to_type_alias_declaration(
                context,
                handler,
                engines,
                item_type_alias,
                attributes,
            )?,
        )),
        ItemKind::Error(spans, error) => {
            vec![AstNodeContent::Error(spans, error)]
        }
    };

    match attributes_error_emitted {
        Some(err) => Err(err),
        None => Ok(contents
            .into_iter()
            .map(|content| AstNode {
                span: span.clone(),
                content,
            })
            .collect()),
    }
}

fn item_use_to_use_statements(
    _context: &mut Context,
    handler: &Handler,
    item_use: ItemUse,
) -> Result<Vec<UseStatement>, ErrorEmitted> {
    let mut ret = Vec::new();
    let mut prefix = Vec::new();
    let item_span = item_use.span();

    use_tree_to_use_statements(
        item_use.tree,
        item_use.root_import.is_some(),
        pub_token_opt_to_visibility(item_use.visibility),
        &mut prefix,
        &mut ret,
        item_span,
    );

    // Check that all use statements have a call_path
    // This is not the case for `use foo;`, which is currently not supported
    for use_stmt in ret.iter() {
        if use_stmt.call_path.is_empty() {
            let error = ConvertParseTreeError::ImportsWithoutItemsNotSupported {
                span: use_stmt.span.clone(),
            };
            return Err(handler.emit_err(error.into()));
        }
    }

    debug_assert!(prefix.is_empty());
    Ok(ret)
}

fn use_tree_to_use_statements(
    use_tree: UseTree,
    is_relative_to_package_root: bool,
    reexport: Visibility,
    path: &mut Vec<Ident>,
    ret: &mut Vec<UseStatement>,
    item_span: Span,
) {
    match use_tree {
        UseTree::Group { imports } => {
            for use_tree in imports.into_inner() {
                use_tree_to_use_statements(
                    use_tree,
                    is_relative_to_package_root,
                    reexport,
                    path,
                    ret,
                    item_span.clone(),
                );
            }
        }
        UseTree::Name { name } => {
            let import_type = if name.as_str() == "self" {
                ImportType::SelfImport(name.span())
            } else {
                ImportType::Item(name)
            };
            ret.push(UseStatement {
                call_path: path.clone(),
                span: item_span,
                import_type,
                is_relative_to_package_root,
                reexport,
                alias: None,
            });
        }
        UseTree::Rename { name, alias, .. } => {
            let import_type = if name.as_str() == "self" {
                ImportType::SelfImport(name.span())
            } else {
                ImportType::Item(name)
            };
            ret.push(UseStatement {
                call_path: path.clone(),
                span: item_span,
                import_type,
                is_relative_to_package_root,
                reexport,
                alias: Some(alias),
            });
        }
        UseTree::Glob { .. } => {
            ret.push(UseStatement {
                call_path: path.clone(),
                span: item_span,
                import_type: ImportType::Star,
                is_relative_to_package_root,
                reexport,
                alias: None,
            });
        }
        UseTree::Path { prefix, suffix, .. } => {
            path.push(prefix);
            use_tree_to_use_statements(
                *suffix,
                is_relative_to_package_root,
                reexport,
                path,
                ret,
                item_span,
            );
            path.pop().unwrap();
        }
        UseTree::Error { .. } => {
            // parsing error, nothing to push to the use statements collection
        }
    }
}

// TODO: Remove all usages of `emit_all` and replace the manual collection of errors with
//       the `Handler::scope`.
fn emit_all(handler: &Handler, errors: Vec<ConvertParseTreeError>) -> Option<ErrorEmitted> {
    errors
        .into_iter()
        .fold(None, |_, error| Some(handler.emit_err(error.into())))
}

fn item_struct_to_struct_declaration(
    context: &mut Context,
    handler: &Handler,
    engines: &Engines,
    item_struct: ItemStruct,
    attributes: Attributes,
) -> Result<ParsedDeclId<StructDeclaration>, ErrorEmitted> {
    let span = item_struct.span();
    let fields = item_struct
        .fields
        .into_inner()
        .into_iter()
        .map(|type_field| {
            let (attributes_handler, attributes) = attr_decls_to_attributes(
                &type_field.attributes,
                |attr| attr.can_annotate_struct_or_enum_field(StructOrEnumField::StructField),
                "struct field",
            );

            if !cfg_eval(context, handler, &attributes, context.experimental)? {
                return Ok(None);
            }

            let attributes_error_emitted = handler.append(attributes_handler);

            let struct_field = type_field_to_struct_field(
                context,
                handler,
                engines,
                type_field.value,
                attributes,
            )?;

            match attributes_error_emitted {
                Some(err) => Err(err),
                None => Ok(Some(struct_field)),
            }
        })
        .filter_map_ok(|field| field)
        .collect::<Result<Vec<_>, _>>()?;

    handler.scope(|handler| {
        if fields.iter().any(
            |field| matches!(&&*engines.te().get(field.type_argument.type_id()), TypeInfo::Custom { qualified_call_path, ..} if qualified_call_path.call_path.suffix == item_struct.name),
        ) {
            handler.emit_err(ConvertParseTreeError::RecursiveType { span: span.clone() }.into());
        }

        // Make sure each struct field is declared once
        let mut names_of_fields = std::collections::HashSet::new();
        for field in &fields {
            if !names_of_fields.insert(field.name.clone()) {
                handler.emit_err(ConvertParseTreeError::DuplicateStructField {
                    name: field.name.clone(),
                    span: field.name.span(),
                }.into());
            }
        }

        Ok(())
    })?;

    let generic_parameters = generic_params_opt_to_type_parameters(
        context,
        handler,
        engines,
        item_struct.generics,
        item_struct.where_clause_opt,
    )?;
    let struct_declaration_id = engines.pe().insert(StructDeclaration {
        name: item_struct.name,
        attributes,
        fields,
        type_parameters: generic_parameters,
        visibility: pub_token_opt_to_visibility(item_struct.visibility),
        span,
    });

    Ok(struct_declaration_id)
}

fn item_enum_to_enum_declaration(
    context: &mut Context,
    handler: &Handler,
    engines: &Engines,
    item_enum: ItemEnum,
    attributes: Attributes,
) -> Result<ParsedDeclId<EnumDeclaration>, ErrorEmitted> {
    let span = item_enum.span();
    let variants = item_enum
        .fields
        .into_inner()
        .into_iter()
        .enumerate()
        .map(|(tag, type_field)| {
            let (attributes_handler, attributes) = attr_decls_to_attributes(
                &type_field.attributes,
                |attr| attr.can_annotate_struct_or_enum_field(StructOrEnumField::EnumField),
                "enum variant",
            );

            if !cfg_eval(context, handler, &attributes, context.experimental)? {
                return Ok(None);
            }

            let attributes_error_emitted = handler.append(attributes_handler);

            let enum_variant = type_field_to_enum_variant(
                context,
                handler,
                engines,
                type_field.value,
                attributes,
                tag,
            )?;

            match attributes_error_emitted {
                Some(err) => Err(err),
                None => Ok(Some(enum_variant)),
            }
        })
        .filter_map_ok(|field| field)
        .collect::<Result<Vec<_>, _>>()?;

    handler.scope(|handler| {
        if variants.iter().any(|variant| {
        matches!(&&*engines.te().get(variant.type_argument.type_id()), TypeInfo::Custom { qualified_call_path, ..} if qualified_call_path.call_path.suffix == item_enum.name)
        }) {
            handler.emit_err(ConvertParseTreeError::RecursiveType { span: span.clone() }.into());
        }

        // Make sure each enum variant is declared once
        let mut names_of_variants = std::collections::HashSet::new();
        for v in variants.iter() {
            if !names_of_variants.insert(v.name.clone()) {
                handler.emit_err(ConvertParseTreeError::DuplicateEnumVariant {
                    name: v.name.clone(),
                    span: v.name.span(),
                }.into());
            }
        }

        Ok(())
    })?;

    let type_parameters = generic_params_opt_to_type_parameters(
        context,
        handler,
        engines,
        item_enum.generics,
        item_enum.where_clause_opt,
    )?;
    let enum_declaration_id = engines.pe().insert(EnumDeclaration {
        name: item_enum.name,
        type_parameters,
        variants,
        span,
        visibility: pub_token_opt_to_visibility(item_enum.visibility),
        attributes,
    });
    Ok(enum_declaration_id)
}

#[allow(clippy::too_many_arguments)]
pub fn item_fn_to_function_declaration(
    context: &mut Context,
    handler: &Handler,
    engines: &Engines,
    item_fn: ItemFn,
    attributes: Attributes,
    parent_generic_params_opt: Option<GenericParams>,
    parent_where_clause_opt: Option<WhereClause>,
    override_kind: Option<FunctionDeclarationKind>,
) -> Result<ParsedDeclId<FunctionDeclaration>, ErrorEmitted> {
    let span = item_fn.span();
    let return_type = match item_fn.fn_signature.return_type_opt {
        Some((_right_arrow, ty)) => ty_to_type_argument(context, handler, engines, ty)?,
        None => {
            let type_id = engines.te().id_of_unit();
            GenericArgument::Type(GenericTypeArgument {
                type_id,
                initial_type_id: type_id,
                span: item_fn.fn_signature.span(),
                call_path_tree: None,
            })
        }
    };

    let kind = if item_fn.fn_signature.name.as_str() == "main" {
        FunctionDeclarationKind::Main
    } else {
        FunctionDeclarationKind::Default
    };

    let kind = override_kind.unwrap_or(kind);
    let implementing_type = context.implementing_type.clone();

    let generic_parameters = generic_params_opt_to_type_parameters_with_parent(
        context,
        handler,
        engines,
        item_fn.fn_signature.generics,
        parent_generic_params_opt,
        item_fn.fn_signature.where_clause_opt.clone(),
        parent_where_clause_opt,
    )?;

    let fn_decl = FunctionDeclaration {
        purity: attributes.purity(),
        attributes,
        name: item_fn.fn_signature.name,
        visibility: pub_token_opt_to_visibility(item_fn.fn_signature.visibility),
        body: braced_code_block_contents_to_code_block(context, handler, engines, item_fn.body)?,
        parameters: fn_args_to_function_parameters(
            context,
            handler,
            engines,
            item_fn.fn_signature.arguments.into_inner(),
        )?,
        span,
        return_type,
        type_parameters: generic_parameters,
        where_clause: item_fn
            .fn_signature
            .where_clause_opt
            .map(|where_clause| {
                where_clause_to_trait_constraints(context, handler, engines, where_clause)
            })
            .transpose()?
            .unwrap_or(vec![]),
        kind,
        implementing_type,
    };
    let decl_id = engines.pe().insert(fn_decl);
    Ok(decl_id)
}

fn where_clause_to_trait_constraints(
    context: &mut Context,
    handler: &Handler,
    engines: &Engines,
    where_clause: WhereClause,
) -> Result<Vec<(Ident, Vec<TraitConstraint>)>, ErrorEmitted> {
    where_clause
        .bounds
        .into_iter()
        .map(|bound| {
            Ok((
                bound.ty_name,
                traits_to_trait_constraints(context, handler, engines, bound.bounds)?,
            ))
        })
        .collect()
}

fn item_trait_to_trait_declaration(
    context: &mut Context,
    handler: &Handler,
    engines: &Engines,
    item_trait: ItemTrait,
    attributes: Attributes,
) -> Result<ParsedDeclId<TraitDeclaration>, ErrorEmitted> {
    let span = item_trait.span();
    let type_parameters = generic_params_opt_to_type_parameters(
        context,
        handler,
        engines,
        item_trait.generics.clone(),
        item_trait.where_clause_opt.clone(),
    )?;
    let interface_surface = item_trait
        .trait_items
        .into_inner()
        .into_iter()
        .map(|annotated| {
            let (attributes_handler, attributes) = attr_decls_to_attributes(
                &annotated.attributes,
                |attr| {
                    attr.can_annotate_abi_or_trait_item(&annotated.value, TraitItemParent::Trait)
                },
                annotated.value.friendly_name(),
            );

            if !cfg_eval(context, handler, &attributes, context.experimental)? {
                return Ok(None);
            }

            let attributes_error_emitted = handler.append(attributes_handler);

            let trait_item = match annotated.value {
                ItemTraitItem::Fn(fn_sig, _) => {
                    fn_signature_to_trait_fn(context, handler, engines, fn_sig, attributes)
                        .map(TraitItem::TraitFn)
                }
                ItemTraitItem::Const(const_decl, _) => item_const_to_constant_declaration(
                    context, handler, engines, const_decl, attributes, false,
                )
                .map(TraitItem::Constant),
                ItemTraitItem::Type(trait_type, _) => trait_type_to_trait_type_declaration(
                    context, handler, engines, trait_type, attributes,
                )
                .map(TraitItem::Type),
                ItemTraitItem::Error(spans, error) => Ok(TraitItem::Error(spans, error)),
            }?;

            match attributes_error_emitted {
                Some(err) => Err(err),
                None => Ok(Some(trait_item)),
            }
        })
        .filter_map_ok(|item| item)
        .collect::<Result<_, _>>()?;

    let methods = match item_trait.trait_defs_opt {
        None => Vec::new(),
        Some(trait_defs) => trait_defs
            .into_inner()
            .into_iter()
            .map(|item_fn| {
                let (attributes_handler, attributes) = attr_decls_to_attributes(
                    &item_fn.attributes,
                    |attr| attr.can_annotate_abi_or_trait_item_fn(TraitItemParent::Trait),
                    "provided trait function",
                );

                if !cfg_eval(context, handler, &attributes, context.experimental)? {
                    return Ok(None);
                }

                let attributes_error_emitted = handler.append(attributes_handler);

                let function_declaration_id = item_fn_to_function_declaration(
                    context,
                    handler,
                    engines,
                    item_fn.value,
                    attributes,
                    item_trait.generics.clone(),
                    item_trait.where_clause_opt.clone(),
                    None,
                )?;

                match attributes_error_emitted {
                    Some(err) => Err(err),
                    None => Ok(Some(function_declaration_id)),
                }
            })
            .filter_map_ok(|fn_decl| fn_decl)
            .collect::<Result<_, _>>()?,
    };
    let supertraits = match item_trait.super_traits {
        None => Vec::new(),
        Some((_colon_token, traits)) => traits_to_supertraits(context, handler, traits)?,
    };
    let visibility = pub_token_opt_to_visibility(item_trait.visibility);
    let trait_decl_id = engines.pe().insert(TraitDeclaration {
        name: item_trait.name,
        type_parameters,
        interface_surface,
        methods,
        supertraits,
        visibility,
        attributes,
        span,
    });
    Ok(trait_decl_id)
}

pub fn item_impl_to_declaration(
    context: &mut Context,
    handler: &Handler,
    engines: &Engines,
    item_impl: ItemImpl,
) -> Result<Declaration, ErrorEmitted> {
    let block_span = item_impl.span();
    let implementing_for = ty_to_type_argument(context, handler, engines, item_impl.ty)?;
    let impl_item_parent = (&*engines.te().get(implementing_for.type_id())).into();

    let items = item_impl
        .contents
        .into_inner()
        .into_iter()
        .map(|item| {
            let (attributes_handler, attributes) = attr_decls_to_attributes(
                &item.attributes,
                |attr| attr.can_annotate_impl_item(&item.value, impl_item_parent),
                item.value.friendly_name(impl_item_parent),
            );

            if !cfg_eval(context, handler, &attributes, context.experimental)? {
                return Ok(None);
            }

            let attributes_error_emitted = handler.append(attributes_handler);

            let impl_item = match item.value {
                sway_ast::ItemImplItem::Fn(fn_item) => item_fn_to_function_declaration(
                    context,
                    handler,
                    engines,
                    fn_item,
                    attributes,
                    item_impl.generic_params_opt.clone(),
                    item_impl.where_clause_opt.clone(),
                    None,
                )
                .map(ImplItem::Fn),
                sway_ast::ItemImplItem::Const(const_item) => item_const_to_constant_declaration(
                    context, handler, engines, const_item, attributes, false,
                )
                .map(ImplItem::Constant),
                sway_ast::ItemImplItem::Type(type_item) => trait_type_to_trait_type_declaration(
                    context, handler, engines, type_item, attributes,
                )
                .map(ImplItem::Type),
            }?;

            match attributes_error_emitted {
                Some(err) => Err(err),
                None => Ok(Some(impl_item)),
            }
        })
        .filter_map_ok(|item| item)
        .collect::<Result<_, _>>()?;

    let mut impl_type_parameters = generic_params_opt_to_type_parameters(
        context,
        handler,
        engines,
        item_impl.generic_params_opt,
        item_impl.where_clause_opt,
    )?;

    for p in impl_type_parameters.iter_mut() {
        match p {
            TypeParameter::Type(_) => {}
            TypeParameter::Const(p) => {
                p.id = Some(engines.pe().insert(ConstGenericDeclaration {
                    name: p.name.clone(),
                    ty: p.ty,
                    span: p.span.clone(),
                }));
            }
        }
    }

    match item_impl.trait_opt {
        Some((path_type, _)) => {
            let (trait_name, trait_type_arguments) =
                path_type_to_call_path_and_type_arguments(context, handler, engines, path_type)?;
            let impl_trait = ImplSelfOrTrait {
                is_self: false,
                impl_type_parameters,
                trait_name: trait_name.to_call_path(handler)?,
                trait_type_arguments,
                trait_decl_ref: None,
                implementing_for,
                items,
                block_span,
            };
            let impl_trait = engines.pe().insert(impl_trait);
            Ok(Declaration::ImplSelfOrTrait(impl_trait))
        }
        None => match &*engines.te().get(implementing_for.type_id()) {
            TypeInfo::Contract => Err(handler
                .emit_err(ConvertParseTreeError::SelfImplForContract { span: block_span }.into())),
            _ => {
                let impl_self = ImplSelfOrTrait {
                    is_self: true,
                    trait_name: CallPath {
                        callpath_type: CallPathType::Ambiguous,
                        prefixes: vec![],
                        suffix: BaseIdent::dummy(),
                    },
                    trait_decl_ref: None,
                    trait_type_arguments: vec![],
                    implementing_for,
                    impl_type_parameters,
                    items,
                    block_span,
                };
                let impl_self = engines.pe().insert(impl_self);
                Ok(Declaration::ImplSelfOrTrait(impl_self))
            }
        },
    }
}

fn path_type_to_call_path_and_type_arguments(
    context: &mut Context,
    handler: &Handler,
    engines: &Engines,
    path_type: PathType,
) -> Result<(QualifiedCallPath, Vec<GenericArgument>), ErrorEmitted> {
    let root_opt = path_type.root_opt.clone();
    let (prefixes, suffix) = path_type_to_prefixes_and_suffix(context, handler, path_type.clone())?;

    let (is_relative_to_root, qualified_path) =
        path_root_opt_to_bool_and_qualified_path_root(context, handler, engines, root_opt)?;

    let callpath_type = if is_relative_to_root {
        CallPathType::RelativeToPackageRoot
    } else {
        CallPathType::Ambiguous
    };

    let qualified_call_path = QualifiedCallPath {
        call_path: CallPath {
            prefixes,
            suffix: suffix.name,
            callpath_type,
        },
        qualified_path_root: qualified_path.map(Box::new),
    };

    let ty_args = match suffix.generics_opt {
        Some((_, generic_args)) => {
            generic_args_to_type_arguments(context, handler, engines, generic_args)?
        }
        None => vec![],
    };

    Ok((qualified_call_path, ty_args))
}

fn item_abi_to_abi_declaration(
    context: &mut Context,
    handler: &Handler,
    engines: &Engines,
    item_abi: ItemAbi,
    attributes: Attributes,
) -> Result<ParsedDeclId<AbiDeclaration>, ErrorEmitted> {
    let span = item_abi.span();
    let abi_decl = AbiDeclaration {
        name: item_abi.name,
        interface_surface: {
            item_abi
                .abi_items
                .into_inner()
                .into_iter()
                .map(|annotated| {
                    let (attributes_handler, attributes) = attr_decls_to_attributes(
                        &annotated.attributes,
                        |attr| {
                            attr.can_annotate_abi_or_trait_item(
                                &annotated.value,
                                TraitItemParent::Abi,
                            )
                        },
                        annotated.value.friendly_name(),
                    );

                    if !cfg_eval(context, handler, &attributes, context.experimental)? {
                        return Ok(None);
                    }

                    let attributes_error_emitted = handler.append(attributes_handler);

                    let trait_item = match annotated.value {
                        ItemTraitItem::Fn(fn_signature, _) => {
                            let trait_fn = fn_signature_to_trait_fn(
                                context,
                                handler,
                                engines,
                                fn_signature,
                                attributes,
                            )?;
                            error_if_self_param_is_not_allowed(
                                context,
                                handler,
                                engines,
                                &engines.pe().get_trait_fn(&trait_fn).parameters,
                                "an ABI method signature",
                            )?;
                            Ok(TraitItem::TraitFn(trait_fn))
                        }
                        ItemTraitItem::Const(const_decl, _) => item_const_to_constant_declaration(
                            context, handler, engines, const_decl, attributes, false,
                        )
                        .map(TraitItem::Constant),
                        ItemTraitItem::Type(type_decl, _) => trait_type_to_trait_type_declaration(
                            context, handler, engines, type_decl, attributes,
                        )
                        .map(TraitItem::Type),
                        ItemTraitItem::Error(spans, error) => Ok(TraitItem::Error(spans, error)),
                    }?;

                    match attributes_error_emitted {
                        Some(err) => Err(err),
                        None => Ok(Some(trait_item)),
                    }
                })
                .filter_map_ok(|item| item)
                .collect::<Result<_, _>>()?
        },
        supertraits: match item_abi.super_traits {
            None => Vec::new(),
            Some((_colon_token, traits)) => traits_to_supertraits(context, handler, traits)?,
        },
        methods: match item_abi.abi_defs_opt {
            None => Vec::new(),
            Some(abi_defs) => abi_defs
                .into_inner()
                .into_iter()
                .map(|item_fn| {
                    let (attributes_handler, attributes) = attr_decls_to_attributes(
                        &item_fn.attributes,
                        |attr| attr.can_annotate_abi_or_trait_item_fn(TraitItemParent::Abi),
                        "provided ABI function",
                    );

                    if !cfg_eval(context, handler, &attributes, context.experimental)? {
                        return Ok(None);
                    }

                    let attributes_error_emitted = handler.append(attributes_handler);

                    let function_declaration_id = item_fn_to_function_declaration(
                        context,
                        handler,
                        engines,
                        item_fn.value,
                        attributes,
                        None,
                        None,
                        None,
                    )?;

                    let function_declaration = engines.pe().get_function(&function_declaration_id);
                    error_if_self_param_is_not_allowed(
                        context,
                        handler,
                        engines,
                        &function_declaration.parameters,
                        "a method provided by ABI",
                    )?;

                    match attributes_error_emitted {
                        Some(err) => Err(err),
                        None => Ok(Some(function_declaration_id)),
                    }
                })
                .filter_map_ok(|fn_decl| fn_decl)
                .collect::<Result<_, _>>()?,
        },
        span,
        attributes,
    };
    let abi_decl = engines.pe().insert(abi_decl);
    Ok(abi_decl)
}

pub(crate) fn item_const_to_constant_declaration(
    context: &mut Context,
    handler: &Handler,
    engines: &Engines,
    item_const: ItemConst,
    attributes: Attributes,
    require_expression: bool,
) -> Result<ParsedDeclId<ConstantDeclaration>, ErrorEmitted> {
    let span = item_const.span();

    let expr = match item_const.expr_opt {
        Some(expr) => Some(expr_to_expression(context, handler, engines, expr)?),
        None => {
            if require_expression {
                let err = ConvertParseTreeError::ConstantRequiresExpression { span: span.clone() };
                if let Some(errors) = emit_all(handler, vec![err]) {
                    return Err(errors);
                }
            }
            None
        }
    };

    let type_ascription = match item_const.ty_opt {
        Some((_colon_token, ty)) => ty_to_type_argument(context, handler, engines, ty)?,
        None => {
            if expr.is_none() {
                let err =
                    ConvertParseTreeError::ConstantRequiresTypeAscription { span: span.clone() };
                if let Some(errors) = emit_all(handler, vec![err]) {
                    return Err(errors);
                }
            }
            engines.te().new_unknown().into()
        }
    };

    let const_decl = ConstantDeclaration {
        name: item_const.name,
        type_ascription,
        value: expr,
        visibility: pub_token_opt_to_visibility(item_const.visibility),
        attributes,
        span,
    };
    let const_decl = engines.pe().insert(const_decl);

    Ok(const_decl)
}

pub(crate) fn trait_type_to_trait_type_declaration(
    context: &mut Context,
    handler: &Handler,
    engines: &Engines,
    trait_type: TraitType,
    attributes: Attributes,
) -> Result<ParsedDeclId<TraitTypeDeclaration>, ErrorEmitted> {
    let span = trait_type.span();
    let trait_type_decl = TraitTypeDeclaration {
        name: trait_type.name.clone(),
        attributes,
        ty_opt: if let Some(ty) = trait_type.ty_opt {
            Some(ty_to_type_argument(context, handler, engines, ty)?)
        } else {
            None
        },
        span,
    };
    let trait_type_decl = engines.pe().insert(trait_type_decl);
    Ok(trait_type_decl)
}

fn item_storage_to_storage_declaration(
    context: &mut Context,
    handler: &Handler,
    engines: &Engines,
    item_storage: ItemStorage,
    attributes: Attributes,
) -> Result<ParsedDeclId<StorageDeclaration>, ErrorEmitted> {
    let mut errors = Vec::new();
    let span = item_storage.span();
    let entries: Vec<StorageEntry> = item_storage
        .entries
        .into_inner()
        .into_iter()
        .map(|storage_entry| {
            let (attributes_handler, attributes) = attr_decls_to_attributes(
                &storage_entry.attributes,
                |attr| attr.can_annotate_storage_entry(),
                storage_entry.value.friendly_kind_name(),
            );

            if !cfg_eval(context, handler, &attributes, context.experimental)? {
                return Ok(None);
            }

            let attributes_error_emitted = handler.append(attributes_handler);

            let storage_entry = storage_entry_to_storage_entry(
                context,
                handler,
                engines,
                storage_entry.value,
                attributes,
            )?;

            match attributes_error_emitted {
                Some(err) => Err(err),
                None => Ok(Some(storage_entry)),
            }
        })
        .filter_map_ok(|entry| entry)
        .collect::<Result<_, _>>()?;

    fn check_duplicate_names(entries: Vec<StorageEntry>, errors: &mut Vec<ConvertParseTreeError>) {
        // Make sure each storage field is declared once
        let mut names_of_fields = std::collections::HashSet::new();
        for v in entries {
            if !names_of_fields.insert(v.name().clone()) {
                errors.push(ConvertParseTreeError::DuplicateStorageField {
                    name: v.name().clone(),
                    span: v.name().span(),
                });
            }
            if let StorageEntry::Namespace(namespace) = v {
                check_duplicate_names(
                    namespace
                        .entries
                        .iter()
                        .map(|e| (**e).clone())
                        .collect::<Vec<_>>(),
                    errors,
                );
            }
        }
    }

    check_duplicate_names(entries.clone(), &mut errors);

    if let Some(errors) = emit_all(handler, errors) {
        return Err(errors);
    }

    let storage_declaration = StorageDeclaration {
        attributes,
        span,
        entries,
        storage_keyword: item_storage.storage_token.into(),
    };
    let storage_declaration = engines.pe().insert(storage_declaration);
    Ok(storage_declaration)
}

fn item_configurable_to_configurable_declarations(
    context: &mut Context,
    handler: &Handler,
    engines: &Engines,
    item_configurable: ItemConfigurable,
    _attributes: &Attributes,
) -> Result<Vec<ParsedDeclId<ConfigurableDeclaration>>, ErrorEmitted> {
    let mut errors = Vec::new();

    if context.module_has_configurable_block() {
        errors.push(ConvertParseTreeError::MultipleConfigurableBlocksInModule {
            span: item_configurable.span(),
        });
    }

    if let Some(TreeType::Library) = context.program_type() {
        handler.emit_err(CompileError::ConfigurableInLibrary {
            span: item_configurable.span(),
        });
    }

    let item_configurable_keyword_span = item_configurable.configurable_token.span();
    let declarations: Vec<ParsedDeclId<ConfigurableDeclaration>> = item_configurable
        .fields
        .into_inner()
        .into_iter()
        .map(|configurable_field| {
            let (attributes_handler, attributes) = attr_decls_to_attributes(
                &configurable_field.attributes,
                |attr| attr.can_annotate_configurable_field(),
                "configurable field",
            );

            if !cfg_eval(context, handler, &attributes, context.experimental)? {
                return Ok(None);
            }

            let attributes_error_emitted = handler.append(attributes_handler);

            let configurable_decl = configurable_field_to_configurable_declaration(
                context,
                handler,
                engines,
                configurable_field.value,
                attributes,
                item_configurable_keyword_span.clone(),
            )?;

            match attributes_error_emitted {
                Some(err) => Err(err),
                None => Ok(Some(configurable_decl)),
            }
        })
        .filter_map_ok(|decl| decl)
        .collect::<Result<_, _>>()?;

    // Make sure each configurable is declared once
    let mut names_of_declarations = std::collections::HashSet::new();
    declarations.iter().for_each(|decl_id| {
        let v = engines.pe().get_configurable(decl_id);
        if !names_of_declarations.insert(v.name.clone()) {
            errors.push(ConvertParseTreeError::DuplicateConfigurable {
                name: v.name.clone(),
                span: v.name.span(),
            });
        }
    });

    if let Some(errors) = emit_all(handler, errors) {
        return Err(errors);
    }

    context.set_module_has_configurable_block(true);

    Ok(declarations)
}

fn item_type_alias_to_type_alias_declaration(
    context: &mut Context,
    handler: &Handler,
    engines: &Engines,
    item_type_alias: ItemTypeAlias,
    attributes: Attributes,
) -> Result<ParsedDeclId<TypeAliasDeclaration>, ErrorEmitted> {
    let span = item_type_alias.span();
    let type_alias_decl = TypeAliasDeclaration {
        name: item_type_alias.name.clone(),
        attributes,
        ty: ty_to_type_argument(context, handler, engines, item_type_alias.ty)?,
        visibility: pub_token_opt_to_visibility(item_type_alias.visibility),
        span,
    };
    let type_alias_decl = engines.pe().insert(type_alias_decl);
    Ok(type_alias_decl)
}

fn type_field_to_struct_field(
    context: &mut Context,
    handler: &Handler,
    engines: &Engines,
    type_field: TypeField,
    attributes: Attributes,
) -> Result<StructField, ErrorEmitted> {
    let span = type_field.span();
    let struct_field = StructField {
        visibility: pub_token_opt_to_visibility(type_field.visibility),
        name: type_field.name,
        attributes,
        type_argument: ty_to_type_argument(context, handler, engines, type_field.ty)?,
        span,
    };
    Ok(struct_field)
}

fn generic_params_opt_to_type_parameters(
    context: &mut Context,
    handler: &Handler,
    engines: &Engines,
    generic_params_opt: Option<GenericParams>,
    where_clause_opt: Option<WhereClause>,
) -> Result<Vec<TypeParameter>, ErrorEmitted> {
    generic_params_opt_to_type_parameters_with_parent(
        context,
        handler,
        engines,
        generic_params_opt,
        None,
        where_clause_opt,
        None,
    )
}

fn generic_params_opt_to_type_parameters_with_parent(
    context: &mut Context,
    handler: &Handler,
    engines: &Engines,
    generic_params_opt: Option<GenericParams>,
    parent_generic_params_opt: Option<GenericParams>,
    where_clause_opt: Option<WhereClause>,
    parent_where_clause_opt: Option<WhereClause>,
) -> Result<Vec<TypeParameter>, ErrorEmitted> {
    let type_engine = engines.te();

    let trait_constraints = match where_clause_opt {
        Some(where_clause) => where_clause
            .bounds
            .into_iter()
            .map(|where_bound| (where_bound.ty_name, where_bound.bounds))
            .collect::<Vec<_>>(),
        None => Vec::new(),
    };

    let parent_trait_constraints = match parent_where_clause_opt {
        Some(where_clause) => where_clause
            .bounds
            .into_iter()
            .map(|where_bound| (where_bound.ty_name, where_bound.bounds))
            .collect::<Vec<_>>(),
        None => Vec::new(),
    };

    let generics_to_params = |generics: Option<GenericParams>, is_from_parent: bool| match generics
    {
        Some(generic_params) => generic_params
            .parameters
            .into_inner()
            .into_iter()
            .map(|param| {
                match param {
                    GenericParam::Trait { ident } => {
                        let custom_type = type_engine.new_custom_from_name(engines, ident.clone());
                        TypeParameter::Type(GenericTypeParameter {
                            type_id: custom_type,
                            initial_type_id: custom_type,
                            name: ident,
                            trait_constraints: Vec::new(),
                            trait_constraints_span: Span::dummy(),
                            is_from_parent,
                        })
                    }
                    GenericParam::Const { ident, .. } => {
                        // let the compilation continue,
                        // but error the user for each const generic being used
                        // if the feature is disabled
                        if !context.experimental.const_generics {
                            handler.emit_err(
                                sway_features::Feature::ConstGenerics
                                    .error_because_is_disabled(&ident.span()),
                            );
                        }
                        TypeParameter::Const(ConstGenericParameter {
                            span: ident.span().clone(),
                            name: ident,
                            ty: type_engine.id_of_u64(),
                            is_from_parent,
                            id: None,
                        })
                    }
                }
            })
            .collect(),
        None => vec![],
    };

    let mut params = generics_to_params(generic_params_opt, false);
    let parent_params = generics_to_params(parent_generic_params_opt, true);
    params.extend(
        parent_params
            .iter()
            .filter(|x| x.as_const_parameter().is_some())
            .cloned(),
    );

    let mut errors = Vec::new();
    for (ty_name, bounds) in trait_constraints
        .into_iter()
        .chain(parent_trait_constraints)
    {
        let param_to_edit = if let Some(o) = params
            .iter_mut()
            .filter_map(|x| x.as_type_parameter_mut())
            .find(|GenericTypeParameter { name, .. }| name.as_str() == ty_name.as_str())
        {
            o
        } else if let Some(o2) = parent_params.iter().find(|t| match t {
            TypeParameter::Type(p) => p.name.as_str() == ty_name.as_str(),
            TypeParameter::Const(_) => false,
        }) {
            params.push(o2.clone());
            params
                .last_mut()
                .unwrap()
                .as_type_parameter_mut()
                .expect("must be type parameter")
        } else {
            errors.push(ConvertParseTreeError::ConstrainedNonExistentType {
                ty_name: ty_name.clone(),
                span: ty_name.span().clone(),
            });
            continue;
        };

        param_to_edit.trait_constraints_span = Span::join(ty_name.span(), &bounds.span());
        param_to_edit
            .trait_constraints
            .extend(traits_to_trait_constraints(
                context, handler, engines, bounds,
            )?);
    }
    if let Some(errors) = emit_all(handler, errors) {
        return Err(errors);
    }

    Ok(params)
}

fn pub_token_opt_to_visibility(pub_token_opt: Option<PubToken>) -> Visibility {
    match pub_token_opt {
        Some(..) => Visibility::Public,
        None => Visibility::Private,
    }
}

fn type_field_to_enum_variant(
    context: &mut Context,
    handler: &Handler,
    engines: &Engines,
    type_field: TypeField,
    attributes: Attributes,
    tag: usize,
) -> Result<EnumVariant, ErrorEmitted> {
    let span = type_field.span();

    let enum_variant = EnumVariant {
        name: type_field.name,
        attributes,
        type_argument: ty_to_type_argument(context, handler, engines, type_field.ty)?,
        tag,
        span,
    };
    Ok(enum_variant)
}

fn braced_code_block_contents_to_code_block(
    context: &mut Context,
    handler: &Handler,
    engines: &Engines,
    braced_code_block_contents: Braces<CodeBlockContents>,
) -> Result<CodeBlock, ErrorEmitted> {
    let whole_block_span = braced_code_block_contents.span();
    let code_block_contents = braced_code_block_contents.into_inner();
    let contents = {
        let mut error = None;

        let mut contents = Vec::new();
        for statement in code_block_contents.statements {
            match statement_to_ast_nodes(context, handler, engines, statement) {
                Ok(mut ast_nodes) => contents.append(&mut ast_nodes),
                Err(e) => error = Some(e),
            }
        }

        if let Some(expr) = code_block_contents.final_expr_opt {
            let final_ast_node = expr_to_ast_node(context, handler, engines, *expr, false)?;
            contents.push(final_ast_node);
        }

        if let Some(error) = error {
            return Err(error);
        } else {
            contents
        }
    };

    Ok(CodeBlock {
        contents,
        whole_block_span,
    })
}

fn fn_args_to_function_parameters(
    context: &mut Context,
    handler: &Handler,
    engines: &Engines,
    fn_args: FnArgs,
) -> Result<Vec<FunctionParameter>, ErrorEmitted> {
    let function_parameters = match fn_args {
        FnArgs::Static(args) => args
            .into_iter()
            .map(|fn_arg| fn_arg_to_function_parameter(context, handler, engines, fn_arg))
            .collect::<Result<_, _>>()?,
        FnArgs::NonStatic {
            self_token,
            ref_self,
            mutable_self,
            args_opt,
        } => {
            let mutability_span = match (&ref_self, &mutable_self) {
                (None, None) => Span::dummy(),
                (None, Some(mutable)) => mutable.span(),
                (Some(reference), None) => reference.span(),
                (Some(reference), Some(mutable)) => Span::join(reference.span(), &mutable.span()),
            };
            let type_id = engines.te().new_self_type(engines, self_token.span());
            let mut function_parameters = vec![FunctionParameter {
                name: Ident::new(self_token.span()),
                is_reference: ref_self.is_some(),
                is_mutable: mutable_self.is_some(),
                mutability_span,
                type_argument: GenericArgument::Type(GenericTypeArgument {
                    type_id,
                    initial_type_id: type_id,
                    span: self_token.span(),
                    call_path_tree: None,
                }),
            }];
            if let Some((_comma_token, args)) = args_opt {
                for arg in args {
                    let function_parameter =
                        fn_arg_to_function_parameter(context, handler, engines, arg)?;
                    function_parameters.push(function_parameter);
                }
            }
            function_parameters
        }
    };

    let mut unique_params = HashSet::<Ident>::default();
    for fn_param in &function_parameters {
        let already_used = !unique_params.insert(fn_param.name.clone());
        if already_used {
            let error = ConvertParseTreeError::DuplicateParameterIdentifier {
                name: fn_param.name.clone(),
                span: fn_param.name.span(),
            };
            return Err(handler.emit_err(error.into()));
        }
    }

    Ok(function_parameters)
}

pub(crate) fn type_name_to_type_info_opt(name: &Ident) -> Option<TypeInfo> {
    match name.as_str() {
        "u8" => Some(TypeInfo::UnsignedInteger(IntegerBits::Eight)),
        "u16" => Some(TypeInfo::UnsignedInteger(IntegerBits::Sixteen)),
        "u32" => Some(TypeInfo::UnsignedInteger(IntegerBits::ThirtyTwo)),
        "u64" => Some(TypeInfo::UnsignedInteger(IntegerBits::SixtyFour)),
        "u256" => Some(TypeInfo::UnsignedInteger(IntegerBits::V256)),
        "bool" => Some(TypeInfo::Boolean),
        "unit" => Some(TypeInfo::Tuple(Vec::new())),
        "b256" => Some(TypeInfo::B256),
        "str" => Some(TypeInfo::StringSlice),
        "raw_ptr" => Some(TypeInfo::RawUntypedPtr),
        "raw_slice" => Some(TypeInfo::RawUntypedSlice),
        "Self" => Some(TypeInfo::new_self_type(name.span())),
        "Contract" => Some(TypeInfo::Contract),
        _other => None,
    }
}

fn ty_to_type_info(
    context: &mut Context,
    handler: &Handler,
    engines: &Engines,
    ty: Ty,
) -> Result<TypeInfo, ErrorEmitted> {
    let type_info = match ty {
        Ty::Path(path_type) => path_type_to_type_info(context, handler, engines, path_type)?,
        Ty::Tuple(parenthesized_ty_tuple_descriptor) => {
            TypeInfo::Tuple(ty_tuple_descriptor_to_type_arguments(
                context,
                handler,
                engines,
                parenthesized_ty_tuple_descriptor.into_inner(),
            )?)
        }
        Ty::Array(bracketed_ty_array_descriptor) => {
            let ty_array_descriptor = bracketed_ty_array_descriptor.into_inner();
            TypeInfo::Array(
                ty_to_type_argument(context, handler, engines, *ty_array_descriptor.ty)?,
                expr_to_length(context, engines, handler, *ty_array_descriptor.length)?,
            )
        }
        Ty::StringSlice(..) => TypeInfo::StringSlice,
        Ty::StringArray { length, .. } => TypeInfo::StringArray(expr_to_numeric_length(
            context,
            handler,
            *length.into_inner(),
        )?),
        Ty::Infer { .. } => TypeInfo::Unknown,
        Ty::Ptr { ty, .. } => {
            let type_argument = ty_to_type_argument(context, handler, engines, *ty.into_inner())?;
            TypeInfo::Ptr(type_argument)
        }
        Ty::Slice { ty, .. } => {
            let type_argument = ty_to_type_argument(context, handler, engines, *ty.into_inner())?;
            TypeInfo::Slice(type_argument)
        }
        Ty::Ref { mut_token, ty, .. } => {
            let type_argument = ty_to_type_argument(context, handler, engines, *ty)?;
            TypeInfo::Ref {
                to_mutable_value: mut_token.is_some(),
                referenced_type: type_argument,
            }
        }
        Ty::Never { .. } => TypeInfo::Never,
    };
    Ok(type_info)
}

fn path_type_to_prefixes_and_suffix(
    context: &mut Context,
    handler: &Handler,
    PathType {
        root_opt: _,
        prefix,
        mut suffix,
    }: PathType,
) -> Result<(Vec<Ident>, PathTypeSegment), ErrorEmitted> {
    Ok(match suffix.pop() {
        None => (Vec::new(), prefix),
        Some((_, last)) => {
            // Gather the idents of the prefix, i.e. all segments but the last one.
            let mut before = Vec::with_capacity(suffix.len() + 1);
            before.push(path_type_segment_to_ident(context, handler, prefix)?);
            for (_, seg) in suffix {
                before.push(path_type_segment_to_ident(context, handler, seg)?);
            }
            (before, last)
        }
    })
}

fn ty_to_call_path_tree(
    context: &mut Context,
    handler: &Handler,
    engines: &Engines,
    ty: Ty,
) -> Result<Option<CallPathTree>, ErrorEmitted> {
    if let Ty::Path(path_type) = ty {
        let root_opt = path_type.root_opt.clone();
        let (prefixes, suffix) = path_type_to_prefixes_and_suffix(context, handler, path_type)?;

        let children = if let Some((_, generic_args)) = suffix.generics_opt {
            generic_args
                .parameters
                .inner
                .into_iter()
                .filter_map(|ty| ty_to_call_path_tree(context, handler, engines, ty).transpose())
                .collect::<Result<Vec<_>, _>>()?
        } else {
            vec![]
        };

        let (is_relative_to_root, qualified_path) =
            path_root_opt_to_bool_and_qualified_path_root(context, handler, engines, root_opt)?;

        let callpath_type = if is_relative_to_root {
            CallPathType::RelativeToPackageRoot
        } else {
            CallPathType::Ambiguous
        };

        let call_path = QualifiedCallPath {
            call_path: CallPath {
                prefixes,
                suffix: suffix.name,
                callpath_type,
            },
            qualified_path_root: qualified_path.map(Box::new),
        };

        Ok(Some(CallPathTree {
            qualified_call_path: call_path,
            children,
        }))
    } else {
        Ok(None)
    }
}

fn ty_to_type_argument(
    context: &mut Context,
    handler: &Handler,
    engines: &Engines,
    ty: Ty,
) -> Result<GenericArgument, ErrorEmitted> {
    let type_engine = engines.te();
    let span = ty.span();
    let call_path_tree = ty_to_call_path_tree(context, handler, engines, ty.clone())?;
    let initial_type_id = type_engine.insert(
        engines,
        ty_to_type_info(context, handler, engines, ty.clone())?,
        ty.span().source_id(),
    );

    let type_argument = GenericArgument::Type(GenericTypeArgument {
        type_id: initial_type_id,
        initial_type_id,
        call_path_tree,
        span,
    });
    Ok(type_argument)
}

fn fn_signature_to_trait_fn(
    context: &mut Context,
    handler: &Handler,
    engines: &Engines,
    fn_signature: FnSignature,
    attributes: Attributes,
) -> Result<ParsedDeclId<TraitFn>, ErrorEmitted> {
    let return_type = match &fn_signature.return_type_opt {
        Some((_right_arrow, ty)) => ty_to_type_argument(context, handler, engines, ty.clone())?,
        None => {
            let type_id = engines.te().id_of_unit();
            GenericArgument::Type(GenericTypeArgument {
                type_id,
                initial_type_id: type_id,
                // TODO: Fix as part of https://github.com/FuelLabs/sway/issues/3635
                span: fn_signature.span(),
                call_path_tree: None,
            })
        }
    };

    let trait_fn = TraitFn {
        name: fn_signature.name.clone(),
        span: fn_signature.span(),
        purity: attributes.purity(),
        attributes,
        parameters: fn_args_to_function_parameters(
            context,
            handler,
            engines,
            fn_signature.arguments.into_inner(),
        )?,
        return_type,
    };
    let trait_fn = engines.pe().insert(trait_fn);
    Ok(trait_fn)
}

fn traits_to_trait_constraints(
    context: &mut Context,
    handler: &Handler,
    engines: &Engines,
    traits: Traits,
) -> Result<Vec<TraitConstraint>, ErrorEmitted> {
    let mut parsed_traits = vec![path_type_to_call_path_and_type_arguments(
        context,
        handler,
        engines,
        traits.prefix,
    )?];
    for (_add_token, suffix) in traits.suffixes {
        let supertrait =
            path_type_to_call_path_and_type_arguments(context, handler, engines, suffix)?;
        parsed_traits.push(supertrait);
    }
    let mut trait_constraints = vec![];
    for (trait_name, type_arguments) in parsed_traits {
        trait_constraints.push(TraitConstraint {
            trait_name: trait_name.to_call_path(handler)?,
            type_arguments,
        })
    }
    Ok(trait_constraints)
}

fn traits_to_supertraits(
    context: &mut Context,
    handler: &Handler,
    traits: Traits,
) -> Result<Vec<Supertrait>, ErrorEmitted> {
    let mut supertraits = vec![path_type_to_supertrait(context, handler, traits.prefix)?];
    for (_add_token, suffix) in traits.suffixes {
        let supertrait = path_type_to_supertrait(context, handler, suffix)?;
        supertraits.push(supertrait);
    }
    Ok(supertraits)
}

fn path_type_to_call_path(
    context: &mut Context,
    handler: &Handler,
    path_type: PathType,
) -> Result<CallPath, ErrorEmitted> {
    let PathType {
        root_opt,
        prefix,
        mut suffix,
    } = path_type;
    let is_relative_to_root = path_root_opt_to_bool(context, handler, root_opt)?;
    let callpath_type = if is_relative_to_root {
        CallPathType::RelativeToPackageRoot
    } else {
        CallPathType::Ambiguous
    };
    let call_path = match suffix.pop() {
        Some((_double_colon_token, call_path_suffix)) => {
            let mut prefixes = vec![path_type_segment_to_ident(context, handler, prefix)?];
            for (_double_colon_token, call_path_prefix) in suffix {
                let ident = path_type_segment_to_ident(context, handler, call_path_prefix)?;
                prefixes.push(ident);
            }
            CallPath {
                prefixes,
                suffix: path_type_segment_to_ident(context, handler, call_path_suffix)?,
                callpath_type,
            }
        }
        None => CallPath {
            prefixes: Vec::new(),
            suffix: path_type_segment_to_ident(context, handler, prefix)?,
            callpath_type,
        },
    };
    Ok(call_path)
}

fn expr_to_ast_node(
    context: &mut Context,
    handler: &Handler,
    engines: &Engines,
    expr: Expr,
    is_statement: bool,
) -> Result<AstNode, ErrorEmitted> {
    let span = expr.span();
    let ast_node = {
        let expression = expr_to_expression(context, handler, engines, expr)?;
        if !is_statement {
            AstNode {
                content: AstNodeContent::Expression(Expression {
                    kind: ExpressionKind::ImplicitReturn(Box::new(expression)),
                    span: span.clone(),
                }),
                span,
            }
        } else {
            AstNode {
                content: AstNodeContent::Expression(expression),
                span,
            }
        }
    };
    Ok(ast_node)
}

fn abi_cast_args_to_abi_cast_expression(
    context: &mut Context,
    handler: &Handler,
    engines: &Engines,
    args: Parens<AbiCastArgs>,
) -> Result<Box<AbiCastExpression>, ErrorEmitted> {
    let AbiCastArgs { name, address, .. } = args.into_inner();
    let abi_name = path_type_to_call_path(context, handler, name)?;
    let address = Box::new(expr_to_expression(context, handler, engines, *address)?);
    Ok(Box::new(AbiCastExpression { abi_name, address }))
}

fn struct_path_and_fields_to_struct_expression(
    context: &mut Context,
    handler: &Handler,
    engines: &Engines,
    path: PathExpr,
    fields: Braces<Punctuated<ExprStructField, CommaToken>>,
) -> Result<Box<StructExpression>, ErrorEmitted> {
    let call_path_binding = path_expr_to_call_path_binding(context, handler, engines, path)?;
    let fields = {
        fields
            .into_inner()
            .into_iter()
            .map(|expr_struct_field| {
                expr_struct_field_to_struct_expression_field(
                    context,
                    handler,
                    engines,
                    expr_struct_field,
                )
            })
            .collect::<Result<_, _>>()?
    };
    Ok(Box::new(StructExpression {
        call_path_binding,
        resolved_call_path_binding: None,
        fields,
    }))
}

fn method_call_fields_to_method_application_expression(
    context: &mut Context,
    handler: &Handler,
    engines: &Engines,
    target: Box<Expr>,
    path_seg: PathExprSegment,
    contract_args_opt: Option<Braces<Punctuated<ExprStructField, CommaToken>>>,
    args: Parens<Punctuated<Expr, CommaToken>>,
) -> Result<Box<MethodApplicationExpression>, ErrorEmitted> {
    let (method_name, type_arguments) =
        path_expr_segment_to_ident_or_type_argument(context, handler, engines, path_seg)?;

    let span = match &*type_arguments {
        [] => method_name.span(),
        [.., last] => Span::join(method_name.span(), &last.span()),
    };

    let method_name_binding = TypeBinding {
        inner: MethodName::FromModule { method_name },
        type_arguments: TypeArgs::Regular(type_arguments),
        span,
    };
    let contract_call_params = match contract_args_opt {
        None => Vec::new(),
        Some(contract_args) => contract_args
            .into_inner()
            .into_iter()
            .map(|expr_struct_field| {
                expr_struct_field_to_struct_expression_field(
                    context,
                    handler,
                    engines,
                    expr_struct_field,
                )
            })
            .collect::<Result<_, _>>()?,
    };
    let arguments = iter::once(*target)
        .chain(args.into_inner())
        .map(|expr| expr_to_expression(context, handler, engines, expr))
        .collect::<Result<_, _>>()?;
    Ok(Box::new(MethodApplicationExpression {
        method_name_binding,
        contract_call_params,
        arguments,
    }))
}

fn expr_func_app_to_expression_kind(
    context: &mut Context,
    handler: &Handler,
    engines: &Engines,
    func: Box<Expr>,
    args: Parens<Punctuated<Expr, CommaToken>>,
) -> Result<ExpressionKind, ErrorEmitted> {
    let span = Span::join(func.span(), &args.span());

    // For now, the callee has to be a path to a function.
    let PathExpr {
        root_opt,
        prefix,
        mut suffix,
        ..
    } = match *func {
        Expr::Path(path_expr) => path_expr,
        Expr::Error(_, err) => {
            // FIXME we can do better here and return function application expression here
            // if there are no parsing errors in the arguments
            return Ok(ExpressionKind::Error(Box::new([span]), err));
        }
        _ => {
            let error = ConvertParseTreeError::FunctionArbitraryExpression { span: func.span() };
            return Err(handler.emit_err(error.into()));
        }
    };

    let (is_relative_to_root, qualified_path_root) =
        path_root_opt_to_bool_and_qualified_path_root(context, handler, engines, root_opt)?;

    let convert_ty_args = |context: &mut Context, generics_opt: Option<(_, GenericArgs)>| {
        Ok(match generics_opt {
            Some((_, generic_args)) => {
                let span = generic_args.span();
                let ty_args =
                    generic_args_to_type_arguments(context, handler, engines, generic_args)?;
                (ty_args, Some(span))
            }
            None => <_>::default(),
        })
    };

    let (prefixes, last, call_seg) = match suffix.pop() {
        None => (Vec::new(), None, prefix),
        Some((_, call_path_suffix)) => {
            // Gather the idents of the prefix, i.e. all segments but the last one.
            let mut last = prefix;
            let mut prefix = Vec::with_capacity(suffix.len());
            for (_, seg) in suffix {
                prefix.push(path_expr_segment_to_ident(context, handler, &last)?);
                last = seg;
            }
            (prefix, Some(last), call_path_suffix)
        }
    };

    let arguments: Vec<Expression> = args
        .into_inner()
        .into_iter()
        .map(|expr| expr_to_expression(context, handler, engines, expr))
        .collect::<Result<_, _>>()?;

    let name_args_span = |start, end: Option<_>| match end {
        Some(end) => Span::join(start, &end),
        None => start,
    };

    let (type_arguments, type_arguments_span) = convert_ty_args(context, call_seg.generics_opt)?;

    // Transform the AST of some intrinsics
    match Intrinsic::try_from_str(call_seg.name.as_str()) {
        // "__log(arg)" becomes "__log(encode(arg))"
        Some(Intrinsic::Log)
            if context.experimental.new_encoding && last.is_none() && !is_relative_to_root =>
        {
            if arguments.len() != 1 {
                return Err(handler.emit_err(CompileError::IntrinsicIncorrectNumArgs {
                    name: Intrinsic::Log.to_string(),
                    expected: 1,
                    span: span.clone(),
                }));
            }

            let span = name_args_span(span, type_arguments_span);
            return Ok(ExpressionKind::IntrinsicFunction(
                IntrinsicFunctionExpression {
                    name: call_seg.name,
                    kind_binding: TypeBinding {
                        inner: Intrinsic::Log,
                        type_arguments: TypeArgs::Regular(vec![]),
                        span,
                    },
                    arguments: vec![wrap_logged_expr_into_encode_call(
                        arguments.into_iter().next().unwrap(),
                    )],
                },
            ));
        }
<<<<<<< HEAD

=======
        // "__dbg(arg)" in debug becomes "{
        //      let mut f = Formatter { };
        //      f.print_str("[{current_file}:{current_line}:{current_col}] = ");
        //      let arg = arg;
        //      arg.fmt(f);
        //      arg
        // }"
        Some(Intrinsic::Dbg)
            if context.is_dbg_generation_full() && last.is_none() && !is_relative_to_root =>
        {
            if arguments.len() != 1 {
                return Err(handler.emit_err(CompileError::IntrinsicIncorrectNumArgs {
                    name: Intrinsic::Dbg.to_string(),
                    expected: 1,
                    span,
                }));
            }

            let f_id: String = format!("f_{}", context.next_for_unique_suffix());
            let f_ident = BaseIdent::new_no_span(f_id.to_string());

            let f_tid = engines.te().new_unknown();
            let f_decl_pid = engines.pe().insert(VariableDeclaration {
                name: f_ident.clone(),
                type_ascription: GenericArgument::Type(GenericTypeArgument {
                    type_id: f_tid,
                    initial_type_id: f_tid,
                    span: span.clone(),
                    call_path_tree: None,
                }),
                body: Expression {
                    kind: ExpressionKind::Struct(Box::new(StructExpression {
                        resolved_call_path_binding: None,
                        call_path_binding: TypeBinding {
                            inner: CallPath {
                                prefixes: vec![],
                                suffix: BaseIdent::new_no_span("Formatter".into()),
                                callpath_type: CallPathType::Ambiguous,
                            },
                            type_arguments: TypeArgs::Regular(vec![]),
                            span: span.clone(),
                        },
                        fields: vec![],
                    })),
                    span: span.clone(),
                },
                is_mutable: true,
            });

            fn get_current_file_from_span(engines: &Engines, span: &Span) -> String {
                let Some(source_id) = span.source_id() else {
                    return String::new();
                };
                let current_file = engines.se().get_path(source_id);

                // find the manifest path of the current span
                let program_id = engines
                    .se()
                    .get_program_id_from_manifest_path(&current_file)
                    .unwrap();
                let manifest_path = engines
                    .se()
                    .get_manifest_path_from_program_id(&program_id)
                    .unwrap();
                let current_file = current_file
                    .display()
                    .to_string()
                    .replace(&manifest_path.display().to_string(), "");
                if let Some(current_file) = current_file.strip_prefix("/") {
                    current_file.to_string()
                } else {
                    current_file
                }
            }

            fn ast_node_to_print_str(f_ident: BaseIdent, s: &str, span: &Span) -> AstNode {
                AstNode {
                    content: AstNodeContent::Expression(Expression {
                        kind: ExpressionKind::MethodApplication(Box::new(
                            MethodApplicationExpression {
                                method_name_binding: TypeBinding {
                                    inner: MethodName::FromModule {
                                        method_name: BaseIdent::new_no_span("print_str".into()),
                                    },
                                    type_arguments: TypeArgs::Regular(vec![]),
                                    span: span.clone(),
                                },
                                contract_call_params: vec![],
                                arguments: vec![
                                    Expression {
                                        kind: ExpressionKind::Variable(f_ident.clone()),
                                        span: span.clone(),
                                    },
                                    Expression {
                                        kind: ExpressionKind::Literal(Literal::String(
                                            Span::from_string(s.to_string()),
                                        )),
                                        span: span.clone(),
                                    },
                                ],
                            },
                        )),
                        span: span.clone(),
                    }),
                    span: span.clone(),
                }
            }

            let current_file = get_current_file_from_span(engines, &span);
            let start_line_col = span.start_line_col_one_index();

            let arg_id: String = format!("arg_{}", context.next_for_unique_suffix());
            let arg_ident = BaseIdent::new_no_span(arg_id.to_string());

            let block = CodeBlock {
                contents: vec![
                    // let arg = arguments[0];
                    statement_let_to_ast_nodes_unfold(
                        context,
                        handler,
                        engines,
                        Pattern::AmbiguousSingleIdent(arg_ident.clone()),
                        None,
                        arguments[0].clone(),
                        Span::dummy(),
                    )
                    .unwrap()
                    .pop()
                    .unwrap(),
                    // let mut f = Formatter { };
                    AstNode {
                        content: AstNodeContent::Declaration(Declaration::VariableDeclaration(
                            f_decl_pid,
                        )),
                        span: Span::dummy(),
                    },
                    // f.print_str("[" + <current file> + ":" + <current line> + ":" + <current col> + "] = ");
                    ast_node_to_print_str(
                        f_ident.clone(),
                        &format!(
                            "[{}:{}:{}] = ",
                            current_file, start_line_col.line, start_line_col.col
                        ),
                        &span,
                    ),
                    // arg.fmt(f);
                    AstNode {
                        content: AstNodeContent::Expression(Expression {
                            kind: ExpressionKind::MethodApplication(Box::new(
                                MethodApplicationExpression {
                                    method_name_binding: TypeBinding {
                                        inner: MethodName::FromModule {
                                            method_name: BaseIdent::new_no_span("fmt".into()),
                                        },
                                        type_arguments: TypeArgs::Regular(vec![]),
                                        span: Span::dummy(),
                                    },
                                    contract_call_params: vec![],
                                    arguments: vec![
                                        Expression {
                                            kind: ExpressionKind::Variable(arg_ident.clone()),
                                            span: Span::dummy(),
                                        },
                                        Expression {
                                            kind: ExpressionKind::Variable(f_ident.clone()),
                                            span: Span::dummy(),
                                        },
                                    ],
                                },
                            )),
                            span: Span::dummy(),
                        }),
                        span: Span::dummy(),
                    },
                    // f.print_str(<newline>);
                    ast_node_to_print_str(f_ident.clone(), "\n", &span),
                    // arg
                    AstNode {
                        content: AstNodeContent::Expression(Expression {
                            kind: ExpressionKind::ImplicitReturn(Box::new(Expression {
                                kind: ExpressionKind::AmbiguousVariableExpression(
                                    arg_ident.clone(),
                                ),
                                span: Span::dummy(),
                            })),
                            span: Span::dummy(),
                        }),
                        span: Span::dummy(),
                    },
                ],
                whole_block_span: Span::dummy(),
            };

            return Ok(ExpressionKind::CodeBlock(block));
        }
        // ... and in release becomes "arg"
        Some(Intrinsic::Dbg)
            if !context.is_dbg_generation_full() && last.is_none() && !is_relative_to_root =>
        {
            if arguments.len() != 1 {
                return Err(handler.emit_err(CompileError::IntrinsicIncorrectNumArgs {
                    name: Intrinsic::Dbg.to_string(),
                    expected: 1,
                    span,
                }));
            }
            return Ok(arguments[0].kind.clone());
        }
>>>>>>> a5af067f
        Some(intrinsic) if last.is_none() && !is_relative_to_root => {
            return Ok(ExpressionKind::IntrinsicFunction(
                IntrinsicFunctionExpression {
                    name: call_seg.name,
                    kind_binding: TypeBinding {
                        inner: intrinsic,
                        type_arguments: TypeArgs::Regular(type_arguments),
                        span: name_args_span(span, type_arguments_span),
                    },
                    arguments,
                },
            ));
        }
        _ => {}
    }

    let callpath_type = if is_relative_to_root {
        CallPathType::RelativeToPackageRoot
    } else {
        CallPathType::Ambiguous
    };

    // Only `foo(args)`? It could either be a function application or an enum variant.
    let last = match last {
        Some(last) => last,
        None => {
            let suffix = AmbiguousSuffix {
                before: None,
                suffix: call_seg.name,
            };
            let call_path = CallPath {
                prefixes,
                suffix,
                callpath_type,
            };
            let span = match type_arguments_span {
                Some(span) => Span::join(call_path.span(), &span),
                None => call_path.span(),
            };
            let call_path_binding = TypeBinding {
                inner: call_path,
                type_arguments: TypeArgs::Regular(type_arguments),
                span,
            };
            return Ok(ExpressionKind::AmbiguousPathExpression(Box::new(
                AmbiguousPathExpression {
                    args: arguments,
                    call_path_binding,
                    qualified_path_root,
                },
            )));
        }
    };

    // Ambiguous call. Could be a method call or a normal function call.
    // We don't know until type checking what `last` refers to, so let's defer.
    let (last_ty_args, last_ty_args_span) = convert_ty_args(context, last.generics_opt)?;
    let before = Some(TypeBinding {
        span: name_args_span(last.name.span(), last_ty_args_span),
        inner: last.name,
        type_arguments: TypeArgs::Regular(last_ty_args),
    });
    let suffix = AmbiguousSuffix {
        before,
        suffix: call_seg.name,
    };
    let call_path = CallPath {
        prefixes,
        suffix,
        callpath_type,
    };
    let call_path_binding = TypeBinding {
        span: name_args_span(call_path.span(), type_arguments_span),
        inner: call_path,
        type_arguments: TypeArgs::Regular(type_arguments),
    };
    Ok(ExpressionKind::AmbiguousPathExpression(Box::new(
        AmbiguousPathExpression {
            args: arguments,
            call_path_binding,
            qualified_path_root,
        },
    )))
}

fn expr_to_expression(
    context: &mut Context,
    handler: &Handler,
    engines: &Engines,
    expr: Expr,
) -> Result<Expression, ErrorEmitted> {
    let span = expr.span();
    let expression = match expr {
        Expr::Error(part_spans, err) => Expression {
            kind: ExpressionKind::Error(part_spans, err),
            span,
        },
        Expr::Path(path_expr) => path_expr_to_expression(context, handler, engines, path_expr)?,
        Expr::Literal(literal) => Expression {
            kind: ExpressionKind::Literal(literal_to_literal(context, handler, literal)?),
            span,
        },
        Expr::AbiCast { args, .. } => {
            let abi_cast_expression =
                abi_cast_args_to_abi_cast_expression(context, handler, engines, args)?;
            Expression {
                kind: ExpressionKind::AbiCast(abi_cast_expression),
                span,
            }
        }
        Expr::Struct { path, fields } => {
            let struct_expression = struct_path_and_fields_to_struct_expression(
                context, handler, engines, path, fields,
            )?;
            Expression {
                kind: ExpressionKind::Struct(struct_expression),
                span,
            }
        }
        Expr::Tuple(parenthesized_expr_tuple_descriptor) => {
            let fields = expr_tuple_descriptor_to_expressions(
                context,
                handler,
                engines,
                parenthesized_expr_tuple_descriptor.into_inner(),
            )?;
            Expression {
                kind: ExpressionKind::Tuple(fields),
                span,
            }
        }
        Expr::Parens(parens) => {
            expr_to_expression(context, handler, engines, *parens.into_inner())?
        }
        Expr::Block(braced_code_block_contents) => braced_code_block_contents_to_expression(
            context,
            handler,
            engines,
            braced_code_block_contents,
        )?,
        Expr::Array(bracketed_expr_array_descriptor) => {
            match bracketed_expr_array_descriptor.into_inner() {
                ExprArrayDescriptor::Sequence(exprs) => {
                    let contents = exprs
                        .into_iter()
                        .map(|expr| expr_to_expression(context, handler, engines, expr))
                        .collect::<Result<_, _>>()?;
                    Expression {
                        kind: ExpressionKind::Array(ArrayExpression::Explicit {
                            contents,
                            length_span: None,
                        }),
                        span,
                    }
                }
                ExprArrayDescriptor::Repeat { value, length, .. } => {
                    let value = expr_to_expression(context, handler, engines, *value)?;
                    let length = expr_to_expression(context, handler, engines, *length)?;
                    Expression {
                        kind: ExpressionKind::Array(ArrayExpression::Repeat {
                            value: Box::new(value),
                            length: Box::new(length),
                        }),
                        span,
                    }
                }
            }
        }
        Expr::Asm(asm_block) => {
            let asm_expression = asm_block_to_asm_expression(context, handler, engines, asm_block)?;
            Expression {
                kind: ExpressionKind::Asm(asm_expression),
                span,
            }
        }
        Expr::Return { expr_opt, .. } => {
            let expression = match expr_opt {
                Some(expr) => expr_to_expression(context, handler, engines, *expr)?,
                None => Expression {
                    kind: ExpressionKind::Tuple(Vec::new()),
                    span: span.clone(),
                },
            };
            Expression {
                kind: ExpressionKind::Return(Box::new(expression)),
                span,
            }
        }
        Expr::Panic { expr_opt, .. } => {
            let expression = match expr_opt {
                Some(expr) => expr_to_expression(context, handler, engines, *expr)?,
                None => Expression {
                    kind: ExpressionKind::Tuple(Vec::new()),
                    span: span.clone(),
                },
            };

            let expression = if context.experimental.new_encoding {
                wrap_logged_expr_into_encode_call(expression)
            } else {
                expression
            };

            Expression {
                kind: ExpressionKind::Panic(Box::new(expression)),
                span,
            }
        }
        Expr::If(if_expr) => if_expr_to_expression(context, handler, engines, if_expr)?,
        Expr::Match {
            value, branches, ..
        } => {
            let branches = {
                branches
                    .into_inner()
                    .into_iter()
                    .map(|match_branch| {
                        match_branch_to_match_branch(context, handler, engines, match_branch)
                    })
                    .collect::<Result<_, _>>()?
            };

            match_expr_to_expression(context, handler, engines, *value, branches, span)?
        }
        Expr::While {
            condition, block, ..
        } => Expression {
            kind: ExpressionKind::WhileLoop(WhileLoopExpression {
                condition: Box::new(expr_to_expression(context, handler, engines, *condition)?),
                body: braced_code_block_contents_to_code_block(context, handler, engines, block)?,
                is_desugared_for_loop: false,
            }),
            span,
        },
        Expr::For {
            value_pattern,
            iterator,
            block,
            ..
        } => for_expr_to_expression(
            context,
            handler,
            engines,
            &value_pattern,
            iterator,
            block,
            span,
        )?,
        Expr::FuncApp { func, args } => {
            let kind = expr_func_app_to_expression_kind(context, handler, engines, func, args)?;
            Expression { kind, span }
        }
        Expr::Index { target, arg } => Expression {
            kind: ExpressionKind::ArrayIndex(ArrayIndexExpression {
                prefix: Box::new(expr_to_expression(context, handler, engines, *target)?),
                index: Box::new(expr_to_expression(
                    context,
                    handler,
                    engines,
                    *arg.into_inner(),
                )?),
            }),
            span,
        },
        Expr::MethodCall {
            target,
            path_seg,
            args,
            contract_args_opt,
            ..
        } => {
            let method_application_expression =
                method_call_fields_to_method_application_expression(
                    context,
                    handler,
                    engines,
                    target,
                    path_seg,
                    contract_args_opt,
                    args,
                )?;
            Expression {
                kind: ExpressionKind::MethodApplication(method_application_expression),
                span,
            }
        }
        Expr::FieldProjection { target, name, .. } => {
            // Walk through the `target` expressions until we find `storage.<...>`, if any.
            // For example, `storage.foo.bar` would result in `Some([foo, bar])`.
            let mut idents = vec![&name];
            let mut base = &*target;
            let kind = loop {
                match base {
                    // Parent is a projection itself, so check its parent.
                    Expr::FieldProjection { target, name, .. } => {
                        idents.push(name);
                        base = target;
                    }
                    // Parent is `storage`. We found what we were looking for.
                    Expr::Path(path_expr)
                        if path_expr.root_opt.is_none()
                            && path_expr.prefix.generics_opt.is_none()
                            && path_expr.prefix.name.as_str() == "storage" =>
                    {
                        break ExpressionKind::StorageAccess(StorageAccessExpression {
                            namespace_names: path_expr
                                .suffix
                                .iter()
                                .map(|s| s.1.name.clone())
                                .collect(),
                            field_names: idents.into_iter().rev().cloned().collect(),
                            storage_keyword_span: path_expr.prefix.name.span(),
                        })
                    }
                    // We'll never find `storage`, so stop here.
                    _ => {
                        break ExpressionKind::Subfield(SubfieldExpression {
                            prefix: Box::new(expr_to_expression(
                                context, handler, engines, *target,
                            )?),
                            field_to_access: name,
                        })
                    }
                }
            };
            Expression { kind, span }
        }
        Expr::TupleFieldProjection {
            target,
            field,
            field_span,
            ..
        } => Expression {
            kind: ExpressionKind::TupleIndex(TupleIndexExpression {
                prefix: Box::new(expr_to_expression(context, handler, engines, *target)?),
                index: match usize::try_from(field) {
                    Ok(index) => index,
                    Err(..) => {
                        let error =
                            ConvertParseTreeError::TupleIndexOutOfRange { span: field_span };
                        return Err(handler.emit_err(error.into()));
                    }
                },
                index_span: field_span,
            }),
            span,
        },
        Expr::Ref {
            mut_token, expr, ..
        } => Expression {
            kind: ExpressionKind::Ref(RefExpression {
                to_mutable_value: mut_token.is_some(),
                value: Box::new(expr_to_expression(context, handler, engines, *expr)?),
            }),
            span,
        },
        Expr::Deref { expr, .. } => Expression {
            kind: ExpressionKind::Deref(Box::new(expr_to_expression(
                context, handler, engines, *expr,
            )?)),
            span,
        },
        Expr::Not { bang_token, expr } => {
            let expr = expr_to_expression(context, handler, engines, *expr)?;
            op_call("not", bang_token.span(), span, &[expr])?
        }
        Expr::Pow {
            lhs,
            double_star_token,
            rhs,
        } => {
            let lhs = expr_to_expression(context, handler, engines, *lhs)?;
            let rhs = expr_to_expression(context, handler, engines, *rhs)?;
            op_call("pow", double_star_token.span(), span, &vec![lhs, rhs])?
        }
        Expr::Mul {
            lhs,
            star_token,
            rhs,
        } => {
            let lhs = expr_to_expression(context, handler, engines, *lhs)?;
            let rhs = expr_to_expression(context, handler, engines, *rhs)?;
            op_call("multiply", star_token.span(), span, &vec![lhs, rhs])?
        }
        Expr::Div {
            lhs,
            forward_slash_token,
            rhs,
        } => {
            let lhs = expr_to_expression(context, handler, engines, *lhs)?;
            let rhs = expr_to_expression(context, handler, engines, *rhs)?;
            op_call("divide", forward_slash_token.span(), span, &vec![lhs, rhs])?
        }
        Expr::Modulo {
            lhs,
            percent_token,
            rhs,
        } => {
            let lhs = expr_to_expression(context, handler, engines, *lhs)?;
            let rhs = expr_to_expression(context, handler, engines, *rhs)?;
            op_call("modulo", percent_token.span(), span, &vec![lhs, rhs])?
        }
        Expr::Add {
            lhs,
            add_token,
            rhs,
        } => {
            let lhs = expr_to_expression(context, handler, engines, *lhs)?;
            let rhs = expr_to_expression(context, handler, engines, *rhs)?;
            op_call("add", add_token.span(), span, &vec![lhs, rhs])?
        }
        Expr::Sub {
            lhs,
            sub_token,
            rhs,
        } => {
            let lhs = expr_to_expression(context, handler, engines, *lhs)?;
            let rhs = expr_to_expression(context, handler, engines, *rhs)?;
            op_call("subtract", sub_token.span(), span, &vec![lhs, rhs])?
        }
        Expr::Shl {
            lhs,
            shl_token,
            rhs,
        } => {
            let lhs = expr_to_expression(context, handler, engines, *lhs)?;
            let rhs = expr_to_expression(context, handler, engines, *rhs)?;
            op_call("lsh", shl_token.span(), span, &vec![lhs, rhs])?
        }
        Expr::Shr {
            lhs,
            shr_token,
            rhs,
        } => {
            let lhs = expr_to_expression(context, handler, engines, *lhs)?;
            let rhs = expr_to_expression(context, handler, engines, *rhs)?;
            op_call("rsh", shr_token.span(), span, &vec![lhs, rhs])?
        }
        Expr::BitAnd {
            lhs,
            ampersand_token,
            rhs,
        } => {
            let lhs = expr_to_expression(context, handler, engines, *lhs)?;
            let rhs = expr_to_expression(context, handler, engines, *rhs)?;
            op_call("binary_and", ampersand_token.span(), span, &vec![lhs, rhs])?
        }
        Expr::BitXor {
            lhs,
            caret_token,
            rhs,
        } => {
            let lhs = expr_to_expression(context, handler, engines, *lhs)?;
            let rhs = expr_to_expression(context, handler, engines, *rhs)?;
            op_call("binary_xor", caret_token.span(), span, &vec![lhs, rhs])?
        }
        Expr::BitOr {
            lhs,
            pipe_token,
            rhs,
        } => {
            let lhs = expr_to_expression(context, handler, engines, *lhs)?;
            let rhs = expr_to_expression(context, handler, engines, *rhs)?;
            op_call("binary_or", pipe_token.span(), span, &vec![lhs, rhs])?
        }
        Expr::Equal {
            lhs,
            double_eq_token,
            rhs,
        } => {
            let lhs = expr_to_expression(context, handler, engines, *lhs)?;
            let rhs = expr_to_expression(context, handler, engines, *rhs)?;
            op_call("eq", double_eq_token.span(), span, &vec![lhs, rhs])?
        }
        Expr::NotEqual {
            lhs,
            bang_eq_token,
            rhs,
        } => {
            let lhs = expr_to_expression(context, handler, engines, *lhs)?;
            let rhs = expr_to_expression(context, handler, engines, *rhs)?;
            op_call("neq", bang_eq_token.span(), span, &vec![lhs, rhs])?
        }
        Expr::LessThan {
            lhs,
            less_than_token,
            rhs,
        } => {
            let lhs = expr_to_expression(context, handler, engines, *lhs)?;
            let rhs = expr_to_expression(context, handler, engines, *rhs)?;
            op_call("lt", less_than_token.span(), span, &vec![lhs, rhs])?
        }
        Expr::GreaterThan {
            lhs,
            greater_than_token,
            rhs,
        } => {
            let lhs = expr_to_expression(context, handler, engines, *lhs)?;
            let rhs = expr_to_expression(context, handler, engines, *rhs)?;
            op_call("gt", greater_than_token.span(), span, &vec![lhs, rhs])?
        }
        Expr::LessThanEq {
            lhs,
            less_than_eq_token,
            rhs,
        } => {
            let lhs = expr_to_expression(context, handler, engines, *lhs)?;
            let rhs = expr_to_expression(context, handler, engines, *rhs)?;
            op_call("le", less_than_eq_token.span(), span, &vec![lhs, rhs])?
        }
        Expr::GreaterThanEq {
            lhs,
            greater_than_eq_token,
            rhs,
        } => {
            let lhs = expr_to_expression(context, handler, engines, *lhs)?;
            let rhs = expr_to_expression(context, handler, engines, *rhs)?;
            op_call("ge", greater_than_eq_token.span(), span, &vec![lhs, rhs])?
        }
        Expr::LogicalAnd { lhs, rhs, .. } => Expression {
            kind: ExpressionKind::LazyOperator(LazyOperatorExpression {
                op: LazyOp::And,
                lhs: Box::new(expr_to_expression(context, handler, engines, *lhs)?),
                rhs: Box::new(expr_to_expression(context, handler, engines, *rhs)?),
            }),
            span,
        },
        Expr::LogicalOr { lhs, rhs, .. } => Expression {
            kind: ExpressionKind::LazyOperator(LazyOperatorExpression {
                op: LazyOp::Or,
                lhs: Box::new(expr_to_expression(context, handler, engines, *lhs)?),
                rhs: Box::new(expr_to_expression(context, handler, engines, *rhs)?),
            }),
            span,
        },
        Expr::Reassignment {
            assignable,
            expr,
            reassignment_op:
                ReassignmentOp {
                    variant: op_variant,
                    span: op_span,
                },
        } => match op_variant {
            ReassignmentOpVariant::Equals => Expression {
                kind: ExpressionKind::Reassignment(ReassignmentExpression {
                    lhs: assignable_to_reassignment_target(context, handler, engines, assignable)?,
                    rhs: Box::new(expr_to_expression(context, handler, engines, *expr)?),
                }),
                span,
            },
            op_variant => {
                let lhs = assignable_to_reassignment_target(
                    context,
                    handler,
                    engines,
                    assignable.clone(),
                )?;
                let rhs = Box::new(op_call(
                    op_variant.std_name(),
                    op_span,
                    span.clone(),
                    &vec![
                        assignable_to_expression(context, handler, engines, assignable)?,
                        expr_to_expression(context, handler, engines, *expr)?,
                    ],
                )?);
                Expression {
                    kind: ExpressionKind::Reassignment(ReassignmentExpression { lhs, rhs }),
                    span,
                }
            }
        },
        Expr::Break { .. } => Expression {
            kind: ExpressionKind::Break,
            span,
        },
        Expr::Continue { .. } => Expression {
            kind: ExpressionKind::Continue,
            span,
        },
    };
    Ok(expression)
}

/// Wraps the `logged_expr` that needs to be logged into an `encode` call: `encode(<logged_expr>)`.
/// Wrapping is needed in the `__log` intrinsic and the `revert` expression in the case of
/// the new encoding.
fn wrap_logged_expr_into_encode_call(logged_expr: Expression) -> Expression {
    let expression_span = logged_expr.span();
    Expression {
        kind: ExpressionKind::FunctionApplication(Box::new(FunctionApplicationExpression {
            call_path_binding: TypeBinding {
                inner: CallPath {
                    prefixes: vec![],
                    suffix: Ident::new_no_span("encode".into()),
                    callpath_type: CallPathType::Ambiguous,
                },
                type_arguments: TypeArgs::Regular(vec![]),
                span: expression_span.clone(),
            },
            resolved_call_path_binding: None,
            arguments: vec![logged_expr],
        })),
        span: expression_span,
    }
}

fn op_call(
    name: &'static str,
    op_span: Span,
    span: Span,
    args: &[Expression],
) -> Result<Expression, ErrorEmitted> {
    let method_name_binding = TypeBinding {
        inner: MethodName::FromTrait {
            call_path: CallPath {
                prefixes: vec![
                    Ident::new_with_override("std".into(), op_span.clone()),
                    Ident::new_with_override("ops".into(), op_span.clone()),
                ],
                suffix: Ident::new_with_override(name.into(), op_span.clone()),
                callpath_type: CallPathType::Full,
            },
        },
        type_arguments: TypeArgs::Regular(vec![]),
        span: op_span,
    };
    Ok(Expression {
        kind: ExpressionKind::MethodApplication(Box::new(MethodApplicationExpression {
            method_name_binding,
            contract_call_params: Vec::new(),
            arguments: args.to_vec(),
        })),
        span,
    })
}

fn storage_entry_to_storage_entry(
    context: &mut Context,
    handler: &Handler,
    engines: &Engines,
    storage_entry: sway_ast::StorageEntry,
    attributes: Attributes,
) -> Result<StorageEntry, ErrorEmitted> {
    if let Some(storage_field) = storage_entry.field {
        Ok(StorageEntry::Field(storage_field_to_storage_field(
            context,
            handler,
            engines,
            storage_field,
            attributes,
        )?))
    } else {
        let mut entries = vec![];
        let namespace = storage_entry.namespace.unwrap();
        for entry in namespace
            .into_inner()
            .into_iter()
            .flat_map(|storage_entry| {
                let (attributes_handler, attributes) = attr_decls_to_attributes(
                    &storage_entry.attributes,
                    |attr| attr.can_annotate_storage_entry(),
                    storage_entry.value.friendly_kind_name(),
                );

                if !cfg_eval(context, handler, &attributes, context.experimental)? {
                    return Ok::<Option<StorageEntry>, ErrorEmitted>(None);
                }

                let attributes_error_emitted = handler.append(attributes_handler);

                let storage_entry = storage_entry_to_storage_entry(
                    context,
                    handler,
                    engines,
                    *storage_entry.value,
                    attributes,
                )?;

                match attributes_error_emitted {
                    Some(err) => Err(err),
                    None => Ok(Some(storage_entry)),
                }
            })
            .flatten()
        {
            entries.push(Box::new(entry));
        }
        Ok(StorageEntry::Namespace(StorageNamespace {
            name: storage_entry.name,
            entries,
        }))
    }
}

fn storage_field_to_storage_field(
    context: &mut Context,
    handler: &Handler,
    engines: &Engines,
    storage_field: sway_ast::StorageField,
    attributes: Attributes,
) -> Result<StorageField, ErrorEmitted> {
    let span = storage_field.span();
    let mut key_expr_opt = None;
    if let Some(key_expr) = storage_field.key_expr {
        key_expr_opt = Some(expr_to_expression(context, handler, engines, key_expr)?);
    }
    let storage_field = StorageField {
        attributes,
        name: storage_field.name,
        key_expression: key_expr_opt,
        type_argument: ty_to_type_argument(context, handler, engines, storage_field.ty)?,
        span,
        initializer: expr_to_expression(context, handler, engines, storage_field.initializer)?,
    };
    Ok(storage_field)
}

fn configurable_field_to_configurable_declaration(
    context: &mut Context,
    handler: &Handler,
    engines: &Engines,
    configurable_field: sway_ast::ConfigurableField,
    attributes: Attributes,
    item_configurable_keyword_span: Span,
) -> Result<ParsedDeclId<ConfigurableDeclaration>, ErrorEmitted> {
    let span = configurable_field.name.span();

    let type_ascription = ty_to_type_argument(context, handler, engines, configurable_field.ty)?;

    let value = expr_to_expression(context, handler, engines, configurable_field.initializer)?;
    let value = if context.experimental.new_encoding {
        let call_encode =
            ExpressionKind::FunctionApplication(Box::new(FunctionApplicationExpression {
                call_path_binding: TypeBinding {
                    inner: CallPath {
                        prefixes: vec![],
                        suffix: Ident::new_with_override("encode".into(), span.clone()),
                        callpath_type: CallPathType::Ambiguous,
                    },
                    type_arguments: TypeArgs::Regular(vec![type_ascription.clone()]),
                    span: span.clone(),
                },
                resolved_call_path_binding: None,
                arguments: vec![value],
            }));
        Expression {
            kind: call_encode,
            span: span.clone(),
        }
    } else {
        value
    };

    let config_decl = ConfigurableDeclaration {
        name: configurable_field.name,
        type_ascription,
        value: Some(value),
        visibility: Visibility::Public,
        attributes,
        span: span.clone(),
        block_keyword_span: item_configurable_keyword_span,
    };
    Ok(engines.pe().insert(config_decl))
}

fn statement_to_ast_nodes(
    context: &mut Context,
    handler: &Handler,
    engines: &Engines,
    statement: Statement,
) -> Result<Vec<AstNode>, ErrorEmitted> {
    let ast_nodes = match statement {
        Statement::Let(statement_let) => {
            statement_let_to_ast_nodes(context, handler, engines, statement_let)?
        }
        Statement::Item(item) => item_to_ast_nodes(context, handler, engines, item, false, None)?,
        Statement::Expr { expr, .. } => {
            vec![expr_to_ast_node(context, handler, engines, expr, true)?]
        }
        Statement::Error(spans, error) => {
            let span = Span::join_all(spans.iter().cloned());
            vec![AstNode {
                content: AstNodeContent::Error(spans, error),
                span,
            }]
        }
    };
    Ok(ast_nodes)
}

fn fn_arg_to_function_parameter(
    context: &mut Context,
    handler: &Handler,
    engines: &Engines,
    fn_arg: FnArg,
) -> Result<FunctionParameter, ErrorEmitted> {
    let pat_span = fn_arg.pattern.span();
    let (reference, mutable, name) = match fn_arg.pattern {
        Pattern::Wildcard { .. } => {
            let error = ConvertParseTreeError::WildcardPatternsNotSupportedHere { span: pat_span };
            return Err(handler.emit_err(error.into()));
        }
        Pattern::Or { .. } => {
            let error = ConvertParseTreeError::OrPatternsNotSupportedHere { span: pat_span };
            return Err(handler.emit_err(error.into()));
        }
        Pattern::Var {
            reference,
            mutable,
            name,
        } => (reference, mutable, name),
        Pattern::AmbiguousSingleIdent(ident) => (None, None, ident),
        Pattern::Literal(..) => {
            let error = ConvertParseTreeError::LiteralPatternsNotSupportedHere { span: pat_span };
            return Err(handler.emit_err(error.into()));
        }
        Pattern::Constant(..) => {
            let error = ConvertParseTreeError::ConstantPatternsNotSupportedHere { span: pat_span };
            return Err(handler.emit_err(error.into()));
        }
        Pattern::Constructor { .. } | Pattern::Error(..) => {
            let error =
                ConvertParseTreeError::ConstructorPatternsNotSupportedHere { span: pat_span };
            return Err(handler.emit_err(error.into()));
        }
        Pattern::Struct { .. } => {
            let error = ConvertParseTreeError::StructPatternsNotSupportedHere { span: pat_span };
            return Err(handler.emit_err(error.into()));
        }
        Pattern::Tuple(..) => {
            let error = ConvertParseTreeError::TuplePatternsNotSupportedHere { span: pat_span };
            return Err(handler.emit_err(error.into()));
        }
    };
    let mutability_span = match (&reference, &mutable) {
        (None, None) => Span::dummy(),
        (None, Some(mutable)) => mutable.span(),
        (Some(reference), None) => reference.span(),
        (Some(reference), Some(mutable)) => Span::join(reference.span(), &mutable.span()),
    };
    let function_parameter = FunctionParameter {
        name,
        is_reference: reference.is_some(),
        is_mutable: mutable.is_some(),
        mutability_span,
        type_argument: ty_to_type_argument(context, handler, engines, fn_arg.ty)?,
    };
    Ok(function_parameter)
}

fn expr_to_length(
    context: &mut Context,
    engines: &Engines,
    handler: &Handler,
    expr: Expr,
) -> Result<Length, ErrorEmitted> {
    let span = expr.span();
    match &expr {
        Expr::Literal(..) => Ok(Length::literal(
            expr_to_usize(context, handler, expr)?,
            Some(span),
        )),
        _ => {
            let expr = expr_to_expression(context, handler, engines, expr)?;
            match expr.kind {
                ExpressionKind::AmbiguousVariableExpression(ident) => {
                    Ok(Length::AmbiguousVariableExpression { ident })
                }
                _ => Err(handler.emit_err(CompileError::LengthExpressionNotSupported { span })),
            }
        }
    }
}

fn expr_to_numeric_length(
    context: &mut Context,
    handler: &Handler,
    expr: Expr,
) -> Result<NumericLength, ErrorEmitted> {
    let span = expr.span();
    let val = expr_to_usize(context, handler, expr)?;
    Ok(NumericLength { val, span })
}

fn expr_to_usize(
    _context: &mut Context,
    handler: &Handler,
    expr: Expr,
) -> Result<usize, ErrorEmitted> {
    let span = expr.span();
    let value = match expr {
        Expr::Literal(sway_ast::Literal::Int(lit_int)) => {
            match lit_int.ty_opt {
                None => (),
                Some(..) => {
                    let error = ConvertParseTreeError::IntTySuffixNotSupported { span };
                    return Err(handler.emit_err(error.into()));
                }
            }
            match usize::try_from(lit_int.parsed) {
                Ok(value) => value,
                Err(..) => {
                    let error = ConvertParseTreeError::IntLiteralOutOfRange { span };
                    return Err(handler.emit_err(error.into()));
                }
            }
        }
        _ => {
            let error = ConvertParseTreeError::IntLiteralExpected { span };
            return Err(handler.emit_err(error.into()));
        }
    };
    Ok(value)
}

fn path_type_to_supertrait(
    context: &mut Context,
    handler: &Handler,
    path_type: PathType,
) -> Result<Supertrait, ErrorEmitted> {
    let PathType {
        root_opt,
        prefix,
        mut suffix,
    } = path_type;
    let is_relative_to_root = path_root_opt_to_bool(context, handler, root_opt)?;
    let callpath_type = if is_relative_to_root {
        CallPathType::RelativeToPackageRoot
    } else {
        CallPathType::Ambiguous
    };
    let (prefixes, call_path_suffix) = match suffix.pop() {
        Some((_, call_path_suffix)) => {
            let mut prefixes = vec![path_type_segment_to_ident(context, handler, prefix)?];
            for (_, call_path_prefix) in suffix {
                let ident = path_type_segment_to_ident(context, handler, call_path_prefix)?;
                prefixes.push(ident);
            }
            (prefixes, call_path_suffix)
        }
        None => (Vec::new(), prefix),
    };
    let PathTypeSegment {
        name: suffix,
        generics_opt: _,
    } = call_path_suffix;
    let name = CallPath {
        prefixes,
        suffix,
        callpath_type,
    };
    /*
    let type_parameters = match generics_opt {
        Some((_double_colon_token_opt, generic_args)) => {
            generic_args_to_type_parameters(generic_args)
        },
        None => Vec::new(),
    };
    */
    let supertrait = Supertrait {
        name,
        decl_ref: None,
        //type_parameters,
    };
    Ok(supertrait)
}

fn path_type_segment_to_ident(
    _context: &mut Context,
    handler: &Handler,
    PathTypeSegment { name, generics_opt }: PathTypeSegment,
) -> Result<Ident, ErrorEmitted> {
    if let Some((_, generic_args)) = generics_opt {
        let error = ConvertParseTreeError::GenericsNotSupportedHere {
            span: generic_args.span(),
        };
        return Err(handler.emit_err(error.into()));
    }
    Ok(name)
}

/// Similar to [path_type_segment_to_ident],
/// but allows for the item to be either type arguments _or_ an ident.
fn path_expr_segment_to_ident_or_type_argument(
    context: &mut Context,
    handler: &Handler,
    engines: &Engines,
    PathExprSegment { name, generics_opt }: PathExprSegment,
) -> Result<(Ident, Vec<GenericArgument>), ErrorEmitted> {
    let type_args = match generics_opt {
        Some((_, x)) => generic_args_to_type_arguments(context, handler, engines, x)?,
        None => Vec::default(),
    };
    Ok((name, type_args))
}

fn path_expr_segment_to_ident(
    _context: &mut Context,
    handler: &Handler,
    PathExprSegment { name, generics_opt }: &PathExprSegment,
) -> Result<Ident, ErrorEmitted> {
    if let Some((_, generic_args)) = generics_opt {
        let error = ConvertParseTreeError::GenericsNotSupportedHere {
            span: generic_args.span(),
        };
        return Err(handler.emit_err(error.into()));
    }
    Ok(name.clone())
}

fn path_expr_to_expression(
    context: &mut Context,
    handler: &Handler,
    engines: &Engines,
    path_expr: PathExpr,
) -> Result<Expression, ErrorEmitted> {
    let span = path_expr.span();
    let expression = if path_expr.root_opt.is_none()
        && path_expr.suffix.is_empty()
        && path_expr.prefix.generics_opt.is_none()
    {
        // only `foo`, it could either be a variable or an enum variant

        let name = path_expr_segment_to_ident(context, handler, &path_expr.prefix)?;
        Expression {
            kind: ExpressionKind::AmbiguousVariableExpression(name),
            span,
        }
    } else {
        let call_path_binding =
            path_expr_to_qualified_call_path_binding(context, handler, engines, path_expr)?;
        Expression {
            kind: ExpressionKind::DelineatedPath(Box::new(DelineatedPathExpression {
                call_path_binding,
                args: None,
            })),
            span,
        }
    };
    Ok(expression)
}

fn braced_code_block_contents_to_expression(
    context: &mut Context,
    handler: &Handler,
    engines: &Engines,
    braced_code_block_contents: Braces<CodeBlockContents>,
) -> Result<Expression, ErrorEmitted> {
    let span = braced_code_block_contents.span();
    let code_block = braced_code_block_contents_to_code_block(
        context,
        handler,
        engines,
        braced_code_block_contents,
    )?;
    Ok(Expression {
        kind: ExpressionKind::CodeBlock(code_block),
        span,
    })
}

fn if_expr_to_expression(
    context: &mut Context,
    handler: &Handler,
    engines: &Engines,
    if_expr: IfExpr,
) -> Result<Expression, ErrorEmitted> {
    let span = if_expr.span();
    let IfExpr {
        condition,
        then_block,
        else_opt,
        ..
    } = if_expr;
    let then_block_span = then_block.span();
    let then_block = Expression {
        kind: ExpressionKind::CodeBlock(braced_code_block_contents_to_code_block(
            context, handler, engines, then_block,
        )?),
        span: then_block_span.clone(),
    };
    let else_block = match else_opt {
        None => None,
        Some((_else_token, tail)) => {
            let expression = match tail {
                LoopControlFlow::Break(braced_code_block_contents) => {
                    braced_code_block_contents_to_expression(
                        context,
                        handler,
                        engines,
                        braced_code_block_contents,
                    )?
                }
                LoopControlFlow::Continue(if_expr) => {
                    if_expr_to_expression(context, handler, engines, *if_expr)?
                }
            };
            Some(expression)
        }
    };
    let expression = match condition {
        IfCondition::Expr(condition) => Expression {
            kind: ExpressionKind::If(IfExpression {
                condition: Box::new(expr_to_expression(context, handler, engines, *condition)?),
                then: Box::new(then_block),
                r#else: else_block.map(Box::new),
            }),
            span,
        },
        IfCondition::Let { lhs, rhs, .. } => {
            let scrutinee = pattern_to_scrutinee(context, handler, *lhs)?;
            let scrutinee_span = scrutinee.span();
            let mut branches = vec![MatchBranch {
                scrutinee,
                result: then_block.clone(),
                span: Span::join(scrutinee_span, &then_block_span),
            }];
            branches.push(match else_block {
                Some(else_block) => {
                    let else_block_span = else_block.span();
                    MatchBranch {
                        scrutinee: Scrutinee::CatchAll {
                            span: else_block_span.clone(),
                        },
                        result: else_block,
                        span: else_block_span,
                    }
                }
                None => {
                    let else_block_span = then_block.span();
                    MatchBranch {
                        scrutinee: Scrutinee::CatchAll {
                            span: else_block_span.clone(),
                        },
                        // If there's no else in an `if-let` expression,
                        // then the else is equivalent to an empty block.
                        result: Expression {
                            kind: ExpressionKind::CodeBlock(CodeBlock {
                                contents: vec![],
                                whole_block_span: else_block_span.clone(),
                            }),
                            span: else_block_span.clone(),
                        },
                        span: else_block_span,
                    }
                }
            });

            match_expr_to_expression(context, handler, engines, *rhs, branches, span)?
        }
    };
    Ok(expression)
}

fn match_expr_to_expression(
    context: &mut Context,
    handler: &Handler,
    engines: &Engines,
    value: Expr,
    branches: Vec<MatchBranch>,
    span: Span,
) -> Result<Expression, ErrorEmitted> {
    let value = expr_to_expression(context, handler, engines, value)?;
    let var_decl_span = value.span();

    // Generate a deterministic name for the variable matched by the match expression.
    let matched_value_var_name = generate_matched_value_var_name(
        context.next_match_expression_matched_value_unique_suffix(),
    );

    let var_decl_name = Ident::new_with_override(matched_value_var_name, var_decl_span.clone());

    let var_decl_exp = Expression {
        kind: ExpressionKind::Variable(var_decl_name.clone()),
        span: var_decl_span,
    };

    let var_decl = engines.pe().insert(VariableDeclaration {
        type_ascription: {
            let type_id = engines.te().new_unknown();
            GenericArgument::Type(GenericTypeArgument {
                type_id,
                initial_type_id: type_id,
                span: var_decl_name.span(),
                call_path_tree: None,
            })
        },
        name: var_decl_name,
        is_mutable: false,
        body: value,
    });

    Ok(Expression {
        kind: ExpressionKind::CodeBlock(CodeBlock {
            contents: vec![
                AstNode {
                    content: AstNodeContent::Declaration(Declaration::VariableDeclaration(
                        var_decl,
                    )),
                    span: span.clone(),
                },
                AstNode {
                    content: AstNodeContent::Expression(Expression {
                        kind: ExpressionKind::ImplicitReturn(Box::new(Expression {
                            kind: ExpressionKind::Match(MatchExpression {
                                value: Box::new(var_decl_exp),
                                branches,
                            }),
                            span: span.clone(),
                        })),
                        span: span.clone(),
                    }),
                    span: span.clone(),
                },
            ],
            whole_block_span: span.clone(),
        }),
        span,
    })
}

fn for_expr_to_expression(
    context: &mut Context,
    handler: &Handler,
    engines: &Engines,
    value_pattern: &Pattern,
    iterator: Box<Expr>,
    block: Braces<CodeBlockContents>,
    span: Span,
) -> Result<Expression, ErrorEmitted> {
    // Desugar for loop into:
    //      let mut iterable = iterator;
    //    while true {
    //        let value_opt = iterable.next();
    //        if value_opt.is_none() {
    //             break;
    //        }
    //        let value = value_opt.unwrap();
    //        code_block
    //    }
    let value_opt_ident = Ident::new_no_span(format!(
        "__for_value_opt_{}",
        context.next_for_unique_suffix()
    ));
    let value_opt_expr = Expression {
        kind: ExpressionKind::Variable(value_opt_ident.clone()),
        span: Span::dummy(),
    };

    let iterable_ident = Ident::new_no_span(format!(
        "__for_iterable_{}",
        context.next_for_unique_suffix()
    ));
    let iterable_expr = Expression {
        kind: ExpressionKind::Variable(iterable_ident.clone()),
        span: Span::dummy(),
    };

    let iterator_expr = expr_to_expression(context, handler, engines, *iterator.clone())?;

    // Declare iterable with iterator return
    let iterable_decl = engines.pe().insert(VariableDeclaration {
        type_ascription: {
            let type_id = engines.te().new_unknown();
            GenericArgument::Type(GenericTypeArgument {
                type_id,
                initial_type_id: type_id,
                span: iterable_ident.clone().span(),
                call_path_tree: None,
            })
        },
        name: iterable_ident,
        is_mutable: true,
        body: iterator_expr.clone(),
    });

    // iterable.next() expression
    // We use iterator.span() so errors can point to it.
    let set_value_opt_to_next_body_expr = Expression {
        kind: ExpressionKind::MethodApplication(Box::new(MethodApplicationExpression {
            arguments: vec![iterable_expr],
            method_name_binding: TypeBinding {
                inner: MethodName::FromModule {
                    method_name: Ident::new_with_override("next".into(), iterator.span()),
                },
                type_arguments: TypeArgs::Regular(vec![]),
                span: iterator.span(),
            },
            contract_call_params: vec![],
        })),
        span: iterator.span(),
    };

    // Declare value_opt = iterable.next()
    let value_opt_to_next_decl = engines.pe().insert(VariableDeclaration {
        type_ascription: {
            let type_id = engines.te().new_unknown();
            GenericArgument::Type(GenericTypeArgument {
                type_id,
                initial_type_id: type_id,
                span: value_opt_ident.clone().span(),
                call_path_tree: None,
            })
        },
        name: value_opt_ident,
        is_mutable: true,
        body: set_value_opt_to_next_body_expr.clone(),
    });

    // Call value_opt.is_none()
    let value_opt_is_none = Expression {
        kind: ExpressionKind::MethodApplication(Box::new(MethodApplicationExpression {
            arguments: vec![value_opt_expr.clone()],
            method_name_binding: TypeBinding {
                inner: MethodName::FromModule {
                    method_name: Ident::new_no_span("is_none".into()),
                },
                type_arguments: TypeArgs::Regular(vec![]),
                span: Span::dummy(),
            },
            contract_call_params: vec![],
        })),
        span: Span::dummy(),
    };

    // Call value_opt.unwrap()
    // We use iterator.span() so mismatched types errors can point to it.
    let value_opt_unwarp = Expression {
        kind: ExpressionKind::MethodApplication(Box::new(MethodApplicationExpression {
            arguments: vec![value_opt_expr],
            method_name_binding: TypeBinding {
                inner: MethodName::FromModule {
                    method_name: Ident::new_with_override("unwrap".into(), iterator.span()),
                },
                type_arguments: TypeArgs::Regular(vec![]),
                span: iterator.span(),
            },
            contract_call_params: vec![],
        })),
        span: iterator.span(),
    };

    let pattern_ast_nodes = statement_let_to_ast_nodes_unfold(
        context,
        handler,
        engines,
        value_pattern.clone(),
        None,
        value_opt_unwarp,
        value_pattern.span(),
    )?;

    let mut while_body =
        braced_code_block_contents_to_code_block(context, handler, engines, block)?;

    //At the beginning of while block do:
    //    let value_opt = iterable.next();
    //    if value_opt.is_none() {
    //        break;
    //    }
    //    let value = value_opt.unwrap();
    // Note: Inserting in reverse order

    //    let value = value_opt.unwrap();
    for node in pattern_ast_nodes.iter().rev() {
        while_body.contents.insert(0, node.clone());
    }

    //    if value_opt.is_none() {
    //        break;
    //    }
    while_body.contents.insert(
        0,
        AstNode {
            content: AstNodeContent::Expression(Expression {
                kind: ExpressionKind::If(IfExpression {
                    condition: Box::new(value_opt_is_none),
                    then: Box::new(Expression {
                        kind: ExpressionKind::CodeBlock(CodeBlock {
                            contents: vec![AstNode {
                                content: AstNodeContent::Expression(Expression {
                                    kind: ExpressionKind::Break,
                                    span: Span::dummy(),
                                }),
                                span: Span::dummy(),
                            }],
                            whole_block_span: Span::dummy(),
                        }),
                        span: Span::dummy(),
                    }),
                    r#else: None,
                }),
                span: Span::dummy(),
            }),
            span: Span::dummy(),
        },
    );

    //    let value_opt = iterable.next();
    while_body.contents.insert(
        0,
        AstNode {
            content: AstNodeContent::Declaration(Declaration::VariableDeclaration(
                value_opt_to_next_decl,
            )),
            span: Span::dummy(),
        },
    );

    let desugared = Expression {
        kind: ExpressionKind::CodeBlock(CodeBlock {
            contents: vec![
                AstNode {
                    content: AstNodeContent::Declaration(Declaration::VariableDeclaration(
                        iterable_decl,
                    )),
                    span: Span::dummy(),
                },
                AstNode {
                    content: AstNodeContent::Expression(Expression {
                        kind: ExpressionKind::WhileLoop(WhileLoopExpression {
                            condition: Box::new(Expression {
                                kind: ExpressionKind::Literal(Literal::Boolean(true)),
                                span: Span::dummy(),
                            }),
                            body: while_body,
                            is_desugared_for_loop: true,
                        }),
                        span: Span::dummy(),
                    }),
                    span: Span::dummy(),
                },
            ],
            whole_block_span: Span::dummy(),
        }),
        span: span.clone(),
    };

    Ok(Expression {
        kind: ExpressionKind::ForLoop(ForLoopExpression {
            desugared: Box::new(desugared),
        }),
        span,
    })
}

/// Determine if the path is in absolute form, e.g., `::foo::bar`.
///
/// Throws an error when given `<Foo as Bar>::baz`.
fn path_root_opt_to_bool(
    _context: &mut Context,
    handler: &Handler,
    root_opt: Option<(Option<AngleBrackets<QualifiedPathRoot>>, DoubleColonToken)>,
) -> Result<bool, ErrorEmitted> {
    Ok(match root_opt {
        None => false,
        Some((None, _)) => true,
        Some((Some(qualified_path_root), _)) => {
            let error = ConvertParseTreeError::QualifiedPathRootsNotImplemented {
                span: qualified_path_root.span(),
            };
            return Err(handler.emit_err(error.into()));
        }
    })
}

fn path_root_opt_to_bool_and_qualified_path_root(
    context: &mut Context,
    handler: &Handler,
    engines: &Engines,
    root_opt: Option<(Option<AngleBrackets<QualifiedPathRoot>>, DoubleColonToken)>,
) -> Result<(bool, Option<QualifiedPathType>), ErrorEmitted> {
    Ok(match root_opt {
        None => (false, None),
        Some((None, _)) => (true, None),
        Some((
            Some(AngleBrackets {
                open_angle_bracket_token: _,
                inner: QualifiedPathRoot { ty, as_trait },
                close_angle_bracket_token: _,
            }),
            _,
        )) => (false, {
            let (_, path_type) = as_trait;
            Some(QualifiedPathType {
                ty: ty_to_type_argument(context, handler, engines, *ty)?,
                as_trait: engines.te().insert(
                    engines,
                    path_type_to_type_info(context, handler, engines, *path_type.clone())?,
                    path_type.span().source_id(),
                ),
                as_trait_span: path_type.span(),
            })
        }),
    })
}

fn literal_to_literal(
    _context: &mut Context,
    handler: &Handler,
    literal: sway_ast::Literal,
) -> Result<Literal, ErrorEmitted> {
    let literal = match literal {
        sway_ast::Literal::Bool(lit_bool) => Literal::Boolean(lit_bool.kind.into()),
        sway_ast::Literal::String(lit_string) => {
            let full_span = lit_string.span();
            let inner_span = Span::new(
                full_span.src().clone(),
                full_span.start() + 1,
                full_span.end() - 1,
                full_span.source_id().copied(),
            )
            .unwrap();
            Literal::String(inner_span)
        }
        sway_ast::Literal::Char(lit_char) => {
            let error = ConvertParseTreeError::CharLiteralsNotImplemented {
                span: lit_char.span(),
            };
            return Err(handler.emit_err(error.into()));
        }
        sway_ast::Literal::Int(lit_int) => {
            let LitInt {
                parsed,
                ty_opt,
                span,
                is_generated_b256: _,
            } = lit_int;
            match ty_opt {
                None => {
                    let orig_str = span.as_str();
                    if let Some(hex_digits) = orig_str.strip_prefix("0x") {
                        let num_digits = hex_digits.chars().filter(|c| *c != '_').count();
                        match num_digits {
                            1..=16 => Literal::Numeric(u64::try_from(parsed).unwrap()),
                            64 => {
                                let bytes = parsed.to_bytes_be();
                                let mut full_bytes = [0u8; 32];
                                full_bytes[(32 - bytes.len())..].copy_from_slice(&bytes);
                                Literal::B256(full_bytes)
                            }
                            _ => {
                                let error = ConvertParseTreeError::HexLiteralLength { span };
                                return Err(handler.emit_err(error.into()));
                            }
                        }
                    } else if let Some(bin_digits) = orig_str.strip_prefix("0b") {
                        let num_digits = bin_digits.chars().filter(|c| *c != '_').count();
                        match num_digits {
                            1..=64 => Literal::Numeric(u64::try_from(parsed).unwrap()),
                            256 => {
                                let bytes = parsed.to_bytes_be();
                                let mut full_bytes = [0u8; 32];
                                full_bytes[(32 - bytes.len())..].copy_from_slice(&bytes);
                                Literal::B256(full_bytes)
                            }
                            _ => {
                                let error = ConvertParseTreeError::BinaryLiteralLength { span };
                                return Err(handler.emit_err(error.into()));
                            }
                        }
                    } else {
                        match u64::try_from(&parsed) {
                            Ok(value) => Literal::Numeric(value),
                            Err(..) => {
                                let error = ConvertParseTreeError::IntLiteralOutOfRange { span };
                                return Err(handler.emit_err(error.into()));
                            }
                        }
                    }
                }
                Some((lit_int_type, _)) => match lit_int_type {
                    LitIntType::U8 => {
                        let value = match u8::try_from(parsed) {
                            Ok(value) => value,
                            Err(..) => {
                                let error = ConvertParseTreeError::U8LiteralOutOfRange { span };
                                return Err(handler.emit_err(error.into()));
                            }
                        };
                        Literal::U8(value)
                    }
                    LitIntType::U16 => {
                        let value = match u16::try_from(parsed) {
                            Ok(value) => value,
                            Err(..) => {
                                let error = ConvertParseTreeError::U16LiteralOutOfRange { span };
                                return Err(handler.emit_err(error.into()));
                            }
                        };
                        Literal::U16(value)
                    }
                    LitIntType::U32 => {
                        let value = match u32::try_from(parsed) {
                            Ok(value) => value,
                            Err(..) => {
                                let error = ConvertParseTreeError::U32LiteralOutOfRange { span };
                                return Err(handler.emit_err(error.into()));
                            }
                        };
                        Literal::U32(value)
                    }
                    LitIntType::U64 => {
                        let value = match u64::try_from(parsed) {
                            Ok(value) => value,
                            Err(..) => {
                                let error = ConvertParseTreeError::U64LiteralOutOfRange { span };
                                return Err(handler.emit_err(error.into()));
                            }
                        };
                        Literal::U64(value)
                    }
                    LitIntType::U256 => Literal::U256(parsed.into()),
                    LitIntType::I8 | LitIntType::I16 | LitIntType::I32 | LitIntType::I64 => {
                        let error = ConvertParseTreeError::SignedIntegersNotSupported { span };
                        return Err(handler.emit_err(error.into()));
                    }
                },
            }
        }
    };
    Ok(literal)
}

/// Like [path_expr_to_call_path], but instead can potentially return type arguments.
/// Use this when converting a call path that could potentially include type arguments, i.e. the
/// turbofish.
fn path_expr_to_qualified_call_path_binding(
    context: &mut Context,
    handler: &Handler,
    engines: &Engines,
    path_expr: PathExpr,
) -> Result<TypeBinding<QualifiedCallPath>, ErrorEmitted> {
    let PathExpr {
        root_opt,
        prefix,
        mut suffix,
        ..
    } = path_expr;
    let (is_relative_to_root, qualified_path_root) =
        path_root_opt_to_bool_and_qualified_path_root(context, handler, engines, root_opt)?;
    let callpath_type = if is_relative_to_root {
        CallPathType::RelativeToPackageRoot
    } else {
        CallPathType::Ambiguous
    };
    let (prefixes, suffix, span, regular_type_arguments, prefix_type_arguments) = match suffix.pop()
    {
        Some((_, call_path_suffix)) => {
            let (prefix_ident, mut prefix_type_arguments) = if suffix.is_empty() {
                path_expr_segment_to_ident_or_type_argument(context, handler, engines, prefix)?
            } else {
                (
                    path_expr_segment_to_ident(context, handler, &prefix)?,
                    vec![],
                )
            };
            let mut prefixes = vec![prefix_ident];
            for (i, (_, call_path_prefix)) in suffix.iter().enumerate() {
                let ident = if i == suffix.len() - 1 {
                    let (prefix, prefix_ty_args) = path_expr_segment_to_ident_or_type_argument(
                        context,
                        handler,
                        engines,
                        call_path_prefix.clone(),
                    )?;
                    prefix_type_arguments = prefix_ty_args;
                    prefix
                } else {
                    path_expr_segment_to_ident(context, handler, call_path_prefix)?
                };
                // note that call paths only support one set of type arguments per call path right
                // now
                prefixes.push(ident);
            }
            let span = call_path_suffix.span();
            let (suffix, ty_args) = path_expr_segment_to_ident_or_type_argument(
                context,
                handler,
                engines,
                call_path_suffix,
            )?;
            (prefixes, suffix, span, ty_args, prefix_type_arguments)
        }
        None => {
            let span = prefix.span();
            let (suffix, ty_args) =
                path_expr_segment_to_ident_or_type_argument(context, handler, engines, prefix)?;
            (vec![], suffix, span, ty_args, vec![])
        }
    };

    let type_arguments = if !regular_type_arguments.is_empty() && !prefix_type_arguments.is_empty()
    {
        let error = ConvertParseTreeError::MultipleGenericsNotSupported { span };
        return Err(handler.emit_err(error.into()));
    } else if !prefix_type_arguments.is_empty() {
        TypeArgs::Prefix(prefix_type_arguments)
    } else {
        TypeArgs::Regular(regular_type_arguments)
    };

    Ok(TypeBinding {
        inner: QualifiedCallPath {
            call_path: CallPath {
                prefixes,
                suffix,
                callpath_type,
            },
            qualified_path_root: qualified_path_root.map(Box::new),
        },
        type_arguments,
        span,
    })
}

/// Like [path_expr_to_call_path], but instead can potentially return type arguments.
/// Use this when converting a call path that could potentially include type arguments, i.e. the
/// turbofish.
fn path_expr_to_call_path_binding(
    context: &mut Context,
    handler: &Handler,
    engines: &Engines,
    path_expr: PathExpr,
) -> Result<TypeBinding<CallPath>, ErrorEmitted> {
    let TypeBinding {
        inner: QualifiedCallPath {
            call_path,
            qualified_path_root,
        },
        type_arguments,
        span,
    } = path_expr_to_qualified_call_path_binding(context, handler, engines, path_expr)?;

    if let Some(qualified_path_root) = qualified_path_root {
        let error = ConvertParseTreeError::QualifiedPathRootsNotImplemented {
            span: qualified_path_root.as_trait_span,
        };
        return Err(handler.emit_err(error.into()));
    }

    Ok(TypeBinding {
        inner: call_path,
        type_arguments,
        span,
    })
}

fn path_expr_to_call_path(
    context: &mut Context,
    handler: &Handler,
    path_expr: PathExpr,
) -> Result<CallPath, ErrorEmitted> {
    let PathExpr {
        root_opt,
        prefix,
        mut suffix,
        ..
    } = path_expr;
    let is_relative_to_root = path_root_opt_to_bool(context, handler, root_opt)?;
    let callpath_type = if is_relative_to_root {
        CallPathType::RelativeToPackageRoot
    } else {
        CallPathType::Ambiguous
    };
    let call_path = match suffix.pop() {
        Some((_double_colon_token, call_path_suffix)) => {
            let mut prefixes = vec![path_expr_segment_to_ident(context, handler, &prefix)?];
            for (_double_colon_token, call_path_prefix) in suffix {
                let ident = path_expr_segment_to_ident(context, handler, &call_path_prefix)?;
                prefixes.push(ident);
            }
            CallPath {
                prefixes,
                suffix: path_expr_segment_to_ident(context, handler, &call_path_suffix)?,
                callpath_type,
            }
        }
        None => CallPath {
            prefixes: Vec::new(),
            suffix: path_expr_segment_to_ident(context, handler, &prefix)?,
            callpath_type,
        },
    };
    Ok(call_path)
}

fn expr_struct_field_to_struct_expression_field(
    context: &mut Context,
    handler: &Handler,
    engines: &Engines,
    expr_struct_field: ExprStructField,
) -> Result<StructExpressionField, ErrorEmitted> {
    let span = expr_struct_field.span();
    let value = match expr_struct_field.expr_opt {
        Some((_colon_token, expr)) => expr_to_expression(context, handler, engines, *expr)?,
        None => Expression {
            kind: ExpressionKind::Variable(expr_struct_field.field_name.clone()),
            span,
        },
    };
    Ok(StructExpressionField {
        name: expr_struct_field.field_name,
        value,
    })
}

fn expr_tuple_descriptor_to_expressions(
    context: &mut Context,
    handler: &Handler,
    engines: &Engines,
    expr_tuple_descriptor: ExprTupleDescriptor,
) -> Result<Vec<Expression>, ErrorEmitted> {
    let expressions = match expr_tuple_descriptor {
        ExprTupleDescriptor::Nil => Vec::new(),
        ExprTupleDescriptor::Cons { head, tail, .. } => {
            let mut expressions = vec![expr_to_expression(context, handler, engines, *head)?];
            for expr in tail {
                expressions.push(expr_to_expression(context, handler, engines, expr)?);
            }
            expressions
        }
    };
    Ok(expressions)
}

fn asm_block_to_asm_expression(
    context: &mut Context,
    handler: &Handler,
    engines: &Engines,
    asm_block: AsmBlock,
) -> Result<Box<AsmExpression>, ErrorEmitted> {
    let whole_block_span = asm_block.span();
    let asm_block_contents = asm_block.contents.into_inner();
    let (returns, return_type) = match asm_block_contents.final_expr_opt {
        // If the return register is specified.
        Some(asm_final_expr) => {
            let asm_register = AsmRegister {
                name: asm_final_expr.register.as_str().to_owned(),
            };
            let returns = Some((asm_register, asm_final_expr.register.span()));
            let return_type = match asm_final_expr.ty_opt {
                Some((_colon_token, ty)) => ty_to_type_info(context, handler, engines, ty)?,
                // If the return type is not specified, the ASM block returns `u64` as the default.
                None => TypeInfo::UnsignedInteger(IntegerBits::SixtyFour),
            };
            (returns, return_type)
        }
        // If the return register is not specified, the return type is unit, `()`.
        None => (None, TypeInfo::Tuple(Vec::new())),
    };
    let registers = {
        asm_block
            .registers
            .into_inner()
            .into_iter()
            .map(|asm_register_declaration| {
                asm_register_declaration_to_asm_register_declaration(
                    context,
                    handler,
                    engines,
                    asm_register_declaration,
                )
            })
            .collect::<Result<_, _>>()?
    };
    let body = {
        asm_block_contents
            .instructions
            .into_iter()
            .map(|(instruction, _semicolon_token)| instruction_to_asm_op(&instruction))
            .collect()
    };
    Ok(Box::new(AsmExpression {
        registers,
        body,
        returns,
        return_type,
        whole_block_span,
    }))
}

fn match_branch_to_match_branch(
    context: &mut Context,
    handler: &Handler,
    engines: &Engines,
    match_branch: sway_ast::MatchBranch,
) -> Result<MatchBranch, ErrorEmitted> {
    let span = match_branch.span();
    Ok(MatchBranch {
        scrutinee: pattern_to_scrutinee(context, handler, match_branch.pattern)?,
        result: match match_branch.kind {
            MatchBranchKind::Block { block, .. } => {
                let span = block.span();
                Expression {
                    kind: ExpressionKind::CodeBlock(braced_code_block_contents_to_code_block(
                        context, handler, engines, block,
                    )?),
                    span,
                }
            }
            MatchBranchKind::Expr { expr, .. } => {
                expr_to_expression(context, handler, engines, expr)?
            }
        },
        span,
    })
}

fn statement_let_to_ast_nodes(
    context: &mut Context,
    handler: &Handler,
    engines: &Engines,
    statement_let: StatementLet,
) -> Result<Vec<AstNode>, ErrorEmitted> {
    let span = statement_let.span();
    let initial_expression = expr_to_expression(context, handler, engines, statement_let.expr)?;
    statement_let_to_ast_nodes_unfold(
        context,
        handler,
        engines,
        statement_let.pattern,
        statement_let.ty_opt.map(|(_colon_token, ty)| ty),
        initial_expression,
        span,
    )
}

fn statement_let_to_ast_nodes_unfold(
    context: &mut Context,
    handler: &Handler,
    engines: &Engines,
    pattern: Pattern,
    ty_opt: Option<Ty>,
    expression: Expression,
    span: Span,
) -> Result<Vec<AstNode>, ErrorEmitted> {
    let ast_nodes = match pattern {
        Pattern::Wildcard { .. } | Pattern::Var { .. } | Pattern::AmbiguousSingleIdent(..) => {
            let (reference, mutable, name) = match pattern {
                Pattern::Var {
                    reference,
                    mutable,
                    name,
                } => (reference, mutable, name),
                Pattern::Wildcard { underscore_token } => (
                    None,
                    None,
                    Ident::new_with_override("_".to_string(), underscore_token.span()),
                ),
                Pattern::AmbiguousSingleIdent(ident) => (None, None, ident),
                _ => unreachable!(),
            };
            if reference.is_some() {
                let error = ConvertParseTreeError::RefVariablesNotSupported { span };
                return Err(handler.emit_err(error.into()));
            }
            let type_ascription = match ty_opt {
                Some(ty) => ty_to_type_argument(context, handler, engines, ty)?,
                None => {
                    let type_id = engines.te().new_unknown();
                    GenericArgument::Type(GenericTypeArgument {
                        type_id,
                        initial_type_id: type_id,
                        span: name.span(),
                        call_path_tree: None,
                    })
                }
            };
            let var_decl = engines.pe().insert(VariableDeclaration {
                name,
                type_ascription,
                body: expression,
                is_mutable: mutable.is_some(),
            });
            let ast_node = AstNode {
                content: AstNodeContent::Declaration(Declaration::VariableDeclaration(var_decl)),
                span,
            };
            vec![ast_node]
        }
        Pattern::Literal(..) => {
            let error = ConvertParseTreeError::LiteralPatternsNotSupportedHere { span };
            return Err(handler.emit_err(error.into()));
        }
        Pattern::Constant(..) => {
            let error = ConvertParseTreeError::ConstantPatternsNotSupportedHere { span };
            return Err(handler.emit_err(error.into()));
        }
        Pattern::Constructor { .. } | Pattern::Error(..) => {
            let error = ConvertParseTreeError::ConstructorPatternsNotSupportedHere { span };
            return Err(handler.emit_err(error.into()));
        }
        Pattern::Struct { path, fields, .. } => {
            let mut ast_nodes = Vec::new();

            // Generate a deterministic name for the destructured struct variable.
            let destructured_struct_name = generate_destructured_struct_var_name(
                context.next_destructured_struct_unique_suffix(),
            );

            let destructured_struct_name =
                Ident::new_with_override(destructured_struct_name, path.prefix.name.span());

            // Parse the type ascription and the type ascription span.
            // In the event that the user did not provide a type ascription,
            // it is set to TypeInfo::Unknown and the span to None.
            let type_ascription = match &ty_opt {
                Some(ty) => ty_to_type_argument(context, handler, engines, ty.clone())?,
                None => {
                    let type_id = engines.te().new_unknown();
                    GenericArgument::Type(GenericTypeArgument {
                        type_id,
                        initial_type_id: type_id,
                        span: destructured_struct_name.span(),
                        call_path_tree: None,
                    })
                }
            };

            // Save the destructure to the new name as a new variable declaration
            let save_body_first = engines.pe().insert(VariableDeclaration {
                name: destructured_struct_name.clone(),
                type_ascription,
                body: expression,
                is_mutable: false,
            });
            ast_nodes.push(AstNode {
                content: AstNodeContent::Declaration(Declaration::VariableDeclaration(
                    save_body_first,
                )),
                span: span.clone(),
            });

            // create a new variable expression that points to the new destructured struct name that we just created
            let new_expr = Expression {
                kind: ExpressionKind::Variable(destructured_struct_name),
                span: span.clone(),
            };

            // for all of the fields of the struct destructuring on the LHS,
            // recursively create variable declarations
            for pattern_struct_field in fields.into_inner() {
                let (field, recursive_pattern) = match pattern_struct_field {
                    PatternStructField::Field {
                        field_name,
                        pattern_opt,
                    } => {
                        let recursive_pattern = match pattern_opt {
                            Some((_colon_token, box_pattern)) => *box_pattern,
                            None => Pattern::Var {
                                reference: None,
                                mutable: None,
                                name: field_name.clone(),
                            },
                        };
                        (field_name, recursive_pattern)
                    }
                    PatternStructField::Rest { .. } => {
                        continue;
                    }
                };

                // recursively create variable declarations for the subpatterns on the LHS
                // and add them to the ast nodes
                ast_nodes.extend(statement_let_to_ast_nodes_unfold(
                    context,
                    handler,
                    engines,
                    recursive_pattern,
                    None,
                    Expression {
                        kind: ExpressionKind::Subfield(SubfieldExpression {
                            prefix: Box::new(new_expr.clone()),
                            field_to_access: field,
                        }),
                        span: span.clone(),
                    },
                    span.clone(),
                )?);
            }
            ast_nodes
        }
        Pattern::Or { .. } => {
            let error = ConvertParseTreeError::OrPatternsNotSupportedHere { span };
            return Err(handler.emit_err(error.into()));
        }
        Pattern::Tuple(pat_tuple) => {
            let mut ast_nodes = Vec::new();

            // Generate a deterministic name for the tuple.
            let tuple_name =
                generate_tuple_var_name(context.next_destructured_tuple_unique_suffix());

            let tuple_name = Ident::new_with_override(tuple_name, pat_tuple.span());

            // Ascribe a second declaration to a tuple of placeholders to check that the tuple
            // is properly sized to the pattern.
            let placeholders_type_ascription = {
                let type_id = engines.te().insert_tuple_without_annotations(
                    engines,
                    pat_tuple
                        .clone()
                        .into_inner()
                        .into_iter()
                        .map(|pat| {
                            // Since these placeholders are generated specifically for checks, the `pat.span()` must not
                            // necessarily point to a "_" string in code. E.g., in this example:
                            //   let (a, _) = (0, 0);
                            // The first `pat.span()` will point to "a", while the second one will indeed point to "_".
                            // However, their `pat.span()`s will always be in the source file in which the placeholder
                            // is logically situated.
                            engines.te().new_placeholder(TypeParameter::Type(
                                GenericTypeParameter::new_placeholder(
                                    engines.te().new_unknown(),
                                    pat.span(),
                                ),
                            ))
                        })
                        .collect(),
                );

                // The type argument is a tuple of place holders of unknowns pointing to
                // the tuple pattern.
                GenericArgument::Type(GenericTypeArgument {
                    type_id,
                    initial_type_id: type_id,
                    span: pat_tuple.span(),
                    call_path_tree: None,
                })
            };

            // Parse the type ascription and the type ascription span.
            // In the event that the user did not provide a type ascription,
            // it is set to TypeInfo::Unknown and the span to None.
            let type_ascription = match &ty_opt {
                Some(ty) => ty_to_type_argument(context, handler, engines, ty.clone())?,
                None => placeholders_type_ascription.clone(),
            };

            // Save the tuple to the new name as a new variable declaration.
            let save_body_first = engines.pe().insert(VariableDeclaration {
                name: tuple_name.clone(),
                type_ascription,
                body: expression,
                is_mutable: false,
            });
            ast_nodes.push(AstNode {
                content: AstNodeContent::Declaration(Declaration::VariableDeclaration(
                    save_body_first,
                )),
                span: span.clone(),
            });

            // create a variable expression that points to the new tuple name that we just created
            let new_expr = Expression {
                kind: ExpressionKind::Variable(tuple_name.clone()),
                span: span.clone(),
            };

            // Override the previous declaration with a tuple of placeholders to check the
            // shape of the tuple
            let check_tuple_shape_second = engines.pe().insert(VariableDeclaration {
                name: tuple_name,
                type_ascription: placeholders_type_ascription,
                body: new_expr.clone(),
                is_mutable: false,
            });
            ast_nodes.push(AstNode {
                content: AstNodeContent::Declaration(Declaration::VariableDeclaration(
                    check_tuple_shape_second,
                )),
                span: span.clone(),
            });

            // from the possible type annotation, if the annotation was a tuple annotation,
            // extract the internal types of the annotation
            let tuple_tys_opt = match ty_opt {
                Some(Ty::Tuple(tys)) => Some(tys.into_inner().to_tys()),
                _ => None,
            };

            // for all of the elements in the tuple destructuring on the LHS,
            // recursively create variable declarations
            for (index, pattern) in pat_tuple.into_inner().into_iter().enumerate() {
                // from the possible type annotation, grab the type at the index of the current element
                // we are processing
                let ty_opt = tuple_tys_opt
                    .as_ref()
                    .and_then(|tys| tys.get(index).cloned());

                // recursively create variable declarations for the subpatterns on the LHS
                // and add them to the ast nodes
                ast_nodes.extend(statement_let_to_ast_nodes_unfold(
                    context,
                    handler,
                    engines,
                    pattern,
                    ty_opt,
                    Expression {
                        kind: ExpressionKind::TupleIndex(TupleIndexExpression {
                            prefix: Box::new(new_expr.clone()),
                            index,
                            index_span: span.clone(),
                        }),
                        span: span.clone(),
                    },
                    span.clone(),
                )?);
            }
            ast_nodes
        }
    };
    Ok(ast_nodes)
}

fn submodule_to_include_statement(submodule: &Submodule) -> IncludeStatement {
    IncludeStatement {
        span: submodule.span(),
        mod_name: submodule.name.clone(),
        visibility: pub_token_opt_to_visibility(submodule.visibility.clone()),
    }
}

#[allow(dead_code)]
fn generic_args_to_type_parameters(
    context: &mut Context,
    handler: &Handler,
    engines: &Engines,
    generic_args: GenericArgs,
) -> Result<Vec<TypeParameter>, ErrorEmitted> {
    generic_args
        .parameters
        .into_inner()
        .into_iter()
        .map(|x| ty_to_type_parameter(context, handler, engines, x))
        .collect()
}

fn asm_register_declaration_to_asm_register_declaration(
    context: &mut Context,
    handler: &Handler,
    engines: &Engines,
    asm_register_declaration: sway_ast::AsmRegisterDeclaration,
) -> Result<AsmRegisterDeclaration, ErrorEmitted> {
    let initializer = asm_register_declaration
        .value_opt
        .map(|(_colon_token, expr)| expr_to_expression(context, handler, engines, *expr))
        .transpose()?;

    Ok(AsmRegisterDeclaration {
        name: asm_register_declaration.register,
        initializer,
    })
}

fn instruction_to_asm_op(instruction: &Instruction) -> AsmOp {
    AsmOp {
        op_name: instruction.op_code_ident(),
        op_args: instruction.register_arg_idents(),
        span: instruction.span(),
        immediate: instruction.immediate_ident_opt(),
    }
}

fn pattern_to_scrutinee(
    context: &mut Context,
    handler: &Handler,
    pattern: Pattern,
) -> Result<Scrutinee, ErrorEmitted> {
    let span = pattern.span();
    let scrutinee = match pattern {
        Pattern::Or {
            lhs,
            pipe_token: _,
            rhs,
        } => {
            let mut elems = vec![rhs];
            let mut current_lhs = lhs;

            while let Pattern::Or {
                lhs: new_lhs,
                pipe_token: _,
                rhs: new_rhs,
            } = *current_lhs
            {
                elems.push(new_rhs);
                current_lhs = new_lhs;
            }
            elems.push(current_lhs);

            let elems = elems
                .into_iter()
                .rev()
                .map(|p| pattern_to_scrutinee(context, handler, *p))
                .collect::<Result<Vec<_>, _>>()?;
            Scrutinee::Or { span, elems }
        }
        Pattern::Wildcard { underscore_token } => Scrutinee::CatchAll {
            span: underscore_token.span(),
        },
        Pattern::Var {
            reference,
            mutable,
            name,
        } => {
            let unsupported_ref_mut = match (reference, mutable) {
                (Some(reference), Some(mutable)) => Some((
                    "ref mut",
                    vec![
                        "If you want to change the matched value, or some of its parts, consider using the matched value".to_string(),
                        format!("directly in the block, instead of the pattern variable \"{name}\"."),
                    ],
                    Span::join(reference.span(), &mutable.span())
                )),
                (Some(reference), None) => Some((
                    "ref",
                    vec![
                        "If you want to avoid copying the matched value, or some of its parts, consider using the matched value".to_string(),
                        format!("directly in the block, instead of the pattern variable \"{name}\"."),
                    ],
                    reference.span()
                )),
                (None, Some(mutable)) => Some((
                    "mut",
                    vec![
                        format!("If you want change the value of the pattern variable \"{name}\", consider declaring its mutable copy within the block:"),
                        format!("  let mut {name} = {name};"),
                        format!("Note that the pattern variable \"{name}\" already contains a copy of the matched value, or some of its parts,"),
                        format!("and that the original matched value will not be affected when changing the mutable \"{name}\"."),
                        " ".to_string(),
                        "Alternatively, if you want to change the matched value, or some of its parts, consider using the matched value".to_string(),
                        format!("directly in the block, instead of the pattern variable \"{name}\"."),
                    ],
                    mutable.span()
                )),
                _ => None,
            };

            if let Some((msg, help, span)) = unsupported_ref_mut {
                return Err(handler.emit_err(CompileError::Unimplemented {
                    feature: format!("Using `{msg}` in pattern variables"),
                    help,
                    span,
                }));
            }

            Scrutinee::Variable { name, span }
        }
        Pattern::AmbiguousSingleIdent(ident) => Scrutinee::AmbiguousSingleIdent(ident),
        Pattern::Literal(literal) => Scrutinee::Literal {
            value: literal_to_literal(context, handler, literal)?,
            span,
        },
        Pattern::Constant(path_expr) => {
            let call_path = path_expr_to_call_path(context, handler, path_expr)?;
            let call_path_span = call_path.span();
            Scrutinee::EnumScrutinee {
                call_path,
                value: Box::new(Scrutinee::CatchAll {
                    span: call_path_span,
                }),
                span,
            }
        }
        Pattern::Constructor { path, args } => {
            let value = match iter_to_array(args.into_inner()) {
                Some([arg]) => arg,
                None => {
                    let error = ConvertParseTreeError::ConstructorPatternOneArg { span };
                    return Err(handler.emit_err(error.into()));
                }
            };
            Scrutinee::EnumScrutinee {
                call_path: path_expr_to_call_path(context, handler, path)?,
                value: Box::new(pattern_to_scrutinee(context, handler, value)?),
                span,
            }
        }
        Pattern::Struct { path, fields } => {
            let mut errors = Vec::new();
            let fields = fields.into_inner();

            // Make sure each struct field is declared once
            let mut names_of_fields = std::collections::HashSet::new();
            fields.clone().into_iter().for_each(|v| {
                if let PatternStructField::Field {
                    field_name,
                    pattern_opt: _,
                } = v
                {
                    if !names_of_fields.insert(field_name.clone()) {
                        errors.push(ConvertParseTreeError::DuplicateStructField {
                            name: field_name.clone(),
                            span: field_name.span(),
                        });
                    }
                }
            });

            if let Some(errors) = emit_all(handler, errors) {
                return Err(errors);
            }

            let scrutinee_fields = fields
                .into_iter()
                .map(|field| {
                    pattern_struct_field_to_struct_scrutinee_field(context, handler, field)
                })
                .collect::<Result<_, _>>()?;

            Scrutinee::StructScrutinee {
                struct_name: path_expr_to_ident(context, handler, path)?.into(),
                fields: { scrutinee_fields },
                span,
            }
        }
        Pattern::Tuple(pat_tuple) => Scrutinee::Tuple {
            elems: {
                pat_tuple
                    .into_inner()
                    .into_iter()
                    .map(|pattern| pattern_to_scrutinee(context, handler, pattern))
                    .collect::<Result<_, _>>()?
            },
            span,
        },
        Pattern::Error(spans, err) => Scrutinee::Error { spans, err },
    };
    Ok(scrutinee)
}

#[allow(dead_code)]
fn ty_to_type_parameter(
    context: &mut Context,
    handler: &Handler,
    engines: &Engines,
    ty: Ty,
) -> Result<TypeParameter, ErrorEmitted> {
    let type_engine = engines.te();

    let name = match ty {
        Ty::Path(path_type) => path_type_to_ident(context, handler, path_type)?,
        Ty::Infer { underscore_token } => {
            let unknown_type = type_engine.new_unknown();
            return Ok(TypeParameter::Type(GenericTypeParameter {
                type_id: unknown_type,
                initial_type_id: unknown_type,
                name: underscore_token.into(),
                trait_constraints: Vec::default(),
                trait_constraints_span: Span::dummy(),
                is_from_parent: false,
            }));
        }
        Ty::Tuple(..) => panic!("tuple types are not allowed in this position"),
        Ty::Array(..) => panic!("array types are not allowed in this position"),
        Ty::StringSlice(..) => panic!("str slice types are not allowed in this position"),
        Ty::StringArray { .. } => panic!("str array types are not allowed in this position"),
        Ty::Ptr { .. } => panic!("__ptr types are not allowed in this position"),
        Ty::Slice { .. } => panic!("__slice types are not allowed in this position"),
        Ty::Ref { .. } => panic!("ref types are not allowed in this position"),
        Ty::Never { .. } => panic!("never types are not allowed in this position"),
    };
    let custom_type = type_engine.new_custom_from_name(engines, name.clone());
    Ok(TypeParameter::Type(GenericTypeParameter {
        type_id: custom_type,
        initial_type_id: custom_type,
        name,
        trait_constraints: Vec::new(),
        trait_constraints_span: Span::dummy(),
        is_from_parent: false,
    }))
}

fn path_type_to_ident(
    context: &mut Context,
    handler: &Handler,
    path_type: PathType,
) -> Result<Ident, ErrorEmitted> {
    let PathType {
        root_opt,
        prefix,
        suffix,
    } = path_type;
    if root_opt.is_some() || !suffix.is_empty() {
        panic!("types with paths aren't currently supported");
    }
    path_type_segment_to_ident(context, handler, prefix)
}

fn path_expr_to_ident(
    context: &mut Context,
    handler: &Handler,
    path_expr: PathExpr,
) -> Result<Ident, ErrorEmitted> {
    let span = path_expr.span();
    let PathExpr {
        root_opt,
        prefix,
        suffix,
        ..
    } = path_expr;
    if root_opt.is_some() || !suffix.is_empty() {
        let error = ConvertParseTreeError::PathsNotSupportedHere { span };
        return Err(handler.emit_err(error.into()));
    }
    path_expr_segment_to_ident(context, handler, &prefix)
}

fn pattern_struct_field_to_struct_scrutinee_field(
    context: &mut Context,
    handler: &Handler,
    pattern_struct_field: PatternStructField,
) -> Result<StructScrutineeField, ErrorEmitted> {
    let span = pattern_struct_field.span();
    match pattern_struct_field {
        PatternStructField::Rest { token } => {
            let struct_scrutinee_field = StructScrutineeField::Rest { span: token.span() };
            Ok(struct_scrutinee_field)
        }
        PatternStructField::Field {
            field_name,
            pattern_opt,
        } => {
            let struct_scrutinee_field = StructScrutineeField::Field {
                field: field_name,
                scrutinee: pattern_opt
                    .map(|(_colon_token, pattern)| pattern_to_scrutinee(context, handler, *pattern))
                    .transpose()?,
                span,
            };
            Ok(struct_scrutinee_field)
        }
    }
}

fn assignable_to_expression(
    context: &mut Context,
    handler: &Handler,
    engines: &Engines,
    assignable: Assignable,
) -> Result<Expression, ErrorEmitted> {
    let span = assignable.span();
    let expression = match assignable {
        Assignable::ElementAccess(element_access) => {
            element_access_to_expression(context, handler, engines, element_access, span)?
        }
        Assignable::Deref {
            star_token: _,
            expr,
        } => Expression {
            kind: ExpressionKind::Deref(Box::new(expr_to_expression(
                context, handler, engines, *expr,
            )?)),
            span,
        },
    };

    return Ok(expression);

    fn element_access_to_expression(
        context: &mut Context,
        handler: &Handler,
        engines: &Engines,
        element_access: ElementAccess,
        span: Span,
    ) -> Result<Expression, ErrorEmitted> {
        let expression = match element_access {
            ElementAccess::Var(name) => Expression {
                kind: ExpressionKind::Variable(name),
                span,
            },
            ElementAccess::Index { target, arg } => Expression {
                kind: ExpressionKind::ArrayIndex(ArrayIndexExpression {
                    prefix: Box::new(element_access_to_expression(
                        context,
                        handler,
                        engines,
                        *target,
                        span.clone(),
                    )?),
                    index: Box::new(expr_to_expression(
                        context,
                        handler,
                        engines,
                        *arg.into_inner(),
                    )?),
                }),
                span,
            },
            ElementAccess::FieldProjection { target, name, .. } => {
                let mut idents = vec![&name];
                let mut base = &*target;
                let (storage_access_field_names_opt, storage_name_opt) = loop {
                    match base {
                        ElementAccess::FieldProjection { target, name, .. } => {
                            idents.push(name);
                            base = target;
                        }
                        ElementAccess::Var(name) => {
                            if name.as_str() == "storage" {
                                break (Some(idents), Some(name.clone()));
                            }
                            break (None, None);
                        }
                        _ => break (None, None),
                    }
                };
                match (storage_access_field_names_opt, storage_name_opt) {
                    (Some(field_names), Some(storage_name)) => {
                        let field_names = field_names.into_iter().rev().cloned().collect();
                        Expression {
                            kind: ExpressionKind::StorageAccess(StorageAccessExpression {
                                namespace_names: vec![],
                                field_names,
                                storage_keyword_span: storage_name.span(),
                            }),
                            span,
                        }
                    }
                    _ => Expression {
                        kind: ExpressionKind::Subfield(SubfieldExpression {
                            prefix: Box::new(element_access_to_expression(
                                context,
                                handler,
                                engines,
                                *target,
                                span.clone(),
                            )?),
                            field_to_access: name,
                        }),
                        span,
                    },
                }
            }
            ElementAccess::TupleFieldProjection {
                target,
                field,
                field_span,
                ..
            } => {
                let index = match usize::try_from(field) {
                    Ok(index) => index,
                    Err(..) => {
                        let error =
                            ConvertParseTreeError::TupleIndexOutOfRange { span: field_span };
                        return Err(handler.emit_err(error.into()));
                    }
                };
                Expression {
                    kind: ExpressionKind::TupleIndex(TupleIndexExpression {
                        prefix: Box::new(element_access_to_expression(
                            context,
                            handler,
                            engines,
                            *target,
                            span.clone(),
                        )?),
                        index,
                        index_span: field_span,
                    }),
                    span,
                }
            }
            ElementAccess::Deref { target, .. } => Expression {
                kind: ExpressionKind::Deref(Box::new(element_access_to_expression(
                    context,
                    handler,
                    engines,
                    *target,
                    span.clone(),
                )?)),
                span,
            },
        };

        Ok(expression)
    }
}

fn assignable_to_reassignment_target(
    context: &mut Context,
    handler: &Handler,
    engines: &Engines,
    assignable: Assignable,
) -> Result<ReassignmentTarget, ErrorEmitted> {
    let expression = assignable_to_expression(context, handler, engines, assignable)?;
    Ok(match expression.kind {
        ExpressionKind::Deref(_) => ReassignmentTarget::Deref(Box::new(expression)),
        _ => ReassignmentTarget::ElementAccess(Box::new(expression)),
    })
}

fn generic_args_to_type_arguments(
    context: &mut Context,
    handler: &Handler,
    engines: &Engines,
    generic_args: GenericArgs,
) -> Result<Vec<GenericArgument>, ErrorEmitted> {
    generic_args
        .parameters
        .into_inner()
        .into_iter()
        .map(|ty| ty_to_type_argument(context, handler, engines, ty))
        .collect()
}

fn ty_tuple_descriptor_to_type_arguments(
    context: &mut Context,
    handler: &Handler,
    engines: &Engines,
    ty_tuple_descriptor: TyTupleDescriptor,
) -> Result<Vec<GenericArgument>, ErrorEmitted> {
    let type_arguments = match ty_tuple_descriptor {
        TyTupleDescriptor::Nil => vec![],
        TyTupleDescriptor::Cons { head, tail, .. } => {
            let mut type_arguments = vec![ty_to_type_argument(context, handler, engines, *head)?];
            for ty in tail {
                type_arguments.push(ty_to_type_argument(context, handler, engines, ty)?);
            }
            type_arguments
        }
    };
    Ok(type_arguments)
}

fn path_type_to_type_info(
    context: &mut Context,
    handler: &Handler,
    engines: &Engines,
    path_type: PathType,
) -> Result<TypeInfo, ErrorEmitted> {
    let span = path_type.span();
    let PathType {
        root_opt,
        prefix: PathTypeSegment { name, generics_opt },
        suffix,
    } = path_type.clone();

    let type_info = match type_name_to_type_info_opt(&name) {
        Some(type_info) => {
            if root_opt.is_some() {
                let error = ConvertParseTreeError::FullySpecifiedTypesNotSupported { span };
                return Err(handler.emit_err(error.into()));
            }

            if let Some((_, generic_args)) = generics_opt {
                let error = ConvertParseTreeError::GenericsNotSupportedHere {
                    span: generic_args.span(),
                };
                return Err(handler.emit_err(error.into()));
            }

            if !suffix.is_empty() {
                let (call_path, type_arguments) = path_type_to_call_path_and_type_arguments(
                    context, handler, engines, path_type,
                )?;
                TypeInfo::Custom {
                    qualified_call_path: call_path,
                    type_arguments: Some(type_arguments),
                }
            } else {
                type_info
            }
        }
        None => {
            if name.as_str() == "self" {
                let error = ConvertParseTreeError::UnknownTypeNameSelf { span };
                return Err(handler.emit_err(error.into()));
            } else if name.as_str() == "ContractCaller" {
                if root_opt.is_some() || !suffix.is_empty() {
                    let error = ConvertParseTreeError::FullySpecifiedTypesNotSupported { span };
                    return Err(handler.emit_err(error.into()));
                }
                let generic_ty = match generics_opt.and_then(|(_, generic_args)| {
                    iter_to_array(generic_args.parameters.into_inner())
                }) {
                    Some([ty]) => ty,
                    None => {
                        let error = ConvertParseTreeError::ContractCallerOneGenericArg { span };
                        return Err(handler.emit_err(error.into()));
                    }
                };
                let abi_name = match generic_ty {
                    Ty::Path(path_type) => {
                        let call_path =
                            path_type_to_call_path(context, handler, path_type.clone())?;
                        AbiName::Known(call_path)
                    }
                    Ty::Infer { .. } => AbiName::Deferred,
                    _ => {
                        let error =
                            ConvertParseTreeError::ContractCallerNamedTypeGenericArg { span };
                        return Err(handler.emit_err(error.into()));
                    }
                };
                TypeInfo::ContractCaller {
                    abi_name,
                    address: None,
                }
            } else {
                let (call_path, type_arguments) = path_type_to_call_path_and_type_arguments(
                    context, handler, engines, path_type,
                )?;
                TypeInfo::Custom {
                    qualified_call_path: call_path,
                    type_arguments: Some(type_arguments),
                }
            }
        }
    };
    Ok(type_info)
}

fn iter_to_array<I, T, const N: usize>(iter: I) -> Option<[T; N]>
where
    I: IntoIterator<Item = T>,
{
    let mut iter = iter.into_iter();
    let mut ret: MaybeUninit<[T; N]> = MaybeUninit::uninit();
    for i in 0..N {
        match iter.next() {
            Some(value) => {
                let array_ptr = ret.as_mut_ptr();
                let start_ptr: *mut T = array_ptr as *mut T;
                let value_ptr: *mut T = unsafe { start_ptr.add(i) };
                unsafe {
                    value_ptr.write(value);
                }
            }
            None => {
                for j in (0..i).rev() {
                    let array_ptr = ret.as_mut_ptr();
                    let start_ptr: *mut T = array_ptr as *mut T;
                    let value_ptr = unsafe { start_ptr.add(j) };
                    unsafe {
                        drop(value_ptr.read());
                    }
                }
                return None;
            }
        }
    }
    let ret = unsafe { ret.assume_init() };
    Some(ret)
}

fn error_if_self_param_is_not_allowed(
    _context: &mut Context,
    handler: &Handler,
    engines: &Engines,
    parameters: &[FunctionParameter],
    fn_kind: &str,
) -> Result<(), ErrorEmitted> {
    for param in parameters {
        if engines
            .te()
            .get(param.type_argument.type_id())
            .is_self_type()
        {
            let error = ConvertParseTreeError::SelfParameterNotAllowedForFn {
                fn_kind: fn_kind.to_owned(),
                span: param.type_argument.span(),
            };
            return Err(handler.emit_err(error.into()));
        }
    }
    Ok(())
}

/// Walks all the `#[cfg]` attributes in `attributes`, evaluating them
/// and returning false if any evaluated to false.
///
/// If the cfg-evaluation returns false, the annotated elements are excluded
/// from the tree, including their annotations. This is important, because, if
/// any `#[cfg]` evaluates to false, any error in the annotations will be ignored.
///
/// This also implies that all `#[cfg]` attributes must be valid. The evaluation
/// returns error if that's not the case.
pub fn cfg_eval(
    context: &Context,
    handler: &Handler,
    attributes: &Attributes,
    experimental: ExperimentalFeatures,
) -> Result<bool, ErrorEmitted> {
    for cfg_attr in attributes.of_kind(AttributeKind::Cfg) {
        cfg_attr.check_args_multiplicity(handler)?;
        assert_eq!(
            (1usize, 1usize),
            (&cfg_attr.args_multiplicity()).into(),
            "`#[cfg]` attribute must have argument multiplicity of exactly one"
        );

        let arg = &cfg_attr.args[0];
        if arg.is_cfg_target() {
            let cfg_target_val = arg.get_string(handler, cfg_attr)?;
            if let Ok(cfg_target) = BuildTarget::from_str(cfg_target_val) {
                if cfg_target != context.build_target() {
                    return Ok(false);
                }
            } else {
                return Err(handler.emit_err(
                    (ConvertParseTreeError::InvalidAttributeArgValue {
                        span: arg
                            .value
                            .as_ref()
                            .expect("`cfg_target` is the value of `arg`")
                            .span(),
                        arg: arg.name.clone(),
                        expected_values: BuildTarget::CFG.to_vec(),
                    })
                    .into(),
                ));
            }
        } else if arg.is_cfg_program_type() {
            let cfg_program_type_val = arg.get_string(handler, cfg_attr)?;
            if let Ok(cfg_program_type) = TreeType::from_str(cfg_program_type_val) {
                if cfg_program_type
                    != context
                        .program_type()
                        .expect("at this compilation stage the `program_type` is defined")
                {
                    return Ok(false);
                }
            } else {
                return Err(handler.emit_err(
                    (ConvertParseTreeError::InvalidAttributeArgValue {
                        span: arg
                            .value
                            .as_ref()
                            .expect("`cfg_target` is the value of `arg`")
                            .span(),
                        arg: arg.name.clone(),
                        expected_values: TreeType::CFG.to_vec(),
                    })
                    .into(),
                ));
            }
        } else if arg.is_cfg_experimental() {
            let cfg_experimental_val = arg.get_bool(handler, cfg_attr)?;
            let experimental_enabled = experimental
                .is_enabled_for_cfg(arg.name.as_str())
                .expect("`arg` is a known `cfg` experimental argument");
            if cfg_experimental_val != experimental_enabled {
                return Ok(false);
            }
        } else {
            return Err(handler.emit_err(
                ConvertParseTreeError::InvalidAttributeArg {
                    attribute: cfg_attr.name.clone(),
                    arg: (&arg.name).into(),
                    expected_args: cfg_attr.expected_args().args_names(),
                }
                .into(),
            ));
        }
    }

    Ok(true)
}<|MERGE_RESOLUTION|>--- conflicted
+++ resolved
@@ -2038,9 +2038,6 @@
                 },
             ));
         }
-<<<<<<< HEAD
-
-=======
         // "__dbg(arg)" in debug becomes "{
         //      let mut f = Formatter { };
         //      f.print_str("[{current_file}:{current_line}:{current_col}] = ");
@@ -2249,7 +2246,6 @@
             }
             return Ok(arguments[0].kind.clone());
         }
->>>>>>> a5af067f
         Some(intrinsic) if last.is_none() && !is_relative_to_root => {
             return Ok(ExpressionKind::IntrinsicFunction(
                 IntrinsicFunctionExpression {
