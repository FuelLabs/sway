--- conflicted
+++ resolved
@@ -127,33 +127,24 @@
         }
     }
 
-<<<<<<< HEAD
-    pub(crate) fn insert(
-        &mut self,
-        name: Ident<'sc>,
-        item: TypedDeclaration<'sc>,
-    ) -> CompileResult<'sc, ()> {
-=======
     pub(crate) fn insert(&mut self, name: Ident, item: TypedDeclaration) -> CompileResult<()> {
->>>>>>> 53542036
         let mut warnings = vec![];
         let mut errors = vec![];
         if self.symbols.get(&name).is_some() {
-<<<<<<< HEAD
             match item {
                 TypedDeclaration::EnumDeclaration { .. }
                 | TypedDeclaration::StructDeclaration { .. } => {
                     errors.push(CompileError::ShadowsOtherSymbol {
-                        span: name.span.clone(),
-                        name: name.primary_name.to_string(),
+                        span: name.span().clone(),
+                        name: name.as_str().to_string(),
                     });
                     return err(warnings, errors);
                 }
                 _ => {
                     warnings.push(CompileWarning {
-                        span: name.span.clone(),
+                        span: name.span().clone(),
                         warning_content: Warning::ShadowsOtherSymbol {
-                            name: name.clone().span.str(),
+                            name: name.span().as_str().to_string(),
                         },
                     });
                 }
@@ -161,17 +152,6 @@
         }
         self.symbols.insert(name.clone(), item.clone());
         ok((), warnings, errors)
-=======
-            warnings.push(CompileWarning {
-                span: name.span().clone(),
-                warning_content: Warning::OverridesOtherSymbol {
-                    name: name.span().as_str().to_string(),
-                },
-            });
-        }
-        self.symbols.insert(name, item);
-        ok((), warnings, vec![])
->>>>>>> 53542036
     }
 
     // TODO(static span) remove this and switch to spans when we have arena spans
