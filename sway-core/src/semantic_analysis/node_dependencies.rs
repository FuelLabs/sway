use std::collections::{HashMap, HashSet};
use std::iter::FromIterator;

use crate::type_system::{TypeArgument, TypeParameter};
use crate::{
    error::*,
    parse_tree::*,
    type_system::{look_up_type_id, AbiName, IntegerBits},
<<<<<<< HEAD
    AstNode, AstNodeContent, CodeBlock, Declaration, Expression, ReturnStatement, TypeInfo,
    WhileLoop,
=======
    AstNode, AstNodeContent, CodeBlock, Declaration, Expression, IntrinsicFunctionExpression,
    ReturnStatement, TypeInfo, WhileLoop,
>>>>>>> 03281e2c
};

use sway_types::Spanned;
use sway_types::{ident::Ident, span::Span};

// -------------------------------------------------------------------------------------------------
/// Take a list of nodes and reorder them so that they may be semantically analysed without any
/// dependencies breaking.

pub(crate) fn order_ast_nodes_by_dependency(nodes: Vec<AstNode>) -> CompileResult<Vec<AstNode>> {
    let decl_dependencies =
        DependencyMap::from_iter(nodes.iter().filter_map(Dependencies::gather_from_decl_node));

    // Check here for recursive calls now that we have a nice map of the dependencies to help us.
    let mut errors = find_recursive_decls(&decl_dependencies);
    if !errors.is_empty() {
        // Because we're pulling these errors out of a HashMap they'll probably be in a funny
        // order.  Here we'll sort them by span start.
        errors.sort_by_key(|err| err.span().start());
        err(Vec::new(), errors)
    } else {
        // Reorder the parsed AstNodes based on dependency.  Includes first, then uses, then
        // reordered declarations, then anything else.  To keep the list stable and simple we can
        // use a basic insertion sort.
        ok(
            nodes
                .into_iter()
                .fold(Vec::<AstNode>::new(), |ordered, node| {
                    insert_into_ordered_nodes(&decl_dependencies, ordered, node)
                }),
            Vec::new(),
            Vec::new(),
        )
    }
}

// -------------------------------------------------------------------------------------------------
// Recursion detection.

fn find_recursive_decls(decl_dependencies: &DependencyMap) -> Vec<CompileError> {
    decl_dependencies
        .iter()
        .filter_map(|(dep_sym, _)| find_recursive_decl(decl_dependencies, dep_sym))
        .collect()
}

fn find_recursive_decl(
    decl_dependencies: &DependencyMap,
    dep_sym: &DependentSymbol,
) -> Option<CompileError> {
    match dep_sym {
        DependentSymbol::Fn(_, Some(fn_span)) => {
            let mut chain = Vec::new();
            find_recursive_call_chain(decl_dependencies, dep_sym, fn_span, &mut chain)
        }
        DependentSymbol::Symbol(_) => {
            let mut chain = Vec::new();
            find_recursive_type_chain(decl_dependencies, dep_sym, &mut chain)
        }
        _otherwise => None,
    }
}

fn find_recursive_call_chain(
    decl_dependencies: &DependencyMap,
    fn_sym: &DependentSymbol,
    fn_span: &Span,
    chain: &mut Vec<Ident>,
) -> Option<CompileError> {
    if let DependentSymbol::Fn(fn_sym_ident, _) = fn_sym {
        if chain.contains(fn_sym_ident) {
            // We've found a recursive loop, but it's possible this function is not actually in the
            // loop, but is instead just calling into the loop.  Only if this function is at the
            // start of the chain do we need to report it.
            return if &chain[0] != fn_sym_ident {
                None
            } else {
                Some(build_recursion_error(
                    fn_sym_ident.clone(),
                    fn_span.clone(),
                    &chain[1..],
                ))
            };
        }
        decl_dependencies.get(fn_sym).and_then(|deps_set| {
            chain.push(fn_sym_ident.clone());
            let result = deps_set.deps.iter().find_map(|dep_sym| {
                find_recursive_call_chain(decl_dependencies, dep_sym, fn_span, chain)
            });
            chain.pop();
            result
        })
    } else {
        None
    }
}

fn find_recursive_type_chain(
    decl_dependencies: &DependencyMap,
    dep_sym: &DependentSymbol,
    chain: &mut Vec<Ident>,
) -> Option<CompileError> {
    if let DependentSymbol::Symbol(sym_ident) = dep_sym {
        if chain.contains(sym_ident) {
            // See above about it only being an error if we're referring back to the start.
            return if &chain[0] != sym_ident {
                None
            } else {
                Some(build_recursive_type_error(sym_ident.clone(), &chain[1..]))
            };
        }
        decl_dependencies.get(dep_sym).and_then(|deps_set| {
            chain.push(sym_ident.clone());
            let result = deps_set
                .deps
                .iter()
                .find_map(|dep_sym| find_recursive_type_chain(decl_dependencies, dep_sym, chain));
            chain.pop();
            result
        })
    } else {
        None
    }
}

fn build_recursion_error(fn_sym: Ident, span: Span, chain: &[Ident]) -> CompileError {
    match chain.len() {
        // An empty chain indicates immediate recursion.
        0 => CompileError::RecursiveCall {
            fn_name: fn_sym,
            span,
        },
        // Chain entries indicate mutual recursion.
        1 => CompileError::RecursiveCallChain {
            fn_name: fn_sym,
            call_chain: chain[0].as_str().to_string(),
            span,
        },
        n => {
            let mut msg = chain[0].as_str().to_string();
            for ident in &chain[1..(n - 1)] {
                msg.push_str(", ");
                msg.push_str(ident.as_str());
            }
            msg.push_str(" and ");
            msg.push_str(chain[n - 1].as_str());
            CompileError::RecursiveCallChain {
                fn_name: fn_sym,
                call_chain: msg,
                span,
            }
        }
    }
}

fn build_recursive_type_error(name: Ident, chain: &[Ident]) -> CompileError {
    let span = name.span();
    match chain.len() {
        // An empty chain indicates immediate recursion.
        0 => CompileError::RecursiveType { name, span },
        // Chain entries indicate mutual recursion.
        1 => CompileError::RecursiveTypeChain {
            name,
            type_chain: chain[0].as_str().to_string(),
            span,
        },
        n => {
            let mut msg = chain[0].as_str().to_string();
            for ident in &chain[1..(n - 1)] {
                msg.push_str(", ");
                msg.push_str(ident.as_str());
            }
            msg.push_str(" and ");
            msg.push_str(chain[n - 1].as_str());
            CompileError::RecursiveTypeChain {
                name,
                type_chain: msg,
                span,
            }
        }
    }
}

// -------------------------------------------------------------------------------------------------
// Dependency gathering.

type DependencyMap = HashMap<DependentSymbol, Dependencies>;

fn insert_into_ordered_nodes(
    decl_dependencies: &DependencyMap,
    mut ordered_nodes: Vec<AstNode>,
    node: AstNode,
) -> Vec<AstNode> {
    for idx in 0..ordered_nodes.len() {
        // If we find a node which depends on the new node, insert it in front.
        if depends_on(decl_dependencies, &ordered_nodes[idx], &node) {
            ordered_nodes.insert(idx, node);
            return ordered_nodes;
        }
    }

    // Node wasn't inserted into list, append it now.
    ordered_nodes.push(node);
    ordered_nodes
}

// dependant: noun; thing depending on another thing.
// dependee: noun; thing which is depended upon by another thing.
//
// Does the dependant depend on the dependee?

fn depends_on(
    decl_dependencies: &DependencyMap,
    dependant_node: &AstNode,
    dependee_node: &AstNode,
) -> bool {
    match (&dependant_node.content, &dependee_node.content) {
        // Include statements first.
        (AstNodeContent::IncludeStatement(_), AstNodeContent::IncludeStatement(_)) => false,
        (_, AstNodeContent::IncludeStatement(_)) => true,

        // Use statements next.
        (AstNodeContent::IncludeStatement(_), AstNodeContent::UseStatement(_)) => false,
        (AstNodeContent::UseStatement(_), AstNodeContent::UseStatement(_)) => false,
        (_, AstNodeContent::UseStatement(_)) => true,

        // Then declarations, ordered using the dependecies list.
        (AstNodeContent::IncludeStatement(_), AstNodeContent::Declaration(_)) => false,
        (AstNodeContent::UseStatement(_), AstNodeContent::Declaration(_)) => false,
        (AstNodeContent::Declaration(dependant), AstNodeContent::Declaration(dependee)) => {
            match (decl_name(dependant), decl_name(dependee)) {
                (Some(dependant_name), Some(dependee_name)) => decl_dependencies
                    .get(&dependant_name)
                    .map(|deps_set| {
                        recursively_depends_on(&deps_set.deps, &dependee_name, decl_dependencies)
                    })
                    .unwrap_or(false),
                _ => false,
            }
        }
        (_, AstNodeContent::Declaration(_)) => true,

        // Everything else we don't care.
        _ => false,
    }
}

// -------------------------------------------------------------------------------------------------
// Dependencies are just a collection of dependee symbols.

#[derive(Debug)]
struct Dependencies {
    deps: HashSet<DependentSymbol>,
}

impl Dependencies {
    fn gather_from_decl_node(node: &AstNode) -> Option<(DependentSymbol, Dependencies)> {
        match &node.content {
            AstNodeContent::Declaration(decl) => decl_name(decl).map(|name| {
                (
                    name,
                    Dependencies {
                        deps: HashSet::new(),
                    }
                    .gather_from_decl(decl),
                )
            }),
            _ => None,
        }
    }

    fn gather_from_decl(self, decl: &Declaration) -> Self {
        match decl {
            Declaration::VariableDeclaration(VariableDeclaration {
                type_ascription,
                body,
                ..
            }) => self
                .gather_from_typeinfo(type_ascription)
                .gather_from_expr(body),
            Declaration::ConstantDeclaration(ConstantDeclaration {
                type_ascription,
                value,
                ..
            }) => self
                .gather_from_typeinfo(type_ascription)
                .gather_from_expr(value),
            Declaration::FunctionDeclaration(fn_decl) => self.gather_from_fn_decl(fn_decl),
            Declaration::StructDeclaration(StructDeclaration {
                fields,
                type_parameters,
                ..
            }) => self
                .gather_from_iter(fields.iter(), |deps, field| {
                    deps.gather_from_typeinfo(&field.type_info)
                })
                .gather_from_type_parameters(type_parameters),
            Declaration::EnumDeclaration(EnumDeclaration {
                variants,
                type_parameters,
                ..
            }) => self
                .gather_from_iter(variants.iter(), |deps, variant| {
                    deps.gather_from_typeinfo(&variant.type_info)
                })
                .gather_from_type_parameters(type_parameters),
            Declaration::Reassignment(decl) => self.gather_from_expr(&decl.rhs),
            Declaration::TraitDeclaration(TraitDeclaration {
                interface_surface,
                methods,
                supertraits,
                ..
            }) => self
                .gather_from_iter(supertraits.iter(), |deps, sup| {
                    deps.gather_from_call_path(&sup.name, false, false)
                })
                .gather_from_iter(interface_surface.iter(), |deps, sig| {
                    deps.gather_from_iter(sig.parameters.iter(), |deps, param| {
                        deps.gather_from_typeinfo(&look_up_type_id(param.type_id))
                    })
                    .gather_from_typeinfo(&sig.return_type)
                })
                .gather_from_iter(methods.iter(), |deps, fn_decl| {
                    deps.gather_from_fn_decl(fn_decl)
                }),
            Declaration::ImplTrait(ImplTrait {
                trait_name,
                type_implementing_for,
                type_parameters: type_arguments,
                functions,
                ..
            }) => self
                .gather_from_call_path(trait_name, false, false)
                .gather_from_typeinfo(type_implementing_for)
                .gather_from_type_parameters(type_arguments)
                .gather_from_iter(functions.iter(), |deps, fn_decl| {
                    deps.gather_from_fn_decl(fn_decl)
                }),
            Declaration::ImplSelf(ImplSelf {
                type_implementing_for,
                functions,
                ..
            }) => self
                .gather_from_typeinfo(type_implementing_for)
                .gather_from_iter(functions.iter(), |deps, fn_decl| {
                    deps.gather_from_fn_decl(fn_decl)
                }),
            Declaration::AbiDeclaration(AbiDeclaration {
                interface_surface,
                methods,
                ..
            }) => self
                .gather_from_iter(interface_surface.iter(), |deps, sig| {
                    deps.gather_from_iter(sig.parameters.iter(), |deps, param| {
                        deps.gather_from_typeinfo(&look_up_type_id(param.type_id))
                    })
                    .gather_from_typeinfo(&sig.return_type)
                })
                .gather_from_iter(methods.iter(), |deps, fn_decl| {
                    deps.gather_from_fn_decl(fn_decl)
                }),
            Declaration::StorageDeclaration(StorageDeclaration { fields, .. }) => self
                .gather_from_iter(fields.iter(), |deps, StorageField { ref type_info, .. }| {
                    deps.gather_from_typeinfo(type_info)
                }),
            // Nothing to do for `break` and `continue`
            Declaration::Break { .. } => self,
            Declaration::Continue { .. } => self,
        }
    }

    fn gather_from_fn_decl(self, fn_decl: &FunctionDeclaration) -> Self {
        let FunctionDeclaration {
            parameters,
            return_type,
            body,
            type_parameters,
            ..
        } = fn_decl;
        self.gather_from_iter(parameters.iter(), |deps, param| {
            deps.gather_from_typeinfo(&look_up_type_id(param.type_id))
        })
        .gather_from_typeinfo(return_type)
        .gather_from_block(body)
        .gather_from_type_parameters(type_parameters)
    }

    fn gather_from_expr(self, expr: &Expression) -> Self {
        match &expr.kind {
            ExpressionKind::Variable(name) => {
                // in the case of ABI variables, we actually want to check if the ABI needs to be
                // ordered
                self.gather_from_call_path(&(name.clone()).into(), false, false)
            }
            ExpressionKind::FunctionApplication(function_application_expression) => {
                let FunctionApplicationExpression {
                    call_path_binding,
                    arguments,
                } = &**function_application_expression;
                self.gather_from_call_path(&call_path_binding.inner, false, true)
                    .gather_from_type_arguments(&call_path_binding.type_arguments)
                    .gather_from_iter(arguments.iter(), |deps, arg| deps.gather_from_expr(arg))
            }
            ExpressionKind::LazyOperator(LazyOperatorExpression { lhs, rhs, .. }) => {
                self.gather_from_expr(lhs).gather_from_expr(rhs)
            }
            ExpressionKind::If(IfExpression {
                condition,
                then,
                r#else,
                ..
            }) => if let Some(else_expr) = r#else {
                self.gather_from_expr(else_expr)
            } else {
                self
            }
            .gather_from_expr(condition)
            .gather_from_expr(then),
            ExpressionKind::Match(MatchExpression {
                value, branches, ..
            }) => self
                .gather_from_expr(value)
                .gather_from_iter(branches.iter(), |deps, branch| {
                    deps.gather_from_match_branch(branch)
                }),
            ExpressionKind::CodeBlock(contents) => self.gather_from_block(contents),
            ExpressionKind::Array(contents) => {
                self.gather_from_iter(contents.iter(), |deps, expr| deps.gather_from_expr(expr))
            }
            ExpressionKind::ArrayIndex(ArrayIndexExpression { prefix, index, .. }) => {
                self.gather_from_expr(prefix).gather_from_expr(index)
            }
            ExpressionKind::Struct(struct_expression) => {
                let StructExpression {
                    call_path_binding,
                    fields,
                } = &**struct_expression;
                self.gather_from_typeinfo(&call_path_binding.inner.suffix.0)
                    .gather_from_type_arguments(&call_path_binding.type_arguments)
                    .gather_from_iter(fields.iter(), |deps, field| {
                        deps.gather_from_expr(&field.value)
                    })
            }
            ExpressionKind::Subfield(SubfieldExpression { prefix, .. }) => {
                self.gather_from_expr(prefix)
            }
            ExpressionKind::DelineatedPath(delineated_path_expression) => {
                let DelineatedPathExpression {
                    call_path_binding,
                    args,
                } = &**delineated_path_expression;
                // It's either a module path which we can ignore, or an enum variant path, in which
                // case we're interested in the enum name and initialiser args, ignoring the
                // variant name.
                self.gather_from_call_path(&call_path_binding.inner, true, false)
                    .gather_from_type_arguments(&call_path_binding.type_arguments)
                    .gather_from_iter(args.iter(), |deps, arg| deps.gather_from_expr(arg))
            }
            ExpressionKind::MethodApplication(method_application_expression) => self
                .gather_from_iter(
                    method_application_expression.arguments.iter(),
                    |deps, arg| deps.gather_from_expr(arg),
                ),
            ExpressionKind::Asm(asm) => self
                .gather_from_iter(asm.registers.iter(), |deps, register| {
                    deps.gather_from_opt_expr(register.initializer.as_ref())
                })
                .gather_from_typeinfo(&asm.return_type),

            // we should do address someday, but due to the whole `re_parse_expression` thing
            // it isn't possible right now
            ExpressionKind::AbiCast(abi_cast_expression) => {
                self.gather_from_call_path(&abi_cast_expression.abi_name, false, false)
            }

            ExpressionKind::Literal(_) => self,
            ExpressionKind::Tuple(fields) => {
                self.gather_from_iter(fields.iter(), |deps, field| deps.gather_from_expr(field))
            }
            ExpressionKind::TupleIndex(TupleIndexExpression { prefix, .. }) => {
                self.gather_from_expr(prefix)
            }
            ExpressionKind::StorageAccess(_) => self,
            ExpressionKind::IntrinsicFunction(IntrinsicFunctionExpression {
                arguments, ..
            }) => self.gather_from_iter(arguments.iter(), |deps, arg| deps.gather_from_expr(arg)),
        }
    }

    fn gather_from_match_branch(self, branch: &MatchBranch) -> Self {
        let MatchBranch {
            scrutinee, result, ..
        } = branch;
        self.gather_from_iter(
            scrutinee.gather_approximate_typeinfo_dependencies().iter(),
            |deps, type_info| deps.gather_from_typeinfo(type_info),
        )
        .gather_from_expr(result)
    }

    fn gather_from_opt_expr(self, opt_expr: Option<&Expression>) -> Self {
        match opt_expr {
            None => self,
            Some(expr) => self.gather_from_expr(expr),
        }
    }

    fn gather_from_block(self, block: &CodeBlock) -> Self {
        self.gather_from_iter(block.contents.iter(), |deps, node| {
            deps.gather_from_node(node)
        })
    }

    fn gather_from_node(self, node: &AstNode) -> Self {
        match &node.content {
            AstNodeContent::ReturnStatement(ReturnStatement { expr }) => {
                self.gather_from_expr(expr)
            }
            AstNodeContent::Expression(expr) => self.gather_from_expr(expr),
            AstNodeContent::ImplicitReturnExpression(expr) => self.gather_from_expr(expr),
            AstNodeContent::Declaration(decl) => self.gather_from_decl(decl),
            AstNodeContent::WhileLoop(WhileLoop { condition, body }) => {
                self.gather_from_expr(condition).gather_from_block(body)
            }

            // No deps from these guys.
            AstNodeContent::UseStatement(_) => self,
            AstNodeContent::IncludeStatement(_) => self,
        }
    }

    fn gather_from_call_path(
        mut self,
        call_path: &CallPath,
        use_prefix: bool,
        is_fn_app: bool,
    ) -> Self {
        if call_path.prefixes.is_empty() {
            // We can just use the suffix.
            self.deps.insert(if is_fn_app {
                DependentSymbol::Fn(call_path.suffix.clone(), None)
            } else {
                DependentSymbol::Symbol(call_path.suffix.clone())
            });
        } else if use_prefix && call_path.prefixes.len() == 1 {
            // Here we can use the prefix (e.g., for 'Enum::Variant' -> 'Enum') as long is it's
            // only a single element.
            self.deps
                .insert(DependentSymbol::Symbol(call_path.prefixes[0].clone()));
        }
        self
    }

    fn gather_from_type_parameters(self, type_parameters: &[TypeParameter]) -> Self {
        self.gather_from_iter(type_parameters.iter(), |deps, type_parameter| {
            deps.gather_from_iter(
                type_parameter.trait_constraints.iter(),
                |deps, constraint| deps.gather_from_call_path(&constraint.call_path, false, false),
            )
        })
    }

    fn gather_from_type_arguments(self, type_arguments: &[TypeArgument]) -> Self {
        self.gather_from_iter(type_arguments.iter(), |deps, type_argument| {
            deps.gather_from_typeinfo(&look_up_type_id(type_argument.type_id))
        })
    }

    fn gather_from_typeinfo(mut self, type_info: &TypeInfo) -> Self {
        match type_info {
            TypeInfo::ContractCaller {
                abi_name: AbiName::Known(abi_name),
                ..
            } => self.gather_from_call_path(abi_name, false, false),
            TypeInfo::Custom {
                name,
                type_arguments,
            } => {
                self.deps.insert(DependentSymbol::Symbol(name.clone()));
                match type_arguments {
                    Some(type_arguments) => self.gather_from_type_arguments(type_arguments),
                    None => self,
                }
            }
            TypeInfo::Tuple(elems) => self.gather_from_iter(elems.iter(), |deps, elem| {
                deps.gather_from_typeinfo(&look_up_type_id(elem.type_id))
            }),
            TypeInfo::Array(type_id, _) => self.gather_from_typeinfo(&look_up_type_id(*type_id)),
            TypeInfo::Struct { fields, .. } => self
                .gather_from_iter(fields.iter(), |deps, field| {
                    deps.gather_from_typeinfo(&look_up_type_id(field.type_id))
                }),
            TypeInfo::Enum { variant_types, .. } => self
                .gather_from_iter(variant_types.iter(), |deps, variant| {
                    deps.gather_from_typeinfo(&look_up_type_id(variant.type_id))
                }),
            _ => self,
        }
    }

    fn gather_from_iter<I: Iterator, F: FnMut(Self, I::Item) -> Self>(self, iter: I, f: F) -> Self {
        iter.fold(self, f)
    }
}

// -------------------------------------------------------------------------------------------------
// Most declarations can be uniquely identified by a name str.  ImplSelf and ImplTrait don't have a
// name of their own though.  They can be identified as being an impl of another type, so we make
// the distinction here with DependentSymbol.
//
// At the same time, we don't need to identify ImplSelf and ImplTrait as dependencies, as while
// they themselves depend on other declarations, no declarations depend on them.  This is
// illustrated in DependentSymbol::is().

#[derive(Debug, Eq)]
enum DependentSymbol {
    Symbol(Ident),
    Fn(Ident, Option<Span>),
    Impl(Ident, String, String), // Trait or self, type implementing for, and method names concatenated.
}

// We'll use a custom Hash and PartialEq here to explicitly ignore the span in the Fn variant.

impl PartialEq for DependentSymbol {
    fn eq(&self, rhs: &Self) -> bool {
        match (self, rhs) {
            (DependentSymbol::Symbol(l), DependentSymbol::Symbol(r)) => l.eq(r),
            (DependentSymbol::Fn(l, _), DependentSymbol::Fn(r, _)) => l.eq(r),
            (DependentSymbol::Impl(lt, ls, lm), DependentSymbol::Impl(rt, rs, rm)) => {
                lt.eq(rt) && ls.eq(rs) && lm.eq(rm)
            }
            _ => false,
        }
    }
}

use std::hash::{Hash, Hasher};

impl Hash for DependentSymbol {
    fn hash<H: Hasher>(&self, state: &mut H) {
        match self {
            DependentSymbol::Symbol(s) => s.hash(state),
            DependentSymbol::Fn(s, _) => s.hash(state),
            DependentSymbol::Impl(t, s, m) => {
                t.hash(state);
                s.hash(state);
                m.hash(state)
            }
        }
    }
}

fn decl_name(decl: &Declaration) -> Option<DependentSymbol> {
    let dep_sym = |name| Some(DependentSymbol::Symbol(name));
    // `method_names` is the concatenation of all the method names defined in an impl block.
    // This is needed because there can exist multiple impl self blocks for a single type in a
    // file and we need some way to disambiguate them.
    let impl_sym = |trait_name, type_info: &TypeInfo, method_names| {
        Some(DependentSymbol::Impl(
            trait_name,
            type_info_name(type_info),
            method_names,
        ))
    };

    match decl {
        // These declarations can depend upon other declarations.
        Declaration::FunctionDeclaration(decl) => Some(DependentSymbol::Fn(
            decl.name.clone(),
            Some(decl.span.clone()),
        )),
        Declaration::ConstantDeclaration(decl) => dep_sym(decl.name.clone()),
        Declaration::StructDeclaration(decl) => dep_sym(decl.name.clone()),
        Declaration::EnumDeclaration(decl) => dep_sym(decl.name.clone()),
        Declaration::TraitDeclaration(decl) => dep_sym(decl.name.clone()),
        Declaration::AbiDeclaration(decl) => dep_sym(decl.name.clone()),

        // These have the added complexity of converting CallPath and/or TypeInfo into a name.
        Declaration::ImplSelf(decl) => {
            let trait_name =
                Ident::new_with_override("self", decl.type_implementing_for_span.clone());
            impl_sym(
                trait_name,
                &decl.type_implementing_for,
                decl.functions
                    .iter()
                    .map(|x| x.name.as_str())
                    .collect::<Vec<&str>>()
                    .join(""),
            )
        }
        Declaration::ImplTrait(decl) => {
            if decl.trait_name.prefixes.is_empty() {
                impl_sym(
                    decl.trait_name.suffix.clone(),
                    &decl.type_implementing_for,
                    decl.functions
                        .iter()
                        .map(|x| x.name.as_str())
                        .collect::<Vec<&str>>()
                        .join(""),
                )
            } else {
                None
            }
        }

        // These don't have declaration dependencies.
        Declaration::VariableDeclaration(_) => None,
        Declaration::Reassignment(_) => None,
        // Storage cannot be depended upon or exported
        Declaration::StorageDeclaration(_) => None,
        // Nothing depends on a `break` and `continue`
        Declaration::Break { .. } => None,
        Declaration::Continue { .. } => None,
    }
}

/// This is intentionally different from `Display` for [TypeInfo]
/// because it is used for keys and values in the tree.
fn type_info_name(type_info: &TypeInfo) -> String {
    match type_info {
        TypeInfo::Str(_) => "str",
        TypeInfo::UnsignedInteger(n) => match n {
            IntegerBits::Eight => "uint8",
            IntegerBits::Sixteen => "uint16",
            IntegerBits::ThirtyTwo => "uint32",
            IntegerBits::SixtyFour => "uint64",
        },
        TypeInfo::Boolean => "bool",
        TypeInfo::Custom { name, .. } => name.as_str(),
        TypeInfo::Tuple(fields) if fields.is_empty() => "unit",
        TypeInfo::Tuple(..) => "tuple",
        TypeInfo::SelfType => "self",
        TypeInfo::Byte => "byte",
        TypeInfo::B256 => "b256",
        TypeInfo::Numeric => "numeric",
        TypeInfo::Contract => "contract",
        TypeInfo::ErrorRecovery => "err_recov",
        TypeInfo::Ref(x, _sp) => return format!("T{}", x),
        TypeInfo::Unknown => "unknown",
        TypeInfo::UnknownGeneric { name } => return format!("generic {}", name),
        TypeInfo::ContractCaller { abi_name, .. } => {
            return format!("contract caller {}", abi_name);
        }
        TypeInfo::Struct { .. } => "struct",
        TypeInfo::Enum { .. } => "enum",
        TypeInfo::Array(..) => "array",
        TypeInfo::Storage { .. } => "contract storage",
    }
    .to_string()
}

/// Checks if any dependant depends on a dependee via a chain of dependencies.
fn recursively_depends_on(
    set: &HashSet<DependentSymbol>,
    dependee: &DependentSymbol,
    decl_dependencies: &DependencyMap,
) -> bool {
    set.contains(dependee)
        || set.iter().any(|dep| {
            decl_dependencies
                .get(dep)
                .map(|dep| recursively_depends_on(&dep.deps, dependee, decl_dependencies))
                .unwrap_or(false)
        })
}

// -------------------------------------------------------------------------------------------------
//
//<|MERGE_RESOLUTION|>--- conflicted
+++ resolved
@@ -6,13 +6,8 @@
     error::*,
     parse_tree::*,
     type_system::{look_up_type_id, AbiName, IntegerBits},
-<<<<<<< HEAD
-    AstNode, AstNodeContent, CodeBlock, Declaration, Expression, ReturnStatement, TypeInfo,
-    WhileLoop,
-=======
     AstNode, AstNodeContent, CodeBlock, Declaration, Expression, IntrinsicFunctionExpression,
     ReturnStatement, TypeInfo, WhileLoop,
->>>>>>> 03281e2c
 };
 
 use sway_types::Spanned;
