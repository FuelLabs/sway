use std::collections::{HashMap, HashSet};
use std::iter::FromIterator;

use crate::{
    error::*, ident::Ident, parse_tree::Scrutinee, parse_tree::*, span::Span,
    type_engine::IntegerBits, AstNode, AstNodeContent, CodeBlock, Declaration, Expression,
    ReturnStatement, TypeInfo, WhileLoop,
};

// -------------------------------------------------------------------------------------------------
/// Take a list of nodes and reorder them so that they may be semantically analysed without any
/// dependencies breaking.

pub(crate) fn order_ast_nodes_by_dependency(nodes: Vec<AstNode>) -> CompileResult<Vec<AstNode>> {
    let decl_dependencies =
        DependencyMap::from_iter(nodes.iter().filter_map(Dependencies::gather_from_decl_node));

    // Check here for recursive calls now that we have a nice map of the dependencies to help us.
    let mut errors = find_recursive_calls(&decl_dependencies);
    if !errors.is_empty() {
        // Because we're pulling these errors out of a HashMap they'll probably be in a funny
        // order.  Here we'll sort them by span start.
        errors.sort_by(|lhs, rhs| lhs.span().0.cmp(&rhs.span().0));
        err(Vec::new(), errors)
    } else {
        // Reorder the parsed AstNodes based on dependency.  Includes first, then uses, then
        // reordered declarations, then anything else.  To keep the list stable and simple we can
        // use a basic insertion sort.
        ok(
            nodes
                .into_iter()
                .fold(Vec::<AstNode>::new(), |ordered, node| {
                    insert_into_ordered_nodes(&decl_dependencies, ordered, node)
                }),
            Vec::new(),
            Vec::new(),
        )
    }
}

// -------------------------------------------------------------------------------------------------
// Recursion detection.

fn find_recursive_calls(decl_dependencies: &DependencyMap) -> Vec<CompileError> {
    decl_dependencies
        .iter()
        .filter_map(|(dep_sym, _)| find_recursive_call(decl_dependencies, dep_sym))
        .collect()
}

fn find_recursive_call(
    decl_dependencies: &DependencyMap,
    fn_sym: &DependentSymbol,
) -> Option<CompileError> {
    if let DependentSymbol::Fn(_, Some(fn_span)) = fn_sym {
        let mut chain = Vec::new();
        find_recursive_call_chain(decl_dependencies, fn_sym, fn_span, &mut chain)
    } else {
        None
    }
}

fn find_recursive_call_chain(
    decl_dependencies: &DependencyMap,
    fn_sym: &DependentSymbol,
    fn_span: &Span,
    chain: &mut Vec<Ident>,
) -> Option<CompileError> {
    if let DependentSymbol::Fn(fn_sym_ident, _) = fn_sym {
        if chain.iter().any(|seen_sym| seen_sym == fn_sym_ident) {
            // We've found a recursive loop, but it's possible this function is not actually in the
            // loop, but is instead just calling into the loop.  Only if this function is at the
            // start of the chain do we need to report it.
            return if &chain[0] != fn_sym_ident {
                None
            } else {
                Some(build_recursion_error(
                    fn_sym_ident.clone(),
                    fn_span.clone(),
                    &chain[1..],
                ))
            };
        }
        decl_dependencies
            .get(fn_sym)
            .map(|deps_set| {
                chain.push(fn_sym_ident.clone());
                let result = deps_set.deps.iter().find_map(|dep_sym| {
                    find_recursive_call_chain(decl_dependencies, dep_sym, fn_span, chain)
                });
                chain.pop();
                result
            })
            .flatten()
    } else {
        None
    }
}

fn build_recursion_error(fn_sym: Ident, span: Span, chain: &[Ident]) -> CompileError {
    match chain.len() {
        // An empty chain indicates immediate recursion.
        0 => CompileError::RecursiveCall {
            fn_name: fn_sym,
            span,
        },
        // Chain entries indicate mutual recursion.
        1 => CompileError::RecursiveCallChain {
            fn_name: fn_sym,
            call_chain: chain[0].as_str().to_string(),
            span,
        },
        n => {
            let mut msg = chain[0].as_str().to_string();
            for ident in &chain[1..(n - 1)] {
                msg.push_str(", ");
                msg.push_str(ident.as_str());
            }
            msg.push_str(" and ");
            msg.push_str(chain[n - 1].as_str());
            CompileError::RecursiveCallChain {
                fn_name: fn_sym,
                call_chain: msg,
                span,
            }
        }
    }
}

// -------------------------------------------------------------------------------------------------
// Dependency gathering.

type DependencyMap = HashMap<DependentSymbol, Dependencies>;

fn insert_into_ordered_nodes(
    decl_dependencies: &DependencyMap,
    mut ordered_nodes: Vec<AstNode>,
    node: AstNode,
) -> Vec<AstNode> {
    for idx in 0..ordered_nodes.len() {
        // If we find a node which depends on the new node, insert it in front.
        if depends_on(decl_dependencies, &ordered_nodes[idx], &node) {
            ordered_nodes.insert(idx, node);
            return ordered_nodes;
        }
    }

    // Node wasn't inserted into list, append it now.
    ordered_nodes.push(node);
    ordered_nodes
}

// dependant: noun; thing depending on another thing.
// dependee: noun; thing which is depended upon by another thing.
//
// Does the dependant depend on the dependee?

fn depends_on(
    decl_dependencies: &DependencyMap,
    dependant_node: &AstNode,
    dependee_node: &AstNode,
) -> bool {
    match (&dependant_node.content, &dependee_node.content) {
        // Include statements first.
        (AstNodeContent::IncludeStatement(_), AstNodeContent::IncludeStatement(_)) => false,
        (_, AstNodeContent::IncludeStatement(_)) => true,

        // Use statements next.
        (AstNodeContent::IncludeStatement(_), AstNodeContent::UseStatement(_)) => false,
        (AstNodeContent::UseStatement(_), AstNodeContent::UseStatement(_)) => false,
        (_, AstNodeContent::UseStatement(_)) => true,

        // Then declarations, ordered using the dependecies list.
        (AstNodeContent::IncludeStatement(_), AstNodeContent::Declaration(_)) => false,
        (AstNodeContent::UseStatement(_), AstNodeContent::Declaration(_)) => false,
        (AstNodeContent::Declaration(dependant), AstNodeContent::Declaration(dependee)) => {
            match (decl_name(dependant), decl_name(dependee)) {
                (Some(dependant_name), Some(dependee_name)) => decl_dependencies
                    .get(&dependant_name)
                    .map(|deps_set| deps_set.deps.contains(&dependee_name))
                    .unwrap_or(false),
                _ => false,
            }
        }
        (_, AstNodeContent::Declaration(_)) => true,

        // Everything else we don't care.
        _ => false,
    }
}

// -------------------------------------------------------------------------------------------------
// Dependencies are just a collection of dependee symbols.

#[derive(Debug)]
struct Dependencies {
    deps: HashSet<DependentSymbol>,
}

impl Dependencies {
    fn gather_from_decl_node(node: &AstNode) -> Option<(DependentSymbol, Dependencies)> {
        match &node.content {
            AstNodeContent::Declaration(decl) => decl_name(decl).map(|name| {
                (
                    name,
                    Dependencies {
                        deps: HashSet::new(),
                    }
                    .gather_from_decl(decl),
                )
            }),
            _ => None,
        }
    }

    fn gather_from_decl(self, decl: &Declaration) -> Self {
        match decl {
            Declaration::VariableDeclaration(VariableDeclaration {
                type_ascription,
                body,
                ..
            }) => self
                .gather_from_typeinfo(type_ascription)
                .gather_from_expr(body),
            Declaration::ConstantDeclaration(ConstantDeclaration {
                type_ascription,
                value,
                ..
            }) => self
                .gather_from_typeinfo(type_ascription)
                .gather_from_expr(value),
            Declaration::FunctionDeclaration(fn_decl) => self.gather_from_fn_decl(fn_decl),
            Declaration::StructDeclaration(StructDeclaration {
                fields,
                type_parameters,
                ..
            }) => self
                .gather_from_iter(fields.iter(), |deps, field| {
                    deps.gather_from_typeinfo(&field.r#type)
                })
                .gather_from_traits(type_parameters),
            Declaration::EnumDeclaration(EnumDeclaration {
                variants,
                type_parameters,
                ..
            }) => self
                .gather_from_iter(variants.iter(), |deps, variant| {
                    deps.gather_from_typeinfo(&variant.r#type)
                })
                .gather_from_traits(type_parameters),
            Declaration::Reassignment(decl) => self.gather_from_expr(&decl.rhs),
            Declaration::TraitDeclaration(TraitDeclaration {
                interface_surface,
                methods,
                type_parameters,
                ..
            }) => self
                .gather_from_iter(interface_surface.iter(), |deps, sig| {
                    deps.gather_from_iter(sig.parameters.iter(), |deps, param| {
                        deps.gather_from_typeinfo(&param.r#type)
                    })
                    .gather_from_typeinfo(&sig.return_type)
                })
                .gather_from_iter(methods.iter(), |deps, fn_decl| {
                    deps.gather_from_fn_decl(fn_decl)
                })
                .gather_from_traits(type_parameters),
            Declaration::ImplTrait(ImplTrait {
                trait_name,
                type_implementing_for,
                type_arguments,
                functions,
                ..
            }) => self
                .gather_from_call_path(trait_name, false, false)
                .gather_from_typeinfo(type_implementing_for)
                .gather_from_traits(type_arguments)
                .gather_from_iter(functions.iter(), |deps, fn_decl| {
                    deps.gather_from_fn_decl(fn_decl)
                }),
            Declaration::ImplSelf(ImplSelf {
                type_implementing_for,
                type_arguments,
                functions,
                ..
            }) => self
                .gather_from_typeinfo(type_implementing_for)
                .gather_from_traits(type_arguments)
                .gather_from_iter(functions.iter(), |deps, fn_decl| {
                    deps.gather_from_fn_decl(fn_decl)
                }),
            Declaration::AbiDeclaration(AbiDeclaration {
                interface_surface,
                methods,
                ..
            }) => self
                .gather_from_iter(interface_surface.iter(), |deps, sig| {
                    deps.gather_from_iter(sig.parameters.iter(), |deps, param| {
                        deps.gather_from_typeinfo(&param.r#type)
                    })
                    .gather_from_typeinfo(&sig.return_type)
                })
                .gather_from_iter(methods.iter(), |deps, fn_decl| {
                    deps.gather_from_fn_decl(fn_decl)
                }),
            Declaration::StorageDeclaration(StorageDeclaration { fields, .. }) => self
                .gather_from_iter(
                    fields.iter(),
                    |deps,
                     StorageField {
                         r#type,
                         initializer,
                         ..
                     }| {
                        deps.gather_from_typeinfo(r#type)
                            .gather_from_expr(initializer)
                    },
                ),
        }
    }

    fn gather_from_fn_decl(self, fn_decl: &FunctionDeclaration) -> Self {
        let FunctionDeclaration {
            parameters,
            return_type,
            body,
            type_parameters,
            ..
        } = fn_decl;
        self.gather_from_iter(parameters.iter(), |deps, param| {
            deps.gather_from_typeinfo(&param.r#type)
        })
        .gather_from_typeinfo(return_type)
        .gather_from_block(body)
        .gather_from_traits(type_parameters)
    }

    fn gather_from_expr(mut self, expr: &Expression) -> Self {
        match expr {
            Expression::VariableExpression { .. } => self,
            Expression::FunctionApplication {
                name, arguments, ..
            } => self
                .gather_from_call_path(name, false, true)
                .gather_from_iter(arguments.iter(), |deps, arg| deps.gather_from_expr(arg)),
            Expression::LazyOperator { lhs, rhs, .. } => {
                self.gather_from_expr(lhs).gather_from_expr(rhs)
            }
            Expression::IfExp {
                condition,
                then,
                r#else,
                ..
            } => if let Some(else_expr) = r#else {
                self.gather_from_expr(else_expr)
            } else {
                self
            }
            .gather_from_expr(condition)
            .gather_from_expr(then),
            Expression::CodeBlock { contents, .. } => self.gather_from_block(contents),
            Expression::Array { contents, .. } => {
                self.gather_from_iter(contents.iter(), |deps, expr| deps.gather_from_expr(expr))
            }
            Expression::ArrayIndex { prefix, index, .. } => {
                self.gather_from_expr(prefix).gather_from_expr(index)
            }
            Expression::StructExpression {
                struct_name,
                fields,
                ..
            } => {
<<<<<<< HEAD
                self.deps.insert(DependentSymbol::Symbol(
                    struct_name.suffix.primary_name.to_string(),
                ));
=======
                self.deps
                    .insert(DependentSymbol::Symbol(struct_name.as_str().to_string()));
>>>>>>> 53542036
                self.gather_from_iter(fields.iter(), |deps, field| {
                    deps.gather_from_expr(&field.value)
                })
            }
            Expression::SubfieldExpression { prefix, .. } => self.gather_from_expr(prefix),
            Expression::DelineatedPath { call_path, .. } => {
                // It's either a module path which we can ignore, or an enum variant path, in which
                // case we're interested in the enum name, ignoring the variant name.
                self.gather_from_call_path(call_path, true, false)
            }
            Expression::MethodApplication { arguments, .. } => {
                self.gather_from_iter(arguments.iter(), |deps, arg| deps.gather_from_expr(arg))
            }
            Expression::AsmExpression { asm, .. } => self
                .gather_from_iter(asm.registers.iter(), |deps, register| {
                    deps.gather_from_opt_expr(&register.initializer)
                })
                .gather_from_typeinfo(&asm.return_type),
            Expression::MatchExpression {
                primary_expression,
                branches,
                ..
            } => self.gather_from_expr(primary_expression).gather_from_iter(
                branches.iter(),
                |deps, branch| {
                    match &branch.condition {
                        MatchCondition::CatchAll(_) => deps,
                        MatchCondition::Scrutinee(scrutinee) => {
                            deps.gather_from_scrutinee(scrutinee)
                        }
                    }
                    .gather_from_expr(&branch.result)
                },
            ),

            // Not sure about AbiCast, could add the abi_name and address.
            Expression::AbiCast { .. } => self,

            Expression::Literal { .. } => self,
            Expression::Tuple { fields, .. } => {
                self.gather_from_iter(fields.iter(), |deps, field| deps.gather_from_expr(field))
            }
            Expression::DelayedMatchTypeResolution { .. } => self,
        }
    }

    fn gather_from_scrutinee(self, scrutinee: &Scrutinee) -> Self {
        match scrutinee {
            Scrutinee::Unit { .. } => self,
            Scrutinee::Literal { .. } => self,
            Scrutinee::Variable { .. } => self,
            Scrutinee::StructScrutinee { .. } => self,
            Scrutinee::EnumScrutinee { .. } => self,
        }
    }

    fn gather_from_opt_expr(self, opt_expr: &Option<Expression>) -> Self {
        match opt_expr {
            None => self,
            Some(expr) => self.gather_from_expr(expr),
        }
    }

    fn gather_from_block(self, block: &CodeBlock) -> Self {
        self.gather_from_iter(block.contents.iter(), |deps, node| {
            deps.gather_from_node(node)
        })
    }

    fn gather_from_node(self, node: &AstNode) -> Self {
        match &node.content {
            AstNodeContent::ReturnStatement(ReturnStatement { expr }) => {
                self.gather_from_expr(expr)
            }
            AstNodeContent::Expression(expr) => self.gather_from_expr(expr),
            AstNodeContent::ImplicitReturnExpression(expr) => self.gather_from_expr(expr),
            AstNodeContent::Declaration(decl) => self.gather_from_decl(decl),
            AstNodeContent::WhileLoop(WhileLoop { condition, body }) => {
                self.gather_from_expr(condition).gather_from_block(body)
            }

            // No deps from these guys.
            AstNodeContent::UseStatement(_) => self,
            AstNodeContent::IncludeStatement(_) => self,
        }
    }

    fn gather_from_call_path(
        mut self,
        call_path: &CallPath,
        use_prefix: bool,
        is_fn_app: bool,
    ) -> Self {
        if call_path.prefixes.is_empty() {
            // We can just use the suffix.
            self.deps.insert(if is_fn_app {
                DependentSymbol::Fn(call_path.suffix.clone(), None)
            } else {
                DependentSymbol::Symbol(call_path.suffix.as_str().to_string())
            });
        } else if use_prefix && call_path.prefixes.len() == 1 {
            // Here we can use the prefix (e.g., for 'Enum::Variant' -> 'Enum') as long is it's
            // only a single element.
            self.deps.insert(DependentSymbol::Symbol(
                call_path.prefixes[0].as_str().to_string(),
            ));
        }
        self
    }

    fn gather_from_traits(mut self, type_parameters: &[TypeParameter]) -> Self {
        for type_param in type_parameters {
            for constraint in &type_param.trait_constraints {
                self.deps.insert(DependentSymbol::Symbol(
                    constraint.name.as_str().to_string(),
                ));
            }
        }
        self
    }

    fn gather_from_typeinfo(mut self, type_info: &TypeInfo) -> Self {
        if let TypeInfo::Custom { name } = type_info {
            self.deps.insert(DependentSymbol::Symbol(name.clone()));
        }
        self
    }

    fn gather_from_iter<I: Iterator, F: FnMut(Self, I::Item) -> Self>(self, iter: I, f: F) -> Self {
        iter.fold(self, f)
    }
}

// -------------------------------------------------------------------------------------------------
// Most declarations can be uniquely identified by a name str.  ImplSelf and ImplTrait don't have a
// name of their own though.  They can be identified as being an impl of another type, so we make
// the distinction here with DependentSymbol.
//
// At the same time, we don't need to identify ImplSelf and ImplTrait as dependencies, as while
// they themselves depend on other declarations, no declarations depend on them.  This is
// illustrated in DependentSymbol::is().

#[derive(Debug, Eq)]
enum DependentSymbol {
    Symbol(String),
    Fn(Ident, Option<Span>),
    Impl(Ident, String), // Trait or self, and type implementing for.
}

// We'll use a custom Hash and PartialEq here to explicitly ignore the span in the Fn variant.

impl PartialEq for DependentSymbol {
    fn eq(&self, rhs: &Self) -> bool {
        match (self, rhs) {
            (DependentSymbol::Symbol(l), DependentSymbol::Symbol(r)) => l.eq(r),
            (DependentSymbol::Fn(l, _), DependentSymbol::Fn(r, _)) => l.eq(r),
            (DependentSymbol::Impl(lt, ls), DependentSymbol::Impl(rt, rs)) => {
                lt.eq(rt) && ls.eq(rs)
            }
            _ => false,
        }
    }
}

use std::hash::{Hash, Hasher};

impl Hash for DependentSymbol {
    fn hash<H: Hasher>(&self, state: &mut H) {
        match self {
            DependentSymbol::Symbol(s) => s.hash(state),
            DependentSymbol::Fn(s, _) => s.hash(state),
            DependentSymbol::Impl(t, s) => {
                t.hash(state);
                s.hash(state)
            }
        }
    }
}

fn decl_name(decl: &Declaration) -> Option<DependentSymbol> {
    let dep_sym = |name| Some(DependentSymbol::Symbol(name));
    let impl_sym = |trait_name, type_info: &TypeInfo| {
        Some(DependentSymbol::Impl(trait_name, type_info_name(type_info)))
    };

    match decl {
        // These declarations can depend upon other declarations.
        Declaration::FunctionDeclaration(decl) => Some(DependentSymbol::Fn(
            decl.name.clone(),
            Some(decl.span.clone()),
        )),
        Declaration::ConstantDeclaration(decl) => dep_sym(decl.name.as_str().to_string()),
        Declaration::StructDeclaration(decl) => dep_sym(decl.name.as_str().to_string()),
        Declaration::EnumDeclaration(decl) => dep_sym(decl.name.as_str().to_string()),
        Declaration::TraitDeclaration(decl) => dep_sym(decl.name.as_str().to_string()),
        Declaration::AbiDeclaration(decl) => dep_sym(decl.name.as_str().to_string()),

        // These have the added complexity of converting CallPath and/or TypeInfo into a name.
        Declaration::ImplSelf(decl) => {
            let trait_name = Ident::new_with_override("self", decl.type_name_span.clone());
            impl_sym(trait_name, &decl.type_implementing_for)
        }
        Declaration::ImplTrait(decl) => {
            if decl.trait_name.prefixes.is_empty() {
                impl_sym(decl.trait_name.suffix.clone(), &decl.type_implementing_for)
            } else {
                None
            }
        }

        // These don't have declaration dependencies.
        Declaration::VariableDeclaration(_) => None,
        Declaration::Reassignment(_) => None,
        // Storage cannot be depended upon or exported
        Declaration::StorageDeclaration(_) => None,
    }
}

/// This is intentionally different from [[TypeInfo::friendly_type_str]] because it
/// is used for keys and values in the tree.
fn type_info_name(type_info: &TypeInfo) -> String {
    match type_info {
        TypeInfo::Str(_) => "str",
        TypeInfo::UnsignedInteger(n) => match n {
            IntegerBits::Eight => "uint8",
            IntegerBits::Sixteen => "uint16",
            IntegerBits::ThirtyTwo => "uint32",
            IntegerBits::SixtyFour => "uint64",
        },
        TypeInfo::Boolean => "bool",
        TypeInfo::Custom { name } => name,
        TypeInfo::Tuple(fields) if fields.is_empty() => "unit",
        TypeInfo::Tuple(..) => "tuple",
        TypeInfo::SelfType => "self",
        TypeInfo::Byte => "byte",
        TypeInfo::B256 => "b256",
        TypeInfo::Numeric => "numeric",
        TypeInfo::Contract => "contract",
        TypeInfo::ErrorRecovery => "err_recov",
        TypeInfo::Ref(x) => return format!("T{}", x),
        TypeInfo::Unknown => "unknown",
        TypeInfo::UnknownGeneric { name } => return format!("generic {}", name),
        TypeInfo::ContractCaller { .. } => "contract caller",
        TypeInfo::Struct { .. } => "struct",
        TypeInfo::Enum { .. } => "enum",
        TypeInfo::Array(..) => "array",
    }
    .to_string()
}

// -------------------------------------------------------------------------------------------------<|MERGE_RESOLUTION|>--- conflicted
+++ resolved
@@ -370,14 +370,9 @@
                 fields,
                 ..
             } => {
-<<<<<<< HEAD
                 self.deps.insert(DependentSymbol::Symbol(
-                    struct_name.suffix.primary_name.to_string(),
+                    struct_name.suffix.as_str().to_string(),
                 ));
-=======
-                self.deps
-                    .insert(DependentSymbol::Symbol(struct_name.as_str().to_string()));
->>>>>>> 53542036
                 self.gather_from_iter(fields.iter(), |deps, field| {
                     deps.gather_from_expr(&field.value)
                 })
