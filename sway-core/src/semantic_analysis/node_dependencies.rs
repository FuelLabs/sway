use std::collections::{HashMap, HashSet};
use std::iter::FromIterator;

use crate::type_engine::{TypeArgument, TypeParameter};
use crate::{
    error::*,
    parse_tree::*,
    type_engine::{look_up_type_id, AbiName, IntegerBits},
    AstNode, AstNodeContent, CodeBlock, Declaration, Expression, ReturnStatement, TypeInfo,
    WhileLoop,
};

use sway_types::Spanned;
use sway_types::{ident::Ident, span::Span};

// -------------------------------------------------------------------------------------------------
/// Take a list of nodes and reorder them so that they may be semantically analysed without any
/// dependencies breaking.

pub(crate) fn order_ast_nodes_by_dependency(nodes: Vec<AstNode>) -> CompileResult<Vec<AstNode>> {
    let decl_dependencies =
        DependencyMap::from_iter(nodes.iter().filter_map(Dependencies::gather_from_decl_node));

    // Check here for recursive calls now that we have a nice map of the dependencies to help us.
    let mut errors = find_recursive_decls(&decl_dependencies);
    if !errors.is_empty() {
        // Because we're pulling these errors out of a HashMap they'll probably be in a funny
        // order.  Here we'll sort them by span start.
        errors.sort_by_key(|err| err.span().start());
        err(Vec::new(), errors)
    } else {
        // Reorder the parsed AstNodes based on dependency.  Includes first, then uses, then
        // reordered declarations, then anything else.  To keep the list stable and simple we can
        // use a basic insertion sort.
        ok(
            nodes
                .into_iter()
                .fold(Vec::<AstNode>::new(), |ordered, node| {
                    insert_into_ordered_nodes(&decl_dependencies, ordered, node)
                }),
            Vec::new(),
            Vec::new(),
        )
    }
}

// -------------------------------------------------------------------------------------------------
// Recursion detection.

fn find_recursive_decls(decl_dependencies: &DependencyMap) -> Vec<CompileError> {
    decl_dependencies
        .iter()
        .filter_map(|(dep_sym, _)| find_recursive_decl(decl_dependencies, dep_sym))
        .collect()
}

fn find_recursive_decl(
    decl_dependencies: &DependencyMap,
    dep_sym: &DependentSymbol,
) -> Option<CompileError> {
    match dep_sym {
        DependentSymbol::Fn(_, Some(fn_span)) => {
            let mut chain = Vec::new();
            find_recursive_call_chain(decl_dependencies, dep_sym, fn_span, &mut chain)
        }
        DependentSymbol::Symbol(_) => {
            let mut chain = Vec::new();
            find_recursive_type_chain(decl_dependencies, dep_sym, &mut chain)
        }
        _otherwise => None,
    }
}

fn find_recursive_call_chain(
    decl_dependencies: &DependencyMap,
    fn_sym: &DependentSymbol,
    fn_span: &Span,
    chain: &mut Vec<Ident>,
) -> Option<CompileError> {
    if let DependentSymbol::Fn(fn_sym_ident, _) = fn_sym {
        if chain.contains(fn_sym_ident) {
            // We've found a recursive loop, but it's possible this function is not actually in the
            // loop, but is instead just calling into the loop.  Only if this function is at the
            // start of the chain do we need to report it.
            return if &chain[0] != fn_sym_ident {
                None
            } else {
                Some(build_recursion_error(
                    fn_sym_ident.clone(),
                    fn_span.clone(),
                    &chain[1..],
                ))
            };
        }
        decl_dependencies.get(fn_sym).and_then(|deps_set| {
            chain.push(fn_sym_ident.clone());
            let result = deps_set.deps.iter().find_map(|dep_sym| {
                find_recursive_call_chain(decl_dependencies, dep_sym, fn_span, chain)
            });
            chain.pop();
            result
        })
    } else {
        None
    }
}

fn find_recursive_type_chain(
    decl_dependencies: &DependencyMap,
    dep_sym: &DependentSymbol,
    chain: &mut Vec<Ident>,
) -> Option<CompileError> {
    if let DependentSymbol::Symbol(sym_ident) = dep_sym {
        if chain.contains(sym_ident) {
            // See above about it only being an error if we're referring back to the start.
            return if &chain[0] != sym_ident {
                None
            } else {
                Some(build_recursive_type_error(sym_ident.clone(), &chain[1..]))
            };
        }
        decl_dependencies.get(dep_sym).and_then(|deps_set| {
            chain.push(sym_ident.clone());
            let result = deps_set
                .deps
                .iter()
                .find_map(|dep_sym| find_recursive_type_chain(decl_dependencies, dep_sym, chain));
            chain.pop();
            result
        })
    } else {
        None
    }
}

fn build_recursion_error(fn_sym: Ident, span: Span, chain: &[Ident]) -> CompileError {
    match chain.len() {
        // An empty chain indicates immediate recursion.
        0 => CompileError::RecursiveCall {
            fn_name: fn_sym,
            span,
        },
        // Chain entries indicate mutual recursion.
        1 => CompileError::RecursiveCallChain {
            fn_name: fn_sym,
            call_chain: chain[0].as_str().to_string(),
            span,
        },
        n => {
            let mut msg = chain[0].as_str().to_string();
            for ident in &chain[1..(n - 1)] {
                msg.push_str(", ");
                msg.push_str(ident.as_str());
            }
            msg.push_str(" and ");
            msg.push_str(chain[n - 1].as_str());
            CompileError::RecursiveCallChain {
                fn_name: fn_sym,
                call_chain: msg,
                span,
            }
        }
    }
}

fn build_recursive_type_error(name: Ident, chain: &[Ident]) -> CompileError {
    let span = name.span();
    match chain.len() {
        // An empty chain indicates immediate recursion.
        0 => CompileError::RecursiveType { name, span },
        // Chain entries indicate mutual recursion.
        1 => CompileError::RecursiveTypeChain {
            name,
            type_chain: chain[0].as_str().to_string(),
            span,
        },
        n => {
            let mut msg = chain[0].as_str().to_string();
            for ident in &chain[1..(n - 1)] {
                msg.push_str(", ");
                msg.push_str(ident.as_str());
            }
            msg.push_str(" and ");
            msg.push_str(chain[n - 1].as_str());
            CompileError::RecursiveTypeChain {
                name,
                type_chain: msg,
                span,
            }
        }
    }
}

// -------------------------------------------------------------------------------------------------
// Dependency gathering.

type DependencyMap = HashMap<DependentSymbol, Dependencies>;

fn insert_into_ordered_nodes(
    decl_dependencies: &DependencyMap,
    mut ordered_nodes: Vec<AstNode>,
    node: AstNode,
) -> Vec<AstNode> {
    for idx in 0..ordered_nodes.len() {
        // If we find a node which depends on the new node, insert it in front.
        if depends_on(decl_dependencies, &ordered_nodes[idx], &node) {
            ordered_nodes.insert(idx, node);
            return ordered_nodes;
        }
    }

    // Node wasn't inserted into list, append it now.
    ordered_nodes.push(node);
    ordered_nodes
}

// dependant: noun; thing depending on another thing.
// dependee: noun; thing which is depended upon by another thing.
//
// Does the dependant depend on the dependee?

fn depends_on(
    decl_dependencies: &DependencyMap,
    dependant_node: &AstNode,
    dependee_node: &AstNode,
) -> bool {
    match (&dependant_node.content, &dependee_node.content) {
        // Include statements first.
        (AstNodeContent::IncludeStatement(_), AstNodeContent::IncludeStatement(_)) => false,
        (_, AstNodeContent::IncludeStatement(_)) => true,

        // Use statements next.
        (AstNodeContent::IncludeStatement(_), AstNodeContent::UseStatement(_)) => false,
        (AstNodeContent::UseStatement(_), AstNodeContent::UseStatement(_)) => false,
        (_, AstNodeContent::UseStatement(_)) => true,

        // Then declarations, ordered using the dependecies list.
        (AstNodeContent::IncludeStatement(_), AstNodeContent::Declaration(_)) => false,
        (AstNodeContent::UseStatement(_), AstNodeContent::Declaration(_)) => false,
        (AstNodeContent::Declaration(dependant), AstNodeContent::Declaration(dependee)) => {
            match (decl_name(dependant), decl_name(dependee)) {
                (Some(dependant_name), Some(dependee_name)) => decl_dependencies
                    .get(&dependant_name)
                    .map(|deps_set| {
                        recursively_depends_on(&deps_set.deps, &dependee_name, decl_dependencies)
                    })
                    .unwrap_or(false),
                _ => false,
            }
        }
        (_, AstNodeContent::Declaration(_)) => true,

        // Everything else we don't care.
        _ => false,
    }
}

// -------------------------------------------------------------------------------------------------
// Dependencies are just a collection of dependee symbols.

#[derive(Debug)]
struct Dependencies {
    deps: HashSet<DependentSymbol>,
}

impl Dependencies {
    fn gather_from_decl_node(node: &AstNode) -> Option<(DependentSymbol, Dependencies)> {
        match &node.content {
            AstNodeContent::Declaration(decl) => decl_name(decl).map(|name| {
                (
                    name,
                    Dependencies {
                        deps: HashSet::new(),
                    }
                    .gather_from_decl(decl),
                )
            }),
            _ => None,
        }
    }

    fn gather_from_decl(self, decl: &Declaration) -> Self {
        match decl {
            Declaration::VariableDeclaration(VariableDeclaration {
                type_ascription,
                body,
                ..
            }) => self
                .gather_from_typeinfo(type_ascription)
                .gather_from_expr(body),
            Declaration::ConstantDeclaration(ConstantDeclaration {
                type_ascription,
                value,
                ..
            }) => self
                .gather_from_typeinfo(type_ascription)
                .gather_from_expr(value),
            Declaration::FunctionDeclaration(fn_decl) => self.gather_from_fn_decl(fn_decl),
            Declaration::StructDeclaration(StructDeclaration {
                fields,
                type_parameters,
                ..
            }) => self
                .gather_from_iter(fields.iter(), |deps, field| {
                    deps.gather_from_typeinfo(&field.type_info)
                })
                .gather_from_type_parameters(type_parameters),
            Declaration::EnumDeclaration(EnumDeclaration {
                variants,
                type_parameters,
                ..
            }) => self
                .gather_from_iter(variants.iter(), |deps, variant| {
                    deps.gather_from_typeinfo(&variant.type_info)
                })
                .gather_from_type_parameters(type_parameters),
            Declaration::Reassignment(decl) => self.gather_from_expr(&decl.rhs),
            Declaration::TraitDeclaration(TraitDeclaration {
                interface_surface,
                methods,
                supertraits,
                ..
            }) => self
                .gather_from_iter(supertraits.iter(), |deps, sup| {
                    deps.gather_from_call_path(&sup.name, false, false)
                })
                .gather_from_iter(interface_surface.iter(), |deps, sig| {
                    deps.gather_from_iter(sig.parameters.iter(), |deps, param| {
                        deps.gather_from_typeinfo(&look_up_type_id(param.type_id))
                    })
                    .gather_from_typeinfo(&sig.return_type)
                })
                .gather_from_iter(methods.iter(), |deps, fn_decl| {
                    deps.gather_from_fn_decl(fn_decl)
                }),
            Declaration::ImplTrait(ImplTrait {
                trait_name,
                type_implementing_for,
                type_parameters: type_arguments,
                functions,
                ..
            }) => self
                .gather_from_call_path(trait_name, false, false)
                .gather_from_typeinfo(type_implementing_for)
                .gather_from_type_parameters(type_arguments)
                .gather_from_iter(functions.iter(), |deps, fn_decl| {
                    deps.gather_from_fn_decl(fn_decl)
                }),
            Declaration::ImplSelf(ImplSelf {
                type_implementing_for,
                functions,
                ..
            }) => self
                .gather_from_typeinfo(type_implementing_for)
                .gather_from_iter(functions.iter(), |deps, fn_decl| {
                    deps.gather_from_fn_decl(fn_decl)
                }),
            Declaration::AbiDeclaration(AbiDeclaration {
                interface_surface,
                methods,
                ..
            }) => self
                .gather_from_iter(interface_surface.iter(), |deps, sig| {
                    deps.gather_from_iter(sig.parameters.iter(), |deps, param| {
                        deps.gather_from_typeinfo(&look_up_type_id(param.type_id))
                    })
                    .gather_from_typeinfo(&sig.return_type)
                })
                .gather_from_iter(methods.iter(), |deps, fn_decl| {
                    deps.gather_from_fn_decl(fn_decl)
                }),
            Declaration::StorageDeclaration(StorageDeclaration { fields, .. }) => self
                .gather_from_iter(fields.iter(), |deps, StorageField { ref type_info, .. }| {
                    deps.gather_from_typeinfo(type_info)
                }),
            // Nothing to do for `break` and `continue`
            Declaration::Break { .. } => self,
            Declaration::Continue { .. } => self,
        }
    }

    fn gather_from_fn_decl(self, fn_decl: &FunctionDeclaration) -> Self {
        let FunctionDeclaration {
            parameters,
            return_type,
            body,
            type_parameters,
            ..
        } = fn_decl;
        self.gather_from_iter(parameters.iter(), |deps, param| {
            deps.gather_from_typeinfo(&look_up_type_id(param.type_id))
        })
        .gather_from_typeinfo(return_type)
        .gather_from_block(body)
        .gather_from_type_parameters(type_parameters)
    }

    fn gather_from_expr(self, expr: &Expression) -> Self {
        match expr {
            Expression::VariableExpression { name, .. } => {
                // in the case of ABI variables, we actually want to check if the ABI needs to be
                // ordered
                self.gather_from_call_path(&(name.clone()).into(), false, false)
            }
            Expression::FunctionApplication {
                call_path_binding,
                arguments,
                ..
            } => self
                .gather_from_call_path(&call_path_binding.inner, false, true)
                .gather_from_type_arguments(&call_path_binding.type_arguments)
                .gather_from_iter(arguments.iter(), |deps, arg| deps.gather_from_expr(arg)),
            Expression::LazyOperator { lhs, rhs, .. } => {
                self.gather_from_expr(lhs).gather_from_expr(rhs)
            }
            Expression::IfExp {
                condition,
                then,
                r#else,
                ..
            } => if let Some(else_expr) = r#else {
                self.gather_from_expr(else_expr)
            } else {
                self
            }
            .gather_from_expr(condition)
            .gather_from_expr(then),
            Expression::MatchExp {
                value, branches, ..
            } => self
                .gather_from_expr(value)
                .gather_from_iter(branches.iter(), |deps, branch| {
                    deps.gather_from_match_branch(branch)
                }),
            Expression::CodeBlock { contents, .. } => self.gather_from_block(contents),
            Expression::Array { contents, .. } => {
                self.gather_from_iter(contents.iter(), |deps, expr| deps.gather_from_expr(expr))
            }
            Expression::ArrayIndex { prefix, index, .. } => {
                self.gather_from_expr(prefix).gather_from_expr(index)
            }
            Expression::StructExpression {
                call_path_binding,
                fields,
                type_arguments,
                ..
            } => self
<<<<<<< HEAD
                .gather_from_typeinfo(&call_path_binding.inner.suffix.0)
                .gather_from_type_arguments(&call_path_binding.type_arguments)
=======
                .gather_from_typeinfo(&struct_name.suffix.0)
                .gather_from_type_arguments(type_arguments)
>>>>>>> effc60df
                .gather_from_iter(fields.iter(), |deps, field| {
                    deps.gather_from_expr(&field.value)
                }),
            Expression::SubfieldExpression { prefix, .. } => self.gather_from_expr(prefix),
            Expression::DelineatedPath {
                call_path_binding,
                args,
                ..
            } => {
                // It's either a module path which we can ignore, or an enum variant path, in which
                // case we're interested in the enum name and initialiser args, ignoring the
                // variant name.
                self.gather_from_call_path(&call_path_binding.inner, true, false)
                    .gather_from_type_arguments(&call_path_binding.type_arguments)
                    .gather_from_iter(args.iter(), |deps, arg| deps.gather_from_expr(arg))
            }
            Expression::MethodApplication { arguments, .. } => {
                self.gather_from_iter(arguments.iter(), |deps, arg| deps.gather_from_expr(arg))
            }
            Expression::AsmExpression { asm, .. } => self
                .gather_from_iter(asm.registers.iter(), |deps, register| {
                    deps.gather_from_opt_expr(register.initializer.as_ref())
                })
                .gather_from_typeinfo(&asm.return_type),

            // we should do address someday, but due to the whole `re_parse_expression` thing
            // it isn't possible right now
            Expression::AbiCast { abi_name, .. } => {
                self.gather_from_call_path(abi_name, false, false)
            }

            Expression::Literal { .. } => self,
            Expression::Tuple { fields, .. } => {
                self.gather_from_iter(fields.iter(), |deps, field| deps.gather_from_expr(field))
            }
            Expression::TupleIndex { prefix, .. } => self.gather_from_expr(prefix),
            Expression::StorageAccess { .. } => self,
            Expression::IntrinsicFunction { arguments, .. } => {
                self.gather_from_iter(arguments.iter(), |deps, arg| deps.gather_from_expr(arg))
            }
        }
    }

    fn gather_from_match_branch(self, branch: &MatchBranch) -> Self {
        let MatchBranch {
            scrutinee, result, ..
        } = branch;
        self.gather_from_iter(
            scrutinee.gather_approximate_typeinfo_dependencies().iter(),
            |deps, type_info| deps.gather_from_typeinfo(type_info),
        )
        .gather_from_expr(result)
    }

    fn gather_from_opt_expr(self, opt_expr: Option<&Expression>) -> Self {
        match opt_expr {
            None => self,
            Some(expr) => self.gather_from_expr(expr),
        }
    }

    fn gather_from_block(self, block: &CodeBlock) -> Self {
        self.gather_from_iter(block.contents.iter(), |deps, node| {
            deps.gather_from_node(node)
        })
    }

    fn gather_from_node(self, node: &AstNode) -> Self {
        match &node.content {
            AstNodeContent::ReturnStatement(ReturnStatement { expr }) => {
                self.gather_from_expr(expr)
            }
            AstNodeContent::Expression(expr) => self.gather_from_expr(expr),
            AstNodeContent::ImplicitReturnExpression(expr) => self.gather_from_expr(expr),
            AstNodeContent::Declaration(decl) => self.gather_from_decl(decl),
            AstNodeContent::WhileLoop(WhileLoop { condition, body }) => {
                self.gather_from_expr(condition).gather_from_block(body)
            }

            // No deps from these guys.
            AstNodeContent::UseStatement(_) => self,
            AstNodeContent::IncludeStatement(_) => self,
        }
    }

    fn gather_from_call_path(
        mut self,
        call_path: &CallPath,
        use_prefix: bool,
        is_fn_app: bool,
    ) -> Self {
        if call_path.prefixes.is_empty() {
            // We can just use the suffix.
            self.deps.insert(if is_fn_app {
                DependentSymbol::Fn(call_path.suffix.clone(), None)
            } else {
                DependentSymbol::Symbol(call_path.suffix.clone())
            });
        } else if use_prefix && call_path.prefixes.len() == 1 {
            // Here we can use the prefix (e.g., for 'Enum::Variant' -> 'Enum') as long is it's
            // only a single element.
            self.deps
                .insert(DependentSymbol::Symbol(call_path.prefixes[0].clone()));
        }
        self
    }

    fn gather_from_type_parameters(self, type_parameters: &[TypeParameter]) -> Self {
        self.gather_from_iter(type_parameters.iter(), |deps, type_parameter| {
            deps.gather_from_iter(
                type_parameter.trait_constraints.iter(),
                |deps, constraint| deps.gather_from_call_path(&constraint.call_path, false, false),
            )
        })
    }

    fn gather_from_type_arguments(self, type_arguments: &[TypeArgument]) -> Self {
        self.gather_from_iter(type_arguments.iter(), |deps, type_argument| {
            deps.gather_from_typeinfo(&look_up_type_id(type_argument.type_id))
        })
    }

    fn gather_from_typeinfo(mut self, type_info: &TypeInfo) -> Self {
        match type_info {
            TypeInfo::ContractCaller {
                abi_name: AbiName::Known(abi_name),
                ..
            } => self.gather_from_call_path(abi_name, false, false),
            TypeInfo::Custom {
                name,
                type_arguments,
            } => {
                self.deps.insert(DependentSymbol::Symbol(name.clone()));
                match type_arguments {
                    Some(type_arguments) => self.gather_from_type_arguments(type_arguments),
                    None => self,
                }
            }
            TypeInfo::Tuple(elems) => self.gather_from_iter(elems.iter(), |deps, elem| {
                deps.gather_from_typeinfo(&look_up_type_id(elem.type_id))
            }),
            TypeInfo::Array(type_id, _) => self.gather_from_typeinfo(&look_up_type_id(*type_id)),
            TypeInfo::Struct { fields, .. } => self
                .gather_from_iter(fields.iter(), |deps, field| {
                    deps.gather_from_typeinfo(&look_up_type_id(field.type_id))
                }),
            TypeInfo::Enum { variant_types, .. } => self
                .gather_from_iter(variant_types.iter(), |deps, variant| {
                    deps.gather_from_typeinfo(&look_up_type_id(variant.type_id))
                }),
            _ => self,
        }
    }

    fn gather_from_iter<I: Iterator, F: FnMut(Self, I::Item) -> Self>(self, iter: I, f: F) -> Self {
        iter.fold(self, f)
    }
}

// -------------------------------------------------------------------------------------------------
// Most declarations can be uniquely identified by a name str.  ImplSelf and ImplTrait don't have a
// name of their own though.  They can be identified as being an impl of another type, so we make
// the distinction here with DependentSymbol.
//
// At the same time, we don't need to identify ImplSelf and ImplTrait as dependencies, as while
// they themselves depend on other declarations, no declarations depend on them.  This is
// illustrated in DependentSymbol::is().

#[derive(Debug, Eq)]
enum DependentSymbol {
    Symbol(Ident),
    Fn(Ident, Option<Span>),
    Impl(Ident, String, String), // Trait or self, type implementing for, and method names concatenated.
}

// We'll use a custom Hash and PartialEq here to explicitly ignore the span in the Fn variant.

impl PartialEq for DependentSymbol {
    fn eq(&self, rhs: &Self) -> bool {
        match (self, rhs) {
            (DependentSymbol::Symbol(l), DependentSymbol::Symbol(r)) => l.eq(r),
            (DependentSymbol::Fn(l, _), DependentSymbol::Fn(r, _)) => l.eq(r),
            (DependentSymbol::Impl(lt, ls, lm), DependentSymbol::Impl(rt, rs, rm)) => {
                lt.eq(rt) && ls.eq(rs) && lm.eq(rm)
            }
            _ => false,
        }
    }
}

use std::hash::{Hash, Hasher};

impl Hash for DependentSymbol {
    fn hash<H: Hasher>(&self, state: &mut H) {
        match self {
            DependentSymbol::Symbol(s) => s.hash(state),
            DependentSymbol::Fn(s, _) => s.hash(state),
            DependentSymbol::Impl(t, s, m) => {
                t.hash(state);
                s.hash(state);
                m.hash(state)
            }
        }
    }
}

fn decl_name(decl: &Declaration) -> Option<DependentSymbol> {
    let dep_sym = |name| Some(DependentSymbol::Symbol(name));
    // `method_names` is the concatenation of all the method names defined in an impl block.
    // This is needed because there can exist multiple impl self blocks for a single type in a
    // file and we need some way to disambiguate them.
    let impl_sym = |trait_name, type_info: &TypeInfo, method_names| {
        Some(DependentSymbol::Impl(
            trait_name,
            type_info_name(type_info),
            method_names,
        ))
    };

    match decl {
        // These declarations can depend upon other declarations.
        Declaration::FunctionDeclaration(decl) => Some(DependentSymbol::Fn(
            decl.name.clone(),
            Some(decl.span.clone()),
        )),
        Declaration::ConstantDeclaration(decl) => dep_sym(decl.name.clone()),
        Declaration::StructDeclaration(decl) => dep_sym(decl.name.clone()),
        Declaration::EnumDeclaration(decl) => dep_sym(decl.name.clone()),
        Declaration::TraitDeclaration(decl) => dep_sym(decl.name.clone()),
        Declaration::AbiDeclaration(decl) => dep_sym(decl.name.clone()),

        // These have the added complexity of converting CallPath and/or TypeInfo into a name.
        Declaration::ImplSelf(decl) => {
            let trait_name =
                Ident::new_with_override("self", decl.type_implementing_for_span.clone());
            impl_sym(
                trait_name,
                &decl.type_implementing_for,
                decl.functions
                    .iter()
                    .map(|x| x.name.as_str())
                    .collect::<Vec<&str>>()
                    .join(""),
            )
        }
        Declaration::ImplTrait(decl) => {
            if decl.trait_name.prefixes.is_empty() {
                impl_sym(
                    decl.trait_name.suffix.clone(),
                    &decl.type_implementing_for,
                    decl.functions
                        .iter()
                        .map(|x| x.name.as_str())
                        .collect::<Vec<&str>>()
                        .join(""),
                )
            } else {
                None
            }
        }

        // These don't have declaration dependencies.
        Declaration::VariableDeclaration(_) => None,
        Declaration::Reassignment(_) => None,
        // Storage cannot be depended upon or exported
        Declaration::StorageDeclaration(_) => None,
        // Nothing depends on a `break` and `continue`
        Declaration::Break { .. } => None,
        Declaration::Continue { .. } => None,
    }
}

/// This is intentionally different from `Display` for [TypeInfo]
/// because it is used for keys and values in the tree.
fn type_info_name(type_info: &TypeInfo) -> String {
    match type_info {
        TypeInfo::Str(_) => "str",
        TypeInfo::UnsignedInteger(n) => match n {
            IntegerBits::Eight => "uint8",
            IntegerBits::Sixteen => "uint16",
            IntegerBits::ThirtyTwo => "uint32",
            IntegerBits::SixtyFour => "uint64",
        },
        TypeInfo::Boolean => "bool",
        TypeInfo::Custom { name, .. } => name.as_str(),
        TypeInfo::Tuple(fields) if fields.is_empty() => "unit",
        TypeInfo::Tuple(..) => "tuple",
        TypeInfo::SelfType => "self",
        TypeInfo::Byte => "byte",
        TypeInfo::B256 => "b256",
        TypeInfo::Numeric => "numeric",
        TypeInfo::Contract => "contract",
        TypeInfo::ErrorRecovery => "err_recov",
        TypeInfo::Ref(x, _sp) => return format!("T{}", x),
        TypeInfo::Unknown => "unknown",
        TypeInfo::UnknownGeneric { name } => return format!("generic {}", name),
        TypeInfo::ContractCaller { abi_name, .. } => {
            return format!("contract caller {}", abi_name);
        }
        TypeInfo::Struct { .. } => "struct",
        TypeInfo::Enum { .. } => "enum",
        TypeInfo::Array(..) => "array",
        TypeInfo::Storage { .. } => "contract storage",
    }
    .to_string()
}

/// Checks if any dependant depends on a dependee via a chain of dependencies.
fn recursively_depends_on(
    set: &HashSet<DependentSymbol>,
    dependee: &DependentSymbol,
    decl_dependencies: &DependencyMap,
) -> bool {
    set.contains(dependee)
        || set.iter().any(|dep| {
            decl_dependencies
                .get(dep)
                .map(|dep| recursively_depends_on(&dep.deps, dependee, decl_dependencies))
                .unwrap_or(false)
        })
}

// -------------------------------------------------------------------------------------------------
//
//<|MERGE_RESOLUTION|>--- conflicted
+++ resolved
@@ -442,16 +442,10 @@
             Expression::StructExpression {
                 call_path_binding,
                 fields,
-                type_arguments,
                 ..
             } => self
-<<<<<<< HEAD
                 .gather_from_typeinfo(&call_path_binding.inner.suffix.0)
                 .gather_from_type_arguments(&call_path_binding.type_arguments)
-=======
-                .gather_from_typeinfo(&struct_name.suffix.0)
-                .gather_from_type_arguments(type_arguments)
->>>>>>> effc60df
                 .gather_from_iter(fields.iter(), |deps, field| {
                     deps.gather_from_expr(&field.value)
                 }),
