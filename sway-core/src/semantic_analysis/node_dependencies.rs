--- conflicted
+++ resolved
@@ -420,14 +420,11 @@
             }
             Expression::TupleIndex { prefix, .. } => self.gather_from_expr(prefix),
             Expression::DelayedMatchTypeResolution { .. } => self,
-<<<<<<< HEAD
             Expression::IfLet {
                 expr, scrutinee, ..
             } => self.gather_from_expr(expr).gather_from_scrutinee(scrutinee),
-=======
             Expression::SizeOfVal { exp, .. } => self.gather_from_expr(exp),
             Expression::SizeOfType { .. } => self,
->>>>>>> 5c58c09f
         }
     }
 
