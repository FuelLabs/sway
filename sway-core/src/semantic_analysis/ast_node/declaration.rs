--- conflicted
+++ resolved
@@ -273,7 +273,6 @@
             .map(|x| x.span.clone())
             .reduce(join_spans)
             .unwrap_or_else(|| self.span.clone());
-<<<<<<< HEAD
         if !type_arguments.is_empty() {
             if type_mapping.len() != type_arguments.len() {
                 errors.push(CompileError::IncorrectNumberOfTypeArguments {
@@ -307,38 +306,6 @@
                         warnings.append(&mut new_warnings);
                         errors.append(&mut new_errors.into_iter().map(|x| x.into()).collect());
                     }
-=======
-        if type_mapping.len() != type_arguments.len() {
-            errors.push(CompileError::IncorrectNumberOfTypeArguments {
-                given: type_arguments.len(),
-                expected: type_mapping.len(),
-                span: type_arguments_span,
-            });
-            return err(warnings, errors);
-        }
-        for ((_, interim_type), type_argument) in type_mapping.iter().zip(type_arguments.iter()) {
-            match self_type {
-                Some(self_type) => {
-                    let (mut new_warnings, new_errors) = unify_with_self(
-                        *interim_type,
-                        type_argument.type_id,
-                        self_type,
-                        &type_argument.span,
-                        "Type argument is not assignable to generic type parameter.",
-                    );
-                    warnings.append(&mut new_warnings);
-                    errors.append(&mut new_errors.into_iter().map(|x| x.into()).collect());
-                }
-                None => {
-                    let (mut new_warnings, new_errors) = unify(
-                        *interim_type,
-                        type_argument.type_id,
-                        &type_argument.span,
-                        "Type argument is not assignable to generic type parameter.",
-                    );
-                    warnings.append(&mut new_warnings);
-                    errors.append(&mut new_errors.into_iter().map(|x| x.into()).collect());
->>>>>>> 4905aa0b
                 }
             }
         }
