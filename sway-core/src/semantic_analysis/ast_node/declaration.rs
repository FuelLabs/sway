mod create_type_id;
mod r#enum;
mod function;
mod monomorphize;
mod storage;
mod r#struct;
mod variable;
pub(crate) use create_type_id::*;
pub use function::*;
pub(crate) use monomorphize::*;
pub use r#enum::*;
pub use r#struct::*;
pub use storage::*;
pub use variable::*;

use crate::{error::*, parse_tree::*, semantic_analysis::*, type_engine::*, types::*};
use derivative::Derivative;
use std::borrow::Cow;
use sway_types::{Ident, Span, Spanned};

#[derive(Clone, Debug, PartialEq, Eq)]
pub enum TypedDeclaration {
    VariableDeclaration(TypedVariableDeclaration),
    ConstantDeclaration(TypedConstantDeclaration),
    FunctionDeclaration(TypedFunctionDeclaration),
    TraitDeclaration(TypedTraitDeclaration),
    StructDeclaration(TypedStructDeclaration),
    EnumDeclaration(TypedEnumDeclaration),
    Reassignment(TypedReassignment),
    ImplTrait {
        trait_name: CallPath,
        span: Span,
        methods: Vec<TypedFunctionDeclaration>,
        type_implementing_for: TypeInfo,
    },
    AbiDeclaration(TypedAbiDeclaration),
    // If type parameters are defined for a function, they are put in the namespace just for
    // the body of that function.
    GenericTypeForFunctionScope {
        name: Ident,
    },
    ErrorRecovery,
    StorageDeclaration(TypedStorageDeclaration),
    StorageReassignment(TypeCheckedStorageReassignment),
}

impl CopyTypes for TypedDeclaration {
    /// The entry point to monomorphizing typed declarations. Instantiates all new type ids,
    /// assuming `self` has already been copied.
    fn copy_types(&mut self, type_mapping: &TypeMapping) {
        use TypedDeclaration::*;
        match self {
            VariableDeclaration(ref mut var_decl) => var_decl.copy_types(type_mapping),
            ConstantDeclaration(ref mut const_decl) => const_decl.copy_types(type_mapping),
            FunctionDeclaration(ref mut fn_decl) => fn_decl.copy_types(type_mapping),
            TraitDeclaration(ref mut trait_decl) => trait_decl.copy_types(type_mapping),
            StructDeclaration(ref mut struct_decl) => struct_decl.copy_types(type_mapping),
            EnumDeclaration(ref mut enum_decl) => enum_decl.copy_types(type_mapping),
            Reassignment(ref mut reassignment) => reassignment.copy_types(type_mapping),
            ImplTrait {
                ref mut methods, ..
            } => {
                methods.iter_mut().for_each(|x| x.copy_types(type_mapping));
            }
            // generics in an ABI is unsupported by design
            AbiDeclaration(..) => (),
            StorageDeclaration(..) => (),
            StorageReassignment(..) => (),
            GenericTypeForFunctionScope { .. } | ErrorRecovery => (),
        }
    }
}

<<<<<<< HEAD
impl Spanned for TypedDeclaration {
    fn span(&self) -> Span {
        use TypedDeclaration::*;
        match self {
            VariableDeclaration(TypedVariableDeclaration { name, .. }) => name.span(),
            ConstantDeclaration(TypedConstantDeclaration { name, .. }) => name.span(),
            FunctionDeclaration(TypedFunctionDeclaration { span, .. }) => span.clone(),
            TraitDeclaration(TypedTraitDeclaration { name, .. }) => name.span(),
            StructDeclaration(TypedStructDeclaration { name, .. }) => name.span(),
            EnumDeclaration(TypedEnumDeclaration { span, .. }) => span.clone(),
            Reassignment(TypedReassignment {
                lhs_base_name,
                lhs_indices,
                ..
            }) => lhs_indices.iter().fold(lhs_base_name.span(), |acc, this| {
                Span::join(acc, this.span())
            }),
            AbiDeclaration(TypedAbiDeclaration { span, .. }) => span.clone(),
            ImplTrait { span, .. } => span.clone(),
            StorageDeclaration(decl) => decl.span(),
            StorageReassignment(decl) => decl.span(),
            ErrorRecovery | GenericTypeForFunctionScope { .. } => {
                unreachable!("No span exists for these ast node types")
            }
=======
impl UnresolvedTypeCheck for TypedDeclaration {
    // this is only run on entry nodes, which must have all well-formed types
    fn check_for_unresolved_types(&self) -> Vec<CompileError> {
        use TypedDeclaration::*;
        match self {
            VariableDeclaration(decl) => {
                let mut body = decl.body.check_for_unresolved_types();
                body.append(&mut decl.type_ascription.check_for_unresolved_types());
                body
            }
            FunctionDeclaration(decl) => {
                let mut body: Vec<CompileError> = decl
                    .body
                    .contents
                    .iter()
                    .flat_map(UnresolvedTypeCheck::check_for_unresolved_types)
                    .collect();
                body.append(&mut decl.return_type.check_for_unresolved_types());
                body.append(
                    &mut decl
                        .type_parameters
                        .iter()
                        .map(|x| &x.type_id)
                        .flat_map(UnresolvedTypeCheck::check_for_unresolved_types)
                        .collect(),
                );
                body
            }
            ConstantDeclaration(TypedConstantDeclaration { value, .. }) => {
                value.check_for_unresolved_types()
            }
            StorageReassignment(TypeCheckedStorageReassignment { fields, rhs, .. }) => fields
                .iter()
                .flat_map(|x| x.r#type.check_for_unresolved_types())
                .chain(rhs.check_for_unresolved_types().into_iter())
                .collect(),
            Reassignment(TypedReassignment { rhs, .. }) => rhs.check_for_unresolved_types(),
            ErrorRecovery
            | StorageDeclaration(_)
            | TraitDeclaration(_)
            | StructDeclaration(_)
            | EnumDeclaration(_)
            | ImplTrait { .. }
            | AbiDeclaration(_)
            | GenericTypeForFunctionScope { .. } => vec![],
>>>>>>> 07b9f825
        }
    }
}

impl TypedDeclaration {
    /// Attempt to retrieve the declaration as an enum declaration.
    ///
    /// Returns `None` if `self` is not an `TypedEnumDeclaration`.
    pub(crate) fn as_enum(&self) -> Option<&TypedEnumDeclaration> {
        match self {
            TypedDeclaration::EnumDeclaration(decl) => Some(decl),
            _ => None,
        }
    }

    /// Attempt to retrieve the declaration as a struct declaration.
    ///
    /// Returns `None` if `self` is not a `TypedStructDeclaration`.
    #[allow(dead_code)]
    pub(crate) fn as_struct(&self) -> Option<&TypedStructDeclaration> {
        match self {
            TypedDeclaration::StructDeclaration(decl) => Some(decl),
            _ => None,
        }
    }

    /// Attempt to retrieve the declaration as a function declaration.
    ///
    /// Returns `None` if `self` is not a `TypedFunctionDeclaration`.
    #[allow(dead_code)]
    pub(crate) fn as_function(&self) -> Option<&TypedFunctionDeclaration> {
        match self {
            TypedDeclaration::FunctionDeclaration(decl) => Some(decl),
            _ => None,
        }
    }

    /// Attempt to retrieve the declaration as a variable declaration.
    ///
    /// Returns `None` if `self` is not a `TypedVariableDeclaration`.
    #[allow(dead_code)]
    pub(crate) fn as_variable(&self) -> Option<&TypedVariableDeclaration> {
        match self {
            TypedDeclaration::VariableDeclaration(decl) => Some(decl),
            _ => None,
        }
    }

    /// Attempt to retrieve the declaration as an Abi declaration.
    ///
    /// Returns `None` if `self` is not a `TypedAbiDeclaration`.
    #[allow(dead_code)]
    pub(crate) fn as_abi(&self) -> Option<&TypedAbiDeclaration> {
        match self {
            TypedDeclaration::AbiDeclaration(decl) => Some(decl),
            _ => None,
        }
    }

    /// Retrieves the declaration as an enum declaration.
    ///
    /// Returns an error if `self` is not a `TypedEnumDeclaration`.
    pub(crate) fn expect_enum(&self) -> CompileResult<&TypedEnumDeclaration> {
        let warnings = vec![];
        let mut errors = vec![];
        match self {
            TypedDeclaration::EnumDeclaration(decl) => ok(decl, warnings, errors),
            decl => {
                errors.push(CompileError::DeclIsNotAnEnum {
                    actually: decl.friendly_name().to_string(),
                    span: decl.span(),
                });
                err(warnings, errors)
            }
        }
    }

    /// Retrieves the declaration as a struct declaration.
    ///
    /// Returns an error if `self` is not a `TypedStructDeclaration`.
    pub(crate) fn expect_struct(&self) -> CompileResult<&TypedStructDeclaration> {
        let warnings = vec![];
        let mut errors = vec![];
        match self {
            TypedDeclaration::StructDeclaration(decl) => ok(decl, warnings, errors),
            decl => {
                errors.push(CompileError::DeclIsNotAStruct {
                    actually: decl.friendly_name().to_string(),
                    span: decl.span(),
                });
                err(warnings, errors)
            }
        }
    }

    /// Retrieves the declaration as a function declaration.
    ///
    /// Returns an error if `self` is not a `TypedFunctionDeclaration`.
    pub(crate) fn expect_function(&self) -> CompileResult<&TypedFunctionDeclaration> {
        let warnings = vec![];
        let mut errors = vec![];
        match self {
            TypedDeclaration::FunctionDeclaration(decl) => ok(decl, warnings, errors),
            decl => {
                errors.push(CompileError::DeclIsNotAFunction {
                    actually: decl.friendly_name().to_string(),
                    span: decl.span(),
                });
                err(warnings, errors)
            }
        }
    }

    /// Retrieves the declaration as a variable declaration.
    ///
    /// Returns an error if `self` is not a `TypedVariableDeclaration`.
    pub(crate) fn expect_variable(&self) -> CompileResult<&TypedVariableDeclaration> {
        let warnings = vec![];
        let mut errors = vec![];
        match self {
            TypedDeclaration::VariableDeclaration(decl) => ok(decl, warnings, errors),
            decl => {
                errors.push(CompileError::DeclIsNotAVariable {
                    actually: decl.friendly_name().to_string(),
                    span: decl.span(),
                });
                err(warnings, errors)
            }
        }
    }

    /// Retrieves the declaration as an Abi declaration.
    ///
    /// Returns an error if `self` is not a `TypedAbiDeclaration`.
    pub(crate) fn expect_abi(&self) -> CompileResult<&TypedAbiDeclaration> {
        let warnings = vec![];
        let mut errors = vec![];
        match self {
            TypedDeclaration::AbiDeclaration(decl) => ok(decl, warnings, errors),
            decl => {
                errors.push(CompileError::DeclIsNotAnAbi {
                    actually: decl.friendly_name().to_string(),
                    span: decl.span(),
                });
                err(warnings, errors)
            }
        }
    }

    /// friendly name string used for error reporting.
    pub fn friendly_name(&self) -> &'static str {
        use TypedDeclaration::*;
        match self {
            VariableDeclaration(_) => "variable",
            ConstantDeclaration(_) => "constant",
            FunctionDeclaration(_) => "function",
            TraitDeclaration(_) => "trait",
            StructDeclaration(_) => "struct",
            EnumDeclaration(_) => "enum",
            Reassignment(_) => "reassignment",
            ImplTrait { .. } => "impl trait",
            AbiDeclaration(..) => "abi",
            GenericTypeForFunctionScope { .. } => "generic type parameter",
            ErrorRecovery => "error",
            StorageDeclaration(_) => "contract storage declaration",
            StorageReassignment(_) => "contract storage reassignment",
        }
    }

    pub(crate) fn return_type(&self) -> CompileResult<TypeId> {
        let type_id = match self {
            TypedDeclaration::VariableDeclaration(TypedVariableDeclaration { body, .. }) => {
                body.return_type
            }
            TypedDeclaration::FunctionDeclaration { .. } => {
                return err(
                    vec![],
                    vec![CompileError::Unimplemented(
                        "Function pointers have not yet been implemented.",
                        self.span(),
                    )],
                )
            }
            TypedDeclaration::StructDeclaration(decl) => decl.create_type_id(),
            TypedDeclaration::Reassignment(TypedReassignment { rhs, .. }) => rhs.return_type,
            TypedDeclaration::StorageDeclaration(decl) => insert_type(TypeInfo::Storage {
                fields: decl.fields_as_typed_struct_fields(),
            }),
            TypedDeclaration::GenericTypeForFunctionScope { name } => {
                insert_type(TypeInfo::UnknownGeneric { name: name.clone() })
            }
            decl => {
                return err(
                    vec![],
                    vec![CompileError::NotAType {
                        span: decl.span(),
                        name: decl.pretty_print(),
                        actually_is: decl.friendly_name(),
                    }],
                )
            }
        };
        ok(type_id, vec![], vec![])
    }

    pub(crate) fn pretty_print(&self) -> String {
        format!(
            "{} declaration ({})",
            self.friendly_name(),
            match self {
                TypedDeclaration::VariableDeclaration(TypedVariableDeclaration {
                    is_mutable,
                    name,
                    type_ascription,
                    body,
                    ..
                }) => {
                    let mut builder = String::new();
                    match is_mutable {
                        VariableMutability::Mutable => builder.push_str("mut"),
                        VariableMutability::Immutable => {}
                        VariableMutability::ExportedConst => builder.push_str("pub const"),
                    }
                    builder.push_str(name.as_str());
                    builder.push_str(": ");
                    builder.push_str(
                        &crate::type_engine::look_up_type_id(*type_ascription).friendly_type_str(),
                    );
                    builder.push_str(" = ");
                    builder.push_str(&body.pretty_print());
                    builder
                }
                TypedDeclaration::FunctionDeclaration(TypedFunctionDeclaration {
                    name, ..
                }) => {
                    name.as_str().into()
                }
                TypedDeclaration::TraitDeclaration(TypedTraitDeclaration { name, .. }) =>
                    name.as_str().into(),
                TypedDeclaration::StructDeclaration(TypedStructDeclaration { name, .. }) =>
                    name.as_str().into(),
                TypedDeclaration::EnumDeclaration(TypedEnumDeclaration { name, .. }) =>
                    name.as_str().into(),
                TypedDeclaration::Reassignment(TypedReassignment {
                    lhs_base_name,
                    lhs_indices,
                    ..
                }) => {
                    std::iter::once(Cow::Borrowed(lhs_base_name.as_str()))
                        .chain(
                            lhs_indices
                                .iter()
                                .flat_map(|x| [Cow::Borrowed("."), x.pretty_print()]),
                        )
                        .collect::<String>()
                }
                _ => String::new(),
            }
        )
    }

    pub(crate) fn visibility(&self) -> Visibility {
        use TypedDeclaration::*;
        match self {
            GenericTypeForFunctionScope { .. }
            | Reassignment(..)
            | ImplTrait { .. }
            | StorageDeclaration { .. }
            | StorageReassignment { .. }
            | AbiDeclaration(..)
            | ErrorRecovery => Visibility::Public,
            VariableDeclaration(TypedVariableDeclaration { is_mutable, .. }) => {
                is_mutable.visibility()
            }
            EnumDeclaration(TypedEnumDeclaration { visibility, .. })
            | ConstantDeclaration(TypedConstantDeclaration { visibility, .. })
            | FunctionDeclaration(TypedFunctionDeclaration { visibility, .. })
            | TraitDeclaration(TypedTraitDeclaration { visibility, .. })
            | StructDeclaration(TypedStructDeclaration { visibility, .. }) => *visibility,
        }
    }
}

/// A `TypedAbiDeclaration` contains the type-checked version of the parse tree's `AbiDeclaration`.
#[derive(Clone, Debug, Derivative)]
#[derivative(PartialEq, Eq)]
pub struct TypedAbiDeclaration {
    /// The name of the abi trait (also known as a "contract trait")
    pub name: Ident,
    /// The methods a contract is required to implement in order opt in to this interface
    pub interface_surface: Vec<TypedTraitFn>,
    /// The methods provided to a contract "for free" upon opting in to this interface
    // NOTE: It may be important in the future to include this component
    #[derivative(PartialEq = "ignore")]
    #[derivative(Eq(bound = ""))]
    pub(crate) methods: Vec<FunctionDeclaration>,
    #[derivative(PartialEq = "ignore")]
    #[derivative(Eq(bound = ""))]
    pub(crate) span: Span,
}

impl TypedAbiDeclaration {
    pub(crate) fn as_type(&self) -> TypeId {
        let ty = TypeInfo::ContractCaller {
            abi_name: AbiName::Known(self.name.clone().into()),
            address: None,
        };
        insert_type(ty)
    }
}

#[derive(Clone, Debug, PartialEq, Eq)]
pub struct TypedConstantDeclaration {
    pub name: Ident,
    pub value: TypedExpression,
    pub(crate) visibility: Visibility,
}

impl CopyTypes for TypedConstantDeclaration {
    fn copy_types(&mut self, type_mapping: &TypeMapping) {
        self.value.copy_types(type_mapping);
    }
}

#[derive(Clone, Debug, Derivative)]
#[derivative(PartialEq, Eq)]
pub struct TypedTraitDeclaration {
    pub name: Ident,
    pub interface_surface: Vec<TypedTraitFn>,
    // NOTE: deriving partialeq and hash on this element may be important in the
    // future, but I am not sure. For now, adding this would 2x the amount of
    // work, so I am just going to exclude it
    #[derivative(PartialEq = "ignore")]
    #[derivative(Eq(bound = ""))]
    pub(crate) methods: Vec<FunctionDeclaration>,
    pub(crate) supertraits: Vec<Supertrait>,
    pub(crate) visibility: Visibility,
}

impl CopyTypes for TypedTraitDeclaration {
    fn copy_types(&mut self, type_mapping: &TypeMapping) {
        self.interface_surface
            .iter_mut()
            .for_each(|x| x.copy_types(type_mapping));
        // we don't have to type check the methods because it hasn't been type checked yet
    }
}

#[derive(Clone, Debug, Derivative)]
#[derivative(PartialEq, Eq)]
pub struct TypedTraitFn {
    pub name: Ident,
    pub(crate) purity: Purity,
    pub(crate) parameters: Vec<TypedFunctionParameter>,
    pub return_type: TypeId,
    #[derivative(PartialEq = "ignore")]
    #[derivative(Eq(bound = ""))]
    pub(crate) return_type_span: Span,
}

impl CopyTypes for TypedTraitFn {
    fn copy_types(&mut self, type_mapping: &TypeMapping) {
        self.return_type
            .update_type(type_mapping, &self.return_type_span);
    }
}

impl TypedTraitFn {
    /// This function is used in trait declarations to insert "placeholder" functions
    /// in the methods. This allows the methods to use functions declared in the
    /// interface surface.
    pub(crate) fn to_dummy_func(&self, mode: Mode) -> TypedFunctionDeclaration {
        TypedFunctionDeclaration {
            purity: self.purity,
            name: self.name.clone(),
            body: TypedCodeBlock { contents: vec![] },
            parameters: self.parameters.clone(),
            span: self.name.span(),
            return_type: self.return_type,
            return_type_span: self.return_type_span.clone(),
            visibility: Visibility::Public,
            type_parameters: vec![],
            is_contract_call: mode == Mode::ImplAbiFn,
        }
    }
}

/// Represents the left hand side of a reassignment -- a name to locate it in the
/// namespace, and the type that the name refers to. The type is used for memory layout
/// in asm generation.
#[derive(Clone, Debug, Eq)]
pub struct ReassignmentLhs {
    pub kind: ProjectionKind,
    pub r#type: TypeId,
}

#[derive(Clone, Debug, PartialEq, Eq)]
pub enum ProjectionKind {
    StructField { name: Ident },
    TupleField { index: usize, index_span: Span },
}

impl Spanned for ProjectionKind {
    fn span(&self) -> Span {
        match self {
            ProjectionKind::StructField { name } => name.span(),
            ProjectionKind::TupleField { index_span, .. } => index_span.clone(),
        }
    }
}

impl ProjectionKind {
    pub(crate) fn pretty_print(&self) -> Cow<str> {
        match self {
            ProjectionKind::StructField { name } => Cow::Borrowed(name.as_str()),
            ProjectionKind::TupleField { index, .. } => Cow::Owned(index.to_string()),
        }
    }
}

// NOTE: Hash and PartialEq must uphold the invariant:
// k1 == k2 -> hash(k1) == hash(k2)
// https://doc.rust-lang.org/std/collections/struct.HashMap.html
impl PartialEq for ReassignmentLhs {
    fn eq(&self, other: &Self) -> bool {
        self.kind == other.kind && look_up_type_id(self.r#type) == look_up_type_id(other.r#type)
    }
}

#[derive(Clone, Debug, PartialEq, Eq)]
pub struct TypedReassignment {
    // either a direct variable, so length of 1, or
    // at series of struct fields/array indices (array syntax)
    pub lhs_base_name: Ident,
    pub lhs_type: TypeId,
    pub lhs_indices: Vec<ProjectionKind>,
    pub rhs: TypedExpression,
}

impl CopyTypes for TypedReassignment {
    fn copy_types(&mut self, type_mapping: &TypeMapping) {
        self.rhs.copy_types(type_mapping);
        self.lhs_type
            .update_type(type_mapping, &self.lhs_base_name.span());
    }
}<|MERGE_RESOLUTION|>--- conflicted
+++ resolved
@@ -71,7 +71,6 @@
     }
 }
 
-<<<<<<< HEAD
 impl Spanned for TypedDeclaration {
     fn span(&self) -> Span {
         use TypedDeclaration::*;
@@ -96,7 +95,10 @@
             ErrorRecovery | GenericTypeForFunctionScope { .. } => {
                 unreachable!("No span exists for these ast node types")
             }
-=======
+        }
+    }
+}
+
 impl UnresolvedTypeCheck for TypedDeclaration {
     // this is only run on entry nodes, which must have all well-formed types
     fn check_for_unresolved_types(&self) -> Vec<CompileError> {
@@ -142,7 +144,6 @@
             | ImplTrait { .. }
             | AbiDeclaration(_)
             | GenericTypeForFunctionScope { .. } => vec![],
->>>>>>> 07b9f825
         }
     }
 }
