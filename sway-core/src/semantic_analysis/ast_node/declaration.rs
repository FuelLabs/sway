mod abi;
mod r#enum;
mod function;
mod impl_trait;
mod storage;
mod r#struct;
mod r#trait;
mod variable;

pub use abi::*;
pub use function::*;
pub use impl_trait::*;
pub use r#enum::*;
pub use r#struct::*;
pub use r#trait::*;
pub use storage::*;
pub use variable::*;

use crate::{
    declaration_engine::{
        declaration_engine::{de_get_constant, de_get_storage, de_get_trait},
        declaration_id::DeclarationId,
    },
    error::*,
    parse_tree::*,
    semantic_analysis::*,
    type_system::*,
};
use derivative::Derivative;
use std::{borrow::Cow, fmt};
use sway_types::{Ident, Span, Spanned};

#[derive(Clone, Debug, PartialEq, Eq)]
pub enum TypedDeclaration {
    VariableDeclaration(Box<TypedVariableDeclaration>),
    ConstantDeclaration(DeclarationId),
    FunctionDeclaration(TypedFunctionDeclaration),
    TraitDeclaration(DeclarationId),
    StructDeclaration(TypedStructDeclaration),
    EnumDeclaration(TypedEnumDeclaration),
    ImplTrait(TypedImplTrait),
    AbiDeclaration(TypedAbiDeclaration),
    // If type parameters are defined for a function, they are put in the namespace just for
    // the body of that function.
    GenericTypeForFunctionScope { name: Ident, type_id: TypeId },
    ErrorRecovery,
    StorageDeclaration(DeclarationId),
}

impl CopyTypes for TypedDeclaration {
    /// The entry point to monomorphizing typed declarations. Instantiates all new type ids,
    /// assuming `self` has already been copied.
    fn copy_types(&mut self, type_mapping: &TypeMapping) {
        use TypedDeclaration::*;
        match self {
            VariableDeclaration(ref mut var_decl) => var_decl.copy_types(type_mapping),
            FunctionDeclaration(ref mut fn_decl) => fn_decl.copy_types(type_mapping),
            TraitDeclaration(ref mut trait_decl) => trait_decl.copy_types(type_mapping),
            StructDeclaration(ref mut struct_decl) => struct_decl.copy_types(type_mapping),
            EnumDeclaration(ref mut enum_decl) => enum_decl.copy_types(type_mapping),
            ImplTrait(impl_trait) => impl_trait.copy_types(type_mapping),
            // generics in an ABI is unsupported by design
            AbiDeclaration(..)
            | ConstantDeclaration(_)
            | StorageDeclaration(..)
            | GenericTypeForFunctionScope { .. }
            | ErrorRecovery => (),
        }
    }
}

impl Spanned for TypedDeclaration {
    fn span(&self) -> Span {
        use TypedDeclaration::*;
        match self {
            VariableDeclaration(decl) => decl.name.span(),
            ConstantDeclaration(decl_id) => decl_id.span(),
            FunctionDeclaration(TypedFunctionDeclaration { span, .. }) => span.clone(),
            TraitDeclaration(decl_id) => decl_id.span(),
            StructDeclaration(TypedStructDeclaration { name, .. }) => name.span(),
            EnumDeclaration(TypedEnumDeclaration { span, .. }) => span.clone(),
            AbiDeclaration(TypedAbiDeclaration { span, .. }) => span.clone(),
            ImplTrait(TypedImplTrait { span, .. }) => span.clone(),
            StorageDeclaration(decl) => decl.span(),
            ErrorRecovery | GenericTypeForFunctionScope { .. } => {
                unreachable!("No span exists for these ast node types")
            }
        }
    }
}

impl fmt::Display for TypedDeclaration {
    fn fmt(&self, f: &mut std::fmt::Formatter<'_>) -> std::fmt::Result {
        write!(
            f,
            "{} declaration ({})",
            self.friendly_name(),
            match self {
                TypedDeclaration::VariableDeclaration(decl) => {
                    let TypedVariableDeclaration {
                        mutability,
                        name,
                        type_ascription,
                        body,
                        ..
                    } = &**decl;
                    let mut builder = String::new();
                    match mutability {
                        VariableMutability::Mutable => builder.push_str("mut"),
                        VariableMutability::RefMutable => builder.push_str("ref mut"),
                        VariableMutability::Immutable => {}
                        VariableMutability::ExportedConst => builder.push_str("pub const"),
                    }
                    builder.push_str(name.as_str());
                    builder.push_str(": ");
                    builder.push_str(
                        &crate::type_system::look_up_type_id(*type_ascription).to_string(),
                    );
                    builder.push_str(" = ");
                    builder.push_str(&body.to_string());
                    builder
                }
                TypedDeclaration::FunctionDeclaration(TypedFunctionDeclaration {
                    name, ..
                }) => {
                    name.as_str().into()
                }
                TypedDeclaration::TraitDeclaration(decl_id) => {
                    match de_get_trait(decl_id.clone(), &decl_id.span()) {
                        Ok(TypedTraitDeclaration { name, .. }) => name.as_str().into(),
                        Err(_) => "unknown trait".into(),
                    }
                }
                TypedDeclaration::StructDeclaration(TypedStructDeclaration { name, .. }) =>
                    name.as_str().into(),
                TypedDeclaration::EnumDeclaration(TypedEnumDeclaration { name, .. }) =>
                    name.as_str().into(),
                _ => String::new(),
            }
        )
    }
}

impl CollectTypesMetadata for TypedDeclaration {
    // this is only run on entry nodes, which must have all well-formed types
    fn collect_types_metadata(&self) -> Vec<TypeMetadata> {
        use TypedDeclaration::*;
        match self {
            VariableDeclaration(decl) => {
                let mut body = decl.body.collect_types_metadata();
                body.append(&mut decl.type_ascription.collect_types_metadata());
                body
            }
            FunctionDeclaration(decl) => {
                let mut body: Vec<TypeMetadata> = decl
                    .body
                    .contents
                    .iter()
                    .flat_map(CollectTypesMetadata::collect_types_metadata)
                    .collect();
                body.append(&mut decl.return_type.collect_types_metadata());
                body.append(
                    &mut decl
                        .type_parameters
                        .iter()
                        .map(|x| &x.type_id)
                        .flat_map(CollectTypesMetadata::collect_types_metadata)
                        .collect(),
                );
                body.append(
                    &mut decl
                        .parameters
                        .iter()
                        .map(|x| &x.type_id)
                        .flat_map(CollectTypesMetadata::collect_types_metadata)
                        .collect(),
                );
                body
            }
<<<<<<< HEAD
            ConstantDeclaration(decl_id) => {
                match de_get_constant(decl_id.clone(), &decl_id.span()) {
                    Ok(TypedConstantDeclaration { value, .. }) => {
                        value.check_for_unresolved_types()
                    }
                    Err(e) => vec![e],
                }
=======
            ConstantDeclaration(TypedConstantDeclaration { value, .. }) => {
                value.collect_types_metadata()
>>>>>>> 9cdd694f
            }
            ErrorRecovery
            | StorageDeclaration(_)
            | TraitDeclaration(_)
            | StructDeclaration(_)
            | EnumDeclaration(_)
            | ImplTrait { .. }
            | AbiDeclaration(_)
            | GenericTypeForFunctionScope { .. } => vec![],
        }
    }
}

impl TypedDeclaration {
    /// Retrieves the declaration as an enum declaration.
    ///
    /// Returns an error if `self` is not a `TypedEnumDeclaration`.
    pub(crate) fn expect_enum(&self) -> CompileResult<&TypedEnumDeclaration> {
        let warnings = vec![];
        let mut errors = vec![];
        match self {
            TypedDeclaration::EnumDeclaration(decl) => ok(decl, warnings, errors),
            decl => {
                errors.push(CompileError::DeclIsNotAnEnum {
                    actually: decl.friendly_name().to_string(),
                    span: decl.span(),
                });
                err(warnings, errors)
            }
        }
    }

    /// Retrieves the declaration as a struct declaration.
    ///
    /// Returns an error if `self` is not a `TypedStructDeclaration`.
    pub(crate) fn expect_struct(&self) -> CompileResult<&TypedStructDeclaration> {
        let warnings = vec![];
        let mut errors = vec![];
        match self {
            TypedDeclaration::StructDeclaration(decl) => ok(decl, warnings, errors),
            decl => {
                errors.push(CompileError::DeclIsNotAStruct {
                    actually: decl.friendly_name().to_string(),
                    span: decl.span(),
                });
                err(warnings, errors)
            }
        }
    }

    /// Retrieves the declaration as a function declaration.
    ///
    /// Returns an error if `self` is not a `TypedFunctionDeclaration`.
    pub(crate) fn expect_function(&self) -> CompileResult<&TypedFunctionDeclaration> {
        let warnings = vec![];
        let mut errors = vec![];
        match self {
            TypedDeclaration::FunctionDeclaration(decl) => ok(decl, warnings, errors),
            decl => {
                errors.push(CompileError::DeclIsNotAFunction {
                    actually: decl.friendly_name().to_string(),
                    span: decl.span(),
                });
                err(warnings, errors)
            }
        }
    }

    /// Retrieves the declaration as a variable declaration.
    ///
    /// Returns an error if `self` is not a `TypedVariableDeclaration`.
    pub(crate) fn expect_variable(&self) -> CompileResult<&TypedVariableDeclaration> {
        let warnings = vec![];
        let mut errors = vec![];
        match self {
            TypedDeclaration::VariableDeclaration(decl) => ok(decl, warnings, errors),
            decl => {
                errors.push(CompileError::DeclIsNotAVariable {
                    actually: decl.friendly_name().to_string(),
                    span: decl.span(),
                });
                err(warnings, errors)
            }
        }
    }

    /// Retrieves the declaration as an Abi declaration.
    ///
    /// Returns an error if `self` is not a `TypedAbiDeclaration`.
    pub(crate) fn expect_abi(&self) -> CompileResult<&TypedAbiDeclaration> {
        let warnings = vec![];
        let mut errors = vec![];
        match self {
            TypedDeclaration::AbiDeclaration(decl) => ok(decl, warnings, errors),
            decl => {
                errors.push(CompileError::DeclIsNotAnAbi {
                    actually: decl.friendly_name().to_string(),
                    span: decl.span(),
                });
                err(warnings, errors)
            }
        }
    }

    /// friendly name string used for error reporting.
    pub fn friendly_name(&self) -> &'static str {
        use TypedDeclaration::*;
        match self {
            VariableDeclaration(_) => "variable",
            ConstantDeclaration(_) => "constant",
            FunctionDeclaration(_) => "function",
            TraitDeclaration(_) => "trait",
            StructDeclaration(_) => "struct",
            EnumDeclaration(_) => "enum",
            ImplTrait { .. } => "impl trait",
            AbiDeclaration(..) => "abi",
            GenericTypeForFunctionScope { .. } => "generic type parameter",
            ErrorRecovery => "error",
            StorageDeclaration(_) => "contract storage declaration",
        }
    }

    pub(crate) fn return_type(&self) -> CompileResult<TypeId> {
        let mut warnings = vec![];
        let mut errors = vec![];
        let type_id = match self {
            TypedDeclaration::VariableDeclaration(decl) => decl.body.return_type,
            TypedDeclaration::FunctionDeclaration { .. } => {
                errors.push(CompileError::Unimplemented(
                    "Function pointers have not yet been implemented.",
                    self.span(),
                ));
                return err(warnings, errors);
            }
            TypedDeclaration::StructDeclaration(decl) => decl.create_type_id(),
            TypedDeclaration::EnumDeclaration(decl) => decl.create_type_id(),
            TypedDeclaration::StorageDeclaration(decl_id) => {
                let storage_decl = check!(
                    CompileResult::from(de_get_storage(decl_id.clone(), &self.span())),
                    return err(warnings, errors),
                    warnings,
                    errors
                );
                insert_type(TypeInfo::Storage {
                    fields: storage_decl.fields_as_typed_struct_fields(),
                })
            }
            TypedDeclaration::GenericTypeForFunctionScope { name, type_id } => {
                insert_type(TypeInfo::Ref(*type_id, name.span()))
            }
            decl => {
                errors.push(CompileError::NotAType {
                    span: decl.span(),
                    name: decl.to_string(),
                    actually_is: decl.friendly_name(),
                });
                return err(warnings, errors);
            }
        };
        ok(type_id, warnings, errors)
    }

    pub(crate) fn visibility(&self) -> CompileResult<Visibility> {
        use TypedDeclaration::*;
        let mut warnings = vec![];
        let mut errors = vec![];
        let visibility = match self {
            TraitDeclaration(decl_id) => {
                let TypedTraitDeclaration { visibility, .. } = check!(
                    CompileResult::from(de_get_trait(decl_id.clone(), &decl_id.span())),
                    return err(warnings, errors),
                    warnings,
                    errors
                );
                visibility
            }
            ConstantDeclaration(decl_id) => {
                let TypedConstantDeclaration { visibility, .. } = check!(
                    CompileResult::from(de_get_constant(decl_id.clone(), &decl_id.span())),
                    return err(warnings, errors),
                    warnings,
                    errors
                );
                visibility
            }
            GenericTypeForFunctionScope { .. }
            | ImplTrait { .. }
            | StorageDeclaration { .. }
            | AbiDeclaration(..)
            | ErrorRecovery => Visibility::Public,
            VariableDeclaration(decl) => decl.mutability.visibility(),
            EnumDeclaration(TypedEnumDeclaration { visibility, .. })
            | FunctionDeclaration(TypedFunctionDeclaration { visibility, .. })
            | StructDeclaration(TypedStructDeclaration { visibility, .. }) => *visibility,
        };
        ok(visibility, warnings, errors)
    }
}

#[derive(Clone, Debug, PartialEq, Eq)]
pub struct TypedConstantDeclaration {
    pub name: Ident,
    pub value: TypedExpression,
    pub(crate) visibility: Visibility,
}

#[derive(Clone, Debug, Derivative)]
#[derivative(PartialEq, Eq)]
pub struct TypedTraitFn {
    pub name: Ident,
    pub(crate) purity: Purity,
    pub parameters: Vec<TypedFunctionParameter>,
    pub return_type: TypeId,
    #[derivative(PartialEq = "ignore")]
    #[derivative(Eq(bound = ""))]
    pub return_type_span: Span,
}

impl CopyTypes for TypedTraitFn {
    fn copy_types(&mut self, type_mapping: &TypeMapping) {
        self.return_type
            .update_type(type_mapping, &self.return_type_span);
    }
}

impl TypedTraitFn {
    /// This function is used in trait declarations to insert "placeholder" functions
    /// in the methods. This allows the methods to use functions declared in the
    /// interface surface.
    pub(crate) fn to_dummy_func(&self, mode: Mode) -> TypedFunctionDeclaration {
        TypedFunctionDeclaration {
            purity: self.purity,
            name: self.name.clone(),
            body: TypedCodeBlock { contents: vec![] },
            parameters: self.parameters.clone(),
            span: self.name.span(),
            return_type: self.return_type,
            initial_return_type: self.return_type,
            return_type_span: self.return_type_span.clone(),
            visibility: Visibility::Public,
            type_parameters: vec![],
            is_contract_call: mode == Mode::ImplAbiFn,
        }
    }
}

/// Represents the left hand side of a reassignment -- a name to locate it in the
/// namespace, and the type that the name refers to. The type is used for memory layout
/// in asm generation.
#[derive(Clone, Debug, Eq)]
pub struct ReassignmentLhs {
    pub kind: ProjectionKind,
    pub type_id: TypeId,
}

// NOTE: Hash and PartialEq must uphold the invariant:
// k1 == k2 -> hash(k1) == hash(k2)
// https://doc.rust-lang.org/std/collections/struct.HashMap.html
impl PartialEq for ReassignmentLhs {
    fn eq(&self, other: &Self) -> bool {
        self.kind == other.kind && look_up_type_id(self.type_id) == look_up_type_id(other.type_id)
    }
}

#[derive(Clone, Debug, PartialEq, Eq)]
pub enum ProjectionKind {
    StructField { name: Ident },
    TupleField { index: usize, index_span: Span },
}

impl Spanned for ProjectionKind {
    fn span(&self) -> Span {
        match self {
            ProjectionKind::StructField { name } => name.span(),
            ProjectionKind::TupleField { index_span, .. } => index_span.clone(),
        }
    }
}

impl ProjectionKind {
    pub(crate) fn pretty_print(&self) -> Cow<str> {
        match self {
            ProjectionKind::StructField { name } => Cow::Borrowed(name.as_str()),
            ProjectionKind::TupleField { index, .. } => Cow::Owned(index.to_string()),
        }
    }
}

#[derive(Clone, Debug, PartialEq, Eq)]
pub struct TypedReassignment {
    // either a direct variable, so length of 1, or
    // at series of struct fields/array indices (array syntax)
    pub lhs_base_name: Ident,
    pub lhs_type: TypeId,
    pub lhs_indices: Vec<ProjectionKind>,
    pub rhs: TypedExpression,
}

impl CopyTypes for TypedReassignment {
    fn copy_types(&mut self, type_mapping: &TypeMapping) {
        self.rhs.copy_types(type_mapping);
        self.lhs_type
            .update_type(type_mapping, &self.lhs_base_name.span());
    }
}<|MERGE_RESOLUTION|>--- conflicted
+++ resolved
@@ -143,52 +143,75 @@
 
 impl CollectTypesMetadata for TypedDeclaration {
     // this is only run on entry nodes, which must have all well-formed types
-    fn collect_types_metadata(&self) -> Vec<TypeMetadata> {
+    fn collect_types_metadata(&self) -> CompileResult<Vec<TypeMetadata>> {
         use TypedDeclaration::*;
-        match self {
+        let mut warnings = vec![];
+        let mut errors = vec![];
+        let metadata = match self {
             VariableDeclaration(decl) => {
-                let mut body = decl.body.collect_types_metadata();
-                body.append(&mut decl.type_ascription.collect_types_metadata());
+                let mut body = check!(
+                    decl.body.collect_types_metadata(),
+                    return err(warnings, errors),
+                    warnings,
+                    errors
+                );
+                body.append(&mut check!(
+                    decl.type_ascription.collect_types_metadata(),
+                    return err(warnings, errors),
+                    warnings,
+                    errors
+                ));
                 body
             }
             FunctionDeclaration(decl) => {
-                let mut body: Vec<TypeMetadata> = decl
-                    .body
-                    .contents
-                    .iter()
-                    .flat_map(CollectTypesMetadata::collect_types_metadata)
-                    .collect();
-                body.append(&mut decl.return_type.collect_types_metadata());
-                body.append(
-                    &mut decl
-                        .type_parameters
-                        .iter()
-                        .map(|x| &x.type_id)
-                        .flat_map(CollectTypesMetadata::collect_types_metadata)
-                        .collect(),
-                );
-                body.append(
-                    &mut decl
-                        .parameters
-                        .iter()
-                        .map(|x| &x.type_id)
-                        .flat_map(CollectTypesMetadata::collect_types_metadata)
-                        .collect(),
-                );
+                let mut body = vec![];
+                for content in decl.body.contents.iter() {
+                    body.append(&mut check!(
+                        content.collect_types_metadata(),
+                        return err(warnings, errors),
+                        warnings,
+                        errors
+                    ));
+                }
+                body.append(&mut check!(
+                    decl.return_type.collect_types_metadata(),
+                    return err(warnings, errors),
+                    warnings,
+                    errors
+                ));
+                for type_param in decl.type_parameters.iter() {
+                    body.append(&mut check!(
+                        type_param.type_id.collect_types_metadata(),
+                        return err(warnings, errors),
+                        warnings,
+                        errors
+                    ));
+                }
+                for param in decl.parameters.iter() {
+                    body.append(&mut check!(
+                        param.type_id.collect_types_metadata(),
+                        return err(warnings, errors),
+                        warnings,
+                        errors
+                    ));
+                }
                 body
             }
-<<<<<<< HEAD
             ConstantDeclaration(decl_id) => {
                 match de_get_constant(decl_id.clone(), &decl_id.span()) {
                     Ok(TypedConstantDeclaration { value, .. }) => {
-                        value.check_for_unresolved_types()
+                        check!(
+                            value.collect_types_metadata(),
+                            return err(warnings, errors),
+                            warnings,
+                            errors
+                        )
                     }
-                    Err(e) => vec![e],
-                }
-=======
-            ConstantDeclaration(TypedConstantDeclaration { value, .. }) => {
-                value.collect_types_metadata()
->>>>>>> 9cdd694f
+                    Err(e) => {
+                        errors.push(e);
+                        return err(warnings, errors);
+                    }
+                }
             }
             ErrorRecovery
             | StorageDeclaration(_)
@@ -198,6 +221,11 @@
             | ImplTrait { .. }
             | AbiDeclaration(_)
             | GenericTypeForFunctionScope { .. } => vec![],
+        };
+        if errors.is_empty() {
+            ok(metadata, warnings, errors)
+        } else {
+            err(warnings, errors)
         }
     }
 }
