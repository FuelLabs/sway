mod abi;
mod r#enum;
mod function;
mod impl_trait;
mod storage;
mod r#struct;
mod r#trait;
mod variable;

pub use abi::*;
pub use function::*;
pub use impl_trait::*;
pub use r#enum::*;
pub use r#struct::*;
pub use r#trait::*;
pub use storage::*;
pub use variable::*;

use crate::{
    declaration_engine::{declaration_engine::*, declaration_id::DeclarationId},
    error::*,
    parse_tree::*,
    semantic_analysis::*,
    type_system::*,
};
use derivative::Derivative;
use std::{borrow::Cow, fmt};
use sway_types::{Ident, Span, Spanned};

#[derive(Clone, Debug, PartialEq, Eq)]
pub enum TyDeclaration {
    VariableDeclaration(Box<TyVariableDeclaration>),
    ConstantDeclaration(DeclarationId),
    FunctionDeclaration(DeclarationId),
    TraitDeclaration(DeclarationId),
    StructDeclaration(DeclarationId),
    EnumDeclaration(DeclarationId),
    ImplTrait(DeclarationId),
    AbiDeclaration(DeclarationId),
    // If type parameters are defined for a function, they are put in the namespace just for
    // the body of that function.
    GenericTypeForFunctionScope { name: Ident, type_id: TypeId },
    ErrorRecovery,
    StorageDeclaration(DeclarationId),
}

impl CopyTypes for TyDeclaration {
    /// The entry point to monomorphizing typed declarations. Instantiates all new type ids,
    /// assuming `self` has already been copied.
    fn copy_types(&mut self, type_mapping: &TypeMapping) {
        use TyDeclaration::*;
        match self {
            VariableDeclaration(ref mut var_decl) => var_decl.copy_types(type_mapping),
            FunctionDeclaration(ref mut fn_decl) => fn_decl.copy_types(type_mapping),
            TraitDeclaration(ref mut trait_decl) => trait_decl.copy_types(type_mapping),
            StructDeclaration(ref mut decl_id) => decl_id.copy_types(type_mapping),
            EnumDeclaration(ref mut enum_decl) => enum_decl.copy_types(type_mapping),
            ImplTrait(impl_trait) => impl_trait.copy_types(type_mapping),
            // generics in an ABI is unsupported by design
            AbiDeclaration(..)
            | ConstantDeclaration(_)
            | StorageDeclaration(..)
            | GenericTypeForFunctionScope { .. }
            | ErrorRecovery => (),
        }
    }
}

impl Spanned for TyDeclaration {
    fn span(&self) -> Span {
        use TyDeclaration::*;
        match self {
            VariableDeclaration(decl) => decl.name.span(),
            ConstantDeclaration(decl_id) => decl_id.span(),
            FunctionDeclaration(decl_id) => decl_id.span(),
            TraitDeclaration(decl_id) => decl_id.span(),
            StructDeclaration(decl_id) => decl_id.span(),
            EnumDeclaration(decl_id) => decl_id.span(),
            AbiDeclaration(decl_id) => decl_id.span(),
            ImplTrait(decl_id) => decl_id.span(),
            StorageDeclaration(decl) => decl.span(),
            ErrorRecovery | GenericTypeForFunctionScope { .. } => {
                unreachable!("No span exists for these ast node types")
            }
        }
    }
}

impl fmt::Display for TyDeclaration {
    fn fmt(&self, f: &mut std::fmt::Formatter<'_>) -> std::fmt::Result {
        write!(
            f,
            "{} declaration ({})",
            self.friendly_name(),
            match self {
                TyDeclaration::VariableDeclaration(decl) => {
                    let TyVariableDeclaration {
                        mutability,
                        name,
                        type_ascription,
                        body,
                        ..
                    } = &**decl;
                    let mut builder = String::new();
                    match mutability {
                        VariableMutability::Mutable => builder.push_str("mut"),
                        VariableMutability::RefMutable => builder.push_str("ref mut"),
                        VariableMutability::Immutable => {}
                        VariableMutability::ExportedConst => builder.push_str("pub const"),
                    }
                    builder.push_str(name.as_str());
                    builder.push_str(": ");
                    builder.push_str(
                        &crate::type_system::look_up_type_id(*type_ascription).to_string(),
                    );
                    builder.push_str(" = ");
                    builder.push_str(&body.to_string());
                    builder
                }
                TyDeclaration::FunctionDeclaration(decl_id) => {
                    match de_get_function(decl_id.clone(), &decl_id.span()) {
                        Ok(TyFunctionDeclaration { name, .. }) => name.as_str().into(),
                        Err(_) => "unknown function".into(),
                    }
                }
                TyDeclaration::TraitDeclaration(decl_id) => {
                    match de_get_trait(decl_id.clone(), &decl_id.span()) {
                        Ok(TyTraitDeclaration { name, .. }) => name.as_str().into(),
                        Err(_) => "unknown trait".into(),
                    }
                }
                TyDeclaration::StructDeclaration(decl_id) => {
                    match de_get_struct(decl_id.clone(), &decl_id.span()) {
                        Ok(TyStructDeclaration { name, .. }) => name.as_str().into(),
                        Err(_) => "unknown struct".into(),
                    }
                }
                TyDeclaration::EnumDeclaration(decl_id) => {
                    match de_get_enum(decl_id.clone(), &decl_id.span()) {
                        Ok(TyEnumDeclaration { name, .. }) => name.as_str().into(),
                        Err(_) => "unknown enum".into(),
                    }
                }
                _ => String::new(),
            }
        )
    }
}

impl CollectTypesMetadata for TyDeclaration {
    // this is only run on entry nodes, which must have all well-formed types
    fn collect_types_metadata(&self) -> CompileResult<Vec<TypeMetadata>> {
        use TyDeclaration::*;
        let mut warnings = vec![];
        let mut errors = vec![];
        let metadata = match self {
            VariableDeclaration(decl) => {
                let mut body = check!(
                    decl.body.collect_types_metadata(),
                    return err(warnings, errors),
                    warnings,
                    errors
                );
                body.append(&mut check!(
                    decl.type_ascription.collect_types_metadata(),
                    return err(warnings, errors),
                    warnings,
                    errors
                ));
                body
            }
            FunctionDeclaration(decl_id) => match de_get_function(decl_id.clone(), &decl_id.span())
            {
                Ok(decl) => {
                    let mut body = vec![];
                    for content in decl.body.contents.iter() {
                        body.append(&mut check!(
                            content.collect_types_metadata(),
                            return err(warnings, errors),
                            warnings,
                            errors
                        ));
                    }
                    body.append(&mut check!(
                        decl.return_type.collect_types_metadata(),
                        return err(warnings, errors),
                        warnings,
                        errors
                    ));
                    for type_param in decl.type_parameters.iter() {
                        body.append(&mut check!(
                            type_param.type_id.collect_types_metadata(),
                            return err(warnings, errors),
                            warnings,
                            errors
                        ));
                    }
                    for param in decl.parameters.iter() {
                        body.append(&mut check!(
                            param.type_id.collect_types_metadata(),
                            return err(warnings, errors),
                            warnings,
                            errors
                        ));
                    }
                    body
                }
                Err(e) => {
                    errors.push(e);
                    return err(warnings, errors);
                }
            },
            ConstantDeclaration(decl_id) => {
                match de_get_constant(decl_id.clone(), &decl_id.span()) {
                    Ok(TyConstantDeclaration { value, .. }) => {
                        check!(
                            value.collect_types_metadata(),
                            return err(warnings, errors),
                            warnings,
                            errors
                        )
                    }
                    Err(e) => {
                        errors.push(e);
                        return err(warnings, errors);
                    }
                }
            }
            ErrorRecovery
            | StorageDeclaration(_)
            | TraitDeclaration(_)
            | StructDeclaration(_)
            | EnumDeclaration(_)
            | ImplTrait { .. }
            | AbiDeclaration(_)
            | GenericTypeForFunctionScope { .. } => vec![],
        };
        if errors.is_empty() {
            ok(metadata, warnings, errors)
        } else {
            err(warnings, errors)
        }
    }
}

impl TyDeclaration {
    /// Retrieves the declaration as an enum declaration.
    ///
    /// Returns an error if `self` is not a [TyEnumDeclaration].
    pub(crate) fn expect_enum(&self, access_span: &Span) -> CompileResult<TyEnumDeclaration> {
        match self {
            TyDeclaration::EnumDeclaration(decl_id) => {
                CompileResult::from(de_get_enum(decl_id.clone(), access_span))
            }
            decl => err(
                vec![],
                vec![CompileError::DeclIsNotAnEnum {
                    actually: decl.friendly_name().to_string(),
                    span: decl.span(),
                }],
            ),
        }
    }

    /// Retrieves the declaration as a struct declaration.
    ///
    /// Returns an error if `self` is not a [TyStructDeclaration].
    pub(crate) fn expect_struct(&self, access_span: &Span) -> CompileResult<TyStructDeclaration> {
        let mut warnings = vec![];
        let mut errors = vec![];
        match self {
            TyDeclaration::StructDeclaration(decl_id) => {
                let decl = check!(
                    CompileResult::from(de_get_struct(decl_id.clone(), access_span)),
                    return err(warnings, errors),
                    warnings,
                    errors
                );
                ok(decl, warnings, errors)
            }
            decl => {
                errors.push(CompileError::DeclIsNotAStruct {
                    actually: decl.friendly_name().to_string(),
                    span: decl.span(),
                });
                err(warnings, errors)
            }
        }
    }

    /// Retrieves the declaration as a function declaration.
    ///
    /// Returns an error if `self` is not a [TyFunctionDeclaration].
    pub(crate) fn expect_function(
        &self,
        access_span: &Span,
    ) -> CompileResult<TyFunctionDeclaration> {
        let mut warnings = vec![];
        let mut errors = vec![];
        match self {
            TyDeclaration::FunctionDeclaration(decl_id) => {
                let decl = check!(
                    CompileResult::from(de_get_function(decl_id.clone(), access_span)),
                    return err(warnings, errors),
                    warnings,
                    errors,
                );
                ok(decl, warnings, errors)
            }
            decl => {
                errors.push(CompileError::DeclIsNotAFunction {
                    actually: decl.friendly_name().to_string(),
                    span: decl.span(),
                });
                err(warnings, errors)
            }
        }
    }

    /// Retrieves the declaration as a variable declaration.
    ///
    /// Returns an error if `self` is not a [TyVariableDeclaration].
    pub(crate) fn expect_variable(&self) -> CompileResult<&TyVariableDeclaration> {
        let warnings = vec![];
        let mut errors = vec![];
        match self {
            TyDeclaration::VariableDeclaration(decl) => ok(decl, warnings, errors),
            decl => {
                errors.push(CompileError::DeclIsNotAVariable {
                    actually: decl.friendly_name().to_string(),
                    span: decl.span(),
                });
                err(warnings, errors)
            }
        }
    }

    /// Retrieves the declaration as an Abi declaration.
    ///
    /// Returns an error if `self` is not a [TyAbiDeclaration].
    pub(crate) fn expect_abi(&self, access_span: &Span) -> CompileResult<TyAbiDeclaration> {
        match self {
            TyDeclaration::AbiDeclaration(decl_id) => {
                CompileResult::from(de_get_abi(decl_id.clone(), access_span))
            }
            decl => err(
                vec![],
                vec![CompileError::DeclIsNotAnAbi {
                    actually: decl.friendly_name().to_string(),
                    span: decl.span(),
                }],
            ),
        }
    }

    /// friendly name string used for error reporting.
    pub fn friendly_name(&self) -> &'static str {
        use TyDeclaration::*;
        match self {
            VariableDeclaration(_) => "variable",
            ConstantDeclaration(_) => "constant",
            FunctionDeclaration(_) => "function",
            TraitDeclaration(_) => "trait",
            StructDeclaration(_) => "struct",
            EnumDeclaration(_) => "enum",
            ImplTrait { .. } => "impl trait",
            AbiDeclaration(..) => "abi",
            GenericTypeForFunctionScope { .. } => "generic type parameter",
            ErrorRecovery => "error",
            StorageDeclaration(_) => "contract storage declaration",
        }
    }

    pub(crate) fn return_type(&self, access_span: &Span) -> CompileResult<TypeId> {
        let mut warnings = vec![];
        let mut errors = vec![];
        let type_id = match self {
            TyDeclaration::VariableDeclaration(decl) => decl.body.return_type,
            TyDeclaration::FunctionDeclaration { .. } => {
                errors.push(CompileError::Unimplemented(
                    "Function pointers have not yet been implemented.",
                    self.span(),
                ));
                return err(warnings, errors);
            }
            TyDeclaration::StructDeclaration(decl_id) => {
                let decl = check!(
                    CompileResult::from(de_get_struct(decl_id.clone(), &self.span())),
                    return err(warnings, errors),
                    warnings,
                    errors
                );
                decl.create_type_id()
            }
            TyDeclaration::EnumDeclaration(decl_id) => {
                let decl = check!(
                    CompileResult::from(de_get_enum(decl_id.clone(), access_span)),
                    return err(warnings, errors),
                    warnings,
                    errors
                );
                decl.create_type_id()
            }
            TyDeclaration::StorageDeclaration(decl_id) => {
                let storage_decl = check!(
                    CompileResult::from(de_get_storage(decl_id.clone(), &self.span())),
                    return err(warnings, errors),
                    warnings,
                    errors
                );
                insert_type(TypeInfo::Storage {
                    fields: storage_decl.fields_as_typed_struct_fields(),
                })
            }
<<<<<<< HEAD
            TypedDeclaration::GenericTypeForFunctionScope { type_id, .. } => *type_id,
=======
            TyDeclaration::GenericTypeForFunctionScope { type_id, .. } => *type_id,
>>>>>>> 4740fb2f
            decl => {
                errors.push(CompileError::NotAType {
                    span: decl.span(),
                    name: decl.to_string(),
                    actually_is: decl.friendly_name(),
                });
                return err(warnings, errors);
            }
        };
        ok(type_id, warnings, errors)
    }

    pub(crate) fn visibility(&self) -> CompileResult<Visibility> {
        use TyDeclaration::*;
        let mut warnings = vec![];
        let mut errors = vec![];
        let visibility = match self {
            TraitDeclaration(decl_id) => {
                let TyTraitDeclaration { visibility, .. } = check!(
                    CompileResult::from(de_get_trait(decl_id.clone(), &decl_id.span())),
                    return err(warnings, errors),
                    warnings,
                    errors
                );
                visibility
            }
            ConstantDeclaration(decl_id) => {
                let TyConstantDeclaration { visibility, .. } = check!(
                    CompileResult::from(de_get_constant(decl_id.clone(), &decl_id.span())),
                    return err(warnings, errors),
                    warnings,
                    errors
                );
                visibility
            }
            StructDeclaration(decl_id) => {
                let TyStructDeclaration { visibility, .. } = check!(
                    CompileResult::from(de_get_struct(decl_id.clone(), &decl_id.span())),
                    return err(warnings, errors),
                    warnings,
                    errors
                );
                visibility
            }
            EnumDeclaration(decl_id) => {
                let TyEnumDeclaration { visibility, .. } = check!(
                    CompileResult::from(de_get_enum(decl_id.clone(), &decl_id.span())),
                    return err(warnings, errors),
                    warnings,
                    errors
                );
                visibility
            }
            FunctionDeclaration(decl_id) => {
                let TyFunctionDeclaration { visibility, .. } = check!(
                    CompileResult::from(de_get_function(decl_id.clone(), &decl_id.span())),
                    return err(warnings, errors),
                    warnings,
                    errors
                );
                visibility
            }
            GenericTypeForFunctionScope { .. }
            | ImplTrait { .. }
            | StorageDeclaration { .. }
            | AbiDeclaration(..)
            | ErrorRecovery => Visibility::Public,
            VariableDeclaration(decl) => decl.mutability.visibility(),
        };
        ok(visibility, warnings, errors)
    }
}

#[derive(Clone, Debug, PartialEq, Eq)]
pub struct TyConstantDeclaration {
    pub name: Ident,
    pub value: TyExpression,
    pub(crate) visibility: Visibility,
}

#[derive(Clone, Debug, Derivative)]
#[derivative(PartialEq, Eq)]
pub struct TyTraitFn {
    pub name: Ident,
    pub(crate) purity: Purity,
    pub parameters: Vec<TyFunctionParameter>,
    pub return_type: TypeId,
    #[derivative(PartialEq = "ignore")]
    #[derivative(Eq(bound = ""))]
    pub return_type_span: Span,
}

impl CopyTypes for TyTraitFn {
    fn copy_types(&mut self, type_mapping: &TypeMapping) {
        self.return_type.copy_types(type_mapping);
    }
}

impl TyTraitFn {
    /// This function is used in trait declarations to insert "placeholder" functions
    /// in the methods. This allows the methods to use functions declared in the
    /// interface surface.
    pub(crate) fn to_dummy_func(&self, mode: Mode) -> TyFunctionDeclaration {
        TyFunctionDeclaration {
            purity: self.purity,
            name: self.name.clone(),
            body: TyCodeBlock { contents: vec![] },
            parameters: self.parameters.clone(),
            span: self.name.span(),
            return_type: self.return_type,
            initial_return_type: self.return_type,
            return_type_span: self.return_type_span.clone(),
            visibility: Visibility::Public,
            type_parameters: vec![],
            is_contract_call: mode == Mode::ImplAbiFn,
        }
    }
}

/// Represents the left hand side of a reassignment -- a name to locate it in the
/// namespace, and the type that the name refers to. The type is used for memory layout
/// in asm generation.
#[derive(Clone, Debug, Eq)]
pub struct ReassignmentLhs {
    pub kind: ProjectionKind,
    pub type_id: TypeId,
}

// NOTE: Hash and PartialEq must uphold the invariant:
// k1 == k2 -> hash(k1) == hash(k2)
// https://doc.rust-lang.org/std/collections/struct.HashMap.html
impl PartialEq for ReassignmentLhs {
    fn eq(&self, other: &Self) -> bool {
        self.kind == other.kind && look_up_type_id(self.type_id) == look_up_type_id(other.type_id)
    }
}

#[derive(Clone, Debug, PartialEq, Eq)]
pub enum ProjectionKind {
    StructField { name: Ident },
    TupleField { index: usize, index_span: Span },
}

impl Spanned for ProjectionKind {
    fn span(&self) -> Span {
        match self {
            ProjectionKind::StructField { name } => name.span(),
            ProjectionKind::TupleField { index_span, .. } => index_span.clone(),
        }
    }
}

impl ProjectionKind {
    pub(crate) fn pretty_print(&self) -> Cow<str> {
        match self {
            ProjectionKind::StructField { name } => Cow::Borrowed(name.as_str()),
            ProjectionKind::TupleField { index, .. } => Cow::Owned(index.to_string()),
        }
    }
}

#[derive(Clone, Debug, PartialEq, Eq)]
pub struct TyReassignment {
    // either a direct variable, so length of 1, or
    // at series of struct fields/array indices (array syntax)
    pub lhs_base_name: Ident,
    pub lhs_type: TypeId,
    pub lhs_indices: Vec<ProjectionKind>,
    pub rhs: TyExpression,
}

impl CopyTypes for TyReassignment {
    fn copy_types(&mut self, type_mapping: &TypeMapping) {
        self.rhs.copy_types(type_mapping);
        self.lhs_type.copy_types(type_mapping);
    }
}<|MERGE_RESOLUTION|>--- conflicted
+++ resolved
@@ -412,11 +412,7 @@
                     fields: storage_decl.fields_as_typed_struct_fields(),
                 })
             }
-<<<<<<< HEAD
-            TypedDeclaration::GenericTypeForFunctionScope { type_id, .. } => *type_id,
-=======
             TyDeclaration::GenericTypeForFunctionScope { type_id, .. } => *type_id,
->>>>>>> 4740fb2f
             decl => {
                 errors.push(CompileError::NotAType {
                     span: decl.span(),
