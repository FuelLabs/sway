--- conflicted
+++ resolved
@@ -35,13 +35,8 @@
     TraitDeclaration(DeclarationId),
     StructDeclaration(TypedStructDeclaration),
     EnumDeclaration(TypedEnumDeclaration),
-<<<<<<< HEAD
     ImplTrait(DeclarationId),
-    AbiDeclaration(TypedAbiDeclaration),
-=======
-    ImplTrait(TypedImplTrait),
     AbiDeclaration(DeclarationId),
->>>>>>> 4b75c1d4
     // If type parameters are defined for a function, they are put in the namespace just for
     // the body of that function.
     GenericTypeForFunctionScope { name: Ident, type_id: TypeId },
@@ -81,13 +76,8 @@
             TraitDeclaration(decl_id) => decl_id.span(),
             StructDeclaration(TypedStructDeclaration { name, .. }) => name.span(),
             EnumDeclaration(TypedEnumDeclaration { span, .. }) => span.clone(),
-<<<<<<< HEAD
-            AbiDeclaration(TypedAbiDeclaration { span, .. }) => span.clone(),
+            AbiDeclaration(decl_id) => decl_id.span(),
             ImplTrait(decl_id) => decl_id.span(),
-=======
-            AbiDeclaration(decl_id) => decl_id.span(),
-            ImplTrait(TypedImplTrait { span, .. }) => span.clone(),
->>>>>>> 4b75c1d4
             StorageDeclaration(decl) => decl.span(),
             ErrorRecovery | GenericTypeForFunctionScope { .. } => {
                 unreachable!("No span exists for these ast node types")
