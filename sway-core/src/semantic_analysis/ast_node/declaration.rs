mod abi;
mod r#enum;
mod function;
mod impl_trait;
mod storage;
mod r#struct;
mod r#trait;
mod variable;

pub use abi::*;
pub use function::*;
pub use impl_trait::*;
pub use r#enum::*;
pub use r#struct::*;
pub use r#trait::*;
pub use storage::*;
pub use variable::*;

use crate::{
    declaration_engine::{
<<<<<<< HEAD
        declaration_engine::{de_get_constant, de_get_storage, de_get_trait},
=======
        declaration_engine::{de_get_storage, de_get_trait},
>>>>>>> ea4f1b78
        declaration_id::DeclarationId,
    },
    error::*,
    parse_tree::*,
    semantic_analysis::*,
    type_system::*,
};
use derivative::Derivative;
use std::{borrow::Cow, fmt};
use sway_types::{Ident, Span, Spanned};

#[derive(Clone, Debug, PartialEq, Eq)]
pub enum TypedDeclaration {
    VariableDeclaration(Box<TypedVariableDeclaration>),
    ConstantDeclaration(DeclarationId),
    FunctionDeclaration(TypedFunctionDeclaration),
    TraitDeclaration(DeclarationId),
    StructDeclaration(TypedStructDeclaration),
    EnumDeclaration(TypedEnumDeclaration),
    ImplTrait(TypedImplTrait),
    AbiDeclaration(TypedAbiDeclaration),
    // If type parameters are defined for a function, they are put in the namespace just for
    // the body of that function.
    GenericTypeForFunctionScope { name: Ident, type_id: TypeId },
    ErrorRecovery,
    StorageDeclaration(DeclarationId),
}

impl CopyTypes for TypedDeclaration {
    /// The entry point to monomorphizing typed declarations. Instantiates all new type ids,
    /// assuming `self` has already been copied.
    fn copy_types(&mut self, type_mapping: &TypeMapping) {
        use TypedDeclaration::*;
        match self {
            VariableDeclaration(ref mut var_decl) => var_decl.copy_types(type_mapping),
            FunctionDeclaration(ref mut fn_decl) => fn_decl.copy_types(type_mapping),
            TraitDeclaration(ref mut trait_decl) => trait_decl.copy_types(type_mapping),
            StructDeclaration(ref mut struct_decl) => struct_decl.copy_types(type_mapping),
            EnumDeclaration(ref mut enum_decl) => enum_decl.copy_types(type_mapping),
            ImplTrait(impl_trait) => impl_trait.copy_types(type_mapping),
            // generics in an ABI is unsupported by design
            AbiDeclaration(..)
            | ConstantDeclaration(_)
            | StorageDeclaration(..)
            | GenericTypeForFunctionScope { .. }
            | ErrorRecovery => (),
        }
    }
}

impl Spanned for TypedDeclaration {
    fn span(&self) -> Span {
        use TypedDeclaration::*;
        match self {
            VariableDeclaration(decl) => decl.name.span(),
            ConstantDeclaration(decl_id) => decl_id.span(),
            FunctionDeclaration(TypedFunctionDeclaration { span, .. }) => span.clone(),
            TraitDeclaration(decl_id) => decl_id.span(),
            StructDeclaration(TypedStructDeclaration { name, .. }) => name.span(),
            EnumDeclaration(TypedEnumDeclaration { span, .. }) => span.clone(),
            AbiDeclaration(TypedAbiDeclaration { span, .. }) => span.clone(),
            ImplTrait(TypedImplTrait { span, .. }) => span.clone(),
            StorageDeclaration(decl) => decl.span(),
            ErrorRecovery | GenericTypeForFunctionScope { .. } => {
                unreachable!("No span exists for these ast node types")
            }
        }
    }
}

impl fmt::Display for TypedDeclaration {
    fn fmt(&self, f: &mut std::fmt::Formatter<'_>) -> std::fmt::Result {
        write!(
            f,
            "{} declaration ({})",
            self.friendly_name(),
            match self {
                TypedDeclaration::VariableDeclaration(decl) => {
                    let TypedVariableDeclaration {
                        mutability,
                        name,
                        type_ascription,
                        body,
                        ..
                    } = &**decl;
                    let mut builder = String::new();
                    match mutability {
                        VariableMutability::Mutable => builder.push_str("mut"),
                        VariableMutability::RefMutable => builder.push_str("ref mut"),
                        VariableMutability::Immutable => {}
                        VariableMutability::ExportedConst => builder.push_str("pub const"),
                    }
                    builder.push_str(name.as_str());
                    builder.push_str(": ");
                    builder.push_str(
                        &crate::type_system::look_up_type_id(*type_ascription).to_string(),
                    );
                    builder.push_str(" = ");
                    builder.push_str(&body.to_string());
                    builder
                }
                TypedDeclaration::FunctionDeclaration(TypedFunctionDeclaration {
                    name, ..
                }) => {
                    name.as_str().into()
                }
                TypedDeclaration::TraitDeclaration(decl_id) => {
                    match de_get_trait(decl_id.clone(), &decl_id.span()) {
                        Ok(TypedTraitDeclaration { name, .. }) => name.as_str().into(),
                        Err(_) => "unknown trait".into(),
                    }
                }
                TypedDeclaration::StructDeclaration(TypedStructDeclaration { name, .. }) =>
                    name.as_str().into(),
                TypedDeclaration::EnumDeclaration(TypedEnumDeclaration { name, .. }) =>
                    name.as_str().into(),
                _ => String::new(),
            }
        )
    }
}

impl CollectTypesMetadata for TypedDeclaration {
    // this is only run on entry nodes, which must have all well-formed types
    fn collect_types_metadata(&self) -> CompileResult<Vec<TypeMetadata>> {
        use TypedDeclaration::*;
        let mut warnings = vec![];
        let mut errors = vec![];
        let metadata = match self {
            VariableDeclaration(decl) => {
                let mut body = check!(
                    decl.body.collect_types_metadata(),
                    return err(warnings, errors),
                    warnings,
                    errors
                );
                body.append(&mut check!(
                    decl.type_ascription.collect_types_metadata(),
                    return err(warnings, errors),
                    warnings,
                    errors
                ));
                body
            }
            FunctionDeclaration(decl) => {
                let mut body = vec![];
                for content in decl.body.contents.iter() {
                    body.append(&mut check!(
                        content.collect_types_metadata(),
                        return err(warnings, errors),
                        warnings,
                        errors
                    ));
                }
                body.append(&mut check!(
                    decl.return_type.collect_types_metadata(),
                    return err(warnings, errors),
                    warnings,
                    errors
                ));
                for type_param in decl.type_parameters.iter() {
                    body.append(&mut check!(
                        type_param.type_id.collect_types_metadata(),
                        return err(warnings, errors),
                        warnings,
                        errors
                    ));
                }
                for param in decl.parameters.iter() {
                    body.append(&mut check!(
                        param.type_id.collect_types_metadata(),
                        return err(warnings, errors),
                        warnings,
                        errors
                    ));
                }
                body
            }
            ConstantDeclaration(decl_id) => {
                match de_get_constant(decl_id.clone(), &decl_id.span()) {
                    Ok(TypedConstantDeclaration { value, .. }) => {
                        check!(
                            value.collect_types_metadata(),
                            return err(warnings, errors),
                            warnings,
                            errors
                        )
                    }
                    Err(e) => {
                        errors.push(e);
                        return err(warnings, errors);
                    }
                }
            }
            ErrorRecovery
            | StorageDeclaration(_)
            | TraitDeclaration(_)
            | StructDeclaration(_)
            | EnumDeclaration(_)
            | ImplTrait { .. }
            | AbiDeclaration(_)
            | GenericTypeForFunctionScope { .. } => vec![],
        };
        if errors.is_empty() {
            ok(metadata, warnings, errors)
        } else {
            err(warnings, errors)
        }
    }
}

impl TypedDeclaration {
    /// Retrieves the declaration as an enum declaration.
    ///
    /// Returns an error if `self` is not a `TypedEnumDeclaration`.
    pub(crate) fn expect_enum(&self) -> CompileResult<&TypedEnumDeclaration> {
        let warnings = vec![];
        let mut errors = vec![];
        match self {
            TypedDeclaration::EnumDeclaration(decl) => ok(decl, warnings, errors),
            decl => {
                errors.push(CompileError::DeclIsNotAnEnum {
                    actually: decl.friendly_name().to_string(),
                    span: decl.span(),
                });
                err(warnings, errors)
            }
        }
    }

    /// Retrieves the declaration as a struct declaration.
    ///
    /// Returns an error if `self` is not a `TypedStructDeclaration`.
    pub(crate) fn expect_struct(&self) -> CompileResult<&TypedStructDeclaration> {
        let warnings = vec![];
        let mut errors = vec![];
        match self {
            TypedDeclaration::StructDeclaration(decl) => ok(decl, warnings, errors),
            decl => {
                errors.push(CompileError::DeclIsNotAStruct {
                    actually: decl.friendly_name().to_string(),
                    span: decl.span(),
                });
                err(warnings, errors)
            }
        }
    }

    /// Retrieves the declaration as a function declaration.
    ///
    /// Returns an error if `self` is not a `TypedFunctionDeclaration`.
    pub(crate) fn expect_function(&self) -> CompileResult<&TypedFunctionDeclaration> {
        let warnings = vec![];
        let mut errors = vec![];
        match self {
            TypedDeclaration::FunctionDeclaration(decl) => ok(decl, warnings, errors),
            decl => {
                errors.push(CompileError::DeclIsNotAFunction {
                    actually: decl.friendly_name().to_string(),
                    span: decl.span(),
                });
                err(warnings, errors)
            }
        }
    }

    /// Retrieves the declaration as a variable declaration.
    ///
    /// Returns an error if `self` is not a `TypedVariableDeclaration`.
    pub(crate) fn expect_variable(&self) -> CompileResult<&TypedVariableDeclaration> {
        let warnings = vec![];
        let mut errors = vec![];
        match self {
            TypedDeclaration::VariableDeclaration(decl) => ok(decl, warnings, errors),
            decl => {
                errors.push(CompileError::DeclIsNotAVariable {
                    actually: decl.friendly_name().to_string(),
                    span: decl.span(),
                });
                err(warnings, errors)
            }
        }
    }

    /// Retrieves the declaration as an Abi declaration.
    ///
    /// Returns an error if `self` is not a `TypedAbiDeclaration`.
    pub(crate) fn expect_abi(&self) -> CompileResult<&TypedAbiDeclaration> {
        let warnings = vec![];
        let mut errors = vec![];
        match self {
            TypedDeclaration::AbiDeclaration(decl) => ok(decl, warnings, errors),
            decl => {
                errors.push(CompileError::DeclIsNotAnAbi {
                    actually: decl.friendly_name().to_string(),
                    span: decl.span(),
                });
                err(warnings, errors)
            }
        }
    }

    /// friendly name string used for error reporting.
    pub fn friendly_name(&self) -> &'static str {
        use TypedDeclaration::*;
        match self {
            VariableDeclaration(_) => "variable",
            ConstantDeclaration(_) => "constant",
            FunctionDeclaration(_) => "function",
            TraitDeclaration(_) => "trait",
            StructDeclaration(_) => "struct",
            EnumDeclaration(_) => "enum",
            ImplTrait { .. } => "impl trait",
            AbiDeclaration(..) => "abi",
            GenericTypeForFunctionScope { .. } => "generic type parameter",
            ErrorRecovery => "error",
            StorageDeclaration(_) => "contract storage declaration",
        }
    }

    pub(crate) fn return_type(&self) -> CompileResult<TypeId> {
        let mut warnings = vec![];
        let mut errors = vec![];
        let type_id = match self {
            TypedDeclaration::VariableDeclaration(decl) => decl.body.return_type,
            TypedDeclaration::FunctionDeclaration { .. } => {
                errors.push(CompileError::Unimplemented(
                    "Function pointers have not yet been implemented.",
                    self.span(),
                ));
                return err(warnings, errors);
            }
            TypedDeclaration::StructDeclaration(decl) => decl.create_type_id(),
            TypedDeclaration::EnumDeclaration(decl) => decl.create_type_id(),
            TypedDeclaration::StorageDeclaration(decl_id) => {
                let storage_decl = check!(
                    CompileResult::from(de_get_storage(decl_id.clone(), &self.span())),
                    return err(warnings, errors),
                    warnings,
                    errors
                );
                insert_type(TypeInfo::Storage {
                    fields: storage_decl.fields_as_typed_struct_fields(),
                })
            }
            TypedDeclaration::GenericTypeForFunctionScope { name, type_id } => {
                insert_type(TypeInfo::Ref(*type_id, name.span()))
            }
            decl => {
                errors.push(CompileError::NotAType {
                    span: decl.span(),
                    name: decl.to_string(),
                    actually_is: decl.friendly_name(),
                });
                return err(warnings, errors);
            }
        };
        ok(type_id, warnings, errors)
    }

    pub(crate) fn visibility(&self) -> CompileResult<Visibility> {
        use TypedDeclaration::*;
        let mut warnings = vec![];
        let mut errors = vec![];
        let visibility = match self {
            TraitDeclaration(decl_id) => {
                let TypedTraitDeclaration { visibility, .. } = check!(
                    CompileResult::from(de_get_trait(decl_id.clone(), &decl_id.span())),
                    return err(warnings, errors),
                    warnings,
                    errors
                );
                visibility
            }
<<<<<<< HEAD
            ConstantDeclaration(decl_id) => {
                let TypedConstantDeclaration { visibility, .. } = check!(
                    CompileResult::from(de_get_constant(decl_id.clone(), &decl_id.span())),
                    return err(warnings, errors),
                    warnings,
                    errors
                );
                visibility
            }
=======
>>>>>>> ea4f1b78
            GenericTypeForFunctionScope { .. }
            | ImplTrait { .. }
            | StorageDeclaration { .. }
            | AbiDeclaration(..)
            | ErrorRecovery => Visibility::Public,
            VariableDeclaration(decl) => decl.mutability.visibility(),
            EnumDeclaration(TypedEnumDeclaration { visibility, .. })
            | FunctionDeclaration(TypedFunctionDeclaration { visibility, .. })
            | StructDeclaration(TypedStructDeclaration { visibility, .. }) => *visibility,
        };
        ok(visibility, warnings, errors)
    }
}

#[derive(Clone, Debug, PartialEq, Eq)]
pub struct TypedConstantDeclaration {
    pub name: Ident,
    pub value: TypedExpression,
    pub(crate) visibility: Visibility,
}

#[derive(Clone, Debug, Derivative)]
#[derivative(PartialEq, Eq)]
pub struct TypedTraitFn {
    pub name: Ident,
    pub(crate) purity: Purity,
    pub parameters: Vec<TypedFunctionParameter>,
    pub return_type: TypeId,
    #[derivative(PartialEq = "ignore")]
    #[derivative(Eq(bound = ""))]
    pub return_type_span: Span,
}

impl CopyTypes for TypedTraitFn {
    fn copy_types(&mut self, type_mapping: &TypeMapping) {
        self.return_type
            .update_type(type_mapping, &self.return_type_span);
    }
}

impl TypedTraitFn {
    /// This function is used in trait declarations to insert "placeholder" functions
    /// in the methods. This allows the methods to use functions declared in the
    /// interface surface.
    pub(crate) fn to_dummy_func(&self, mode: Mode) -> TypedFunctionDeclaration {
        TypedFunctionDeclaration {
            purity: self.purity,
            name: self.name.clone(),
            body: TypedCodeBlock { contents: vec![] },
            parameters: self.parameters.clone(),
            span: self.name.span(),
            return_type: self.return_type,
            initial_return_type: self.return_type,
            return_type_span: self.return_type_span.clone(),
            visibility: Visibility::Public,
            type_parameters: vec![],
            is_contract_call: mode == Mode::ImplAbiFn,
        }
    }
}

/// Represents the left hand side of a reassignment -- a name to locate it in the
/// namespace, and the type that the name refers to. The type is used for memory layout
/// in asm generation.
#[derive(Clone, Debug, Eq)]
pub struct ReassignmentLhs {
    pub kind: ProjectionKind,
    pub type_id: TypeId,
}

// NOTE: Hash and PartialEq must uphold the invariant:
// k1 == k2 -> hash(k1) == hash(k2)
// https://doc.rust-lang.org/std/collections/struct.HashMap.html
impl PartialEq for ReassignmentLhs {
    fn eq(&self, other: &Self) -> bool {
        self.kind == other.kind && look_up_type_id(self.type_id) == look_up_type_id(other.type_id)
    }
}

#[derive(Clone, Debug, PartialEq, Eq)]
pub enum ProjectionKind {
    StructField { name: Ident },
    TupleField { index: usize, index_span: Span },
}

impl Spanned for ProjectionKind {
    fn span(&self) -> Span {
        match self {
            ProjectionKind::StructField { name } => name.span(),
            ProjectionKind::TupleField { index_span, .. } => index_span.clone(),
        }
    }
}

impl ProjectionKind {
    pub(crate) fn pretty_print(&self) -> Cow<str> {
        match self {
            ProjectionKind::StructField { name } => Cow::Borrowed(name.as_str()),
            ProjectionKind::TupleField { index, .. } => Cow::Owned(index.to_string()),
        }
    }
}

#[derive(Clone, Debug, PartialEq, Eq)]
pub struct TypedReassignment {
    // either a direct variable, so length of 1, or
    // at series of struct fields/array indices (array syntax)
    pub lhs_base_name: Ident,
    pub lhs_type: TypeId,
    pub lhs_indices: Vec<ProjectionKind>,
    pub rhs: TypedExpression,
}

impl CopyTypes for TypedReassignment {
    fn copy_types(&mut self, type_mapping: &TypeMapping) {
        self.rhs.copy_types(type_mapping);
        self.lhs_type
            .update_type(type_mapping, &self.lhs_base_name.span());
    }
}<|MERGE_RESOLUTION|>--- conflicted
+++ resolved
@@ -17,14 +17,7 @@
 pub use variable::*;
 
 use crate::{
-    declaration_engine::{
-<<<<<<< HEAD
-        declaration_engine::{de_get_constant, de_get_storage, de_get_trait},
-=======
-        declaration_engine::{de_get_storage, de_get_trait},
->>>>>>> ea4f1b78
-        declaration_id::DeclarationId,
-    },
+    declaration_engine::{declaration_engine::*, declaration_id::DeclarationId},
     error::*,
     parse_tree::*,
     semantic_analysis::*,
@@ -397,7 +390,6 @@
                 );
                 visibility
             }
-<<<<<<< HEAD
             ConstantDeclaration(decl_id) => {
                 let TypedConstantDeclaration { visibility, .. } = check!(
                     CompileResult::from(de_get_constant(decl_id.clone(), &decl_id.span())),
@@ -407,8 +399,6 @@
                 );
                 visibility
             }
-=======
->>>>>>> ea4f1b78
             GenericTypeForFunctionScope { .. }
             | ImplTrait { .. }
             | StorageDeclaration { .. }
