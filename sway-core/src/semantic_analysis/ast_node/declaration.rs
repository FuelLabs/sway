mod r#enum;
mod function;
mod storage;
mod r#struct;
mod variable;
pub use function::*;
pub use r#enum::*;
pub use r#struct::*;
pub use storage::*;
pub use variable::*;

use super::{
    copy_types::TypeMapping, impl_trait::Mode, CopyTypes, TypedCodeBlock, TypedExpression,
};
use crate::{
    error::*, parse_tree::*, semantic_analysis::TypeCheckedStorageReassignment, type_engine::*,
    Ident,
};
use derivative::Derivative;
use sway_types::Span;

#[derive(Clone, Debug, PartialEq, Eq)]
pub enum TypedDeclaration {
    VariableDeclaration(TypedVariableDeclaration),
    ConstantDeclaration(TypedConstantDeclaration),
    FunctionDeclaration(TypedFunctionDeclaration),
    TraitDeclaration(TypedTraitDeclaration),
    StructDeclaration(TypedStructDeclaration),
    EnumDeclaration(TypedEnumDeclaration),
    Reassignment(TypedReassignment),
    ImplTrait {
        trait_name: CallPath,
        span: Span,
        methods: Vec<TypedFunctionDeclaration>,
        type_implementing_for: TypeInfo,
    },
    AbiDeclaration(TypedAbiDeclaration),
    // If type parameters are defined for a function, they are put in the namespace just for
    // the body of that function.
    GenericTypeForFunctionScope {
        name: Ident,
    },
    ErrorRecovery,
    StorageDeclaration(TypedStorageDeclaration),
    StorageReassignment(TypeCheckedStorageReassignment),
}

impl CopyTypes for TypedDeclaration {
    /// The entry point to monomorphizing typed declarations. Instantiates all new type ids,
    /// assuming `self` has already been copied.
    fn copy_types(&mut self, type_mapping: &TypeMapping) {
        use TypedDeclaration::*;
        match self {
            VariableDeclaration(ref mut var_decl) => var_decl.copy_types(type_mapping),
            ConstantDeclaration(ref mut const_decl) => const_decl.copy_types(type_mapping),
            FunctionDeclaration(ref mut fn_decl) => fn_decl.copy_types(type_mapping),
            TraitDeclaration(ref mut trait_decl) => trait_decl.copy_types(type_mapping),
            StructDeclaration(ref mut struct_decl) => struct_decl.copy_types(type_mapping),
            EnumDeclaration(ref mut enum_decl) => enum_decl.copy_types(type_mapping),
            Reassignment(ref mut reassignment) => reassignment.copy_types(type_mapping),
            ImplTrait {
                ref mut methods, ..
            } => {
                methods.iter_mut().for_each(|x| x.copy_types(type_mapping));
            }
            // generics in an ABI is unsupported by design
            AbiDeclaration(..) => (),
            StorageDeclaration(..) => (),
            StorageReassignment(..) => (),
            GenericTypeForFunctionScope { .. } | ErrorRecovery => (),
        }
    }
}

impl TypedDeclaration {
    /// Attempt to retrieve the declaration as an enum declaration.
    ///
    /// Returns `None` if `self` is not an `TypedEnumDeclaration`.
    pub(crate) fn as_enum(&self) -> Option<&TypedEnumDeclaration> {
        match self {
            TypedDeclaration::EnumDeclaration(decl) => Some(decl),
            _ => None,
        }
    }

    /// Attempt to retrieve the declaration as a struct declaration.
    ///
    /// Returns `None` if `self` is not a `TypedStructDeclaration`.
    #[allow(dead_code)]
    pub(crate) fn as_struct(&self) -> Option<&TypedStructDeclaration> {
        match self {
            TypedDeclaration::StructDeclaration(decl) => Some(decl),
            _ => None,
        }
    }

    /// Attempt to retrieve the declaration as a function declaration.
    ///
    /// Returns `None` if `self` is not a `TypedFunctionDeclaration`.
    #[allow(dead_code)]
    pub(crate) fn as_function(&self) -> Option<&TypedFunctionDeclaration> {
        match self {
            TypedDeclaration::FunctionDeclaration(decl) => Some(decl),
            _ => None,
        }
    }

    /// Attempt to retrieve the declaration as a variable declaration.
    ///
    /// Returns `None` if `self` is not a `TypedVariableDeclaration`.
    #[allow(dead_code)]
    pub(crate) fn as_variable(&self) -> Option<&TypedVariableDeclaration> {
        match self {
            TypedDeclaration::VariableDeclaration(decl) => Some(decl),
            _ => None,
        }
    }

    /// Attempt to retrieve the declaration as an Abi declaration.
    ///
    /// Returns `None` if `self` is not a `TypedAbiDeclaration`.
    #[allow(dead_code)]
    pub(crate) fn as_abi(&self) -> Option<&TypedAbiDeclaration> {
        match self {
            TypedDeclaration::AbiDeclaration(decl) => Some(decl),
            _ => None,
        }
    }

    /// Retrieves the declaration as an enum declaration.
    ///
    /// Returns an error if `self` is not a `TypedEnumDeclaration`.
    pub(crate) fn expect_enum(&self) -> CompileResult<&TypedEnumDeclaration> {
        let warnings = vec![];
        let mut errors = vec![];
        match self {
            TypedDeclaration::EnumDeclaration(decl) => ok(decl, warnings, errors),
            decl => {
                errors.push(CompileError::DeclIsNotAnEnum {
                    actually: decl.friendly_name().to_string(),
                    span: decl.span(),
                });
                err(warnings, errors)
            }
        }
    }

    /// Retrieves the declaration as a struct declaration.
    ///
    /// Returns an error if `self` is not a `TypedStructDeclaration`.
    pub(crate) fn expect_struct(&self) -> CompileResult<&TypedStructDeclaration> {
        let warnings = vec![];
        let mut errors = vec![];
        match self {
            TypedDeclaration::StructDeclaration(decl) => ok(decl, warnings, errors),
            decl => {
                errors.push(CompileError::DeclIsNotAStruct {
                    actually: decl.friendly_name().to_string(),
                    span: decl.span(),
                });
                err(warnings, errors)
            }
        }
    }

    /// Retrieves the declaration as a function declaration.
    ///
    /// Returns an error if `self` is not a `TypedFunctionDeclaration`.
    pub(crate) fn expect_function(&self) -> CompileResult<&TypedFunctionDeclaration> {
        let warnings = vec![];
        let mut errors = vec![];
        match self {
            TypedDeclaration::FunctionDeclaration(decl) => ok(decl, warnings, errors),
            decl => {
                errors.push(CompileError::DeclIsNotAFunction {
                    actually: decl.friendly_name().to_string(),
                    span: decl.span(),
                });
                err(warnings, errors)
            }
        }
    }

    /// Retrieves the declaration as a variable declaration.
    ///
    /// Returns an error if `self` is not a `TypedVariableDeclaration`.
    pub(crate) fn expect_variable(&self) -> CompileResult<&TypedVariableDeclaration> {
        let warnings = vec![];
        let mut errors = vec![];
        match self {
            TypedDeclaration::VariableDeclaration(decl) => ok(decl, warnings, errors),
            decl => {
                errors.push(CompileError::DeclIsNotAVariable {
                    actually: decl.friendly_name().to_string(),
                    span: decl.span(),
                });
                err(warnings, errors)
            }
        }
    }

    /// Retrieves the declaration as an Abi declaration.
    ///
    /// Returns an error if `self` is not a `TypedAbiDeclaration`.
    pub(crate) fn expect_abi(&self) -> CompileResult<&TypedAbiDeclaration> {
        let warnings = vec![];
        let mut errors = vec![];
        match self {
            TypedDeclaration::AbiDeclaration(decl) => ok(decl, warnings, errors),
            decl => {
                errors.push(CompileError::DeclIsNotAnAbi {
                    actually: decl.friendly_name().to_string(),
                    span: decl.span(),
                });
                err(warnings, errors)
            }
        }
    }

    /// friendly name string used for error reporting.
    pub(crate) fn friendly_name(&self) -> &'static str {
        use TypedDeclaration::*;
        match self {
            VariableDeclaration(_) => "variable",
            ConstantDeclaration(_) => "constant",
            FunctionDeclaration(_) => "function",
            TraitDeclaration(_) => "trait",
            StructDeclaration(_) => "struct",
            EnumDeclaration(_) => "enum",
            Reassignment(_) => "reassignment",
            ImplTrait { .. } => "impl trait",
            AbiDeclaration(..) => "abi",
            GenericTypeForFunctionScope { .. } => "generic type parameter",
            ErrorRecovery => "error",
            StorageDeclaration(_) => "contract storage declaration",
            StorageReassignment(_) => "contract storage reassignment",
        }
    }

    pub(crate) fn return_type(&self) -> CompileResult<TypeId> {
        let type_id = match self {
            TypedDeclaration::VariableDeclaration(TypedVariableDeclaration { body, .. }) => {
                body.return_type
            }
            TypedDeclaration::FunctionDeclaration { .. } => {
                return err(
                    vec![],
                    vec![CompileError::Unimplemented(
                        "Function pointers have not yet been implemented.",
                        self.span(),
                    )],
                )
            }
            TypedDeclaration::StructDeclaration(decl) => decl.type_id(),
            TypedDeclaration::Reassignment(TypedReassignment { rhs, .. }) => rhs.return_type,
            TypedDeclaration::StorageDeclaration(decl) => insert_type(TypeInfo::Storage {
                fields: decl.fields_as_typed_struct_fields(),
            }),
            TypedDeclaration::GenericTypeForFunctionScope { name } => {
                insert_type(TypeInfo::UnknownGeneric { name: name.clone() })
            }
            decl => {
                return err(
                    vec![],
                    vec![CompileError::NotAType {
                        span: decl.span(),
                        name: decl.pretty_print(),
                        actually_is: decl.friendly_name(),
                    }],
                )
            }
        };
        ok(type_id, vec![], vec![])
    }

    pub(crate) fn span(&self) -> Span {
        use TypedDeclaration::*;
        match self {
            VariableDeclaration(TypedVariableDeclaration { name, .. }) => name.span().clone(),
            ConstantDeclaration(TypedConstantDeclaration { name, .. }) => name.span().clone(),
            FunctionDeclaration(TypedFunctionDeclaration { span, .. }) => span.clone(),
            TraitDeclaration(TypedTraitDeclaration { name, .. }) => name.span().clone(),
            StructDeclaration(TypedStructDeclaration { name, .. }) => name.span().clone(),
            EnumDeclaration(TypedEnumDeclaration { span, .. }) => span.clone(),
            Reassignment(TypedReassignment { lhs, .. }) => lhs
                .iter()
                .fold(lhs[0].span(), |acc, this| Span::join(acc, this.span())),
            AbiDeclaration(TypedAbiDeclaration { span, .. }) => span.clone(),
            ImplTrait { span, .. } => span.clone(),
            StorageDeclaration(decl) => decl.span(),
            StorageReassignment(decl) => decl.span(),
            ErrorRecovery | GenericTypeForFunctionScope { .. } => {
                unreachable!("No span exists for these ast node types")
            }
        }
    }

    pub(crate) fn pretty_print(&self) -> String {
        format!(
            "{} declaration ({})",
            self.friendly_name(),
            match self {
                TypedDeclaration::VariableDeclaration(TypedVariableDeclaration {
                    is_mutable,
                    name,
                    type_ascription,
                    body,
                    ..
                }) => {
                    let mut builder = String::new();
                    match is_mutable {
                        VariableMutability::Mutable => builder.push_str("mut"),
                        VariableMutability::Immutable => {}
                        VariableMutability::ExportedConst => builder.push_str("pub const"),
                    }
                    builder.push_str(name.as_str());
                    builder.push_str(": ");
                    builder.push_str(
                        &crate::type_engine::look_up_type_id(*type_ascription).friendly_type_str(),
                    );
                    builder.push_str(" = ");
                    builder.push_str(&body.pretty_print());
                    builder
                }
                TypedDeclaration::FunctionDeclaration(TypedFunctionDeclaration {
                    name, ..
                }) => {
                    name.as_str().into()
                }
                TypedDeclaration::TraitDeclaration(TypedTraitDeclaration { name, .. }) =>
                    name.as_str().into(),
                TypedDeclaration::StructDeclaration(TypedStructDeclaration { name, .. }) =>
                    name.as_str().into(),
                TypedDeclaration::EnumDeclaration(TypedEnumDeclaration { name, .. }) =>
                    name.as_str().into(),
                TypedDeclaration::Reassignment(TypedReassignment { lhs, .. }) => lhs
                    .iter()
                    .map(|x| x.name.as_str())
                    .collect::<Vec<_>>()
                    .join("."),
                _ => String::new(),
            }
        )
    }

    pub(crate) fn visibility(&self) -> Visibility {
        use TypedDeclaration::*;
        match self {
            GenericTypeForFunctionScope { .. }
            | Reassignment(..)
            | ImplTrait { .. }
            | StorageDeclaration { .. }
            | StorageReassignment { .. }
            | AbiDeclaration(..)
            | ErrorRecovery => Visibility::Public,
            VariableDeclaration(TypedVariableDeclaration { is_mutable, .. }) => {
                is_mutable.visibility()
            }
            EnumDeclaration(TypedEnumDeclaration { visibility, .. })
            | ConstantDeclaration(TypedConstantDeclaration { visibility, .. })
            | FunctionDeclaration(TypedFunctionDeclaration { visibility, .. })
            | TraitDeclaration(TypedTraitDeclaration { visibility, .. })
            | StructDeclaration(TypedStructDeclaration { visibility, .. }) => *visibility,
        }
    }
}

/// A `TypedAbiDeclaration` contains the type-checked version of the parse tree's `AbiDeclaration`.
#[derive(Clone, Debug, Derivative)]
#[derivative(PartialEq, Eq)]
pub struct TypedAbiDeclaration {
    /// The name of the abi trait (also known as a "contract trait")
    pub(crate) name: Ident,
    /// The methods a contract is required to implement in order opt in to this interface
    pub(crate) interface_surface: Vec<TypedTraitFn>,
    /// The methods provided to a contract "for free" upon opting in to this interface
    // NOTE: It may be important in the future to include this component
    #[derivative(PartialEq = "ignore")]
    #[derivative(Eq(bound = ""))]
    pub(crate) methods: Vec<FunctionDeclaration>,
    #[derivative(PartialEq = "ignore")]
    #[derivative(Eq(bound = ""))]
    pub(crate) span: Span,
}

impl TypedAbiDeclaration {
    pub(crate) fn as_type(&self) -> TypeId {
        let ty = TypeInfo::ContractCaller {
            abi_name: AbiName::Known(self.name.clone().into()),
            address: None,
        };
        insert_type(ty)
    }
}

#[derive(Clone, Debug, PartialEq, Eq)]
pub struct TypedConstantDeclaration {
    pub(crate) name: Ident,
    pub(crate) value: TypedExpression,
    pub(crate) visibility: Visibility,
}

impl CopyTypes for TypedConstantDeclaration {
    fn copy_types(&mut self, type_mapping: &TypeMapping) {
        self.value.copy_types(type_mapping);
    }
}

#[derive(Clone, Debug, Derivative)]
#[derivative(PartialEq, Eq)]
pub struct TypedTraitDeclaration {
    pub(crate) name: Ident,
    pub(crate) interface_surface: Vec<TypedTraitFn>,
    // NOTE: deriving partialeq and hash on this element may be important in the
    // future, but I am not sure. For now, adding this would 2x the amount of
    // work, so I am just going to exclude it
    #[derivative(PartialEq = "ignore")]
    #[derivative(Eq(bound = ""))]
    pub(crate) methods: Vec<FunctionDeclaration>,
    pub(crate) supertraits: Vec<Supertrait>,
    pub(crate) visibility: Visibility,
}

impl CopyTypes for TypedTraitDeclaration {
    fn copy_types(&mut self, type_mapping: &TypeMapping) {
        self.interface_surface
            .iter_mut()
            .for_each(|x| x.copy_types(type_mapping));
        // we don't have to type check the methods because it hasn't been type checked yet
    }
}

#[derive(Clone, Debug, Derivative)]
#[derivative(PartialEq, Eq)]
pub struct TypedTraitFn {
    pub(crate) name: Ident,
    pub(crate) purity: Purity,
    pub(crate) parameters: Vec<TypedFunctionParameter>,
    pub(crate) return_type: TypeId,
    #[derivative(PartialEq = "ignore")]
    #[derivative(Eq(bound = ""))]
    pub(crate) return_type_span: Span,
}

impl CopyTypes for TypedTraitFn {
    fn copy_types(&mut self, type_mapping: &TypeMapping) {
        self.return_type = if let Some(matching_id) =
            look_up_type_id(self.return_type).matches_type_parameter(type_mapping)
        {
            insert_type(TypeInfo::Ref(matching_id))
        } else {
            insert_type(look_up_type_id_raw(self.return_type))
        };
    }
}

impl TypedTraitFn {
    /// This function is used in trait declarations to insert "placeholder" functions
    /// in the methods. This allows the methods to use functions declared in the
    /// interface surface.
    pub(crate) fn to_dummy_func(&self, mode: Mode) -> TypedFunctionDeclaration {
        TypedFunctionDeclaration {
            purity: Default::default(),
            name: self.name.clone(),
            body: TypedCodeBlock {
                contents: vec![],
                whole_block_span: self.name.span().clone(),
            },
            parameters: self.parameters.clone(),
            span: self.name.span().clone(),
            return_type: self.return_type,
            return_type_span: self.return_type_span.clone(),
            visibility: Visibility::Public,
            type_parameters: vec![],
            is_contract_call: mode == Mode::ImplAbiFn,
        }
    }
}

/// Represents the left hand side of a reassignment -- a name to locate it in the
/// namespace, and the type that the name refers to. The type is used for memory layout
/// in asm generation.
#[derive(Clone, Debug, Eq)]
pub struct ReassignmentLhs {
    pub(crate) name: Ident,
    pub(crate) r#type: TypeId,
}

// NOTE: Hash and PartialEq must uphold the invariant:
// k1 == k2 -> hash(k1) == hash(k2)
// https://doc.rust-lang.org/std/collections/struct.HashMap.html
impl PartialEq for ReassignmentLhs {
    fn eq(&self, other: &Self) -> bool {
        self.name == other.name && look_up_type_id(self.r#type) == look_up_type_id(other.r#type)
    }
}

impl ReassignmentLhs {
    pub(crate) fn span(&self) -> Span {
        self.name.span().clone()
    }
}

#[derive(Clone, Debug, PartialEq, Eq)]
pub struct TypedReassignment {
    // either a direct variable, so length of 1, or
    // at series of struct fields/array indices (array syntax)
    pub(crate) lhs: Vec<ReassignmentLhs>,
    pub(crate) rhs: TypedExpression,
}

impl CopyTypes for TypedReassignment {
    fn copy_types(&mut self, type_mapping: &TypeMapping) {
        self.rhs.copy_types(type_mapping);
        self.lhs
            .iter_mut()
            .for_each(|ReassignmentLhs { ref mut r#type, .. }| {
                *r#type = if let Some(matching_id) =
                    look_up_type_id(*r#type).matches_type_parameter(type_mapping)
                {
                    insert_type(TypeInfo::Ref(matching_id))
                } else {
                    insert_type(look_up_type_id_raw(*r#type))
                };
            });
    }
<<<<<<< HEAD
=======
}

impl TypedTraitFn {
    pub(crate) fn copy_types(&mut self, type_mapping: &[(TypeParameter, TypeId)]) {
        self.return_type = if let Some(matching_id) =
            look_up_type_id(self.return_type).matches_type_parameter(type_mapping)
        {
            insert_type(TypeInfo::Ref(matching_id))
        } else {
            insert_type(look_up_type_id_raw(self.return_type))
        };
    }
    /// This function is used in trait declarations to insert "placeholder" functions
    /// in the methods. This allows the methods to use functions declared in the
    /// interface surface.
    pub(crate) fn to_dummy_func(&self, mode: Mode) -> TypedFunctionDeclaration {
        TypedFunctionDeclaration {
            purity: self.purity,
            name: self.name.clone(),
            body: TypedCodeBlock {
                contents: vec![],
                whole_block_span: self.name.span().clone(),
            },
            parameters: self.parameters.clone(),
            span: self.name.span().clone(),
            return_type: self.return_type,
            return_type_span: self.return_type_span.clone(),
            visibility: Visibility::Public,
            type_parameters: vec![],
            is_contract_call: mode == Mode::ImplAbiFn,
        }
    }
>>>>>>> 6eef7ab7
}<|MERGE_RESOLUTION|>--- conflicted
+++ resolved
@@ -460,7 +460,7 @@
     /// interface surface.
     pub(crate) fn to_dummy_func(&self, mode: Mode) -> TypedFunctionDeclaration {
         TypedFunctionDeclaration {
-            purity: Default::default(),
+            purity: self.purity,
             name: self.name.clone(),
             body: TypedCodeBlock {
                 contents: vec![],
@@ -524,39 +524,4 @@
                 };
             });
     }
-<<<<<<< HEAD
-=======
-}
-
-impl TypedTraitFn {
-    pub(crate) fn copy_types(&mut self, type_mapping: &[(TypeParameter, TypeId)]) {
-        self.return_type = if let Some(matching_id) =
-            look_up_type_id(self.return_type).matches_type_parameter(type_mapping)
-        {
-            insert_type(TypeInfo::Ref(matching_id))
-        } else {
-            insert_type(look_up_type_id_raw(self.return_type))
-        };
-    }
-    /// This function is used in trait declarations to insert "placeholder" functions
-    /// in the methods. This allows the methods to use functions declared in the
-    /// interface surface.
-    pub(crate) fn to_dummy_func(&self, mode: Mode) -> TypedFunctionDeclaration {
-        TypedFunctionDeclaration {
-            purity: self.purity,
-            name: self.name.clone(),
-            body: TypedCodeBlock {
-                contents: vec![],
-                whole_block_span: self.name.span().clone(),
-            },
-            parameters: self.parameters.clone(),
-            span: self.name.span().clone(),
-            return_type: self.return_type,
-            return_type_span: self.return_type_span.clone(),
-            visibility: Visibility::Public,
-            type_parameters: vec![],
-            is_contract_call: mode == Mode::ImplAbiFn,
-        }
-    }
->>>>>>> 6eef7ab7
 }