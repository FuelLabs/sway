--- conflicted
+++ resolved
@@ -17,14 +17,7 @@
 pub use variable::*;
 
 use crate::{
-    declaration_engine::{
-<<<<<<< HEAD
-        declaration_engine::{de_get_enum, de_get_storage, de_get_trait},
-=======
-        declaration_engine::{de_get_storage, de_get_trait},
->>>>>>> ea4f1b78
-        declaration_id::DeclarationId,
-    },
+    declaration_engine::{declaration_engine::*, declaration_id::DeclarationId},
     error::*,
     parse_tree::*,
     semantic_analysis::*,
@@ -372,7 +365,6 @@
                 );
                 visibility
             }
-<<<<<<< HEAD
             EnumDeclaration(decl_id) => {
                 let TypedEnumDeclaration { visibility, .. } = check!(
                     CompileResult::from(de_get_enum(decl_id.clone(), &decl_id.span())),
@@ -382,8 +374,6 @@
                 );
                 visibility
             }
-=======
->>>>>>> ea4f1b78
             GenericTypeForFunctionScope { .. }
             | ImplTrait { .. }
             | StorageDeclaration { .. }
