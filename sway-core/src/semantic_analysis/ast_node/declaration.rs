mod abi;
mod r#enum;
mod function;
mod impl_trait;
mod storage;
mod r#struct;
mod r#trait;
mod variable;

pub use abi::*;
pub use function::*;
pub use impl_trait::*;
pub use r#enum::*;
pub use r#struct::*;
pub use r#trait::*;
pub use storage::*;
pub use variable::*;

use crate::{
    declaration_engine::{declaration_engine::*, declaration_id::DeclarationId},
    error::*,
    parse_tree::*,
    semantic_analysis::*,
    type_system::*,
};
use derivative::Derivative;
use std::{borrow::Cow, fmt};
use sway_types::{Ident, Span, Spanned};

#[derive(Clone, Debug, PartialEq, Eq)]
pub enum TypedDeclaration {
    VariableDeclaration(TypedVariableDeclaration),
    ConstantDeclaration(TypedConstantDeclaration),
    FunctionDeclaration(TypedFunctionDeclaration),
    TraitDeclaration(DeclarationId),
    StructDeclaration(TypedStructDeclaration),
    EnumDeclaration(DeclarationId),
    ImplTrait(TypedImplTrait),
    AbiDeclaration(DeclarationId),
    // If type parameters are defined for a function, they are put in the namespace just for
    // the body of that function.
    GenericTypeForFunctionScope { name: Ident, type_id: TypeId },
    ErrorRecovery,
    StorageDeclaration(DeclarationId),
}

impl CopyTypes for TypedDeclaration {
    /// The entry point to monomorphizing typed declarations. Instantiates all new type ids,
    /// assuming `self` has already been copied.
    fn copy_types(&mut self, type_mapping: &TypeMapping) {
        use TypedDeclaration::*;
        match self {
            VariableDeclaration(ref mut var_decl) => var_decl.copy_types(type_mapping),
            ConstantDeclaration(ref mut const_decl) => const_decl.copy_types(type_mapping),
            FunctionDeclaration(ref mut fn_decl) => fn_decl.copy_types(type_mapping),
            TraitDeclaration(ref mut trait_decl) => trait_decl.copy_types(type_mapping),
            StructDeclaration(ref mut struct_decl) => struct_decl.copy_types(type_mapping),
            EnumDeclaration(ref mut enum_decl) => enum_decl.copy_types(type_mapping),
            ImplTrait(impl_trait) => impl_trait.copy_types(type_mapping),
            // generics in an ABI is unsupported by design
            AbiDeclaration(..)
            | StorageDeclaration(..)
            | GenericTypeForFunctionScope { .. }
            | ErrorRecovery => (),
        }
    }
}

impl Spanned for TypedDeclaration {
    fn span(&self) -> Span {
        use TypedDeclaration::*;
        match self {
            VariableDeclaration(TypedVariableDeclaration { name, .. }) => name.span(),
            ConstantDeclaration(TypedConstantDeclaration { name, .. }) => name.span(),
            FunctionDeclaration(TypedFunctionDeclaration { span, .. }) => span.clone(),
            TraitDeclaration(decl_id) => decl_id.span(),
            StructDeclaration(TypedStructDeclaration { name, .. }) => name.span(),
<<<<<<< HEAD
            EnumDeclaration(decl_id) => decl_id.span(),
            AbiDeclaration(TypedAbiDeclaration { span, .. }) => span.clone(),
=======
            EnumDeclaration(TypedEnumDeclaration { span, .. }) => span.clone(),
            AbiDeclaration(decl_id) => decl_id.span(),
>>>>>>> 4b75c1d4
            ImplTrait(TypedImplTrait { span, .. }) => span.clone(),
            StorageDeclaration(decl) => decl.span(),
            ErrorRecovery | GenericTypeForFunctionScope { .. } => {
                unreachable!("No span exists for these ast node types")
            }
        }
    }
}

impl fmt::Display for TypedDeclaration {
    fn fmt(&self, f: &mut std::fmt::Formatter<'_>) -> std::fmt::Result {
        write!(
            f,
            "{} declaration ({})",
            self.friendly_name(),
            match self {
                TypedDeclaration::VariableDeclaration(TypedVariableDeclaration {
                    mutability,
                    name,
                    type_ascription,
                    body,
                    ..
                }) => {
                    let mut builder = String::new();
                    match mutability {
                        VariableMutability::Mutable => builder.push_str("mut"),
                        VariableMutability::RefMutable => builder.push_str("ref mut"),
                        VariableMutability::Immutable => {}
                        VariableMutability::ExportedConst => builder.push_str("pub const"),
                    }
                    builder.push_str(name.as_str());
                    builder.push_str(": ");
                    builder.push_str(
                        &crate::type_system::look_up_type_id(*type_ascription).to_string(),
                    );
                    builder.push_str(" = ");
                    builder.push_str(&body.to_string());
                    builder
                }
                TypedDeclaration::FunctionDeclaration(TypedFunctionDeclaration {
                    name, ..
                }) => {
                    name.as_str().into()
                }
                TypedDeclaration::TraitDeclaration(decl_id) => {
                    match de_get_trait(decl_id.clone(), &decl_id.span()) {
                        Ok(TypedTraitDeclaration { name, .. }) => name.as_str().into(),
                        Err(_) => "unknown trait".into(),
                    }
                }
                TypedDeclaration::StructDeclaration(TypedStructDeclaration { name, .. }) =>
                    name.as_str().into(),
                TypedDeclaration::EnumDeclaration(decl_id) => {
                    match de_get_enum(decl_id.clone(), &decl_id.span()) {
                        Ok(TypedEnumDeclaration { name, .. }) => name.as_str().into(),
                        Err(_) => "unknown enum".into(),
                    }
                }
                _ => String::new(),
            }
        )
    }
}

impl CollectTypesMetadata for TypedDeclaration {
    // this is only run on entry nodes, which must have all well-formed types
    fn collect_types_metadata(&self) -> Vec<TypeMetadata> {
        use TypedDeclaration::*;
        match self {
            VariableDeclaration(decl) => {
                let mut body = decl.body.collect_types_metadata();
                body.append(&mut decl.type_ascription.collect_types_metadata());
                body
            }
            FunctionDeclaration(decl) => {
                let mut body: Vec<TypeMetadata> = decl
                    .body
                    .contents
                    .iter()
                    .flat_map(CollectTypesMetadata::collect_types_metadata)
                    .collect();
                body.append(&mut decl.return_type.collect_types_metadata());
                body.append(
                    &mut decl
                        .type_parameters
                        .iter()
                        .map(|x| &x.type_id)
                        .flat_map(CollectTypesMetadata::collect_types_metadata)
                        .collect(),
                );
                body.append(
                    &mut decl
                        .parameters
                        .iter()
                        .map(|x| &x.type_id)
                        .flat_map(CollectTypesMetadata::collect_types_metadata)
                        .collect(),
                );
                body
            }
            ConstantDeclaration(TypedConstantDeclaration { value, .. }) => {
                value.collect_types_metadata()
            }
            ErrorRecovery
            | StorageDeclaration(_)
            | TraitDeclaration(_)
            | StructDeclaration(_)
            | EnumDeclaration(_)
            | ImplTrait { .. }
            | AbiDeclaration(_)
            | GenericTypeForFunctionScope { .. } => vec![],
        }
    }
}

impl TypedDeclaration {
    /// Retrieves the declaration as an enum declaration.
    ///
    /// Returns an error if `self` is not a `TypedEnumDeclaration`.
    pub(crate) fn expect_enum(&self, access_span: &Span) -> CompileResult<TypedEnumDeclaration> {
        match self {
            TypedDeclaration::EnumDeclaration(decl_id) => {
                CompileResult::from(de_get_enum(decl_id.clone(), access_span))
            }
            decl => err(
                vec![],
                vec![CompileError::DeclIsNotAnEnum {
                    actually: decl.friendly_name().to_string(),
                    span: decl.span(),
                }],
            ),
        }
    }

    /// Retrieves the declaration as a struct declaration.
    ///
    /// Returns an error if `self` is not a `TypedStructDeclaration`.
    pub(crate) fn expect_struct(&self) -> CompileResult<&TypedStructDeclaration> {
        let warnings = vec![];
        let mut errors = vec![];
        match self {
            TypedDeclaration::StructDeclaration(decl) => ok(decl, warnings, errors),
            decl => {
                errors.push(CompileError::DeclIsNotAStruct {
                    actually: decl.friendly_name().to_string(),
                    span: decl.span(),
                });
                err(warnings, errors)
            }
        }
    }

    /// Retrieves the declaration as a function declaration.
    ///
    /// Returns an error if `self` is not a `TypedFunctionDeclaration`.
    pub(crate) fn expect_function(&self) -> CompileResult<&TypedFunctionDeclaration> {
        let warnings = vec![];
        let mut errors = vec![];
        match self {
            TypedDeclaration::FunctionDeclaration(decl) => ok(decl, warnings, errors),
            decl => {
                errors.push(CompileError::DeclIsNotAFunction {
                    actually: decl.friendly_name().to_string(),
                    span: decl.span(),
                });
                err(warnings, errors)
            }
        }
    }

    /// Retrieves the declaration as a variable declaration.
    ///
    /// Returns an error if `self` is not a `TypedVariableDeclaration`.
    pub(crate) fn expect_variable(&self) -> CompileResult<&TypedVariableDeclaration> {
        let warnings = vec![];
        let mut errors = vec![];
        match self {
            TypedDeclaration::VariableDeclaration(decl) => ok(decl, warnings, errors),
            decl => {
                errors.push(CompileError::DeclIsNotAVariable {
                    actually: decl.friendly_name().to_string(),
                    span: decl.span(),
                });
                err(warnings, errors)
            }
        }
    }

    /// Retrieves the declaration as an Abi declaration.
    ///
    /// Returns an error if `self` is not a `TypedAbiDeclaration`.
    pub(crate) fn expect_abi(&self, access_span: &Span) -> CompileResult<TypedAbiDeclaration> {
        match self {
            TypedDeclaration::AbiDeclaration(decl_id) => {
                CompileResult::from(de_get_abi(decl_id.clone(), access_span))
            }
            decl => err(
                vec![],
                vec![CompileError::DeclIsNotAnAbi {
                    actually: decl.friendly_name().to_string(),
                    span: decl.span(),
                }],
            ),
        }
    }

    /// friendly name string used for error reporting.
    pub fn friendly_name(&self) -> &'static str {
        use TypedDeclaration::*;
        match self {
            VariableDeclaration(_) => "variable",
            ConstantDeclaration(_) => "constant",
            FunctionDeclaration(_) => "function",
            TraitDeclaration(_) => "trait",
            StructDeclaration(_) => "struct",
            EnumDeclaration(_) => "enum",
            ImplTrait { .. } => "impl trait",
            AbiDeclaration(..) => "abi",
            GenericTypeForFunctionScope { .. } => "generic type parameter",
            ErrorRecovery => "error",
            StorageDeclaration(_) => "contract storage declaration",
        }
    }

    pub(crate) fn return_type(&self, access_span: &Span) -> CompileResult<TypeId> {
        let mut warnings = vec![];
        let mut errors = vec![];
        let type_id = match self {
            TypedDeclaration::VariableDeclaration(TypedVariableDeclaration { body, .. }) => {
                body.return_type
            }
            TypedDeclaration::FunctionDeclaration { .. } => {
                errors.push(CompileError::Unimplemented(
                    "Function pointers have not yet been implemented.",
                    self.span(),
                ));
                return err(warnings, errors);
            }
            TypedDeclaration::StructDeclaration(decl) => decl.create_type_id(),
            TypedDeclaration::EnumDeclaration(decl_id) => {
                let decl = check!(
                    CompileResult::from(de_get_enum(decl_id.clone(), access_span)),
                    return err(warnings, errors),
                    warnings,
                    errors
                );
                decl.create_type_id()
            }
            TypedDeclaration::StorageDeclaration(decl_id) => {
                let storage_decl = check!(
                    CompileResult::from(de_get_storage(decl_id.clone(), &self.span())),
                    return err(warnings, errors),
                    warnings,
                    errors
                );
                insert_type(TypeInfo::Storage {
                    fields: storage_decl.fields_as_typed_struct_fields(),
                })
            }
            TypedDeclaration::GenericTypeForFunctionScope { name, type_id } => {
                insert_type(TypeInfo::Ref(*type_id, name.span()))
            }
            decl => {
                errors.push(CompileError::NotAType {
                    span: decl.span(),
                    name: decl.to_string(),
                    actually_is: decl.friendly_name(),
                });
                return err(warnings, errors);
            }
        };
        ok(type_id, warnings, errors)
    }

    pub(crate) fn visibility(&self) -> CompileResult<Visibility> {
        use TypedDeclaration::*;
        let mut warnings = vec![];
        let mut errors = vec![];
        let visibility = match self {
            TraitDeclaration(decl_id) => {
                let TypedTraitDeclaration { visibility, .. } = check!(
                    CompileResult::from(de_get_trait(decl_id.clone(), &decl_id.span())),
                    return err(warnings, errors),
                    warnings,
                    errors
                );
                visibility
            }
            EnumDeclaration(decl_id) => {
                let TypedEnumDeclaration { visibility, .. } = check!(
                    CompileResult::from(de_get_enum(decl_id.clone(), &decl_id.span())),
                    return err(warnings, errors),
                    warnings,
                    errors
                );
                visibility
            }
            GenericTypeForFunctionScope { .. }
            | ImplTrait { .. }
            | StorageDeclaration { .. }
            | AbiDeclaration(..)
            | ErrorRecovery => Visibility::Public,
            VariableDeclaration(TypedVariableDeclaration {
                mutability: is_mutable,
                ..
            }) => is_mutable.visibility(),
            ConstantDeclaration(TypedConstantDeclaration { visibility, .. })
            | FunctionDeclaration(TypedFunctionDeclaration { visibility, .. })
            | StructDeclaration(TypedStructDeclaration { visibility, .. }) => *visibility,
        };
        ok(visibility, warnings, errors)
    }
}

#[derive(Clone, Debug, PartialEq, Eq)]
pub struct TypedConstantDeclaration {
    pub name: Ident,
    pub value: TypedExpression,
    pub(crate) visibility: Visibility,
}

impl CopyTypes for TypedConstantDeclaration {
    fn copy_types(&mut self, type_mapping: &TypeMapping) {
        self.value.copy_types(type_mapping);
    }
}

#[derive(Clone, Debug, Derivative)]
#[derivative(PartialEq, Eq)]
pub struct TypedTraitFn {
    pub name: Ident,
    pub(crate) purity: Purity,
    pub parameters: Vec<TypedFunctionParameter>,
    pub return_type: TypeId,
    #[derivative(PartialEq = "ignore")]
    #[derivative(Eq(bound = ""))]
    pub return_type_span: Span,
}

impl CopyTypes for TypedTraitFn {
    fn copy_types(&mut self, type_mapping: &TypeMapping) {
        self.return_type
            .update_type(type_mapping, &self.return_type_span);
    }
}

impl TypedTraitFn {
    /// This function is used in trait declarations to insert "placeholder" functions
    /// in the methods. This allows the methods to use functions declared in the
    /// interface surface.
    pub(crate) fn to_dummy_func(&self, mode: Mode) -> TypedFunctionDeclaration {
        TypedFunctionDeclaration {
            purity: self.purity,
            name: self.name.clone(),
            body: TypedCodeBlock { contents: vec![] },
            parameters: self.parameters.clone(),
            span: self.name.span(),
            return_type: self.return_type,
            initial_return_type: self.return_type,
            return_type_span: self.return_type_span.clone(),
            visibility: Visibility::Public,
            type_parameters: vec![],
            is_contract_call: mode == Mode::ImplAbiFn,
        }
    }
}

/// Represents the left hand side of a reassignment -- a name to locate it in the
/// namespace, and the type that the name refers to. The type is used for memory layout
/// in asm generation.
#[derive(Clone, Debug, Eq)]
pub struct ReassignmentLhs {
    pub kind: ProjectionKind,
    pub type_id: TypeId,
}

// NOTE: Hash and PartialEq must uphold the invariant:
// k1 == k2 -> hash(k1) == hash(k2)
// https://doc.rust-lang.org/std/collections/struct.HashMap.html
impl PartialEq for ReassignmentLhs {
    fn eq(&self, other: &Self) -> bool {
        self.kind == other.kind && look_up_type_id(self.type_id) == look_up_type_id(other.type_id)
    }
}

#[derive(Clone, Debug, PartialEq, Eq)]
pub enum ProjectionKind {
    StructField { name: Ident },
    TupleField { index: usize, index_span: Span },
}

impl Spanned for ProjectionKind {
    fn span(&self) -> Span {
        match self {
            ProjectionKind::StructField { name } => name.span(),
            ProjectionKind::TupleField { index_span, .. } => index_span.clone(),
        }
    }
}

impl ProjectionKind {
    pub(crate) fn pretty_print(&self) -> Cow<str> {
        match self {
            ProjectionKind::StructField { name } => Cow::Borrowed(name.as_str()),
            ProjectionKind::TupleField { index, .. } => Cow::Owned(index.to_string()),
        }
    }
}

#[derive(Clone, Debug, PartialEq, Eq)]
pub struct TypedReassignment {
    // either a direct variable, so length of 1, or
    // at series of struct fields/array indices (array syntax)
    pub lhs_base_name: Ident,
    pub lhs_type: TypeId,
    pub lhs_indices: Vec<ProjectionKind>,
    pub rhs: TypedExpression,
}

impl CopyTypes for TypedReassignment {
    fn copy_types(&mut self, type_mapping: &TypeMapping) {
        self.rhs.copy_types(type_mapping);
        self.lhs_type
            .update_type(type_mapping, &self.lhs_base_name.span());
    }
}<|MERGE_RESOLUTION|>--- conflicted
+++ resolved
@@ -75,13 +75,8 @@
             FunctionDeclaration(TypedFunctionDeclaration { span, .. }) => span.clone(),
             TraitDeclaration(decl_id) => decl_id.span(),
             StructDeclaration(TypedStructDeclaration { name, .. }) => name.span(),
-<<<<<<< HEAD
             EnumDeclaration(decl_id) => decl_id.span(),
-            AbiDeclaration(TypedAbiDeclaration { span, .. }) => span.clone(),
-=======
-            EnumDeclaration(TypedEnumDeclaration { span, .. }) => span.clone(),
             AbiDeclaration(decl_id) => decl_id.span(),
->>>>>>> 4b75c1d4
             ImplTrait(TypedImplTrait { span, .. }) => span.clone(),
             StorageDeclaration(decl) => decl.span(),
             ErrorRecovery | GenericTypeForFunctionScope { .. } => {
