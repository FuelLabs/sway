mod create_type_id;
mod r#enum;
mod function;
mod monomorphize;
mod storage;
mod r#struct;
mod variable;
pub(crate) use create_type_id::*;
pub use function::*;
pub(crate) use monomorphize::*;
pub use r#enum::*;
pub use r#struct::*;
pub use storage::*;
pub use variable::*;

use crate::{error::*, parse_tree::*, semantic_analysis::*, type_engine::*};
use derivative::Derivative;
use std::{borrow::Cow, fmt};
use sway_types::{Ident, Span};

#[derive(Clone, Debug, PartialEq, Eq)]
pub enum TypedDeclaration {
    VariableDeclaration(TypedVariableDeclaration),
    ConstantDeclaration(TypedConstantDeclaration),
    FunctionDeclaration(TypedFunctionDeclaration),
    TraitDeclaration(TypedTraitDeclaration),
    StructDeclaration(TypedStructDeclaration),
    EnumDeclaration(TypedEnumDeclaration),
    Reassignment(TypedReassignment),
    ImplTrait {
        trait_name: CallPath,
        span: Span,
        methods: Vec<TypedFunctionDeclaration>,
        type_implementing_for: TypeInfo,
    },
    AbiDeclaration(TypedAbiDeclaration),
    // If type parameters are defined for a function, they are put in the namespace just for
    // the body of that function.
    GenericTypeForFunctionScope {
        name: Ident,
    },
    ErrorRecovery,
    StorageDeclaration(TypedStorageDeclaration),
    StorageReassignment(TypeCheckedStorageReassignment),
}

impl CopyTypes for TypedDeclaration {
    /// The entry point to monomorphizing typed declarations. Instantiates all new type ids,
    /// assuming `self` has already been copied.
    fn copy_types(&mut self, type_mapping: &TypeMapping) {
        use TypedDeclaration::*;
        match self {
            VariableDeclaration(ref mut var_decl) => var_decl.copy_types(type_mapping),
            ConstantDeclaration(ref mut const_decl) => const_decl.copy_types(type_mapping),
            FunctionDeclaration(ref mut fn_decl) => fn_decl.copy_types(type_mapping),
            TraitDeclaration(ref mut trait_decl) => trait_decl.copy_types(type_mapping),
            StructDeclaration(ref mut struct_decl) => struct_decl.copy_types(type_mapping),
            EnumDeclaration(ref mut enum_decl) => enum_decl.copy_types(type_mapping),
            Reassignment(ref mut reassignment) => reassignment.copy_types(type_mapping),
            ImplTrait {
                ref mut methods, ..
            } => {
                methods.iter_mut().for_each(|x| x.copy_types(type_mapping));
            }
            // generics in an ABI is unsupported by design
            AbiDeclaration(..) => (),
            StorageDeclaration(..) => (),
            StorageReassignment(..) => (),
            GenericTypeForFunctionScope { .. } | ErrorRecovery => (),
        }
    }
}

<<<<<<< HEAD
impl fmt::Display for TypedDeclaration {
    fn fmt(&self, f: &mut std::fmt::Formatter<'_>) -> std::fmt::Result {
        write!(
            f,
            "{} declaration ({})",
            self.friendly_name(),
            match self {
                TypedDeclaration::VariableDeclaration(TypedVariableDeclaration {
                    is_mutable,
                    name,
                    type_ascription,
                    body,
                    ..
                }) => {
                    let mut builder = String::new();
                    match is_mutable {
                        VariableMutability::Mutable => builder.push_str("mut"),
                        VariableMutability::Immutable => {}
                        VariableMutability::ExportedConst => builder.push_str("pub const"),
                    }
                    builder.push_str(name.as_str());
                    builder.push_str(": ");
                    builder.push_str(
                        &crate::type_engine::look_up_type_id(*type_ascription).to_string(),
                    );
                    builder.push_str(" = ");
                    builder.push_str(&body.to_string());
                    builder
                }
                TypedDeclaration::FunctionDeclaration(TypedFunctionDeclaration {
                    name, ..
                }) => {
                    name.as_str().into()
                }
                TypedDeclaration::TraitDeclaration(TypedTraitDeclaration { name, .. }) =>
                    name.as_str().into(),
                TypedDeclaration::StructDeclaration(TypedStructDeclaration { name, .. }) =>
                    name.as_str().into(),
                TypedDeclaration::EnumDeclaration(TypedEnumDeclaration { name, .. }) =>
                    name.as_str().into(),
                TypedDeclaration::Reassignment(TypedReassignment {
                    lhs_base_name,
                    lhs_indices,
                    ..
                }) => {
                    std::iter::once(Cow::Borrowed(lhs_base_name.as_str()))
                        .chain(
                            lhs_indices
                                .iter()
                                .flat_map(|x| [Cow::Borrowed("."), x.pretty_print()]),
                        )
                        .collect::<String>()
                }
                _ => String::new(),
            }
        )
=======
impl UnresolvedTypeCheck for TypedDeclaration {
    // this is only run on entry nodes, which must have all well-formed types
    fn check_for_unresolved_types(&self) -> Vec<CompileError> {
        use TypedDeclaration::*;
        match self {
            VariableDeclaration(decl) => {
                let mut body = decl.body.check_for_unresolved_types();
                body.append(&mut decl.type_ascription.check_for_unresolved_types());
                body
            }
            FunctionDeclaration(decl) => {
                let mut body: Vec<CompileError> = decl
                    .body
                    .contents
                    .iter()
                    .flat_map(UnresolvedTypeCheck::check_for_unresolved_types)
                    .collect();
                body.append(&mut decl.return_type.check_for_unresolved_types());
                body.append(
                    &mut decl
                        .type_parameters
                        .iter()
                        .map(|x| &x.type_id)
                        .flat_map(UnresolvedTypeCheck::check_for_unresolved_types)
                        .collect(),
                );
                body
            }
            ConstantDeclaration(TypedConstantDeclaration { value, .. }) => {
                value.check_for_unresolved_types()
            }
            StorageReassignment(TypeCheckedStorageReassignment { fields, rhs, .. }) => fields
                .iter()
                .flat_map(|x| x.r#type.check_for_unresolved_types())
                .chain(rhs.check_for_unresolved_types().into_iter())
                .collect(),
            Reassignment(TypedReassignment { rhs, .. }) => rhs.check_for_unresolved_types(),
            ErrorRecovery
            | StorageDeclaration(_)
            | TraitDeclaration(_)
            | StructDeclaration(_)
            | EnumDeclaration(_)
            | ImplTrait { .. }
            | AbiDeclaration(_)
            | GenericTypeForFunctionScope { .. } => vec![],
        }
>>>>>>> 07b9f825
    }
}

impl TypedDeclaration {
    /// Attempt to retrieve the declaration as an enum declaration.
    ///
    /// Returns `None` if `self` is not an `TypedEnumDeclaration`.
    pub(crate) fn as_enum(&self) -> Option<&TypedEnumDeclaration> {
        match self {
            TypedDeclaration::EnumDeclaration(decl) => Some(decl),
            _ => None,
        }
    }

    /// Attempt to retrieve the declaration as a struct declaration.
    ///
    /// Returns `None` if `self` is not a `TypedStructDeclaration`.
    #[allow(dead_code)]
    pub(crate) fn as_struct(&self) -> Option<&TypedStructDeclaration> {
        match self {
            TypedDeclaration::StructDeclaration(decl) => Some(decl),
            _ => None,
        }
    }

    /// Attempt to retrieve the declaration as a function declaration.
    ///
    /// Returns `None` if `self` is not a `TypedFunctionDeclaration`.
    #[allow(dead_code)]
    pub(crate) fn as_function(&self) -> Option<&TypedFunctionDeclaration> {
        match self {
            TypedDeclaration::FunctionDeclaration(decl) => Some(decl),
            _ => None,
        }
    }

    /// Attempt to retrieve the declaration as a variable declaration.
    ///
    /// Returns `None` if `self` is not a `TypedVariableDeclaration`.
    #[allow(dead_code)]
    pub(crate) fn as_variable(&self) -> Option<&TypedVariableDeclaration> {
        match self {
            TypedDeclaration::VariableDeclaration(decl) => Some(decl),
            _ => None,
        }
    }

    /// Attempt to retrieve the declaration as an Abi declaration.
    ///
    /// Returns `None` if `self` is not a `TypedAbiDeclaration`.
    #[allow(dead_code)]
    pub(crate) fn as_abi(&self) -> Option<&TypedAbiDeclaration> {
        match self {
            TypedDeclaration::AbiDeclaration(decl) => Some(decl),
            _ => None,
        }
    }

    /// Retrieves the declaration as an enum declaration.
    ///
    /// Returns an error if `self` is not a `TypedEnumDeclaration`.
    pub(crate) fn expect_enum(&self) -> CompileResult<&TypedEnumDeclaration> {
        let warnings = vec![];
        let mut errors = vec![];
        match self {
            TypedDeclaration::EnumDeclaration(decl) => ok(decl, warnings, errors),
            decl => {
                errors.push(CompileError::DeclIsNotAnEnum {
                    actually: decl.friendly_name().to_string(),
                    span: decl.span(),
                });
                err(warnings, errors)
            }
        }
    }

    /// Retrieves the declaration as a struct declaration.
    ///
    /// Returns an error if `self` is not a `TypedStructDeclaration`.
    pub(crate) fn expect_struct(&self) -> CompileResult<&TypedStructDeclaration> {
        let warnings = vec![];
        let mut errors = vec![];
        match self {
            TypedDeclaration::StructDeclaration(decl) => ok(decl, warnings, errors),
            decl => {
                errors.push(CompileError::DeclIsNotAStruct {
                    actually: decl.friendly_name().to_string(),
                    span: decl.span(),
                });
                err(warnings, errors)
            }
        }
    }

    /// Retrieves the declaration as a function declaration.
    ///
    /// Returns an error if `self` is not a `TypedFunctionDeclaration`.
    pub(crate) fn expect_function(&self) -> CompileResult<&TypedFunctionDeclaration> {
        let warnings = vec![];
        let mut errors = vec![];
        match self {
            TypedDeclaration::FunctionDeclaration(decl) => ok(decl, warnings, errors),
            decl => {
                errors.push(CompileError::DeclIsNotAFunction {
                    actually: decl.friendly_name().to_string(),
                    span: decl.span(),
                });
                err(warnings, errors)
            }
        }
    }

    /// Retrieves the declaration as a variable declaration.
    ///
    /// Returns an error if `self` is not a `TypedVariableDeclaration`.
    pub(crate) fn expect_variable(&self) -> CompileResult<&TypedVariableDeclaration> {
        let warnings = vec![];
        let mut errors = vec![];
        match self {
            TypedDeclaration::VariableDeclaration(decl) => ok(decl, warnings, errors),
            decl => {
                errors.push(CompileError::DeclIsNotAVariable {
                    actually: decl.friendly_name().to_string(),
                    span: decl.span(),
                });
                err(warnings, errors)
            }
        }
    }

    /// Retrieves the declaration as an Abi declaration.
    ///
    /// Returns an error if `self` is not a `TypedAbiDeclaration`.
    pub(crate) fn expect_abi(&self) -> CompileResult<&TypedAbiDeclaration> {
        let warnings = vec![];
        let mut errors = vec![];
        match self {
            TypedDeclaration::AbiDeclaration(decl) => ok(decl, warnings, errors),
            decl => {
                errors.push(CompileError::DeclIsNotAnAbi {
                    actually: decl.friendly_name().to_string(),
                    span: decl.span(),
                });
                err(warnings, errors)
            }
        }
    }

    /// friendly name string used for error reporting.
    pub fn friendly_name(&self) -> &'static str {
        use TypedDeclaration::*;
        match self {
            VariableDeclaration(_) => "variable",
            ConstantDeclaration(_) => "constant",
            FunctionDeclaration(_) => "function",
            TraitDeclaration(_) => "trait",
            StructDeclaration(_) => "struct",
            EnumDeclaration(_) => "enum",
            Reassignment(_) => "reassignment",
            ImplTrait { .. } => "impl trait",
            AbiDeclaration(..) => "abi",
            GenericTypeForFunctionScope { .. } => "generic type parameter",
            ErrorRecovery => "error",
            StorageDeclaration(_) => "contract storage declaration",
            StorageReassignment(_) => "contract storage reassignment",
        }
    }

    pub(crate) fn return_type(&self) -> CompileResult<TypeId> {
        let type_id = match self {
            TypedDeclaration::VariableDeclaration(TypedVariableDeclaration { body, .. }) => {
                body.return_type
            }
            TypedDeclaration::FunctionDeclaration { .. } => {
                return err(
                    vec![],
                    vec![CompileError::Unimplemented(
                        "Function pointers have not yet been implemented.",
                        self.span(),
                    )],
                )
            }
            TypedDeclaration::StructDeclaration(decl) => decl.create_type_id(),
            TypedDeclaration::Reassignment(TypedReassignment { rhs, .. }) => rhs.return_type,
            TypedDeclaration::StorageDeclaration(decl) => insert_type(TypeInfo::Storage {
                fields: decl.fields_as_typed_struct_fields(),
            }),
            TypedDeclaration::GenericTypeForFunctionScope { name } => {
                insert_type(TypeInfo::UnknownGeneric { name: name.clone() })
            }
            decl => {
                return err(
                    vec![],
                    vec![CompileError::NotAType {
                        span: decl.span(),
                        name: decl.to_string(),
                        actually_is: decl.friendly_name(),
                    }],
                )
            }
        };
        ok(type_id, vec![], vec![])
    }

    pub(crate) fn span(&self) -> Span {
        use TypedDeclaration::*;
        match self {
            VariableDeclaration(TypedVariableDeclaration { name, .. }) => name.span().clone(),
            ConstantDeclaration(TypedConstantDeclaration { name, .. }) => name.span().clone(),
            FunctionDeclaration(TypedFunctionDeclaration { span, .. }) => span.clone(),
            TraitDeclaration(TypedTraitDeclaration { name, .. }) => name.span().clone(),
            StructDeclaration(TypedStructDeclaration { name, .. }) => name.span().clone(),
            EnumDeclaration(TypedEnumDeclaration { span, .. }) => span.clone(),
            Reassignment(TypedReassignment {
                lhs_base_name,
                lhs_indices,
                ..
            }) => lhs_indices
                .iter()
                .fold(lhs_base_name.span().clone(), |acc, this| {
                    Span::join(acc, this.span())
                }),
            AbiDeclaration(TypedAbiDeclaration { span, .. }) => span.clone(),
            ImplTrait { span, .. } => span.clone(),
            StorageDeclaration(decl) => decl.span(),
            StorageReassignment(decl) => decl.span(),
            ErrorRecovery | GenericTypeForFunctionScope { .. } => {
                unreachable!("No span exists for these ast node types")
            }
        }
    }

    pub(crate) fn visibility(&self) -> Visibility {
        use TypedDeclaration::*;
        match self {
            GenericTypeForFunctionScope { .. }
            | Reassignment(..)
            | ImplTrait { .. }
            | StorageDeclaration { .. }
            | StorageReassignment { .. }
            | AbiDeclaration(..)
            | ErrorRecovery => Visibility::Public,
            VariableDeclaration(TypedVariableDeclaration { is_mutable, .. }) => {
                is_mutable.visibility()
            }
            EnumDeclaration(TypedEnumDeclaration { visibility, .. })
            | ConstantDeclaration(TypedConstantDeclaration { visibility, .. })
            | FunctionDeclaration(TypedFunctionDeclaration { visibility, .. })
            | TraitDeclaration(TypedTraitDeclaration { visibility, .. })
            | StructDeclaration(TypedStructDeclaration { visibility, .. }) => *visibility,
        }
    }
}

/// A `TypedAbiDeclaration` contains the type-checked version of the parse tree's `AbiDeclaration`.
#[derive(Clone, Debug, Derivative)]
#[derivative(PartialEq, Eq)]
pub struct TypedAbiDeclaration {
    /// The name of the abi trait (also known as a "contract trait")
    pub name: Ident,
    /// The methods a contract is required to implement in order opt in to this interface
    pub interface_surface: Vec<TypedTraitFn>,
    /// The methods provided to a contract "for free" upon opting in to this interface
    // NOTE: It may be important in the future to include this component
    #[derivative(PartialEq = "ignore")]
    #[derivative(Eq(bound = ""))]
    pub(crate) methods: Vec<FunctionDeclaration>,
    #[derivative(PartialEq = "ignore")]
    #[derivative(Eq(bound = ""))]
    pub(crate) span: Span,
}

impl TypedAbiDeclaration {
    pub(crate) fn as_type(&self) -> TypeId {
        let ty = TypeInfo::ContractCaller {
            abi_name: AbiName::Known(self.name.clone().into()),
            address: None,
        };
        insert_type(ty)
    }
}

#[derive(Clone, Debug, PartialEq, Eq)]
pub struct TypedConstantDeclaration {
    pub name: Ident,
    pub value: TypedExpression,
    pub(crate) visibility: Visibility,
}

impl CopyTypes for TypedConstantDeclaration {
    fn copy_types(&mut self, type_mapping: &TypeMapping) {
        self.value.copy_types(type_mapping);
    }
}

#[derive(Clone, Debug, Derivative)]
#[derivative(PartialEq, Eq)]
pub struct TypedTraitDeclaration {
    pub name: Ident,
    pub interface_surface: Vec<TypedTraitFn>,
    // NOTE: deriving partialeq and hash on this element may be important in the
    // future, but I am not sure. For now, adding this would 2x the amount of
    // work, so I am just going to exclude it
    #[derivative(PartialEq = "ignore")]
    #[derivative(Eq(bound = ""))]
    pub(crate) methods: Vec<FunctionDeclaration>,
    pub(crate) supertraits: Vec<Supertrait>,
    pub(crate) visibility: Visibility,
}

impl CopyTypes for TypedTraitDeclaration {
    fn copy_types(&mut self, type_mapping: &TypeMapping) {
        self.interface_surface
            .iter_mut()
            .for_each(|x| x.copy_types(type_mapping));
        // we don't have to type check the methods because it hasn't been type checked yet
    }
}

#[derive(Clone, Debug, Derivative)]
#[derivative(PartialEq, Eq)]
pub struct TypedTraitFn {
    pub name: Ident,
    pub(crate) purity: Purity,
    pub(crate) parameters: Vec<TypedFunctionParameter>,
    pub return_type: TypeId,
    #[derivative(PartialEq = "ignore")]
    #[derivative(Eq(bound = ""))]
    pub(crate) return_type_span: Span,
}

impl CopyTypes for TypedTraitFn {
    fn copy_types(&mut self, type_mapping: &TypeMapping) {
        self.return_type
            .update_type(type_mapping, &self.return_type_span);
    }
}

impl TypedTraitFn {
    /// This function is used in trait declarations to insert "placeholder" functions
    /// in the methods. This allows the methods to use functions declared in the
    /// interface surface.
    pub(crate) fn to_dummy_func(&self, mode: Mode) -> TypedFunctionDeclaration {
        TypedFunctionDeclaration {
            purity: self.purity,
            name: self.name.clone(),
            body: TypedCodeBlock { contents: vec![] },
            parameters: self.parameters.clone(),
            span: self.name.span().clone(),
            return_type: self.return_type,
            return_type_span: self.return_type_span.clone(),
            visibility: Visibility::Public,
            type_parameters: vec![],
            is_contract_call: mode == Mode::ImplAbiFn,
        }
    }
}

/// Represents the left hand side of a reassignment -- a name to locate it in the
/// namespace, and the type that the name refers to. The type is used for memory layout
/// in asm generation.
#[derive(Clone, Debug, Eq)]
pub struct ReassignmentLhs {
    pub kind: ProjectionKind,
    pub r#type: TypeId,
}

// NOTE: Hash and PartialEq must uphold the invariant:
// k1 == k2 -> hash(k1) == hash(k2)
// https://doc.rust-lang.org/std/collections/struct.HashMap.html
impl PartialEq for ReassignmentLhs {
    fn eq(&self, other: &Self) -> bool {
        self.kind == other.kind && look_up_type_id(self.r#type) == look_up_type_id(other.r#type)
    }
}

#[derive(Clone, Debug, PartialEq, Eq)]
pub enum ProjectionKind {
    StructField { name: Ident },
    TupleField { index: usize, index_span: Span },
}

impl ProjectionKind {
    pub(crate) fn span(&self) -> Span {
        match self {
            ProjectionKind::StructField { name } => name.span().clone(),
            ProjectionKind::TupleField { index_span, .. } => index_span.clone(),
        }
    }

    pub(crate) fn pretty_print(&self) -> Cow<str> {
        match self {
            ProjectionKind::StructField { name } => Cow::Borrowed(name.as_str()),
            ProjectionKind::TupleField { index, .. } => Cow::Owned(index.to_string()),
        }
    }
}

#[derive(Clone, Debug, PartialEq, Eq)]
pub struct TypedReassignment {
    // either a direct variable, so length of 1, or
    // at series of struct fields/array indices (array syntax)
    pub lhs_base_name: Ident,
    pub lhs_type: TypeId,
    pub lhs_indices: Vec<ProjectionKind>,
    pub rhs: TypedExpression,
}

impl CopyTypes for TypedReassignment {
    fn copy_types(&mut self, type_mapping: &TypeMapping) {
        self.rhs.copy_types(type_mapping);
        self.lhs_type
            .update_type(type_mapping, self.lhs_base_name.span());
    }
}<|MERGE_RESOLUTION|>--- conflicted
+++ resolved
@@ -71,7 +71,6 @@
     }
 }
 
-<<<<<<< HEAD
 impl fmt::Display for TypedDeclaration {
     fn fmt(&self, f: &mut std::fmt::Formatter<'_>) -> std::fmt::Result {
         write!(
@@ -128,7 +127,9 @@
                 _ => String::new(),
             }
         )
-=======
+    }
+}
+
 impl UnresolvedTypeCheck for TypedDeclaration {
     // this is only run on entry nodes, which must have all well-formed types
     fn check_for_unresolved_types(&self) -> Vec<CompileError> {
@@ -175,7 +176,6 @@
             | AbiDeclaration(_)
             | GenericTypeForFunctionScope { .. } => vec![],
         }
->>>>>>> 07b9f825
     }
 }
 
