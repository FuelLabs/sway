--- conflicted
+++ resolved
@@ -270,37 +270,7 @@
     }
 }
 
-<<<<<<< HEAD
 impl ty::TyTraitFn {
-=======
-#[derive(Clone, Debug, PartialEq, Eq)]
-pub struct TyConstantDeclaration {
-    pub name: Ident,
-    pub value: ty::TyExpression,
-    pub(crate) visibility: Visibility,
-}
-
-#[derive(Clone, Debug, Derivative)]
-#[derivative(PartialEq, Eq)]
-pub struct TyTraitFn {
-    pub name: Ident,
-    pub(crate) purity: Purity,
-    pub parameters: Vec<ty::TyFunctionParameter>,
-    pub return_type: TypeId,
-    #[derivative(PartialEq = "ignore")]
-    #[derivative(Eq(bound = ""))]
-    pub return_type_span: Span,
-    pub attributes: AttributesMap,
-}
-
-impl CopyTypes for TyTraitFn {
-    fn copy_types(&mut self, type_mapping: &TypeMapping) {
-        self.return_type.copy_types(type_mapping);
-    }
-}
-
-impl TyTraitFn {
->>>>>>> b9db8ae8
     /// This function is used in trait declarations to insert "placeholder" functions
     /// in the methods. This allows the methods to use functions declared in the
     /// interface surface.
