--- conflicted
+++ resolved
@@ -23,14 +23,9 @@
     semantic_analysis::*,
     type_system::*,
 };
-<<<<<<< HEAD
-
-use std::borrow::Cow;
-=======
-use derivative::Derivative;
->>>>>>> 5789859a
+
 use sway_error::error::CompileError;
-use sway_types::{Ident, Span, Spanned};
+use sway_types::{Span, Spanned};
 
 impl ty::TyDeclaration {
     /// Retrieves the declaration as an enum declaration.
@@ -295,63 +290,4 @@
             is_contract_call: mode == Mode::ImplAbiFn,
         }
     }
-}
-
-<<<<<<< HEAD
-#[derive(Clone, Debug, PartialEq, Eq)]
-pub enum ProjectionKind {
-    StructField { name: Ident },
-    TupleField { index: usize, index_span: Span },
-}
-
-impl Spanned for ProjectionKind {
-    fn span(&self) -> Span {
-        match self {
-            ProjectionKind::StructField { name } => name.span(),
-            ProjectionKind::TupleField { index_span, .. } => index_span.clone(),
-        }
-    }
-}
-
-impl ProjectionKind {
-    pub(crate) fn pretty_print(&self) -> Cow<str> {
-        match self {
-            ProjectionKind::StructField { name } => Cow::Borrowed(name.as_str()),
-            ProjectionKind::TupleField { index, .. } => Cow::Owned(index.to_string()),
-        }
-    }
-}
-
-#[derive(Clone, Debug, PartialEq, Eq)]
-pub struct TyReassignment {
-    // either a direct variable, so length of 1, or
-    // at series of struct fields/array indices (array syntax)
-    pub lhs_base_name: Ident,
-    pub lhs_type: TypeId,
-    pub lhs_indices: Vec<ProjectionKind>,
-    pub rhs: ty::TyExpression,
-}
-
-impl CopyTypes for TyReassignment {
-    fn copy_types(&mut self, type_mapping: &TypeMapping) {
-        self.rhs.copy_types(type_mapping);
-        self.lhs_type.copy_types(type_mapping);
-=======
-/// Represents the left hand side of a reassignment -- a name to locate it in the
-/// namespace, and the type that the name refers to. The type is used for memory layout
-/// in asm generation.
-#[derive(Clone, Debug, Eq)]
-pub struct ReassignmentLhs {
-    pub kind: ty::ProjectionKind,
-    pub type_id: TypeId,
-}
-
-// NOTE: Hash and PartialEq must uphold the invariant:
-// k1 == k2 -> hash(k1) == hash(k2)
-// https://doc.rust-lang.org/std/collections/struct.HashMap.html
-impl PartialEq for ReassignmentLhs {
-    fn eq(&self, other: &Self) -> bool {
-        self.kind == other.kind && look_up_type_id(self.type_id) == look_up_type_id(other.type_id)
->>>>>>> 5789859a
-    }
 }