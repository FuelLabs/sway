mod abi;
mod r#enum;
mod function;
mod impl_trait;
mod storage;
mod r#struct;
mod r#trait;
mod variable;

pub use abi::*;
pub use function::*;
pub use impl_trait::*;
pub use r#enum::*;
pub use r#struct::*;
pub use r#trait::*;
pub use storage::*;
pub use variable::*;

use crate::{
    declaration_engine::{
<<<<<<< HEAD
        declaration_engine::{de_get_abi, de_get_storage, de_get_trait},
=======
        declaration_engine::{de_get_storage, de_get_trait},
>>>>>>> ea4f1b78
        declaration_id::DeclarationId,
    },
    error::*,
    parse_tree::*,
    semantic_analysis::*,
    type_system::*,
};
use derivative::Derivative;
use std::{borrow::Cow, fmt};
use sway_types::{Ident, Span, Spanned};

#[derive(Clone, Debug, PartialEq, Eq)]
pub enum TypedDeclaration {
    VariableDeclaration(TypedVariableDeclaration),
    ConstantDeclaration(TypedConstantDeclaration),
    FunctionDeclaration(TypedFunctionDeclaration),
    TraitDeclaration(DeclarationId),
    StructDeclaration(TypedStructDeclaration),
    EnumDeclaration(TypedEnumDeclaration),
    ImplTrait(TypedImplTrait),
    AbiDeclaration(DeclarationId),
    // If type parameters are defined for a function, they are put in the namespace just for
    // the body of that function.
    GenericTypeForFunctionScope { name: Ident, type_id: TypeId },
    ErrorRecovery,
    StorageDeclaration(DeclarationId),
}

impl CopyTypes for TypedDeclaration {
    /// The entry point to monomorphizing typed declarations. Instantiates all new type ids,
    /// assuming `self` has already been copied.
    fn copy_types(&mut self, type_mapping: &TypeMapping) {
        use TypedDeclaration::*;
        match self {
            VariableDeclaration(ref mut var_decl) => var_decl.copy_types(type_mapping),
            ConstantDeclaration(ref mut const_decl) => const_decl.copy_types(type_mapping),
            FunctionDeclaration(ref mut fn_decl) => fn_decl.copy_types(type_mapping),
            TraitDeclaration(ref mut trait_decl) => trait_decl.copy_types(type_mapping),
            StructDeclaration(ref mut struct_decl) => struct_decl.copy_types(type_mapping),
            EnumDeclaration(ref mut enum_decl) => enum_decl.copy_types(type_mapping),
            ImplTrait(impl_trait) => impl_trait.copy_types(type_mapping),
            // generics in an ABI is unsupported by design
            AbiDeclaration(..)
            | StorageDeclaration(..)
            | GenericTypeForFunctionScope { .. }
            | ErrorRecovery => (),
        }
    }
}

impl Spanned for TypedDeclaration {
    fn span(&self) -> Span {
        use TypedDeclaration::*;
        match self {
            VariableDeclaration(TypedVariableDeclaration { name, .. }) => name.span(),
            ConstantDeclaration(TypedConstantDeclaration { name, .. }) => name.span(),
            FunctionDeclaration(TypedFunctionDeclaration { span, .. }) => span.clone(),
            TraitDeclaration(decl_id) => decl_id.span(),
            StructDeclaration(TypedStructDeclaration { name, .. }) => name.span(),
            EnumDeclaration(TypedEnumDeclaration { span, .. }) => span.clone(),
            AbiDeclaration(decl_id) => decl_id.span(),
            ImplTrait(TypedImplTrait { span, .. }) => span.clone(),
            StorageDeclaration(decl) => decl.span(),
            ErrorRecovery | GenericTypeForFunctionScope { .. } => {
                unreachable!("No span exists for these ast node types")
            }
        }
    }
}

impl fmt::Display for TypedDeclaration {
    fn fmt(&self, f: &mut std::fmt::Formatter<'_>) -> std::fmt::Result {
        write!(
            f,
            "{} declaration ({})",
            self.friendly_name(),
            match self {
                TypedDeclaration::VariableDeclaration(TypedVariableDeclaration {
                    mutability,
                    name,
                    type_ascription,
                    body,
                    ..
                }) => {
                    let mut builder = String::new();
                    match mutability {
                        VariableMutability::Mutable => builder.push_str("mut"),
                        VariableMutability::RefMutable => builder.push_str("ref mut"),
                        VariableMutability::Immutable => {}
                        VariableMutability::ExportedConst => builder.push_str("pub const"),
                    }
                    builder.push_str(name.as_str());
                    builder.push_str(": ");
                    builder.push_str(
                        &crate::type_system::look_up_type_id(*type_ascription).to_string(),
                    );
                    builder.push_str(" = ");
                    builder.push_str(&body.to_string());
                    builder
                }
                TypedDeclaration::FunctionDeclaration(TypedFunctionDeclaration {
                    name, ..
                }) => {
                    name.as_str().into()
                }
                TypedDeclaration::TraitDeclaration(decl_id) => {
                    match de_get_trait(decl_id.clone(), &decl_id.span()) {
                        Ok(TypedTraitDeclaration { name, .. }) => name.as_str().into(),
                        Err(_) => "unknown trait".into(),
                    }
                }
                TypedDeclaration::StructDeclaration(TypedStructDeclaration { name, .. }) =>
                    name.as_str().into(),
                TypedDeclaration::EnumDeclaration(TypedEnumDeclaration { name, .. }) =>
                    name.as_str().into(),
                _ => String::new(),
            }
        )
    }
}

impl CollectTypesMetadata for TypedDeclaration {
    // this is only run on entry nodes, which must have all well-formed types
    fn collect_types_metadata(&self) -> Vec<TypeMetadata> {
        use TypedDeclaration::*;
        match self {
            VariableDeclaration(decl) => {
                let mut body = decl.body.collect_types_metadata();
                body.append(&mut decl.type_ascription.collect_types_metadata());
                body
            }
            FunctionDeclaration(decl) => {
                let mut body: Vec<TypeMetadata> = decl
                    .body
                    .contents
                    .iter()
                    .flat_map(CollectTypesMetadata::collect_types_metadata)
                    .collect();
                body.append(&mut decl.return_type.collect_types_metadata());
                body.append(
                    &mut decl
                        .type_parameters
                        .iter()
                        .map(|x| &x.type_id)
                        .flat_map(CollectTypesMetadata::collect_types_metadata)
                        .collect(),
                );
                body.append(
                    &mut decl
                        .parameters
                        .iter()
                        .map(|x| &x.type_id)
                        .flat_map(CollectTypesMetadata::collect_types_metadata)
                        .collect(),
                );
                body
            }
            ConstantDeclaration(TypedConstantDeclaration { value, .. }) => {
                value.collect_types_metadata()
            }
            ErrorRecovery
            | StorageDeclaration(_)
            | TraitDeclaration(_)
            | StructDeclaration(_)
            | EnumDeclaration(_)
            | ImplTrait { .. }
            | AbiDeclaration(_)
            | GenericTypeForFunctionScope { .. } => vec![],
        }
    }
}

impl TypedDeclaration {
    /// Retrieves the declaration as an enum declaration.
    ///
    /// Returns an error if `self` is not a `TypedEnumDeclaration`.
    pub(crate) fn expect_enum(&self) -> CompileResult<&TypedEnumDeclaration> {
        let warnings = vec![];
        let mut errors = vec![];
        match self {
            TypedDeclaration::EnumDeclaration(decl) => ok(decl, warnings, errors),
            decl => {
                errors.push(CompileError::DeclIsNotAnEnum {
                    actually: decl.friendly_name().to_string(),
                    span: decl.span(),
                });
                err(warnings, errors)
            }
        }
    }

    /// Retrieves the declaration as a struct declaration.
    ///
    /// Returns an error if `self` is not a `TypedStructDeclaration`.
    pub(crate) fn expect_struct(&self) -> CompileResult<&TypedStructDeclaration> {
        let warnings = vec![];
        let mut errors = vec![];
        match self {
            TypedDeclaration::StructDeclaration(decl) => ok(decl, warnings, errors),
            decl => {
                errors.push(CompileError::DeclIsNotAStruct {
                    actually: decl.friendly_name().to_string(),
                    span: decl.span(),
                });
                err(warnings, errors)
            }
        }
    }

    /// Retrieves the declaration as a function declaration.
    ///
    /// Returns an error if `self` is not a `TypedFunctionDeclaration`.
    pub(crate) fn expect_function(&self) -> CompileResult<&TypedFunctionDeclaration> {
        let warnings = vec![];
        let mut errors = vec![];
        match self {
            TypedDeclaration::FunctionDeclaration(decl) => ok(decl, warnings, errors),
            decl => {
                errors.push(CompileError::DeclIsNotAFunction {
                    actually: decl.friendly_name().to_string(),
                    span: decl.span(),
                });
                err(warnings, errors)
            }
        }
    }

    /// Retrieves the declaration as a variable declaration.
    ///
    /// Returns an error if `self` is not a `TypedVariableDeclaration`.
    pub(crate) fn expect_variable(&self) -> CompileResult<&TypedVariableDeclaration> {
        let warnings = vec![];
        let mut errors = vec![];
        match self {
            TypedDeclaration::VariableDeclaration(decl) => ok(decl, warnings, errors),
            decl => {
                errors.push(CompileError::DeclIsNotAVariable {
                    actually: decl.friendly_name().to_string(),
                    span: decl.span(),
                });
                err(warnings, errors)
            }
        }
    }

    /// Retrieves the declaration as an Abi declaration.
    ///
    /// Returns an error if `self` is not a `TypedAbiDeclaration`.
    pub(crate) fn expect_abi(&self, access_span: &Span) -> CompileResult<TypedAbiDeclaration> {
        match self {
            TypedDeclaration::AbiDeclaration(decl_id) => {
                CompileResult::from(de_get_abi(decl_id.clone(), access_span))
            }
            decl => err(
                vec![],
                vec![CompileError::DeclIsNotAnAbi {
                    actually: decl.friendly_name().to_string(),
                    span: decl.span(),
                }],
            ),
        }
    }

    /// friendly name string used for error reporting.
    pub fn friendly_name(&self) -> &'static str {
        use TypedDeclaration::*;
        match self {
            VariableDeclaration(_) => "variable",
            ConstantDeclaration(_) => "constant",
            FunctionDeclaration(_) => "function",
            TraitDeclaration(_) => "trait",
            StructDeclaration(_) => "struct",
            EnumDeclaration(_) => "enum",
            ImplTrait { .. } => "impl trait",
            AbiDeclaration(..) => "abi",
            GenericTypeForFunctionScope { .. } => "generic type parameter",
            ErrorRecovery => "error",
            StorageDeclaration(_) => "contract storage declaration",
        }
    }

    pub(crate) fn return_type(&self) -> CompileResult<TypeId> {
        let mut warnings = vec![];
        let mut errors = vec![];
        let type_id = match self {
            TypedDeclaration::VariableDeclaration(TypedVariableDeclaration { body, .. }) => {
                body.return_type
            }
            TypedDeclaration::FunctionDeclaration { .. } => {
                errors.push(CompileError::Unimplemented(
                    "Function pointers have not yet been implemented.",
                    self.span(),
                ));
                return err(warnings, errors);
            }
            TypedDeclaration::StructDeclaration(decl) => decl.create_type_id(),
            TypedDeclaration::EnumDeclaration(decl) => decl.create_type_id(),
            TypedDeclaration::StorageDeclaration(decl_id) => {
                let storage_decl = check!(
                    CompileResult::from(de_get_storage(decl_id.clone(), &self.span())),
                    return err(warnings, errors),
                    warnings,
                    errors
                );
                insert_type(TypeInfo::Storage {
                    fields: storage_decl.fields_as_typed_struct_fields(),
                })
            }
            TypedDeclaration::GenericTypeForFunctionScope { name, type_id } => {
                insert_type(TypeInfo::Ref(*type_id, name.span()))
            }
            decl => {
                errors.push(CompileError::NotAType {
                    span: decl.span(),
                    name: decl.to_string(),
                    actually_is: decl.friendly_name(),
                });
                return err(warnings, errors);
            }
        };
        ok(type_id, warnings, errors)
    }

    pub(crate) fn visibility(&self) -> CompileResult<Visibility> {
        use TypedDeclaration::*;
        let mut warnings = vec![];
        let mut errors = vec![];
        let visibility = match self {
            TraitDeclaration(decl_id) => {
                let TypedTraitDeclaration { visibility, .. } = check!(
                    CompileResult::from(de_get_trait(decl_id.clone(), &decl_id.span())),
                    return err(warnings, errors),
                    warnings,
                    errors
                );
                visibility
            }
            GenericTypeForFunctionScope { .. }
            | ImplTrait { .. }
            | StorageDeclaration { .. }
            | AbiDeclaration(..)
            | ErrorRecovery => Visibility::Public,
            VariableDeclaration(TypedVariableDeclaration {
                mutability: is_mutable,
                ..
            }) => is_mutable.visibility(),
            EnumDeclaration(TypedEnumDeclaration { visibility, .. })
            | ConstantDeclaration(TypedConstantDeclaration { visibility, .. })
            | FunctionDeclaration(TypedFunctionDeclaration { visibility, .. })
            | StructDeclaration(TypedStructDeclaration { visibility, .. }) => *visibility,
        };
        ok(visibility, warnings, errors)
    }
}

#[derive(Clone, Debug, PartialEq, Eq)]
pub struct TypedConstantDeclaration {
    pub name: Ident,
    pub value: TypedExpression,
    pub(crate) visibility: Visibility,
}

impl CopyTypes for TypedConstantDeclaration {
    fn copy_types(&mut self, type_mapping: &TypeMapping) {
        self.value.copy_types(type_mapping);
    }
}

#[derive(Clone, Debug, Derivative)]
#[derivative(PartialEq, Eq)]
pub struct TypedTraitFn {
    pub name: Ident,
    pub(crate) purity: Purity,
    pub parameters: Vec<TypedFunctionParameter>,
    pub return_type: TypeId,
    #[derivative(PartialEq = "ignore")]
    #[derivative(Eq(bound = ""))]
    pub return_type_span: Span,
}

impl CopyTypes for TypedTraitFn {
    fn copy_types(&mut self, type_mapping: &TypeMapping) {
        self.return_type
            .update_type(type_mapping, &self.return_type_span);
    }
}

impl TypedTraitFn {
    /// This function is used in trait declarations to insert "placeholder" functions
    /// in the methods. This allows the methods to use functions declared in the
    /// interface surface.
    pub(crate) fn to_dummy_func(&self, mode: Mode) -> TypedFunctionDeclaration {
        TypedFunctionDeclaration {
            purity: self.purity,
            name: self.name.clone(),
            body: TypedCodeBlock { contents: vec![] },
            parameters: self.parameters.clone(),
            span: self.name.span(),
            return_type: self.return_type,
            initial_return_type: self.return_type,
            return_type_span: self.return_type_span.clone(),
            visibility: Visibility::Public,
            type_parameters: vec![],
            is_contract_call: mode == Mode::ImplAbiFn,
        }
    }
}

/// Represents the left hand side of a reassignment -- a name to locate it in the
/// namespace, and the type that the name refers to. The type is used for memory layout
/// in asm generation.
#[derive(Clone, Debug, Eq)]
pub struct ReassignmentLhs {
    pub kind: ProjectionKind,
    pub type_id: TypeId,
}

// NOTE: Hash and PartialEq must uphold the invariant:
// k1 == k2 -> hash(k1) == hash(k2)
// https://doc.rust-lang.org/std/collections/struct.HashMap.html
impl PartialEq for ReassignmentLhs {
    fn eq(&self, other: &Self) -> bool {
        self.kind == other.kind && look_up_type_id(self.type_id) == look_up_type_id(other.type_id)
    }
}

#[derive(Clone, Debug, PartialEq, Eq)]
pub enum ProjectionKind {
    StructField { name: Ident },
    TupleField { index: usize, index_span: Span },
}

impl Spanned for ProjectionKind {
    fn span(&self) -> Span {
        match self {
            ProjectionKind::StructField { name } => name.span(),
            ProjectionKind::TupleField { index_span, .. } => index_span.clone(),
        }
    }
}

impl ProjectionKind {
    pub(crate) fn pretty_print(&self) -> Cow<str> {
        match self {
            ProjectionKind::StructField { name } => Cow::Borrowed(name.as_str()),
            ProjectionKind::TupleField { index, .. } => Cow::Owned(index.to_string()),
        }
    }
}

#[derive(Clone, Debug, PartialEq, Eq)]
pub struct TypedReassignment {
    // either a direct variable, so length of 1, or
    // at series of struct fields/array indices (array syntax)
    pub lhs_base_name: Ident,
    pub lhs_type: TypeId,
    pub lhs_indices: Vec<ProjectionKind>,
    pub rhs: TypedExpression,
}

impl CopyTypes for TypedReassignment {
    fn copy_types(&mut self, type_mapping: &TypeMapping) {
        self.rhs.copy_types(type_mapping);
        self.lhs_type
            .update_type(type_mapping, &self.lhs_base_name.span());
    }
}<|MERGE_RESOLUTION|>--- conflicted
+++ resolved
@@ -17,14 +17,7 @@
 pub use variable::*;
 
 use crate::{
-    declaration_engine::{
-<<<<<<< HEAD
-        declaration_engine::{de_get_abi, de_get_storage, de_get_trait},
-=======
-        declaration_engine::{de_get_storage, de_get_trait},
->>>>>>> ea4f1b78
-        declaration_id::DeclarationId,
-    },
+    declaration_engine::{declaration_engine::*, declaration_id::DeclarationId},
     error::*,
     parse_tree::*,
     semantic_analysis::*,
