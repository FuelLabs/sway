mod abi;
mod r#enum;
mod function;
mod impl_trait;
mod storage;
mod r#struct;
mod r#trait;
mod variable;

pub use abi::*;
pub use function::*;
pub use impl_trait::*;
pub use r#enum::*;
pub use r#struct::*;
pub use r#trait::*;
pub use storage::*;
pub use variable::*;

use crate::{
    declaration_engine::{declaration_engine::*, declaration_id::DeclarationId},
    error::*,
    parse_tree::*,
    semantic_analysis::*,
    type_system::*,
};
use derivative::Derivative;
use std::{borrow::Cow, fmt};
use sway_types::{Ident, Span, Spanned};

#[derive(Clone, Debug, PartialEq, Eq)]
pub enum TypedDeclaration {
    VariableDeclaration(Box<TypedVariableDeclaration>),
    ConstantDeclaration(DeclarationId),
    FunctionDeclaration(TypedFunctionDeclaration),
    TraitDeclaration(DeclarationId),
    StructDeclaration(TypedStructDeclaration),
<<<<<<< HEAD
    EnumDeclaration(DeclarationId),
    ImplTrait(TypedImplTrait),
=======
    EnumDeclaration(TypedEnumDeclaration),
    ImplTrait(DeclarationId),
>>>>>>> 02d16a06
    AbiDeclaration(DeclarationId),
    // If type parameters are defined for a function, they are put in the namespace just for
    // the body of that function.
    GenericTypeForFunctionScope { name: Ident, type_id: TypeId },
    ErrorRecovery,
    StorageDeclaration(DeclarationId),
}

impl CopyTypes for TypedDeclaration {
    /// The entry point to monomorphizing typed declarations. Instantiates all new type ids,
    /// assuming `self` has already been copied.
    fn copy_types(&mut self, type_mapping: &TypeMapping) {
        use TypedDeclaration::*;
        match self {
            VariableDeclaration(ref mut var_decl) => var_decl.copy_types(type_mapping),
            FunctionDeclaration(ref mut fn_decl) => fn_decl.copy_types(type_mapping),
            TraitDeclaration(ref mut trait_decl) => trait_decl.copy_types(type_mapping),
            StructDeclaration(ref mut struct_decl) => struct_decl.copy_types(type_mapping),
            EnumDeclaration(ref mut enum_decl) => enum_decl.copy_types(type_mapping),
            ImplTrait(impl_trait) => impl_trait.copy_types(type_mapping),
            // generics in an ABI is unsupported by design
            AbiDeclaration(..)
            | ConstantDeclaration(_)
            | StorageDeclaration(..)
            | GenericTypeForFunctionScope { .. }
            | ErrorRecovery => (),
        }
    }
}

impl Spanned for TypedDeclaration {
    fn span(&self) -> Span {
        use TypedDeclaration::*;
        match self {
            VariableDeclaration(decl) => decl.name.span(),
            ConstantDeclaration(decl_id) => decl_id.span(),
            FunctionDeclaration(TypedFunctionDeclaration { span, .. }) => span.clone(),
            TraitDeclaration(decl_id) => decl_id.span(),
            StructDeclaration(TypedStructDeclaration { name, .. }) => name.span(),
            EnumDeclaration(decl_id) => decl_id.span(),
            AbiDeclaration(decl_id) => decl_id.span(),
            ImplTrait(decl_id) => decl_id.span(),
            StorageDeclaration(decl) => decl.span(),
            ErrorRecovery | GenericTypeForFunctionScope { .. } => {
                unreachable!("No span exists for these ast node types")
            }
        }
    }
}

impl fmt::Display for TypedDeclaration {
    fn fmt(&self, f: &mut std::fmt::Formatter<'_>) -> std::fmt::Result {
        write!(
            f,
            "{} declaration ({})",
            self.friendly_name(),
            match self {
                TypedDeclaration::VariableDeclaration(decl) => {
                    let TypedVariableDeclaration {
                        mutability,
                        name,
                        type_ascription,
                        body,
                        ..
                    } = &**decl;
                    let mut builder = String::new();
                    match mutability {
                        VariableMutability::Mutable => builder.push_str("mut"),
                        VariableMutability::RefMutable => builder.push_str("ref mut"),
                        VariableMutability::Immutable => {}
                        VariableMutability::ExportedConst => builder.push_str("pub const"),
                    }
                    builder.push_str(name.as_str());
                    builder.push_str(": ");
                    builder.push_str(
                        &crate::type_system::look_up_type_id(*type_ascription).to_string(),
                    );
                    builder.push_str(" = ");
                    builder.push_str(&body.to_string());
                    builder
                }
                TypedDeclaration::FunctionDeclaration(TypedFunctionDeclaration {
                    name, ..
                }) => {
                    name.as_str().into()
                }
                TypedDeclaration::TraitDeclaration(decl_id) => {
                    match de_get_trait(decl_id.clone(), &decl_id.span()) {
                        Ok(TypedTraitDeclaration { name, .. }) => name.as_str().into(),
                        Err(_) => "unknown trait".into(),
                    }
                }
                TypedDeclaration::StructDeclaration(TypedStructDeclaration { name, .. }) =>
                    name.as_str().into(),
                TypedDeclaration::EnumDeclaration(decl_id) => {
                    match de_get_enum(decl_id.clone(), &decl_id.span()) {
                        Ok(TypedEnumDeclaration { name, .. }) => name.as_str().into(),
                        Err(_) => "unknown enum".into(),
                    }
                }
                _ => String::new(),
            }
        )
    }
}

impl CollectTypesMetadata for TypedDeclaration {
    // this is only run on entry nodes, which must have all well-formed types
    fn collect_types_metadata(&self) -> CompileResult<Vec<TypeMetadata>> {
        use TypedDeclaration::*;
        let mut warnings = vec![];
        let mut errors = vec![];
        let metadata = match self {
            VariableDeclaration(decl) => {
                let mut body = check!(
                    decl.body.collect_types_metadata(),
                    return err(warnings, errors),
                    warnings,
                    errors
                );
                body.append(&mut check!(
                    decl.type_ascription.collect_types_metadata(),
                    return err(warnings, errors),
                    warnings,
                    errors
                ));
                body
            }
            FunctionDeclaration(decl) => {
                let mut body = vec![];
                for content in decl.body.contents.iter() {
                    body.append(&mut check!(
                        content.collect_types_metadata(),
                        return err(warnings, errors),
                        warnings,
                        errors
                    ));
                }
                body.append(&mut check!(
                    decl.return_type.collect_types_metadata(),
                    return err(warnings, errors),
                    warnings,
                    errors
                ));
                for type_param in decl.type_parameters.iter() {
                    body.append(&mut check!(
                        type_param.type_id.collect_types_metadata(),
                        return err(warnings, errors),
                        warnings,
                        errors
                    ));
                }
                for param in decl.parameters.iter() {
                    body.append(&mut check!(
                        param.type_id.collect_types_metadata(),
                        return err(warnings, errors),
                        warnings,
                        errors
                    ));
                }
                body
            }
            ConstantDeclaration(decl_id) => {
                match de_get_constant(decl_id.clone(), &decl_id.span()) {
                    Ok(TypedConstantDeclaration { value, .. }) => {
                        check!(
                            value.collect_types_metadata(),
                            return err(warnings, errors),
                            warnings,
                            errors
                        )
                    }
                    Err(e) => {
                        errors.push(e);
                        return err(warnings, errors);
                    }
                }
            }
            ErrorRecovery
            | StorageDeclaration(_)
            | TraitDeclaration(_)
            | StructDeclaration(_)
            | EnumDeclaration(_)
            | ImplTrait { .. }
            | AbiDeclaration(_)
            | GenericTypeForFunctionScope { .. } => vec![],
        };
        if errors.is_empty() {
            ok(metadata, warnings, errors)
        } else {
            err(warnings, errors)
        }
    }
}

impl TypedDeclaration {
    /// Retrieves the declaration as an enum declaration.
    ///
    /// Returns an error if `self` is not a `TypedEnumDeclaration`.
    pub(crate) fn expect_enum(&self, access_span: &Span) -> CompileResult<TypedEnumDeclaration> {
        match self {
            TypedDeclaration::EnumDeclaration(decl_id) => {
                CompileResult::from(de_get_enum(decl_id.clone(), access_span))
            }
            decl => err(
                vec![],
                vec![CompileError::DeclIsNotAnEnum {
                    actually: decl.friendly_name().to_string(),
                    span: decl.span(),
                }],
            ),
        }
    }

    /// Retrieves the declaration as a struct declaration.
    ///
    /// Returns an error if `self` is not a `TypedStructDeclaration`.
    pub(crate) fn expect_struct(&self) -> CompileResult<&TypedStructDeclaration> {
        let warnings = vec![];
        let mut errors = vec![];
        match self {
            TypedDeclaration::StructDeclaration(decl) => ok(decl, warnings, errors),
            decl => {
                errors.push(CompileError::DeclIsNotAStruct {
                    actually: decl.friendly_name().to_string(),
                    span: decl.span(),
                });
                err(warnings, errors)
            }
        }
    }

    /// Retrieves the declaration as a function declaration.
    ///
    /// Returns an error if `self` is not a `TypedFunctionDeclaration`.
    pub(crate) fn expect_function(&self) -> CompileResult<&TypedFunctionDeclaration> {
        let warnings = vec![];
        let mut errors = vec![];
        match self {
            TypedDeclaration::FunctionDeclaration(decl) => ok(decl, warnings, errors),
            decl => {
                errors.push(CompileError::DeclIsNotAFunction {
                    actually: decl.friendly_name().to_string(),
                    span: decl.span(),
                });
                err(warnings, errors)
            }
        }
    }

    /// Retrieves the declaration as a variable declaration.
    ///
    /// Returns an error if `self` is not a `TypedVariableDeclaration`.
    pub(crate) fn expect_variable(&self) -> CompileResult<&TypedVariableDeclaration> {
        let warnings = vec![];
        let mut errors = vec![];
        match self {
            TypedDeclaration::VariableDeclaration(decl) => ok(decl, warnings, errors),
            decl => {
                errors.push(CompileError::DeclIsNotAVariable {
                    actually: decl.friendly_name().to_string(),
                    span: decl.span(),
                });
                err(warnings, errors)
            }
        }
    }

    /// Retrieves the declaration as an Abi declaration.
    ///
    /// Returns an error if `self` is not a `TypedAbiDeclaration`.
    pub(crate) fn expect_abi(&self, access_span: &Span) -> CompileResult<TypedAbiDeclaration> {
        match self {
            TypedDeclaration::AbiDeclaration(decl_id) => {
                CompileResult::from(de_get_abi(decl_id.clone(), access_span))
            }
            decl => err(
                vec![],
                vec![CompileError::DeclIsNotAnAbi {
                    actually: decl.friendly_name().to_string(),
                    span: decl.span(),
                }],
            ),
        }
    }

    /// friendly name string used for error reporting.
    pub fn friendly_name(&self) -> &'static str {
        use TypedDeclaration::*;
        match self {
            VariableDeclaration(_) => "variable",
            ConstantDeclaration(_) => "constant",
            FunctionDeclaration(_) => "function",
            TraitDeclaration(_) => "trait",
            StructDeclaration(_) => "struct",
            EnumDeclaration(_) => "enum",
            ImplTrait { .. } => "impl trait",
            AbiDeclaration(..) => "abi",
            GenericTypeForFunctionScope { .. } => "generic type parameter",
            ErrorRecovery => "error",
            StorageDeclaration(_) => "contract storage declaration",
        }
    }

    pub(crate) fn return_type(&self, access_span: &Span) -> CompileResult<TypeId> {
        let mut warnings = vec![];
        let mut errors = vec![];
        let type_id = match self {
            TypedDeclaration::VariableDeclaration(decl) => decl.body.return_type,
            TypedDeclaration::FunctionDeclaration { .. } => {
                errors.push(CompileError::Unimplemented(
                    "Function pointers have not yet been implemented.",
                    self.span(),
                ));
                return err(warnings, errors);
            }
            TypedDeclaration::StructDeclaration(decl) => decl.create_type_id(),
            TypedDeclaration::EnumDeclaration(decl_id) => {
                let decl = check!(
                    CompileResult::from(de_get_enum(decl_id.clone(), access_span)),
                    return err(warnings, errors),
                    warnings,
                    errors
                );
                decl.create_type_id()
            }
            TypedDeclaration::StorageDeclaration(decl_id) => {
                let storage_decl = check!(
                    CompileResult::from(de_get_storage(decl_id.clone(), &self.span())),
                    return err(warnings, errors),
                    warnings,
                    errors
                );
                insert_type(TypeInfo::Storage {
                    fields: storage_decl.fields_as_typed_struct_fields(),
                })
            }
            TypedDeclaration::GenericTypeForFunctionScope { name, type_id } => {
                insert_type(TypeInfo::Ref(*type_id, name.span()))
            }
            decl => {
                errors.push(CompileError::NotAType {
                    span: decl.span(),
                    name: decl.to_string(),
                    actually_is: decl.friendly_name(),
                });
                return err(warnings, errors);
            }
        };
        ok(type_id, warnings, errors)
    }

    pub(crate) fn visibility(&self) -> CompileResult<Visibility> {
        use TypedDeclaration::*;
        let mut warnings = vec![];
        let mut errors = vec![];
        let visibility = match self {
            TraitDeclaration(decl_id) => {
                let TypedTraitDeclaration { visibility, .. } = check!(
                    CompileResult::from(de_get_trait(decl_id.clone(), &decl_id.span())),
                    return err(warnings, errors),
                    warnings,
                    errors
                );
                visibility
            }
            ConstantDeclaration(decl_id) => {
                let TypedConstantDeclaration { visibility, .. } = check!(
                    CompileResult::from(de_get_constant(decl_id.clone(), &decl_id.span())),
                    return err(warnings, errors),
                    warnings,
                    errors
                );
                visibility
            }
            EnumDeclaration(decl_id) => {
                let TypedEnumDeclaration { visibility, .. } = check!(
                    CompileResult::from(de_get_enum(decl_id.clone(), &decl_id.span())),
                    return err(warnings, errors),
                    warnings,
                    errors
                );
                visibility
            }
            GenericTypeForFunctionScope { .. }
            | ImplTrait { .. }
            | StorageDeclaration { .. }
            | AbiDeclaration(..)
            | ErrorRecovery => Visibility::Public,
            VariableDeclaration(decl) => decl.mutability.visibility(),
            FunctionDeclaration(TypedFunctionDeclaration { visibility, .. })
            | StructDeclaration(TypedStructDeclaration { visibility, .. }) => *visibility,
        };
        ok(visibility, warnings, errors)
    }
}

#[derive(Clone, Debug, PartialEq, Eq)]
pub struct TypedConstantDeclaration {
    pub name: Ident,
    pub value: TypedExpression,
    pub(crate) visibility: Visibility,
}

#[derive(Clone, Debug, Derivative)]
#[derivative(PartialEq, Eq)]
pub struct TypedTraitFn {
    pub name: Ident,
    pub(crate) purity: Purity,
    pub parameters: Vec<TypedFunctionParameter>,
    pub return_type: TypeId,
    #[derivative(PartialEq = "ignore")]
    #[derivative(Eq(bound = ""))]
    pub return_type_span: Span,
}

impl CopyTypes for TypedTraitFn {
    fn copy_types(&mut self, type_mapping: &TypeMapping) {
        self.return_type
            .update_type(type_mapping, &self.return_type_span);
    }
}

impl TypedTraitFn {
    /// This function is used in trait declarations to insert "placeholder" functions
    /// in the methods. This allows the methods to use functions declared in the
    /// interface surface.
    pub(crate) fn to_dummy_func(&self, mode: Mode) -> TypedFunctionDeclaration {
        TypedFunctionDeclaration {
            purity: self.purity,
            name: self.name.clone(),
            body: TypedCodeBlock { contents: vec![] },
            parameters: self.parameters.clone(),
            span: self.name.span(),
            return_type: self.return_type,
            initial_return_type: self.return_type,
            return_type_span: self.return_type_span.clone(),
            visibility: Visibility::Public,
            type_parameters: vec![],
            is_contract_call: mode == Mode::ImplAbiFn,
        }
    }
}

/// Represents the left hand side of a reassignment -- a name to locate it in the
/// namespace, and the type that the name refers to. The type is used for memory layout
/// in asm generation.
#[derive(Clone, Debug, Eq)]
pub struct ReassignmentLhs {
    pub kind: ProjectionKind,
    pub type_id: TypeId,
}

// NOTE: Hash and PartialEq must uphold the invariant:
// k1 == k2 -> hash(k1) == hash(k2)
// https://doc.rust-lang.org/std/collections/struct.HashMap.html
impl PartialEq for ReassignmentLhs {
    fn eq(&self, other: &Self) -> bool {
        self.kind == other.kind && look_up_type_id(self.type_id) == look_up_type_id(other.type_id)
    }
}

#[derive(Clone, Debug, PartialEq, Eq)]
pub enum ProjectionKind {
    StructField { name: Ident },
    TupleField { index: usize, index_span: Span },
}

impl Spanned for ProjectionKind {
    fn span(&self) -> Span {
        match self {
            ProjectionKind::StructField { name } => name.span(),
            ProjectionKind::TupleField { index_span, .. } => index_span.clone(),
        }
    }
}

impl ProjectionKind {
    pub(crate) fn pretty_print(&self) -> Cow<str> {
        match self {
            ProjectionKind::StructField { name } => Cow::Borrowed(name.as_str()),
            ProjectionKind::TupleField { index, .. } => Cow::Owned(index.to_string()),
        }
    }
}

#[derive(Clone, Debug, PartialEq, Eq)]
pub struct TypedReassignment {
    // either a direct variable, so length of 1, or
    // at series of struct fields/array indices (array syntax)
    pub lhs_base_name: Ident,
    pub lhs_type: TypeId,
    pub lhs_indices: Vec<ProjectionKind>,
    pub rhs: TypedExpression,
}

impl CopyTypes for TypedReassignment {
    fn copy_types(&mut self, type_mapping: &TypeMapping) {
        self.rhs.copy_types(type_mapping);
        self.lhs_type
            .update_type(type_mapping, &self.lhs_base_name.span());
    }
}<|MERGE_RESOLUTION|>--- conflicted
+++ resolved
@@ -34,13 +34,8 @@
     FunctionDeclaration(TypedFunctionDeclaration),
     TraitDeclaration(DeclarationId),
     StructDeclaration(TypedStructDeclaration),
-<<<<<<< HEAD
     EnumDeclaration(DeclarationId),
-    ImplTrait(TypedImplTrait),
-=======
-    EnumDeclaration(TypedEnumDeclaration),
     ImplTrait(DeclarationId),
->>>>>>> 02d16a06
     AbiDeclaration(DeclarationId),
     // If type parameters are defined for a function, they are put in the namespace just for
     // the body of that function.
