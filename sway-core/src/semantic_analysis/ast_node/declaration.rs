mod abi;
mod r#enum;
mod function;
mod impl_trait;
mod storage;
mod r#struct;
mod r#trait;
mod variable;

pub use abi::*;
pub use function::*;
pub use impl_trait::*;
pub use r#enum::*;
pub use r#struct::*;
pub use r#trait::*;
pub use storage::*;
pub use variable::*;

use crate::{
    declaration_engine::declaration_engine::*,
    error::*,
    language::{ty, *},
    semantic_analysis::*,
    type_system::*,
};
<<<<<<< HEAD

use sway_error::error::CompileError;
use sway_types::{Span, Spanned};
=======
use derivative::Derivative;
use std::borrow::Cow;
use sway_error::error::CompileError;
use sway_types::{Ident, Span, Spanned};
>>>>>>> 50661106

impl ty::TyDeclaration {
    /// Retrieves the declaration as an enum declaration.
    ///
    /// Returns an error if `self` is not a [ty::TyEnumDeclaration].
    pub(crate) fn expect_enum(&self, access_span: &Span) -> CompileResult<ty::TyEnumDeclaration> {
        match self {
            ty::TyDeclaration::EnumDeclaration(decl_id) => {
                CompileResult::from(de_get_enum(decl_id.clone(), access_span))
            }
            decl => err(
                vec![],
                vec![CompileError::DeclIsNotAnEnum {
                    actually: decl.friendly_name().to_string(),
                    span: decl.span(),
                }],
            ),
        }
    }

    /// Retrieves the declaration as a struct declaration.
    ///
    /// Returns an error if `self` is not a [TyStructDeclaration].
    pub(crate) fn expect_struct(&self, access_span: &Span) -> CompileResult<TyStructDeclaration> {
        let mut warnings = vec![];
        let mut errors = vec![];
        match self {
            ty::TyDeclaration::StructDeclaration(decl_id) => {
                let decl = check!(
                    CompileResult::from(de_get_struct(decl_id.clone(), access_span)),
                    return err(warnings, errors),
                    warnings,
                    errors
                );
                ok(decl, warnings, errors)
            }
            decl => {
                errors.push(CompileError::DeclIsNotAStruct {
                    actually: decl.friendly_name().to_string(),
                    span: decl.span(),
                });
                err(warnings, errors)
            }
        }
    }

    /// Retrieves the declaration as a function declaration.
    ///
    /// Returns an error if `self` is not a [TyFunctionDeclaration].
    pub(crate) fn expect_function(
        &self,
        access_span: &Span,
    ) -> CompileResult<TyFunctionDeclaration> {
        let mut warnings = vec![];
        let mut errors = vec![];
        match self {
            ty::TyDeclaration::FunctionDeclaration(decl_id) => {
                let decl = check!(
                    CompileResult::from(de_get_function(decl_id.clone(), access_span)),
                    return err(warnings, errors),
                    warnings,
                    errors,
                );
                ok(decl, warnings, errors)
            }
            decl => {
                errors.push(CompileError::DeclIsNotAFunction {
                    actually: decl.friendly_name().to_string(),
                    span: decl.span(),
                });
                err(warnings, errors)
            }
        }
    }

    /// Retrieves the declaration as a variable declaration.
    ///
    /// Returns an error if `self` is not a [TyVariableDeclaration].
    pub(crate) fn expect_variable(&self) -> CompileResult<&TyVariableDeclaration> {
        let warnings = vec![];
        let mut errors = vec![];
        match self {
            ty::TyDeclaration::VariableDeclaration(decl) => ok(decl, warnings, errors),
            decl => {
                errors.push(CompileError::DeclIsNotAVariable {
                    actually: decl.friendly_name().to_string(),
                    span: decl.span(),
                });
                err(warnings, errors)
            }
        }
    }

    /// Retrieves the declaration as an Abi declaration.
    ///
    /// Returns an error if `self` is not a [ty::TyAbiDeclaration].
    pub(crate) fn expect_abi(&self, access_span: &Span) -> CompileResult<ty::TyAbiDeclaration> {
        match self {
            ty::TyDeclaration::AbiDeclaration(decl_id) => {
                CompileResult::from(de_get_abi(decl_id.clone(), access_span))
            }
            decl => err(
                vec![],
                vec![CompileError::DeclIsNotAnAbi {
                    actually: decl.friendly_name().to_string(),
                    span: decl.span(),
                }],
            ),
        }
    }

    /// friendly name string used for error reporting.
    pub fn friendly_name(&self) -> &'static str {
        use ty::TyDeclaration::*;
        match self {
            VariableDeclaration(_) => "variable",
            ConstantDeclaration(_) => "constant",
            FunctionDeclaration(_) => "function",
            TraitDeclaration(_) => "trait",
            StructDeclaration(_) => "struct",
            EnumDeclaration(_) => "enum",
            ImplTrait { .. } => "impl trait",
            AbiDeclaration(..) => "abi",
            GenericTypeForFunctionScope { .. } => "generic type parameter",
            ErrorRecovery => "error",
            StorageDeclaration(_) => "contract storage declaration",
        }
    }

    pub(crate) fn return_type(&self, access_span: &Span) -> CompileResult<TypeId> {
        let mut warnings = vec![];
        let mut errors = vec![];
        let type_id = match self {
            ty::TyDeclaration::VariableDeclaration(decl) => decl.body.return_type,
            ty::TyDeclaration::FunctionDeclaration { .. } => {
                errors.push(CompileError::Unimplemented(
                    "Function pointers have not yet been implemented.",
                    self.span(),
                ));
                return err(warnings, errors);
            }
            ty::TyDeclaration::StructDeclaration(decl_id) => {
                let decl = check!(
                    CompileResult::from(de_get_struct(decl_id.clone(), &self.span())),
                    return err(warnings, errors),
                    warnings,
                    errors
                );
                decl.create_type_id()
            }
            ty::TyDeclaration::EnumDeclaration(decl_id) => {
                let decl = check!(
                    CompileResult::from(de_get_enum(decl_id.clone(), access_span)),
                    return err(warnings, errors),
                    warnings,
                    errors
                );
                decl.create_type_id()
            }
            ty::TyDeclaration::StorageDeclaration(decl_id) => {
                let storage_decl = check!(
                    CompileResult::from(de_get_storage(decl_id.clone(), &self.span())),
                    return err(warnings, errors),
                    warnings,
                    errors
                );
                insert_type(TypeInfo::Storage {
                    fields: storage_decl.fields_as_typed_struct_fields(),
                })
            }
            ty::TyDeclaration::GenericTypeForFunctionScope { type_id, .. } => *type_id,
            decl => {
                errors.push(CompileError::NotAType {
                    span: decl.span(),
                    name: decl.to_string(),
                    actually_is: decl.friendly_name(),
                });
                return err(warnings, errors);
            }
        };
        ok(type_id, warnings, errors)
    }

    pub(crate) fn visibility(&self) -> CompileResult<Visibility> {
        use ty::TyDeclaration::*;
        let mut warnings = vec![];
        let mut errors = vec![];
        let visibility = match self {
            TraitDeclaration(decl_id) => {
                let TyTraitDeclaration { visibility, .. } = check!(
                    CompileResult::from(de_get_trait(decl_id.clone(), &decl_id.span())),
                    return err(warnings, errors),
                    warnings,
                    errors
                );
                visibility
            }
            ConstantDeclaration(decl_id) => {
                let ty::TyConstantDeclaration { visibility, .. } = check!(
                    CompileResult::from(de_get_constant(decl_id.clone(), &decl_id.span())),
                    return err(warnings, errors),
                    warnings,
                    errors
                );
                visibility
            }
            StructDeclaration(decl_id) => {
                let TyStructDeclaration { visibility, .. } = check!(
                    CompileResult::from(de_get_struct(decl_id.clone(), &decl_id.span())),
                    return err(warnings, errors),
                    warnings,
                    errors
                );
                visibility
            }
            EnumDeclaration(decl_id) => {
                let ty::TyEnumDeclaration { visibility, .. } = check!(
                    CompileResult::from(de_get_enum(decl_id.clone(), &decl_id.span())),
                    return err(warnings, errors),
                    warnings,
                    errors
                );
                visibility
            }
            FunctionDeclaration(decl_id) => {
                let TyFunctionDeclaration { visibility, .. } = check!(
                    CompileResult::from(de_get_function(decl_id.clone(), &decl_id.span())),
                    return err(warnings, errors),
                    warnings,
                    errors
                );
                visibility
            }
            GenericTypeForFunctionScope { .. }
            | ImplTrait { .. }
            | StorageDeclaration { .. }
            | AbiDeclaration(..)
            | ErrorRecovery => Visibility::Public,
            VariableDeclaration(decl) => decl.mutability.visibility(),
        };
        ok(visibility, warnings, errors)
    }
}

impl ty::TyTraitFn {
    /// This function is used in trait declarations to insert "placeholder" functions
    /// in the methods. This allows the methods to use functions declared in the
    /// interface surface.
    pub(crate) fn to_dummy_func(&self, mode: Mode) -> TyFunctionDeclaration {
        TyFunctionDeclaration {
            purity: self.purity,
            name: self.name.clone(),
            body: ty::TyCodeBlock { contents: vec![] },
            parameters: self.parameters.clone(),
            span: self.name.span(),
            attributes: self.attributes.clone(),
            return_type: self.return_type,
            initial_return_type: self.return_type,
            return_type_span: self.return_type_span.clone(),
            visibility: Visibility::Public,
            type_parameters: vec![],
            is_contract_call: mode == Mode::ImplAbiFn,
        }
    }
}<|MERGE_RESOLUTION|>--- conflicted
+++ resolved
@@ -23,16 +23,9 @@
     semantic_analysis::*,
     type_system::*,
 };
-<<<<<<< HEAD
 
 use sway_error::error::CompileError;
 use sway_types::{Span, Spanned};
-=======
-use derivative::Derivative;
-use std::borrow::Cow;
-use sway_error::error::CompileError;
-use sway_types::{Ident, Span, Spanned};
->>>>>>> 50661106
 
 impl ty::TyDeclaration {
     /// Retrieves the declaration as an enum declaration.
