--- conflicted
+++ resolved
@@ -322,9 +322,7 @@
                 },
             ) => *l_exp == *r_exp && l_variant == r_variant,
             (Self::EnumTag { exp: l_exp }, Self::EnumTag { exp: r_exp }) => *l_exp == *r_exp,
-<<<<<<< HEAD
             (Self::StorageAccess(l_exp), Self::StorageAccess(r_exp)) => *l_exp == *r_exp,
-=======
             (
                 Self::WhileLoop {
                     body: l_body,
@@ -335,7 +333,6 @@
                     condition: r_condition,
                 },
             ) => *l_body == *r_body && l_condition == r_condition,
->>>>>>> afb59ca6
             _ => false,
         }
     }
