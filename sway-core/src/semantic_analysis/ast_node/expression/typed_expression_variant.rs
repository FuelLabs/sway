--- conflicted
+++ resolved
@@ -420,20 +420,11 @@
                 type_id.update_type(type_mapping, span);
             }
             SizeOfValue { expr } => expr.copy_types(type_mapping),
-<<<<<<< HEAD
             EnumTag { exp } => {
                 exp.copy_types(type_mapping);
             }
             UnsafeDowncast { exp, variant } => {
                 exp.copy_types(type_mapping);
-=======
-            IfLet {
-                ref mut variant,
-                ref mut enum_type,
-                ..
-            } => {
-                enum_type.update_type(type_mapping, &variant.span);
->>>>>>> ce66e64e
                 variant.copy_types(type_mapping);
             }
             AbiName(_) => (),
