--- conflicted
+++ resolved
@@ -131,16 +131,11 @@
                 type_span,
             } => {
                 let type_id = check!(
-<<<<<<< HEAD
-                    ctx.resolve_type_with_self(type_name, &type_span, EnforceTypeArguments::Yes),
-=======
-                    namespace.resolve_type_with_self(
+                    ctx.resolve_type_with_self(
                         insert_type(type_name),
-                        self_type,
                         &type_span,
                         EnforceTypeArguments::Yes
                     ),
->>>>>>> 7e0f8580
                     insert_type(TypeInfo::ErrorRecovery),
                     warnings,
                     errors,
@@ -155,16 +150,11 @@
                 type_span,
             } => {
                 let type_id = check!(
-<<<<<<< HEAD
-                    ctx.resolve_type_with_self(type_name, &type_span, EnforceTypeArguments::Yes),
-=======
-                    namespace.resolve_type_with_self(
+                    ctx.resolve_type_with_self(
                         insert_type(type_name),
-                        self_type,
                         &type_span,
                         EnforceTypeArguments::Yes
                     ),
->>>>>>> 7e0f8580
                     insert_type(TypeInfo::ErrorRecovery),
                     warnings,
                     errors,
