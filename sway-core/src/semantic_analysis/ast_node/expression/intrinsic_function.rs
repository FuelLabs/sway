use ast_elements::type_argument::GenericTypeArgument;
use sway_ast::intrinsics::Intrinsic;
use sway_error::{
    error::CompileError,
    handler::{ErrorEmitted, Handler},
};
use sway_types::Span;
use sway_types::{integer_bits::IntegerBits, Spanned};

use crate::{
    engine_threading::*,
    language::{
        parsed::{Expression, ExpressionKind},
        ty::{self, TyIntrinsicFunctionKind},
        Literal,
    },
    semantic_analysis::TypeCheckContext,
    type_system::*,
};

impl ty::TyIntrinsicFunctionKind {
    pub(crate) fn type_check(
        handler: &Handler,
        ctx: TypeCheckContext,
        kind_binding: TypeBinding<Intrinsic>,
        arguments: &[Expression],
        span: Span,
    ) -> Result<(Self, TypeId), ErrorEmitted> {
        let TypeBinding {
            inner: kind,
            type_arguments,
            ..
        } = kind_binding;
        let type_arguments = type_arguments.as_slice();
        match kind {
            Intrinsic::SizeOfVal => {
                type_check_size_of_val(handler, ctx, kind, arguments, type_arguments, span)
            }
            Intrinsic::SizeOfType => {
                type_check_size_of_type(handler, ctx, kind, arguments, type_arguments, span)
            }
            Intrinsic::SizeOfStr => {
                type_check_size_of_type(handler, ctx, kind, arguments, type_arguments, span)
            }
            Intrinsic::IsReferenceType => {
                type_check_is_reference_type(handler, ctx, kind, arguments, type_arguments, span)
            }
            Intrinsic::IsStrArray => {
                type_check_is_reference_type(handler, ctx, kind, arguments, type_arguments, span)
            }
            Intrinsic::AssertIsStrArray => {
                type_check_assert_is_str_array(handler, ctx, kind, arguments, type_arguments, span)
            }
            Intrinsic::ToStrArray => type_check_to_str_array(handler, ctx, kind, arguments, span),
            Intrinsic::Eq | Intrinsic::Gt | Intrinsic::Lt => {
                type_check_cmp(handler, ctx, kind, arguments, span)
            }
            Intrinsic::Gtf => type_check_gtf(handler, ctx, kind, arguments, type_arguments, span),
            Intrinsic::AddrOf => type_check_addr_of(handler, ctx, kind, arguments, span),
            Intrinsic::StateClear => type_check_state_clear(handler, ctx, kind, arguments, span),
            Intrinsic::StateLoadWord => {
                type_check_state_load_word(handler, ctx, kind, arguments, span)
            }
            Intrinsic::StateStoreWord => {
                type_check_state_store_word(handler, ctx, kind, arguments, type_arguments, span)
            }
            Intrinsic::StateLoadQuad | Intrinsic::StateStoreQuad => {
                type_check_state_quad(handler, ctx, kind, arguments, type_arguments, span)
            }
            Intrinsic::Log => type_check_log(handler, ctx, kind, arguments, span),
            Intrinsic::Add | Intrinsic::Sub | Intrinsic::Mul | Intrinsic::Div | Intrinsic::Mod => {
                type_check_arith_binary_op(handler, ctx, kind, arguments, type_arguments, span)
            }
            Intrinsic::And | Intrinsic::Or | Intrinsic::Xor => {
                type_check_bitwise_binary_op(handler, ctx, kind, arguments, type_arguments, span)
            }
            Intrinsic::Lsh | Intrinsic::Rsh => {
                type_check_shift_binary_op(handler, ctx, kind, arguments, type_arguments, span)
            }
            Intrinsic::Revert => {
                type_check_revert(handler, ctx, kind, arguments, type_arguments, span)
            }
            Intrinsic::PtrAdd | Intrinsic::PtrSub => {
                type_check_ptr_ops(handler, ctx, kind, arguments, type_arguments, span)
            }
            Intrinsic::Smo => type_check_smo(handler, ctx, kind, arguments, type_arguments, span),
            Intrinsic::Not => type_check_not(handler, ctx, kind, arguments, type_arguments, span),
            Intrinsic::JmpMem => {
                type_check_jmp_mem(handler, ctx, kind, arguments, type_arguments, span)
            }
            Intrinsic::ContractCall => {
                type_check_contract_call(handler, ctx, kind, arguments, type_arguments, span)
            }
            Intrinsic::ContractRet => {
                type_check_contract_ret(handler, ctx, kind, arguments, type_arguments, span)
            }
            Intrinsic::EncodeBufferEmpty => {
                type_check_encode_buffer_empty(handler, ctx, kind, arguments, type_arguments, span)
            }
            Intrinsic::EncodeBufferAppend => {
                type_check_encode_append(handler, ctx, kind, arguments, type_arguments, span)
            }
            Intrinsic::EncodeBufferAsRawSlice => {
                type_check_encode_as_raw_slice(handler, ctx, kind, arguments, type_arguments, span)
            }
            Intrinsic::Slice => {
                type_check_slice(handler, ctx, kind, arguments, type_arguments, span)
            }
            Intrinsic::ElemAt => type_check_elem_at(arguments, handler, kind, span, ctx),
            Intrinsic::Transmute => {
                type_check_transmute(arguments, handler, kind, type_arguments, span, ctx)
            }
            Intrinsic::Dbg => {
                unreachable!("__dbg should not exist in the typed tree")
            }
<<<<<<< HEAD
            Intrinsic::Alloc => {
                type_check_alloc(handler, ctx, kind, arguments, type_arguments, span)
            }
        }
    }
}

fn type_check_alloc(
    handler: &Handler,
    mut ctx: TypeCheckContext,
    kind: Intrinsic,
    arguments: &[Expression],
    type_arguments: &[GenericArgument],
    span: Span,
) -> Result<(TyIntrinsicFunctionKind, TypeId), ErrorEmitted> {
    if arguments.len() != 1 {
        return Err(handler.emit_err(CompileError::IntrinsicIncorrectNumArgs {
            name: kind.to_string(),
            expected: 1,
=======
            Intrinsic::RuntimeMemoryId => {
                type_check_runtime_memory_id(arguments, handler, kind, type_arguments, span, ctx)
            }
            Intrinsic::EncodingMemoryId => {
                type_check_encoding_memory_id(arguments, handler, kind, type_arguments, span, ctx)
            }
        }
    }
}

fn type_check_encoding_memory_id(
    arguments: &[Expression],
    handler: &Handler,
    kind: Intrinsic,
    type_arguments: &[GenericArgument],
    span: Span,
    ctx: TypeCheckContext,
) -> Result<(TyIntrinsicFunctionKind, TypeId), ErrorEmitted> {
    if !arguments.is_empty() {
        return Err(handler.emit_err(CompileError::IntrinsicIncorrectNumArgs {
            name: kind.to_string(),
            expected: 0,
>>>>>>> 78aa9525
            span,
        }));
    }

<<<<<<< HEAD
    let engines = ctx.engines();

    // Type argument needs to be explicitly defined
=======
>>>>>>> 78aa9525
    if type_arguments.len() != 1 {
        return Err(handler.emit_err(CompileError::IntrinsicIncorrectNumTArgs {
            name: kind.to_string(),
            expected: 1,
            span,
        }));
    }

<<<<<<< HEAD
    let alloc_type = ctx
        .resolve_type(
            handler,
            type_arguments[0].type_id(),
            &type_arguments[0].span(),
            EnforceTypeArguments::Yes,
            None,
        )
        .unwrap_or_else(|err| engines.te().id_of_error_recovery(err));

    // type check first argument, ensure that it is u64
    let first_argument_typed_expr = {
        let ctx = ctx
            .by_ref()
            .with_help_text("")
            .with_type_annotation(engines.te().id_of_u64());
        ty::TyExpression::type_check(handler, ctx, &arguments[0])?
    };

    let mut final_type_arguments = type_arguments.to_vec();
    *final_type_arguments[0].type_id_mut() = alloc_type;
    Ok((
        TyIntrinsicFunctionKind {
            kind,
            arguments: vec![first_argument_typed_expr],
            type_arguments: final_type_arguments,
            span,
        },
        engines.te().id_of_raw_ptr(),
    ))
=======
    let targ = &type_arguments[0];
    let arg = ctx
        .resolve_type(
            handler,
            targ.type_id(),
            &targ.span(),
            EnforceTypeArguments::Yes,
            None,
        )
        .unwrap_or_else(|err| ctx.engines.te().id_of_error_recovery(err));
    let mut final_type_arguments = type_arguments.to_vec();
    *final_type_arguments[0].type_id_mut() = arg;

    let intrinsic_function = ty::TyIntrinsicFunctionKind {
        kind,
        arguments: vec![],
        type_arguments: final_type_arguments,
        span: span.clone(),
    };
    Ok((intrinsic_function, ctx.engines.te().id_of_u64()))
}

fn type_check_runtime_memory_id(
    arguments: &[Expression],
    handler: &Handler,
    kind: Intrinsic,
    type_arguments: &[GenericArgument],
    span: Span,
    ctx: TypeCheckContext,
) -> Result<(TyIntrinsicFunctionKind, TypeId), ErrorEmitted> {
    if !arguments.is_empty() {
        return Err(handler.emit_err(CompileError::IntrinsicIncorrectNumArgs {
            name: kind.to_string(),
            expected: 0,
            span,
        }));
    }

    if type_arguments.len() != 1 {
        return Err(handler.emit_err(CompileError::IntrinsicIncorrectNumTArgs {
            name: kind.to_string(),
            expected: 1,
            span,
        }));
    }

    let targ = &type_arguments[0];
    let arg = ctx
        .resolve_type(
            handler,
            targ.type_id(),
            &targ.span(),
            EnforceTypeArguments::Yes,
            None,
        )
        .unwrap_or_else(|err| ctx.engines.te().id_of_error_recovery(err));
    let mut final_type_arguments = type_arguments.to_vec();
    *final_type_arguments[0].type_id_mut() = arg;

    let intrinsic_function = ty::TyIntrinsicFunctionKind {
        kind,
        arguments: vec![],
        type_arguments: final_type_arguments,
        span: span.clone(),
    };
    Ok((intrinsic_function, ctx.engines.te().id_of_u64()))
>>>>>>> 78aa9525
}

fn type_check_transmute(
    arguments: &[Expression],
    handler: &Handler,
    kind: Intrinsic,
    type_arguments: &[GenericArgument],
    span: Span,
    mut ctx: TypeCheckContext,
) -> Result<(TyIntrinsicFunctionKind, TypeId), ErrorEmitted> {
    if arguments.len() != 1 {
        return Err(handler.emit_err(CompileError::IntrinsicIncorrectNumArgs {
            name: kind.to_string(),
            expected: 1,
            span,
        }));
    }

    let engines = ctx.engines();

    // Both type arguments needs to be explicitly defined
    if type_arguments.len() != 2 {
        return Err(handler.emit_err(CompileError::IntrinsicIncorrectNumTArgs {
            name: kind.to_string(),
            expected: 2,
            span,
        }));
    }

    let src_type = ctx
        .resolve_type(
            handler,
            type_arguments[0].type_id(),
            &type_arguments[0].span(),
            EnforceTypeArguments::Yes,
            None,
        )
        .unwrap_or_else(|err| engines.te().id_of_error_recovery(err));
    let return_type = ctx
        .resolve_type(
            handler,
            type_arguments[1].type_id(),
            &type_arguments[1].span(),
            EnforceTypeArguments::Yes,
            None,
        )
        .unwrap_or_else(|err| engines.te().id_of_error_recovery(err));

    // type check first argument
    let arg_type = engines.te().new_unknown();
    let first_argument_typed_expr = {
        let ctx = ctx
            .by_ref()
            .with_help_text("")
            .with_type_annotation(arg_type);
        ty::TyExpression::type_check(handler, ctx, &arguments[0])?
    };

    engines.te().unify(
        handler,
        engines,
        first_argument_typed_expr.return_type,
        src_type,
        &first_argument_typed_expr.span,
        "",
        || None,
    );

    let mut final_type_arguments = type_arguments.to_vec();
    *final_type_arguments[0].type_id_mut() = src_type;
    *final_type_arguments[1].type_id_mut() = return_type;
    Ok((
        TyIntrinsicFunctionKind {
            kind,
            arguments: vec![first_argument_typed_expr],
            type_arguments: final_type_arguments,
            span,
        },
        return_type,
    ))
}

fn type_check_elem_at(
    arguments: &[Expression],
    handler: &Handler,
    kind: Intrinsic,
    span: Span,
    ctx: TypeCheckContext,
) -> Result<(TyIntrinsicFunctionKind, TypeId), ErrorEmitted> {
    if arguments.len() != 2 {
        return Err(handler.emit_err(CompileError::IntrinsicIncorrectNumArgs {
            name: kind.to_string(),
            expected: 2,
            span,
        }));
    }

    let type_engine = ctx.engines.te();
    let engines = ctx.engines();

    let mut ctx = ctx;

    // check first argument
    let first_argument_span = arguments[0].span.clone();
    let first_argument_type = type_engine.new_unknown();
    let first_argument_typed_expr = {
        let ctx = ctx
            .by_ref()
            .with_help_text("")
            .with_type_annotation(first_argument_type);
        ty::TyExpression::type_check(handler, ctx, &arguments[0])?
    };

    // first argument can be ref to array or ref to slice
    let elem_type = match &*type_engine.get(first_argument_type) {
        TypeInfo::Ref {
            referenced_type,
            to_mutable_value,
        } => match &*type_engine.get(referenced_type.type_id) {
            TypeInfo::Array(elem_ty, _) | TypeInfo::Slice(elem_ty) => {
                Some((*to_mutable_value, elem_ty.type_id))
            }
            _ => None,
        },
        _ => None,
    };
    let Some((to_mutable_value, elem_type_type_id)) = elem_type else {
        return Err(handler.emit_err(CompileError::IntrinsicUnsupportedArgType {
            name: kind.to_string(),
            span: first_argument_span,
            hint: "Only references to arrays or slices can be used as argument here".to_string(),
        }));
    };

    // index argument
    let index_typed_expr = {
        let ctx = ctx
            .by_ref()
            .with_help_text("")
            .with_type_annotation(type_engine.id_of_u64());
        ty::TyExpression::type_check(handler, ctx, &arguments[1])?
    };

    let return_type =
        type_engine.insert_ref_without_annotations(engines, to_mutable_value, elem_type_type_id);

    Ok((
        TyIntrinsicFunctionKind {
            kind,
            arguments: vec![first_argument_typed_expr, index_typed_expr],
            type_arguments: vec![],
            span,
        },
        return_type,
    ))
}

fn type_check_slice(
    handler: &Handler,
    mut ctx: TypeCheckContext,
    kind: sway_ast::Intrinsic,
    arguments: &[Expression],
    _type_arguments: &[GenericArgument],
    span: Span,
) -> Result<(ty::TyIntrinsicFunctionKind, TypeId), ErrorEmitted> {
    if arguments.len() != 3 {
        return Err(handler.emit_err(CompileError::IntrinsicIncorrectNumArgs {
            name: kind.to_string(),
            expected: 3,
            span,
        }));
    }

    let type_engine = ctx.engines.te();
    let engines = ctx.engines();

    // start index argument
    let start_ty_expr = {
        let ctx = ctx
            .by_ref()
            .with_help_text("")
            .with_type_annotation(type_engine.id_of_u64());
        ty::TyExpression::type_check(handler, ctx, &arguments[1])?
    };

    // end index argument
    let end_ty_expr = {
        let ctx = ctx
            .by_ref()
            .with_help_text("")
            .with_type_annotation(type_engine.id_of_u64());
        ty::TyExpression::type_check(handler, ctx, &arguments[2])?
    };

    // check first argument
    let first_argument_span = arguments[0].span.clone();
    let first_argument_type = type_engine.new_unknown();
    let first_argument_ty_expr = {
        let ctx = ctx
            .by_ref()
            .with_help_text("")
            .with_type_annotation(first_argument_type);
        ty::TyExpression::type_check(handler, ctx, &arguments[0])?
    };

    // statically check start and end, if possible
    let start_literal = start_ty_expr
        .expression
        .as_literal()
        .and_then(|x| x.cast_value_to_u64());

    let end_literal = end_ty_expr
        .expression
        .as_literal()
        .and_then(|x| x.cast_value_to_u64());

    if let (Some(start), Some(end)) = (start_literal, end_literal) {
        if start > end {
            return Err(
                handler.emit_err(CompileError::InvalidRangeEndGreaterThanStart {
                    start,
                    end,
                    span,
                }),
            );
        }
    }

    fn create_ref_to_slice(
        engines: &Engines,
        to_mutable_value: bool,
        elem_type_arg: GenericTypeArgument,
    ) -> TypeId {
        let type_engine = engines.te();
        let slice_type_id = type_engine.insert_slice(engines, elem_type_arg);
        type_engine.insert_ref_without_annotations(engines, to_mutable_value, slice_type_id)
    }

    // first argument can be ref to array or ref to slice
    let err = CompileError::IntrinsicUnsupportedArgType {
        name: kind.to_string(),
        span: first_argument_span,
        hint: "Only references to arrays or slices can be used as argument here".to_string(),
    };
    let r = match &*type_engine.get(first_argument_type) {
        TypeInfo::Ref {
            referenced_type,
            to_mutable_value,
        } => match &*type_engine.get(referenced_type.type_id) {
            TypeInfo::Array(elem_type_arg, array_len)
                if array_len.expr().as_literal_val().is_some() =>
            {
                // SAFETY: safe by the guard above
                let array_len = array_len
                    .expr()
                    .as_literal_val()
                    .expect("unexpected non literal array length")
                    as u64;

                if let Some(v) = start_literal {
                    if v > array_len {
                        return Err(handler.emit_err(CompileError::ArrayOutOfBounds {
                            index: v,
                            count: array_len,
                            span,
                        }));
                    }
                }

                if let Some(v) = end_literal {
                    if v > array_len {
                        return Err(handler.emit_err(CompileError::ArrayOutOfBounds {
                            index: v,
                            count: array_len,
                            span,
                        }));
                    }
                }

                Some((
                    TyIntrinsicFunctionKind {
                        kind,
                        arguments: vec![first_argument_ty_expr, start_ty_expr, end_ty_expr],
                        type_arguments: vec![],
                        span,
                    },
                    create_ref_to_slice(engines, *to_mutable_value, elem_type_arg.clone()),
                ))
            }
            TypeInfo::Slice(elem_type_arg) => Some((
                TyIntrinsicFunctionKind {
                    kind,
                    arguments: vec![first_argument_ty_expr, start_ty_expr, end_ty_expr],
                    type_arguments: vec![],
                    span,
                },
                create_ref_to_slice(engines, *to_mutable_value, elem_type_arg.clone()),
            )),
            _ => None,
        },
        _ => None,
    };

    match r {
        Some(r) => Ok(r),
        None => Err(handler.emit_err(err)),
    }
}

fn type_check_encode_as_raw_slice(
    handler: &Handler,
    mut ctx: TypeCheckContext,
    kind: sway_ast::Intrinsic,
    arguments: &[Expression],
    _type_arguments: &[GenericArgument],
    span: Span,
) -> Result<(ty::TyIntrinsicFunctionKind, TypeId), ErrorEmitted> {
    let type_engine = ctx.engines.te();

    let buffer_expr = {
        let ctx = ctx
            .by_ref()
            .with_help_text("")
            .with_type_annotation(type_engine.new_unknown());
        ty::TyExpression::type_check(handler, ctx, &arguments[0].clone())?
    };

    let kind = ty::TyIntrinsicFunctionKind {
        kind,
        arguments: vec![buffer_expr],
        type_arguments: vec![],
        span,
    };
    Ok((kind, type_engine.id_of_raw_slice()))
}

fn type_check_encode_buffer_empty(
    handler: &Handler,
    ctx: TypeCheckContext,
    kind: sway_ast::Intrinsic,
    arguments: &[Expression],
    _type_arguments: &[GenericArgument],
    span: Span,
) -> Result<(ty::TyIntrinsicFunctionKind, TypeId), ErrorEmitted> {
    if !arguments.is_empty() {
        return Err(handler.emit_err(CompileError::IntrinsicIncorrectNumArgs {
            name: kind.to_string(),
            expected: 0,
            span,
        }));
    }

    let kind = ty::TyIntrinsicFunctionKind {
        kind,
        arguments: vec![],
        type_arguments: vec![],
        span,
    };

    Ok((kind, get_encoding_buffer_type(ctx.engines())))
}

/// Returns the [TypeId] of the buffer type used in encoding: `(raw_ptr, u64, u64)`.
/// The buffer type is a shareable [TypeInfo::Tuple], so it will be inserted into
/// the [TypeEngine] only once, when this method is called for the first time.
fn get_encoding_buffer_type(engines: &Engines) -> TypeId {
    let type_engine = engines.te();
    type_engine.insert_tuple_without_annotations(
        engines,
        vec![
            type_engine.id_of_raw_ptr(),
            type_engine.id_of_u64(),
            type_engine.id_of_u64(),
        ],
    )
}

fn type_check_encode_append(
    handler: &Handler,
    mut ctx: TypeCheckContext,
    kind: sway_ast::Intrinsic,
    arguments: &[Expression],
    _type_arguments: &[GenericArgument],
    span: Span,
) -> Result<(ty::TyIntrinsicFunctionKind, TypeId), ErrorEmitted> {
    if arguments.len() != 2 {
        return Err(handler.emit_err(CompileError::IntrinsicIncorrectNumArgs {
            name: kind.to_string(),
            expected: 2,
            span,
        }));
    }

    let type_engine = ctx.engines.te();
    let engines = ctx.engines();

    let buffer_type = get_encoding_buffer_type(engines);
    let buffer_expr = {
        let ctx = ctx
            .by_ref()
            .with_help_text("")
            .with_type_annotation(buffer_type);
        ty::TyExpression::type_check(handler, ctx, &arguments[0])?
    };

    let item_span = arguments[1].span.clone();
    let item_type = type_engine.new_unknown();
    let item_expr = {
        let ctx = ctx
            .by_ref()
            .with_help_text("")
            .with_type_annotation(item_type);
        ty::TyExpression::type_check(handler, ctx, &arguments[1])?
    };

    // only supported types
    if item_type.is_concrete(engines, TreatNumericAs::Abstract) {
        match &*engines.te().get(item_type) {
            TypeInfo::Boolean
            | TypeInfo::UnsignedInteger(IntegerBits::Eight)
            | TypeInfo::UnsignedInteger(IntegerBits::Sixteen)
            | TypeInfo::UnsignedInteger(IntegerBits::ThirtyTwo)
            | TypeInfo::UnsignedInteger(IntegerBits::SixtyFour)
            | TypeInfo::UnsignedInteger(IntegerBits::V256)
            | TypeInfo::B256
            | TypeInfo::StringArray(_)
            | TypeInfo::StringSlice
            | TypeInfo::RawUntypedSlice => {}
            _ => {
                return Err(
                    handler.emit_err(CompileError::EncodingUnsupportedType { span: item_span })
                )
            }
        };
    }

    let kind = ty::TyIntrinsicFunctionKind {
        kind,
        arguments: vec![buffer_expr, item_expr],
        type_arguments: vec![],
        span,
    };
    Ok((kind, buffer_type))
}

/// Signature: `__not(val: u64) -> u64`
/// Description: Return the bitwise negation of the operator.
/// Constraints: None.
fn type_check_not(
    handler: &Handler,
    ctx: TypeCheckContext,
    kind: sway_ast::Intrinsic,
    arguments: &[Expression],
    _type_arguments: &[GenericArgument],
    span: Span,
) -> Result<(ty::TyIntrinsicFunctionKind, TypeId), ErrorEmitted> {
    let type_engine = ctx.engines.te();
    let engines = ctx.engines();

    if arguments.len() != 1 {
        return Err(handler.emit_err(CompileError::IntrinsicIncorrectNumArgs {
            name: kind.to_string(),
            expected: 1,
            span,
        }));
    }

    let return_type = type_engine.new_unknown();

    let mut ctx = ctx.with_help_text("").with_type_annotation(return_type);

    let operand = &arguments[0];
    let operand_expr = ty::TyExpression::type_check(handler, ctx.by_ref(), operand)?;

    let t_arc = engines.te().get(operand_expr.return_type);
    let t = &*t_arc;
    match t {
        TypeInfo::B256 | TypeInfo::UnsignedInteger(_) | TypeInfo::Numeric => Ok((
            ty::TyIntrinsicFunctionKind {
                kind,
                arguments: vec![operand_expr],
                type_arguments: vec![],
                span,
            },
            return_type,
        )),
        _ => Err(handler.emit_err(CompileError::TypeError(
            sway_error::type_error::TypeError::MismatchedType {
                expected: "unsigned integer or b256".into(),
                received: engines.help_out(return_type).to_string(),
                help_text: "Incorrect argument type".into(),
                span,
            },
        ))),
    }
}

/// Signature: `__size_of_val<T>(val: T) -> u64`
/// Description: Return the size of type `T` in bytes.
/// Constraints: None.
fn type_check_size_of_val(
    handler: &Handler,
    ctx: TypeCheckContext,
    kind: sway_ast::Intrinsic,
    arguments: &[Expression],
    _type_arguments: &[GenericArgument],
    span: Span,
) -> Result<(ty::TyIntrinsicFunctionKind, TypeId), ErrorEmitted> {
    let type_engine = ctx.engines.te();

    if arguments.len() != 1 {
        return Err(handler.emit_err(CompileError::IntrinsicIncorrectNumArgs {
            name: kind.to_string(),
            expected: 1,
            span,
        }));
    }
    let ctx = ctx
        .with_help_text("")
        .with_type_annotation(type_engine.new_unknown());
    let exp = ty::TyExpression::type_check(handler, ctx, &arguments[0])?;
    let intrinsic_function = ty::TyIntrinsicFunctionKind {
        kind,
        arguments: vec![exp],
        type_arguments: vec![],
        span: span.clone(),
    };
    Ok((intrinsic_function, type_engine.id_of_u64()))
}

/// Signature: `__size_of<T>() -> u64`
/// Description: Return the size of type `T` in bytes.
/// Constraints: None.
fn type_check_size_of_type(
    handler: &Handler,
    ctx: TypeCheckContext,
    kind: sway_ast::Intrinsic,
    arguments: &[Expression],
    type_arguments: &[GenericArgument],
    span: Span,
) -> Result<(ty::TyIntrinsicFunctionKind, TypeId), ErrorEmitted> {
    let type_engine = ctx.engines.te();
    let engines = ctx.engines();

    if !arguments.is_empty() {
        return Err(handler.emit_err(CompileError::IntrinsicIncorrectNumArgs {
            name: kind.to_string(),
            expected: 0,
            span,
        }));
    }
    if type_arguments.len() != 1 {
        return Err(handler.emit_err(CompileError::IntrinsicIncorrectNumTArgs {
            name: kind.to_string(),
            expected: 1,
            span,
        }));
    }
    let targ = type_arguments[0].clone();
    let initial_type_info = type_engine
        .to_typeinfo(targ.type_id(), &targ.span())
        .map_err(|e| handler.emit_err(e.into()))
        .unwrap_or_else(TypeInfo::ErrorRecovery);
    let initial_type_id = type_engine.insert(engines, initial_type_info, targ.span().source_id());
    let type_id = ctx
        .resolve_type(
            handler,
            initial_type_id,
            &targ.span(),
            EnforceTypeArguments::Yes,
            None,
        )
        .unwrap_or_else(|err| type_engine.id_of_error_recovery(err));
    let intrinsic_function = ty::TyIntrinsicFunctionKind {
        kind,
        arguments: vec![],
        type_arguments: vec![GenericArgument::Type(GenericTypeArgument {
            type_id,
            initial_type_id,
            span: targ.span(),
            call_path_tree: targ
                .as_type_argument()
                .unwrap()
                .call_path_tree
                .as_ref()
                .cloned(),
        })],
        span,
    };
    Ok((intrinsic_function, type_engine.id_of_u64()))
}

/// Signature: `__is_reference_type<T>() -> bool`
/// Description: Returns `true` if `T` is a _reference type_ and `false` otherwise.
/// Constraints: None.
fn type_check_is_reference_type(
    handler: &Handler,
    ctx: TypeCheckContext,
    kind: sway_ast::Intrinsic,
    _arguments: &[Expression],
    type_arguments: &[GenericArgument],
    span: Span,
) -> Result<(ty::TyIntrinsicFunctionKind, TypeId), ErrorEmitted> {
    let type_engine = ctx.engines.te();
    let engines = ctx.engines();

    if type_arguments.len() != 1 {
        return Err(handler.emit_err(CompileError::IntrinsicIncorrectNumTArgs {
            name: kind.to_string(),
            expected: 1,
            span,
        }));
    }
    let targ = type_arguments[0].clone();
    let initial_type_info = type_engine
        .to_typeinfo(targ.type_id(), &targ.span())
        .map_err(|e| handler.emit_err(e.into()))
        .unwrap_or_else(TypeInfo::ErrorRecovery);
    let initial_type_id = type_engine.insert(engines, initial_type_info, targ.span().source_id());
    let type_id = ctx
        .resolve_type(
            handler,
            initial_type_id,
            &targ.span(),
            EnforceTypeArguments::Yes,
            None,
        )
        .unwrap_or_else(|err| type_engine.id_of_error_recovery(err));
    let intrinsic_function = ty::TyIntrinsicFunctionKind {
        kind,
        arguments: vec![],
        type_arguments: vec![GenericArgument::Type(GenericTypeArgument {
            type_id,
            initial_type_id,
            span: targ.span(),
            call_path_tree: targ
                .as_type_argument()
                .unwrap()
                .call_path_tree
                .as_ref()
                .cloned(),
        })],
        span,
    };
    Ok((intrinsic_function, type_engine.id_of_bool()))
}

/// Signature: `__assert_is_str_array<T>()`
/// Description: Throws a compile error if `T` is not of type str.
/// Constraints: None.
fn type_check_assert_is_str_array(
    handler: &Handler,
    ctx: TypeCheckContext,
    kind: sway_ast::Intrinsic,
    _arguments: &[Expression],
    type_arguments: &[GenericArgument],
    span: Span,
) -> Result<(ty::TyIntrinsicFunctionKind, TypeId), ErrorEmitted> {
    let type_engine = ctx.engines.te();
    let engines = ctx.engines();

    if type_arguments.len() != 1 {
        return Err(handler.emit_err(CompileError::IntrinsicIncorrectNumTArgs {
            name: kind.to_string(),
            expected: 1,
            span,
        }));
    }
    let targ = type_arguments[0].clone();
    let initial_type_info = type_engine
        .to_typeinfo(targ.type_id(), &targ.span())
        .map_err(|e| handler.emit_err(e.into()))
        .unwrap_or_else(TypeInfo::ErrorRecovery);
    let initial_type_id = type_engine.insert(engines, initial_type_info, targ.span().source_id());
    let type_id = ctx
        .resolve_type(
            handler,
            initial_type_id,
            &targ.span(),
            EnforceTypeArguments::Yes,
            None,
        )
        .unwrap_or_else(|err| type_engine.id_of_error_recovery(err));
    let intrinsic_function = ty::TyIntrinsicFunctionKind {
        kind,
        arguments: vec![],
        type_arguments: vec![GenericArgument::Type(GenericTypeArgument {
            type_id,
            initial_type_id,
            span: targ.span(),
            call_path_tree: targ
                .as_type_argument()
                .unwrap()
                .call_path_tree
                .as_ref()
                .cloned(),
        })],
        span,
    };
    Ok((intrinsic_function, type_engine.id_of_unit()))
}

fn type_check_to_str_array(
    handler: &Handler,
    mut ctx: TypeCheckContext,
    kind: sway_ast::Intrinsic,
    arguments: &[Expression],
    span: Span,
) -> Result<(ty::TyIntrinsicFunctionKind, TypeId), ErrorEmitted> {
    let type_engine = ctx.engines.te();
    let engines = ctx.engines();

    if arguments.len() != 1 {
        return Err(handler.emit_err(CompileError::IntrinsicIncorrectNumArgs {
            name: kind.to_string(),
            expected: 1,
            span,
        }));
    }
    let arg = &arguments[0];

    match &arg.kind {
        ExpressionKind::Literal(Literal::String(s)) => {
            let span = arg.span.clone();

            let mut ctx = ctx.by_ref().with_type_annotation(type_engine.new_unknown());
            let new_type = ty::TyExpression::type_check(handler, ctx.by_ref(), arg)?;

            Ok((
                ty::TyIntrinsicFunctionKind {
                    kind,
                    arguments: vec![new_type],
                    type_arguments: vec![],
                    span,
                },
                type_engine.insert_string_array_without_annotations(engines, s.as_str().len()),
            ))
        }
        _ => Err(handler.emit_err(CompileError::ExpectedStringLiteral {
            span: arg.span.clone(),
        })),
    }
}

/// Signature: `__eq<T>(lhs: T, rhs: T) -> bool`
/// Description: Returns whether `lhs` and `rhs` are equal.
/// Constraints: `T` is `bool`, `u8`, `u16`, `u32`, `u64`, or `raw_ptr`.
///
/// Signature: `__gt<T>(lhs: T, rhs: T) -> bool`
/// Description: Returns whether `lhs` > `rhs`.
/// Constraints: `T` is `u8`, `u16`, `u32`, `u64`.
///
/// Signature: `__lt<T>(lhs: T, rhs: T) -> bool`
/// Description: Returns whether `lhs` < `rhs`.
/// Constraints: `T` is `u8`, `u16`, `u32`, `u64`.
fn type_check_cmp(
    handler: &Handler,
    mut ctx: TypeCheckContext,
    kind: sway_ast::Intrinsic,
    arguments: &[Expression],
    span: Span,
) -> Result<(ty::TyIntrinsicFunctionKind, TypeId), ErrorEmitted> {
    let type_engine = ctx.engines.te();

    if arguments.len() != 2 {
        return Err(handler.emit_err(CompileError::IntrinsicIncorrectNumArgs {
            name: kind.to_string(),
            expected: 2,
            span,
        }));
    }
    let mut ctx = ctx.by_ref().with_type_annotation(type_engine.new_unknown());

    let lhs = &arguments[0];
    let lhs = ty::TyExpression::type_check(handler, ctx.by_ref(), lhs)?;
    let rhs = &arguments[1];
    let rhs = ty::TyExpression::type_check(handler, ctx, rhs)?;

    // Check for supported argument types
    let arg_ty = type_engine
        .to_typeinfo(lhs.return_type, &lhs.span)
        .map_err(|e| handler.emit_err(e.into()))
        .unwrap_or_else(TypeInfo::ErrorRecovery);

    let is_eq_bool_ptr = matches!(&kind, Intrinsic::Eq)
        && matches!(arg_ty, TypeInfo::Boolean | TypeInfo::RawUntypedPtr);
    let is_valid_arg_ty = matches!(
        arg_ty,
        TypeInfo::UnsignedInteger(_) | TypeInfo::Numeric | TypeInfo::B256
    ) || is_eq_bool_ptr;

    if !is_valid_arg_ty {
        return Err(handler.emit_err(CompileError::IntrinsicUnsupportedArgType {
            name: kind.to_string(),
            span: lhs.span,
            hint: "".to_string(),
        }));
    }

    Ok((
        ty::TyIntrinsicFunctionKind {
            kind,
            arguments: vec![lhs, rhs],
            type_arguments: vec![],
            span,
        },
        type_engine.id_of_bool(),
    ))
}

/// Signature: `__gtf<T>(index: u64, tx_field_id: u64) -> T`
/// Description: Returns transaction field with ID `tx_field_id` at index `index`, if applicable.
///              This is a wrapper around FuelVM's `gtf` instruction:
///              https://fuellabs.github.io/fuel-specs/master/vm/instruction_set#gtf-get-transaction-fields.
///              The resulting field is cast to `T`.
/// Constraints: None.
fn type_check_gtf(
    handler: &Handler,
    mut ctx: TypeCheckContext,
    kind: sway_ast::Intrinsic,
    arguments: &[Expression],
    type_arguments: &[GenericArgument],
    span: Span,
) -> Result<(ty::TyIntrinsicFunctionKind, TypeId), ErrorEmitted> {
    let type_engine = ctx.engines.te();
    let engines = ctx.engines();

    if arguments.len() != 2 {
        return Err(handler.emit_err(CompileError::IntrinsicIncorrectNumArgs {
            name: kind.to_string(),
            expected: 2,
            span,
        }));
    }

    if type_arguments.len() != 1 {
        return Err(handler.emit_err(CompileError::IntrinsicIncorrectNumTArgs {
            name: kind.to_string(),
            expected: 1,
            span,
        }));
    }

    // Type check the first argument which is the index
    let mut ctx = ctx.by_ref().with_type_annotation(type_engine.id_of_u64());
    let index = ty::TyExpression::type_check(handler, ctx.by_ref(), &arguments[0])?;

    // Type check the second argument which is the tx field ID
    let mut ctx = ctx.by_ref().with_type_annotation(type_engine.id_of_u64());
    let tx_field_id = ty::TyExpression::type_check(handler, ctx.by_ref(), &arguments[1])?;

    let targ = type_arguments[0].clone();
    let initial_type_info = type_engine
        .to_typeinfo(targ.type_id(), &targ.span())
        .map_err(|e| handler.emit_err(e.into()))
        .unwrap_or_else(TypeInfo::ErrorRecovery);
    let initial_type_id = type_engine.insert(engines, initial_type_info, targ.span().source_id());
    let type_id = ctx
        .resolve_type(
            handler,
            initial_type_id,
            &targ.span(),
            EnforceTypeArguments::Yes,
            None,
        )
        .unwrap_or_else(|err| type_engine.id_of_error_recovery(err));

    Ok((
        ty::TyIntrinsicFunctionKind {
            kind,
            arguments: vec![index, tx_field_id],
            type_arguments: vec![GenericArgument::Type(GenericTypeArgument {
                type_id,
                initial_type_id,
                span: targ.span(),
                call_path_tree: targ
                    .as_type_argument()
                    .unwrap()
                    .call_path_tree
                    .as_ref()
                    .cloned(),
            })],
            span,
        },
        type_id,
    ))
}

/// Signature: `__addr_of<T>(val: T) -> raw_ptr`
/// Description: Returns the address in memory where `val` is stored.
fn type_check_addr_of(
    handler: &Handler,
    ctx: TypeCheckContext,
    kind: sway_ast::Intrinsic,
    arguments: &[Expression],
    span: Span,
) -> Result<(ty::TyIntrinsicFunctionKind, TypeId), ErrorEmitted> {
    let type_engine = ctx.engines.te();

    if arguments.len() != 1 {
        return Err(handler.emit_err(CompileError::IntrinsicIncorrectNumArgs {
            name: kind.to_string(),
            expected: 1,
            span,
        }));
    }
    let ctx = ctx
        .with_help_text("")
        .with_type_annotation(type_engine.new_unknown());
    let exp = ty::TyExpression::type_check(handler, ctx, &arguments[0])?;
    let intrinsic_function = ty::TyIntrinsicFunctionKind {
        kind,
        arguments: vec![exp],
        type_arguments: vec![],
        span,
    };
    Ok((intrinsic_function, type_engine.id_of_raw_ptr()))
}

/// Signature: `__state_load_clear(key: b256, slots: u64) -> bool`
/// Description: Clears `slots` number of slots (`b256` each) in storage starting at key `key`.
///              Returns a Boolean describing whether all the storage slots were previously set.
/// Constraints: None.
fn type_check_state_clear(
    handler: &Handler,
    ctx: TypeCheckContext,
    kind: sway_ast::Intrinsic,
    arguments: &[Expression],
    span: Span,
) -> Result<(ty::TyIntrinsicFunctionKind, TypeId), ErrorEmitted> {
    let type_engine = ctx.engines.te();

    if arguments.len() != 2 {
        return Err(handler.emit_err(CompileError::IntrinsicIncorrectNumArgs {
            name: kind.to_string(),
            expected: 1,
            span,
        }));
    }

    // `key` argument
    let mut ctx = ctx
        .with_help_text("")
        .with_type_annotation(type_engine.new_unknown());
    let key_exp = ty::TyExpression::type_check(handler, ctx.by_ref(), &arguments[0])?;
    let key_ty = type_engine
        .to_typeinfo(key_exp.return_type, &span)
        .map_err(|e| handler.emit_err(e.into()))
        .unwrap_or_else(TypeInfo::ErrorRecovery);
    if !key_ty.eq(
        &TypeInfo::B256,
        &PartialEqWithEnginesContext::new(ctx.engines()),
    ) {
        return Err(handler.emit_err(CompileError::IntrinsicUnsupportedArgType {
            name: kind.to_string(),
            span,
            hint: "Argument type must be B256, a key into the state storage".to_string(),
        }));
    }

    // `slots` argument
    let mut ctx = ctx.with_type_annotation(type_engine.id_of_u64());
    let number_of_slots_exp = ty::TyExpression::type_check(handler, ctx.by_ref(), &arguments[1])?;

    // Typed intrinsic
    let intrinsic_function = ty::TyIntrinsicFunctionKind {
        kind,
        arguments: vec![key_exp, number_of_slots_exp],
        type_arguments: vec![],
        span,
    };
    Ok((intrinsic_function, type_engine.id_of_bool()))
}

/// Signature: `__state_load_word(key: b256) -> u64`
/// Description: Reads and returns a single word from storage at key `key`.
/// Constraints: None.
fn type_check_state_load_word(
    handler: &Handler,
    ctx: TypeCheckContext,
    kind: sway_ast::Intrinsic,
    arguments: &[Expression],
    span: Span,
) -> Result<(ty::TyIntrinsicFunctionKind, TypeId), ErrorEmitted> {
    let type_engine = ctx.engines.te();
    let engines = ctx.engines();

    if arguments.len() != 1 {
        return Err(handler.emit_err(CompileError::IntrinsicIncorrectNumArgs {
            name: kind.to_string(),
            expected: 1,
            span,
        }));
    }
    let ctx = ctx
        .with_help_text("")
        .with_type_annotation(type_engine.new_unknown());
    let exp = ty::TyExpression::type_check(handler, ctx, &arguments[0])?;
    let key_ty = type_engine
        .to_typeinfo(exp.return_type, &span)
        .map_err(|e| handler.emit_err(e.into()))
        .unwrap_or_else(TypeInfo::ErrorRecovery);
    if !key_ty.eq(&TypeInfo::B256, &PartialEqWithEnginesContext::new(engines)) {
        return Err(handler.emit_err(CompileError::IntrinsicUnsupportedArgType {
            name: kind.to_string(),
            span,
            hint: "Argument type must be B256, a key into the state storage".to_string(),
        }));
    }
    let intrinsic_function = ty::TyIntrinsicFunctionKind {
        kind,
        arguments: vec![exp],
        type_arguments: vec![],
        span,
    };
    Ok((intrinsic_function, type_engine.id_of_u64()))
}

/// Signature: `__state_store_word(key: b256, val: u64) -> bool`
/// Description: Stores a single word `val` into storage at key `key`. Returns a Boolean describing
///              whether the store slot was previously set.
/// Constraints: None.
fn type_check_state_store_word(
    handler: &Handler,
    ctx: TypeCheckContext,
    kind: sway_ast::Intrinsic,
    arguments: &[Expression],
    type_arguments: &[GenericArgument],
    span: Span,
) -> Result<(ty::TyIntrinsicFunctionKind, TypeId), ErrorEmitted> {
    let type_engine = ctx.engines.te();
    let engines = ctx.engines();

    if arguments.len() != 2 {
        return Err(handler.emit_err(CompileError::IntrinsicIncorrectNumArgs {
            name: kind.to_string(),
            expected: 2,
            span,
        }));
    }
    if type_arguments.len() > 1 {
        return Err(handler.emit_err(CompileError::IntrinsicIncorrectNumTArgs {
            name: kind.to_string(),
            expected: 1,
            span,
        }));
    }
    let mut ctx = ctx
        .with_help_text("")
        .with_type_annotation(type_engine.new_unknown());
    let key_exp = ty::TyExpression::type_check(handler, ctx.by_ref(), &arguments[0])?;
    let key_ty = type_engine
        .to_typeinfo(key_exp.return_type, &span)
        .map_err(|e| handler.emit_err(e.into()))
        .unwrap_or_else(TypeInfo::ErrorRecovery);
    if !key_ty.eq(
        &TypeInfo::B256,
        &PartialEqWithEnginesContext::new(ctx.engines()),
    ) {
        return Err(handler.emit_err(CompileError::IntrinsicUnsupportedArgType {
            name: kind.to_string(),
            span,
            hint: "Argument type must be B256, a key into the state storage".to_string(),
        }));
    }
    let mut ctx = ctx.with_type_annotation(type_engine.new_unknown());
    let val_exp = ty::TyExpression::type_check(handler, ctx.by_ref(), &arguments[1])?;
    let ctx = ctx.with_type_annotation(type_engine.id_of_u64());
    let type_argument = type_arguments.first().map(|targ| {
        let ctx = ctx.with_type_annotation(type_engine.new_unknown());
        let initial_type_info = type_engine
            .to_typeinfo(targ.type_id(), &targ.span())
            .map_err(|e| handler.emit_err(e.into()))
            .unwrap_or_else(TypeInfo::ErrorRecovery);
        let initial_type_id =
            type_engine.insert(engines, initial_type_info, targ.span().source_id());
        let type_id = ctx
            .resolve_type(
                handler,
                initial_type_id,
                &targ.span(),
                EnforceTypeArguments::Yes,
                None,
            )
            .unwrap_or_else(|err| type_engine.id_of_error_recovery(err));
        GenericArgument::Type(GenericTypeArgument {
            type_id,
            initial_type_id,
            span: span.clone(),
            call_path_tree: targ
                .as_type_argument()
                .unwrap()
                .call_path_tree
                .as_ref()
                .cloned(),
        })
    });
    let intrinsic_function = ty::TyIntrinsicFunctionKind {
        kind,
        arguments: vec![key_exp, val_exp],
        type_arguments: type_argument.map_or(vec![], |ta| vec![ta]),
        span,
    };
    Ok((intrinsic_function, type_engine.id_of_bool()))
}

/// Signature: `__state_load_quad(key: b256, ptr: raw_ptr, slots: u64)`
/// Description: Reads `slots` number of slots (`b256` each) from storage starting at key `key` and
///              stores them in memory starting at address `ptr`. Returns a Boolean describing
///              whether all the storage slots were previously set.
/// Constraints: None.
///
/// Signature: `__state_store_quad(key: b256, ptr: raw_ptr, slots: u64) -> bool`
/// Description: Stores `slots` number of slots (`b256` each) starting at address `ptr` in memory
///              into storage starting at key `key`. Returns a Boolean describing
///              whether the first storage slot was previously set.
/// Constraints: None.
fn type_check_state_quad(
    handler: &Handler,
    ctx: TypeCheckContext,
    kind: sway_ast::Intrinsic,
    arguments: &[Expression],
    type_arguments: &[GenericArgument],
    span: Span,
) -> Result<(ty::TyIntrinsicFunctionKind, TypeId), ErrorEmitted> {
    let type_engine = ctx.engines.te();
    let engines = ctx.engines();

    if arguments.len() != 3 {
        return Err(handler.emit_err(CompileError::IntrinsicIncorrectNumArgs {
            name: kind.to_string(),
            expected: 3,
            span,
        }));
    }
    if type_arguments.len() > 1 {
        return Err(handler.emit_err(CompileError::IntrinsicIncorrectNumTArgs {
            name: kind.to_string(),
            expected: 1,
            span,
        }));
    }
    let mut ctx = ctx
        .with_help_text("")
        .with_type_annotation(type_engine.new_unknown());
    let key_exp = ty::TyExpression::type_check(handler, ctx.by_ref(), &arguments[0])?;
    let key_ty = type_engine
        .to_typeinfo(key_exp.return_type, &span)
        .map_err(|e| handler.emit_err(e.into()))
        .unwrap_or_else(TypeInfo::ErrorRecovery);
    if !key_ty.eq(
        &TypeInfo::B256,
        &PartialEqWithEnginesContext::new(ctx.engines()),
    ) {
        return Err(handler.emit_err(CompileError::IntrinsicUnsupportedArgType {
            name: kind.to_string(),
            span,
            hint: "Argument type must be B256, a key into the state storage".to_string(),
        }));
    }
    let mut ctx = ctx.with_type_annotation(type_engine.new_unknown());
    let val_exp = ty::TyExpression::type_check(handler, ctx.by_ref(), &arguments[1])?;
    let mut ctx = ctx.with_type_annotation(type_engine.id_of_u64());
    let number_of_slots_exp = ty::TyExpression::type_check(handler, ctx.by_ref(), &arguments[2])?;
    let type_argument = type_arguments.first().map(|targ| {
        let ctx = ctx.with_type_annotation(type_engine.new_unknown());
        let initial_type_info = type_engine
            .to_typeinfo(targ.type_id(), &targ.span())
            .map_err(|e| handler.emit_err(e.into()))
            .unwrap_or_else(TypeInfo::ErrorRecovery);
        let initial_type_id =
            type_engine.insert(engines, initial_type_info, targ.span().source_id());
        let type_id = ctx
            .resolve_type(
                handler,
                initial_type_id,
                &targ.span(),
                EnforceTypeArguments::Yes,
                None,
            )
            .unwrap_or_else(|err| type_engine.id_of_error_recovery(err));
        GenericArgument::Type(GenericTypeArgument {
            type_id,
            initial_type_id,
            span: span.clone(),
            call_path_tree: targ
                .as_type_argument()
                .unwrap()
                .call_path_tree
                .as_ref()
                .cloned(),
        })
    });
    let intrinsic_function = ty::TyIntrinsicFunctionKind {
        kind,
        arguments: vec![key_exp, val_exp, number_of_slots_exp],
        type_arguments: type_argument.map_or(vec![], |ta| vec![ta]),
        span,
    };
    Ok((intrinsic_function, type_engine.id_of_bool()))
}

/// Signature: `__log<T>(val: T)`
/// Description: Logs value `val`.
/// Constraints: None.
fn type_check_log(
    handler: &Handler,
    mut ctx: TypeCheckContext,
    kind: sway_ast::Intrinsic,
    arguments: &[Expression],
    span: Span,
) -> Result<(ty::TyIntrinsicFunctionKind, TypeId), ErrorEmitted> {
    let type_engine = ctx.engines.te();

    if arguments.len() != 1 {
        return Err(handler.emit_err(CompileError::IntrinsicIncorrectNumArgs {
            name: kind.to_string(),
            expected: 1,
            span,
        }));
    }
    let ctx = ctx
        .by_ref()
        .with_help_text("")
        .with_type_annotation(type_engine.new_unknown());
    let exp = ty::TyExpression::type_check(handler, ctx, &arguments[0])?;
    let intrinsic_function = ty::TyIntrinsicFunctionKind {
        kind,
        arguments: vec![exp],
        type_arguments: vec![],
        span,
    };
    Ok((intrinsic_function, type_engine.id_of_unit()))
}

/// Signature: `__add<T>(lhs: T, rhs: T) -> T`
/// Description: Adds `lhs` and `rhs` and returns the result.
/// Constraints: `T` is an integer type, i.e. `u8`, `u16`, `u32`, `u64`.
///
/// Signature: `__sub<T>(lhs: T, rhs: T) -> T`
/// Description: Subtracts `lhs` and `rhs` and returns the result.
/// Constraints: `T` is an integer type, i.e. `u8`, `u16`, `u32`, `u64`.
///
/// Signature: `__mul<T>(lhs: T, rhs: T) -> T`
/// Description: Multiplies `lhs` and `rhs` and returns the result.
/// Constraints: `T` is an integer type, i.e. `u8`, `u16`, `u32`, `u64`.
///
/// Signature: `__div<T>(lhs: T, rhs: T) -> T`
/// Description: Divides `lhs` and `rhs` and returns the result.
/// Constraints: `T` is an integer type, i.e. `u8`, `u16`, `u32`, `u64`.
///
/// Signature: `__and<T>(lhs: T, rhs: T) -> T`
/// Description: Bitwise And of `lhs` and `rhs` and returns the result.
/// Constraints: `T` is an integer type, i.e. `u8`, `u16`, `u32`, `u64`.
///
/// Signature: `__or<T>(lhs: T, rhs: T) -> T`
/// Description: Bitwise Or `lhs` and `rhs` and returns the result.
/// Constraints: `T` is an integer type, i.e. `u8`, `u16`, `u32`, `u64`.
///
/// Signature: `__xor<T>(lhs: T, rhs: T) -> T`
/// Description: Bitwise Xor `lhs` and `rhs` and returns the result.
/// Constraints: `T` is an integer type, i.e. `u8`, `u16`, `u32`, `u64`.
fn type_check_arith_binary_op(
    handler: &Handler,
    mut ctx: TypeCheckContext,
    kind: sway_ast::Intrinsic,
    arguments: &[Expression],
    type_arguments: &[GenericArgument],
    span: Span,
) -> Result<(ty::TyIntrinsicFunctionKind, TypeId), ErrorEmitted> {
    let type_engine = ctx.engines.te();

    if arguments.len() != 2 {
        return Err(handler.emit_err(CompileError::IntrinsicIncorrectNumArgs {
            name: kind.to_string(),
            expected: 2,
            span,
        }));
    }
    if !type_arguments.is_empty() {
        return Err(handler.emit_err(CompileError::IntrinsicIncorrectNumTArgs {
            name: kind.to_string(),
            expected: 0,
            span,
        }));
    }

    let return_type = type_engine.new_numeric();
    let mut ctx = ctx
        .by_ref()
        .with_type_annotation(return_type)
        .with_help_text("Incorrect argument type");

    let lhs = &arguments[0];
    let lhs = ty::TyExpression::type_check(handler, ctx.by_ref(), lhs)?;
    let rhs = &arguments[1];
    let rhs = ty::TyExpression::type_check(handler, ctx, rhs)?;

    Ok((
        ty::TyIntrinsicFunctionKind {
            kind,
            arguments: vec![lhs, rhs],
            type_arguments: vec![],
            span,
        },
        return_type,
    ))
}

fn type_check_bitwise_binary_op(
    handler: &Handler,
    mut ctx: TypeCheckContext,
    kind: sway_ast::Intrinsic,
    arguments: &[Expression],
    type_arguments: &[GenericArgument],
    span: Span,
) -> Result<(ty::TyIntrinsicFunctionKind, TypeId), ErrorEmitted> {
    let type_engine = ctx.engines.te();
    let engines = ctx.engines();

    if arguments.len() != 2 {
        return Err(handler.emit_err(CompileError::IntrinsicIncorrectNumArgs {
            name: kind.to_string(),
            expected: 2,
            span,
        }));
    }
    if !type_arguments.is_empty() {
        return Err(handler.emit_err(CompileError::IntrinsicIncorrectNumTArgs {
            name: kind.to_string(),
            expected: 0,
            span,
        }));
    }

    let return_type = type_engine.new_unknown();
    let mut ctx = ctx
        .by_ref()
        .with_type_annotation(return_type)
        .with_help_text("Incorrect argument type");

    let lhs = &arguments[0];
    let lhs = ty::TyExpression::type_check(handler, ctx.by_ref(), lhs)?;
    let rhs = &arguments[1];
    let rhs = ty::TyExpression::type_check(handler, ctx, rhs)?;

    let t_arc = engines.te().get(lhs.return_type);
    let t = &*t_arc;
    match t {
        TypeInfo::B256 | TypeInfo::UnsignedInteger(_) | TypeInfo::Numeric => Ok((
            ty::TyIntrinsicFunctionKind {
                kind,
                arguments: vec![lhs, rhs],
                type_arguments: vec![],
                span,
            },
            return_type,
        )),
        _ => Err(handler.emit_err(CompileError::TypeError(
            sway_error::type_error::TypeError::MismatchedType {
                expected: "unsigned integer or b256".into(),
                received: engines.help_out(return_type).to_string(),
                help_text: "Incorrect argument type".into(),
                span,
            },
        ))),
    }
}

/// Signature: `__lsh<T, U>(lhs: T, rhs: U) -> T`
/// Description: Logical left shifts the `lhs` by the `rhs` and returns the result.
/// Constraints: `T` and `U` are an integer type, i.e. `u8`, `u16`, `u32`, `u64`.
///
/// Signature: `__rsh<T, U>(lhs: T, rhs: U) -> T`
/// Description: Logical right shifts the `lhs` by the `rhs` and returns the result.
/// Constraints: `T` and `U` are an integer type, i.e. `u8`, `u16`, `u32`, `u64`.
fn type_check_shift_binary_op(
    handler: &Handler,
    mut ctx: TypeCheckContext,
    kind: sway_ast::Intrinsic,
    arguments: &[Expression],
    type_arguments: &[GenericArgument],
    span: Span,
) -> Result<(ty::TyIntrinsicFunctionKind, TypeId), ErrorEmitted> {
    let engines = ctx.engines();

    if arguments.len() != 2 {
        return Err(handler.emit_err(CompileError::IntrinsicIncorrectNumArgs {
            name: kind.to_string(),
            expected: 2,
            span,
        }));
    }
    if !type_arguments.is_empty() {
        return Err(handler.emit_err(CompileError::IntrinsicIncorrectNumTArgs {
            name: kind.to_string(),
            expected: 0,
            span,
        }));
    }

    let return_type = engines.te().new_unknown();
    let lhs = &arguments[0];
    let lhs = ty::TyExpression::type_check(
        handler,
        ctx.by_ref()
            .with_help_text("Incorrect argument type")
            .with_type_annotation(return_type),
        lhs,
    )?;

    let rhs = &arguments[1];
    let rhs = ty::TyExpression::type_check(
        handler,
        ctx.by_ref()
            .with_help_text("Incorrect argument type")
            .with_type_annotation(engines.te().new_numeric()),
        rhs,
    )?;

    let t_arc = engines.te().get(lhs.return_type);
    let t = &*t_arc;
    match t {
        TypeInfo::B256 | TypeInfo::UnsignedInteger(_) | TypeInfo::Numeric => Ok((
            ty::TyIntrinsicFunctionKind {
                kind,
                arguments: vec![lhs, rhs],
                type_arguments: vec![],
                span,
            },
            return_type,
        )),
        _ => Err(handler.emit_err(CompileError::TypeError(
            sway_error::type_error::TypeError::MismatchedType {
                expected: "unsigned integer or b256".into(),
                received: engines.help_out(return_type).to_string(),
                help_text: "Incorrect argument type".into(),
                span: lhs.span,
            },
        ))),
    }
}

/// Signature: `__revert(code: u64)`
/// Description: Reverts with error code `code`.
/// Constraints: None.
fn type_check_revert(
    handler: &Handler,
    mut ctx: TypeCheckContext,
    kind: sway_ast::Intrinsic,
    arguments: &[Expression],
    type_arguments: &[GenericArgument],
    span: Span,
) -> Result<(ty::TyIntrinsicFunctionKind, TypeId), ErrorEmitted> {
    let type_engine = ctx.engines.te();

    if arguments.len() != 1 {
        return Err(handler.emit_err(CompileError::IntrinsicIncorrectNumArgs {
            name: kind.to_string(),
            expected: 1,
            span,
        }));
    }

    if !type_arguments.is_empty() {
        return Err(handler.emit_err(CompileError::IntrinsicIncorrectNumTArgs {
            name: kind.to_string(),
            expected: 0,
            span,
        }));
    }

    // Type check the argument which is the revert code
    let mut ctx = ctx.by_ref().with_type_annotation(type_engine.id_of_u64());
    let revert_code = ty::TyExpression::type_check(handler, ctx.by_ref(), &arguments[0])?;

    Ok((
        ty::TyIntrinsicFunctionKind {
            kind,
            arguments: vec![revert_code],
            type_arguments: vec![],
            span,
        },
        type_engine.id_of_never(),
    ))
}

/// Signature: `__jmp_mem() -> !`
/// Description: Jumps to `MEM[$hp]`.
fn type_check_jmp_mem(
    handler: &Handler,
    ctx: TypeCheckContext,
    kind: sway_ast::Intrinsic,
    arguments: &[Expression],
    type_arguments: &[GenericArgument],
    span: Span,
) -> Result<(ty::TyIntrinsicFunctionKind, TypeId), ErrorEmitted> {
    let type_engine = ctx.engines.te();

    if !arguments.is_empty() {
        return Err(handler.emit_err(CompileError::IntrinsicIncorrectNumArgs {
            name: kind.to_string(),
            expected: 0,
            span,
        }));
    }

    if !type_arguments.is_empty() {
        return Err(handler.emit_err(CompileError::IntrinsicIncorrectNumTArgs {
            name: kind.to_string(),
            expected: 0,
            span,
        }));
    }

    Ok((
        ty::TyIntrinsicFunctionKind {
            kind,
            arguments: vec![],
            type_arguments: vec![],
            span,
        },
        type_engine.id_of_never(),
    ))
}

/// Signature: `__ptr_add(ptr: raw_ptr, offset: u64)`
/// Description: Adds `offset` to the raw value of pointer `ptr`.
/// Constraints: None.
///
/// Signature: `__ptr_sub(ptr: raw_ptr, offset: u64)`
/// Description: Subtracts `offset` to the raw value of pointer `ptr`.
/// Constraints: None.
fn type_check_ptr_ops(
    handler: &Handler,
    mut ctx: TypeCheckContext,
    kind: sway_ast::Intrinsic,
    arguments: &[Expression],
    type_arguments: &[GenericArgument],
    span: Span,
) -> Result<(ty::TyIntrinsicFunctionKind, TypeId), ErrorEmitted> {
    let type_engine = ctx.engines.te();
    let engines = ctx.engines();

    if arguments.len() != 2 {
        return Err(handler.emit_err(CompileError::IntrinsicIncorrectNumArgs {
            name: kind.to_string(),
            expected: 2,
            span,
        }));
    }
    if type_arguments.len() != 1 {
        return Err(handler.emit_err(CompileError::IntrinsicIncorrectNumTArgs {
            name: kind.to_string(),
            expected: 1,
            span,
        }));
    }
    let targ = type_arguments[0].clone();
    let initial_type_info = type_engine
        .to_typeinfo(targ.type_id(), &targ.span())
        .map_err(|e| handler.emit_err(e.into()))
        .unwrap_or_else(TypeInfo::ErrorRecovery);
    let initial_type_id = type_engine.insert(engines, initial_type_info, targ.span().source_id());
    let type_id = ctx
        .resolve_type(
            handler,
            initial_type_id,
            &targ.span(),
            EnforceTypeArguments::No,
            None,
        )
        .unwrap_or_else(|err| type_engine.id_of_error_recovery(err));

    let mut ctx = ctx.by_ref().with_type_annotation(type_engine.new_unknown());

    let lhs = &arguments[0];
    let lhs = ty::TyExpression::type_check(handler, ctx.by_ref(), lhs)?;

    // Check for supported argument types
    let lhs_ty = type_engine
        .to_typeinfo(lhs.return_type, &lhs.span)
        .map_err(|e| handler.emit_err(e.into()))
        .unwrap_or_else(TypeInfo::ErrorRecovery);
    if !matches!(lhs_ty, TypeInfo::RawUntypedPtr) {
        return Err(handler.emit_err(CompileError::IntrinsicUnsupportedArgType {
            name: kind.to_string(),
            span: lhs.span,
            hint: "".to_string(),
        }));
    }

    let rhs = &arguments[1];
    let ctx = ctx
        .by_ref()
        .with_help_text("Incorrect argument type")
        .with_type_annotation(type_engine.id_of_u64());
    let rhs = ty::TyExpression::type_check(handler, ctx, rhs)?;

    Ok((
        ty::TyIntrinsicFunctionKind {
            kind,
            arguments: vec![lhs.clone(), rhs],
            type_arguments: vec![GenericArgument::Type(GenericTypeArgument {
                type_id,
                initial_type_id,
                span: targ.span(),
                call_path_tree: targ
                    .as_type_argument()
                    .unwrap()
                    .call_path_tree
                    .as_ref()
                    .cloned(),
            })],
            span,
        },
        type_engine.insert(engines, lhs_ty, lhs.span.source_id()),
    ))
}

/// Signature: `__smo<T>(recipient: b256, data: T, coins: u64)`
/// Description: Sends a message `data` of arbitrary type `T` and `coins` amount of the base asset
/// to address `recipient`.
/// Constraints: None.
fn type_check_smo(
    handler: &Handler,
    mut ctx: TypeCheckContext,
    kind: sway_ast::Intrinsic,
    arguments: &[Expression],
    type_arguments: &[GenericArgument],
    span: Span,
) -> Result<(ty::TyIntrinsicFunctionKind, TypeId), ErrorEmitted> {
    let type_engine = ctx.engines.te();
    let engines = ctx.engines();

    if arguments.len() != 3 {
        return Err(handler.emit_err(CompileError::IntrinsicIncorrectNumArgs {
            name: kind.to_string(),
            expected: 3,
            span,
        }));
    }

    if type_arguments.len() > 1 {
        return Err(handler.emit_err(CompileError::IntrinsicIncorrectNumTArgs {
            name: kind.to_string(),
            expected: 1,
            span,
        }));
    }

    // Type check the type argument
    let type_argument = type_arguments.first().map(|targ| {
        let ctx = ctx
            .by_ref()
            .with_help_text("")
            .with_type_annotation(type_engine.new_unknown());
        let initial_type_info = type_engine
            .to_typeinfo(targ.type_id(), &targ.span())
            .map_err(|e| handler.emit_err(e.into()))
            .unwrap_or_else(TypeInfo::ErrorRecovery);
        let initial_type_id =
            type_engine.insert(engines, initial_type_info, targ.span().source_id());
        let type_id = ctx
            .resolve_type(
                handler,
                initial_type_id,
                &targ.span(),
                EnforceTypeArguments::Yes,
                None,
            )
            .unwrap_or_else(|err| type_engine.id_of_error_recovery(err));
        GenericArgument::Type(GenericTypeArgument {
            type_id,
            initial_type_id,
            span: span.clone(),
            call_path_tree: targ
                .as_type_argument()
                .unwrap()
                .call_path_tree
                .as_ref()
                .cloned(),
        })
    });

    // Type check the first argument which is the recipient address, so it has to be a `b256`.
    let mut ctx = ctx.by_ref().with_type_annotation(type_engine.id_of_b256());
    let recipient = ty::TyExpression::type_check(handler, ctx.by_ref(), &arguments[0])?;

    // Type check the second argument which is the data, which can be anything. If a type
    // argument is provided, make sure that it matches the type of the data.
    let mut ctx = ctx.by_ref().with_type_annotation(
        type_argument
            .clone()
            .map_or(type_engine.new_unknown(), |ta| ta.type_id()),
    );
    let data = ty::TyExpression::type_check(handler, ctx.by_ref(), &arguments[1])?;

    // Type check the third argument which is the amount of coins to send, so it has to be a `u64`.
    let mut ctx = ctx.by_ref().with_type_annotation(type_engine.id_of_u64());
    let coins = ty::TyExpression::type_check(handler, ctx.by_ref(), &arguments[2])?;

    Ok((
        ty::TyIntrinsicFunctionKind {
            kind,
            arguments: vec![recipient, data, coins],
            type_arguments: type_argument.map_or(vec![], |ta| vec![ta]),
            span,
        },
        type_engine.id_of_unit(),
    ))
}

/// Signature: `__contract_ret(ptr: raw_ptr, len: u64) -> !`
/// Description: Returns from contract. The returned data is located at the memory location `ptr` and has
/// the length of `len` bytes.
/// Constraints: None.
fn type_check_contract_ret(
    handler: &Handler,
    mut ctx: TypeCheckContext,
    kind: sway_ast::Intrinsic,
    arguments: &[Expression],
    type_arguments: &[GenericArgument],
    span: Span,
) -> Result<(ty::TyIntrinsicFunctionKind, TypeId), ErrorEmitted> {
    let type_engine = ctx.engines.te();

    if arguments.len() != 2 {
        return Err(handler.emit_err(CompileError::IntrinsicIncorrectNumArgs {
            name: kind.to_string(),
            expected: 2,
            span,
        }));
    }

    if !type_arguments.is_empty() {
        return Err(handler.emit_err(CompileError::IntrinsicIncorrectNumTArgs {
            name: kind.to_string(),
            expected: 0,
            span,
        }));
    }

    let arguments: Vec<ty::TyExpression> = arguments
        .iter()
        .map(|x| {
            let ctx = ctx
                .by_ref()
                .with_help_text("")
                .with_type_annotation(type_engine.new_unknown());
            ty::TyExpression::type_check(handler, ctx, x)
        })
        .collect::<Result<Vec<_>, _>>()?;

    Ok((
        ty::TyIntrinsicFunctionKind {
            kind: Intrinsic::ContractRet,
            arguments,
            type_arguments: vec![],
            span,
        },
        ctx.engines.te().id_of_never(),
    ))
}

/// Signature: `__contract_call()`
/// Description: Calls another contract
/// Constraints: None.
fn type_check_contract_call(
    handler: &Handler,
    mut ctx: TypeCheckContext,
    kind: sway_ast::Intrinsic,
    arguments: &[Expression],
    type_arguments: &[GenericArgument],
    span: Span,
) -> Result<(ty::TyIntrinsicFunctionKind, TypeId), ErrorEmitted> {
    let type_engine = ctx.engines.te();

    if !type_arguments.is_empty() {
        return Err(handler.emit_err(CompileError::TypeArgumentsNotAllowed { span }));
    }

    // Arguments
    let arguments: Vec<ty::TyExpression> = arguments
        .iter()
        .map(|x| {
            let ctx = ctx
                .by_ref()
                .with_help_text("")
                .with_type_annotation(type_engine.new_unknown());
            ty::TyExpression::type_check(handler, ctx, x)
        })
        .collect::<Result<Vec<_>, _>>()?;

    let intrinsic_function = ty::TyIntrinsicFunctionKind {
        kind,
        arguments,
        type_arguments: vec![],
        span,
    };

    Ok((intrinsic_function, type_engine.id_of_unit()))
}<|MERGE_RESOLUTION|>--- conflicted
+++ resolved
@@ -113,32 +113,14 @@
             Intrinsic::Dbg => {
                 unreachable!("__dbg should not exist in the typed tree")
             }
-<<<<<<< HEAD
+            Intrinsic::RuntimeMemoryId => {
+                type_check_runtime_memory_id(arguments, handler, kind, type_arguments, span, ctx)
+            }
+            Intrinsic::EncodingMemoryId => {
+                type_check_encoding_memory_id(arguments, handler, kind, type_arguments, span, ctx)
+            }
             Intrinsic::Alloc => {
                 type_check_alloc(handler, ctx, kind, arguments, type_arguments, span)
-            }
-        }
-    }
-}
-
-fn type_check_alloc(
-    handler: &Handler,
-    mut ctx: TypeCheckContext,
-    kind: Intrinsic,
-    arguments: &[Expression],
-    type_arguments: &[GenericArgument],
-    span: Span,
-) -> Result<(TyIntrinsicFunctionKind, TypeId), ErrorEmitted> {
-    if arguments.len() != 1 {
-        return Err(handler.emit_err(CompileError::IntrinsicIncorrectNumArgs {
-            name: kind.to_string(),
-            expected: 1,
-=======
-            Intrinsic::RuntimeMemoryId => {
-                type_check_runtime_memory_id(arguments, handler, kind, type_arguments, span, ctx)
-            }
-            Intrinsic::EncodingMemoryId => {
-                type_check_encoding_memory_id(arguments, handler, kind, type_arguments, span, ctx)
             }
         }
     }
@@ -156,17 +138,10 @@
         return Err(handler.emit_err(CompileError::IntrinsicIncorrectNumArgs {
             name: kind.to_string(),
             expected: 0,
->>>>>>> 78aa9525
-            span,
-        }));
-    }
-
-<<<<<<< HEAD
-    let engines = ctx.engines();
-
-    // Type argument needs to be explicitly defined
-=======
->>>>>>> 78aa9525
+            span,
+        }));
+    }
+
     if type_arguments.len() != 1 {
         return Err(handler.emit_err(CompileError::IntrinsicIncorrectNumTArgs {
             name: kind.to_string(),
@@ -175,38 +150,6 @@
         }));
     }
 
-<<<<<<< HEAD
-    let alloc_type = ctx
-        .resolve_type(
-            handler,
-            type_arguments[0].type_id(),
-            &type_arguments[0].span(),
-            EnforceTypeArguments::Yes,
-            None,
-        )
-        .unwrap_or_else(|err| engines.te().id_of_error_recovery(err));
-
-    // type check first argument, ensure that it is u64
-    let first_argument_typed_expr = {
-        let ctx = ctx
-            .by_ref()
-            .with_help_text("")
-            .with_type_annotation(engines.te().id_of_u64());
-        ty::TyExpression::type_check(handler, ctx, &arguments[0])?
-    };
-
-    let mut final_type_arguments = type_arguments.to_vec();
-    *final_type_arguments[0].type_id_mut() = alloc_type;
-    Ok((
-        TyIntrinsicFunctionKind {
-            kind,
-            arguments: vec![first_argument_typed_expr],
-            type_arguments: final_type_arguments,
-            span,
-        },
-        engines.te().id_of_raw_ptr(),
-    ))
-=======
     let targ = &type_arguments[0];
     let arg = ctx
         .resolve_type(
@@ -273,8 +216,67 @@
         span: span.clone(),
     };
     Ok((intrinsic_function, ctx.engines.te().id_of_u64()))
->>>>>>> 78aa9525
-}
+}
+
+fn type_check_alloc(
+    handler: &Handler,
+    mut ctx: TypeCheckContext,
+    kind: Intrinsic,
+    arguments: &[Expression],
+    type_arguments: &[GenericArgument],
+    span: Span,
+) -> Result<(TyIntrinsicFunctionKind, TypeId), ErrorEmitted> {
+    if arguments.len() != 1 {
+        return Err(handler.emit_err(CompileError::IntrinsicIncorrectNumArgs {
+            name: kind.to_string(),
+            expected: 1,
+            span,
+        }));
+    }
+
+    let engines = ctx.engines();
+
+    // Type argument needs to be explicitly defined
+    if type_arguments.len() != 1 {
+        return Err(handler.emit_err(CompileError::IntrinsicIncorrectNumTArgs {
+            name: kind.to_string(),
+            expected: 1,
+            span,
+        }));
+    }
+
+    let alloc_type = ctx
+        .resolve_type(
+            handler,
+            type_arguments[0].type_id(),
+            &type_arguments[0].span(),
+            EnforceTypeArguments::Yes,
+            None,
+        )
+        .unwrap_or_else(|err| engines.te().id_of_error_recovery(err));
+
+    // type check first argument, ensure that it is u64
+    let first_argument_typed_expr = {
+        let ctx = ctx
+            .by_ref()
+            .with_help_text("")
+            .with_type_annotation(engines.te().id_of_u64());
+        ty::TyExpression::type_check(handler, ctx, &arguments[0])?
+    };
+
+    let mut final_type_arguments = type_arguments.to_vec();
+    *final_type_arguments[0].type_id_mut() = alloc_type;
+    Ok((
+        TyIntrinsicFunctionKind {
+            kind,
+            arguments: vec![first_argument_typed_expr],
+            type_arguments: final_type_arguments,
+            span,
+        },
+        engines.te().id_of_raw_ptr(),
+    ))
+}
+
 
 fn type_check_transmute(
     arguments: &[Expression],
