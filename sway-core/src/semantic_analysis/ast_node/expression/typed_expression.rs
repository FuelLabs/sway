mod enum_instantiation;
mod function_application;
mod if_expression;
mod lazy_operator;
mod method_application;
mod struct_field_access;
mod tuple_index_access;
mod unsafe_downcast;

pub(crate) use self::{
    enum_instantiation::*, function_application::*, if_expression::*, lazy_operator::*,
    method_application::*, struct_field_access::*, tuple_index_access::*, unsafe_downcast::*,
};

use crate::{
    error::*, parse_tree::*, semantic_analysis::*, type_engine::*, types::DeterministicallyAborts,
};

use sway_types::{Ident, Span, Spanned};

use std::{
    collections::{HashMap, VecDeque},
    fmt,
};

#[derive(Clone, Debug, Eq)]
pub struct TypedExpression {
    pub expression: TypedExpressionVariant,
    pub return_type: TypeId,
    /// whether or not this expression is constantly evaluable (if the result is known at compile
    /// time)
    pub(crate) is_constant: IsConstant,
    pub(crate) span: Span,
}

// NOTE: Hash and PartialEq must uphold the invariant:
// k1 == k2 -> hash(k1) == hash(k2)
// https://doc.rust-lang.org/std/collections/struct.HashMap.html
impl PartialEq for TypedExpression {
    fn eq(&self, other: &Self) -> bool {
        self.expression == other.expression
            && look_up_type_id(self.return_type) == look_up_type_id(other.return_type)
            && self.is_constant == other.is_constant
    }
}

impl CopyTypes for TypedExpression {
    fn copy_types(&mut self, type_mapping: &TypeMapping) {
        self.return_type.update_type(type_mapping, &self.span);
        self.expression.copy_types(type_mapping);
    }
}

impl fmt::Display for TypedExpression {
    fn fmt(&self, f: &mut fmt::Formatter<'_>) -> fmt::Result {
        write!(
            f,
            "{} ({})",
            self.expression,
            look_up_type_id(self.return_type)
        )
    }
}

impl UnresolvedTypeCheck for TypedExpression {
    fn check_for_unresolved_types(&self) -> Vec<CompileError> {
        use TypedExpressionVariant::*;
        let mut res = self.return_type.check_for_unresolved_types();
        match &self.expression {
            FunctionApplication {
                arguments,
                function_body,
                ..
            } => {
                res.append(
                    &mut arguments
                        .iter()
                        .map(|x| &x.1)
                        .flat_map(UnresolvedTypeCheck::check_for_unresolved_types)
                        .collect::<Vec<_>>(),
                );
                res.append(
                    &mut function_body
                        .contents
                        .iter()
                        .flat_map(UnresolvedTypeCheck::check_for_unresolved_types)
                        .collect(),
                );
            }
            Tuple { fields } => {
                res.append(
                    &mut fields
                        .iter()
                        .flat_map(|x| x.check_for_unresolved_types())
                        .collect(),
                );
            }
            AsmExpression { registers, .. } => {
                res.append(
                    &mut registers
                        .iter()
                        .filter_map(|x| x.initializer.as_ref())
                        .flat_map(UnresolvedTypeCheck::check_for_unresolved_types)
                        .collect::<Vec<_>>(),
                );
            }
            StructExpression { fields, .. } => {
                res.append(
                    &mut fields
                        .iter()
                        .flat_map(|x| x.value.check_for_unresolved_types())
                        .collect(),
                );
            }
            LazyOperator { lhs, rhs, .. } => {
                res.append(&mut lhs.check_for_unresolved_types());
                res.append(&mut rhs.check_for_unresolved_types());
            }
            Array { contents } => {
                res.append(
                    &mut contents
                        .iter()
                        .flat_map(|x| x.check_for_unresolved_types())
                        .collect(),
                );
            }
            ArrayIndex { prefix, index } => {
                res.append(&mut prefix.check_for_unresolved_types());
                res.append(&mut index.check_for_unresolved_types());
            }
            CodeBlock(block) => {
                res.append(
                    &mut block
                        .contents
                        .iter()
                        .flat_map(UnresolvedTypeCheck::check_for_unresolved_types)
                        .collect(),
                );
            }
            IfExp {
                condition,
                then,
                r#else,
            } => {
                res.append(&mut condition.check_for_unresolved_types());
                res.append(&mut then.check_for_unresolved_types());
                if let Some(r#else) = r#else {
                    res.append(&mut r#else.check_for_unresolved_types());
                }
            }
            StructFieldAccess {
                prefix,
                resolved_type_of_parent,
                ..
            } => {
                res.append(&mut prefix.check_for_unresolved_types());
                res.append(&mut resolved_type_of_parent.check_for_unresolved_types());
            }
            TupleElemAccess {
                prefix,
                resolved_type_of_parent,
                ..
            } => {
                res.append(&mut prefix.check_for_unresolved_types());
                res.append(&mut resolved_type_of_parent.check_for_unresolved_types());
            }
            EnumInstantiation {
                enum_decl,
                contents,
                ..
            } => {
                if let Some(contents) = contents {
                    res.append(&mut contents.check_for_unresolved_types().into_iter().collect());
                }
                res.append(
                    &mut enum_decl
                        .variants
                        .iter()
                        .flat_map(|x| x.type_id.check_for_unresolved_types())
                        .collect(),
                );
                res.append(
                    &mut enum_decl
                        .type_parameters
                        .iter()
                        .flat_map(|x| x.type_id.check_for_unresolved_types())
                        .collect(),
                );
            }
            AbiCast { address, .. } => {
                res.append(&mut address.check_for_unresolved_types());
            }
            IntrinsicFunction(kind) => {
                res.append(&mut kind.check_for_unresolved_types());
            }
            EnumTag { exp } => {
                res.append(&mut exp.check_for_unresolved_types());
            }
            UnsafeDowncast { exp, variant } => {
                res.append(&mut exp.check_for_unresolved_types());
                res.append(&mut variant.type_id.check_for_unresolved_types());
            }
            // storage access can never be generic
            // variable expressions don't ever have return types themselves, they're stored in
            // `TypedExpression::return_type`. Variable expressions are just names of variables.
            VariableExpression { .. }
            | StorageAccess { .. }
            | Literal(_)
            | AbiName(_)
            | FunctionParameter => {}
        }
        res
    }
}

impl DeterministicallyAborts for TypedExpression {
    fn deterministically_aborts(&self) -> bool {
        use TypedExpressionVariant::*;
        match &self.expression {
            FunctionApplication {
                function_body,
                arguments,
                ..
            } => {
                function_body.deterministically_aborts()
                    || arguments.iter().any(|(_, x)| x.deterministically_aborts())
            }
            Tuple { fields, .. } => fields.iter().any(|x| x.deterministically_aborts()),
            Array { contents, .. } => contents.iter().any(|x| x.deterministically_aborts()),
            CodeBlock(contents) => contents.deterministically_aborts(),
            LazyOperator { lhs, .. } => lhs.deterministically_aborts(),
            StructExpression { fields, .. } => {
                fields.iter().any(|x| x.value.deterministically_aborts())
            }
            EnumInstantiation { contents, .. } => contents
                .as_ref()
                .map(|x| x.deterministically_aborts())
                .unwrap_or(false),
            AbiCast { address, .. } => address.deterministically_aborts(),
            StructFieldAccess { .. }
            | Literal(_)
            | StorageAccess { .. }
            | VariableExpression { .. }
            | FunctionParameter
            | TupleElemAccess { .. } => false,
            IntrinsicFunction(kind) => kind.deterministically_aborts(),
            ArrayIndex { prefix, index } => {
                prefix.deterministically_aborts() || index.deterministically_aborts()
            }
            AsmExpression {
                registers, body, ..
            } => {
                // when asm expression parsing is handled earlier, this will be cleaner. For now,
                // we rely on string comparison...
                // jumps are not allowed in asm blocks, so we know this block deterministically
                // aborts if these opcodes are present
                let body_deterministically_aborts = body
                    .iter()
                    .any(|x| ["rvrt", "ret"].contains(&x.op_name.as_str().to_lowercase().as_str()));
                registers.iter().any(|x| {
                    x.initializer
                        .as_ref()
                        .map(|x| x.deterministically_aborts())
                        .unwrap_or(false)
                }) || body_deterministically_aborts
            }
            IfExp {
                condition,
                then,
                r#else,
                ..
            } => {
                condition.deterministically_aborts()
                    || (then.deterministically_aborts()
                        && r#else
                            .as_ref()
                            .map(|x| x.deterministically_aborts())
                            .unwrap_or(false))
            }
            AbiName(_) => false,
            EnumTag { exp } => exp.deterministically_aborts(),
            UnsafeDowncast { exp, .. } => exp.deterministically_aborts(),
        }
    }
}

pub(crate) fn error_recovery_expr(span: Span) -> TypedExpression {
    TypedExpression {
        expression: TypedExpressionVariant::Tuple { fields: vec![] },
        return_type: crate::type_engine::insert_type(TypeInfo::ErrorRecovery),
        is_constant: IsConstant::No,
        span,
    }
}

#[allow(clippy::too_many_arguments)]
impl TypedExpression {
    pub(crate) fn core_ops_eq(
        ctx: TypeCheckContext,
        arguments: Vec<TypedExpression>,
        span: Span,
    ) -> CompileResult<TypedExpression> {
        let mut warnings = vec![];
        let mut errors = vec![];
        let call_path = CallPath {
            prefixes: vec![
                Ident::new_with_override("core", span.clone()),
                Ident::new_with_override("ops", span.clone()),
            ],
            suffix: Op {
                op_variant: OpVariant::Equals,
                span: span.clone(),
            }
            .to_var_name(),
            is_absolute: true,
        };
        let method_name = MethodName::FromTrait {
            call_path: call_path.clone(),
        };
        let arguments = VecDeque::from(arguments);
        let method = check!(
            resolve_method_name(ctx, &method_name, arguments.clone(), vec![], span.clone()),
            return err(warnings, errors),
            warnings,
            errors
        );
        instantiate_function_application_simple(
            call_path,
            HashMap::new(),
            arguments,
            method,
            None,
            IsConstant::No,
            None,
            span,
        )
    }

    /// recurse into `self` and get any return statements -- used to validate that all returns
    /// do indeed return the correct type
    /// This does _not_ extract implicit return statements as those are not control flow! This is
    /// _only_ for explicit returns.
    pub(crate) fn gather_return_statements(&self) -> Vec<&TypedReturnStatement> {
        match &self.expression {
            TypedExpressionVariant::IfExp {
                condition,
                then,
                r#else,
            } => {
                let mut buf = condition.gather_return_statements();
                buf.append(&mut then.gather_return_statements());
                if let Some(ref r#else) = r#else {
                    buf.append(&mut r#else.gather_return_statements());
                }
                buf
            }
            TypedExpressionVariant::CodeBlock(TypedCodeBlock { contents, .. }) => {
                let mut buf = vec![];
                for node in contents {
                    buf.append(&mut node.gather_return_statements())
                }
                buf
            }
            // if it is impossible for an expression to contain a return _statement_ (not an
            // implicit return!), put it in the pattern below.
            TypedExpressionVariant::LazyOperator { .. }
            | TypedExpressionVariant::Literal(_)
            | TypedExpressionVariant::Tuple { .. }
            | TypedExpressionVariant::Array { .. }
            | TypedExpressionVariant::ArrayIndex { .. }
            | TypedExpressionVariant::FunctionParameter { .. }
            | TypedExpressionVariant::AsmExpression { .. }
            | TypedExpressionVariant::StructFieldAccess { .. }
            | TypedExpressionVariant::TupleElemAccess { .. }
            | TypedExpressionVariant::EnumInstantiation { .. }
            | TypedExpressionVariant::AbiCast { .. }
            | TypedExpressionVariant::IntrinsicFunction { .. }
            | TypedExpressionVariant::StructExpression { .. }
            | TypedExpressionVariant::VariableExpression { .. }
            | TypedExpressionVariant::AbiName(_)
            | TypedExpressionVariant::StorageAccess { .. }
            | TypedExpressionVariant::FunctionApplication { .. }
            | TypedExpressionVariant::EnumTag { .. }
            | TypedExpressionVariant::UnsafeDowncast { .. } => vec![],
        }
    }

    pub(crate) fn type_check(mut ctx: TypeCheckContext, expr: Expression) -> CompileResult<Self> {
        let expr_span = expr.span();
        let res = match expr {
            Expression::Literal { value: lit, span } => Self::type_check_literal(lit, span),
            Expression::VariableExpression { name, span, .. } => {
                Self::type_check_variable_expression(ctx.namespace, name, span)
            }
            Expression::FunctionApplication {
                name,
                arguments,
                span,
                type_arguments,
                ..
            } => Self::type_check_function_application(
                ctx.by_ref(),
                name,
                arguments,
                type_arguments,
                span,
            ),
            Expression::LazyOperator { op, lhs, rhs, span } => {
                let ctx = ctx
                    .by_ref()
                    .with_type_annotation(insert_type(TypeInfo::Boolean));
                Self::type_check_lazy_operator(ctx, op, *lhs, *rhs, span)
            }
            Expression::CodeBlock { contents, span, .. } => {
                Self::type_check_code_block(ctx.by_ref(), contents, span)
            }
            // TODO if _condition_ is constant, evaluate it and compile this to an
            // expression with only one branch
            Expression::IfExp {
                condition,
                then,
                r#else,
                span,
            } => Self::type_check_if_expression(
                ctx.by_ref().with_help_text(""),
                *condition,
                *then,
                r#else.map(|e| *e),
                span,
            ),
            Expression::MatchExp {
                value,
                branches,
                span,
            } => Self::type_check_match_expression(
                ctx.by_ref().with_help_text(""),
                *value,
                branches,
                span,
            ),
            Expression::AsmExpression { asm, span, .. } => {
                Self::type_check_asm_expression(ctx.by_ref(), asm, span)
            }
            Expression::StructExpression {
                span,
                type_arguments,
                struct_name,
                fields,
            } => Self::type_check_struct_expression(
                ctx.by_ref(),
                struct_name,
                type_arguments,
                fields,
                span,
            ),
            Expression::SubfieldExpression {
                prefix,
                span,
                field_to_access,
            } => Self::type_check_subfield_expression(ctx.by_ref(), *prefix, span, field_to_access),
            Expression::MethodApplication {
                method_name,
                contract_call_params,
                arguments,
                type_arguments,
                span,
            } => type_check_method_application(
                ctx.by_ref(),
                method_name,
                contract_call_params,
                arguments,
                type_arguments,
                span,
            ),
            Expression::Tuple { fields, span } => {
                Self::type_check_tuple(ctx.by_ref(), fields, span)
            }
            Expression::TupleIndex {
                prefix,
                index,
                index_span,
                span,
            } => Self::type_check_tuple_index(ctx.by_ref(), *prefix, index, index_span, span),
            Expression::DelineatedPath {
                call_path,
                span,
                args,
                type_arguments,
            } => Self::type_check_delineated_path(
                ctx.by_ref(),
                call_path,
                span,
                args,
                type_arguments,
            ),
            Expression::AbiCast {
                abi_name,
                address,
                span,
            } => Self::type_check_abi_cast(ctx.by_ref(), abi_name, address, span),
            Expression::Array { contents, span } => {
                Self::type_check_array(ctx.by_ref(), contents, span)
            }
            Expression::ArrayIndex {
                prefix,
                index,
                span,
            } => {
                let ctx = ctx
                    .by_ref()
                    .with_type_annotation(insert_type(TypeInfo::Unknown))
                    .with_help_text("");
                Self::type_check_array_index(ctx, *prefix, *index, span)
            }
            Expression::StorageAccess { field_names, .. } => {
                let ctx = ctx
                    .by_ref()
                    .with_type_annotation(insert_type(TypeInfo::Unknown))
                    .with_help_text("");
                Self::type_check_storage_load(ctx, field_names, &expr_span)
            }
            Expression::IntrinsicFunction { kind, span } => {
                Self::type_check_intrinsic_function(ctx.by_ref(), kind, span)
            }
        };
        let mut typed_expression = match res.value {
            Some(r) => r,
            None => return res,
        };
        let mut warnings = res.warnings;
        let mut errors = res.errors;

        // if one of the expressions deterministically aborts, we don't want to type check it.
        if !typed_expression.deterministically_aborts() {
            // if the return type cannot be cast into the annotation type then it is a type error
            let (mut new_warnings, new_errors) =
                ctx.unify_with_self(typed_expression.return_type, &expr_span);
            warnings.append(&mut new_warnings);
            errors.append(&mut new_errors.into_iter().map(|x| x.into()).collect());
        }

        // The annotation may result in a cast, which is handled in the type engine.
        let expr_return_type_id = look_up_type_id(typed_expression.return_type);
        typed_expression.return_type = check!(
<<<<<<< HEAD
            ctx.resolve_type_with_self(expr_return_type_id, &expr_span, EnforceTypeArguments::No),
=======
            namespace.resolve_type_with_self(
                typed_expression.return_type,
                self_type,
                &expr_span,
                EnforceTypeArguments::No
            ),
>>>>>>> 7e0f8580
            insert_type(TypeInfo::ErrorRecovery),
            warnings,
            errors,
        );

        // Literals of type Numeric can now be resolved if typed_expression.return_type is
        // an UnsignedInteger or a Numeric
        if let TypedExpressionVariant::Literal(lit) = typed_expression.clone().expression {
            if let Literal::Numeric(_) = lit {
                match look_up_type_id(typed_expression.return_type) {
                    TypeInfo::UnsignedInteger(_) | TypeInfo::Numeric => {
                        typed_expression = check!(
                            Self::resolve_numeric_literal(
                                lit,
                                expr_span,
                                typed_expression.return_type
                            ),
                            return err(warnings, errors),
                            warnings,
                            errors
                        )
                    }
                    _ => {}
                }
            }
        }

        ok(typed_expression, warnings, errors)
    }

    fn type_check_literal(lit: Literal, span: Span) -> CompileResult<TypedExpression> {
        let return_type = match &lit {
            Literal::String(s) => TypeInfo::Str(s.as_str().len() as u64),
            Literal::Numeric(_) => TypeInfo::Numeric,
            Literal::U8(_) => TypeInfo::UnsignedInteger(IntegerBits::Eight),
            Literal::U16(_) => TypeInfo::UnsignedInteger(IntegerBits::Sixteen),
            Literal::U32(_) => TypeInfo::UnsignedInteger(IntegerBits::ThirtyTwo),
            Literal::U64(_) => TypeInfo::UnsignedInteger(IntegerBits::SixtyFour),
            Literal::Boolean(_) => TypeInfo::Boolean,
            Literal::Byte(_) => TypeInfo::Byte,
            Literal::B256(_) => TypeInfo::B256,
        };
        let id = crate::type_engine::insert_type(return_type);
        let exp = TypedExpression {
            expression: TypedExpressionVariant::Literal(lit),
            return_type: id,
            is_constant: IsConstant::Yes,
            span,
        };
        ok(exp, vec![], vec![])
    }

    pub(crate) fn type_check_variable_expression(
        namespace: &Namespace,
        name: Ident,
        span: Span,
    ) -> CompileResult<TypedExpression> {
        let mut errors = vec![];
        let exp = match namespace.resolve_symbol(&name).value {
            Some(TypedDeclaration::VariableDeclaration(TypedVariableDeclaration {
                body, ..
            })) => TypedExpression {
                return_type: body.return_type,
                is_constant: body.is_constant,
                expression: TypedExpressionVariant::VariableExpression { name: name.clone() },
                span,
            },
            Some(TypedDeclaration::ConstantDeclaration(TypedConstantDeclaration {
                value, ..
            })) => TypedExpression {
                return_type: value.return_type,
                is_constant: IsConstant::Yes,
                // Although this isn't strictly a 'variable' expression we can treat it as one for
                // this context.
                expression: TypedExpressionVariant::VariableExpression { name: name.clone() },
                span,
            },
            Some(TypedDeclaration::AbiDeclaration(decl)) => TypedExpression {
                return_type: decl.create_type_id(),
                is_constant: IsConstant::Yes,
                expression: TypedExpressionVariant::AbiName(AbiName::Known(
                    decl.name.clone().into(),
                )),
                span,
            },
            Some(a) => {
                errors.push(CompileError::NotAVariable {
                    name: name.clone(),
                    what_it_is: a.friendly_name(),
                });
                error_recovery_expr(name.span())
            }
            None => {
                errors.push(CompileError::UnknownVariable {
                    var_name: name.clone(),
                });
                error_recovery_expr(name.span())
            }
        };
        ok(exp, vec![], errors)
    }

    #[allow(clippy::type_complexity)]
    fn type_check_function_application(
        ctx: TypeCheckContext,
        name: CallPath,
        arguments: Vec<Expression>,
        type_arguments: Vec<TypeArgument>,
        _span: Span,
    ) -> CompileResult<TypedExpression> {
        let mut warnings = vec![];
        let mut errors = vec![];
        let unknown_decl = check!(
            ctx.namespace.resolve_call_path(&name).cloned(),
            return err(warnings, errors),
            warnings,
            errors
        );
        let function_decl = check!(
            unknown_decl.expect_function(),
            return err(warnings, errors),
            warnings,
            errors
        );
        instantiate_function_application(
            ctx,
            function_decl.clone(),
            name,
            type_arguments,
            arguments,
        )
    }

    fn type_check_lazy_operator(
        ctx: TypeCheckContext,
        op: LazyOp,
        lhs: Expression,
        rhs: Expression,
        span: Span,
    ) -> CompileResult<TypedExpression> {
        let mut warnings = vec![];
        let mut errors = vec![];
        let mut ctx = ctx.with_help_text("");
        let typed_lhs = check!(
            TypedExpression::type_check(ctx.by_ref(), lhs.clone()),
            error_recovery_expr(lhs.span()),
            warnings,
            errors
        );

        let typed_rhs = check!(
            TypedExpression::type_check(ctx.by_ref(), rhs.clone()),
            error_recovery_expr(rhs.span()),
            warnings,
            errors
        );

        let type_annotation = ctx.type_annotation();
        let exp = instantiate_lazy_operator(op, typed_lhs, typed_rhs, type_annotation, span);
        ok(exp, warnings, errors)
    }

    fn type_check_code_block(
        mut ctx: TypeCheckContext,
        contents: CodeBlock,
        span: Span,
    ) -> CompileResult<TypedExpression> {
        let mut warnings = vec![];
        let mut errors = vec![];
        let (typed_block, block_return_type) = check!(
            TypedCodeBlock::type_check(ctx.by_ref(), contents),
            (
                TypedCodeBlock { contents: vec![] },
                crate::type_engine::insert_type(TypeInfo::Tuple(Vec::new()))
            ),
            warnings,
            errors
        );

        let (mut new_warnings, new_errors) = ctx.unify_with_self(block_return_type, &span);
        warnings.append(&mut new_warnings);
        errors.append(&mut new_errors.into_iter().map(|x| x.into()).collect());
        let exp = TypedExpression {
            expression: TypedExpressionVariant::CodeBlock(TypedCodeBlock {
                contents: typed_block.contents,
            }),
            return_type: block_return_type,
            is_constant: IsConstant::No, /* TODO if all elements of block are constant
                                          * then this is constant */
            span,
        };
        ok(exp, warnings, errors)
    }

    #[allow(clippy::type_complexity)]
    fn type_check_if_expression(
        mut ctx: TypeCheckContext,
        condition: Expression,
        then: Expression,
        r#else: Option<Expression>,
        span: Span,
    ) -> CompileResult<TypedExpression> {
        let mut warnings = vec![];
        let mut errors = vec![];
        let condition = {
            let ctx = ctx
                .by_ref()
                .with_help_text("The condition of an if expression must be a boolean expression.")
                .with_type_annotation(insert_type(TypeInfo::Boolean));
            check!(
                TypedExpression::type_check(ctx, condition.clone()),
                error_recovery_expr(condition.span()),
                warnings,
                errors
            )
        };
        let then = {
            let ctx = ctx
                .by_ref()
                .with_help_text("")
                .with_type_annotation(insert_type(TypeInfo::Unknown));
            check!(
                TypedExpression::type_check(ctx, then.clone()),
                error_recovery_expr(then.span()),
                warnings,
                errors
            )
        };
        let r#else = r#else.map(|expr| {
            let ctx = ctx
                .by_ref()
                .with_help_text("")
                .with_type_annotation(insert_type(TypeInfo::Unknown));
            check!(
                TypedExpression::type_check(ctx, expr.clone()),
                error_recovery_expr(expr.span()),
                warnings,
                errors
            )
        });
        let exp = check!(
            instantiate_if_expression(
                condition,
                then,
                r#else,
                span,
                ctx.type_annotation(),
                ctx.self_type(),
            ),
            return err(warnings, errors),
            warnings,
            errors
        );
        ok(exp, warnings, errors)
    }

    fn type_check_match_expression(
        mut ctx: TypeCheckContext,
        value: Expression,
        branches: Vec<MatchBranch>,
        span: Span,
    ) -> CompileResult<TypedExpression> {
        let mut warnings = vec![];
        let mut errors = vec![];

        // type check the value
        let typed_value = {
            let ctx = ctx
                .by_ref()
                .with_help_text("")
                .with_type_annotation(insert_type(TypeInfo::Unknown));
            check!(
                TypedExpression::type_check(ctx, value.clone()),
                error_recovery_expr(value.span()),
                warnings,
                errors
            )
        };
        let type_id = typed_value.return_type;

        let _ = check!(
            look_up_type_id(type_id).expect_is_supported_in_match_expressions(&typed_value.span),
            return err(warnings, errors),
            warnings,
            errors
        );

        let scrutinees = branches
            .iter()
            .map(|branch| branch.scrutinee.clone())
            .collect::<Vec<_>>();

        // type check the match expression and create a TypedMatchExpression object
        let typed_match_expression = {
            let ctx = ctx.by_ref().with_help_text("");
            check!(
                TypedMatchExpression::type_check(ctx, typed_value, branches, span.clone()),
                return err(warnings, errors),
                warnings,
                errors
            )
        };

        // check to see if the match expression is exhaustive and if all match arms are reachable
        let (witness_report, arms_reachability) = check!(
            check_match_expression_usefulness(type_id, scrutinees, span.clone()),
            return err(warnings, errors),
            warnings,
            errors
        );
        for (arm, reachable) in arms_reachability.into_iter() {
            if !reachable {
                warnings.push(CompileWarning {
                    span: arm.span(),
                    warning_content: Warning::MatchExpressionUnreachableArm,
                });
            }
        }
        if witness_report.has_witnesses() {
            errors.push(CompileError::MatchExpressionNonExhaustive {
                missing_patterns: format!("{}", witness_report),
                span,
            });
            return err(warnings, errors);
        }

        // desugar the typed match expression to a typed if expression
        let typed_if_exp = check!(
            typed_match_expression.convert_to_typed_if_expression(ctx),
            return err(warnings, errors),
            warnings,
            errors
        );

        ok(typed_if_exp, warnings, errors)
    }

    #[allow(clippy::too_many_arguments)]
    fn type_check_asm_expression(
        mut ctx: TypeCheckContext,
        asm: AsmExpression,
        span: Span,
    ) -> CompileResult<TypedExpression> {
        let mut warnings = vec![];
        let mut errors = vec![];
        let asm_span = asm
            .returns
            .clone()
            .map(|x| x.1)
            .unwrap_or_else(|| asm.whole_block_span.clone());
        let return_type = check!(
<<<<<<< HEAD
            ctx.resolve_type_with_self(
                asm.return_type.clone(),
=======
            namespace.resolve_type_with_self(
                insert_type(asm.return_type.clone()),
                self_type,
>>>>>>> 7e0f8580
                &asm_span,
                EnforceTypeArguments::No
            ),
            insert_type(TypeInfo::ErrorRecovery),
            warnings,
            errors,
        );
        // type check the initializers
        let typed_registers = asm
            .registers
            .into_iter()
            .map(
                |AsmRegisterDeclaration { name, initializer }| TypedAsmRegisterDeclaration {
                    name,
                    initializer: initializer.map(|initializer| {
                        let ctx = ctx
                            .by_ref()
                            .with_help_text("")
                            .with_type_annotation(insert_type(TypeInfo::Unknown));
                        check!(
                            TypedExpression::type_check(ctx, initializer.clone()),
                            error_recovery_expr(initializer.span()),
                            warnings,
                            errors
                        )
                    }),
                },
            )
            .collect();
        // check for any disallowed opcodes
        for op in &asm.body {
            check!(disallow_opcode(&op.op_name), continue, warnings, errors)
        }
        let exp = TypedExpression {
            expression: TypedExpressionVariant::AsmExpression {
                whole_block_span: asm.whole_block_span,
                body: asm.body,
                registers: typed_registers,
                returns: asm.returns,
            },
            return_type,
            is_constant: IsConstant::No,
            span,
        };
        ok(exp, warnings, errors)
    }

    #[allow(clippy::too_many_arguments)]
    fn type_check_struct_expression(
        mut ctx: TypeCheckContext,
        call_path: CallPath,
        type_arguments: Vec<TypeArgument>,
        fields: Vec<StructExpressionField>,
        span: Span,
    ) -> CompileResult<TypedExpression> {
        let mut warnings = vec![];
        let mut errors = vec![];

        // find the module that the symbol is in
        let module_path = ctx.namespace.find_module_path(&call_path.prefixes);
        check!(
            ctx.namespace.root().check_submodule(&module_path),
            return err(warnings, errors),
            warnings,
            errors
        );

        // find the struct definition from the name
        let unknown_decl = check!(
            ctx.namespace
                .root()
                .resolve_symbol(&module_path, &call_path.suffix)
                .cloned(),
            return err(warnings, errors),
            warnings,
            errors
        );
        let struct_decl = check!(
            unknown_decl.expect_struct(),
            return err(warnings, errors),
            warnings,
            errors
        )
        .clone();

        // monomorphize the struct definition
        let mut struct_decl = check!(
            ctx.monomorphize(struct_decl, type_arguments, EnforceTypeArguments::No, None),
            return err(warnings, errors),
            warnings,
            errors
        );

        // match up the names with their type annotations from the declaration
        let mut typed_fields_buf = vec![];
        for def_field in struct_decl.fields.iter_mut() {
            let expr_field: crate::parse_tree::StructExpressionField =
                match fields.iter().find(|x| x.name == def_field.name) {
                    Some(val) => val.clone(),
                    None => {
                        errors.push(CompileError::StructMissingField {
                            field_name: def_field.name.clone(),
                            struct_name: struct_decl.name.clone(),
                            span: span.clone(),
                        });
                        typed_fields_buf.push(TypedStructExpressionField {
                            name: def_field.name.clone(),
                            value: TypedExpression {
                                expression: TypedExpressionVariant::Tuple { fields: vec![] },
                                return_type: insert_type(TypeInfo::ErrorRecovery),
                                is_constant: IsConstant::No,
                                span: span.clone(),
                            },
                        });
                        continue;
                    }
                };

            let ctx = ctx
                .by_ref()
                .with_help_text(
                    "Struct field's type must match up with the type specified in its declaration.",
                )
                .with_type_annotation(def_field.type_id);
            let typed_field = check!(
                TypedExpression::type_check(ctx, expr_field.value),
                continue,
                warnings,
                errors
            );

            def_field.span = typed_field.span.clone();
            typed_fields_buf.push(TypedStructExpressionField {
                value: typed_field,
                name: expr_field.name.clone(),
            });
        }

        // check that there are no extra fields
        for field in fields {
            if !struct_decl.fields.iter().any(|x| x.name == field.name) {
                errors.push(CompileError::StructDoesNotHaveField {
                    field_name: field.name.clone(),
                    struct_name: struct_decl.name.clone(),
                    span: field.span,
                });
            }
        }
        let exp = TypedExpression {
            expression: TypedExpressionVariant::StructExpression {
                struct_name: call_path.suffix,
                fields: typed_fields_buf,
            },
            return_type: struct_decl.create_type_id(),
            is_constant: IsConstant::No,
            span,
        };
        ok(exp, warnings, errors)
    }

    #[allow(clippy::too_many_arguments)]
    fn type_check_subfield_expression(
        ctx: TypeCheckContext,
        prefix: Expression,
        span: Span,
        field_to_access: Ident,
    ) -> CompileResult<TypedExpression> {
        let mut warnings = vec![];
        let mut errors = vec![];
        let ctx = ctx
            .with_help_text("")
            .with_type_annotation(insert_type(TypeInfo::Unknown));
        let parent = check!(
            TypedExpression::type_check(ctx, prefix),
            return err(warnings, errors),
            warnings,
            errors
        );
        let exp = check!(
            instantiate_struct_field_access(parent, field_to_access, span),
            return err(warnings, errors),
            warnings,
            errors
        );
        ok(exp, warnings, errors)
    }

    fn type_check_tuple(
        mut ctx: TypeCheckContext,
        fields: Vec<Expression>,
        span: Span,
    ) -> CompileResult<Self> {
        let mut warnings = vec![];
        let mut errors = vec![];
        let field_type_opt = match look_up_type_id(ctx.type_annotation()) {
            TypeInfo::Tuple(field_type_ids) if field_type_ids.len() == fields.len() => {
                Some(field_type_ids)
            }
            _ => None,
        };
        let mut typed_field_types = Vec::with_capacity(fields.len());
        let mut typed_fields = Vec::with_capacity(fields.len());
        let mut is_constant = IsConstant::Yes;
        for (i, field) in fields.into_iter().enumerate() {
            let field_type = field_type_opt
                .as_ref()
                .map(|field_type_ids| field_type_ids[i].clone())
                .unwrap_or_default();
            let field_span = field.span();
            let ctx = ctx
                .by_ref()
                .with_help_text("tuple field type does not match the expected type")
                .with_type_annotation(field_type.type_id);
            let typed_field = check!(
                TypedExpression::type_check(ctx, field),
                error_recovery_expr(field_span),
                warnings,
                errors
            );
            if let IsConstant::No = typed_field.is_constant {
                is_constant = IsConstant::No;
            }
            typed_field_types.push(TypeArgument {
                type_id: typed_field.return_type,
                span: typed_field.span.clone(),
            });
            typed_fields.push(typed_field);
        }
        let exp = TypedExpression {
            expression: TypedExpressionVariant::Tuple {
                fields: typed_fields,
            },
            return_type: crate::type_engine::insert_type(TypeInfo::Tuple(typed_field_types)),
            is_constant,
            span,
        };
        ok(exp, warnings, errors)
    }

    /// Look up the current global storage state that has been created by storage declarations.
    /// If there isn't any storage, then this is an error. If there is storage, find the corresponding
    /// field that has been specified and return that value.
    fn type_check_storage_load(
        ctx: TypeCheckContext,
        checkee: Vec<Ident>,
        span: &Span,
    ) -> CompileResult<Self> {
        let mut warnings = vec![];
        let mut errors = vec![];
        if !ctx.namespace.has_storage_declared() {
            errors.push(CompileError::NoDeclaredStorage { span: span.clone() });
            return err(warnings, errors);
        }

        let storage_fields = check!(
            ctx.namespace.get_storage_field_descriptors(),
            return err(warnings, errors),
            warnings,
            errors
        );

        // Do all namespace checking here!
        let (storage_access, return_type) = check!(
            ctx.namespace.apply_storage_load(checkee, &storage_fields),
            return err(warnings, errors),
            warnings,
            errors
        );
        ok(
            TypedExpression {
                expression: TypedExpressionVariant::StorageAccess(storage_access),
                return_type,
                is_constant: IsConstant::No,
                span: span.clone(),
            },
            warnings,
            errors,
        )
    }

    fn type_check_tuple_index(
        ctx: TypeCheckContext,
        prefix: Expression,
        index: usize,
        index_span: Span,
        span: Span,
    ) -> CompileResult<TypedExpression> {
        let mut warnings = vec![];
        let mut errors = vec![];
        let ctx = ctx
            .with_help_text("")
            .with_type_annotation(insert_type(TypeInfo::Unknown));
        let parent = check!(
            TypedExpression::type_check(ctx, prefix),
            return err(warnings, errors),
            warnings,
            errors
        );
        let exp = check!(
            instantiate_tuple_index_access(parent, index, index_span, span),
            return err(warnings, errors),
            warnings,
            errors
        );
        ok(exp, warnings, errors)
    }

    #[allow(clippy::too_many_arguments)]
    fn type_check_delineated_path(
        ctx: TypeCheckContext,
        call_path: CallPath,
        span: Span,
        args: Vec<Expression>,
        type_arguments: Vec<TypeArgument>,
    ) -> CompileResult<TypedExpression> {
        let mut warnings = vec![];
        let mut errors = vec![];
        // The first step is to determine if the call path refers to a module, enum, or function.
        // We could rely on the capitalization convention, where modules are lowercase
        // and enums are uppercase, but this is not robust in the long term.
        // Instead, we try to resolve all paths.
        // If only one exists, then we use that one. Otherwise, if more than one exist, it is
        // an ambiguous reference error.
        let mut probe_warnings = Vec::new();
        let mut probe_errors = Vec::new();

        // First, check if this could be a module. We check first so that we can check for
        // ambiguity in the following enum check.
        let is_module = ctx
            .namespace
            .check_submodule(&call_path.prefixes)
            .ok(&mut probe_warnings, &mut probe_errors)
            .is_some();

        // Check if the call path refers to an enum in another module.
        let (enum_name, enum_mod_path) = call_path.prefixes.split_last().expect("empty call path");
        let abs_enum_mod_path: Vec<_> = ctx.namespace.find_module_path(enum_mod_path);
        let exp = if let Some(enum_decl) = ctx
            .namespace
            .check_submodule_mut(enum_mod_path)
            .ok(&mut warnings, &mut errors)
            .map(|_| ())
            .and_then(|_| {
                ctx.namespace
                    .root()
                    .resolve_symbol(&abs_enum_mod_path, enum_name)
                    .value
            })
            .and_then(|decl| decl.as_enum().cloned())
        {
            // Check for ambiguity between this enum name and a module name.
            if is_module {
                errors.push(CompileError::AmbiguousPath { span });
                return err(warnings, errors);
            }
            check!(
                instantiate_enum(ctx, enum_decl, call_path.suffix, args, type_arguments),
                return err(warnings, errors),
                warnings,
                errors
            )

        // Otherwise, our prefix should point to some module ending with an enum or function.
        } else if ctx
            .namespace
            .check_submodule_mut(&call_path.prefixes)
            .ok(&mut probe_warnings, &mut probe_errors)
            .is_some()
        {
            let decl = check!(
                ctx.namespace.resolve_call_path(&call_path).cloned(),
                return err(warnings, errors),
                warnings,
                errors
            );
            match decl {
                TypedDeclaration::EnumDeclaration(enum_decl) => {
                    check!(
                        instantiate_enum(ctx, enum_decl, call_path.suffix, args, type_arguments),
                        return err(warnings, errors),
                        warnings,
                        errors
                    )
                }
                TypedDeclaration::FunctionDeclaration(func_decl) => {
                    check!(
                        instantiate_function_application(
                            ctx,
                            func_decl,
                            call_path,
                            vec!(), // the type args in this position are guarenteed to be empty due to parsing
                            args,
                        ),
                        return err(warnings, errors),
                        warnings,
                        errors
                    )
                }
                a => {
                    // TODO: Should this be `NotAnEnumOrFunction`?
                    errors.push(CompileError::NotAnEnum {
                        name: call_path.to_string(),
                        span,
                        actually: a.friendly_name().to_string(),
                    });
                    return err(warnings, errors);
                }
            }

        // If prefix is neither a module or enum, there's nothing to be found.
        } else {
            errors.push(CompileError::SymbolNotFound {
                name: call_path.suffix.clone(),
            });
            return err(warnings, errors);
        };

        ok(exp, warnings, errors)
    }

    #[allow(clippy::too_many_arguments)]
    fn type_check_abi_cast(
        mut ctx: TypeCheckContext,
        abi_name: CallPath,
        address: Box<Expression>,
        span: Span,
    ) -> CompileResult<Self> {
        let mut warnings = vec![];
        let mut errors = vec![];
        // TODO use lib-std's Address type instead of b256
        // type check the address and make sure it is
        let err_span = address.span();
        let address_expr = {
            let ctx = ctx
                .by_ref()
                .with_help_text("An address that is being ABI cast must be of type b256")
                .with_type_annotation(insert_type(TypeInfo::B256));
            check!(
                TypedExpression::type_check(ctx, *address),
                error_recovery_expr(err_span),
                warnings,
                errors
            )
        };
        // look up the call path and get the declaration it references
        let abi = check!(
            ctx.namespace.resolve_call_path(&abi_name).cloned(),
            return err(warnings, errors),
            warnings,
            errors
        );
        let abi = match abi {
            TypedDeclaration::AbiDeclaration(abi) => abi,
            TypedDeclaration::VariableDeclaration(TypedVariableDeclaration {
                body: ref expr,
                ..
            }) => {
                let ret_ty = look_up_type_id(expr.return_type);
                let abi_name = match ret_ty {
                    TypeInfo::ContractCaller { abi_name, .. } => abi_name,
                    _ => {
                        errors.push(CompileError::NotAnAbi {
                            span: abi_name.span(),
                            actually_is: abi.friendly_name(),
                        });
                        return err(warnings, errors);
                    }
                };
                match abi_name {
                    // look up the call path and get the declaration it references
                    AbiName::Known(abi_name) => {
                        let unknown_decl = check!(
                            ctx.namespace.resolve_call_path(&abi_name).cloned(),
                            return err(warnings, errors),
                            warnings,
                            errors
                        );
                        check!(
                            unknown_decl.expect_abi(),
                            return err(warnings, errors),
                            warnings,
                            errors
                        )
                        .clone()
                    }
                    AbiName::Deferred => {
                        return ok(
                            TypedExpression {
                                return_type: insert_type(TypeInfo::ContractCaller {
                                    abi_name: AbiName::Deferred,
                                    address: None,
                                }),
                                expression: TypedExpressionVariant::Tuple { fields: vec![] },
                                is_constant: IsConstant::Yes,
                                span,
                            },
                            warnings,
                            errors,
                        )
                    }
                }
            }
            a => {
                errors.push(CompileError::NotAnAbi {
                    span: abi_name.span(),
                    actually_is: a.friendly_name(),
                });
                return err(warnings, errors);
            }
        };

        let return_type = insert_type(TypeInfo::ContractCaller {
            abi_name: AbiName::Known(abi_name.clone()),
            address: Some(Box::new(address_expr.clone())),
        });

        let mut functions_buf = abi
            .interface_surface
            .iter()
            .map(|x| x.to_dummy_func(Mode::ImplAbiFn))
            .collect::<Vec<_>>();
        // calls of ABI methods do not result in any codegen of the ABI method block
        // they instead just use the CALL opcode and the return type
        let mut type_checked_fn_buf = Vec::with_capacity(abi.methods.len());
        for method in &abi.methods {
            let ctx = ctx
                .by_ref()
                .with_help_text("")
                .with_type_annotation(insert_type(TypeInfo::Unknown))
                .with_mode(Mode::ImplAbiFn);
            type_checked_fn_buf.push(check!(
                TypedFunctionDeclaration::type_check(ctx, method.clone()),
                return err(warnings, errors),
                warnings,
                errors
            ));
        }

        functions_buf.append(&mut type_checked_fn_buf);
        ctx.namespace
            .insert_trait_implementation(abi_name.clone(), return_type, functions_buf);
        let exp = TypedExpression {
            expression: TypedExpressionVariant::AbiCast {
                abi_name,
                address: Box::new(address_expr),
                span: span.clone(),
            },
            return_type,
            is_constant: IsConstant::No,
            span,
        };
        ok(exp, warnings, errors)
    }

    fn type_check_array(
        mut ctx: TypeCheckContext,
        contents: Vec<Expression>,
        span: Span,
    ) -> CompileResult<Self> {
        if contents.is_empty() {
            return ok(
                TypedExpression {
                    expression: TypedExpressionVariant::Array {
                        contents: Vec::new(),
                    },
                    return_type: insert_type(TypeInfo::Array(insert_type(TypeInfo::Unknown), 0)),
                    is_constant: IsConstant::Yes,
                    span,
                },
                Vec::new(),
                Vec::new(),
            );
        };

        let mut warnings = Vec::new();
        let mut errors = Vec::new();
        let typed_contents: Vec<TypedExpression> = contents
            .into_iter()
            .map(|expr| {
                let span = expr.span();
                let ctx = ctx
                    .by_ref()
                    .with_help_text("")
                    .with_type_annotation(insert_type(TypeInfo::Unknown));
                check!(
                    Self::type_check(ctx, expr),
                    error_recovery_expr(span),
                    warnings,
                    errors
                )
            })
            .collect();

        let elem_type = typed_contents[0].return_type;
        for typed_elem in &typed_contents[1..] {
            let (mut new_warnings, new_errors) = ctx
                .by_ref()
                .with_type_annotation(elem_type)
                .unify_with_self(typed_elem.return_type, &typed_elem.span);
            let no_warnings = new_warnings.is_empty();
            let no_errors = new_errors.is_empty();
            warnings.append(&mut new_warnings);
            errors.append(&mut new_errors.into_iter().map(|x| x.into()).collect());
            // In both cases, if there are warnings or errors then break here, since we don't
            // need to spam type errors for every element once we have one.
            if !no_warnings && !no_errors {
                break;
            }
        }

        let array_count = typed_contents.len();
        ok(
            TypedExpression {
                expression: TypedExpressionVariant::Array {
                    contents: typed_contents,
                },
                return_type: insert_type(TypeInfo::Array(elem_type, array_count)),
                is_constant: IsConstant::No, // Maybe?
                span,
            },
            warnings,
            errors,
        )
    }

    fn type_check_array_index(
        mut ctx: TypeCheckContext,
        prefix: Expression,
        index: Expression,
        span: Span,
    ) -> CompileResult<Self> {
        let mut warnings = Vec::new();
        let mut errors = Vec::new();

        let prefix_te = {
            let ctx = ctx
                .by_ref()
                .with_help_text("")
                .with_type_annotation(insert_type(TypeInfo::Unknown));
            check!(
                TypedExpression::type_check(ctx, prefix.clone()),
                return err(warnings, errors),
                warnings,
                errors
            )
        };

        // If the return type is a static array then create a TypedArrayIndex.
        if let TypeInfo::Array(elem_type_id, _) = look_up_type_id(prefix_te.return_type) {
            let type_info_u64 = TypeInfo::UnsignedInteger(IntegerBits::SixtyFour);
            let ctx = ctx
                .with_help_text("")
                .with_type_annotation(insert_type(type_info_u64));
            let index_te = check!(
                TypedExpression::type_check(ctx, index),
                return err(warnings, errors),
                warnings,
                errors
            );

            ok(
                TypedExpression {
                    expression: TypedExpressionVariant::ArrayIndex {
                        prefix: Box::new(prefix_te),
                        index: Box::new(index_te),
                    },
                    return_type: elem_type_id,
                    is_constant: IsConstant::No,
                    span,
                },
                warnings,
                errors,
            )
        } else {
            // Otherwise convert into a method call 'index(self, index)' via the std::ops::Index trait.
            let method_name = MethodName::FromTrait {
                call_path: CallPath {
                    prefixes: vec![
                        Ident::new_with_override("core", span.clone()),
                        Ident::new_with_override("ops", span.clone()),
                    ],
                    suffix: Ident::new_with_override("index", span.clone()),
                    is_absolute: true,
                },
            };
            type_check_method_application(
                ctx,
                method_name,
                vec![],
                vec![prefix, index],
                vec![],
                span,
            )
        }
    }

    fn type_check_intrinsic_function(
        ctx: TypeCheckContext,
        kind: IntrinsicFunctionKind,
        span: Span,
    ) -> CompileResult<Self> {
        let mut warnings = vec![];
        let mut errors = vec![];
        let (intrinsic_function, return_type) = check!(
            TypedIntrinsicFunctionKind::type_check(ctx, kind),
            return err(warnings, errors),
            warnings,
            errors
        );
        let exp = TypedExpression {
            expression: TypedExpressionVariant::IntrinsicFunction(intrinsic_function),
            return_type,
            is_constant: IsConstant::No,
            span,
        };
        ok(exp, warnings, errors)
    }

    fn resolve_numeric_literal(
        lit: Literal,
        span: Span,
        new_type: TypeId,
    ) -> CompileResult<TypedExpression> {
        let mut errors = vec![];

        // Parse and resolve a Numeric(span) based on new_type.
        let (val, new_integer_type) = match lit {
            Literal::Numeric(num) => match look_up_type_id(new_type) {
                TypeInfo::UnsignedInteger(n) => match n {
                    IntegerBits::Eight => (
                        num.to_string().parse().map(Literal::U8).map_err(|e| {
                            Literal::handle_parse_int_error(
                                e,
                                TypeInfo::UnsignedInteger(IntegerBits::Eight),
                                span.clone(),
                            )
                        }),
                        new_type,
                    ),
                    IntegerBits::Sixteen => (
                        num.to_string().parse().map(Literal::U16).map_err(|e| {
                            Literal::handle_parse_int_error(
                                e,
                                TypeInfo::UnsignedInteger(IntegerBits::Sixteen),
                                span.clone(),
                            )
                        }),
                        new_type,
                    ),
                    IntegerBits::ThirtyTwo => (
                        num.to_string().parse().map(Literal::U32).map_err(|e| {
                            Literal::handle_parse_int_error(
                                e,
                                TypeInfo::UnsignedInteger(IntegerBits::ThirtyTwo),
                                span.clone(),
                            )
                        }),
                        new_type,
                    ),
                    IntegerBits::SixtyFour => (
                        num.to_string().parse().map(Literal::U64).map_err(|e| {
                            Literal::handle_parse_int_error(
                                e,
                                TypeInfo::UnsignedInteger(IntegerBits::SixtyFour),
                                span.clone(),
                            )
                        }),
                        new_type,
                    ),
                },
                TypeInfo::Numeric => (
                    num.to_string().parse().map(Literal::U64).map_err(|e| {
                        Literal::handle_parse_int_error(
                            e,
                            TypeInfo::UnsignedInteger(IntegerBits::SixtyFour),
                            span.clone(),
                        )
                    }),
                    insert_type(TypeInfo::UnsignedInteger(IntegerBits::SixtyFour)),
                ),
                _ => unreachable!("Unexpected type for integer literals"),
            },
            _ => unreachable!("Unexpected non-integer literals"),
        };

        match val {
            Ok(v) => {
                let exp = TypedExpression {
                    expression: TypedExpressionVariant::Literal(v),
                    return_type: new_integer_type,
                    is_constant: IsConstant::Yes,
                    span,
                };
                ok(exp, vec![], vec![])
            }
            Err(e) => {
                errors.push(e);
                let exp = error_recovery_expr(span);
                ok(exp, vec![], errors)
            }
        }
    }
}

#[cfg(test)]
mod tests {
    use super::*;

    fn do_type_check(expr: Expression, type_annotation: TypeId) -> CompileResult<TypedExpression> {
        let mut namespace = Namespace::init_root(namespace::Module::default());
        let ctx = TypeCheckContext::from_root(&mut namespace).with_type_annotation(type_annotation);
        TypedExpression::type_check(ctx, expr)
    }

    fn do_type_check_for_boolx2(expr: Expression) -> CompileResult<TypedExpression> {
        do_type_check(
            expr,
            insert_type(TypeInfo::Array(insert_type(TypeInfo::Boolean), 2)),
        )
    }

    #[test]
    fn test_array_type_check_non_homogeneous_0() {
        // [true, 0] -- first element is correct, assumes type is [bool; 2].
        let expr = Expression::Array {
            contents: vec![
                Expression::Literal {
                    value: Literal::Boolean(true),
                    span: Span::dummy(),
                },
                Expression::Literal {
                    value: Literal::U64(0),
                    span: Span::dummy(),
                },
            ],
            span: Span::dummy(),
        };

        let comp_res = do_type_check_for_boolx2(expr);
        assert!(comp_res.errors.len() == 1);
        assert!(matches!(&comp_res.errors[0],
                         CompileError::TypeError(TypeError::MismatchedType {
                             expected,
                             received,
                             ..
                         }) if expected.to_string() == "bool"
                                && received.to_string() == "u64"));
    }

    #[test]
    fn test_array_type_check_non_homogeneous_1() {
        // [0, false] -- first element is incorrect, assumes type is [u64; 2].
        let expr = Expression::Array {
            contents: vec![
                Expression::Literal {
                    value: Literal::U64(0),
                    span: Span::dummy(),
                },
                Expression::Literal {
                    value: Literal::Boolean(true),
                    span: Span::dummy(),
                },
            ],
            span: Span::dummy(),
        };

        let comp_res = do_type_check_for_boolx2(expr);
        assert!(comp_res.errors.len() == 2);
        assert!(matches!(&comp_res.errors[0],
                         CompileError::TypeError(TypeError::MismatchedType {
                             expected,
                             received,
                             ..
                         }) if expected.to_string() == "u64"
                                && received.to_string() == "bool"));
        assert!(matches!(&comp_res.errors[1],
                         CompileError::TypeError(TypeError::MismatchedType {
                             expected,
                             received,
                             ..
                         }) if expected.to_string() == "[bool; 2]"
                                && received.to_string() == "[u64; 2]"));
    }

    #[test]
    fn test_array_type_check_bad_count() {
        // [0, false] -- first element is incorrect, assumes type is [u64; 2].
        let expr = Expression::Array {
            contents: vec![
                Expression::Literal {
                    value: Literal::Boolean(true),
                    span: Span::dummy(),
                },
                Expression::Literal {
                    value: Literal::Boolean(true),
                    span: Span::dummy(),
                },
                Expression::Literal {
                    value: Literal::Boolean(true),
                    span: Span::dummy(),
                },
            ],
            span: Span::dummy(),
        };

        let comp_res = do_type_check_for_boolx2(expr);
        assert!(comp_res.errors.len() == 1);
        assert!(matches!(&comp_res.errors[0],
                         CompileError::TypeError(TypeError::MismatchedType {
                             expected,
                             received,
                             ..
                         }) if expected.to_string() == "[bool; 2]"
                                && received.to_string() == "[bool; 3]"));
    }

    #[test]
    fn test_array_type_check_empty() {
        let expr = Expression::Array {
            contents: Vec::new(),
            span: Span::dummy(),
        };

        let comp_res = do_type_check(
            expr,
            insert_type(TypeInfo::Array(insert_type(TypeInfo::Boolean), 0)),
        );
        assert!(comp_res.warnings.is_empty() && comp_res.errors.is_empty());
    }
}
fn disallow_opcode(op: &Ident) -> CompileResult<()> {
    let mut errors = vec![];

    match op.as_str().to_lowercase().as_str() {
        "ji" => {
            errors.push(CompileError::DisallowedJi { span: op.span() });
        }
        "jnei" => {
            errors.push(CompileError::DisallowedJnei { span: op.span() });
        }
        "jnzi" => {
            errors.push(CompileError::DisallowedJnzi { span: op.span() });
        }
        _ => (),
    };
    if errors.is_empty() {
        ok((), vec![], vec![])
    } else {
        err(vec![], errors)
    }
}<|MERGE_RESOLUTION|>--- conflicted
+++ resolved
@@ -540,18 +540,12 @@
         }
 
         // The annotation may result in a cast, which is handled in the type engine.
-        let expr_return_type_id = look_up_type_id(typed_expression.return_type);
         typed_expression.return_type = check!(
-<<<<<<< HEAD
-            ctx.resolve_type_with_self(expr_return_type_id, &expr_span, EnforceTypeArguments::No),
-=======
-            namespace.resolve_type_with_self(
+            ctx.resolve_type_with_self(
                 typed_expression.return_type,
-                self_type,
                 &expr_span,
                 EnforceTypeArguments::No
             ),
->>>>>>> 7e0f8580
             insert_type(TypeInfo::ErrorRecovery),
             warnings,
             errors,
@@ -903,14 +897,8 @@
             .map(|x| x.1)
             .unwrap_or_else(|| asm.whole_block_span.clone());
         let return_type = check!(
-<<<<<<< HEAD
             ctx.resolve_type_with_self(
-                asm.return_type.clone(),
-=======
-            namespace.resolve_type_with_self(
                 insert_type(asm.return_type.clone()),
-                self_type,
->>>>>>> 7e0f8580
                 &asm_span,
                 EnforceTypeArguments::No
             ),
