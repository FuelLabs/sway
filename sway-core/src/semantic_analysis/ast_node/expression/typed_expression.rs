mod constant_expression;
mod enum_instantiation;
mod function_application;
mod if_expression;
mod lazy_operator;
mod method_application;
mod struct_field_access;
mod struct_instantiation;
mod tuple_index_access;
mod unsafe_downcast;

use self::constant_expression::instantiate_constant_expression;

pub(crate) use self::{
    enum_instantiation::*, function_application::*, if_expression::*, lazy_operator::*,
    method_application::*, struct_field_access::*, struct_instantiation::*, tuple_index_access::*,
    unsafe_downcast::*,
};

use crate::{
    asm_lang::{virtual_ops::VirtualOp, virtual_register::VirtualRegister},
    decl_engine::*,
    language::{
        parsed::*,
        ty::{self, GetDeclIdent, TyCodeBlock, TyDecl, TyExpression, TyExpressionVariant, TyImplItem, TyReassignmentTarget, VariableMutability},
        *,
    },
    namespace::{IsExtendingExistingImpl, IsImplSelf},
    semantic_analysis::{expression::ReachableReport, type_check_context::EnforceTypeArguments, *},
    transform::to_parsed_lang::type_name_to_type_info_opt,
    type_system::*,
    Engines,
};

use ast_node::declaration::{insert_supertraits_into_namespace, SupertraitOf};
use indexmap::IndexMap;
use sway_ast::intrinsics::Intrinsic;
use sway_error::{
    convert_parse_tree_error::ConvertParseTreeError,
    error::CompileError,
    handler::{ErrorEmitted, Handler},
    warning::{CompileWarning, Warning},
};
use sway_types::{integer_bits::IntegerBits, u256::U256, Ident, Named, Span, Spanned};

use rustc_hash::FxHashSet;

use either::Either;

use std::collections::{HashMap, VecDeque};

#[allow(clippy::too_many_arguments)]
impl ty::TyExpression {
    pub(crate) fn core_ops_eq(
        handler: &Handler,
        ctx: TypeCheckContext,
        arguments: Vec<ty::TyExpression>,
        span: Span,
    ) -> Result<ty::TyExpression, ErrorEmitted> {
        Self::core_ops(handler, ctx, OpVariant::Equals, arguments, span)
    }

    pub(crate) fn core_ops_neq(
        handler: &Handler,
        ctx: TypeCheckContext,
        arguments: Vec<ty::TyExpression>,
        span: Span,
    ) -> Result<ty::TyExpression, ErrorEmitted> {
        Self::core_ops(handler, ctx, OpVariant::NotEquals, arguments, span)
    }

    fn core_ops(
        handler: &Handler,
        mut ctx: TypeCheckContext,
        op_variant: OpVariant,
        arguments: Vec<ty::TyExpression>,
        span: Span,
    ) -> Result<ty::TyExpression, ErrorEmitted> {
        let decl_engine = ctx.engines.de();

        let call_path = CallPath {
            prefixes: vec![
                Ident::new_with_override("core".into(), span.clone()),
                Ident::new_with_override("ops".into(), span.clone()),
            ],
            suffix: Op {
                op_variant,
                span: span.clone(),
            }
            .to_var_name(),
            is_absolute: true,
        };
        let mut method_name_binding = TypeBinding {
            inner: MethodName::FromTrait {
                call_path: call_path.clone(),
            },
            type_arguments: TypeArgs::Regular(vec![]),
            span: call_path.span(),
        };
        let arguments = VecDeque::from(arguments);
        let (mut decl_ref, _) = resolve_method_name(
            handler,
            ctx.by_ref(),
            &method_name_binding,
            arguments.iter().map(|a| a.return_type).collect(),
        )?;
        decl_ref = monomorphize_method(
            handler,
            ctx,
            decl_ref.clone(),
            method_name_binding.type_arguments.to_vec_mut(),
        )?;
        let method = decl_engine.get_function(&decl_ref);
        // check that the number of parameters and the number of the arguments is the same
        check_function_arguments_arity(handler, arguments.len(), &method, &call_path, false)?;
        let return_type = &method.return_type;
        let args_and_names = method
            .parameters
            .iter()
            .zip(arguments)
            .map(|(param, arg)| (param.name.clone(), arg))
            .collect::<Vec<(_, _)>>();
        let exp = ty::TyExpression {
            expression: ty::TyExpressionVariant::FunctionApplication {
                call_path,
                arguments: args_and_names,
                fn_ref: decl_ref,
                selector: None,
                type_binding: None,
                call_path_typeid: None,
                deferred_monomorphization: false,
                contract_call_params: IndexMap::new(),
                contract_caller: None,
            },
            return_type: return_type.type_id,
            span,
        };
        Ok(exp)
    }

    pub(crate) fn type_check(
        handler: &Handler,
        mut ctx: TypeCheckContext,
        expr: Expression,
    ) -> Result<Self, ErrorEmitted> {
        let type_engine = ctx.engines.te();
        let engines = ctx.engines();
        let expr_span = expr.span();
        let span = expr_span.clone();
        let res = match expr.kind {
            // We've already emitted an error for the `::Error` case.
            ExpressionKind::Error(_, err) => Ok(ty::TyExpression::error(err, span, engines)),
            ExpressionKind::Literal(lit) => Ok(Self::type_check_literal(engines, lit, span)),
            ExpressionKind::AmbiguousVariableExpression(name) => {
                let call_path = CallPath {
                    prefixes: vec![],
                    suffix: name.clone(),
                    is_absolute: false,
                };
                if matches!(
                    ctx.namespace()
                        .resolve_call_path_typed(
                            &Handler::default(),
                            engines,
                            &call_path,
                            ctx.self_type()
                        )
                        .ok(),
                    Some(ty::TyDecl::EnumVariantDecl { .. })
                ) {
                    Self::type_check_delineated_path(
                        handler,
                        ctx.by_ref(),
                        TypeBinding {
                            span: call_path.span(),
                            inner: QualifiedCallPath {
                                call_path,
                                qualified_path_root: None,
                            },
                            type_arguments: TypeArgs::Regular(vec![]),
                        },
                        span,
                        None,
                    )
                } else {
                    Self::type_check_variable_expression(handler, ctx.by_ref(), name, span)
                }
            }
            ExpressionKind::Variable(name) => {
                Self::type_check_variable_expression(handler, ctx.by_ref(), name, span)
            }
            ExpressionKind::FunctionApplication(function_application_expression) => {
                let FunctionApplicationExpression {
                    call_path_binding,
                    arguments,
                } = *function_application_expression;
                Self::type_check_function_application(
                    handler,
                    ctx.by_ref(),
                    call_path_binding,
                    arguments,
                    span,
                )
            }
            ExpressionKind::LazyOperator(LazyOperatorExpression { op, lhs, rhs }) => {
                let ctx = ctx.by_ref().with_type_annotation(type_engine.insert(
                    engines,
                    TypeInfo::Boolean,
                    None,
                ));
                Self::type_check_lazy_operator(handler, ctx, op, *lhs, *rhs, span)
            }
            ExpressionKind::CodeBlock(contents) => {
                Self::type_check_code_block(handler, ctx.by_ref(), contents, span)
            }
            // TODO: If _condition_ is constant, evaluate it and compile this to an
            // expression with only one branch. Think at which stage to do it because
            // the same optimization should be done on desugared match expressions.
            ExpressionKind::If(IfExpression {
                condition,
                then,
                r#else,
            }) => Self::type_check_if_expression(
                handler,
                ctx.by_ref().with_help_text(""),
                *condition,
                *then,
                r#else.map(|e| *e),
                span,
            ),
            ExpressionKind::Match(MatchExpression { value, branches }) => {
                Self::type_check_match_expression(
                    handler,
                    ctx.by_ref().with_help_text(""),
                    *value,
                    branches,
                    span,
                )
            }
            ExpressionKind::Asm(asm) => {
                Self::type_check_asm_expression(handler, ctx.by_ref(), *asm, span)
            }
            ExpressionKind::Struct(struct_expression) => {
                let StructExpression {
                    call_path_binding,
                    fields,
                } = *struct_expression;
                struct_instantiation(handler, ctx.by_ref(), call_path_binding, fields, span)
            }
            ExpressionKind::Subfield(SubfieldExpression {
                prefix,
                field_to_access,
            }) => Self::type_check_subfield_expression(
                handler,
                ctx.by_ref(),
                *prefix,
                span,
                field_to_access,
            ),
            ExpressionKind::MethodApplication(method_application_expression) => {
                let MethodApplicationExpression {
                    method_name_binding,
                    contract_call_params,
                    arguments,
                } = *method_application_expression;
                type_check_method_application(
                    handler,
                    ctx.by_ref(),
                    method_name_binding,
                    contract_call_params,
                    arguments,
                    span,
                )
            }
            ExpressionKind::Tuple(fields) => {
                Self::type_check_tuple(handler, ctx.by_ref(), fields, span)
            }
            ExpressionKind::TupleIndex(TupleIndexExpression {
                prefix,
                index,
                index_span,
            }) => Self::type_check_tuple_index(
                handler,
                ctx.by_ref(),
                *prefix,
                index,
                index_span,
                span,
            ),
            ExpressionKind::AmbiguousPathExpression(e) => {
                let AmbiguousPathExpression {
                    call_path_binding,
                    args,
                    qualified_path_root,
                } = *e;
                Self::type_check_ambiguous_path(
                    handler,
                    ctx.by_ref(),
                    call_path_binding,
                    span,
                    args,
                    qualified_path_root,
                )
            }
            ExpressionKind::DelineatedPath(delineated_path_expression) => {
                let DelineatedPathExpression {
                    call_path_binding,
                    args,
                } = *delineated_path_expression;
                Self::type_check_delineated_path(
                    handler,
                    ctx.by_ref(),
                    call_path_binding,
                    span,
                    args,
                )
            }
            ExpressionKind::AbiCast(abi_cast_expression) => {
                let AbiCastExpression { abi_name, address } = *abi_cast_expression;
                Self::type_check_abi_cast(handler, ctx.by_ref(), abi_name, *address, span)
            }
            ExpressionKind::Array(array_expression) => {
                Self::type_check_array(handler, ctx.by_ref(), array_expression.contents, span)
            }
            ExpressionKind::ArrayIndex(ArrayIndexExpression { prefix, index }) => {
                let ctx = ctx
                    .by_ref()
                    .with_type_annotation(type_engine.insert(engines, TypeInfo::Unknown, None))
                    .with_help_text("");
                Self::type_check_array_index(handler, ctx, *prefix, *index, span)
            }
            ExpressionKind::StorageAccess(StorageAccessExpression {
                field_names,
                storage_keyword_span,
            }) => {
                let ctx = ctx
                    .by_ref()
                    .with_type_annotation(type_engine.insert(engines, TypeInfo::Unknown, None))
                    .with_help_text("");
                Self::type_check_storage_access(
                    handler,
                    ctx,
                    field_names,
                    storage_keyword_span,
                    &span,
                )
            }
            ExpressionKind::IntrinsicFunction(IntrinsicFunctionExpression {
                kind_binding,
                arguments,
                ..
            }) => Self::type_check_intrinsic_function(
                handler,
                ctx.by_ref(),
                kind_binding,
                arguments,
                span,
            ),
            ExpressionKind::WhileLoop(WhileLoopExpression { condition, body }) => {
                Self::type_check_while_loop(handler, ctx.by_ref(), *condition, body, span)
            }
            ExpressionKind::ForLoop(ForLoopExpression { desugared }) => {
                Self::type_check_for_loop(handler, ctx.by_ref(), *desugared)
            }
            ExpressionKind::Break => {
                let expr = ty::TyExpression {
                    expression: ty::TyExpressionVariant::Break,
                    return_type: type_engine.insert(engines, TypeInfo::Never, None),
                    span,
                };
                Ok(expr)
            }
            ExpressionKind::Continue => {
                let expr = ty::TyExpression {
                    expression: ty::TyExpressionVariant::Continue,
                    return_type: type_engine.insert(engines, TypeInfo::Never, None),
                    span,
                };
                Ok(expr)
            }
            ExpressionKind::Reassignment(ReassignmentExpression { lhs, rhs }) => {
                Self::type_check_reassignment(handler, ctx.by_ref(), lhs, *rhs, span)
            }
            ExpressionKind::ImplicitReturn(expr) => {
                let ctx = ctx
                    .by_ref()
                    .with_help_text("Implicit return must match up with block's type.");
                let expr_span = expr.span();
                let expr = ty::TyExpression::type_check(handler, ctx, *expr)
                    .unwrap_or_else(|err| ty::TyExpression::error(err, expr_span, engines));

                let typed_expr = ty::TyExpression {
                    return_type: expr.return_type,
                    expression: ty::TyExpressionVariant::ImplicitReturn(Box::new(expr)),
                    span,
                };
                Ok(typed_expr)
            }
            ExpressionKind::Return(expr) => {
                let function_type_annotation = ctx.function_type_annotation();
                let ctx = ctx
                    .by_ref()
                    .with_type_annotation(function_type_annotation)
                    .with_help_text(
                        "Return statement must return the declared function return type.",
                    );
                let expr_span = expr.span();
                let expr = ty::TyExpression::type_check(handler, ctx, *expr)
                    .unwrap_or_else(|err| ty::TyExpression::error(err, expr_span, engines));
                let typed_expr = ty::TyExpression {
                    expression: ty::TyExpressionVariant::Return(Box::new(expr)),
                    return_type: type_engine.insert(engines, TypeInfo::Never, None),
                    span,
                };
                Ok(typed_expr)
            }
            ExpressionKind::Ref(RefExpression {
                to_mutable_value,
                value,
            }) => Self::type_check_ref(handler, ctx.by_ref(), to_mutable_value, value, span),
            ExpressionKind::Deref(expr) => {
                Self::type_check_deref(handler, ctx.by_ref(), expr, span)
            }
        };
        let mut typed_expression = match res {
            Ok(r) => r,
            Err(e) => return Err(e),
        };

        // if the return type cannot be cast into the annotation type then it is a type error
        ctx.unify_with_type_annotation(handler, typed_expression.return_type, &expr_span);

        // The annotation may result in a cast, which is handled in the type engine.
        typed_expression.return_type = ctx
            .resolve_type(
                handler,
                typed_expression.return_type,
                &expr_span,
                EnforceTypeArguments::No,
                None,
            )
            .unwrap_or_else(|err| type_engine.insert(engines, TypeInfo::ErrorRecovery(err), None));

        // Literals of type Numeric can now be resolved if typed_expression.return_type is
        // an UnsignedInteger or a Numeric
        if let ty::TyExpressionVariant::Literal(lit) = typed_expression.clone().expression {
            if let Literal::Numeric(_) = lit {
                match &*type_engine.get(typed_expression.return_type) {
                    TypeInfo::UnsignedInteger(_) | TypeInfo::Numeric => {
                        typed_expression = Self::resolve_numeric_literal(
                            handler,
                            ctx,
                            lit,
                            expr_span,
                            typed_expression.return_type,
                        )?
                    }
                    _ => {}
                }
            }
        }

        Ok(typed_expression)
    }

    fn type_check_literal(engines: &Engines, lit: Literal, span: Span) -> ty::TyExpression {
        let type_engine = engines.te();
        let return_type = match &lit {
            Literal::String(_) => TypeInfo::StringSlice,
            Literal::Numeric(_) => TypeInfo::Numeric,
            Literal::U8(_) => TypeInfo::UnsignedInteger(IntegerBits::Eight),
            Literal::U16(_) => TypeInfo::UnsignedInteger(IntegerBits::Sixteen),
            Literal::U32(_) => TypeInfo::UnsignedInteger(IntegerBits::ThirtyTwo),
            Literal::U64(_) => TypeInfo::UnsignedInteger(IntegerBits::SixtyFour),
            Literal::U256(_) => TypeInfo::UnsignedInteger(IntegerBits::V256),
            Literal::Boolean(_) => TypeInfo::Boolean,
            Literal::B256(_) => TypeInfo::B256,
        };
        let id = type_engine.insert(engines, return_type, span.source_id());
        ty::TyExpression {
            expression: ty::TyExpressionVariant::Literal(lit),
            return_type: id,
            span,
        }
    }

    pub(crate) fn type_check_variable_expression(
        handler: &Handler,
        ctx: TypeCheckContext,
        name: Ident,
        span: Span,
    ) -> Result<ty::TyExpression, ErrorEmitted> {
        let decl_engine = ctx.engines.de();
        let engines = ctx.engines();

        let exp = match ctx
            .namespace()
            .resolve_symbol_typed(&Handler::default(), engines, &name, ctx.self_type())
            .ok()
        {
            Some(ty::TyDecl::VariableDecl(decl)) => {
                let ty::TyVariableDecl {
                    name: decl_name,
                    mutability,
                    return_type,
                    ..
                } = *decl;
                ty::TyExpression {
                    return_type,
                    expression: ty::TyExpressionVariant::VariableExpression {
                        name: decl_name.clone(),
                        span: name.span(),
                        mutability,
                        call_path: Some(
                            CallPath::from(decl_name.clone())
                                .to_fullpath(ctx.engines(), ctx.namespace()),
                        ),
                    },
                    span,
                }
            }
            Some(ty::TyDecl::ConstantDecl(ty::ConstantDecl { decl_id, .. })) => {
                let const_decl = (*decl_engine.get_constant(&decl_id)).clone();
                let decl_name = const_decl.name().clone();
                ty::TyExpression {
                    return_type: const_decl.return_type,
                    expression: ty::TyExpressionVariant::ConstantExpression {
                        const_decl: Box::new(const_decl),
                        span: name.span(),
                        call_path: Some(
                            CallPath::from(decl_name).to_fullpath(ctx.engines(), ctx.namespace()),
                        ),
                    },
                    span,
                }
            }
            Some(ty::TyDecl::AbiDecl(ty::AbiDecl { decl_id, .. })) => {
                let decl = decl_engine.get_abi(&decl_id);
                ty::TyExpression {
                    return_type: decl.create_type_id(engines),
                    expression: ty::TyExpressionVariant::AbiName(AbiName::Known(
                        decl.name.clone().into(),
                    )),
                    span,
                }
            }
            Some(a) => {
                let err = handler.emit_err(CompileError::NotAVariable {
                    name: name.clone(),
                    what_it_is: a.friendly_type_name(),
                    span,
                });
                ty::TyExpression::error(err, name.span(), engines)
            }
            None => {
                let err = handler.emit_err(CompileError::UnknownVariable {
                    var_name: name.clone(),
                    span,
                });
                ty::TyExpression::error(err, name.span(), engines)
            }
        };
        Ok(exp)
    }

    fn type_check_function_application(
        handler: &Handler,
        mut ctx: TypeCheckContext,
        mut call_path_binding: TypeBinding<CallPath>,
        arguments: Vec<Expression>,
        span: Span,
    ) -> Result<ty::TyExpression, ErrorEmitted> {
        // Grab the fn declaration.
        let (fn_ref, _, _): (DeclRefFunction, _, _) =
            TypeBinding::type_check(&mut call_path_binding, handler, ctx.by_ref())?;

        instantiate_function_application(
            handler,
            ctx,
            fn_ref,
            call_path_binding,
            Some(arguments),
            span,
        )
    }

    fn type_check_lazy_operator(
        handler: &Handler,
        ctx: TypeCheckContext,
        op: LazyOp,
        lhs: Expression,
        rhs: Expression,
        span: Span,
    ) -> Result<ty::TyExpression, ErrorEmitted> {
        let mut ctx = ctx.with_help_text("");
        let engines = ctx.engines();
        let typed_lhs = ty::TyExpression::type_check(handler, ctx.by_ref(), lhs.clone())
            .unwrap_or_else(|err| ty::TyExpression::error(err, lhs.span(), engines));

        let typed_rhs = ty::TyExpression::type_check(handler, ctx.by_ref(), rhs.clone())
            .unwrap_or_else(|err| ty::TyExpression::error(err, rhs.span(), engines));

        let type_annotation = ctx.type_annotation();
        let exp = instantiate_lazy_operator(op, typed_lhs, typed_rhs, type_annotation, span);
        Ok(exp)
    }

    fn type_check_code_block(
        handler: &Handler,
        mut ctx: TypeCheckContext,
        contents: CodeBlock,
        span: Span,
    ) -> Result<ty::TyExpression, ErrorEmitted> {
        let type_engine = ctx.engines.te();
        let engines = ctx.engines();

        let (typed_block, block_return_type) =
            match ty::TyCodeBlock::type_check(handler, ctx.by_ref(), &contents) {
                Ok(res) => {
                    let (block_type, _span) = TyCodeBlock::compute_return_type_and_span(&ctx, &res);
                    (res, block_type)
                }
                Err(_err) => (
                    ty::TyCodeBlock::default(),
                    type_engine.insert(engines, TypeInfo::Tuple(Vec::new()), None),
                ),
            };

        let exp = ty::TyExpression {
            expression: ty::TyExpressionVariant::CodeBlock(typed_block),
            return_type: block_return_type,
            span,
        };
        Ok(exp)
    }

    #[allow(clippy::type_complexity)]
    fn type_check_if_expression(
        handler: &Handler,
        mut ctx: TypeCheckContext,
        condition: Expression,
        then: Expression,
        r#else: Option<Expression>,
        span: Span,
    ) -> Result<ty::TyExpression, ErrorEmitted> {
        let type_engine = ctx.engines.te();
        let engines = ctx.engines();

        let condition = {
            let ctx = ctx
                .by_ref()
                .with_help_text("The condition of an if expression must be a boolean expression.")
                .with_type_annotation(type_engine.insert(engines, TypeInfo::Boolean, None));
            ty::TyExpression::type_check(handler, ctx, condition.clone())
                .unwrap_or_else(|err| ty::TyExpression::error(err, condition.span(), engines))
        };

        // The final type checking and unification, as well as other semantic requirement like the same type
        // in the `then` and `else` branch are done in the `instantiate_if_expression`.
        // However, if there is an expectation coming from the context via `ctx.type_annotation()` we need
        // to pass that contextual requirement to both branches in order to provide more specific contextual
        // information. E.g., that `Option<u8>` is expected.
        // But at the same time, we do not want to unify during type checking with that contextual information
        // at this stage, because the unification will be done in the `instantiate_if_expression`.
        // In order to pass the contextual information, but not to affect the original type with premature
        // unification, we create two copies of the `ctx.type_annotation()` type and pass them as the
        // expectation to both branches.
        let type_annotation = (*type_engine.get(ctx.type_annotation())).clone();

        let then = {
            let ctx = ctx
                .by_ref()
                .with_help_text("")
                .with_type_annotation(type_engine.insert(
                    engines,
                    type_annotation.clone(),
                    then.span().source_id(),
                ));
            ty::TyExpression::type_check(handler, ctx, then.clone())
                .unwrap_or_else(|err| ty::TyExpression::error(err, then.span(), engines))
        };

        let r#else = r#else.map(|expr| {
            let ctx = ctx
                .by_ref()
                .with_help_text("")
                .with_type_annotation(type_engine.insert(
                    engines,
                    type_annotation,
                    expr.span().source_id(),
                ));
            ty::TyExpression::type_check(handler, ctx, expr.clone())
                .unwrap_or_else(|err| ty::TyExpression::error(err, expr.span(), engines))
        });

        let exp = instantiate_if_expression(handler, ctx, condition, then.clone(), r#else, span)?;

        Ok(exp)
    }

    fn type_check_match_expression(
        handler: &Handler,
        mut ctx: TypeCheckContext,
        value: Expression,
        branches: Vec<MatchBranch>,
        span: Span,
    ) -> Result<ty::TyExpression, ErrorEmitted> {
        let type_engine = ctx.engines.te();
        let engines = ctx.engines();

        // type check the value
        let typed_value = {
            let ctx = ctx
                .by_ref()
                .with_help_text("")
                .with_type_annotation(type_engine.insert(engines, TypeInfo::Unknown, None));
            ty::TyExpression::type_check(handler, ctx, value.clone())
                .unwrap_or_else(|err| ty::TyExpression::error(err, value.span(), engines))
        };
        let type_id = typed_value.return_type;

        // check to make sure that the type of the value is something that can be matched upon
        type_engine
            .get(type_id)
            .expect_is_supported_in_match_expressions(handler, engines, &typed_value.span)?;

        // type check the match expression and create a ty::TyMatchExpression object
        let (typed_match_expression, typed_scrutinees) = ty::TyMatchExpression::type_check(
            handler,
            ctx.by_ref().with_help_text(""),
            typed_value,
            branches,
            span.clone(),
        )?;

        // check to see if the match expression is exhaustive and if all match arms are reachable
        let (witness_report, arms_reachability) = check_match_expression_usefulness(
            handler,
            engines,
            type_id,
            typed_scrutinees.clone(),
            span.clone(),
        )?;

        // if there is an interior catch-all arm
        if let Some(catch_all_arm_position) = interior_catch_all_arm_position(&arms_reachability) {
            // show the warning on the arms below it that it makes them unreachable...
            for reachable_report in arms_reachability[catch_all_arm_position + 1..].iter() {
                handler.emit_warn(CompileWarning {
                    span: reachable_report.scrutinee.span.clone(),
                    warning_content: Warning::MatchExpressionUnreachableArm {
                        match_value: value.span(),
                        match_type: engines.help_out(type_id).to_string(),
                        preceding_arms: Either::Right(
                            arms_reachability[catch_all_arm_position]
                                .scrutinee
                                .span
                                .clone(),
                        ),
                        unreachable_arm: reachable_report.scrutinee.span.clone(),
                        // In this case id doesn't matter if the concrete unreachable arm is
                        // the last arm or a catch-all arm itself.
                        // We want to point out the interior catch-all arm as problematic.
                        // So we simply put these two values both to false.
                        is_last_arm: false,
                        is_catch_all_arm: false,
                    },
                });
            }

            //...but still check the arms above it for reachability
            check_interior_non_catch_all_arms_for_reachability(
                handler,
                engines,
                type_id,
                &value,
                &arms_reachability[..catch_all_arm_position],
            );
        }
        // if there are no interior catch-all arms and there is more then one arm
        else if let Some((last_arm_report, other_arms_reachability)) =
            arms_reachability.split_last()
        {
            // check reachable report for all the arms except the last one
            check_interior_non_catch_all_arms_for_reachability(
                handler,
                engines,
                type_id,
                &value,
                other_arms_reachability,
            );

            // for the last one, give a different warning if it is an unreachable catch-all arm
            if !last_arm_report.reachable {
                handler.emit_warn(CompileWarning {
                    span: last_arm_report.scrutinee.span.clone(),
                    warning_content: Warning::MatchExpressionUnreachableArm {
                        match_value: value.span(),
                        match_type: engines.help_out(type_id).to_string(),
                        preceding_arms: Either::Left(
                            other_arms_reachability
                                .iter()
                                .map(|report| report.scrutinee.span.clone())
                                .collect(),
                        ),
                        unreachable_arm: last_arm_report.scrutinee.span.clone(),
                        is_last_arm: true,
                        is_catch_all_arm: last_arm_report.scrutinee.is_catch_all(),
                    },
                });
            }
        }

        if witness_report.has_witnesses() {
            return Err(
                handler.emit_err(CompileError::MatchExpressionNonExhaustive {
                    missing_patterns: format!("{witness_report}"),
                    span,
                }),
            );
        }

        // desugar the typed match expression to a typed if expression
        let typed_if_exp = typed_match_expression.convert_to_typed_if_expression(handler, ctx)?;

        let match_exp = ty::TyExpression {
            span: typed_if_exp.span.clone(),
            return_type: typed_if_exp.return_type,
            expression: ty::TyExpressionVariant::MatchExp {
                desugared: Box::new(typed_if_exp),
                scrutinees: typed_scrutinees,
            },
        };

        return Ok(match_exp);

        /// Returns the position of the first match arm that is an "interior" arm, meaning:
        ///  - arm is a catch-all arm
        ///  - arm is not the last match arm
        /// or `None` if such arm does not exist.
        /// Note that the arm can be the first arm.
        fn interior_catch_all_arm_position(arms_reachability: &[ReachableReport]) -> Option<usize> {
            arms_reachability
                .split_last()?
                .1
                .iter()
                .position(|report| report.scrutinee.is_catch_all())
        }

        fn check_interior_non_catch_all_arms_for_reachability(
            handler: &Handler,
            engines: &Engines,
            type_id: TypeId,
            match_value: &Expression,
            arms_reachability: &[ReachableReport],
        ) {
            for (index, reachable_report) in arms_reachability.iter().enumerate() {
                if !reachable_report.reachable {
                    handler.emit_warn(CompileWarning {
                        span: reachable_report.scrutinee.span.clone(),
                        warning_content: Warning::MatchExpressionUnreachableArm {
                            match_value: match_value.span(),
                            match_type: engines.help_out(type_id).to_string(),
                            preceding_arms: Either::Left(
                                arms_reachability[..index]
                                    .iter()
                                    .map(|report| report.scrutinee.span.clone())
                                    .collect(),
                            ),
                            unreachable_arm: reachable_report.scrutinee.span.clone(),
                            is_last_arm: false,
                            is_catch_all_arm: false,
                        },
                    });
                }
            }
        }
    }

    #[allow(clippy::too_many_arguments)]
    fn type_check_asm_expression(
        handler: &Handler,
        mut ctx: TypeCheckContext,
        asm: AsmExpression,
        span: Span,
    ) -> Result<ty::TyExpression, ErrorEmitted> {
        let type_engine = ctx.engines.te();
        let engines = ctx.engines();

        // Various checks that we can catch early to check that the assembly is valid. For now,
        // this includes two checks:
        // 1. Check that no control flow opcodes are used.
        // 2. Check that initialized registers are not reassigned in the `asm` block.
        check_asm_block_validity(handler, &asm, &ctx)?;

        let asm_span = asm
            .returns
            .clone()
            .map(|x| x.1)
            .unwrap_or_else(|| asm.whole_block_span.clone());
        let return_type = ctx
            .resolve_type(
                handler,
                type_engine.insert(engines, asm.return_type.clone(), asm_span.source_id()),
                &asm_span,
                EnforceTypeArguments::No,
                None,
            )
            .unwrap_or_else(|err| type_engine.insert(engines, TypeInfo::ErrorRecovery(err), None));

        // type check the initializers
        let typed_registers = asm
            .registers
            .clone()
            .into_iter()
            .map(
                |AsmRegisterDeclaration { name, initializer }| ty::TyAsmRegisterDeclaration {
                    name,
                    initializer: initializer.map(|initializer| {
                        let ctx = ctx.by_ref().with_help_text("").with_type_annotation(
                            type_engine.insert(engines, TypeInfo::Unknown, None),
                        );

                        ty::TyExpression::type_check(handler, ctx, initializer.clone())
                            .unwrap_or_else(|err| {
                                ty::TyExpression::error(err, initializer.span(), engines)
                            })
                    }),
                },
            )
            .collect();

        let exp = ty::TyExpression {
            expression: ty::TyExpressionVariant::AsmExpression {
                whole_block_span: asm.whole_block_span,
                body: asm.body,
                registers: typed_registers,
                returns: asm.returns,
            },
            return_type,
            span,
        };
        Ok(exp)
    }

    fn type_check_subfield_expression(
        handler: &Handler,
        ctx: TypeCheckContext,
        prefix: Expression,
        span: Span,
        field_to_access: Ident,
    ) -> Result<ty::TyExpression, ErrorEmitted> {
        let type_engine = ctx.engines.te();
        let engines = ctx.engines();

        let mut ctx = ctx
            .with_help_text("")
            .with_type_annotation(type_engine.insert(engines, TypeInfo::Unknown, None));
        let parent = ty::TyExpression::type_check(handler, ctx.by_ref(), prefix)?;
        let exp = instantiate_struct_field_access(
            handler,
            engines,
            ctx.namespace(),
            parent,
            field_to_access,
            span,
        )?;
        Ok(exp)
    }

    fn type_check_tuple(
        handler: &Handler,
        mut ctx: TypeCheckContext,
        fields: Vec<Expression>,
        span: Span,
    ) -> Result<Self, ErrorEmitted> {
        let type_engine = ctx.engines.te();
        let engines = ctx.engines();

        let t_arc = type_engine.get(ctx.type_annotation());
        let field_type_opt = match &*t_arc {
            TypeInfo::Tuple(field_type_ids) if field_type_ids.len() == fields.len() => {
                Some(field_type_ids)
            }
            _ => None,
        };
        let mut typed_field_types = Vec::with_capacity(fields.len());
        let mut typed_fields = Vec::with_capacity(fields.len());
        for (i, field) in fields.into_iter().enumerate() {
            let field_type = field_type_opt
                .as_ref()
                .map(|field_type_ids| field_type_ids[i].clone())
                .unwrap_or_else(|| {
                    let initial_type_id = type_engine.insert(engines, TypeInfo::Unknown, None);
                    TypeArgument {
                        type_id: initial_type_id,
                        initial_type_id,
                        span: Span::dummy(),
                        call_path_tree: None,
                    }
                });
            let field_span = field.span();
            let ctx = ctx
                .by_ref()
                .with_help_text("tuple field type does not match the expected type")
                .with_type_annotation(field_type.type_id);
            let typed_field = ty::TyExpression::type_check(handler, ctx, field)
                .unwrap_or_else(|err| ty::TyExpression::error(err, field_span, engines));
            typed_field_types.push(TypeArgument {
                type_id: typed_field.return_type,
                initial_type_id: field_type.type_id,
                span: typed_field.span.clone(),
                call_path_tree: None,
            });
            typed_fields.push(typed_field);
        }
        let exp = ty::TyExpression {
            expression: ty::TyExpressionVariant::Tuple {
                fields: typed_fields,
            },
            return_type: ctx.engines.te().insert(
                engines,
                TypeInfo::Tuple(typed_field_types),
                span.source_id(),
            ),
            span,
        };
        Ok(exp)
    }

    /// Look up the current global storage state that has been created by storage declarations.
    /// If there isn't any storage, then this is an error. If there is storage, find the corresponding
    /// field that has been specified and return that value.
    fn type_check_storage_access(
        handler: &Handler,
        ctx: TypeCheckContext,
        checkee: Vec<Ident>,
        storage_keyword_span: Span,
        span: &Span,
    ) -> Result<Self, ErrorEmitted> {
        let type_engine = ctx.engines.te();
        let decl_engine = ctx.engines.de();
        let engines = ctx.engines();

        if !ctx
            .namespace()
            .module_id(engines)
            .read(engines, |m| m.current_items().has_storage_declared())
        {
            return Err(handler.emit_err(CompileError::NoDeclaredStorage { span: span.clone() }));
        }

        let storage_fields = ctx.namespace().module_id(engines).read(engines, |m| {
            m.current_items()
                .get_storage_field_descriptors(handler, decl_engine)
        })?;

        // Do all namespace checking here!
        let (storage_access, mut access_type) =
            ctx.namespace().module_id(engines).read(engines, |m| {
                m.current_items().apply_storage_load(
                    handler,
                    ctx.engines,
                    ctx.namespace(),
                    checkee.clone(),
                    &storage_fields,
                    storage_keyword_span.clone(),
                )
            })?;

        // The type of a storage access is `core::storage::StorageKey`. This is
        // the path to it.
        let storage_key_mod_path = vec![
            Ident::new_with_override("core".into(), span.clone()),
            Ident::new_with_override("storage".into(), span.clone()),
        ];
        let storage_key_ident = Ident::new_with_override("StorageKey".into(), span.clone());

        // Search for the struct declaration with the call path above.
        let storage_key_decl_opt = ctx
            .namespace()
            .resolve_root_symbol(
                handler,
                engines,
                &storage_key_mod_path,
                &storage_key_ident,
                None,
            )?
            .expect_typed();
        let storage_key_struct_decl_ref = storage_key_decl_opt.to_struct_ref(handler, engines)?;
        let mut storage_key_struct_decl =
            (*decl_engine.get_struct(&storage_key_struct_decl_ref)).clone();

        // Set the type arguments to `StorageKey` to the `access_type`, which is represents the
        // type of the data that the `StorageKey` "points" to.
        let mut type_arguments = vec![TypeArgument {
            initial_type_id: access_type,
            type_id: access_type,
            span: span.clone(),
            call_path_tree: None,
        }];

        // Monomorphize the generic `StorageKey` type given the type argument specified above
        let mut ctx = ctx;
        ctx.monomorphize(
            handler,
            &mut storage_key_struct_decl,
            &mut type_arguments,
            EnforceTypeArguments::Yes,
            span,
        )?;

        // Update `access_type` to be the type of the monomorphized struct after inserting it
        // into the type engine
        let storage_key_struct_decl_ref = ctx.engines().de().insert(storage_key_struct_decl);
        access_type = type_engine.insert(
            engines,
            TypeInfo::Struct(storage_key_struct_decl_ref.clone()),
            storage_key_struct_decl_ref.span().source_id(),
        );

        Ok(ty::TyExpression {
            expression: ty::TyExpressionVariant::StorageAccess(storage_access),
            return_type: access_type,
            span: span.clone(),
        })
    }

    fn type_check_tuple_index(
        handler: &Handler,
        ctx: TypeCheckContext,
        prefix: Expression,
        index: usize,
        index_span: Span,
        span: Span,
    ) -> Result<ty::TyExpression, ErrorEmitted> {
        let type_engine = ctx.engines.te();
        let engines = ctx.engines();

        let ctx = ctx
            .with_help_text("")
            .with_type_annotation(type_engine.insert(engines, TypeInfo::Unknown, None));
        let parent = ty::TyExpression::type_check(handler, ctx, prefix)?;
        let exp =
            instantiate_tuple_index_access(handler, engines, parent, index, index_span, span)?;
        Ok(exp)
    }

    fn type_check_ambiguous_path(
        handler: &Handler,
        mut ctx: TypeCheckContext,
        TypeBinding {
            inner:
                CallPath {
                    prefixes,
                    suffix: AmbiguousSuffix { before, suffix },
                    is_absolute,
                },
            type_arguments,
            span: path_span,
        }: TypeBinding<CallPath<AmbiguousSuffix>>,
        span: Span,
        args: Vec<Expression>,
        qualified_path_root: Option<QualifiedPathType>,
    ) -> Result<ty::TyExpression, ErrorEmitted> {
        let engines = ctx.engines;
        let decl_engine = engines.de();

        if let Some(QualifiedPathType { ty, as_trait, .. }) = qualified_path_root.clone() {
            let method_name_binding = if !prefixes.is_empty() || before.is_some() {
                let mut prefixes_and_before = prefixes.clone();
                if let Some(before) = before {
                    prefixes_and_before.push(before.inner);
                }
                let prefixes_and_before_last =
                    prefixes_and_before.remove(prefixes_and_before.len() - 1);

                let qualified_call_path = QualifiedCallPath {
                    call_path: CallPath {
                        prefixes: prefixes_and_before.clone(),
                        suffix: prefixes_and_before_last.clone(),
                        is_absolute,
                    },
                    qualified_path_root: qualified_path_root.map(Box::new),
                };
                let type_info = TypeInfo::Custom {
                    qualified_call_path: qualified_call_path.clone(),
                    type_arguments: None,
                    root_type_id: None,
                };

                TypeBinding {
                    inner: MethodName::FromType {
                        call_path_binding: TypeBinding {
                            span: qualified_call_path.call_path.span(),
                            type_arguments: type_arguments.clone(),
                            inner: CallPath {
                                prefixes,
                                suffix: (type_info, prefixes_and_before_last),
                                is_absolute,
                            },
                        },
                        method_name: suffix,
                    },
                    type_arguments,
                    span: path_span,
                }
            } else {
                TypeBinding {
                    inner: MethodName::FromQualifiedPathRoot {
                        ty,
                        as_trait,
                        method_name: suffix,
                    },
                    type_arguments,
                    span: path_span,
                }
            };

            return type_check_method_application(
                handler,
                ctx.by_ref(),
                method_name_binding,
                Vec::new(),
                args,
                span,
            );
        }

        // is it a singleton?
        let before = if let Some(b) = before {
            b
        } else {
            let call_path = CallPath {
                prefixes,
                suffix,
                is_absolute,
            };
            if matches!(
                ctx.namespace().resolve_call_path_typed(
                    &Handler::default(),
                    engines,
                    &call_path,
                    ctx.self_type()
                ),
                Ok(ty::TyDecl::EnumVariantDecl { .. })
            ) {
                // if it's a singleton it's either an enum variant or a function
                let call_path_binding = TypeBinding {
                    inner: QualifiedCallPath {
                        call_path,
                        qualified_path_root: None,
                    },
                    type_arguments,
                    span: path_span,
                };
                return Self::type_check_delineated_path(
                    handler,
                    ctx,
                    call_path_binding,
                    span,
                    Some(args),
                );
            } else {
                // if it's a singleton it's either an enum variant or a function
                let call_path_binding = TypeBinding {
                    inner: call_path,
                    type_arguments,
                    span: path_span,
                };
                return Self::type_check_function_application(
                    handler,
                    ctx.by_ref(),
                    call_path_binding,
                    args,
                    span,
                );
            }
        };

        // Is `path = prefix ++ before` a module?
        let mut path = Vec::with_capacity(prefixes.len() + 1);
        path.extend(prefixes.iter().cloned());
        path.push(before.inner.clone());
        let not_module = {
            let h = Handler::default();
            ctx.namespace()
                .module_id(engines)
                .read(engines, |m| m.lookup_submodule(&h, engines, &path).is_err())
        };

        // Not a module? Not a `Enum::Variant` either?
        // Type check as an associated function call instead.
        let is_associated_call = not_module && {
            let probe_call_path = CallPath {
                prefixes: prefixes.clone(),
                suffix: before.inner.clone(),
                is_absolute,
            };
            ctx.namespace()
                .resolve_call_path_typed(
                    &Handler::default(),
                    engines,
                    &probe_call_path,
                    ctx.self_type(),
                )
                .and_then(|decl| decl.to_enum_ref(&Handler::default(), ctx.engines()))
                .map(|decl_ref| decl_engine.get_enum(&decl_ref))
                .and_then(|decl| {
                    decl.expect_variant_from_name(&Handler::default(), &suffix)
                        .map(drop)
                })
                .is_err()
        };

        if is_associated_call {
            let before_span = before.span();
            let type_name = before.inner;
            let type_info = type_name_to_type_info_opt(&type_name).unwrap_or(TypeInfo::Custom {
                qualified_call_path: type_name.clone().into(),
                type_arguments: None,
                root_type_id: None,
            });

            let method_name_binding = TypeBinding {
                inner: MethodName::FromType {
                    call_path_binding: TypeBinding {
                        span: before_span,
                        type_arguments: before.type_arguments,
                        inner: CallPath {
                            prefixes,
                            suffix: (type_info, type_name),
                            is_absolute,
                        },
                    },
                    method_name: suffix,
                },
                type_arguments,
                span: path_span,
            };
            type_check_method_application(
                handler,
                ctx.by_ref(),
                method_name_binding,
                Vec::new(),
                args,
                span,
            )
        } else {
            let mut type_arguments = type_arguments;
            if let TypeArgs::Regular(vec) = before.type_arguments {
                if !vec.is_empty() {
                    if !type_arguments.to_vec().is_empty() {
                        return Err(handler.emit_err(
                            ConvertParseTreeError::MultipleGenericsNotSupported { span }.into(),
                        ));
                    }
                    type_arguments = TypeArgs::Prefix(vec)
                }
            }

            let call_path_binding = TypeBinding {
                inner: QualifiedCallPath {
                    call_path: CallPath {
                        prefixes: path,
                        suffix,
                        is_absolute,
                    },
                    qualified_path_root: None,
                },
                type_arguments,
                span: path_span,
            };
            Self::type_check_delineated_path(handler, ctx, call_path_binding, span, Some(args))
        }
    }

    fn type_check_delineated_path(
        handler: &Handler,
        mut ctx: TypeCheckContext,
        unknown_call_path_binding: TypeBinding<QualifiedCallPath>,
        span: Span,
        args: Option<Vec<Expression>>,
    ) -> Result<ty::TyExpression, ErrorEmitted> {
        // The first step is to determine if the call path refers to a module,
        // enum, function or constant.
        // If only one exists, then we use that one. Otherwise, if more than one exist, it is
        // an ambiguous reference error.

        let mut is_module = false;
        let mut maybe_function: Option<(DeclRefFunction, _)> = None;
        let mut maybe_enum: Option<(DeclRefEnum, _, _, _)> = None;

        let module_probe_handler = Handler::default();
        let function_probe_handler = Handler::default();
        let enum_probe_handler = Handler::default();
        let const_probe_handler = Handler::default();

        if unknown_call_path_binding
            .inner
            .qualified_path_root
            .is_none()
        {
            // Check if this could be a module
            is_module = {
                let call_path_binding = unknown_call_path_binding.clone();
                ctx.namespace()
                    .module_id(ctx.engines())
                    .read(ctx.engines(), |m| {
                        m.lookup_submodule(
                            &module_probe_handler,
                            ctx.engines(),
                            &[
                                call_path_binding.inner.call_path.prefixes.clone(),
                                vec![call_path_binding.inner.call_path.suffix.clone()],
                            ]
                            .concat(),
                        )
                        .ok()
                        .is_some()
                    })
            };

            // Check if this could be a function
            maybe_function = {
                let call_path_binding = unknown_call_path_binding.clone();
                let mut call_path_binding = TypeBinding {
                    inner: call_path_binding.inner.call_path,
                    type_arguments: call_path_binding.type_arguments,
                    span: call_path_binding.span,
                };
                TypeBinding::type_check(
                    &mut call_path_binding,
                    &function_probe_handler,
                    ctx.by_ref(),
                )
                .ok()
                .map(|(fn_ref, _, _)| (fn_ref, call_path_binding))
            };

            // Check if this could be an enum
            maybe_enum = {
                let call_path_binding = unknown_call_path_binding.clone();
                let variant_name = call_path_binding.inner.call_path.suffix.clone();
                let enum_call_path = call_path_binding.inner.call_path.rshift();

                let mut call_path_binding = TypeBinding {
                    inner: enum_call_path,
                    type_arguments: call_path_binding.type_arguments,
                    span: call_path_binding.span,
                };
                TypeBinding::type_check(&mut call_path_binding, &enum_probe_handler, ctx.by_ref())
                    .ok()
                    .map(|(enum_ref, _, ty_decl)| {
                        (
                            enum_ref,
                            variant_name,
                            call_path_binding,
                            ty_decl.expect("type_check for TyEnumDecl should always return TyDecl"),
                        )
                    })
            };
        }

        // Check if this could be a constant
        let maybe_const =
            { Self::probe_const_decl(&unknown_call_path_binding, &mut ctx, &const_probe_handler) };

        // compare the results of the checks
        let exp = match (is_module, maybe_function, maybe_enum, maybe_const) {
            (
                false,
                None,
                Some((enum_ref, variant_name, call_path_binding, call_path_decl)),
                None,
            ) => {
                handler.append(enum_probe_handler);
                instantiate_enum(
                    handler,
                    ctx,
                    enum_ref,
                    variant_name,
                    args,
                    call_path_binding,
                    call_path_decl,
                )?
            }
            (false, Some((fn_ref, call_path_binding)), None, None) => {
                handler.append(function_probe_handler);
                // In case `foo::bar::<TyArgs>::baz(...)` throw an error.
                if let TypeArgs::Prefix(_) = call_path_binding.type_arguments {
                    handler.emit_err(
                        ConvertParseTreeError::GenericsNotSupportedHere {
                            span: call_path_binding.type_arguments.span(),
                        }
                        .into(),
                    );
                }
                instantiate_function_application(
                    handler,
                    ctx,
                    fn_ref,
                    call_path_binding,
                    args,
                    span,
                )?
            }
            (true, None, None, None) => {
                handler.append(module_probe_handler);
                return Err(handler.emit_err(CompileError::ModulePathIsNotAnExpression {
                    module_path: unknown_call_path_binding.inner.call_path.to_string(),
                    span,
                }));
            }
            (false, None, None, Some((const_ref, call_path_binding))) => {
                handler.append(const_probe_handler);
                if !call_path_binding.type_arguments.to_vec().is_empty() {
                    // In case `foo::bar::CONST::<TyArgs>` throw an error.
                    // In case `foo::bar::<TyArgs>::CONST` throw an error.
                    handler.emit_err(
                        ConvertParseTreeError::GenericsNotSupportedHere {
                            span: unknown_call_path_binding.type_arguments.span(),
                        }
                        .into(),
                    );
                }
                instantiate_constant_expression(ctx, const_ref, call_path_binding)
            }
            (false, None, None, None) => {
                return Err(handler.emit_err(CompileError::SymbolNotFound {
                    name: unknown_call_path_binding.inner.call_path.suffix.clone(),
                    span: unknown_call_path_binding.inner.call_path.suffix.span(),
                }));
            }
            _ => {
                return Err(handler.emit_err(CompileError::AmbiguousPath { span }));
            }
        };
        Ok(exp)
    }

    fn probe_const_decl(
        unknown_call_path_binding: &TypeBinding<QualifiedCallPath>,
        ctx: &mut TypeCheckContext,
        const_probe_handler: &Handler,
    ) -> Option<(DeclRefConstant, TypeBinding<CallPath>)> {
        let mut qualified_call_path_binding = unknown_call_path_binding.clone();

        let mut call_path_binding = TypeBinding {
            inner: qualified_call_path_binding.inner.call_path.clone(),
            type_arguments: qualified_call_path_binding.type_arguments.clone(),
            span: qualified_call_path_binding.span.clone(),
        };

        let type_info_opt = call_path_binding
            .clone()
            .inner
            .prefixes
            .last()
            .map(|type_name| {
                type_name_to_type_info_opt(type_name).unwrap_or(TypeInfo::Custom {
                    qualified_call_path: type_name.clone().into(),
                    type_arguments: None,
                    root_type_id: None,
                })
            });

        if let Some(type_info) = type_info_opt {
            if TypeInfo::is_self_type(&type_info) {
                call_path_binding.strip_prefixes();
            }
        }

        let const_opt: Option<(DeclRefConstant, _)> =
            TypeBinding::type_check(&mut call_path_binding, &Handler::default(), ctx.by_ref())
                .ok()
                .map(|(const_ref, _, _)| (const_ref, call_path_binding.clone()));
        if const_opt.is_some() {
            return const_opt;
        }

        // If we didn't find a constant, check for the constant inside the impl.
        let const_decl_ref: DeclRefConstant =
            match TypeBinding::<QualifiedCallPath>::type_check_qualified(
                &mut qualified_call_path_binding,
                const_probe_handler,
                ctx,
            ) {
                Ok(val) => val,
                Err(_) => return None,
            };

        Some((const_decl_ref, call_path_binding.clone()))
    }

    #[allow(clippy::too_many_arguments)]
    fn type_check_abi_cast(
        handler: &Handler,
        mut ctx: TypeCheckContext,
        abi_name: CallPath,
        address: Expression,
        span: Span,
    ) -> Result<Self, ErrorEmitted> {
        let type_engine = ctx.engines.te();
        let decl_engine = ctx.engines.de();
        let engines = ctx.engines();

        // TODO use lib-std's Address type instead of b256
        // type check the address and make sure it is
        let err_span = address.span();
        let address_expr = {
            let ctx = ctx
                .by_ref()
                .with_help_text("An address that is being ABI cast must be of type b256")
                .with_type_annotation(type_engine.insert(engines, TypeInfo::B256, None));
            ty::TyExpression::type_check(handler, ctx, address)
                .unwrap_or_else(|err| ty::TyExpression::error(err, err_span, engines))
        };

        // look up the call path and get the declaration it references
        let abi = ctx.namespace().resolve_call_path_typed(
            handler,
            engines,
            &abi_name,
            ctx.self_type(),
        )?;
        let abi_ref = match abi {
            ty::TyDecl::AbiDecl(ty::AbiDecl {
                name,
                decl_id,
                decl_span,
            }) => DeclRef::new(name, decl_id, decl_span),
            ty::TyDecl::VariableDecl(ref decl) => {
                let ty::TyVariableDecl { body: expr, .. } = &**decl;
                let ret_ty = type_engine.get(expr.return_type);
                let abi_name = match &*ret_ty {
                    TypeInfo::ContractCaller { abi_name, .. } => abi_name,
                    _ => {
                        return Err(handler.emit_err(CompileError::NotAnAbi {
                            span: abi_name.span(),
                            actually_is: abi.friendly_type_name(),
                        }));
                    }
                };
                match abi_name {
                    // look up the call path and get the declaration it references
                    AbiName::Known(abi_name) => {
                        let unknown_decl = ctx.namespace().resolve_call_path_typed(
                            handler,
                            engines,
                            abi_name,
                            ctx.self_type(),
                        )?;
                        unknown_decl.to_abi_ref(handler)?
                    }
                    AbiName::Deferred => {
                        return Ok(ty::TyExpression {
                            return_type: type_engine.insert(
                                engines,
                                TypeInfo::ContractCaller {
                                    abi_name: AbiName::Deferred,
                                    address: None,
                                },
                                span.source_id(),
                            ),
                            expression: ty::TyExpressionVariant::Tuple { fields: vec![] },
                            span,
                        })
                    }
                }
            }
            a => {
                return Err(handler.emit_err(CompileError::NotAnAbi {
                    span: abi_name.span(),
                    actually_is: a.friendly_type_name(),
                }));
            }
        };
        let abi_decl = decl_engine.get_abi(abi_ref.id());
        let ty::TyAbiDecl {
            interface_surface,
            items,
            supertraits,
            span,
            ..
        } = &*abi_decl;

        let return_type = type_engine.insert(
            engines,
            TypeInfo::ContractCaller {
                abi_name: AbiName::Known(abi_name.clone()),
                address: Some(Box::new(address_expr.clone())),
            },
            abi_name.span().source_id(),
        );

        // Retrieve the interface surface for this abi.
        let mut abi_items = vec![];

        for item in interface_surface.iter() {
            match item {
                ty::TyTraitInterfaceItem::TraitFn(decl_ref) => {
                    let method = decl_engine.get_trait_fn(decl_ref);
                    abi_items.push(TyImplItem::Fn(
                        decl_engine
                            .insert(method.to_dummy_func(
                                AbiMode::ImplAbiFn(abi_name.suffix.clone(), Some(*abi_ref.id())),
                                Some(return_type),
                            ))
                            .with_parent(decl_engine, (*decl_ref.id()).into()),
                    ));
                }
                ty::TyTraitInterfaceItem::Constant(decl_ref) => {
                    let const_decl = decl_engine.get_constant(decl_ref);
                    abi_items.push(TyImplItem::Constant(decl_engine.insert_arc(const_decl)));
                }
                ty::TyTraitInterfaceItem::Type(decl_ref) => {
                    let type_decl = decl_engine.get_type(decl_ref);
                    abi_items.push(TyImplItem::Type(decl_engine.insert_arc(type_decl)));
                }
            }
        }

        // Retrieve the items for this abi.
        abi_items.append(&mut items.to_vec());

        // Recursively make the interface surfaces and methods of the
        // supertraits available to this abi cast.
        insert_supertraits_into_namespace(
            handler,
            ctx.by_ref(),
            return_type,
            supertraits,
            &SupertraitOf::Abi(span.clone()),
        )?;

        // Insert the abi methods into the namespace.
        ctx.insert_trait_implementation(
            handler,
            abi_name.clone(),
            vec![],
            return_type,
            &abi_items,
            span,
            Some(span.clone()),
            IsImplSelf::No,
            IsExtendingExistingImpl::No,
        )?;

        let exp = ty::TyExpression {
            expression: ty::TyExpressionVariant::AbiCast {
                abi_name,
                address: Box::new(address_expr),
                span: span.clone(),
            },
            return_type,
            span: span.clone(),
        };
        Ok(exp)
    }

    fn type_check_array(
        handler: &Handler,
        mut ctx: TypeCheckContext,
        contents: Vec<Expression>,
        span: Span,
    ) -> Result<Self, ErrorEmitted> {
        let type_engine = ctx.engines.te();
        let engines = ctx.engines();

        if contents.is_empty() {
            let never_type = type_engine.insert(engines, TypeInfo::Never, None);
            return Ok(ty::TyExpression {
                expression: ty::TyExpressionVariant::Array {
                    elem_type: never_type,
                    contents: Vec::new(),
                },
                return_type: type_engine.insert(
                    engines,
                    TypeInfo::Array(
                        TypeArgument {
                            type_id: never_type,
                            span: Span::dummy(),
                            call_path_tree: None,
                            initial_type_id: never_type,
                        },
                        Length::new(0, Span::dummy()),
                    ),
                    None,
                ),
                span,
            });
        };

        // start each element with the known array element type, or Unknown if it is to be inferred
        // from the elements
        let initial_type = match &*ctx.engines().te().get(ctx.type_annotation()) {
            TypeInfo::Array(element_type, _) => {
                (*ctx.engines().te().get(element_type.type_id)).clone()
            }
            _ => TypeInfo::Unknown,
        };

        let typed_contents: Vec<ty::TyExpression> = contents
            .into_iter()
            .map(|expr| {
                let span = expr.span();
                let ctx = ctx
                    .by_ref()
                    .with_help_text("")
                    .with_type_annotation(type_engine.insert(engines, initial_type.clone(), None));
                Self::type_check(handler, ctx, expr)
                    .unwrap_or_else(|err| ty::TyExpression::error(err, span, engines))
            })
            .collect();

        let elem_type = typed_contents[0].return_type;

        let array_count = typed_contents.len();
        Ok(ty::TyExpression {
            expression: ty::TyExpressionVariant::Array {
                elem_type,
                contents: typed_contents,
            },
            return_type: type_engine.insert(
                engines,
                TypeInfo::Array(
                    TypeArgument {
                        type_id: elem_type,
                        span: Span::dummy(),
                        call_path_tree: None,
                        initial_type_id: elem_type,
                    },
                    Length::new(array_count, Span::dummy()),
                ),
                None,
            ), // Maybe?
            span,
        })
    }

    fn type_check_array_index(
        handler: &Handler,
        mut ctx: TypeCheckContext,
        prefix: Expression,
        index: Expression,
        span: Span,
    ) -> Result<Self, ErrorEmitted> {
        let type_engine = ctx.engines.te();
        let engines = ctx.engines();

        let mut current_prefix_te = Box::new({
            let ctx = ctx
                .by_ref()
                .with_help_text("")
                .with_type_annotation(type_engine.insert(engines, TypeInfo::Unknown, None));

            ty::TyExpression::type_check(handler, ctx, prefix)?
        });

        let mut current_type = type_engine.get_unaliased(current_prefix_te.return_type);

        let prefix_type_id = current_prefix_te.return_type;
        let prefix_span = current_prefix_te.span.clone();

        // Create the prefix part of the final array index expression.
        // This might be an expression that directly evaluates to an array type,
        // or an arbitrary number of dereferencing expressions where the last one
        // dereference to an array type.
        //
        // We will either hit an array at the end or return an error, so the
        // loop cannot be endless.
        while !current_type.is_array() {
            match &*current_type {
                TypeInfo::Ref {
                    referenced_type, ..
                } => {
                    let referenced_type_id = referenced_type.type_id;

                    current_prefix_te = Box::new(ty::TyExpression {
                        expression: ty::TyExpressionVariant::Deref(current_prefix_te),
                        return_type: referenced_type_id,
                        span: prefix_span.clone(),
                    });

                    current_type = type_engine.get_unaliased(referenced_type_id);
                }
                TypeInfo::ErrorRecovery(err) => return Err(*err),
                _ => {
                    return Err(handler.emit_err(CompileError::NotIndexable {
                        actually: engines.help_out(prefix_type_id).to_string(),
                        span: prefix_span,
                    }))
                }
            };
        }

        let TypeInfo::Array(array_type_argument, _) = &*current_type else {
            panic!("The current type must be an array.");
        };

        let index_te = {
            let type_info_u64 = TypeInfo::UnsignedInteger(IntegerBits::SixtyFour);
            let ctx = ctx
                .with_help_text("")
                .with_type_annotation(type_engine.insert(engines, type_info_u64, None));

            ty::TyExpression::type_check(handler, ctx, index)?
        };

        Ok(ty::TyExpression {
            expression: ty::TyExpressionVariant::ArrayIndex {
                prefix: current_prefix_te,
                index: Box::new(index_te),
            },
            return_type: array_type_argument.type_id,
            span,
        })
    }

    fn type_check_intrinsic_function(
        handler: &Handler,
        ctx: TypeCheckContext,
        kind_binding: TypeBinding<Intrinsic>,
        arguments: Vec<Expression>,
        span: Span,
    ) -> Result<Self, ErrorEmitted> {
        let (intrinsic_function, return_type) = ty::TyIntrinsicFunctionKind::type_check(
            handler,
            ctx,
            kind_binding,
            arguments,
            span.clone(),
        )?;
        let exp = ty::TyExpression {
            expression: ty::TyExpressionVariant::IntrinsicFunction(intrinsic_function),
            return_type,
            span,
        };
        Ok(exp)
    }

    fn type_check_while_loop(
        handler: &Handler,
        mut ctx: TypeCheckContext,
        condition: Expression,
        body: CodeBlock,
        span: Span,
    ) -> Result<Self, ErrorEmitted> {
        let type_engine = ctx.engines.te();
        let engines = ctx.engines();

        let typed_condition = {
            let ctx = ctx
                .by_ref()
                .with_type_annotation(type_engine.insert(engines, TypeInfo::Boolean, None))
                .with_help_text("A while loop's loop condition must be a boolean expression.");
            ty::TyExpression::type_check(handler, ctx, condition)?
        };

        let unit_ty = type_engine.insert(engines, TypeInfo::Tuple(Vec::new()), None);
        let mut ctx = ctx.with_type_annotation(unit_ty).with_help_text(
            "A while loop's loop body cannot implicitly return a value. Try \
                 assigning it to a mutable variable declared outside of the loop \
                 instead.",
        );
        let typed_body = ty::TyCodeBlock::type_check(handler, ctx.by_ref(), &body)?;

        let exp = ty::TyExpression {
            expression: ty::TyExpressionVariant::WhileLoop {
                condition: Box::new(typed_condition),
                body: typed_body,
            },
            return_type: unit_ty,
            span,
        };
        Ok(exp)
    }

    fn type_check_for_loop(
        handler: &Handler,
        ctx: TypeCheckContext,
        desugared: Expression,
    ) -> Result<Self, ErrorEmitted> {
        Self::type_check(handler, ctx, desugared)
    }

    fn type_check_reassignment(
        handler: &Handler,
        ctx: TypeCheckContext,
        lhs: ReassignmentTarget,
        rhs: Expression,
        span: Span,
    ) -> Result<Self, ErrorEmitted> {
        let type_engine = ctx.engines.te();
        let engines = ctx.engines();

        let mut ctx = ctx
            .with_type_annotation(type_engine.insert(engines, TypeInfo::Unknown, None))
            .with_help_text("");

        let (lhs, expected_rhs_type) = match lhs {
            ReassignmentTarget::Deref(dereference_exp) => {
                let internal_compiler_error = || Result::<Self, _>::Err(handler.emit_err(CompileError::Internal(
                        "Left-hand side of the reassignment must be dereferencing.",
                        dereference_exp.span.clone()
                    )));

                let Expression { kind: ExpressionKind::Deref(reference_exp), .. } = *dereference_exp else {
                    return internal_compiler_error();
                };

                let reference_exp_span = reference_exp.span();
                let deref_exp = Self::type_check_deref(handler, ctx.by_ref(), reference_exp, reference_exp_span.clone())?;

                let TyExpression { expression: TyExpressionVariant::Deref(reference_exp), .. } = &deref_exp else {
                    return internal_compiler_error();
                };

                let TypeInfo::Ref { to_mutable_value, .. } = *type_engine.get(reference_exp.return_type) else {
                    return internal_compiler_error();
                };

                if !to_mutable_value {
                    let (decl_reference_name, decl_reference_rhs, decl_reference_type) = match &reference_exp.expression {
                        TyExpressionVariant::VariableExpression { name, ..} => {
                            let var_decl = ctx.namespace().resolve_symbol_typed(
                                handler,
                                engines,
                                name,
                                ctx.self_type(),
                            )?;

                            let TyDecl::VariableDecl(var_decl) = var_decl else {
                                return Err(handler.emit_err(CompileError::Internal(
                                    "Dereferenced expression must be a variable.",
                                    reference_exp_span
                                )));

                            };

                            let reference_type = engines.help_out(type_engine.get_unaliased_type_id(var_decl.return_type)).to_string();

                            (Some(var_decl.name), Some(var_decl.body.span), reference_type)
                        },
                        _ => (None, None, engines.help_out(type_engine.get_unaliased_type_id(reference_exp.return_type)).to_string()),
                    };

                    return Err(handler.emit_err(CompileError::AssignmentViaNonMutableReference {
                        decl_reference_name,
                        decl_reference_rhs,
                        decl_reference_type,
                        span: reference_exp_span
                    }));
                }

                let expected_rhs_type = deref_exp.return_type;
                (TyReassignmentTarget::Deref(Box::new(deref_exp)), expected_rhs_type)
            },
            ReassignmentTarget::ElementAccess(path) => {
                let lhs_span = path.span.clone();
                let mut expr = path;
                let mut indices = Vec::new();
                // Loop through the LHS "backwards" starting from the outermost expression
                // (the whole LHS) and moving towards the first identifier that must
                // be a mutable variable.
                let (base_name, base_type) = loop {
                    match expr.kind {
                        ExpressionKind::Variable(name) => {
                            // check that the reassigned name exists
                            let unknown_decl = ctx.namespace().resolve_symbol_typed(
                                handler,
                                engines,
                                &name,
                                ctx.self_type(),
                            )?;

                            match unknown_decl {
                                TyDecl::VariableDecl(variable_decl) => {
                                    if !variable_decl.mutability.is_mutable() {
                                        return Err(handler.emit_err(
                                            CompileError::AssignmentToNonMutableVariable {
                                                decl_name: variable_decl.name.clone(),
                                                lhs_span,
                                            },
                                        ));
                                    }

                                    break (name, variable_decl.body.return_type);
                                }
                                TyDecl::ConstantDecl(constant_decl) => {
                                    let constant_decl = engines.de().get_constant(&constant_decl.decl_id);
                                    return Err(handler.emit_err(
                                        CompileError::AssignmentToConstantOrConfigurable {
                                            decl_name: constant_decl.name().clone(),
                                            is_configurable: constant_decl.is_configurable,
                                            lhs_span,
                                        },
                                    ));
                                }
                                decl => {
                                    return Err(handler.emit_err(
                                        CompileError::DeclAssignmentTargetCannotBeAssignedTo {
                                            decl_name: decl.get_decl_ident(),
                                            decl_friendly_type_name: decl.friendly_type_name(),
                                            lhs_span
                                        }
                                    ));
                                },
                            }
                        }
                        ExpressionKind::Subfield(SubfieldExpression {
                            prefix,
                            field_to_access,
                            ..
                        }) => {
                            indices.push(ty::ProjectionKind::StructField {
                                name: field_to_access,
                            });
                            expr = prefix;
                        }
                        ExpressionKind::TupleIndex(TupleIndexExpression {
                            prefix,
                            index,
                            index_span,
                            ..
                        }) => {
                            indices.push(ty::ProjectionKind::TupleField { index, index_span });
                            expr = prefix;
                        }
                        ExpressionKind::ArrayIndex(ArrayIndexExpression { prefix, index }) => {
                            let ctx = ctx.by_ref().with_help_text("");
                            // TODO-IG!: Shouldn't we expect `u64` here for the type? Or any number? How is it when type-checking array element access?
                            let typed_index =
                                ty::TyExpression::type_check(handler, ctx, index.as_ref().clone())
                                    .unwrap_or_else(|err| {
                                        ty::TyExpression::error(err, span.clone(), engines)
                                    });
                            indices.push(ty::ProjectionKind::ArrayIndex {
                                index: Box::new(typed_index),
                                index_span: index.span(),
                            });
                            expr = prefix;
                        }
                        _ => {
                            return Err(
                                handler.emit_err(CompileError::InvalidExpressionOnLhs { span })
                            );
                        }
                    }
                };
<<<<<<< HEAD

                let indices = indices.into_iter().rev().collect::<Vec<_>>();
                let (ty_of_field, _ty_of_parent) = ctx
                    .namespace()
                    .module()
                    .current_items()
                    .find_subfield_type(
                        handler,
                        ctx.engines(),
                        ctx.namespace(),
                        &base_name,
                        &indices,
                    )?;

                (TyReassignmentTarget::ElementAccess { base_name, base_type, indices }, ty_of_field)
=======
                let names_vec = names_vec.into_iter().rev().collect::<Vec<_>>();
                let (ty_of_field, _ty_of_parent) =
                    ctx.namespace().module_id(engines).read(engines, |m| {
                        m.current_items().find_subfield_type(
                            handler,
                            ctx.engines(),
                            ctx.namespace(),
                            &base_name,
                            &names_vec,
                        )
                    })?;
                // type check the reassignment
                let ctx = ctx.with_type_annotation(ty_of_field).with_help_text("");
                let rhs_span = rhs.span();
                let rhs = ty::TyExpression::type_check(handler, ctx, rhs)
                    .unwrap_or_else(|err| ty::TyExpression::error(err, rhs_span, engines));

                Ok(ty::TyExpression {
                    expression: ty::TyExpressionVariant::Reassignment(Box::new(
                        ty::TyReassignment {
                            lhs_base_name: base_name,
                            lhs_type: final_return_type,
                            lhs_indices: names_vec,
                            rhs,
                        },
                    )),
                    return_type: type_engine.insert(engines, TypeInfo::Tuple(Vec::new()), None),
                    span,
                })
>>>>>>> e12d985c
            }
        };

        // type check the reassignment
        // TODO-IG!: Add help text here like the one in variable declaration.
        let ctx = ctx.with_type_annotation(expected_rhs_type).with_help_text("");
        let rhs_span = rhs.span();
        let rhs = ty::TyExpression::type_check(handler, ctx, rhs)
            .unwrap_or_else(|err| ty::TyExpression::error(err, rhs_span, engines));

        Ok(ty::TyExpression {
            expression: ty::TyExpressionVariant::Reassignment(Box::new(
                ty::TyReassignment { lhs, rhs },
            )),
            return_type: type_engine.insert(engines, TypeInfo::Tuple(Vec::new()), None),
            span,
        })
    }

    fn type_check_ref(
        handler: &Handler,
        mut ctx: TypeCheckContext<'_>,
        to_mutable_value: bool,
        value: Box<Expression>,
        span: Span,
    ) -> Result<ty::TyExpression, ErrorEmitted> {
        let engines = ctx.engines();
        let type_engine = ctx.engines().te();

        // Get the type annotation.
        // If the type provided by the context is a reference, we expect the type of the `value`
        // to be the referenced type of that reference.
        // Otherwise, we have a wrong expectation coming from the context. So we will pass a new
        // `TypeInfo::Unknown` as the annotation, to allow the `value` to be evaluated
        // without any expectations. That value will at the end not unify with the type
        // annotation coming from the context and a type-mismatch error will be emitted.
        let type_annotation = match &*type_engine.get(ctx.type_annotation()) {
            TypeInfo::Ref {
                referenced_type, ..
            } => referenced_type.type_id,
            _ => type_engine.insert(engines, TypeInfo::Unknown, None),
        };

        let ctx = ctx
            .by_ref()
            .with_type_annotation(type_annotation)
            .with_help_text("");

        let expr_span = value.span();
        let expr = ty::TyExpression::type_check(handler, ctx, *value)?;

        if to_mutable_value {
            match expr.expression {
                ty::TyExpressionVariant::ConstantExpression { .. } => {
                    return Err(
                        handler.emit_err(CompileError::RefMutCannotReferenceConstant {
                            constant: expr_span.str(),
                            span,
                        }),
                    )
                }
                ty::TyExpressionVariant::VariableExpression {
                    name: decl_name,
                    mutability: VariableMutability::Immutable,
                    ..
                } => {
                    return Err(handler.emit_err(
                        CompileError::RefMutCannotReferenceImmutableVariable { decl_name, span },
                    ))
                }
                // TODO-IG: Check referencing parts of aggregates once reassignment is implemented.
                _ => (),
            }
        };

        let expr_type_argument: TypeArgument = expr.return_type.into();
        let typed_expr = ty::TyExpression {
            expression: ty::TyExpressionVariant::Ref(Box::new(expr)),
            return_type: type_engine.insert(
                engines,
                TypeInfo::Ref {
                    to_mutable_value,
                    referenced_type: expr_type_argument,
                },
                None,
            ),
            span,
        };

        Ok(typed_expr)
    }

    fn type_check_deref(
        handler: &Handler,
        mut ctx: TypeCheckContext<'_>,
        expr: Box<Expression>,
        span: Span,
    ) -> Result<ty::TyExpression, ErrorEmitted> {
        let engines = ctx.engines();
        let type_engine = ctx.engines().te();

        // Get the type annotation.
        // If there is an expectation coming from the context, i.e., if the context
        // type is not `TypeInfo::Unknown`, we expect the type of the `expr` to be a
        // reference to the expected type.
        // Otherwise, we pass a new `TypeInfo::Unknown` as the annotation, to allow the `expr`
        // to be evaluated without any expectations.
        // Since `&mut T` coerces into `&T` we always go with a lesser expectation, `&T`.
        // Thus, `to_mutable_vale` is set to false.
        let type_annotation = match &*type_engine.get(ctx.type_annotation()) {
            TypeInfo::Unknown => type_engine.insert(engines, TypeInfo::Unknown, None),
            _ => type_engine.insert(
                engines,
                TypeInfo::Ref {
                    to_mutable_value: false,
                    referenced_type: ctx.type_annotation().into(),
                },
                None,
            ),
        };

        let deref_ctx = ctx
            .by_ref()
            .with_type_annotation(type_annotation)
            .with_help_text("");

        let expr_span = expr.span();
        let expr = ty::TyExpression::type_check(handler, deref_ctx, *expr)
            .unwrap_or_else(|err| ty::TyExpression::error(err, expr_span.clone(), engines));

        let expr_type = type_engine.get(expr.return_type);
        let return_type = match *expr_type {
            TypeInfo::ErrorRecovery(_) => Ok(expr.return_type), // Just forward the error return type.
            TypeInfo::Ref {
                referenced_type: ref exp,
                ..
            } => Ok(exp.type_id), // Get the referenced type.
            _ => Err(
                handler.emit_err(CompileError::ExpressionCannotBeDereferenced {
                    expression_type: engines.help_out(expr.return_type).to_string(),
                    span: expr_span,
                }),
            ),
        }?;

        let typed_expr = ty::TyExpression {
            expression: ty::TyExpressionVariant::Deref(Box::new(expr)),
            return_type,
            span,
        };

        Ok(typed_expr)
    }

    fn resolve_numeric_literal(
        handler: &Handler,
        ctx: TypeCheckContext,
        lit: Literal,
        span: Span,
        new_type: TypeId,
    ) -> Result<ty::TyExpression, ErrorEmitted> {
        let type_engine = ctx.engines.te();
        let engines = ctx.engines();

        // Parse and resolve a Numeric(span) based on new_type.
        let (val, new_integer_type) = match lit {
            Literal::Numeric(num) => match &*type_engine.get(new_type) {
                TypeInfo::UnsignedInteger(n) => match n {
                    IntegerBits::Eight => (
                        num.to_string().parse().map(Literal::U8).map_err(|e| {
                            Literal::handle_parse_int_error(
                                engines,
                                e,
                                TypeInfo::UnsignedInteger(IntegerBits::Eight),
                                span.clone(),
                            )
                        }),
                        new_type,
                    ),
                    IntegerBits::Sixteen => (
                        num.to_string().parse().map(Literal::U16).map_err(|e| {
                            Literal::handle_parse_int_error(
                                engines,
                                e,
                                TypeInfo::UnsignedInteger(IntegerBits::Sixteen),
                                span.clone(),
                            )
                        }),
                        new_type,
                    ),
                    IntegerBits::ThirtyTwo => (
                        num.to_string().parse().map(Literal::U32).map_err(|e| {
                            Literal::handle_parse_int_error(
                                engines,
                                e,
                                TypeInfo::UnsignedInteger(IntegerBits::ThirtyTwo),
                                span.clone(),
                            )
                        }),
                        new_type,
                    ),
                    IntegerBits::SixtyFour => (
                        num.to_string().parse().map(Literal::U64).map_err(|e| {
                            Literal::handle_parse_int_error(
                                engines,
                                e,
                                TypeInfo::UnsignedInteger(IntegerBits::SixtyFour),
                                span.clone(),
                            )
                        }),
                        new_type,
                    ),
                    // Numerics are limited to u64 for now
                    IntegerBits::V256 => (Ok(Literal::U256(U256::from(num))), new_type),
                },
                TypeInfo::Numeric => (
                    num.to_string().parse().map(Literal::Numeric).map_err(|e| {
                        Literal::handle_parse_int_error(engines, e, TypeInfo::Numeric, span.clone())
                    }),
                    type_engine.insert(engines, TypeInfo::Numeric, None),
                ),
                _ => unreachable!("Unexpected type for integer literals"),
            },
            _ => unreachable!("Unexpected non-integer literals"),
        };

        match val {
            Ok(v) => {
                let exp = ty::TyExpression {
                    expression: ty::TyExpressionVariant::Literal(v),
                    return_type: new_integer_type,
                    span,
                };
                Ok(exp)
            }
            Err(e) => {
                let err = handler.emit_err(e);
                let exp = ty::TyExpression::error(err, span, engines);
                Ok(exp)
            }
        }
    }
}

fn check_asm_block_validity(
    handler: &Handler,
    asm: &AsmExpression,
    ctx: &TypeCheckContext,
) -> Result<(), ErrorEmitted> {
    // Collect all asm block instructions in the form of `VirtualOp`s
    let mut opcodes = vec![];
    for op in &asm.body {
        let registers = op
            .op_args
            .iter()
            .map(|reg_name| VirtualRegister::Virtual(reg_name.to_string()))
            .collect::<Vec<VirtualRegister>>();

        opcodes.push((
            crate::asm_lang::Op::parse_opcode(
                handler,
                &op.op_name,
                &registers,
                &op.immediate,
                op.span.clone(),
            )?,
            op.op_name.clone(),
            op.span.clone(),
        ));
    }

    // Check #1: Disallow control flow instructions
    //
    for err in opcodes.iter().filter_map(|op| {
        if matches!(
            op.0,
            VirtualOp::JMP(_)
                | VirtualOp::JI(_)
                | VirtualOp::JNE(..)
                | VirtualOp::JNEI(..)
                | VirtualOp::JNZI(..)
                | VirtualOp::RET(_)
                | VirtualOp::RETD(..)
                | VirtualOp::RVRT(..)
        ) {
            Some(CompileError::DisallowedControlFlowInstruction {
                name: op.1.to_string(),
                span: op.2.clone(),
            })
        } else {
            None
        }
    }) {
        handler.emit_err(err);
    }

    // Check #2: Disallow initialized registers from being reassigned in the asm block
    //
    // 1. Collect all registers that have initializers in the list of arguments
    let initialized_registers = asm
        .registers
        .iter()
        .filter_map(|reg| {
            if reg.initializer.is_some() {
                Some(VirtualRegister::Virtual(reg.name.to_string()))
            } else {
                None
            }
        })
        .collect::<FxHashSet<_>>();

    // 2. From the list of `VirtualOp`s, figure out what registers are assigned
    let assigned_registers: FxHashSet<VirtualRegister> =
        opcodes.iter().fold(FxHashSet::default(), |mut acc, op| {
            for u in op.0.def_registers() {
                acc.insert(u.clone());
            }
            acc
        });

    // 3. Intersect the list of assigned registers with the list of initialized registers
    let initialized_and_assigned_registers = assigned_registers
        .intersection(&initialized_registers)
        .collect::<FxHashSet<_>>();

    // 4. Form all the compile errors given the violating registers above. Obtain span information
    //    from the original `asm.registers` vector.
    for err in asm.registers.iter().filter_map(|reg| {
        if initialized_and_assigned_registers
            .contains(&VirtualRegister::Virtual(reg.name.to_string()))
        {
            Some(CompileError::InitializedRegisterReassignment {
                name: reg.name.to_string(),
                span: reg.name.span(),
            })
        } else {
            None
        }
    }) {
        handler.emit_err(err);
    }

    // Check #3: Check if there are uninitialized registers that are read before being written
    let mut uninitialized_registers = asm
        .registers
        .iter()
        .filter_map(|reg| {
            if reg.initializer.is_none() {
                let span = reg.name.span();

                // Emit warning if this register shadows a variable
                let temp_handler = Handler::default();
                let decl = ctx.namespace().resolve_call_path_typed(
                    &temp_handler,
                    ctx.engines,
                    &CallPath {
                        prefixes: vec![],
                        suffix: sway_types::BaseIdent::new(span.clone()),
                        is_absolute: true,
                    },
                    None,
                );

                if let Ok(ty::TyDecl::VariableDecl(decl)) = decl {
                    handler.emit_warn(CompileWarning {
                        span: span.clone(),
                        warning_content: Warning::UninitializedAsmRegShadowsVariable {
                            name: decl.name.clone(),
                        },
                    });
                }

                Some((VirtualRegister::Virtual(reg.name.to_string()), span))
            } else {
                None
            }
        })
        .collect::<HashMap<_, _>>();

    for (op, _, _) in opcodes.iter() {
        for being_read in op.use_registers() {
            if let Some(span) = uninitialized_registers.remove(being_read) {
                handler.emit_err(CompileError::UninitRegisterInAsmBlockBeingRead { span });
            }
        }

        for being_written in op.def_registers() {
            uninitialized_registers.remove(being_written);
        }
    }

    if let Some((reg, _)) = asm.returns.as_ref() {
        let reg = VirtualRegister::Virtual(reg.name.to_string());
        if let Some(span) = uninitialized_registers.remove(&reg) {
            handler.emit_err(CompileError::UninitRegisterInAsmBlockBeingRead { span });
        }
    }

    Ok(())
}

#[cfg(test)]
mod tests {
    use super::*;
    use crate::{Engines, ExperimentalFlags};
    use sway_error::type_error::TypeError;

    fn do_type_check(
        handler: &Handler,
        engines: &Engines,
        expr: Expression,
        type_annotation: TypeId,
        experimental: ExperimentalFlags,
    ) -> Result<ty::TyExpression, ErrorEmitted> {
        let root_module = namespace::Root::from(namespace::Module::default());
        let mut namespace = Namespace::init_root(root_module);
        let ctx = TypeCheckContext::from_namespace(&mut namespace, engines, experimental)
            .with_type_annotation(type_annotation);
        ty::TyExpression::type_check(handler, ctx, expr)
    }

    fn do_type_check_for_boolx2(
        handler: &Handler,
        expr: Expression,
    ) -> Result<ty::TyExpression, ErrorEmitted> {
        let engines = Engines::default();
        do_type_check(
            handler,
            &engines,
            expr,
            engines.te().insert(
                &engines,
                TypeInfo::Array(
                    TypeArgument {
                        type_id: engines.te().insert(&engines, TypeInfo::Boolean, None),
                        span: Span::dummy(),
                        call_path_tree: None,
                        initial_type_id: engines.te().insert(&engines, TypeInfo::Boolean, None),
                    },
                    Length::new(2, Span::dummy()),
                ),
                None,
            ),
            ExperimentalFlags {
                new_encoding: false,
            }
        )
    }

    #[test]
    fn test_array_type_check_non_homogeneous_0() {
        // [true, 0] -- first element is correct, assumes type is [bool; 2].
        let expr = Expression {
            kind: ExpressionKind::Array(ArrayExpression {
                contents: vec![
                    Expression {
                        kind: ExpressionKind::Literal(Literal::Boolean(true)),
                        span: Span::dummy(),
                    },
                    Expression {
                        kind: ExpressionKind::Literal(Literal::U64(0)),
                        span: Span::dummy(),
                    },
                ],
                length_span: None,
            }),
            span: Span::dummy(),
        };

        let handler = Handler::default();
        let _comp_res = do_type_check_for_boolx2(&handler, expr);
        let (errors, _warnings) = handler.consume();

        assert!(errors.len() == 1);
        assert!(matches!(&errors[0],
                         CompileError::TypeError(TypeError::MismatchedType {
                             expected,
                             received,
                             ..
                         }) if expected == "bool"
                                && received == "u64"));
    }

    #[test]
    fn test_array_type_check_non_homogeneous_1() {
        // [0, false] -- first element is incorrect, assumes type is [u64; 2].
        let expr = Expression {
            kind: ExpressionKind::Array(ArrayExpression {
                contents: vec![
                    Expression {
                        kind: ExpressionKind::Literal(Literal::U64(0)),
                        span: Span::dummy(),
                    },
                    Expression {
                        kind: ExpressionKind::Literal(Literal::Boolean(true)),
                        span: Span::dummy(),
                    },
                ],
                length_span: None,
            }),
            span: Span::dummy(),
        };

        let handler = Handler::default();
        let _comp_res = do_type_check_for_boolx2(&handler, expr);
        let (errors, _warnings) = handler.consume();

        assert!(errors.len() == 2);
        assert!(matches!(&errors[0],
                         CompileError::TypeError(TypeError::MismatchedType {
                             expected,
                             received,
                             ..
                         }) if expected == "bool"
                                && received == "u64"));
        assert!(matches!(&errors[1],
                         CompileError::TypeError(TypeError::MismatchedType {
                             expected,
                             received,
                             ..
                         }) if expected == "[bool; 2]"
                                && received == "[u64; 2]"));
    }

    #[test]
    fn test_array_type_check_bad_count() {
        // [0, false] -- first element is incorrect, assumes type is [u64; 2].
        let expr = Expression {
            kind: ExpressionKind::Array(ArrayExpression {
                contents: vec![
                    Expression {
                        kind: ExpressionKind::Literal(Literal::Boolean(true)),
                        span: Span::dummy(),
                    },
                    Expression {
                        kind: ExpressionKind::Literal(Literal::Boolean(true)),
                        span: Span::dummy(),
                    },
                    Expression {
                        kind: ExpressionKind::Literal(Literal::Boolean(true)),
                        span: Span::dummy(),
                    },
                ],
                length_span: None,
            }),
            span: Span::dummy(),
        };

        let handler = Handler::default();
        let _comp_res = do_type_check_for_boolx2(&handler, expr);
        let (errors, _warnings) = handler.consume();
        assert!(errors.len() == 1);
        assert!(matches!(&errors[0],
                         CompileError::TypeError(TypeError::MismatchedType {
                             expected,
                             received,
                             ..
                         }) if expected == "[bool; 2]"
                                && received == "[bool; 3]"));
    }

    #[test]
    fn test_array_type_check_empty() {
        let expr = Expression {
            kind: ExpressionKind::Array(ArrayExpression {
                contents: Vec::new(),
                length_span: None,
            }),
            span: Span::dummy(),
        };

        let engines = Engines::default();
        let handler = Handler::default();
        let comp_res = do_type_check(
            &handler,
            &engines,
            expr,
            engines.te().insert(
                &engines,
                TypeInfo::Array(
                    TypeArgument {
                        type_id: engines.te().insert(&engines, TypeInfo::Boolean, None),
                        span: Span::dummy(),
                        call_path_tree: None,
                        initial_type_id: engines.te().insert(&engines, TypeInfo::Boolean, None),
                    },
                    Length::new(0, Span::dummy()),
                ),
                None,
            ),
            ExperimentalFlags {
                new_encoding: false,
            }
        );
        let (errors, warnings) = handler.consume();
        assert!(comp_res.is_ok());
        assert!(warnings.is_empty() && errors.is_empty());
    }
}<|MERGE_RESOLUTION|>--- conflicted
+++ resolved
@@ -2149,53 +2149,23 @@
                         }
                     }
                 };
-<<<<<<< HEAD
 
                 let indices = indices.into_iter().rev().collect::<Vec<_>>();
                 let (ty_of_field, _ty_of_parent) = ctx
                     .namespace()
-                    .module()
-                    .current_items()
-                    .find_subfield_type(
-                        handler,
-                        ctx.engines(),
-                        ctx.namespace(),
-                        &base_name,
-                        &indices,
-                    )?;
+                    .module_id(engines)
+                    .read(engines, |m| {
+                        m.current_items()
+                            .find_subfield_type(
+                                handler,
+                                ctx.engines(),
+                                ctx.namespace(),
+                                &base_name,
+                                &indices,
+                            )
+                    })?;
 
                 (TyReassignmentTarget::ElementAccess { base_name, base_type, indices }, ty_of_field)
-=======
-                let names_vec = names_vec.into_iter().rev().collect::<Vec<_>>();
-                let (ty_of_field, _ty_of_parent) =
-                    ctx.namespace().module_id(engines).read(engines, |m| {
-                        m.current_items().find_subfield_type(
-                            handler,
-                            ctx.engines(),
-                            ctx.namespace(),
-                            &base_name,
-                            &names_vec,
-                        )
-                    })?;
-                // type check the reassignment
-                let ctx = ctx.with_type_annotation(ty_of_field).with_help_text("");
-                let rhs_span = rhs.span();
-                let rhs = ty::TyExpression::type_check(handler, ctx, rhs)
-                    .unwrap_or_else(|err| ty::TyExpression::error(err, rhs_span, engines));
-
-                Ok(ty::TyExpression {
-                    expression: ty::TyExpressionVariant::Reassignment(Box::new(
-                        ty::TyReassignment {
-                            lhs_base_name: base_name,
-                            lhs_type: final_return_type,
-                            lhs_indices: names_vec,
-                            rhs,
-                        },
-                    )),
-                    return_type: type_engine.insert(engines, TypeInfo::Tuple(Vec::new()), None),
-                    span,
-                })
->>>>>>> e12d985c
             }
         };
 
