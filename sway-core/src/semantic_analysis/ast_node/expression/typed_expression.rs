use super::*;

use crate::{
    build_config::BuildConfig,
    control_flow_analysis::ControlFlowGraph,
    semantic_analysis::ast_node::*,
    type_engine::{insert_type, IntegerBits},
};

mod method_application;
use crate::type_engine::TypeId;
use method_application::type_check_method_application;

#[derive(Clone, Debug, Eq)]
pub struct TypedExpression {
    pub(crate) expression: TypedExpressionVariant,
    pub(crate) return_type: TypeId,
    /// whether or not this expression is constantly evaluable (if the result is known at compile
    /// time)
    pub(crate) is_constant: IsConstant,
    pub(crate) span: Span,
}

// NOTE: Hash and PartialEq must uphold the invariant:
// k1 == k2 -> hash(k1) == hash(k2)
// https://doc.rust-lang.org/std/collections/struct.HashMap.html
impl PartialEq for TypedExpression {
    fn eq(&self, other: &Self) -> bool {
        self.expression == other.expression
            && look_up_type_id(self.return_type) == look_up_type_id(other.return_type)
            && self.is_constant == other.is_constant
    }
}

pub(crate) fn error_recovery_expr(span: Span) -> TypedExpression {
    TypedExpression {
        expression: TypedExpressionVariant::Tuple { fields: vec![] },
        return_type: crate::type_engine::insert_type(TypeInfo::ErrorRecovery),
        is_constant: IsConstant::No,
        span,
    }
}

#[allow(clippy::too_many_arguments)]
impl TypedExpression {
    pub(crate) fn deterministically_aborts(&self) -> bool {
        use TypedExpressionVariant::*;
        match &self.expression {
            FunctionApplication {
                function_body,
                arguments,
                ..
            } => {
                function_body.deterministically_aborts()
                    || arguments.iter().any(|(_, x)| x.deterministically_aborts())
            }
            Tuple { fields, .. } => fields.iter().any(|x| x.deterministically_aborts()),
            Array { contents, .. } => contents.iter().any(|x| x.deterministically_aborts()),
            CodeBlock(contents) => contents.deterministically_aborts(),
            LazyOperator { lhs, .. } => lhs.deterministically_aborts(),
            StructExpression { fields, .. } => {
                fields.iter().any(|x| x.value.deterministically_aborts())
            }
            EnumInstantiation { contents, .. } => contents
                .as_ref()
                .map(|x| x.deterministically_aborts())
                .unwrap_or(false),
            AbiCast { address, .. } => address.deterministically_aborts(),
            SizeOf {
                variant: SizeOfVariant::Val(v),
            } => v.deterministically_aborts(),
            StructFieldAccess { .. }
            | Literal(_)
            | StorageAccess { .. }
            | SizeOf { .. }
            | VariableExpression { .. }
            | FunctionParameter
            | TupleElemAccess { .. } => false,
            ArrayIndex { prefix, index } => {
                prefix.deterministically_aborts() || index.deterministically_aborts()
            }
            AsmExpression {
                registers, body, ..
            } => {
                // when asm expression parsing is handled earlier, this will be cleaner. For now,
                // we rely on string comparison...
                // jumps are not allowed in asm blocks, so we know this block deterministically
                // aborts if these opcodes are present
                let body_deterministically_aborts = body
                    .iter()
                    .any(|x| ["rvrt", "ret"].contains(&x.op_name.as_str().to_lowercase().as_str()));
                registers.iter().any(|x| {
                    x.initializer
                        .as_ref()
                        .map(|x| x.deterministically_aborts())
                        .unwrap_or(false)
                }) || body_deterministically_aborts
            }
            IfExp {
                condition,
                then,
                r#else,
                ..
            } => {
                condition.deterministically_aborts()
                    || (then.deterministically_aborts()
                        && r#else
                            .as_ref()
                            .map(|x| x.deterministically_aborts())
                            .unwrap_or(false))
            }
            IfLet {
                expr, then, r#else, ..
            } => {
                expr.deterministically_aborts()
                    || (then.deterministically_aborts()
                        && r#else
                            .as_ref()
                            .map(|x| x.deterministically_aborts())
                            .unwrap_or(false))
            }
        }
    }
    /// recurse into `self` and get any return statements -- used to validate that all returns
    /// do indeed return the correct type
    /// This does _not_ extract implicit return statements as those are not control flow! This is
    /// _only_ for explicit returns.
    pub(crate) fn gather_return_statements(&self) -> Vec<&TypedReturnStatement> {
        match &self.expression {
            TypedExpressionVariant::IfExp {
                condition,
                then,
                r#else,
            } => {
                let mut buf = condition.gather_return_statements();
                buf.append(&mut then.gather_return_statements());
                if let Some(ref r#else) = r#else {
                    buf.append(&mut r#else.gather_return_statements());
                }
                buf
            }
            TypedExpressionVariant::IfLet {
                expr, then, r#else, ..
            } => {
                let mut buf = expr.gather_return_statements();
                for node in &then.contents {
                    buf.append(&mut node.gather_return_statements())
                }
                if let Some(ref r#else) = r#else {
                    buf.append(&mut r#else.gather_return_statements())
                }
                buf
            }
            TypedExpressionVariant::CodeBlock(TypedCodeBlock { contents, .. }) => {
                let mut buf = vec![];
                for node in contents {
                    buf.append(&mut node.gather_return_statements())
                }
                buf
            }
            // if it is impossible for an expression to contain a return _statement_ (not an
            // implicit return!), put it in the pattern below.
            TypedExpressionVariant::LazyOperator { .. }
            | TypedExpressionVariant::Literal(_)
            | TypedExpressionVariant::Tuple { .. }
            | TypedExpressionVariant::Array { .. }
            | TypedExpressionVariant::ArrayIndex { .. }
            | TypedExpressionVariant::FunctionParameter { .. }
            | TypedExpressionVariant::AsmExpression { .. }
            | TypedExpressionVariant::StructFieldAccess { .. }
            | TypedExpressionVariant::TupleElemAccess { .. }
            | TypedExpressionVariant::EnumInstantiation { .. }
            | TypedExpressionVariant::AbiCast { .. }
            | TypedExpressionVariant::SizeOf { .. }
            | TypedExpressionVariant::StructExpression { .. }
            | TypedExpressionVariant::VariableExpression { .. }
            | TypedExpressionVariant::StorageAccess { .. }
            | TypedExpressionVariant::FunctionApplication { .. } => vec![],
        }
    }

    pub(crate) fn type_check(arguments: TypeCheckArguments<'_, Expression>) -> CompileResult<Self> {
        let TypeCheckArguments {
            checkee: other,
            namespace,
            crate_namespace,
            return_type_annotation: type_annotation,
            help_text,
            self_type,
            build_config,
            dead_code_graph,
            opts,
            ..
        } = arguments;
        let expr_span = other.span();
        let res = match other {
            Expression::Literal { value: lit, span } => Self::type_check_literal(lit, span),
            Expression::VariableExpression { name, span, .. } => {
                Self::type_check_variable_expression(name, span, namespace)
            }
            Expression::FunctionApplication {
                name,
                arguments,
                span,
                type_arguments,
                ..
            } => Self::type_check_function_application(
                TypeCheckArguments {
                    checkee: (name, arguments, type_arguments),
                    namespace,
                    crate_namespace,
                    return_type_annotation: insert_type(TypeInfo::Unknown),
                    help_text,
                    self_type,
                    build_config,
                    dead_code_graph,
                    mode: Mode::NonAbi,
                    opts,
                },
                span,
            ),
            Expression::LazyOperator { op, lhs, rhs, span } => Self::type_check_lazy_operator(
                TypeCheckArguments {
                    checkee: (op, *lhs, *rhs),
                    return_type_annotation: insert_type(TypeInfo::Boolean),
                    namespace,
                    crate_namespace,
                    help_text,
                    self_type,
                    build_config,
                    dead_code_graph,
                    mode: Mode::NonAbi,
                    opts,
                },
                span,
            ),
            Expression::CodeBlock { contents, span, .. } => Self::type_check_code_block(
                contents,
                span,
                namespace,
                crate_namespace,
                type_annotation,
                help_text,
                self_type,
                build_config,
                dead_code_graph,
                opts,
            ),
            // TODO if _condition_ is constant, evaluate it and compile this to an
            // expression with only one branch
            Expression::IfExp {
                condition,
                then,
                r#else,
                span,
            } => Self::type_check_if_expression(
                TypeCheckArguments {
                    checkee: (condition, then, r#else),
                    return_type_annotation: type_annotation,
                    namespace,
                    crate_namespace,
                    self_type,
                    build_config,
                    dead_code_graph,
                    mode: Mode::NonAbi,
                    help_text: Default::default(),
                    opts,
                },
                span,
            ),
            Expression::MatchExp {
                if_exp,
                span,
                cases_covered,
            } => Self::type_check_match_expression(
                TypeCheckArguments {
                    checkee: (*if_exp, cases_covered),
                    return_type_annotation: type_annotation,
                    namespace,
                    crate_namespace,
                    self_type,
                    build_config,
                    dead_code_graph,
                    mode: Mode::NonAbi,
                    help_text: Default::default(),
                    opts,
                },
                span,
            ),
            Expression::AsmExpression { asm, span, .. } => Self::type_check_asm_expression(
                asm,
                span,
                namespace,
                crate_namespace,
                self_type,
                build_config,
                dead_code_graph,
                opts,
            ),
            Expression::StructExpression {
                span,
                struct_name,
                fields,
            } => Self::type_check_struct_expression(
                span,
                struct_name,
                fields,
                namespace,
                crate_namespace,
                self_type,
                build_config,
                dead_code_graph,
                opts,
            ),
            Expression::SubfieldExpression {
                prefix,
                span,
                field_to_access,
            } => Self::type_check_subfield_expression(
                prefix,
                span,
                field_to_access,
                namespace,
                crate_namespace,
                self_type,
                build_config,
                dead_code_graph,
                opts,
            ),
            Expression::MethodApplication {
                method_name,
                contract_call_params,
                arguments,
                type_arguments,
                span,
            } => type_check_method_application(
                method_name,
                contract_call_params,
                arguments,
                type_arguments,
                span,
                namespace,
                crate_namespace,
                self_type,
                build_config,
                dead_code_graph,
                opts,
            ),
            Expression::Tuple { fields, span } => Self::type_check_tuple(
                fields,
                span,
                namespace,
                crate_namespace,
                type_annotation,
                self_type,
                build_config,
                dead_code_graph,
                opts,
            ),
            Expression::TupleIndex {
                prefix,
                index,
                index_span,
                span,
            } => Self::type_check_tuple_index(
                *prefix,
                index,
                index_span,
                span,
                namespace,
                crate_namespace,
                self_type,
                build_config,
                dead_code_graph,
                opts,
            ),
            Expression::DelineatedPath {
                call_path,
                span,
                args,
                type_arguments,
            } => Self::type_check_delineated_path(
                call_path,
                span,
                args,
                type_arguments,
                namespace,
                crate_namespace,
                self_type,
                build_config,
                dead_code_graph,
                opts,
            ),
            Expression::AbiCast {
                abi_name,
                address,
                span,
            } => Self::type_check_abi_cast(
                abi_name,
                address,
                span,
                namespace,
                crate_namespace,
                self_type,
                build_config,
                dead_code_graph,
                opts,
            ),
            Expression::Array { contents, span } => Self::type_check_array(
                contents,
                span,
                namespace,
                crate_namespace,
                self_type,
                build_config,
                dead_code_graph,
                opts,
            ),
            Expression::ArrayIndex {
                prefix,
                index,
                span,
            } => Self::type_check_array_index(
                TypeCheckArguments {
                    checkee: (*prefix, *index),
                    namespace,
                    crate_namespace,
                    self_type,
                    build_config,
                    dead_code_graph,
                    opts,
                    return_type_annotation: insert_type(TypeInfo::Unknown),
                    mode: Default::default(),
                    help_text: Default::default(),
                },
                span,
            ),
            Expression::DelayedMatchTypeResolution { variant, span } => {
                Self::type_check_delayed_resolution(
                    variant,
                    span,
                    namespace,
                    crate_namespace,
                    self_type,
                    build_config,
                    dead_code_graph,
                    opts,
                )
            }
            Expression::StorageAccess { field_names, .. } => Self::type_check_storage_load(
                TypeCheckArguments {
                    checkee: field_names,
                    namespace,
                    crate_namespace,
                    self_type,
                    build_config,
                    dead_code_graph,
                    opts,
                    return_type_annotation: insert_type(TypeInfo::Unknown),
                    mode: Default::default(),
                    help_text: Default::default(),
                },
                &expr_span,
            ),
            Expression::IfLet {
                scrutinee,
                expr,
                then,
                r#else,
                span,
            } => Self::type_check_if_let_expression(
                TypeCheckArguments {
                    checkee: (scrutinee, expr, then, r#else),
                    return_type_annotation: type_annotation,
                    mode: Mode::NonAbi,
                    help_text: Default::default(),
                    opts,
                    namespace,
                    crate_namespace,
                    self_type,
                    build_config,
                    dead_code_graph,
                },
                span,
            ),
            Expression::SizeOfVal { exp, span } => Self::type_check_size_of_val(
                TypeCheckArguments {
                    checkee: *exp,
                    namespace,
                    crate_namespace,
                    self_type,
                    build_config,
                    dead_code_graph,
                    mode: Mode::NonAbi,
                    opts,
                    return_type_annotation: insert_type(TypeInfo::Unknown),
                    help_text: Default::default(),
                },
                span,
            ),
            Expression::SizeOfType {
                type_name,
                type_span,
                span,
            } => Self::type_check_size_of_type(
                TypeCheckArguments {
                    checkee: (type_name, type_span),
                    namespace,
                    crate_namespace,
                    self_type,
                    build_config,
                    dead_code_graph,
                    opts,
                    return_type_annotation: insert_type(TypeInfo::Unknown),
                    mode: Default::default(),
                    help_text: Default::default(),
                },
                span,
            ),
            /*
            a => {
                let errors = vec![CompileError::Unimplemented(
                    "Unimplemented type checking for expression",
                    a.span(),
                )];

                let exp = error_recovery_expr(a.span());
                ok(exp, vec![], errors)
            }
            */
        };
        let mut typed_expression = match res.value {
            Some(r) => r,
            None => return res,
        };
        let mut warnings = res.warnings;
        let mut errors = res.errors;
<<<<<<< HEAD

        // if the return type cannot be cast into the annotation type then it is a type error
        let (mut new_warnings, new_errors) = unify_with_self(
            typed_expression.return_type,
            type_annotation,
            self_type,
            &expr_span,
            help_text,
        );
        warnings.append(&mut new_warnings);
        errors.append(&mut new_errors.into_iter().map(|x| x.into()).collect());
=======
        // if one of the expressions deterministically aborts, we don't want to type check it.
        if !typed_expression.deterministically_aborts() {
            // if the return type cannot be cast into the annotation type then it is a type error
            match unify_with_self(
                typed_expression.return_type,
                type_annotation,
                self_type,
                &expr_span,
                help_text,
            ) {
                Ok(mut ws) => {
                    warnings.append(&mut ws);
                }
                Err(e) => {
                    errors.push(CompileError::TypeError(e));
                }
            }
        };
        // The annotation may result in a cast, which is handled in the type engine.
>>>>>>> cb78eb24

        // The annotation may result in a cast, which is handled in the type engine.
        typed_expression.return_type = check!(
            namespace.resolve_type_with_self(
                look_up_type_id(typed_expression.return_type),
                self_type,
                expr_span.clone()
            ),
            insert_type(TypeInfo::ErrorRecovery),
            warnings,
            errors,
        );

        // Literals of type Numeric can now be resolved if typed_expression.return_type is
        // an UnsignedInteger or a Numeric
        if let TypedExpressionVariant::Literal(lit) = typed_expression.clone().expression {
            if let Literal::Numeric(_) = lit {
                match look_up_type_id(typed_expression.return_type) {
                    TypeInfo::UnsignedInteger(_) | TypeInfo::Numeric => {
                        typed_expression = check!(
                            Self::resolve_numeric_literal(
                                lit,
                                expr_span,
                                typed_expression.return_type
                            ),
                            return err(warnings, errors),
                            warnings,
                            errors
                        )
                    }
                    _ => {}
                }
            }
        }

        ok(typed_expression, warnings, errors)
    }

    /// Makes a fresh copy of all type ids in this expression. Used when monomorphizing.
    pub(crate) fn copy_types(&mut self, type_mapping: &[(TypeParameter, TypeId)]) {
        self.return_type =
            match look_up_type_id(self.return_type).matches_type_parameter(type_mapping) {
                Some(matching_id) => insert_type(TypeInfo::Ref(matching_id)),
                None => insert_type(look_up_type_id_raw(self.return_type)),
            };

        self.expression.copy_types(type_mapping);
    }

    fn type_check_literal(lit: Literal, span: Span) -> CompileResult<TypedExpression> {
        let return_type = match &lit {
            Literal::String(s) => TypeInfo::Str(s.as_str().len() as u64),
            Literal::Numeric(_) => TypeInfo::Numeric,
            Literal::U8(_) => TypeInfo::UnsignedInteger(IntegerBits::Eight),
            Literal::U16(_) => TypeInfo::UnsignedInteger(IntegerBits::Sixteen),
            Literal::U32(_) => TypeInfo::UnsignedInteger(IntegerBits::ThirtyTwo),
            Literal::U64(_) => TypeInfo::UnsignedInteger(IntegerBits::SixtyFour),
            Literal::Boolean(_) => TypeInfo::Boolean,
            Literal::Byte(_) => TypeInfo::Byte,
            Literal::B256(_) => TypeInfo::B256,
        };
        let id = crate::type_engine::insert_type(return_type);
        let exp = TypedExpression {
            expression: TypedExpressionVariant::Literal(lit),
            return_type: id,
            is_constant: IsConstant::Yes,
            span,
        };
        ok(exp, vec![], vec![])
    }

    pub(crate) fn type_check_variable_expression(
        name: Ident,
        span: Span,
        namespace: crate::semantic_analysis::NamespaceRef,
    ) -> CompileResult<TypedExpression> {
        let mut errors = vec![];
        let exp = match namespace.get_symbol(&name).value {
            Some(TypedDeclaration::VariableDeclaration(TypedVariableDeclaration {
                body, ..
            })) => TypedExpression {
                return_type: body.return_type,
                is_constant: body.is_constant,
                expression: TypedExpressionVariant::VariableExpression { name: name.clone() },
                span,
            },
            Some(TypedDeclaration::ConstantDeclaration(TypedConstantDeclaration {
                value, ..
            })) => TypedExpression {
                return_type: value.return_type,
                is_constant: IsConstant::Yes,
                // Although this isn't strictly a 'variable' expression we can treat it as one for
                // this context.
                expression: TypedExpressionVariant::VariableExpression { name: name.clone() },
                span,
            },
            Some(a) => {
                errors.push(CompileError::NotAVariable {
                    name: name.span().as_str().to_string(),
                    span: name.span().clone(),
                    what_it_is: a.friendly_name(),
                });
                error_recovery_expr(name.span().clone())
            }
            None => {
                errors.push(CompileError::UnknownVariable {
                    var_name: name.span().as_str().trim().to_string(),
                    span: name.span().clone(),
                });
                error_recovery_expr(name.span().clone())
            }
        };
        ok(exp, vec![], errors)
    }

    #[allow(clippy::type_complexity)]
    fn type_check_function_application(
        arguments: TypeCheckArguments<'_, (CallPath, Vec<Expression>, Vec<TypeArgument>)>,
        _span: Span,
    ) -> CompileResult<TypedExpression> {
        let mut warnings = vec![];
        let mut errors = vec![];
        let TypeCheckArguments {
            checkee: (name, arguments, type_arguments),
            namespace,
            crate_namespace,
            self_type,
            build_config,
            dead_code_graph,
            opts,
            ..
        } = arguments;
        let function_declaration = check!(
            namespace.get_call_path(&name),
            return err(warnings, errors),
            warnings,
            errors
        );
        let typed_function_decl = match function_declaration {
            TypedDeclaration::FunctionDeclaration(decl) => decl,
            _ => {
                errors.push(CompileError::NotAFunction {
                    name: name.span().as_str().to_string(),
                    span: name.span(),
                    what_it_is: function_declaration.friendly_name(),
                });
                return err(warnings, errors);
            }
        };
        instantiate_function_application(
            typed_function_decl,
            name,
            type_arguments,
            arguments,
            namespace,
            crate_namespace,
            self_type,
            build_config,
            dead_code_graph,
            opts,
        )
    }

    fn type_check_lazy_operator(
        arguments: TypeCheckArguments<'_, (LazyOp, Expression, Expression)>,
        span: Span,
    ) -> CompileResult<TypedExpression> {
        let TypeCheckArguments {
            checkee: (op, lhs, rhs),
            namespace,
            crate_namespace,
            self_type,
            build_config,
            dead_code_graph,
            return_type_annotation,
            opts,
            ..
        } = arguments;

        let mut warnings = vec![];
        let mut errors = vec![];
        let typed_lhs = check!(
            TypedExpression::type_check(TypeCheckArguments {
                checkee: lhs.clone(),
                help_text: Default::default(),
                mode: Mode::NonAbi,
                opts,
                self_type,
                namespace,
                crate_namespace,
                return_type_annotation,
                build_config,
                dead_code_graph,
            }),
            error_recovery_expr(lhs.span()),
            warnings,
            errors
        );

        let typed_rhs = check!(
            TypedExpression::type_check(TypeCheckArguments {
                checkee: rhs.clone(),
                namespace,
                crate_namespace,
                return_type_annotation,
                help_text: Default::default(),
                self_type,
                build_config,
                dead_code_graph,
                mode: Mode::NonAbi,
                opts,
            }),
            error_recovery_expr(rhs.span()),
            warnings,
            errors
        );

        ok(
            TypedExpression {
                expression: TypedExpressionVariant::LazyOperator {
                    op,
                    lhs: Box::new(typed_lhs),
                    rhs: Box::new(typed_rhs),
                },
                return_type: return_type_annotation,
                is_constant: IsConstant::No, // Maybe.
                span,
            },
            warnings,
            errors,
        )
    }

    fn type_check_code_block(
        contents: CodeBlock,
        span: Span,
        namespace: crate::semantic_analysis::NamespaceRef,
        crate_namespace: NamespaceRef,
        type_annotation: TypeId,
        help_text: &'static str,
        self_type: TypeId,
        build_config: &BuildConfig,
        dead_code_graph: &mut ControlFlowGraph,
        opts: TCOpts,
    ) -> CompileResult<TypedExpression> {
        let mut warnings = vec![];
        let mut errors = vec![];
        let (typed_block, block_return_type) = check!(
            TypedCodeBlock::type_check(TypeCheckArguments {
                checkee: contents,
                namespace,
                crate_namespace,
                return_type_annotation: type_annotation,
                help_text,
                self_type,
                build_config,
                dead_code_graph,
                mode: Mode::NonAbi,
                opts,
            }),
            (
                TypedCodeBlock {
                    contents: vec![],
                    whole_block_span: span.clone()
                },
                crate::type_engine::insert_type(TypeInfo::Tuple(Vec::new()))
            ),
            warnings,
            errors
        );

        let (mut new_warnings, new_errors) = unify_with_self(
            block_return_type,
            type_annotation,
            self_type,
            &span,
            help_text,
        );
        warnings.append(&mut new_warnings);
        errors.append(&mut new_errors.into_iter().map(|x| x.into()).collect());
        let exp = TypedExpression {
            expression: TypedExpressionVariant::CodeBlock(TypedCodeBlock {
                contents: typed_block.contents,
                whole_block_span: span.clone(),
            }),
            return_type: block_return_type,
            is_constant: IsConstant::No, /* TODO if all elements of block are constant
                                          * then this is constant */
            span,
        };
        ok(exp, warnings, errors)
    }

    #[allow(clippy::type_complexity)]
    fn type_check_if_let_expression(
        arguments: TypeCheckArguments<
            '_,
            (
                Scrutinee,
                Box<Expression>,
                CodeBlock,
                Option<Box<Expression>>,
            ),
        >,
        span: Span,
    ) -> CompileResult<TypedExpression> {
        let TypeCheckArguments {
            checkee: (scrutinee, expr, then, r#else),
            namespace,
            crate_namespace,
            return_type_annotation: type_annotation,
            self_type,
            build_config,
            dead_code_graph,

            opts,
            ..
        } = arguments;
        let mut warnings = vec![];
        let mut errors = vec![];
        let (enum_type, variant) = check!(
            check_scrutinee_type(&scrutinee, namespace),
            return err(warnings, errors),
            warnings,
            errors
        );
        let variable_to_assign = check!(
            scrutinee.enum_variable_to_assign(),
            return err(warnings, errors),
            warnings,
            errors
        );
        let expr = Box::new(check!(
            TypedExpression::type_check(TypeCheckArguments {
                checkee: *expr.clone(),
                namespace,
                crate_namespace,
                return_type_annotation: enum_type,
                help_text: "The return value of this expression must match the type of the pattern provided.",
                self_type,
                build_config,
                dead_code_graph,
                mode: Mode::NonAbi,
                opts,
            }),
            error_recovery_expr(expr.span()),
            warnings,
            errors
        ));
        // put the variable and type of the enum variants inner type into the namespace for the
        // "then" branch but not the else branch
        let then_branch_scope = create_new_scope(namespace);
        // calculate the return type of the variable by checking the enum variant's return type

        then_branch_scope.insert(
            variable_to_assign.clone(),
            TypedDeclaration::VariableDeclaration(TypedVariableDeclaration {
                name: variable_to_assign.clone(),
                type_ascription: variant.r#type,
                is_mutable: VariableMutability::Immutable, // TODO allow mut variables in patterns? grammar can't handle it right now
                const_decl_origin: false,
                body: TypedExpression {
                    expression: TypedExpressionVariant::Tuple { fields: vec![] },
                    return_type: variant.r#type,
                    is_constant: IsConstant::No,
                    span: span.clone(),
                },
            }),
        );

        let then_branch_span = then.span().clone();

        // type check the then branch
        let (then, then_branch_code_block_return_type) = check!(
            TypedCodeBlock::type_check(TypeCheckArguments {
                checkee: then,
                namespace: then_branch_scope,
                crate_namespace,
                return_type_annotation: insert_type(TypeInfo::Unknown),
                help_text: "Because the return value of this expression is used, all branches of `if let` expression must return this type",
                self_type,
                build_config,
                dead_code_graph,
                mode: Mode::NonAbi,
                opts,
            }),
            (
                TypedCodeBlock {
                    contents: Default::default(),
                    whole_block_span: then_branch_span.clone()
                },
                insert_type(TypeInfo::ErrorRecovery)
            ),
            warnings,
            errors
        );

        // if the branch aborts, then its return type doesn't matter.
        if !then.deterministically_aborts() {
            // if this does not deterministically_abort, check the block return type
            let ty_to_check = if r#else.is_some() {
                type_annotation
            } else {
                insert_type(TypeInfo::Tuple(vec![]))
            };
            match unify_with_self(
                then_branch_code_block_return_type,
                ty_to_check,
                self_type,
                then.span(),
                "`then` branch must return expected type.",
            ) {
                Ok(mut ws) => {
                    warnings.append(&mut ws);
                }
                Err(e) => {
                    errors.push(CompileError::TypeError(e));
                }
            };
        }

        let r#else = match r#else {
            Some(expr) => {
                let expr_span = expr.span();
                let r#else= check!(
                    TypedExpression::type_check(TypeCheckArguments {
                        checkee: *expr,
                        namespace,
                        crate_namespace,
                        return_type_annotation: insert_type(TypeInfo::Unknown),
                        help_text:
                            "The two branches of an if let expression must return the same type.",
                        self_type,
                        build_config,
                        dead_code_graph,
                        mode: Mode::NonAbi,
                        opts,
                    }),
                    error_recovery_expr(expr_span),
                    warnings,
                    errors
                );

            if !r#else.deterministically_aborts() {
                // if this does not deterministically_abort, check the block return type
                match unify_with_self(
                    r#else.return_type,then_branch_code_block_return_type,
                    self_type,
                    &r#else.span,
                    "`else` branch must return expected type.",
                ) {
                    Ok(mut ws) => {
                        warnings.append(&mut ws);
                    }
                    Err(e) => {
                        errors.push(CompileError::TypeError(e));
                    }
                };
            }
                Some(Box::new(r#else))
            }
            None => {
                let (mut new_warnings, new_errors) = unify_with_self(
                    then_branch_code_block_return_type,
                    insert_type(TypeInfo::Tuple(vec![])),
                    self_type,
                    &then_branch_span,
                    "Because this `if let` doesn't have an else branch, it cannot implicitly return any value."
                );
                warnings.append(&mut new_warnings);
                if new_errors.is_empty() {
                    None
                } else {
                    errors.append(&mut new_errors.into_iter().map(|x| x.into()).collect());
                    return err(warnings, errors);
                }
            }
        };

        let exp = TypedExpression {
            expression: TypedExpressionVariant::IfLet {
                expr,
                variable_to_assign: variable_to_assign.clone(),
                enum_type,
                variant,
                then,
                r#else,
            },
            is_constant: IsConstant::No, // TODO
            return_type: then_branch_code_block_return_type,
            span,
        };
        ok(exp, warnings, errors)
    }

    #[allow(clippy::type_complexity)]
    fn type_check_if_expression(
        arguments: TypeCheckArguments<
            '_,
            (Box<Expression>, Box<Expression>, Option<Box<Expression>>),
        >,
        span: Span,
    ) -> CompileResult<TypedExpression> {
        let TypeCheckArguments {
            checkee: (condition, then, r#else),
            namespace,
            crate_namespace,
            return_type_annotation: type_annotation,
            self_type,
            build_config,
            dead_code_graph,
            opts,
            ..
        } = arguments;
        let mut warnings = vec![];
        let mut errors = vec![];
        let condition = Box::new(check!(
            TypedExpression::type_check(TypeCheckArguments {
                checkee: *condition.clone(),
                namespace,
                crate_namespace,
                return_type_annotation: insert_type(TypeInfo::Boolean),
                help_text: "The condition of an if expression must be a boolean expression.",
                self_type,
                build_config,
                dead_code_graph,
                mode: Mode::NonAbi,
                opts,
            }),
            error_recovery_expr(condition.span()),
            warnings,
            errors
        ));
        let then = Box::new(check!(
            TypedExpression::type_check(TypeCheckArguments {
                checkee: *then.clone(),
                namespace,
                crate_namespace,
                return_type_annotation: insert_type(TypeInfo::Unknown),
                help_text: Default::default(),
                self_type,
                build_config,
                dead_code_graph,
                mode: Mode::NonAbi,
                opts,
            }),
            error_recovery_expr(then.span()),
            warnings,
            errors
        ));
        // if the branch aborts, then its return type doesn't matter.
        let then_deterministically_aborts = then.deterministically_aborts();
        if !then_deterministically_aborts {
            // if this does not deterministically_abort, check the block return type
            let ty_to_check = if r#else.is_some() {
                type_annotation
            } else {
                insert_type(TypeInfo::Tuple(vec![]))
            };
            match unify_with_self(
                then.return_type,
                ty_to_check,
                self_type,
                &then.span,
                "`then` branch must return expected type.",
            ) {
                Ok(mut ws) => {
                    warnings.append(&mut ws);
                }
                Err(e) => {
                    errors.push(CompileError::TypeError(e));
                }
            };
        }
        let mut else_deterministically_aborts = false;
        let r#else = r#else.map(|expr| {
            let r#else = check!(
                TypedExpression::type_check(TypeCheckArguments {
                    checkee: *expr.clone(),
                    namespace,
                    crate_namespace,
                    return_type_annotation: insert_type(TypeInfo::Unknown),
                    help_text: Default::default(),
                    self_type,
                    build_config,
                    dead_code_graph,
                    mode: Mode::NonAbi,
                    opts,
                }),
                error_recovery_expr(expr.span()),
                warnings,
                errors
            );
            else_deterministically_aborts = r#else.deterministically_aborts();
            if !else_deterministically_aborts {
                // if this does not deterministically_abort, check the block return type
                match unify_with_self(
                    r#else.return_type,
                    then.return_type,
                    self_type,
                    &r#else.span,
                    "`else` branch must return expected type.",
                ) {
                    Ok(mut ws) => {
                        warnings.append(&mut ws);
                    }
                    Err(e) => {
                        errors.push(CompileError::TypeError(e));
                    }
                };
            }
            Box::new(r#else)
        });

        let r#else_ret_ty = r#else
            .as_ref()
            .map(|x| x.return_type)
            .unwrap_or_else(|| insert_type(TypeInfo::Tuple(Vec::new())));
        // if there is a type annotation, then the else branch must exist
<<<<<<< HEAD
        let (mut new_warnings, new_errors) = unify_with_self(
            then.return_type,
            r#else_ret_ty,
            self_type,
            &span,
            "The two branches of an if expression must return the same type.",
        );
        warnings.append(&mut new_warnings);
        if new_errors.is_empty() {
            if !look_up_type_id(r#else_ret_ty).is_unit() && r#else.is_none() {
                errors.push(CompileError::NoElseBranch {
                    span: span.clone(),
                    r#type: look_up_type_id(type_annotation).friendly_type_str(),
                });
=======
        if !else_deterministically_aborts && !then_deterministically_aborts {
            match unify_with_self(
                then.return_type,
                r#else_ret_ty,
                self_type,
                &span,
                "The two branches of an if expression must return the same type.",
            ) {
                Ok(mut warn) => {
                    warnings.append(&mut warn);
                    if !look_up_type_id(r#else_ret_ty).is_unit() && r#else.is_none() {
                        errors.push(CompileError::NoElseBranch {
                            span: span.clone(),
                            r#type: look_up_type_id(type_annotation).friendly_type_str(),
                        });
                    }
                }
                Err(e) => {
                    errors.push(e.into());
                }
>>>>>>> cb78eb24
            }
        } else {
            errors.append(&mut new_errors.into_iter().map(|x| x.into()).collect());
        }

        let exp = TypedExpression {
            expression: TypedExpressionVariant::IfExp {
                condition,
                then: then.clone(),
                r#else,
            },
            is_constant: IsConstant::No, // TODO
            return_type: then.return_type,
            span,
        };
        ok(exp, warnings, errors)
    }

    #[allow(clippy::type_complexity)]
    fn type_check_match_expression(
        arguments: TypeCheckArguments<'_, (Expression, Vec<MatchCondition>)>,
        span: Span,
    ) -> CompileResult<TypedExpression> {
        let mut warnings = vec![];
        let mut errors = vec![];
        let TypeCheckArguments {
            checkee: (if_exp, cases_covered),
            namespace,
            crate_namespace,
            return_type_annotation: type_annotation,
            self_type,
            build_config,
            dead_code_graph,
            opts,
            ..
        } = arguments;
        let args = TypeCheckArguments {
            checkee: if_exp.clone(),
            namespace,
            crate_namespace,
            return_type_annotation: type_annotation,
            help_text: Default::default(),
            self_type,
            build_config,
            dead_code_graph,
            mode: Mode::NonAbi,
            opts,
        };
        let typed_if_exp = check!(
            TypedExpression::type_check(args),
            error_recovery_expr(if_exp.span()),
            warnings,
            errors
        );
        let (witness_report, arms_reachability) = check!(
            check_match_expression_usefulness(cases_covered, span.clone()),
            return err(warnings, errors),
            warnings,
            errors
        );
        for (arm, reachable) in arms_reachability.into_iter() {
            if !reachable {
                warnings.push(CompileWarning {
                    span: arm.span(),
                    warning_content: Warning::MatchExpressionUnreachableArm,
                });
            }
        }
        if witness_report.has_witnesses() {
            errors.push(CompileError::MatchExpressionNonExhaustive {
                missing_patterns: format!("{}", witness_report),
                span,
            });
            return err(warnings, errors);
        }
        ok(typed_if_exp, warnings, errors)
    }

    #[allow(clippy::too_many_arguments)]
    fn type_check_asm_expression(
        asm: AsmExpression,
        span: Span,
        namespace: crate::semantic_analysis::NamespaceRef,
        crate_namespace: NamespaceRef,
        self_type: TypeId,
        build_config: &BuildConfig,
        dead_code_graph: &mut ControlFlowGraph,
        opts: TCOpts,
    ) -> CompileResult<TypedExpression> {
        let mut warnings = vec![];
        let mut errors = vec![];
        let asm_span = asm
            .returns
            .clone()
            .map(|x| x.1)
            .unwrap_or_else(|| asm.whole_block_span.clone());
        let return_type = check!(
            namespace.resolve_type_with_self(asm.return_type.clone(), self_type, asm_span),
            insert_type(TypeInfo::ErrorRecovery),
            warnings,
            errors,
        );
        // type check the initializers
        let typed_registers = asm
            .registers
            .into_iter()
            .map(
                |AsmRegisterDeclaration { name, initializer }| TypedAsmRegisterDeclaration {
                    name,
                    initializer: initializer.map(|initializer| {
                        check!(
                            TypedExpression::type_check(TypeCheckArguments {
                                checkee: initializer.clone(),
                                namespace,
                                crate_namespace,
                                return_type_annotation: insert_type(TypeInfo::Unknown),
                                help_text: Default::default(),
                                self_type,
                                build_config,
                                dead_code_graph,
                                mode: Mode::NonAbi,
                                opts,
                            }),
                            error_recovery_expr(initializer.span()),
                            warnings,
                            errors
                        )
                    }),
                },
            )
            .collect();
        let exp = TypedExpression {
            expression: TypedExpressionVariant::AsmExpression {
                whole_block_span: asm.whole_block_span,
                body: asm.body,
                registers: typed_registers,
                returns: asm.returns,
            },
            return_type,
            is_constant: IsConstant::No,
            span,
        };
        ok(exp, warnings, errors)
    }

    #[allow(clippy::too_many_arguments)]
    fn type_check_struct_expression(
        span: Span,
        call_path: CallPath,
        fields: Vec<StructExpressionField>,
        namespace: crate::semantic_analysis::NamespaceRef,
        crate_namespace: NamespaceRef,
        self_type: TypeId,
        build_config: &BuildConfig,
        dead_code_graph: &mut ControlFlowGraph,
        opts: TCOpts,
    ) -> CompileResult<TypedExpression> {
        let mut warnings = vec![];
        let mut errors = vec![];
        let mut typed_fields_buf = vec![];
        let module = check!(
            namespace.find_module_relative(&call_path.prefixes),
            return err(warnings, errors),
            warnings,
            errors
        );
        let decl = match module.clone().get_symbol(&call_path.suffix).value {
            Some(TypedDeclaration::StructDeclaration(decl)) => decl,
            Some(_) => {
                errors.push(CompileError::DeclaredNonStructAsStruct {
                    name: call_path.suffix.clone(),
                    span,
                });
                return err(warnings, errors);
            }
            None => {
                errors.push(CompileError::StructNotFound {
                    name: call_path.suffix.clone(),
                    span,
                });
                return err(warnings, errors);
            }
        };

        // if this is a generic struct, i.e. it has some type
        // parameters, monomorphize it before unifying the
        // types
        let mut new_decl = if decl.type_parameters.is_empty() {
            decl
        } else {
            decl.monomorphize(&module)
        };

        // match up the names with their type annotations from the declaration
        for def_field in new_decl.fields.iter_mut() {
            let expr_field: crate::parse_tree::StructExpressionField =
                match fields.iter().find(|x| x.name == def_field.name) {
                    Some(val) => val.clone(),
                    None => {
                        errors.push(CompileError::StructMissingField {
                            field_name: def_field.name.clone(),
                            struct_name: new_decl.name.clone(),
                            span: span.clone(),
                        });
                        typed_fields_buf.push(TypedStructExpressionField {
                            name: def_field.name.clone(),
                            value: TypedExpression {
                                expression: TypedExpressionVariant::Tuple { fields: vec![] },
                                return_type: insert_type(TypeInfo::ErrorRecovery),
                                is_constant: IsConstant::No,
                                span: span.clone(),
                            },
                        });
                        continue;
                    }
                };

            let typed_field = check!(
                TypedExpression::type_check(TypeCheckArguments {
                    checkee: expr_field.value,
                    namespace,
                    crate_namespace,
                    return_type_annotation: def_field.r#type,
                    help_text: "Struct field's type must match up with the type specified in its \
                     declaration.",
                    self_type,
                    build_config,
                    dead_code_graph,
                    mode: Mode::NonAbi,
                    opts,
                }),
                continue,
                warnings,
                errors
            );

            def_field.span = typed_field.span.clone();
            typed_fields_buf.push(TypedStructExpressionField {
                value: typed_field,
                name: expr_field.name.clone(),
            });
        }

        // check that there are no extra fields
        for field in fields {
            if !new_decl.fields.iter().any(|x| x.name == field.name) {
                errors.push(CompileError::StructDoesNotHaveField {
                    field_name: field.name.clone(),
                    struct_name: new_decl.name.clone(),
                    span: field.span,
                });
            }
        }
        let expression = TypedExpressionVariant::StructExpression {
            struct_name: new_decl.name.clone(),
            fields: typed_fields_buf,
        };
        let exp = TypedExpression {
            expression,
            return_type: new_decl.type_id(),
            is_constant: IsConstant::No,
            span,
        };
        ok(exp, warnings, errors)
    }

    #[allow(clippy::too_many_arguments)]
    fn type_check_subfield_expression(
        prefix: Box<Expression>,
        span: Span,
        field_to_access: Ident,
        namespace: crate::semantic_analysis::NamespaceRef,
        crate_namespace: NamespaceRef,
        self_type: TypeId,
        build_config: &BuildConfig,
        dead_code_graph: &mut ControlFlowGraph,
        opts: TCOpts,
    ) -> CompileResult<TypedExpression> {
        let mut warnings = vec![];
        let mut errors = vec![];
        let parent = check!(
            TypedExpression::type_check(TypeCheckArguments {
                checkee: *prefix,
                namespace,
                crate_namespace,
                return_type_annotation: insert_type(TypeInfo::Unknown),
                help_text: Default::default(),
                self_type,
                build_config,
                dead_code_graph,
                mode: Mode::NonAbi,
                opts,
            }),
            return err(warnings, errors),
            warnings,
            errors
        );
        let (fields, struct_name) = check!(
            namespace.get_struct_type_fields(
                parent.return_type,
                parent.span.as_str(),
                &parent.span
            ),
            return err(warnings, errors),
            warnings,
            errors
        );
        let field = if let Some(field) = fields
            .iter()
            .find(|TypedStructField { name, .. }| name.as_str() == field_to_access.as_str())
        {
            field
        } else {
            errors.push(CompileError::FieldNotFound {
                span: field_to_access.span().clone(),
                available_fields: fields
                    .iter()
                    .map(|TypedStructField { name, .. }| name.to_string())
                    .collect::<Vec<_>>()
                    .join("\n"),
                field_name: field_to_access.clone(),
                struct_name: struct_name.to_string(),
            });
            return err(warnings, errors);
        };

        let exp = TypedExpression {
            expression: TypedExpressionVariant::StructFieldAccess {
                resolved_type_of_parent: parent.return_type,
                prefix: Box::new(parent),
                field_to_access: field.clone(),
            },
            return_type: field.r#type,
            is_constant: IsConstant::No,
            span,
        };
        ok(exp, warnings, errors)
    }

    fn type_check_tuple(
        fields: Vec<Expression>,
        span: Span,
        namespace: crate::semantic_analysis::NamespaceRef,
        crate_namespace: NamespaceRef,
        type_annotation: TypeId,
        self_type: TypeId,
        build_config: &BuildConfig,
        dead_code_graph: &mut ControlFlowGraph,
        opts: TCOpts,
    ) -> CompileResult<TypedExpression> {
        let mut warnings = vec![];
        let mut errors = vec![];
        let field_type_opt = match look_up_type_id(type_annotation) {
            TypeInfo::Tuple(field_type_ids) if field_type_ids.len() == fields.len() => {
                Some(field_type_ids)
            }
            _ => None,
        };
        let mut typed_field_types = Vec::with_capacity(fields.len());
        let mut typed_fields = Vec::with_capacity(fields.len());
        let mut is_constant = IsConstant::Yes;
        for (i, field) in fields.into_iter().enumerate() {
            let field_type = field_type_opt
                .as_ref()
                .map(|field_type_ids| field_type_ids[i].clone())
                .unwrap_or_default();
            let field_span = field.span();
            let typed_field = check!(
                TypedExpression::type_check(TypeCheckArguments {
                    checkee: field,
                    namespace,
                    crate_namespace,
                    return_type_annotation: field_type.type_id,
                    help_text: "tuple field type does not match the expected type",
                    self_type,
                    build_config,
                    dead_code_graph,
                    mode: Mode::NonAbi,
                    opts,
                }),
                error_recovery_expr(field_span),
                warnings,
                errors
            );
            if let IsConstant::No = typed_field.is_constant {
                is_constant = IsConstant::No;
            }
            typed_field_types.push(TypeArgument {
                type_id: typed_field.return_type,
                span: typed_field.span.clone(),
            });
            typed_fields.push(typed_field);
        }
        let exp = TypedExpression {
            expression: TypedExpressionVariant::Tuple {
                fields: typed_fields,
            },
            return_type: crate::type_engine::insert_type(TypeInfo::Tuple(typed_field_types)),
            is_constant,
            span,
        };
        ok(exp, warnings, errors)
    }

    /// Look up the current global storage state that has been created by storage declarations.
    /// If there isn't any storage, then this is an error. If there is storage, find the corresponding
    /// field that has been specified and return that value.
    fn type_check_storage_load(
        arguments: TypeCheckArguments<'_, Vec<Ident>>,
        span: &Span,
    ) -> CompileResult<TypedExpression> {
        let mut warnings = vec![];
        let mut errors = vec![];
        if !arguments.namespace.has_storage_declared() {
            errors.push(CompileError::NoDeclaredStorage { span: span.clone() });
            return err(warnings, errors);
        }

        let storage_fields = check!(
            arguments.namespace.get_storage_field_descriptors(),
            return err(warnings, errors),
            warnings,
            errors
        );

        // Do all namespace checking here!
        let (storage_access, return_type) = check!(
            arguments
                .namespace
                .apply_storage_load(arguments.checkee, &storage_fields),
            return err(warnings, errors),
            warnings,
            errors
        );
        ok(
            TypedExpression {
                expression: TypedExpressionVariant::StorageAccess(storage_access),
                return_type,
                is_constant: IsConstant::No,
                span: span.clone(),
            },
            warnings,
            errors,
        )
    }

    fn type_check_tuple_index(
        prefix: Expression,
        index: usize,
        index_span: Span,
        span: Span,
        namespace: crate::semantic_analysis::NamespaceRef,
        crate_namespace: NamespaceRef,
        self_type: TypeId,
        build_config: &BuildConfig,
        dead_code_graph: &mut ControlFlowGraph,
        opts: TCOpts,
    ) -> CompileResult<TypedExpression> {
        let mut warnings = vec![];
        let mut errors = vec![];
        let parent = check!(
            TypedExpression::type_check(TypeCheckArguments {
                checkee: prefix,
                namespace,
                crate_namespace,
                return_type_annotation: insert_type(TypeInfo::Unknown),
                help_text: Default::default(),
                self_type,
                build_config,
                dead_code_graph,
                mode: Mode::NonAbi,
                opts,
            }),
            return err(warnings, errors),
            warnings,
            errors
        );
        let mut tuple_elem_to_access = None;
        let tuple_elems = check!(
            namespace.get_tuple_elems(parent.return_type, parent.span.as_str(), &parent.span),
            return err(warnings, errors),
            warnings,
            errors
        );
        for (pos, elem) in tuple_elems.iter().enumerate() {
            if pos == index {
                tuple_elem_to_access = Some(elem.clone());
            }
        }
        let tuple_elem_to_access = match tuple_elem_to_access {
            Some(tuple_elem_to_access) => tuple_elem_to_access,
            None => {
                errors.push(CompileError::TupleOutOfBounds {
                    index,
                    count: tuple_elems.len(),
                    span: index_span,
                });
                return err(warnings, errors);
            }
        };
        let exp = TypedExpression {
            expression: TypedExpressionVariant::TupleElemAccess {
                resolved_type_of_parent: parent.return_type,
                prefix: Box::new(parent),
                elem_to_access_num: index,
                elem_to_access_span: index_span,
            },
            return_type: tuple_elem_to_access.type_id,
            is_constant: IsConstant::No,
            span,
        };
        ok(exp, warnings, errors)
    }

    #[allow(clippy::too_many_arguments)]
    fn type_check_delineated_path(
        call_path: CallPath,
        span: Span,
        args: Vec<Expression>,
        type_arguments: Vec<TypeArgument>,
        namespace: crate::semantic_analysis::NamespaceRef,
        crate_namespace: NamespaceRef,
        self_type: TypeId,
        build_config: &BuildConfig,
        dead_code_graph: &mut ControlFlowGraph,
        opts: TCOpts,
    ) -> CompileResult<TypedExpression> {
        let mut warnings = vec![];
        let mut errors = vec![];
        // The first step is to determine if the call path refers to a module, enum, or function.
        // We could rely on the capitalization convention, where modules are lowercase
        // and enums are uppercase, but this is not robust in the long term.
        // Instead, we try to resolve all paths.
        // If only one exists, then we use that one. Otherwise, if more than one exist, it is
        // an ambiguous reference error.
        let mut probe_warnings = Vec::new();
        let mut probe_errors = Vec::new();
        let module_result = namespace
            .find_module_relative(&call_path.prefixes)
            .ok(&mut probe_warnings, &mut probe_errors);
        let (enum_module_combined_result, enum_module_combined_result_module) = {
            // also, check if this is an enum _in_ another module.
            let (module_path, enum_name) =
                call_path.prefixes.split_at(call_path.prefixes.len() - 1);
            let enum_name = enum_name[0].clone();
            let namespace = namespace.find_module_relative(module_path);
            let namespace = namespace.ok(&mut warnings, &mut errors);
            let enum_module_combined_result = namespace.and_then(|ns| ns.find_enum(&enum_name));
            (enum_module_combined_result, namespace)
        };

        // now we can see if this thing is a symbol (typed declaration) or reference to an
        // enum instantiation, and if it is not either of those things, then it might be a
        // function application
        let exp: TypedExpression = match (module_result, enum_module_combined_result) {
            (Some(_module), Some(_enum_res)) => {
                errors.push(CompileError::AmbiguousPath { span });
                return err(warnings, errors);
            }
            (Some(module), None) => match module.get_symbol(&call_path.suffix).value {
                Some(decl) => match decl {
                    TypedDeclaration::EnumDeclaration(enum_decl) => {
                        check!(
                            instantiate_enum(
                                module,
                                enum_decl,
                                call_path.suffix,
                                args,
                                type_arguments,
                                namespace,
                                crate_namespace,
                                self_type,
                                build_config,
                                dead_code_graph,
                                opts,
                            ),
                            return err(warnings, errors),
                            warnings,
                            errors
                        )
                    }
                    TypedDeclaration::FunctionDeclaration(func_decl) => check!(
                        instantiate_function_application(
                            func_decl,
                            call_path,
                            vec!(), // the type args in this position are guarenteed to be empty due to parsing
                            args,
                            namespace,
                            crate_namespace,
                            self_type,
                            build_config,
                            dead_code_graph,
                            opts,
                        ),
                        return err(warnings, errors),
                        warnings,
                        errors
                    ),
                    a => {
                        errors.push(CompileError::NotAnEnum {
                            name: call_path.friendly_name(),
                            span,
                            actually: a.friendly_name().to_string(),
                        });
                        return err(warnings, errors);
                    }
                },
                None => {
                    errors.push(CompileError::SymbolNotFound {
                        name: call_path.suffix.as_str().to_string(),
                        span: call_path.suffix.span().clone(),
                    });
                    return err(warnings, errors);
                }
            },
            (None, Some(enum_decl)) => check!(
                instantiate_enum(
                    enum_module_combined_result_module.unwrap(),
                    enum_decl,
                    call_path.suffix,
                    args,
                    type_arguments,
                    namespace,
                    crate_namespace,
                    self_type,
                    build_config,
                    dead_code_graph,
                    opts,
                ),
                return err(warnings, errors),
                warnings,
                errors
            ),
            (None, None) => {
                errors.push(CompileError::SymbolNotFound {
                    name: call_path.suffix.as_str().to_string(),
                    span: call_path.suffix.span().clone(),
                });
                return err(warnings, errors);
            }
        };

        ok(exp, warnings, errors)
    }

    #[allow(clippy::too_many_arguments)]
    fn type_check_abi_cast(
        abi_name: CallPath,
        address: Box<Expression>,
        span: Span,
        namespace: crate::semantic_analysis::NamespaceRef,
        crate_namespace: NamespaceRef,
        self_type: TypeId,
        build_config: &BuildConfig,
        dead_code_graph: &mut ControlFlowGraph,
        opts: TCOpts,
    ) -> CompileResult<TypedExpression> {
        let mut warnings = vec![];
        let mut errors = vec![];
        // TODO use lib-std's Address type instead of b256
        // type check the address and make sure it is
        let err_span = address.span();
        // TODO(static span): the below String address should just be address_expr
        // basically delete the bottom line and replace references to it with address_expr
        let address_str = address.span().as_str().to_string();
        let address_expr = check!(
            TypedExpression::type_check(TypeCheckArguments {
                checkee: *address,
                namespace,
                crate_namespace,
                return_type_annotation: insert_type(TypeInfo::B256),
                help_text: "An address that is being ABI cast must be of type b256",
                self_type,
                build_config,
                dead_code_graph,
                mode: Mode::NonAbi,
                opts,
            }),
            error_recovery_expr(err_span),
            warnings,
            errors
        );
        // look up the call path and get the declaration it references
        let abi = check!(
            namespace.get_call_path(&abi_name),
            return err(warnings, errors),
            warnings,
            errors
        );
        // make sure the declaration is actually an abi
        let abi = match abi {
            TypedDeclaration::AbiDeclaration(abi) => abi,
            a => {
                errors.push(CompileError::NotAnAbi {
                    span: abi_name.span(),
                    actually_is: a.friendly_name(),
                });
                return err(warnings, errors);
            }
        };
        let return_type = insert_type(TypeInfo::ContractCaller {
            abi_name: abi_name.to_owned_call_path(),
            address: address_str,
        });
        let mut functions_buf = abi
            .interface_surface
            .iter()
            .map(|x| x.to_dummy_func(Mode::ImplAbiFn))
            .collect::<Vec<_>>();
        // calls of ABI methods do not result in any codegen of the ABI method block
        // they instead just use the CALL opcode and the return type
        let mut type_checked_fn_buf = Vec::with_capacity(abi.methods.len());
        for method in &abi.methods {
            type_checked_fn_buf.push(check!(
                TypedFunctionDeclaration::type_check(TypeCheckArguments {
                    checkee: method.clone(),
                    namespace,
                    crate_namespace,
                    return_type_annotation: insert_type(TypeInfo::Unknown),
                    help_text: Default::default(),
                    self_type: insert_type(TypeInfo::Contract),
                    build_config,
                    dead_code_graph,
                    mode: Mode::ImplAbiFn,
                    opts,
                }),
                return err(warnings, errors),
                warnings,
                errors
            ));
        }

        functions_buf.append(&mut type_checked_fn_buf);
        namespace.insert_trait_implementation(
            abi_name.clone(),
            look_up_type_id(return_type),
            functions_buf,
        );
        let exp = TypedExpression {
            expression: TypedExpressionVariant::AbiCast {
                abi_name,
                address: Box::new(address_expr),
                span: span.clone(),
            },
            return_type,
            is_constant: IsConstant::No,
            span,
        };
        ok(exp, warnings, errors)
    }

    #[allow(clippy::too_many_arguments)]
    fn type_check_array(
        contents: Vec<Expression>,
        span: Span,
        namespace: crate::semantic_analysis::NamespaceRef,
        crate_namespace: NamespaceRef,
        self_type: TypeId,
        build_config: &BuildConfig,
        dead_code_graph: &mut ControlFlowGraph,
        opts: TCOpts,
    ) -> CompileResult<TypedExpression> {
        if contents.is_empty() {
            return ok(
                TypedExpression {
                    expression: TypedExpressionVariant::Array {
                        contents: Vec::new(),
                    },
                    return_type: insert_type(TypeInfo::Array(insert_type(TypeInfo::Unknown), 0)),
                    is_constant: IsConstant::Yes,
                    span,
                },
                Vec::new(),
                Vec::new(),
            );
        };

        let mut warnings = Vec::new();
        let mut errors = Vec::new();
        let typed_contents: Vec<TypedExpression> = contents
            .into_iter()
            .map(|expr| {
                let span = expr.span();
                check!(
                    Self::type_check(TypeCheckArguments {
                        checkee: expr,
                        namespace,
                        crate_namespace,
                        return_type_annotation: insert_type(TypeInfo::Unknown),
                        help_text: Default::default(),
                        self_type,
                        build_config,
                        dead_code_graph,
                        mode: Mode::NonAbi,
                        opts,
                    }),
                    error_recovery_expr(span),
                    warnings,
                    errors
                )
            })
            .collect();

        let elem_type = typed_contents[0].return_type;
        for typed_elem in &typed_contents[1..] {
            let (mut new_warnings, new_errors) = unify_with_self(
                typed_elem.return_type,
                elem_type,
                self_type,
                &typed_elem.span,
                "",
            );
            let no_warnings = new_warnings.is_empty();
            let no_errors = new_errors.is_empty();
            warnings.append(&mut new_warnings);
            errors.append(&mut new_errors.into_iter().map(|x| x.into()).collect());
            // In both cases, if there are warnings or errors then break here, since we don't
            // need to spam type errors for every element once we have one.
            if !no_warnings && !no_errors {
                break;
            }
        }

        let array_count = typed_contents.len();
        ok(
            TypedExpression {
                expression: TypedExpressionVariant::Array {
                    contents: typed_contents,
                },
                return_type: insert_type(TypeInfo::Array(elem_type, array_count)),
                is_constant: IsConstant::No, // Maybe?
                span,
            },
            warnings,
            errors,
        )
    }

    fn type_check_array_index(
        arguments: TypeCheckArguments<'_, (Expression, Expression)>,
        span: Span,
    ) -> CompileResult<TypedExpression> {
        let TypeCheckArguments {
            checkee: (prefix, index),
            namespace,
            crate_namespace,
            self_type,
            build_config,
            dead_code_graph,
            opts,
            ..
        } = arguments;
        let mut warnings = Vec::new();
        let mut errors = Vec::new();

        let prefix_te = check!(
            TypedExpression::type_check(TypeCheckArguments {
                checkee: prefix.clone(),
                namespace,
                crate_namespace,
                return_type_annotation: insert_type(TypeInfo::Unknown),
                help_text: Default::default(),
                self_type,
                build_config,
                dead_code_graph,
                mode: Mode::NonAbi,
                opts,
            }),
            return err(warnings, errors),
            warnings,
            errors
        );

        // If the return type is a static array then create a TypedArrayIndex.
        if let TypeInfo::Array(elem_type_id, _) = look_up_type_id(prefix_te.return_type) {
            let index_te = check!(
                TypedExpression::type_check(TypeCheckArguments {
                    checkee: index,
                    namespace,
                    crate_namespace,
                    return_type_annotation: insert_type(TypeInfo::UnsignedInteger(
                        IntegerBits::SixtyFour
                    )),
                    help_text: Default::default(),
                    self_type,
                    build_config,
                    dead_code_graph,
                    mode: Mode::NonAbi,
                    opts,
                }),
                return err(warnings, errors),
                warnings,
                errors
            );

            ok(
                TypedExpression {
                    expression: TypedExpressionVariant::ArrayIndex {
                        prefix: Box::new(prefix_te),
                        index: Box::new(index_te),
                    },
                    return_type: elem_type_id,
                    is_constant: IsConstant::No,
                    span,
                },
                warnings,
                errors,
            )
        } else {
            // Otherwise convert into a method call 'index(self, index)' via the std::ops::Index trait.
            let method_name = MethodName::FromType {
                call_path: CallPath {
                    prefixes: vec![
                        Ident::new_with_override("core", span.clone()),
                        Ident::new_with_override("ops", span.clone()),
                    ],
                    suffix: Ident::new_with_override("index", span.clone()),
                    is_absolute: true,
                },
                type_name: None,
                type_name_span: None,
            };
            type_check_method_application(
                method_name,
                vec![],
                vec![prefix, index],
                vec![],
                span,
                namespace,
                crate_namespace,
                self_type,
                build_config,
                dead_code_graph,
                opts,
            )
        }
    }

    /// This function takes a [DelayedResolutionVariant] and returns either a
    /// [TypedExpressionVariant::IfLet] (given the case of enum arg
    /// access) or returns a [TypedExpressionVariant::StructFieldAccess] (given
    /// the case of struct field access). This function does several things, it
    /// 1) checks to ensure that the expression inside of the
    /// [DelayedResolutionVariant] is of the appropriate type (either an enum
    /// or a struct), 2) determines the return type of the corresponding
    /// struct field or enum arg, and 3) constructs the respective typed
    /// expression.
    fn type_check_delayed_resolution(
        variant: DelayedResolutionVariant,
        span: Span,
        namespace: NamespaceRef,
        crate_namespace: NamespaceRef,
        self_type: TypeId,
        build_config: &BuildConfig,
        dead_code_graph: &mut ControlFlowGraph,
        opts: TCOpts,
    ) -> CompileResult<TypedExpression> {
        let mut warnings = vec![];
        let mut errors = vec![];
        match variant {
            DelayedResolutionVariant::TupleVariant(DelayedTupleVariantResolution {
                exp,
                elem_num,
            }) => {
                let args = TypeCheckArguments {
                    checkee: *exp,
                    namespace,
                    crate_namespace,
                    return_type_annotation: insert_type(TypeInfo::Unknown),
                    help_text: Default::default(),
                    self_type,
                    build_config,
                    dead_code_graph,
                    mode: Mode::NonAbi,
                    opts,
                };
                let parent = check!(
                    TypedExpression::type_check(args),
                    return err(warnings, errors),
                    warnings,
                    errors
                );
                let tuple_elems = check!(
                    namespace.get_tuple_elems(
                        parent.return_type,
                        parent.span.as_str(),
                        &parent.span
                    ),
                    return err(warnings, errors),
                    warnings,
                    errors
                );
                let mut tuple_elem_to_access = None;
                for (pos, tuple_elem) in tuple_elems.into_iter().enumerate() {
                    if pos == elem_num {
                        tuple_elem_to_access = Some(tuple_elem)
                    }
                }
                let tuple_elem_to_access = match tuple_elem_to_access {
                    None => {
                        errors.push(CompileError::MatchWrongType {
                            expected: parent.return_type,
                            span: parent.span,
                        });
                        let exp = error_recovery_expr(span);
                        return ok(exp, warnings, errors);
                    }
                    Some(tuple_elem_to_access) => tuple_elem_to_access,
                };
                let exp = TypedExpression {
                    expression: TypedExpressionVariant::TupleElemAccess {
                        resolved_type_of_parent: parent.return_type,
                        prefix: Box::new(parent),
                        elem_to_access_num: elem_num,
                        elem_to_access_span: span.clone(),
                    },
                    return_type: tuple_elem_to_access.type_id,
                    is_constant: IsConstant::No,
                    span,
                };
                ok(exp, warnings, errors)
            }
            DelayedResolutionVariant::EnumVariant(DelayedEnumVariantResolution {
                call_path,
                ..
            }) => {
                errors.push(CompileError::Unimplemented(
                    "Pattern matching of enum types in this position has not yet been implemented",
                    call_path.span(),
                ));
                err(warnings, errors)
            }
            DelayedResolutionVariant::StructField(DelayedStructFieldResolution {
                exp,
                struct_name,
                field,
            }) => {
                let args = TypeCheckArguments {
                    checkee: *exp,
                    namespace,
                    crate_namespace,
                    return_type_annotation: insert_type(TypeInfo::Unknown),
                    help_text: Default::default(),
                    self_type,
                    build_config,
                    dead_code_graph,
                    mode: Mode::NonAbi,
                    opts,
                };
                let parent = check!(
                    TypedExpression::type_check(args),
                    return err(warnings, errors),
                    warnings,
                    errors
                );
                let (struct_fields, other_struct_name) = check!(
                    namespace.get_struct_type_fields(
                        parent.return_type,
                        parent.span.as_str(),
                        &parent.span
                    ),
                    return err(warnings, errors),
                    warnings,
                    errors
                );
                if struct_name.as_str() != other_struct_name.as_str() {
                    errors.push(CompileError::MatchWrongType {
                        expected: parent.return_type,
                        span: struct_name.span().clone(),
                    });
                    let exp = error_recovery_expr(span);
                    return ok(exp, warnings, errors);
                }
                let mut field_to_access = None;
                for struct_field in struct_fields.iter() {
                    if struct_field.name.as_str() == field.as_str() {
                        field_to_access = Some(struct_field.clone())
                    }
                }
                let field_to_access = match field_to_access {
                    None => {
                        errors.push(CompileError::MatchWrongType {
                            expected: parent.return_type,
                            span: struct_name.span().clone(),
                        });
                        let exp = error_recovery_expr(span);
                        return ok(exp, warnings, errors);
                    }
                    Some(field_to_access) => field_to_access,
                };
                let exp = TypedExpression {
                    expression: TypedExpressionVariant::StructFieldAccess {
                        resolved_type_of_parent: parent.return_type,
                        prefix: Box::new(parent),
                        field_to_access: field_to_access.clone(),
                    },
                    return_type: field_to_access.r#type,
                    is_constant: IsConstant::No,
                    span,
                };
                ok(exp, warnings, errors)
            }
        }
    }

    fn type_check_size_of_val(
        arguments: TypeCheckArguments<'_, Expression>,
        span: Span,
    ) -> CompileResult<TypedExpression> {
        let mut warnings = vec![];
        let mut errors = vec![];
        let exp = check!(
            TypedExpression::type_check(arguments),
            return err(warnings, errors),
            warnings,
            errors
        );
        let exp = TypedExpression {
            expression: TypedExpressionVariant::SizeOf {
                variant: SizeOfVariant::Val(Box::new(exp)),
            },
            return_type: crate::type_engine::insert_type(TypeInfo::UnsignedInteger(
                IntegerBits::SixtyFour,
            )),
            is_constant: IsConstant::No,
            span,
        };
        ok(exp, warnings, errors)
    }

    fn type_check_size_of_type(
        arguments: TypeCheckArguments<'_, (TypeInfo, Span)>,
        span: Span,
    ) -> CompileResult<TypedExpression> {
        let mut warnings = vec![];
        let mut errors = vec![];
        let TypeCheckArguments {
            checkee: (type_name, type_span),
            self_type,
            namespace,
            ..
        } = arguments;
        let type_id = check!(
            namespace.resolve_type_with_self(type_name, self_type, type_span),
            insert_type(TypeInfo::ErrorRecovery),
            warnings,
            errors,
        );
        let exp = TypedExpression {
            expression: TypedExpressionVariant::SizeOf {
                variant: SizeOfVariant::Type(type_id),
            },
            return_type: crate::type_engine::insert_type(TypeInfo::UnsignedInteger(
                IntegerBits::SixtyFour,
            )),
            is_constant: IsConstant::No,
            span,
        };
        ok(exp, warnings, errors)
    }

    fn resolve_numeric_literal(
        lit: Literal,
        span: Span,
        new_type: TypeId,
    ) -> CompileResult<TypedExpression> {
        let mut errors = vec![];
        let pest_span = span.clone().span;
        let path = span.clone().path;

        // Parse and resolve a Numeric(span) based on new_type.
        let (val, new_integer_type) = match lit {
            Literal::Numeric(num) => match look_up_type_id(new_type) {
                TypeInfo::UnsignedInteger(n) => match n {
                    IntegerBits::Eight => (
                        num.to_string().parse().map(Literal::U8).map_err(|e| {
                            Literal::handle_parse_int_error(
                                e,
                                TypeInfo::UnsignedInteger(IntegerBits::Eight),
                                pest_span,
                                path,
                            )
                        }),
                        new_type,
                    ),
                    IntegerBits::Sixteen => (
                        num.to_string().parse().map(Literal::U16).map_err(|e| {
                            Literal::handle_parse_int_error(
                                e,
                                TypeInfo::UnsignedInteger(IntegerBits::Sixteen),
                                pest_span,
                                path,
                            )
                        }),
                        new_type,
                    ),
                    IntegerBits::ThirtyTwo => (
                        num.to_string().parse().map(Literal::U32).map_err(|e| {
                            Literal::handle_parse_int_error(
                                e,
                                TypeInfo::UnsignedInteger(IntegerBits::ThirtyTwo),
                                pest_span,
                                path,
                            )
                        }),
                        new_type,
                    ),
                    IntegerBits::SixtyFour => (
                        num.to_string().parse().map(Literal::U64).map_err(|e| {
                            Literal::handle_parse_int_error(
                                e,
                                TypeInfo::UnsignedInteger(IntegerBits::SixtyFour),
                                pest_span,
                                path,
                            )
                        }),
                        new_type,
                    ),
                },
                TypeInfo::Numeric => (
                    num.to_string().parse().map(Literal::U64).map_err(|e| {
                        Literal::handle_parse_int_error(
                            e,
                            TypeInfo::UnsignedInteger(IntegerBits::SixtyFour),
                            pest_span,
                            path,
                        )
                    }),
                    insert_type(TypeInfo::UnsignedInteger(IntegerBits::SixtyFour)),
                ),
                _ => unreachable!("Unexpected type for integer literals"),
            },
            _ => unreachable!("Unexpected non-integer literals"),
        };

        match val {
            Ok(v) => {
                let exp = TypedExpression {
                    expression: TypedExpressionVariant::Literal(v),
                    return_type: new_integer_type,
                    is_constant: IsConstant::Yes,
                    span,
                };
                ok(exp, vec![], vec![])
            }
            Err(e) => {
                errors.push(e);
                let exp = error_recovery_expr(span);
                ok(exp, vec![], errors)
            }
        }
    }

    pub(crate) fn pretty_print(&self) -> String {
        format!(
            "{} ({})",
            self.expression.pretty_print(),
            look_up_type_id(self.return_type).friendly_type_str()
        )
    }
}

fn check_scrutinee_type(
    scrutinee: &Scrutinee,
    namespace: NamespaceRef,
) -> CompileResult<(TypeId, TypedEnumVariant)> {
    let mut warnings = vec![];
    let mut errors = vec![];
    let (ty, enum_variant) = match scrutinee {
        Scrutinee::EnumScrutinee { ref call_path, .. } => check!(
            check_enum_scrutinee_type(call_path, namespace),
            return err(warnings, errors),
            warnings,
            errors
        ),
        _ => {
            errors.push(CompileError::Unimplemented(
                "Destructuring this type is not yet implemented.",
                scrutinee.span(),
            ));
            return err(warnings, errors);
        }
    };

    ok((ty.type_id(), enum_variant), warnings, errors)
}

fn check_enum_scrutinee_type(
    call_path: &CallPath,
    namespace: NamespaceRef,
) -> CompileResult<(TypedEnumDeclaration, TypedEnumVariant)> {
    let mut warnings = vec![];
    let mut errors = vec![];
    let enum_variant = call_path.suffix.clone();
    let call_path = call_path.rshift();
    let decl: TypedDeclaration = check!(
        namespace.get_call_path(&call_path),
        return err(warnings, errors),
        warnings,
        errors
    );
    let enum_decl = match decl {
        TypedDeclaration::EnumDeclaration(decl) => decl,
        _ => {
            errors.push(CompileError::IfLetNonEnum {
                span: call_path.span(),
            });
            return err(warnings, errors);
        }
    };
    let enum_decl = if !enum_decl.type_parameters.is_empty() {
        enum_decl.monomorphize(&namespace)
    } else {
        enum_decl
    };
    // ensure the variant is in the decl
    let matching_variant = enum_decl
        .variants
        .iter()
        .find(|TypedEnumVariant { name, .. }| *name == enum_variant)
        .cloned();
    match matching_variant {
        Some(variant) => ok((enum_decl, variant), warnings, errors),
        None => {
            errors.push(CompileError::UnknownEnumVariant {
                variant_name: enum_variant,
                enum_name: enum_decl.name,
                span: call_path.span(),
            });
            err(warnings, errors)
        }
    }
}

#[cfg(test)]
mod tests {
    use std::sync::Mutex;

    use super::*;

    fn do_type_check(expr: Expression, type_annotation: TypeId) -> CompileResult<TypedExpression> {
        let namespace = create_module();
        let self_type = insert_type(TypeInfo::Unknown);
        let build_config = BuildConfig {
            file_name: Arc::new("test.sw".into()),
            dir_of_code: Arc::new("".into()),
            manifest_path: Arc::new("".into()),
            use_ir: false,
            print_intermediate_asm: false,
            print_finalized_asm: false,
            print_ir: false,
            generated_names: Arc::new(Mutex::new(vec![])),
        };
        let mut dead_code_graph: ControlFlowGraph = Default::default();

        TypedExpression::type_check(TypeCheckArguments {
            checkee: expr,
            namespace,
            crate_namespace: namespace,
            return_type_annotation: type_annotation,
            help_text: Default::default(),
            self_type,
            build_config: &build_config,
            dead_code_graph: &mut dead_code_graph,
            mode: Mode::NonAbi,
            opts: Default::default(),
        })
    }

    fn do_type_check_for_boolx2(expr: Expression) -> CompileResult<TypedExpression> {
        do_type_check(
            expr,
            insert_type(TypeInfo::Array(insert_type(TypeInfo::Boolean), 2)),
        )
    }

    #[test]
    fn test_array_type_check_non_homogeneous_0() {
        let empty_span = Span {
            span: pest::Span::new(" ".into(), 0, 0).unwrap(),
            path: None,
        };

        // [true, 0] -- first element is correct, assumes type is [bool; 2].
        let expr = Expression::Array {
            contents: vec![
                Expression::Literal {
                    value: Literal::Boolean(true),
                    span: empty_span.clone(),
                },
                Expression::Literal {
                    value: Literal::U64(0),
                    span: empty_span.clone(),
                },
            ],
            span: empty_span,
        };

        let comp_res = do_type_check_for_boolx2(expr);
        assert!(comp_res.errors.len() == 1);
        assert!(matches!(&comp_res.errors[0],
                         CompileError::TypeError(TypeError::MismatchedType {
                             expected,
                             received,
                             ..
                         }) if expected.friendly_type_str() == "bool"
                                && received.friendly_type_str() == "u64"));
    }

    #[test]
    fn test_array_type_check_non_homogeneous_1() {
        let empty_span = Span {
            span: pest::Span::new(" ".into(), 0, 0).unwrap(),
            path: None,
        };

        // [0, false] -- first element is incorrect, assumes type is [u64; 2].
        let expr = Expression::Array {
            contents: vec![
                Expression::Literal {
                    value: Literal::U64(0),
                    span: empty_span.clone(),
                },
                Expression::Literal {
                    value: Literal::Boolean(true),
                    span: empty_span.clone(),
                },
            ],
            span: empty_span,
        };

        let comp_res = do_type_check_for_boolx2(expr);
        assert!(comp_res.errors.len() == 2);
        assert!(matches!(&comp_res.errors[0],
                         CompileError::TypeError(TypeError::MismatchedType {
                             expected,
                             received,
                             ..
                         }) if expected.friendly_type_str() == "u64"
                                && received.friendly_type_str() == "bool"));
        assert!(matches!(&comp_res.errors[1],
                         CompileError::TypeError(TypeError::MismatchedType {
                             expected,
                             received,
                             ..
                         }) if expected.friendly_type_str() == "[bool; 2]"
                                && received.friendly_type_str() == "[u64; 2]"));
    }

    #[test]
    fn test_array_type_check_bad_count() {
        let empty_span = Span {
            span: pest::Span::new(" ".into(), 0, 0).unwrap(),
            path: None,
        };

        // [0, false] -- first element is incorrect, assumes type is [u64; 2].
        let expr = Expression::Array {
            contents: vec![
                Expression::Literal {
                    value: Literal::Boolean(true),
                    span: empty_span.clone(),
                },
                Expression::Literal {
                    value: Literal::Boolean(true),
                    span: empty_span.clone(),
                },
                Expression::Literal {
                    value: Literal::Boolean(true),
                    span: empty_span.clone(),
                },
            ],
            span: empty_span,
        };

        let comp_res = do_type_check_for_boolx2(expr);
        assert!(comp_res.errors.len() == 1);
        assert!(matches!(&comp_res.errors[0],
                         CompileError::TypeError(TypeError::MismatchedType {
                             expected,
                             received,
                             ..
                         }) if expected.friendly_type_str() == "[bool; 2]"
                                && received.friendly_type_str() == "[bool; 3]"));
    }

    #[test]
    fn test_array_type_check_empty() {
        let empty_span = Span {
            span: pest::Span::new(" ".into(), 0, 0).unwrap(),
            path: None,
        };

        let expr = Expression::Array {
            contents: Vec::new(),
            span: empty_span,
        };

        let comp_res = do_type_check(
            expr,
            insert_type(TypeInfo::Array(insert_type(TypeInfo::Boolean), 0)),
        );
        assert!(comp_res.warnings.is_empty() && comp_res.errors.is_empty());
    }
}<|MERGE_RESOLUTION|>--- conflicted
+++ resolved
@@ -535,39 +535,20 @@
         };
         let mut warnings = res.warnings;
         let mut errors = res.errors;
-<<<<<<< HEAD
-
-        // if the return type cannot be cast into the annotation type then it is a type error
-        let (mut new_warnings, new_errors) = unify_with_self(
-            typed_expression.return_type,
-            type_annotation,
-            self_type,
-            &expr_span,
-            help_text,
-        );
-        warnings.append(&mut new_warnings);
-        errors.append(&mut new_errors.into_iter().map(|x| x.into()).collect());
-=======
+
         // if one of the expressions deterministically aborts, we don't want to type check it.
         if !typed_expression.deterministically_aborts() {
             // if the return type cannot be cast into the annotation type then it is a type error
-            match unify_with_self(
+            let (mut new_warnings, new_errors) = unify_with_self(
                 typed_expression.return_type,
                 type_annotation,
                 self_type,
                 &expr_span,
                 help_text,
-            ) {
-                Ok(mut ws) => {
-                    warnings.append(&mut ws);
-                }
-                Err(e) => {
-                    errors.push(CompileError::TypeError(e));
-                }
-            }
-        };
-        // The annotation may result in a cast, which is handled in the type engine.
->>>>>>> cb78eb24
+            );
+            warnings.append(&mut new_warnings);
+            errors.append(&mut new_errors.into_iter().map(|x| x.into()).collect());
+        }
 
         // The annotation may result in a cast, which is handled in the type engine.
         typed_expression.return_type = check!(
@@ -973,26 +954,21 @@
             } else {
                 insert_type(TypeInfo::Tuple(vec![]))
             };
-            match unify_with_self(
+            let (mut new_warnings, new_errors) = unify_with_self(
                 then_branch_code_block_return_type,
                 ty_to_check,
                 self_type,
                 then.span(),
                 "`then` branch must return expected type.",
-            ) {
-                Ok(mut ws) => {
-                    warnings.append(&mut ws);
-                }
-                Err(e) => {
-                    errors.push(CompileError::TypeError(e));
-                }
-            };
+            );
+            warnings.append(&mut new_warnings);
+            errors.append(&mut new_errors.into_iter().map(|x| x.into()).collect());
         }
 
         let r#else = match r#else {
             Some(expr) => {
                 let expr_span = expr.span();
-                let r#else= check!(
+                let r#else = check!(
                     TypedExpression::type_check(TypeCheckArguments {
                         checkee: *expr,
                         namespace,
@@ -1011,22 +987,18 @@
                     errors
                 );
 
-            if !r#else.deterministically_aborts() {
-                // if this does not deterministically_abort, check the block return type
-                match unify_with_self(
-                    r#else.return_type,then_branch_code_block_return_type,
-                    self_type,
-                    &r#else.span,
-                    "`else` branch must return expected type.",
-                ) {
-                    Ok(mut ws) => {
-                        warnings.append(&mut ws);
-                    }
-                    Err(e) => {
-                        errors.push(CompileError::TypeError(e));
-                    }
-                };
-            }
+                if !r#else.deterministically_aborts() {
+                    // if this does not deterministically_abort, check the block return type
+                    let (mut new_warnings, new_errors) = unify_with_self(
+                        r#else.return_type,
+                        then_branch_code_block_return_type,
+                        self_type,
+                        &r#else.span,
+                        "`else` branch must return expected type.",
+                    );
+                    warnings.append(&mut new_warnings);
+                    errors.append(&mut new_errors.into_iter().map(|x| x.into()).collect());
+                }
                 Some(Box::new(r#else))
             }
             None => {
@@ -1127,20 +1099,15 @@
             } else {
                 insert_type(TypeInfo::Tuple(vec![]))
             };
-            match unify_with_self(
+            let (mut new_warnings, new_errors) = unify_with_self(
                 then.return_type,
                 ty_to_check,
                 self_type,
                 &then.span,
                 "`then` branch must return expected type.",
-            ) {
-                Ok(mut ws) => {
-                    warnings.append(&mut ws);
-                }
-                Err(e) => {
-                    errors.push(CompileError::TypeError(e));
-                }
-            };
+            );
+            warnings.append(&mut new_warnings);
+            errors.append(&mut new_errors.into_iter().map(|x| x.into()).collect());
         }
         let mut else_deterministically_aborts = false;
         let r#else = r#else.map(|expr| {
@@ -1164,20 +1131,15 @@
             else_deterministically_aborts = r#else.deterministically_aborts();
             if !else_deterministically_aborts {
                 // if this does not deterministically_abort, check the block return type
-                match unify_with_self(
+                let (mut new_warnings, new_errors) = unify_with_self(
                     r#else.return_type,
                     then.return_type,
                     self_type,
                     &r#else.span,
                     "`else` branch must return expected type.",
-                ) {
-                    Ok(mut ws) => {
-                        warnings.append(&mut ws);
-                    }
-                    Err(e) => {
-                        errors.push(CompileError::TypeError(e));
-                    }
-                };
+                );
+                warnings.append(&mut new_warnings);
+                errors.append(&mut new_errors.into_iter().map(|x| x.into()).collect());
             }
             Box::new(r#else)
         });
@@ -1187,46 +1149,25 @@
             .map(|x| x.return_type)
             .unwrap_or_else(|| insert_type(TypeInfo::Tuple(Vec::new())));
         // if there is a type annotation, then the else branch must exist
-<<<<<<< HEAD
-        let (mut new_warnings, new_errors) = unify_with_self(
-            then.return_type,
-            r#else_ret_ty,
-            self_type,
-            &span,
-            "The two branches of an if expression must return the same type.",
-        );
-        warnings.append(&mut new_warnings);
-        if new_errors.is_empty() {
-            if !look_up_type_id(r#else_ret_ty).is_unit() && r#else.is_none() {
-                errors.push(CompileError::NoElseBranch {
-                    span: span.clone(),
-                    r#type: look_up_type_id(type_annotation).friendly_type_str(),
-                });
-=======
         if !else_deterministically_aborts && !then_deterministically_aborts {
-            match unify_with_self(
+            let (mut new_warnings, new_errors) = unify_with_self(
                 then.return_type,
                 r#else_ret_ty,
                 self_type,
                 &span,
                 "The two branches of an if expression must return the same type.",
-            ) {
-                Ok(mut warn) => {
-                    warnings.append(&mut warn);
-                    if !look_up_type_id(r#else_ret_ty).is_unit() && r#else.is_none() {
-                        errors.push(CompileError::NoElseBranch {
-                            span: span.clone(),
-                            r#type: look_up_type_id(type_annotation).friendly_type_str(),
-                        });
-                    }
+            );
+            warnings.append(&mut new_warnings);
+            if new_errors.is_empty() {
+                if !look_up_type_id(r#else_ret_ty).is_unit() && r#else.is_none() {
+                    errors.push(CompileError::NoElseBranch {
+                        span: span.clone(),
+                        r#type: look_up_type_id(type_annotation).friendly_type_str(),
+                    });
                 }
-                Err(e) => {
-                    errors.push(e.into());
-                }
->>>>>>> cb78eb24
-            }
-        } else {
-            errors.append(&mut new_errors.into_iter().map(|x| x.into()).collect());
+            } else {
+                errors.append(&mut new_errors.into_iter().map(|x| x.into()).collect());
+            }
         }
 
         let exp = TypedExpression {
