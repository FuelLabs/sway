mod constant_declaration;
mod enum_instantiation;
mod function_application;
mod if_expression;
mod lazy_operator;
mod method_application;
mod struct_field_access;
mod struct_instantiation;
mod tuple_index_access;
mod unsafe_downcast;

use self::constant_declaration::instantiate_constant_decl;
pub(crate) use self::{
    enum_instantiation::*, function_application::*, if_expression::*, lazy_operator::*,
    method_application::*, struct_field_access::*, struct_instantiation::*, tuple_index_access::*,
    unsafe_downcast::*,
};

use crate::{
    asm_lang::{virtual_ops::VirtualOp, virtual_register::VirtualRegister},
    error::*,
    language::{parsed::*, ty, *},
    semantic_analysis::*,
    transform::to_parsed_lang::type_name_to_type_info_opt,
    type_system::*,
    Engines,
};

use sway_ast::intrinsics::Intrinsic;
use sway_error::{
    convert_parse_tree_error::ConvertParseTreeError,
    error::CompileError,
    type_error::TypeError,
    warning::{CompileWarning, Warning},
};
use sway_types::{integer_bits::IntegerBits, Ident, Span, Spanned};

use rustc_hash::FxHashSet;

use std::collections::{HashMap, VecDeque};

#[allow(clippy::too_many_arguments)]
impl ty::TyExpression {
    pub(crate) fn core_ops_eq(
        ctx: TypeCheckContext,
        arguments: Vec<ty::TyExpression>,
        span: Span,
    ) -> CompileResult<ty::TyExpression> {
        let mut warnings = vec![];
        let mut errors = vec![];

        let declaration_engine = ctx.declaration_engine;

        let call_path = CallPath {
            prefixes: vec![
                Ident::new_with_override("core", span.clone()),
                Ident::new_with_override("ops", span.clone()),
            ],
            suffix: Op {
                op_variant: OpVariant::Equals,
                span: span.clone(),
            }
            .to_var_name(),
            is_absolute: true,
        };
        let method_name_binding = TypeBinding {
            inner: MethodName::FromTrait {
                call_path: call_path.clone(),
            },
            type_arguments: vec![],
            span: call_path.span(),
        };
        let arguments = VecDeque::from(arguments);
        let decl_id = check!(
            resolve_method_name(ctx, &method_name_binding, arguments.clone()),
            return err(warnings, errors),
            warnings,
            errors
        );
        let method = check!(
            CompileResult::from(
                declaration_engine.get_function(decl_id.clone(), &method_name_binding.span())
            ),
            return err(warnings, errors),
            warnings,
            errors
        );
        // check that the number of parameters and the number of the arguments is the same
        check!(
            check_function_arguments_arity(arguments.len(), &method, &call_path, false),
            return err(warnings, errors),
            warnings,
            errors
        );
        let return_type = method.return_type;
        let args_and_names = method
            .parameters
            .into_iter()
            .zip(arguments.into_iter())
            .map(|(param, arg)| (param.name, arg))
            .collect::<Vec<(_, _)>>();
        let exp = ty::TyExpression {
            expression: ty::TyExpressionVariant::FunctionApplication {
                call_path,
                contract_call_params: HashMap::new(),
                arguments: args_and_names,
                function_decl_id: decl_id,
                self_state_idx: None,
                selector: None,
            },
            return_type,
            span,
        };
        ok(exp, warnings, errors)
    }

    pub(crate) fn type_check(mut ctx: TypeCheckContext, expr: Expression) -> CompileResult<Self> {
        let type_engine = ctx.type_engine;
        let declaration_engine = ctx.declaration_engine;
        let engines = ctx.engines();
        let expr_span = expr.span();
        let span = expr_span.clone();
        let res = match expr.kind {
            // We've already emitted an error for the `::Error` case.
            ExpressionKind::Error(_) => ok(ty::TyExpression::error(span, engines), vec![], vec![]),
            ExpressionKind::Literal(lit) => Self::type_check_literal(engines, lit, span),
            ExpressionKind::Variable(name) => {
                Self::type_check_variable_expression(ctx.by_ref(), name, span)
            }
            ExpressionKind::FunctionApplication(function_application_expression) => {
                let FunctionApplicationExpression {
                    call_path_binding,
                    arguments,
                } = *function_application_expression;
                Self::type_check_function_application(
                    ctx.by_ref(),
                    call_path_binding,
                    arguments,
                    span,
                )
            }
            ExpressionKind::LazyOperator(LazyOperatorExpression { op, lhs, rhs }) => {
                let ctx = ctx.by_ref().with_type_annotation(
                    type_engine.insert_type(declaration_engine, TypeInfo::Boolean),
                );
                Self::type_check_lazy_operator(ctx, op, *lhs, *rhs, span)
            }
            ExpressionKind::CodeBlock(contents) => {
                Self::type_check_code_block(ctx.by_ref(), contents, span)
            }
            // TODO if _condition_ is constant, evaluate it and compile this to an
            // expression with only one branch
            ExpressionKind::If(IfExpression {
                condition,
                then,
                r#else,
            }) => Self::type_check_if_expression(
                ctx.by_ref().with_help_text(""),
                *condition,
                *then,
                r#else.map(|e| *e),
                span,
            ),
            ExpressionKind::Match(MatchExpression { value, branches }) => {
                Self::type_check_match_expression(
                    ctx.by_ref().with_help_text(""),
                    *value,
                    branches,
                    span,
                )
            }
            ExpressionKind::Asm(asm) => Self::type_check_asm_expression(ctx.by_ref(), *asm, span),
            ExpressionKind::Struct(struct_expression) => {
                let StructExpression {
                    call_path_binding,
                    fields,
                } = *struct_expression;
                struct_instantiation(ctx.by_ref(), call_path_binding, fields, span)
            }
            ExpressionKind::Subfield(SubfieldExpression {
                prefix,
                field_to_access,
            }) => {
                Self::type_check_subfield_expression(ctx.by_ref(), *prefix, span, field_to_access)
            }
            ExpressionKind::MethodApplication(method_application_expression) => {
                let MethodApplicationExpression {
                    method_name_binding,
                    contract_call_params,
                    arguments,
                } = *method_application_expression;
                type_check_method_application(
                    ctx.by_ref(),
                    method_name_binding,
                    contract_call_params,
                    arguments,
                    span,
                )
            }
            ExpressionKind::Tuple(fields) => Self::type_check_tuple(ctx.by_ref(), fields, span),
            ExpressionKind::TupleIndex(TupleIndexExpression {
                prefix,
                index,
                index_span,
            }) => Self::type_check_tuple_index(ctx.by_ref(), *prefix, index, index_span, span),
            ExpressionKind::AmbiguousPathExpression(e) => {
                let AmbiguousPathExpression {
                    call_path_binding,
                    args,
                } = *e;
                Self::type_check_ambiguous_path(ctx.by_ref(), call_path_binding, span, args)
            }
            ExpressionKind::DelineatedPath(delineated_path_expression) => {
                let DelineatedPathExpression {
                    call_path_binding,
                    args,
                } = *delineated_path_expression;
                Self::type_check_delineated_path(ctx.by_ref(), call_path_binding, span, args)
            }
            ExpressionKind::AbiCast(abi_cast_expression) => {
                let AbiCastExpression { abi_name, address } = *abi_cast_expression;
                Self::type_check_abi_cast(ctx.by_ref(), abi_name, *address, span)
            }
            ExpressionKind::Array(contents) => Self::type_check_array(ctx.by_ref(), contents, span),
            ExpressionKind::ArrayIndex(ArrayIndexExpression { prefix, index }) => {
                let ctx = ctx
                    .by_ref()
                    .with_type_annotation(
                        type_engine.insert_type(declaration_engine, TypeInfo::Unknown),
                    )
                    .with_help_text("");
                Self::type_check_array_index(ctx, *prefix, *index, span)
            }
            ExpressionKind::StorageAccess(StorageAccessExpression { field_names }) => {
                let ctx = ctx
                    .by_ref()
                    .with_type_annotation(
                        type_engine.insert_type(declaration_engine, TypeInfo::Unknown),
                    )
                    .with_help_text("");
                Self::type_check_storage_load(ctx, field_names, &span)
            }
            ExpressionKind::IntrinsicFunction(IntrinsicFunctionExpression {
                kind_binding,
                arguments,
            }) => Self::type_check_intrinsic_function(ctx.by_ref(), kind_binding, arguments, span),
            ExpressionKind::WhileLoop(WhileLoopExpression { condition, body }) => {
                Self::type_check_while_loop(ctx.by_ref(), *condition, body, span)
            }
            ExpressionKind::Break => {
                let expr = ty::TyExpression {
                    expression: ty::TyExpressionVariant::Break,
                    return_type: type_engine.insert_type(declaration_engine, TypeInfo::Unknown),
                    span,
                };
                ok(expr, vec![], vec![])
            }
            ExpressionKind::Continue => {
                let expr = ty::TyExpression {
                    expression: ty::TyExpressionVariant::Continue,
                    return_type: type_engine.insert_type(declaration_engine, TypeInfo::Unknown),
                    span,
                };
                ok(expr, vec![], vec![])
            }
            ExpressionKind::Reassignment(ReassignmentExpression { lhs, rhs }) => {
                Self::type_check_reassignment(ctx.by_ref(), lhs, *rhs, span)
            }
            ExpressionKind::Return(expr) => {
                let ctx = ctx
                    // we use "unknown" here because return statements do not
                    // necessarily follow the type annotation of their immediate
                    // surrounding context. Because a return statement is control flow
                    // that breaks out to the nearest function, we need to type check
                    // it against the surrounding function.
                    // That is impossible here, as we don't have that information. It
                    // is the responsibility of the function declaration to type check
                    // all return statements contained within it.
                    .by_ref()
                    .with_type_annotation(
                        type_engine.insert_type(declaration_engine, TypeInfo::Unknown),
                    )
                    .with_help_text(
                        "Returned value must match up with the function return type \
                        annotation.",
                    );
                let mut warnings = vec![];
                let mut errors = vec![];
                let expr_span = expr.span();
                let expr = check!(
                    ty::TyExpression::type_check(ctx, *expr),
                    ty::TyExpression::error(expr_span, engines),
                    warnings,
                    errors,
                );
                let typed_expr = ty::TyExpression {
                    expression: ty::TyExpressionVariant::Return(Box::new(expr)),
                    return_type: type_engine.insert_type(declaration_engine, TypeInfo::Unknown),
                    // FIXME: This should be Yes?
                    span,
                };
                ok(typed_expr, warnings, errors)
            }
        };
        let mut typed_expression = match res.value {
            Some(r) => r,
            None => return res,
        };
        let mut warnings = res.warnings;
        let mut errors = res.errors;

        // if the return type cannot be cast into the annotation type then it is a type error
        typed_expression
            .return_type
            .replace_self_type(type_engine, ctx.self_type());
        ctx.type_annotation()
            .replace_self_type(type_engine, ctx.self_type());
        if !type_engine
            .check_if_types_can_be_coerced(typed_expression.return_type, ctx.type_annotation())
        {
            errors.push(CompileError::TypeError(TypeError::MismatchedType {
                expected: type_engine.help_out(ctx.type_annotation()).to_string(),
                received: type_engine
                    .help_out(typed_expression.return_type)
                    .to_string(),
                help_text: ctx.help_text().to_string(),
                span: expr_span.clone(),
            }));
        } else {
            append!(
                type_engine.unify(
                    typed_expression.return_type,
                    ctx.type_annotation(),
                    &expr_span,
                    ctx.help_text()
                ),
                warnings,
                errors
            );
        }

        // The annotation may result in a cast, which is handled in the type engine.
        typed_expression.return_type = check!(
            ctx.resolve_type_with_self(
                typed_expression.return_type,
                &expr_span,
                EnforceTypeArguments::No,
                None
            ),
            type_engine.insert_type(declaration_engine, TypeInfo::ErrorRecovery),
            warnings,
            errors,
        );

        // Literals of type Numeric can now be resolved if typed_expression.return_type is
        // an UnsignedInteger or a Numeric
        if let ty::TyExpressionVariant::Literal(lit) = typed_expression.clone().expression {
            if let Literal::Numeric(_) = lit {
                match type_engine.look_up_type_id(typed_expression.return_type) {
                    TypeInfo::UnsignedInteger(_) | TypeInfo::Numeric => {
                        typed_expression = check!(
                            Self::resolve_numeric_literal(
                                ctx,
                                lit,
                                expr_span,
                                typed_expression.return_type
                            ),
                            return err(warnings, errors),
                            warnings,
                            errors
                        )
                    }
                    _ => {}
                }
            }
        }

        ok(typed_expression, warnings, errors)
    }

    fn type_check_literal(
        engines: Engines<'_>,
        lit: Literal,
        span: Span,
    ) -> CompileResult<ty::TyExpression> {
        let type_engine = engines.te();
        let declaration_engine = engines.de();
        let return_type = match &lit {
            Literal::String(s) => TypeInfo::Str(Length::new(s.as_str().len(), s.clone())),
            Literal::Numeric(_) => TypeInfo::Numeric,
            Literal::U8(_) => TypeInfo::UnsignedInteger(IntegerBits::Eight),
            Literal::U16(_) => TypeInfo::UnsignedInteger(IntegerBits::Sixteen),
            Literal::U32(_) => TypeInfo::UnsignedInteger(IntegerBits::ThirtyTwo),
            Literal::U64(_) => TypeInfo::UnsignedInteger(IntegerBits::SixtyFour),
            Literal::Boolean(_) => TypeInfo::Boolean,
            Literal::B256(_) => TypeInfo::B256,
        };
        let id = type_engine.insert_type(declaration_engine, return_type);
        let exp = ty::TyExpression {
            expression: ty::TyExpressionVariant::Literal(lit),
            return_type: id,
            span,
        };
        ok(exp, vec![], vec![])
    }

    pub(crate) fn type_check_variable_expression(
        ctx: TypeCheckContext,
        name: Ident,
        span: Span,
    ) -> CompileResult<ty::TyExpression> {
        let mut warnings = vec![];
        let mut errors = vec![];

        let declaration_engine = ctx.declaration_engine;
        let engines = ctx.engines();

        let exp = match ctx.namespace.resolve_symbol(&name).value {
            Some(ty::TyDeclaration::VariableDeclaration(decl)) => {
                let ty::TyVariableDeclaration {
                    name: decl_name,
                    mutability,
                    return_type,
                    ..
                } = &**decl;
                ty::TyExpression {
                    return_type: *return_type,
                    expression: ty::TyExpressionVariant::VariableExpression {
                        name: decl_name.clone(),
                        span: name.span(),
                        mutability: *mutability,
                    },
                    span,
                }
            }
            Some(ty::TyDeclaration::ConstantDeclaration(decl_id)) => {
                let ty::TyConstantDeclaration {
                    name: decl_name,
                    return_type,
                    ..
                } = check!(
                    CompileResult::from(declaration_engine.get_constant(decl_id.clone(), &span)),
                    return err(warnings, errors),
                    warnings,
                    errors
                );
                ty::TyExpression {
                    return_type,
                    // Although this isn't strictly a 'variable' expression we can treat it as one for
                    // this context.
                    expression: ty::TyExpressionVariant::VariableExpression {
                        name: decl_name,
                        span: name.span(),
                        mutability: ty::VariableMutability::Immutable,
                    },
                    span,
                }
            }
            Some(ty::TyDeclaration::AbiDeclaration(decl_id)) => {
                let decl = check!(
                    CompileResult::from(declaration_engine.get_abi(decl_id.clone(), &span)),
                    return err(warnings, errors),
                    warnings,
                    errors
                );
                ty::TyExpression {
                    return_type: decl.create_type_id(engines),
                    expression: ty::TyExpressionVariant::AbiName(AbiName::Known(decl.name.into())),
                    span,
                }
            }
            Some(a) => {
                errors.push(CompileError::NotAVariable {
                    name: name.clone(),
                    what_it_is: a.friendly_name(),
                });
                ty::TyExpression::error(name.span(), engines)
            }
            None => {
                errors.push(CompileError::UnknownVariable {
                    var_name: name.clone(),
                });
                ty::TyExpression::error(name.span(), engines)
            }
        };
        ok(exp, warnings, errors)
    }

    fn type_check_function_application(
        mut ctx: TypeCheckContext,
        mut call_path_binding: TypeBinding<CallPath>,
        arguments: Vec<Expression>,
        span: Span,
    ) -> CompileResult<ty::TyExpression> {
        let mut warnings = vec![];
        let mut errors = vec![];

        let declaration_engine = ctx.declaration_engine;

        // type check the declaration
        let unknown_decl = check!(
            TypeBinding::type_check_with_ident(&mut call_path_binding, ctx.by_ref()),
            return err(warnings, errors),
            warnings,
            errors
        );

        // check that the decl is a function decl
        let function_decl = check!(
            unknown_decl.expect_function(declaration_engine, &span),
            return err(warnings, errors),
            warnings,
            errors
        );

        instantiate_function_application(ctx, function_decl, call_path_binding.inner, arguments)
    }

    fn type_check_lazy_operator(
        ctx: TypeCheckContext,
        op: LazyOp,
        lhs: Expression,
        rhs: Expression,
        span: Span,
    ) -> CompileResult<ty::TyExpression> {
        let mut warnings = vec![];
        let mut errors = vec![];

        let mut ctx = ctx.with_help_text("");
        let engines = ctx.engines();
        let typed_lhs = check!(
            ty::TyExpression::type_check(ctx.by_ref(), lhs.clone()),
            ty::TyExpression::error(lhs.span(), engines),
            warnings,
            errors
        );

        let typed_rhs = check!(
            ty::TyExpression::type_check(ctx.by_ref(), rhs.clone()),
            ty::TyExpression::error(rhs.span(), engines),
            warnings,
            errors
        );

        let type_annotation = ctx.type_annotation();
        let exp = instantiate_lazy_operator(op, typed_lhs, typed_rhs, type_annotation, span);
        ok(exp, warnings, errors)
    }

    fn type_check_code_block(
        mut ctx: TypeCheckContext,
        contents: CodeBlock,
        span: Span,
    ) -> CompileResult<ty::TyExpression> {
        let mut warnings = vec![];
        let mut errors = vec![];

        let type_engine = ctx.type_engine;
        let declaration_engine = ctx.declaration_engine;

        let (typed_block, block_return_type) = check!(
            ty::TyCodeBlock::type_check(ctx.by_ref(), contents),
            (
                ty::TyCodeBlock { contents: vec![] },
                type_engine.insert_type(declaration_engine, TypeInfo::Tuple(Vec::new()))
            ),
            warnings,
            errors
        );

        append!(
            ctx.unify_with_self(block_return_type, &span),
            warnings,
            errors
        );

        let exp = ty::TyExpression {
            expression: ty::TyExpressionVariant::CodeBlock(ty::TyCodeBlock {
                contents: typed_block.contents,
            }),
            return_type: block_return_type,
            span,
        };
        ok(exp, warnings, errors)
    }

    #[allow(clippy::type_complexity)]
    fn type_check_if_expression(
        mut ctx: TypeCheckContext,
        condition: Expression,
        then: Expression,
        r#else: Option<Expression>,
        span: Span,
    ) -> CompileResult<ty::TyExpression> {
        let mut warnings = vec![];
        let mut errors = vec![];

        let type_engine = ctx.type_engine;
        let declaration_engine = ctx.declaration_engine;
        let engines = ctx.engines();

        let condition = {
            let ctx = ctx
                .by_ref()
                .with_help_text("The condition of an if expression must be a boolean expression.")
                .with_type_annotation(
                    type_engine.insert_type(declaration_engine, TypeInfo::Boolean),
                );
            check!(
                ty::TyExpression::type_check(ctx, condition.clone()),
                ty::TyExpression::error(condition.span(), engines),
                warnings,
                errors
            )
        };
        let then = {
            let ctx = ctx.by_ref().with_help_text("").with_type_annotation(
                type_engine.insert_type(declaration_engine, TypeInfo::Unknown),
            );
            check!(
                ty::TyExpression::type_check(ctx, then.clone()),
                ty::TyExpression::error(then.span(), engines),
                warnings,
                errors
            )
        };
        let r#else = r#else.map(|expr| {
            let ctx = ctx.by_ref().with_help_text("").with_type_annotation(
                type_engine.insert_type(declaration_engine, TypeInfo::Unknown),
            );
            check!(
                ty::TyExpression::type_check(ctx, expr.clone()),
                ty::TyExpression::error(expr.span(), engines),
                warnings,
                errors
            )
        });
        let exp = check!(
            instantiate_if_expression(ctx, condition, then, r#else, span,),
            return err(warnings, errors),
            warnings,
            errors
        );
        ok(exp, warnings, errors)
    }

    fn type_check_match_expression(
        mut ctx: TypeCheckContext,
        value: Expression,
        branches: Vec<MatchBranch>,
        span: Span,
    ) -> CompileResult<ty::TyExpression> {
        let mut warnings = vec![];
        let mut errors = vec![];

        let type_engine = ctx.type_engine;
        let declaration_engine = ctx.declaration_engine;
        let engines = ctx.engines();

        // type check the value
        let typed_value = {
            let ctx = ctx.by_ref().with_help_text("").with_type_annotation(
                type_engine.insert_type(declaration_engine, TypeInfo::Unknown),
            );
            check!(
                ty::TyExpression::type_check(ctx, value.clone()),
                ty::TyExpression::error(value.span(), engines),
                warnings,
                errors
            )
        };
        let type_id = typed_value.return_type;

        // check to make sure that the type of the value is something that can be matched upon
        check!(
            type_engine
                .look_up_type_id(type_id)
                .expect_is_supported_in_match_expressions(&typed_value.span),
            return err(warnings, errors),
            warnings,
            errors
        );

        // type check the match expression and create a ty::TyMatchExpression object
        let (typed_match_expression, typed_scrutinees) = {
            let ctx = ctx.by_ref().with_help_text("");
            check!(
                ty::TyMatchExpression::type_check(ctx, typed_value, branches, span.clone()),
                return err(warnings, errors),
                warnings,
                errors
            )
        };

        // check to see if the match expression is exhaustive and if all match arms are reachable
        let (witness_report, arms_reachability) = check!(
            check_match_expression_usefulness(engines, type_id, typed_scrutinees, span.clone()),
            return err(warnings, errors),
            warnings,
            errors
        );
        for reachable_report in arms_reachability.into_iter() {
            if !reachable_report.reachable {
                warnings.push(CompileWarning {
                    span: reachable_report.span,
                    warning_content: Warning::MatchExpressionUnreachableArm,
                });
            }
        }
        if witness_report.has_witnesses() {
            errors.push(CompileError::MatchExpressionNonExhaustive {
                missing_patterns: format!("{}", witness_report),
                span,
            });
            return err(warnings, errors);
        }

        // desugar the typed match expression to a typed if expression
        let typed_if_exp = check!(
            typed_match_expression.convert_to_typed_if_expression(ctx),
            return err(warnings, errors),
            warnings,
            errors
        );

        ok(typed_if_exp, warnings, errors)
    }

    #[allow(clippy::too_many_arguments)]
    fn type_check_asm_expression(
        mut ctx: TypeCheckContext,
        asm: AsmExpression,
        span: Span,
    ) -> CompileResult<ty::TyExpression> {
        let mut warnings = vec![];
        let mut errors = vec![];

        let type_engine = ctx.type_engine;
        let declaration_engine = ctx.declaration_engine;
        let engines = ctx.engines();

        // Various checks that we can catch early to check that the assembly is valid. For now,
        // this includes two checks:
        // 1. Check that no control flow opcodes are used.
        // 2. Check that initialized registers are not reassigned in the `asm` block.
        check!(
            check_asm_block_validity(&asm),
            return err(warnings, errors),
            warnings,
            errors
        );

        let asm_span = asm
            .returns
            .clone()
            .map(|x| x.1)
            .unwrap_or_else(|| asm.whole_block_span.clone());
        let return_type = check!(
            ctx.resolve_type_with_self(
                type_engine.insert_type(declaration_engine, asm.return_type.clone()),
                &asm_span,
                EnforceTypeArguments::No,
                None
            ),
            type_engine.insert_type(declaration_engine, TypeInfo::ErrorRecovery),
            warnings,
            errors,
        );

        // type check the initializers
        let typed_registers = asm
            .registers
            .clone()
            .into_iter()
            .map(
                |AsmRegisterDeclaration { name, initializer }| ty::TyAsmRegisterDeclaration {
                    name,
                    initializer: initializer.map(|initializer| {
                        let ctx = ctx.by_ref().with_help_text("").with_type_annotation(
                            type_engine.insert_type(declaration_engine, TypeInfo::Unknown),
                        );
                        check!(
                            ty::TyExpression::type_check(ctx, initializer.clone()),
                            ty::TyExpression::error(initializer.span(), engines),
                            warnings,
                            errors
                        )
                    }),
                },
            )
            .collect();

        let exp = ty::TyExpression {
            expression: ty::TyExpressionVariant::AsmExpression {
                whole_block_span: asm.whole_block_span,
                body: asm.body,
                registers: typed_registers,
                returns: asm.returns,
            },
            return_type,
            span,
        };
        ok(exp, warnings, errors)
    }

    #[allow(clippy::too_many_arguments)]
<<<<<<< HEAD
=======
    fn type_check_struct_expression(
        mut ctx: TypeCheckContext,
        call_path_binding: TypeBinding<CallPath>,
        fields: Vec<StructExpressionField>,
        span: Span,
    ) -> CompileResult<ty::TyExpression> {
        let mut warnings = vec![];
        let mut errors = vec![];

        let type_engine = ctx.type_engine;
        let declaration_engine = ctx.declaration_engine;
        let engines = ctx.engines();

        let TypeBinding {
            inner: CallPath {
                prefixes, suffix, ..
            },
            type_arguments,
            span: inner_span,
        } = call_path_binding;
        let type_info = match (suffix.as_str(), type_arguments.is_empty()) {
            ("Self", true) => TypeInfo::SelfType,
            ("Self", false) => {
                errors.push(CompileError::TypeArgumentsNotAllowed {
                    span: suffix.span(),
                });
                return err(warnings, errors);
            }
            (_, true) => TypeInfo::Custom {
                name: suffix,
                type_arguments: None,
            },
            (_, false) => TypeInfo::Custom {
                name: suffix,
                type_arguments: Some(type_arguments),
            },
        };

        // find the module that the struct decl is in
        let type_info_prefix = ctx.namespace.find_module_path(&prefixes);
        check!(
            ctx.namespace.root().check_submodule(&type_info_prefix),
            return err(warnings, errors),
            warnings,
            errors
        );

        // resolve the type of the struct decl
        let type_id = check!(
            ctx.resolve_type_with_self(
                type_engine.insert_type(declaration_engine, type_info),
                &inner_span,
                EnforceTypeArguments::No,
                Some(&type_info_prefix)
            ),
            type_engine.insert_type(declaration_engine, TypeInfo::ErrorRecovery),
            warnings,
            errors
        );

        // extract the struct name and fields from the type info
        let type_info = type_engine.look_up_type_id(type_id);
        let (struct_name, struct_fields) = check!(
            type_info.expect_struct(engines, &span),
            return err(warnings, errors),
            warnings,
            errors
        );
        let mut struct_fields = struct_fields.clone();

        // match up the names with their type annotations from the declaration
        let mut typed_fields_buf = vec![];
        for def_field in struct_fields.iter_mut() {
            let expr_field: StructExpressionField =
                match fields.iter().find(|x| x.name == def_field.name) {
                    Some(val) => val.clone(),
                    None => {
                        errors.push(CompileError::StructMissingField {
                            field_name: def_field.name.clone(),
                            struct_name: struct_name.clone(),
                            span: span.clone(),
                        });
                        typed_fields_buf.push(ty::TyStructExpressionField {
                            name: def_field.name.clone(),
                            value: ty::TyExpression {
                                expression: ty::TyExpressionVariant::Tuple { fields: vec![] },
                                return_type: type_engine
                                    .insert_type(declaration_engine, TypeInfo::ErrorRecovery),
                                span: span.clone(),
                            },
                        });
                        continue;
                    }
                };

            let ctx = ctx
                .by_ref()
                .with_help_text(
                    "Struct field's type must match up with the type specified in its declaration.",
                )
                .with_type_annotation(
                    type_engine.insert_type(declaration_engine, TypeInfo::Unknown),
                );
            let typed_field = check!(
                ty::TyExpression::type_check(ctx, expr_field.value),
                continue,
                warnings,
                errors
            );
            append!(
                type_engine.unify_adt(
                    declaration_engine,
                    typed_field.return_type,
                    def_field.type_id,
                    &typed_field.span,
                    "Struct field's type must match up with the type specified in its declaration.",
                ),
                warnings,
                errors
            );

            def_field.span = typed_field.span.clone();
            typed_fields_buf.push(ty::TyStructExpressionField {
                value: typed_field,
                name: expr_field.name.clone(),
            });
        }

        // check that there are no extra fields
        for field in fields {
            if !struct_fields.iter().any(|x| x.name == field.name) {
                errors.push(CompileError::StructDoesNotHaveField {
                    field_name: field.name.clone(),
                    struct_name: struct_name.clone(),
                    span: field.span,
                });
            }
        }
        let exp = ty::TyExpression {
            expression: ty::TyExpressionVariant::StructExpression {
                struct_name: struct_name.clone(),
                fields: typed_fields_buf,
                span: inner_span,
            },
            return_type: type_id,
            span,
        };
        ok(exp, warnings, errors)
    }

    #[allow(clippy::too_many_arguments)]
>>>>>>> 153ef7a8
    fn type_check_subfield_expression(
        ctx: TypeCheckContext,
        prefix: Expression,
        span: Span,
        field_to_access: Ident,
    ) -> CompileResult<ty::TyExpression> {
        let mut warnings = vec![];
        let mut errors = vec![];

        let type_engine = ctx.type_engine;
        let declaration_engine = ctx.declaration_engine;
        let engines = ctx.engines();

        let ctx = ctx
            .with_help_text("")
            .with_type_annotation(type_engine.insert_type(declaration_engine, TypeInfo::Unknown));
        let parent = check!(
            ty::TyExpression::type_check(ctx, prefix),
            return err(warnings, errors),
            warnings,
            errors
        );
        let exp = check!(
            instantiate_struct_field_access(engines, parent, field_to_access, span),
            return err(warnings, errors),
            warnings,
            errors
        );
        ok(exp, warnings, errors)
    }

    fn type_check_tuple(
        mut ctx: TypeCheckContext,
        fields: Vec<Expression>,
        span: Span,
    ) -> CompileResult<Self> {
        let mut warnings = vec![];
        let mut errors = vec![];

        let type_engine = ctx.type_engine;
        let declaration_engine = ctx.declaration_engine;
        let engines = ctx.engines();

        let field_type_opt = match type_engine.look_up_type_id(ctx.type_annotation()) {
            TypeInfo::Tuple(field_type_ids) if field_type_ids.len() == fields.len() => {
                Some(field_type_ids)
            }
            _ => None,
        };
        let mut typed_field_types = Vec::with_capacity(fields.len());
        let mut typed_fields = Vec::with_capacity(fields.len());
        for (i, field) in fields.into_iter().enumerate() {
            let field_type = field_type_opt
                .as_ref()
                .map(|field_type_ids| field_type_ids[i].clone())
                .unwrap_or_else(|| {
                    let initial_type_id =
                        type_engine.insert_type(declaration_engine, TypeInfo::Unknown);
                    TypeArgument {
                        type_id: initial_type_id,
                        initial_type_id,
                        span: Span::dummy(),
                    }
                });
            let field_span = field.span();
            let ctx = ctx
                .by_ref()
                .with_help_text("tuple field type does not match the expected type")
                .with_type_annotation(field_type.type_id);
            let typed_field = check!(
                ty::TyExpression::type_check(ctx, field),
                ty::TyExpression::error(field_span, engines),
                warnings,
                errors
            );
            typed_field_types.push(TypeArgument {
                type_id: typed_field.return_type,
                initial_type_id: field_type.type_id,
                span: typed_field.span.clone(),
            });
            typed_fields.push(typed_field);
        }
        let exp = ty::TyExpression {
            expression: ty::TyExpressionVariant::Tuple {
                fields: typed_fields,
            },
            return_type: ctx
                .type_engine
                .insert_type(declaration_engine, TypeInfo::Tuple(typed_field_types)),
            span,
        };
        ok(exp, warnings, errors)
    }

    /// Look up the current global storage state that has been created by storage declarations.
    /// If there isn't any storage, then this is an error. If there is storage, find the corresponding
    /// field that has been specified and return that value.
    fn type_check_storage_load(
        ctx: TypeCheckContext,
        checkee: Vec<Ident>,
        span: &Span,
    ) -> CompileResult<Self> {
        let mut warnings = vec![];
        let mut errors = vec![];

        let type_engine = ctx.type_engine;
        let declaration_engine = ctx.declaration_engine;

        if !ctx.namespace.has_storage_declared() {
            errors.push(CompileError::NoDeclaredStorage { span: span.clone() });
            return err(warnings, errors);
        }

        let storage_fields = check!(
            ctx.namespace
                .get_storage_field_descriptors(declaration_engine, span),
            return err(warnings, errors),
            warnings,
            errors
        );

        // Do all namespace checking here!
        let (storage_access, return_type) = check!(
            ctx.namespace.apply_storage_load(
                Engines::new(type_engine, declaration_engine),
                checkee,
                &storage_fields,
                span
            ),
            return err(warnings, errors),
            warnings,
            errors
        );
        ok(
            ty::TyExpression {
                expression: ty::TyExpressionVariant::StorageAccess(storage_access),
                return_type,
                span: span.clone(),
            },
            warnings,
            errors,
        )
    }

    fn type_check_tuple_index(
        ctx: TypeCheckContext,
        prefix: Expression,
        index: usize,
        index_span: Span,
        span: Span,
    ) -> CompileResult<ty::TyExpression> {
        let mut warnings = vec![];
        let mut errors = vec![];

        let type_engine = ctx.type_engine;
        let declaration_engine = ctx.declaration_engine;
        let engines = ctx.engines();

        let ctx = ctx
            .with_help_text("")
            .with_type_annotation(type_engine.insert_type(declaration_engine, TypeInfo::Unknown));
        let parent = check!(
            ty::TyExpression::type_check(ctx, prefix),
            return err(warnings, errors),
            warnings,
            errors
        );
        let exp = check!(
            instantiate_tuple_index_access(engines, parent, index, index_span, span),
            return err(warnings, errors),
            warnings,
            errors
        );
        ok(exp, warnings, errors)
    }

    fn type_check_ambiguous_path(
        mut ctx: TypeCheckContext,
        TypeBinding {
            inner:
                CallPath {
                    prefixes,
                    suffix: AmbiguousSuffix { before, suffix },
                    is_absolute,
                },
            type_arguments,
            span: path_span,
        }: TypeBinding<CallPath<AmbiguousSuffix>>,
        span: Span,
        args: Vec<Expression>,
    ) -> CompileResult<ty::TyExpression> {
        let declaration_engine = ctx.declaration_engine;

        // Is `path = prefix ++ before` a module?
        let mut path = Vec::with_capacity(prefixes.len() + 1);
        path.extend(prefixes.iter().cloned());
        path.push(before.inner.clone());
        let not_module = ctx.namespace.check_submodule(&path).value.is_none();

        // Not a module? Not a `Enum::Variant` either?
        // Type check as an associated function call instead.
        let is_associated_call = not_module && {
            let probe_call_path = CallPath {
                prefixes: prefixes.clone(),
                suffix: before.inner.clone(),
                is_absolute,
            };
            ctx.namespace
                .resolve_call_path(&probe_call_path)
                .flat_map(|decl| decl.expect_enum(declaration_engine, &before.inner.span()))
                .flat_map(|decl| decl.expect_variant_from_name(&suffix).map(drop))
                .value
                .is_none()
        };

        if is_associated_call {
            let before_span = before.span();
            let type_name = before.inner;
            let type_info_span = type_name.span();
            let type_info = type_name_to_type_info_opt(&type_name).unwrap_or(TypeInfo::Custom {
                name: type_name,
                type_arguments: None,
            });

            let method_name_binding = TypeBinding {
                inner: MethodName::FromType {
                    call_path_binding: TypeBinding {
                        span: before_span,
                        type_arguments: before.type_arguments,
                        inner: CallPath {
                            prefixes,
                            suffix: (type_info, type_info_span),
                            is_absolute,
                        },
                    },
                    method_name: suffix,
                },
                type_arguments,
                span: path_span,
            };
            type_check_method_application(ctx.by_ref(), method_name_binding, Vec::new(), args, span)
        } else {
            let call_path_binding = TypeBinding {
                inner: CallPath {
                    prefixes: path,
                    suffix,
                    is_absolute,
                },
                type_arguments,
                span: path_span,
            };
            let mut res = Self::type_check_delineated_path(ctx, call_path_binding, span, args);

            // In case `before` has type args, this would be e.g., `foo::bar::<TyArgs>::baz(...)`.
            // So, we would need, but don't have, parametric modules to apply arguments to.
            // Emit an error and ignore the type args.
            //
            // TODO: This also bans `Enum::<TyArgs>::Variant` but there's no good reason to ban that.
            // Instead, we should allow this but ban `Enum::Variant::<TyArgs>`, which Rust does allow,
            // but shouldn't, because with GADTs, we could ostensibly have the equivalent of:
            // ```haskell
            // {-# LANGUAGE GADTs, RankNTypes #-}
            // data Foo where Bar :: forall a. Show a => a -> Foo
            // ```
            // or to illustrate with Sway-ish syntax:
            // ```rust
            // enum Foo {
            //     Bar<A: Debug>: A, // Let's ignore memory representation, etc.
            // }
            // ```
            if !before.type_arguments.is_empty() {
                res.errors.push(
                    ConvertParseTreeError::GenericsNotSupportedHere {
                        span: Span::join_all(before.type_arguments.iter().map(|t| t.span())),
                    }
                    .into(),
                );
            }

            res
        }
    }

    fn type_check_delineated_path(
        mut ctx: TypeCheckContext,
        call_path_binding: TypeBinding<CallPath>,
        span: Span,
        args: Vec<Expression>,
    ) -> CompileResult<ty::TyExpression> {
        let mut warnings = vec![];
        let mut errors = vec![];

        let declaration_engine = ctx.declaration_engine;

        // The first step is to determine if the call path refers to a module, enum, or function.
        // If only one exists, then we use that one. Otherwise, if more than one exist, it is
        // an ambiguous reference error.

        // Check if this could be a module
        let mut module_probe_warnings = Vec::new();
        let mut module_probe_errors = Vec::new();
        let is_module = {
            let call_path_binding = call_path_binding.clone();
            ctx.namespace
                .check_submodule(
                    &[
                        call_path_binding.inner.prefixes,
                        vec![call_path_binding.inner.suffix],
                    ]
                    .concat(),
                )
                .ok(&mut module_probe_warnings, &mut module_probe_errors)
                .is_some()
        };

        // Check if this could be a function
        let mut function_probe_warnings = Vec::new();
        let mut function_probe_errors = Vec::new();
        let maybe_function = {
            let mut call_path_binding = call_path_binding.clone();
            TypeBinding::type_check_with_ident(&mut call_path_binding, ctx.by_ref())
                .flat_map(|unknown_decl| unknown_decl.expect_function(declaration_engine, &span))
                .ok(&mut function_probe_warnings, &mut function_probe_errors)
        };

        // Check if this could be an enum
        let mut enum_probe_warnings = vec![];
        let mut enum_probe_errors = vec![];
        let maybe_enum = {
            let call_path_binding = call_path_binding.clone();
            let enum_name = call_path_binding.inner.prefixes[0].clone();
            let variant_name = call_path_binding.inner.suffix.clone();
            let enum_call_path = call_path_binding.inner.rshift();
            let mut call_path_binding = TypeBinding {
                inner: enum_call_path,
                type_arguments: call_path_binding.type_arguments,
                span: call_path_binding.span,
            };
            TypeBinding::type_check_with_ident(&mut call_path_binding, ctx.by_ref())
                .flat_map(|unknown_decl| {
                    unknown_decl.expect_enum(declaration_engine, &call_path_binding.span())
                })
                .ok(&mut enum_probe_warnings, &mut enum_probe_errors)
                .map(|enum_decl| (enum_decl, enum_name, variant_name))
        };

        // Check if this could be a constant
        let mut const_probe_warnings = vec![];
        let mut const_probe_errors = vec![];
        let maybe_const = {
            let mut call_path_binding = call_path_binding.clone();
            TypeBinding::type_check_with_ident(&mut call_path_binding, ctx.by_ref())
                .flat_map(|unknown_decl| {
                    unknown_decl.expect_const(declaration_engine, &call_path_binding.span())
                })
                .ok(&mut const_probe_warnings, &mut const_probe_errors)
                .map(|const_decl| (const_decl, call_path_binding.span()))
        };

        // compare the results of the checks
        let exp = match (is_module, maybe_function, maybe_enum, maybe_const) {
            (false, None, Some((enum_decl, enum_name, variant_name)), None) => {
                warnings.append(&mut enum_probe_warnings);
                errors.append(&mut enum_probe_errors);
                check!(
                    instantiate_enum(ctx, enum_decl, enum_name, variant_name, args),
                    return err(warnings, errors),
                    warnings,
                    errors
                )
            }
            (false, Some(func_decl), None, None) => {
                warnings.append(&mut function_probe_warnings);
                errors.append(&mut function_probe_errors);
                check!(
                    instantiate_function_application(ctx, func_decl, call_path_binding.inner, args,),
                    return err(warnings, errors),
                    warnings,
                    errors
                )
            }
            (true, None, None, None) => {
                module_probe_errors.push(CompileError::Unimplemented(
                    "this case is not yet implemented",
                    span,
                ));
                return err(module_probe_warnings, module_probe_errors);
            }
            (false, None, None, Some((const_decl, span))) => {
                warnings.append(&mut const_probe_warnings);
                errors.append(&mut const_probe_errors);
                check!(
                    instantiate_constant_decl(const_decl, span),
                    return err(warnings, errors),
                    warnings,
                    errors
                )
            }
            (false, None, None, None) => {
                errors.push(CompileError::SymbolNotFound {
                    name: call_path_binding.inner.suffix,
                });
                return err(warnings, errors);
            }
            _ => {
                errors.push(CompileError::AmbiguousPath { span });
                return err(warnings, errors);
            }
        };

        ok(exp, warnings, errors)
    }

    #[allow(clippy::too_many_arguments)]
    fn type_check_abi_cast(
        mut ctx: TypeCheckContext,
        abi_name: CallPath,
        address: Expression,
        span: Span,
    ) -> CompileResult<Self> {
        let mut warnings = vec![];
        let mut errors = vec![];

        let type_engine = ctx.type_engine;
        let declaration_engine = ctx.declaration_engine;
        let engines = ctx.engines();

        // TODO use lib-std's Address type instead of b256
        // type check the address and make sure it is
        let err_span = address.span();
        let address_expr = {
            let ctx = ctx
                .by_ref()
                .with_help_text("An address that is being ABI cast must be of type b256")
                .with_type_annotation(type_engine.insert_type(declaration_engine, TypeInfo::B256));
            check!(
                ty::TyExpression::type_check(ctx, address),
                ty::TyExpression::error(err_span, engines),
                warnings,
                errors
            )
        };

        // look up the call path and get the declaration it references
        let abi = check!(
            ctx.namespace.resolve_call_path(&abi_name).cloned(),
            return err(warnings, errors),
            warnings,
            errors
        );
        let ty::TyAbiDeclaration {
            name,
            interface_surface,
            mut methods,
            span,
            ..
        } = match abi {
            ty::TyDeclaration::AbiDeclaration(decl_id) => {
                check!(
                    CompileResult::from(declaration_engine.get_abi(decl_id, &span)),
                    return err(warnings, errors),
                    warnings,
                    errors
                )
            }
            ty::TyDeclaration::VariableDeclaration(ref decl) => {
                let ty::TyVariableDeclaration { body: expr, .. } = &**decl;
                let ret_ty = type_engine.look_up_type_id(expr.return_type);
                let abi_name = match ret_ty {
                    TypeInfo::ContractCaller { abi_name, .. } => abi_name,
                    _ => {
                        errors.push(CompileError::NotAnAbi {
                            span: abi_name.span(),
                            actually_is: abi.friendly_name(),
                        });
                        return err(warnings, errors);
                    }
                };
                match abi_name {
                    // look up the call path and get the declaration it references
                    AbiName::Known(abi_name) => {
                        let unknown_decl = check!(
                            ctx.namespace.resolve_call_path(&abi_name).cloned(),
                            return err(warnings, errors),
                            warnings,
                            errors
                        );
                        check!(
                            unknown_decl.expect_abi(declaration_engine, &span),
                            return err(warnings, errors),
                            warnings,
                            errors
                        )
                    }
                    AbiName::Deferred => {
                        return ok(
                            ty::TyExpression {
                                return_type: type_engine.insert_type(
                                    declaration_engine,
                                    TypeInfo::ContractCaller {
                                        abi_name: AbiName::Deferred,
                                        address: None,
                                    },
                                ),
                                expression: ty::TyExpressionVariant::Tuple { fields: vec![] },
                                span,
                            },
                            warnings,
                            errors,
                        )
                    }
                }
            }
            a => {
                errors.push(CompileError::NotAnAbi {
                    span: abi_name.span(),
                    actually_is: a.friendly_name(),
                });
                return err(warnings, errors);
            }
        };

        let return_type = type_engine.insert_type(
            declaration_engine,
            TypeInfo::ContractCaller {
                abi_name: AbiName::Known(abi_name.clone()),
                address: Some(Box::new(address_expr.clone())),
            },
        );

        // Retrieve the interface surface for this abi.
        let mut abi_methods = vec![];
        for decl_id in interface_surface.into_iter() {
            let method = check!(
                CompileResult::from(declaration_engine.get_trait_fn(decl_id.clone(), &name.span())),
                return err(warnings, errors),
                warnings,
                errors
            );
            abi_methods.push(
                declaration_engine
                    .insert_function(method.to_dummy_func(Mode::ImplAbiFn))
                    .with_parent(declaration_engine, decl_id),
            );
        }

        // Retrieve the methods for this abi.
        abi_methods.append(&mut methods);

        // Insert the abi methods into the namespace.
        check!(
            ctx.namespace.insert_trait_implementation(
                abi_name.clone(),
                vec![],
                return_type,
                &abi_methods,
                &span,
                false,
                engines,
            ),
            return err(warnings, errors),
            warnings,
            errors
        );

        let exp = ty::TyExpression {
            expression: ty::TyExpressionVariant::AbiCast {
                abi_name,
                address: Box::new(address_expr),
                span: span.clone(),
            },
            return_type,
            span,
        };
        ok(exp, warnings, errors)
    }

    fn type_check_array(
        mut ctx: TypeCheckContext,
        contents: Vec<Expression>,
        span: Span,
    ) -> CompileResult<Self> {
        let type_engine = ctx.type_engine;
        let declaration_engine = ctx.declaration_engine;
        let engines = ctx.engines();

        if contents.is_empty() {
            let unknown_type = type_engine.insert_type(declaration_engine, TypeInfo::Unknown);
            return ok(
                ty::TyExpression {
                    expression: ty::TyExpressionVariant::Array {
                        contents: Vec::new(),
                    },
                    return_type: type_engine.insert_type(
                        declaration_engine,
                        TypeInfo::Array(
                            TypeArgument {
                                type_id: unknown_type,
                                span: Span::dummy(),
                                initial_type_id: unknown_type,
                            },
                            Length::new(0, Span::dummy()),
                        ),
                    ),
                    span,
                },
                Vec::new(),
                Vec::new(),
            );
        };

        let mut warnings = Vec::new();
        let mut errors = Vec::new();
        let typed_contents: Vec<ty::TyExpression> = contents
            .into_iter()
            .map(|expr| {
                let span = expr.span();
                let ctx = ctx.by_ref().with_help_text("").with_type_annotation(
                    type_engine.insert_type(declaration_engine, TypeInfo::Unknown),
                );
                check!(
                    Self::type_check(ctx, expr),
                    ty::TyExpression::error(span, engines),
                    warnings,
                    errors
                )
            })
            .collect();

        let elem_type = typed_contents[0].return_type;
        for typed_elem in &typed_contents[1..] {
            let (mut new_warnings, mut new_errors) = ctx
                .by_ref()
                .with_type_annotation(elem_type)
                .unify_with_self(typed_elem.return_type, &typed_elem.span);
            let no_warnings = new_warnings.is_empty();
            let no_errors = new_errors.is_empty();
            warnings.append(&mut new_warnings);
            errors.append(&mut new_errors);
            // In both cases, if there are warnings or errors then break here, since we don't
            // need to spam type errors for every element once we have one.
            if !no_warnings && !no_errors {
                break;
            }
        }

        let array_count = typed_contents.len();
        ok(
            ty::TyExpression {
                expression: ty::TyExpressionVariant::Array {
                    contents: typed_contents,
                },
                return_type: type_engine.insert_type(
                    declaration_engine,
                    TypeInfo::Array(
                        TypeArgument {
                            type_id: elem_type,
                            span: Span::dummy(),
                            initial_type_id: elem_type,
                        },
                        Length::new(array_count, Span::dummy()),
                    ),
                ), // Maybe?
                span,
            },
            warnings,
            errors,
        )
    }

    fn type_check_array_index(
        mut ctx: TypeCheckContext,
        prefix: Expression,
        index: Expression,
        span: Span,
    ) -> CompileResult<Self> {
        let mut warnings = Vec::new();
        let mut errors = Vec::new();

        let type_engine = ctx.type_engine;
        let declaration_engine = ctx.declaration_engine;

        let prefix_te = {
            let ctx = ctx.by_ref().with_help_text("").with_type_annotation(
                type_engine.insert_type(declaration_engine, TypeInfo::Unknown),
            );
            check!(
                ty::TyExpression::type_check(ctx, prefix.clone()),
                return err(warnings, errors),
                warnings,
                errors
            )
        };

        // If the return type is a static array then create a `ty::TyExpressionVariant::ArrayIndex`.
        if let TypeInfo::Array(elem_type, _) = type_engine.look_up_type_id(prefix_te.return_type) {
            let type_info_u64 = TypeInfo::UnsignedInteger(IntegerBits::SixtyFour);
            let ctx = ctx
                .with_help_text("")
                .with_type_annotation(type_engine.insert_type(declaration_engine, type_info_u64));
            let index_te = check!(
                ty::TyExpression::type_check(ctx, index),
                return err(warnings, errors),
                warnings,
                errors
            );

            ok(
                ty::TyExpression {
                    expression: ty::TyExpressionVariant::ArrayIndex {
                        prefix: Box::new(prefix_te),
                        index: Box::new(index_te),
                    },
                    return_type: elem_type.type_id,
                    span,
                },
                warnings,
                errors,
            )
        } else {
            // Otherwise convert into a method call 'index(self, index)' via the std::ops::Index trait.
            let method_name = TypeBinding {
                inner: MethodName::FromTrait {
                    call_path: CallPath {
                        prefixes: vec![
                            Ident::new_with_override("core", span.clone()),
                            Ident::new_with_override("ops", span.clone()),
                        ],
                        suffix: Ident::new_with_override("index", span.clone()),
                        is_absolute: true,
                    },
                },
                type_arguments: vec![],
                span: span.clone(),
            };
            type_check_method_application(ctx, method_name, vec![], vec![prefix, index], span)
        }
    }

    fn type_check_intrinsic_function(
        ctx: TypeCheckContext,
        kind_binding: TypeBinding<Intrinsic>,
        arguments: Vec<Expression>,
        span: Span,
    ) -> CompileResult<Self> {
        let mut warnings = vec![];
        let mut errors = vec![];
        let (intrinsic_function, return_type) = check!(
            ty::TyIntrinsicFunctionKind::type_check(ctx, kind_binding, arguments, span.clone()),
            return err(warnings, errors),
            warnings,
            errors
        );
        let exp = ty::TyExpression {
            expression: ty::TyExpressionVariant::IntrinsicFunction(intrinsic_function),
            return_type,
            span,
        };
        ok(exp, warnings, errors)
    }

    fn type_check_while_loop(
        mut ctx: TypeCheckContext,
        condition: Expression,
        body: CodeBlock,
        span: Span,
    ) -> CompileResult<Self> {
        let mut warnings = vec![];
        let mut errors = vec![];

        if ctx.kind() == TreeType::Predicate {
            errors.push(CompileError::DisallowedWhileInPredicate { span: span.clone() });
        }

        let type_engine = ctx.type_engine;
        let declaration_engine = ctx.declaration_engine;

        let typed_condition = {
            let ctx = ctx
                .by_ref()
                .with_type_annotation(
                    type_engine.insert_type(declaration_engine, TypeInfo::Boolean),
                )
                .with_help_text("A while loop's loop condition must be a boolean expression.");
            check!(
                ty::TyExpression::type_check(ctx, condition),
                return err(warnings, errors),
                warnings,
                errors
            )
        };

        let unit_ty = type_engine.insert_type(declaration_engine, TypeInfo::Tuple(Vec::new()));
        let ctx = ctx.with_type_annotation(unit_ty).with_help_text(
            "A while loop's loop body cannot implicitly return a value. Try \
                 assigning it to a mutable variable declared outside of the loop \
                 instead.",
        );
        let (typed_body, _block_implicit_return) = check!(
            ty::TyCodeBlock::type_check(ctx, body),
            return err(warnings, errors),
            warnings,
            errors
        );
        let exp = ty::TyExpression {
            expression: ty::TyExpressionVariant::WhileLoop {
                condition: Box::new(typed_condition),
                body: typed_body,
            },
            return_type: unit_ty,
            span,
        };
        ok(exp, warnings, errors)
    }

    fn type_check_reassignment(
        ctx: TypeCheckContext,
        lhs: ReassignmentTarget,
        rhs: Expression,
        span: Span,
    ) -> CompileResult<Self> {
        let mut errors = vec![];
        let mut warnings = vec![];

        let type_engine = ctx.type_engine;
        let declaration_engine = ctx.declaration_engine;
        let engines = ctx.engines();

        let mut ctx = ctx
            .with_type_annotation(type_engine.insert_type(declaration_engine, TypeInfo::Unknown))
            .with_help_text("");
        // ensure that the lhs is a supported expression kind
        match lhs {
            ReassignmentTarget::VariableExpression(var) => {
                let mut expr = var;
                let mut names_vec = Vec::new();
                let (base_name, final_return_type) = loop {
                    match expr.kind {
                        ExpressionKind::Variable(name) => {
                            // check that the reassigned name exists
                            let unknown_decl = check!(
                                ctx.namespace.resolve_symbol(&name).cloned(),
                                return err(warnings, errors),
                                warnings,
                                errors
                            );
                            let variable_decl = check!(
                                unknown_decl.expect_variable().cloned(),
                                return err(warnings, errors),
                                warnings,
                                errors
                            );
                            if !variable_decl.mutability.is_mutable() {
                                errors.push(CompileError::AssignmentToNonMutable { name });
                                return err(warnings, errors);
                            }
                            break (name, variable_decl.body.return_type);
                        }
                        ExpressionKind::Subfield(SubfieldExpression {
                            prefix,
                            field_to_access,
                            ..
                        }) => {
                            names_vec.push(ty::ProjectionKind::StructField {
                                name: field_to_access,
                            });
                            expr = prefix;
                        }
                        ExpressionKind::TupleIndex(TupleIndexExpression {
                            prefix,
                            index,
                            index_span,
                            ..
                        }) => {
                            names_vec.push(ty::ProjectionKind::TupleField { index, index_span });
                            expr = prefix;
                        }
                        ExpressionKind::ArrayIndex(ArrayIndexExpression { prefix, index }) => {
                            let ctx = ctx.by_ref().with_help_text("");
                            let typed_index = check!(
                                ty::TyExpression::type_check(ctx, index.as_ref().clone()),
                                ty::TyExpression::error(span.clone(), engines),
                                warnings,
                                errors
                            );
                            names_vec.push(ty::ProjectionKind::ArrayIndex {
                                index: Box::new(typed_index),
                                index_span: index.span(),
                            });
                            expr = prefix;
                        }
                        _ => {
                            errors.push(CompileError::InvalidExpressionOnLhs { span });
                            return err(warnings, errors);
                        }
                    }
                };
                let names_vec = names_vec.into_iter().rev().collect::<Vec<_>>();
                let (ty_of_field, _ty_of_parent) = check!(
                    ctx.namespace
                        .find_subfield_type(ctx.engines(), &base_name, &names_vec),
                    return err(warnings, errors),
                    warnings,
                    errors
                );
                // type check the reassignment
                let ctx = ctx.with_type_annotation(ty_of_field).with_help_text("");
                let rhs_span = rhs.span();
                let rhs = check!(
                    ty::TyExpression::type_check(ctx, rhs),
                    ty::TyExpression::error(rhs_span, engines),
                    warnings,
                    errors
                );

                ok(
                    ty::TyExpression {
                        expression: ty::TyExpressionVariant::Reassignment(Box::new(
                            ty::TyReassignment {
                                lhs_base_name: base_name,
                                lhs_type: final_return_type,
                                lhs_indices: names_vec,
                                rhs,
                            },
                        )),
                        return_type: type_engine
                            .insert_type(declaration_engine, TypeInfo::Tuple(Vec::new())),
                        span,
                    },
                    warnings,
                    errors,
                )
            }
            ReassignmentTarget::StorageField(fields) => {
                let ctx = ctx
                    .with_type_annotation(
                        type_engine.insert_type(declaration_engine, TypeInfo::Unknown),
                    )
                    .with_help_text("");
                let reassignment = check!(
                    reassign_storage_subfield(ctx, fields, rhs, span.clone()),
                    return err(warnings, errors),
                    warnings,
                    errors,
                );
                ok(
                    ty::TyExpression {
                        expression: ty::TyExpressionVariant::StorageReassignment(Box::new(
                            reassignment,
                        )),
                        return_type: type_engine
                            .insert_type(declaration_engine, TypeInfo::Tuple(Vec::new())),
                        span,
                    },
                    warnings,
                    errors,
                )
            }
        }
    }

    fn resolve_numeric_literal(
        ctx: TypeCheckContext,
        lit: Literal,
        span: Span,
        new_type: TypeId,
    ) -> CompileResult<ty::TyExpression> {
        let mut errors = vec![];

        let type_engine = ctx.type_engine;
        let declaration_engine = ctx.declaration_engine;
        let engines = ctx.engines();

        // Parse and resolve a Numeric(span) based on new_type.
        let (val, new_integer_type) = match lit {
            Literal::Numeric(num) => match type_engine.look_up_type_id(new_type) {
                TypeInfo::UnsignedInteger(n) => match n {
                    IntegerBits::Eight => (
                        num.to_string().parse().map(Literal::U8).map_err(|e| {
                            Literal::handle_parse_int_error(
                                engines,
                                e,
                                TypeInfo::UnsignedInteger(IntegerBits::Eight),
                                span.clone(),
                            )
                        }),
                        new_type,
                    ),
                    IntegerBits::Sixteen => (
                        num.to_string().parse().map(Literal::U16).map_err(|e| {
                            Literal::handle_parse_int_error(
                                engines,
                                e,
                                TypeInfo::UnsignedInteger(IntegerBits::Sixteen),
                                span.clone(),
                            )
                        }),
                        new_type,
                    ),
                    IntegerBits::ThirtyTwo => (
                        num.to_string().parse().map(Literal::U32).map_err(|e| {
                            Literal::handle_parse_int_error(
                                engines,
                                e,
                                TypeInfo::UnsignedInteger(IntegerBits::ThirtyTwo),
                                span.clone(),
                            )
                        }),
                        new_type,
                    ),
                    IntegerBits::SixtyFour => (
                        num.to_string().parse().map(Literal::U64).map_err(|e| {
                            Literal::handle_parse_int_error(
                                engines,
                                e,
                                TypeInfo::UnsignedInteger(IntegerBits::SixtyFour),
                                span.clone(),
                            )
                        }),
                        new_type,
                    ),
                },
                TypeInfo::Numeric => (
                    num.to_string().parse().map(Literal::U64).map_err(|e| {
                        Literal::handle_parse_int_error(
                            engines,
                            e,
                            TypeInfo::UnsignedInteger(IntegerBits::SixtyFour),
                            span.clone(),
                        )
                    }),
                    type_engine.insert_type(
                        declaration_engine,
                        TypeInfo::UnsignedInteger(IntegerBits::SixtyFour),
                    ),
                ),
                _ => unreachable!("Unexpected type for integer literals"),
            },
            _ => unreachable!("Unexpected non-integer literals"),
        };

        match val {
            Ok(v) => {
                let exp = ty::TyExpression {
                    expression: ty::TyExpressionVariant::Literal(v),
                    return_type: new_integer_type,
                    span,
                };
                ok(exp, vec![], vec![])
            }
            Err(e) => {
                errors.push(e);
                let exp = ty::TyExpression::error(span, engines);
                ok(exp, vec![], errors)
            }
        }
    }
}

#[cfg(test)]
mod tests {
    use super::*;
    use crate::{declaration_engine::DeclarationEngine, Engines};
    use sway_error::type_error::TypeError;

    fn do_type_check(
        engines: Engines<'_>,
        expr: Expression,
        type_annotation: TypeId,
    ) -> CompileResult<ty::TyExpression> {
        let mut namespace = Namespace::init_root(namespace::Module::default());
        let ctx = TypeCheckContext::from_root(&mut namespace, engines)
            .with_type_annotation(type_annotation);
        ty::TyExpression::type_check(ctx, expr)
    }

    fn do_type_check_for_boolx2(expr: Expression) -> CompileResult<ty::TyExpression> {
        let type_engine = TypeEngine::default();
        let declaration_engine = DeclarationEngine::default();
        do_type_check(
            Engines::new(&type_engine, &declaration_engine),
            expr,
            type_engine.insert_type(
                &declaration_engine,
                TypeInfo::Array(
                    TypeArgument {
                        type_id: type_engine.insert_type(&declaration_engine, TypeInfo::Boolean),
                        span: Span::dummy(),
                        initial_type_id: type_engine
                            .insert_type(&declaration_engine, TypeInfo::Boolean),
                    },
                    Length::new(2, Span::dummy()),
                ),
            ),
        )
    }

    #[test]
    fn test_array_type_check_non_homogeneous_0() {
        // [true, 0] -- first element is correct, assumes type is [bool; 2].
        let expr = Expression {
            kind: ExpressionKind::Array(vec![
                Expression {
                    kind: ExpressionKind::Literal(Literal::Boolean(true)),
                    span: Span::dummy(),
                },
                Expression {
                    kind: ExpressionKind::Literal(Literal::U64(0)),
                    span: Span::dummy(),
                },
            ]),
            span: Span::dummy(),
        };

        let comp_res = do_type_check_for_boolx2(expr);
        assert!(comp_res.errors.len() == 1);
        assert!(matches!(&comp_res.errors[0],
                         CompileError::TypeError(TypeError::MismatchedType {
                             expected,
                             received,
                             ..
                         }) if expected == "bool"
                                && received == "u64"));
    }

    #[test]
    fn test_array_type_check_non_homogeneous_1() {
        // [0, false] -- first element is incorrect, assumes type is [u64; 2].
        let expr = Expression {
            kind: ExpressionKind::Array(vec![
                Expression {
                    kind: ExpressionKind::Literal(Literal::U64(0)),
                    span: Span::dummy(),
                },
                Expression {
                    kind: ExpressionKind::Literal(Literal::Boolean(true)),
                    span: Span::dummy(),
                },
            ]),
            span: Span::dummy(),
        };

        let comp_res = do_type_check_for_boolx2(expr);
        assert!(comp_res.errors.len() == 2);
        assert!(matches!(&comp_res.errors[0],
                         CompileError::TypeError(TypeError::MismatchedType {
                             expected,
                             received,
                             ..
                         }) if expected == "u64"
                                && received == "bool"));
        assert!(matches!(&comp_res.errors[1],
                         CompileError::TypeError(TypeError::MismatchedType {
                             expected,
                             received,
                             ..
                         }) if expected == "[bool; 2]"
                                && received == "[u64; 2]"));
    }

    #[test]
    fn test_array_type_check_bad_count() {
        // [0, false] -- first element is incorrect, assumes type is [u64; 2].
        let expr = Expression {
            kind: ExpressionKind::Array(vec![
                Expression {
                    kind: ExpressionKind::Literal(Literal::Boolean(true)),
                    span: Span::dummy(),
                },
                Expression {
                    kind: ExpressionKind::Literal(Literal::Boolean(true)),
                    span: Span::dummy(),
                },
                Expression {
                    kind: ExpressionKind::Literal(Literal::Boolean(true)),
                    span: Span::dummy(),
                },
            ]),
            span: Span::dummy(),
        };

        let comp_res = do_type_check_for_boolx2(expr);
        assert!(comp_res.errors.len() == 1);
        assert!(matches!(&comp_res.errors[0],
                         CompileError::TypeError(TypeError::MismatchedType {
                             expected,
                             received,
                             ..
                         }) if expected == "[bool; 2]"
                                && received == "[bool; 3]"));
    }

    #[test]
    fn test_array_type_check_empty() {
        let expr = Expression {
            kind: ExpressionKind::Array(Vec::new()),
            span: Span::dummy(),
        };

        let type_engine = TypeEngine::default();
        let declaration_engine = DeclarationEngine::default();
        let comp_res = do_type_check(
            Engines::new(&type_engine, &declaration_engine),
            expr,
            type_engine.insert_type(
                &declaration_engine,
                TypeInfo::Array(
                    TypeArgument {
                        type_id: type_engine.insert_type(&declaration_engine, TypeInfo::Boolean),
                        span: Span::dummy(),
                        initial_type_id: type_engine
                            .insert_type(&declaration_engine, TypeInfo::Boolean),
                    },
                    Length::new(0, Span::dummy()),
                ),
            ),
        );
        assert!(comp_res.warnings.is_empty() && comp_res.errors.is_empty());
    }
}

fn check_asm_block_validity(asm: &AsmExpression) -> CompileResult<()> {
    let mut errors = vec![];
    let mut warnings = vec![];

    // Collect all asm block instructions in the form of `VirtualOp`s
    let mut opcodes = vec![];
    for op in &asm.body {
        let registers = op
            .op_args
            .iter()
            .map(|reg_name| VirtualRegister::Virtual(reg_name.to_string()))
            .collect::<Vec<VirtualRegister>>();

        opcodes.push((
            check!(
                crate::asm_lang::Op::parse_opcode(
                    &op.op_name,
                    &registers,
                    &op.immediate,
                    op.span.clone(),
                ),
                return err(warnings, errors),
                warnings,
                errors
            ),
            op.op_name.clone(),
            op.span.clone(),
        ));
    }

    // Check #1: Disallow control flow instructions
    //
    errors.extend(
        opcodes
            .iter()
            .filter(|op| {
                matches!(
                    op.0,
                    VirtualOp::JMP(_)
                        | VirtualOp::JI(_)
                        | VirtualOp::JNE(..)
                        | VirtualOp::JNEI(..)
                        | VirtualOp::JNZI(..)
                        | VirtualOp::RET(_)
                        | VirtualOp::RETD(..)
                        | VirtualOp::RVRT(..)
                )
            })
            .map(|op| CompileError::DisallowedControlFlowInstruction {
                name: op.1.to_string(),
                span: op.2.clone(),
            })
            .collect::<Vec<_>>(),
    );

    // Check #2: Disallow initialized registers from being reassigned in the asm block
    //
    // 1. Collect all registers that have initializers in the list of arguments
    let initialized_registers = asm
        .registers
        .iter()
        .filter(|reg| reg.initializer.is_some())
        .map(|reg| VirtualRegister::Virtual(reg.name.to_string()))
        .collect::<FxHashSet<_>>();

    // 2. From the list of `VirtualOp`s, figure out what registers are assigned
    let assigned_registers: FxHashSet<VirtualRegister> =
        opcodes.iter().fold(FxHashSet::default(), |mut acc, op| {
            for u in op.0.def_registers() {
                acc.insert(u.clone());
            }
            acc
        });

    // 3. Intersect the list of assigned registers with the list of initialized registers
    let initialized_and_assigned_registers = assigned_registers
        .intersection(&initialized_registers)
        .collect::<FxHashSet<_>>();

    // 4. Form all the compile errors given the violating registers above. Obtain span information
    //    from the original `asm.registers` vector.
    errors.extend(
        asm.registers
            .iter()
            .filter(|reg| {
                initialized_and_assigned_registers
                    .contains(&VirtualRegister::Virtual(reg.name.to_string()))
            })
            .map(|reg| CompileError::InitializedRegisterReassignment {
                name: reg.name.to_string(),
                span: reg.name.span(),
            })
            .collect::<Vec<_>>(),
    );

    ok((), vec![], errors)
}<|MERGE_RESOLUTION|>--- conflicted
+++ resolved
@@ -312,23 +312,24 @@
         // if the return type cannot be cast into the annotation type then it is a type error
         typed_expression
             .return_type
-            .replace_self_type(type_engine, ctx.self_type());
+            .replace_self_type(engines, ctx.self_type());
         ctx.type_annotation()
-            .replace_self_type(type_engine, ctx.self_type());
-        if !type_engine
-            .check_if_types_can_be_coerced(typed_expression.return_type, ctx.type_annotation())
-        {
+            .replace_self_type(engines, ctx.self_type());
+        if !type_engine.check_if_types_can_be_coerced(
+            declaration_engine,
+            typed_expression.return_type,
+            ctx.type_annotation(),
+        ) {
             errors.push(CompileError::TypeError(TypeError::MismatchedType {
-                expected: type_engine.help_out(ctx.type_annotation()).to_string(),
-                received: type_engine
-                    .help_out(typed_expression.return_type)
-                    .to_string(),
+                expected: engines.help_out(ctx.type_annotation()).to_string(),
+                received: engines.help_out(typed_expression.return_type).to_string(),
                 help_text: ctx.help_text().to_string(),
                 span: expr_span.clone(),
             }));
         } else {
             append!(
                 type_engine.unify(
+                    declaration_engine,
                     typed_expression.return_type,
                     ctx.type_annotation(),
                     &expr_span,
@@ -803,161 +804,6 @@
         ok(exp, warnings, errors)
     }
 
-    #[allow(clippy::too_many_arguments)]
-<<<<<<< HEAD
-=======
-    fn type_check_struct_expression(
-        mut ctx: TypeCheckContext,
-        call_path_binding: TypeBinding<CallPath>,
-        fields: Vec<StructExpressionField>,
-        span: Span,
-    ) -> CompileResult<ty::TyExpression> {
-        let mut warnings = vec![];
-        let mut errors = vec![];
-
-        let type_engine = ctx.type_engine;
-        let declaration_engine = ctx.declaration_engine;
-        let engines = ctx.engines();
-
-        let TypeBinding {
-            inner: CallPath {
-                prefixes, suffix, ..
-            },
-            type_arguments,
-            span: inner_span,
-        } = call_path_binding;
-        let type_info = match (suffix.as_str(), type_arguments.is_empty()) {
-            ("Self", true) => TypeInfo::SelfType,
-            ("Self", false) => {
-                errors.push(CompileError::TypeArgumentsNotAllowed {
-                    span: suffix.span(),
-                });
-                return err(warnings, errors);
-            }
-            (_, true) => TypeInfo::Custom {
-                name: suffix,
-                type_arguments: None,
-            },
-            (_, false) => TypeInfo::Custom {
-                name: suffix,
-                type_arguments: Some(type_arguments),
-            },
-        };
-
-        // find the module that the struct decl is in
-        let type_info_prefix = ctx.namespace.find_module_path(&prefixes);
-        check!(
-            ctx.namespace.root().check_submodule(&type_info_prefix),
-            return err(warnings, errors),
-            warnings,
-            errors
-        );
-
-        // resolve the type of the struct decl
-        let type_id = check!(
-            ctx.resolve_type_with_self(
-                type_engine.insert_type(declaration_engine, type_info),
-                &inner_span,
-                EnforceTypeArguments::No,
-                Some(&type_info_prefix)
-            ),
-            type_engine.insert_type(declaration_engine, TypeInfo::ErrorRecovery),
-            warnings,
-            errors
-        );
-
-        // extract the struct name and fields from the type info
-        let type_info = type_engine.look_up_type_id(type_id);
-        let (struct_name, struct_fields) = check!(
-            type_info.expect_struct(engines, &span),
-            return err(warnings, errors),
-            warnings,
-            errors
-        );
-        let mut struct_fields = struct_fields.clone();
-
-        // match up the names with their type annotations from the declaration
-        let mut typed_fields_buf = vec![];
-        for def_field in struct_fields.iter_mut() {
-            let expr_field: StructExpressionField =
-                match fields.iter().find(|x| x.name == def_field.name) {
-                    Some(val) => val.clone(),
-                    None => {
-                        errors.push(CompileError::StructMissingField {
-                            field_name: def_field.name.clone(),
-                            struct_name: struct_name.clone(),
-                            span: span.clone(),
-                        });
-                        typed_fields_buf.push(ty::TyStructExpressionField {
-                            name: def_field.name.clone(),
-                            value: ty::TyExpression {
-                                expression: ty::TyExpressionVariant::Tuple { fields: vec![] },
-                                return_type: type_engine
-                                    .insert_type(declaration_engine, TypeInfo::ErrorRecovery),
-                                span: span.clone(),
-                            },
-                        });
-                        continue;
-                    }
-                };
-
-            let ctx = ctx
-                .by_ref()
-                .with_help_text(
-                    "Struct field's type must match up with the type specified in its declaration.",
-                )
-                .with_type_annotation(
-                    type_engine.insert_type(declaration_engine, TypeInfo::Unknown),
-                );
-            let typed_field = check!(
-                ty::TyExpression::type_check(ctx, expr_field.value),
-                continue,
-                warnings,
-                errors
-            );
-            append!(
-                type_engine.unify_adt(
-                    declaration_engine,
-                    typed_field.return_type,
-                    def_field.type_id,
-                    &typed_field.span,
-                    "Struct field's type must match up with the type specified in its declaration.",
-                ),
-                warnings,
-                errors
-            );
-
-            def_field.span = typed_field.span.clone();
-            typed_fields_buf.push(ty::TyStructExpressionField {
-                value: typed_field,
-                name: expr_field.name.clone(),
-            });
-        }
-
-        // check that there are no extra fields
-        for field in fields {
-            if !struct_fields.iter().any(|x| x.name == field.name) {
-                errors.push(CompileError::StructDoesNotHaveField {
-                    field_name: field.name.clone(),
-                    struct_name: struct_name.clone(),
-                    span: field.span,
-                });
-            }
-        }
-        let exp = ty::TyExpression {
-            expression: ty::TyExpressionVariant::StructExpression {
-                struct_name: struct_name.clone(),
-                fields: typed_fields_buf,
-                span: inner_span,
-            },
-            return_type: type_id,
-            span,
-        };
-        ok(exp, warnings, errors)
-    }
-
-    #[allow(clippy::too_many_arguments)]
->>>>>>> 153ef7a8
     fn type_check_subfield_expression(
         ctx: TypeCheckContext,
         prefix: Expression,
