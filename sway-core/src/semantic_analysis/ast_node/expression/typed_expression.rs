mod constant_expression;
mod enum_instantiation;
mod function_application;
mod if_expression;
mod lazy_operator;
mod method_application;
mod struct_field_access;
mod struct_instantiation;
mod tuple_index_access;
mod unsafe_downcast;

use self::constant_expression::instantiate_constant_expression;

pub(crate) use self::{
    enum_instantiation::*, function_application::*, if_expression::*, lazy_operator::*,
    method_application::*, struct_field_access::*, struct_instantiation::*, tuple_index_access::*,
    unsafe_downcast::*,
};

use crate::{
    asm_lang::{virtual_ops::VirtualOp, virtual_register::VirtualRegister},
    decl_engine::*,
    language::{
        parsed::*,
        ty::{
            self, GetDeclIdent, StructAccessInfo, TyCodeBlock, TyDecl, TyExpression,
            TyExpressionVariant, TyImplItem, TyReassignmentTarget, VariableMutability,
        },
        *,
    },
    namespace::{IsExtendingExistingImpl, IsImplSelf},
    semantic_analysis::{expression::ReachableReport, *},
    transform::to_parsed_lang::type_name_to_type_info_opt,
    type_system::*,
    Engines,
};

use ast_node::declaration::{insert_supertraits_into_namespace, SupertraitOf};
use either::Either;
use indexmap::IndexMap;
use namespace::{LexicalScope, Module, ResolvedDeclaration};
use rustc_hash::FxHashSet;
use std::collections::{HashMap, VecDeque};
use sway_ast::intrinsics::Intrinsic;
use sway_error::{
    convert_parse_tree_error::ConvertParseTreeError,
    error::{CompileError, StructFieldUsageContext},
    handler::{ErrorEmitted, Handler},
    warning::{CompileWarning, Warning},
};
use sway_types::{integer_bits::IntegerBits, u256::U256, Ident, Named, Span, Spanned};
use symbol_collection_context::SymbolCollectionContext;
use type_resolve::{resolve_call_path, VisibilityCheck};

#[allow(clippy::too_many_arguments)]
impl ty::TyExpression {
    pub(crate) fn core_ops_eq(
        handler: &Handler,
        ctx: TypeCheckContext,
        arguments: Vec<ty::TyExpression>,
        span: Span,
    ) -> Result<ty::TyExpression, ErrorEmitted> {
        let engines = ctx.engines;
        let ctx = ctx.with_type_annotation(engines.te().insert(
            engines,
            TypeInfo::Boolean,
            span.source_id(),
        ));
        Self::core_ops(handler, ctx, OpVariant::Equals, arguments, span)
    }

    pub(crate) fn core_ops_neq(
        handler: &Handler,
        ctx: TypeCheckContext,
        arguments: Vec<ty::TyExpression>,
        span: Span,
    ) -> Result<ty::TyExpression, ErrorEmitted> {
        let engines = ctx.engines;
        let ctx = ctx.with_type_annotation(engines.te().insert(
            engines,
            TypeInfo::Boolean,
            span.source_id(),
        ));
        Self::core_ops(handler, ctx, OpVariant::NotEquals, arguments, span)
    }

    fn core_ops(
        handler: &Handler,
        mut ctx: TypeCheckContext,
        op_variant: OpVariant,
        arguments: Vec<ty::TyExpression>,
        span: Span,
    ) -> Result<ty::TyExpression, ErrorEmitted> {
        let decl_engine = ctx.engines.de();

        let call_path = CallPath {
            prefixes: vec![
                Ident::new_with_override("core".into(), span.clone()),
                Ident::new_with_override("ops".into(), span.clone()),
            ],
            suffix: Op {
                op_variant,
                span: span.clone(),
            }
            .to_var_name(),
            callpath_type: CallPathType::Full,
        };
        let mut method_name_binding = TypeBinding {
            inner: MethodName::FromTrait {
                call_path: call_path.clone(),
            },
            type_arguments: TypeArgs::Regular(vec![]),
            span: call_path.span(),
        };
        let arguments = VecDeque::from(arguments);
        let (mut decl_ref, _) = resolve_method_name(
            handler,
            ctx.by_ref(),
            &method_name_binding,
            arguments.iter().map(|a| a.return_type).collect(),
        )?;
        decl_ref = monomorphize_method(
            handler,
            ctx,
            decl_ref.clone(),
            method_name_binding.type_arguments.to_vec_mut(),
        )?;
        let method = decl_engine.get_function(&decl_ref);
        // check that the number of parameters and the number of the arguments is the same
        check_function_arguments_arity(handler, arguments.len(), &method, &call_path, false)?;
        let return_type = &method.return_type;
        let args_and_names = method
            .parameters
            .iter()
            .zip(arguments)
            .map(|(param, arg)| (param.name.clone(), arg))
            .collect::<Vec<(_, _)>>();
        let exp = ty::TyExpression {
            expression: ty::TyExpressionVariant::FunctionApplication {
                call_path,
                arguments: args_and_names,
                fn_ref: decl_ref,
                selector: None,
                type_binding: None,
                call_path_typeid: None,
                contract_call_params: IndexMap::new(),
                contract_caller: None,
            },
            return_type: return_type.type_id,
            span,
        };
        Ok(exp)
    }

    pub(crate) fn collect(
        handler: &Handler,
        engines: &Engines,
        ctx: &mut SymbolCollectionContext,
        expr: &Expression,
    ) -> Result<(), ErrorEmitted> {
        match &expr.kind {
            ExpressionKind::Error(_, _) => {}
            ExpressionKind::Literal(_) => {}
            ExpressionKind::AmbiguousPathExpression(expr) => {
                expr.args
                    .iter()
                    .map(|arg_expr| Self::collect(handler, engines, ctx, arg_expr))
                    .collect::<Result<Vec<_>, ErrorEmitted>>()?;
            }
            ExpressionKind::FunctionApplication(expr) => {
                expr.arguments
                    .iter()
                    .map(|arg_expr| Self::collect(handler, engines, ctx, arg_expr))
                    .collect::<Result<Vec<_>, ErrorEmitted>>()?;
            }
            ExpressionKind::LazyOperator(expr) => {
                Self::collect(handler, engines, ctx, &expr.lhs)?;
                Self::collect(handler, engines, ctx, &expr.rhs)?;
            }
            ExpressionKind::AmbiguousVariableExpression(_) => {}
            ExpressionKind::Variable(_) => {}
            ExpressionKind::Tuple(exprs) => {
                exprs
                    .iter()
                    .map(|expr| Self::collect(handler, engines, ctx, expr))
                    .collect::<Result<Vec<_>, ErrorEmitted>>()?;
            }
            ExpressionKind::TupleIndex(expr) => {
                Self::collect(handler, engines, ctx, &expr.prefix)?;
            }
            ExpressionKind::Array(expr) => {
                expr.contents
                    .iter()
                    .map(|expr| Self::collect(handler, engines, ctx, expr))
                    .collect::<Result<Vec<_>, ErrorEmitted>>()?;
            }
            ExpressionKind::Struct(expr) => {
                expr.fields
                    .iter()
                    .map(|field| Self::collect(handler, engines, ctx, &field.value))
                    .collect::<Result<Vec<_>, ErrorEmitted>>()?;
            }
            ExpressionKind::CodeBlock(code_block) => {
                TyCodeBlock::collect(handler, engines, ctx, code_block)?
            }
            ExpressionKind::If(if_expr) => {
                Self::collect(handler, engines, ctx, &if_expr.condition)?;
                Self::collect(handler, engines, ctx, &if_expr.then)?;
                if let Some(r#else) = &if_expr.r#else {
                    Self::collect(handler, engines, ctx, r#else)?
                }
            }
            ExpressionKind::Match(expr) => {
                Self::collect(handler, engines, ctx, &expr.value)?;
                expr.branches
                    .iter()
                    .map(|branch| {
                        // create a new namespace for this branch result
                        ctx.scoped(engines, branch.span.clone(), None, |scoped_ctx| {
                            Self::collect(handler, engines, scoped_ctx, &branch.result)
                        })
                        .0
                    })
                    .collect::<Result<Vec<_>, ErrorEmitted>>()?;
            }
            ExpressionKind::Asm(_) => {}
            ExpressionKind::MethodApplication(expr) => {
                expr.arguments
                    .iter()
                    .map(|expr| Self::collect(handler, engines, ctx, expr))
                    .collect::<Result<Vec<_>, ErrorEmitted>>()?;
            }
            ExpressionKind::Subfield(expr) => {
                Self::collect(handler, engines, ctx, &expr.prefix)?;
            }
            ExpressionKind::DelineatedPath(expr) => {
                if let Some(expr_args) = &expr.args {
                    expr_args
                        .iter()
                        .map(|arg_expr| Self::collect(handler, engines, ctx, arg_expr))
                        .collect::<Result<Vec<_>, ErrorEmitted>>()?;
                }
            }
            ExpressionKind::AbiCast(expr) => {
                Self::collect(handler, engines, ctx, &expr.address)?;
            }
            ExpressionKind::ArrayIndex(expr) => {
                Self::collect(handler, engines, ctx, &expr.prefix)?;
                Self::collect(handler, engines, ctx, &expr.index)?;
            }
            ExpressionKind::StorageAccess(_) => {}
            ExpressionKind::IntrinsicFunction(expr) => {
                expr.arguments
                    .iter()
                    .map(|arg_expr| Self::collect(handler, engines, ctx, arg_expr))
                    .collect::<Result<Vec<_>, ErrorEmitted>>()?;
            }
            ExpressionKind::WhileLoop(expr) => {
                Self::collect(handler, engines, ctx, &expr.condition)?;
                TyCodeBlock::collect(handler, engines, ctx, &expr.body)?
            }
            ExpressionKind::ForLoop(expr) => {
                Self::collect(handler, engines, ctx, &expr.desugared)?;
            }
            ExpressionKind::Break => {}
            ExpressionKind::Continue => {}
            ExpressionKind::Reassignment(expr) => {
                match &expr.lhs {
                    ReassignmentTarget::ElementAccess(expr) => {
                        Self::collect(handler, engines, ctx, expr)?;
                    }
                    ReassignmentTarget::Deref(expr) => {
                        Self::collect(handler, engines, ctx, expr)?;
                    }
                }
                Self::collect(handler, engines, ctx, &expr.rhs)?;
            }
            ExpressionKind::ImplicitReturn(expr) => Self::collect(handler, engines, ctx, expr)?,
            ExpressionKind::Return(expr) => {
                Self::collect(handler, engines, ctx, expr)?;
            }
            ExpressionKind::Ref(expr) => {
                Self::collect(handler, engines, ctx, &expr.value)?;
            }
            ExpressionKind::Deref(expr) => {
                Self::collect(handler, engines, ctx, expr)?;
            }
        }
        Ok(())
    }

    pub(crate) fn type_check(
        handler: &Handler,
        mut ctx: TypeCheckContext,
        expr: &Expression,
    ) -> Result<Self, ErrorEmitted> {
        let type_engine = ctx.engines.te();
        let engines = ctx.engines();
        let expr_span = expr.span();
        let span = expr_span.clone();
        let res = match &expr.kind {
            // We've already emitted an error for the `::Error` case.
            ExpressionKind::Error(_, err) => Ok(ty::TyExpression::error(*err, span, engines)),
            ExpressionKind::Literal(lit) => {
                Ok(Self::type_check_literal(engines, lit.clone(), span))
            }
            ExpressionKind::AmbiguousVariableExpression(name) => {
                if matches!(
                    ctx.resolve_symbol(&Handler::default(), name).ok(),
                    Some(ty::TyDecl::EnumVariantDecl { .. })
                ) {
                    let call_path = CallPath {
                        prefixes: vec![],
                        suffix: name.clone(),
                        callpath_type: CallPathType::Ambiguous,
                    };

                    Self::type_check_delineated_path(
                        handler,
                        ctx.by_ref(),
                        TypeBinding {
                            span: call_path.span(),
                            inner: QualifiedCallPath {
                                call_path,
                                qualified_path_root: None,
                            },
                            type_arguments: TypeArgs::Regular(vec![]),
                        },
                        span,
                        None,
                    )
                } else {
                    Self::type_check_variable_expression(handler, ctx.by_ref(), name.clone(), span)
                }
            }
            ExpressionKind::Variable(name) => {
                Self::type_check_variable_expression(handler, ctx.by_ref(), name.clone(), span)
            }
            ExpressionKind::FunctionApplication(function_application_expression) => {
                let FunctionApplicationExpression {
                    call_path_binding,
                    resolved_call_path_binding: _,
                    ref arguments,
                } = *function_application_expression.clone();
                Self::type_check_function_application(
                    handler,
                    ctx.by_ref(),
                    call_path_binding,
                    arguments,
                    span,
                )
            }
            ExpressionKind::LazyOperator(LazyOperatorExpression { op, lhs, rhs }) => {
                let ctx = ctx.by_ref().with_type_annotation(type_engine.id_of_bool());
                Self::type_check_lazy_operator(handler, ctx, op.clone(), lhs, rhs, span)
            }
            ExpressionKind::CodeBlock(contents) => {
                Self::type_check_code_block(handler, ctx.by_ref(), contents, span)
            }
            // TODO: If _condition_ is constant, evaluate it and compile this to an
            // expression with only one branch. Think at which stage to do it because
            // the same optimization should be done on desugared match expressions.
            ExpressionKind::If(IfExpression {
                condition,
                then,
                r#else,
            }) => Self::type_check_if_expression(
                handler,
                ctx.by_ref().with_help_text(""),
                *condition.clone(),
                *then.clone(),
                r#else.as_ref().map(|e| *e.clone()),
                span,
            ),
            ExpressionKind::Match(MatchExpression { value, branches }) => {
                Self::type_check_match_expression(
                    handler,
                    ctx.by_ref().with_help_text(""),
                    value,
                    branches.clone(),
                    span,
                )
            }
            ExpressionKind::Asm(asm) => {
                Self::type_check_asm_expression(handler, ctx.by_ref(), *asm.clone(), span)
            }
            ExpressionKind::Struct(struct_expression) => struct_instantiation(
                handler,
                ctx.by_ref(),
                struct_expression.call_path_binding.clone(),
                &struct_expression.fields,
                span,
            ),
            ExpressionKind::Subfield(SubfieldExpression {
                prefix,
                field_to_access,
            }) => Self::type_check_subfield_expression(
                handler,
                ctx.by_ref(),
                prefix,
                span,
                field_to_access.clone(),
            ),
            ExpressionKind::MethodApplication(method_application_expression) => {
                let MethodApplicationExpression {
                    method_name_binding,
                    contract_call_params,
                    ref arguments,
                } = *method_application_expression.clone();
                type_check_method_application(
                    handler,
                    ctx.by_ref(),
                    method_name_binding,
                    contract_call_params,
                    arguments,
                    span,
                )
            }
            ExpressionKind::Tuple(ref fields) => {
                Self::type_check_tuple(handler, ctx.by_ref(), fields, span)
            }
            ExpressionKind::TupleIndex(TupleIndexExpression {
                prefix,
                index,
                index_span,
            }) => Self::type_check_tuple_index(
                handler,
                ctx.by_ref(),
                *prefix.clone(),
                *index,
                index_span.clone(),
                span,
            ),
            ExpressionKind::AmbiguousPathExpression(e) => {
                let AmbiguousPathExpression {
                    call_path_binding,
                    ref args,
                    qualified_path_root,
                } = *e.clone();
                Self::type_check_ambiguous_path(
                    handler,
                    ctx.by_ref(),
                    call_path_binding,
                    span,
                    args,
                    qualified_path_root,
                )
            }
            ExpressionKind::DelineatedPath(delineated_path_expression) => {
                let DelineatedPathExpression {
                    call_path_binding,
                    args,
                } = *delineated_path_expression.clone();
                Self::type_check_delineated_path(
                    handler,
                    ctx.by_ref(),
                    call_path_binding,
                    span,
                    args.as_deref(),
                )
            }
            ExpressionKind::AbiCast(abi_cast_expression) => {
                let AbiCastExpression { abi_name, address } = &**abi_cast_expression;
                Self::type_check_abi_cast(handler, ctx.by_ref(), abi_name.clone(), address, span)
            }
            ExpressionKind::Array(array_expression) => {
                Self::type_check_array(handler, ctx.by_ref(), &array_expression.contents, span)
            }
            ExpressionKind::ArrayIndex(ArrayIndexExpression { prefix, index }) => {
                let ctx = ctx
                    .by_ref()
                    .with_type_annotation(type_engine.new_unknown())
                    .with_help_text("");
                Self::type_check_array_index(handler, ctx, prefix, index, span)
            }
            ExpressionKind::StorageAccess(StorageAccessExpression {
                namespace_names,
                field_names,
                storage_keyword_span,
            }) => {
                let ctx = ctx
                    .by_ref()
                    .with_type_annotation(type_engine.new_unknown())
                    .with_help_text("");
                Self::type_check_storage_access(
                    handler,
                    ctx,
                    namespace_names,
                    field_names,
                    storage_keyword_span.clone(),
                    &span,
                )
            }
            ExpressionKind::IntrinsicFunction(IntrinsicFunctionExpression {
                kind_binding,
                ref arguments,
                ..
            }) => Self::type_check_intrinsic_function(
                handler,
                ctx.by_ref(),
                kind_binding.clone(),
                arguments,
                span,
            ),
            ExpressionKind::WhileLoop(WhileLoopExpression {
                condition,
                body,
                is_desugared_for_loop,
            }) => Self::type_check_while_loop(
                handler,
                ctx.by_ref(),
                condition,
                body,
                *is_desugared_for_loop,
                span,
            ),
            ExpressionKind::ForLoop(ForLoopExpression { desugared }) => {
                Self::type_check_for_loop(handler, ctx.by_ref(), desugared)
            }
            ExpressionKind::Break => {
                let expr = ty::TyExpression {
                    expression: ty::TyExpressionVariant::Break,
                    return_type: type_engine.id_of_never(),
                    span,
                };
                Ok(expr)
            }
            ExpressionKind::Continue => {
                let expr = ty::TyExpression {
                    expression: ty::TyExpressionVariant::Continue,
                    return_type: type_engine.id_of_never(),
                    span,
                };
                Ok(expr)
            }
            ExpressionKind::Reassignment(ReassignmentExpression { lhs, rhs }) => {
                Self::type_check_reassignment(handler, ctx.by_ref(), lhs.clone(), rhs, span)
            }
            ExpressionKind::ImplicitReturn(expr) => {
                let ctx = ctx
                    .by_ref()
                    .with_help_text("Implicit return must match up with block's type.");
                let expr_span = expr.span();
                let expr = ty::TyExpression::type_check(handler, ctx, expr)
                    .unwrap_or_else(|err| ty::TyExpression::error(err, expr_span, engines));

                let typed_expr = ty::TyExpression {
                    return_type: expr.return_type,
                    expression: ty::TyExpressionVariant::ImplicitReturn(Box::new(expr)),
                    span,
                };
                Ok(typed_expr)
            }
            ExpressionKind::Return(expr) => {
                let function_type_annotation = ctx.function_type_annotation();
                let ctx = ctx
                    .by_ref()
                    .with_type_annotation(function_type_annotation)
                    .with_help_text(
                        "Return statement must return the declared function return type.",
                    );
                let expr_span = expr.span();
                let expr = ty::TyExpression::type_check(handler, ctx, expr)
                    .unwrap_or_else(|err| ty::TyExpression::error(err, expr_span, engines));
                let typed_expr = ty::TyExpression {
                    expression: ty::TyExpressionVariant::Return(Box::new(expr)),
                    return_type: type_engine.id_of_never(),
                    span,
                };
                Ok(typed_expr)
            }
            ExpressionKind::Ref(RefExpression {
                to_mutable_value,
                value,
            }) => Self::type_check_ref(handler, ctx.by_ref(), *to_mutable_value, value, span),
            ExpressionKind::Deref(expr) => {
                Self::type_check_deref(handler, ctx.by_ref(), expr, span)
            }
        };
        let mut typed_expression = match res {
            Ok(r) => r,
            Err(e) => return Err(e),
        };

        // if the return type cannot be cast into the annotation type then it is a type error
        ctx.unify_with_type_annotation(handler, typed_expression.return_type, &expr_span);

        // The annotation may result in a cast, which is handled in the type engine.
        typed_expression.return_type = ctx
            .resolve_type(
                handler,
                typed_expression.return_type,
                &expr_span,
                EnforceTypeArguments::No,
                None,
            )
            .unwrap_or_else(|err| type_engine.id_of_error_recovery(err));

        // Literals of type Numeric can now be resolved if typed_expression.return_type is
        // an UnsignedInteger or a Numeric
        if let ty::TyExpressionVariant::Literal(lit) = typed_expression.clone().expression {
            if let Literal::Numeric(_) = lit {
                match &*type_engine.get(typed_expression.return_type) {
                    TypeInfo::UnsignedInteger(_) | TypeInfo::Numeric => {
                        typed_expression = Self::resolve_numeric_literal(
                            handler,
                            ctx,
                            lit,
                            expr_span,
                            typed_expression.return_type,
                        )?
                    }
                    _ => {}
                }
            }
        }

        Ok(typed_expression)
    }

    fn type_check_literal(engines: &Engines, lit: Literal, span: Span) -> ty::TyExpression {
        let type_engine = engines.te();
        let return_type = match &lit {
            Literal::String(_) => type_engine.id_of_string_slice(),
            Literal::Numeric(_) => type_engine.new_numeric(),
            Literal::U8(_) => type_engine.id_of_u8(),
            Literal::U16(_) => type_engine.id_of_u16(),
            Literal::U32(_) => type_engine.id_of_u32(),
            Literal::U64(_) => type_engine.id_of_u64(),
            Literal::U256(_) => type_engine.id_of_u256(),
            Literal::Boolean(_) => type_engine.id_of_bool(),
            Literal::B256(_) => type_engine.id_of_b256(),
        };
        ty::TyExpression {
            expression: ty::TyExpressionVariant::Literal(lit),
            return_type,
            span,
        }
    }

    pub(crate) fn type_check_variable_expression(
        handler: &Handler,
        ctx: TypeCheckContext,
        name: Ident,
        span: Span,
    ) -> Result<ty::TyExpression, ErrorEmitted> {
        let decl_engine = ctx.engines.de();
        let engines = ctx.engines();

        let exp = match ctx.resolve_symbol(&Handler::default(), &name).ok() {
            Some(ty::TyDecl::VariableDecl(decl)) => {
                let ty::TyVariableDecl {
                    name: decl_name,
                    mutability,
                    return_type,
                    ..
                } = *decl;
                ty::TyExpression {
                    return_type,
                    expression: ty::TyExpressionVariant::VariableExpression {
                        name: decl_name.clone(),
                        span: name.span(),
                        mutability,
                        call_path: Some(
                            CallPath::from(decl_name.clone())
                                .to_fullpath(ctx.engines(), ctx.namespace()),
                        ),
                    },
                    span,
                }
            }
            Some(ty::TyDecl::ConstantDecl(ty::ConstantDecl { decl_id, .. })) => {
                let const_decl = (*decl_engine.get_constant(&decl_id)).clone();
                let decl_name = const_decl.name().clone();
                ty::TyExpression {
                    return_type: const_decl.return_type,
                    expression: ty::TyExpressionVariant::ConstantExpression {
                        decl: Box::new(const_decl),
                        span: name.span(),
                        call_path: Some(
                            CallPath::from(decl_name).to_fullpath(ctx.engines(), ctx.namespace()),
                        ),
                    },
                    span,
                }
            }
            Some(ty::TyDecl::ConfigurableDecl(ty::ConfigurableDecl { decl_id, .. })) => {
                let decl = (*decl_engine.get_configurable(&decl_id)).clone();
                let decl_name = decl.name().clone();
                ty::TyExpression {
                    return_type: decl.return_type,
                    expression: ty::TyExpressionVariant::ConfigurableExpression {
                        decl: Box::new(decl),
                        span: name.span(),
                        call_path: Some(
                            CallPath::from(decl_name).to_fullpath(ctx.engines(), ctx.namespace()),
                        ),
                    },
                    span,
                }
            }
            Some(ty::TyDecl::AbiDecl(ty::AbiDecl { decl_id, .. })) => {
                let decl = decl_engine.get_abi(&decl_id);
                ty::TyExpression {
                    return_type: decl.create_type_id(engines),
                    expression: ty::TyExpressionVariant::AbiName(AbiName::Known(
                        decl.name.clone().into(),
                    )),
                    span,
                }
            }
            Some(a) => {
                let err = handler.emit_err(CompileError::NotAVariable {
                    name: name.clone(),
                    what_it_is: a.friendly_type_name_with_acronym(),
                    span,
                });
                ty::TyExpression::error(err, name.span(), engines)
            }
            None => {
                let err = handler.emit_err(CompileError::UnknownVariable {
                    var_name: name.clone(),
                    span,
                });
                ty::TyExpression::error(err, name.span(), engines)
            }
        };
        Ok(exp)
    }

    fn type_check_function_application(
        handler: &Handler,
        mut ctx: TypeCheckContext,
        mut call_path_binding: TypeBinding<CallPath>,
        arguments: &[Expression],
        span: Span,
    ) -> Result<ty::TyExpression, ErrorEmitted> {
        // Grab the fn declaration.
        let (fn_ref, _, _): (DeclRefFunction, _, _) =
            TypeBinding::type_check(&mut call_path_binding, handler, ctx.by_ref())?;

        instantiate_function_application(
            handler,
            ctx,
            fn_ref,
            call_path_binding,
            Some(arguments),
            span,
        )
    }

    fn type_check_lazy_operator(
        handler: &Handler,
        ctx: TypeCheckContext,
        op: LazyOp,
        lhs: &Expression,
        rhs: &Expression,
        span: Span,
    ) -> Result<ty::TyExpression, ErrorEmitted> {
        let mut ctx = ctx.with_help_text("");
        let engines = ctx.engines();
        let typed_lhs = ty::TyExpression::type_check(handler, ctx.by_ref(), lhs)
            .unwrap_or_else(|err| ty::TyExpression::error(err, lhs.span().clone(), engines));

        let typed_rhs = ty::TyExpression::type_check(handler, ctx.by_ref(), rhs)
            .unwrap_or_else(|err| ty::TyExpression::error(err, rhs.span().clone(), engines));

        let type_annotation = ctx.type_annotation();
        let exp = instantiate_lazy_operator(op, typed_lhs, typed_rhs, type_annotation, span);
        Ok(exp)
    }

    fn type_check_code_block(
        handler: &Handler,
        mut ctx: TypeCheckContext,
        contents: &CodeBlock,
        span: Span,
    ) -> Result<ty::TyExpression, ErrorEmitted> {
        let type_engine = ctx.engines.te();

        let (typed_block, block_return_type) =
            match ty::TyCodeBlock::type_check(handler, ctx.by_ref(), contents, false) {
                Ok(res) => {
                    let (block_type, _span) = TyCodeBlock::compute_return_type_and_span(&ctx, &res);
                    (res, block_type)
                }
                Err(_err) => (ty::TyCodeBlock::default(), type_engine.id_of_unit()),
            };

        let exp = ty::TyExpression {
            expression: ty::TyExpressionVariant::CodeBlock(typed_block),
            return_type: block_return_type,
            span,
        };
        Ok(exp)
    }

    #[allow(clippy::type_complexity)]
    fn type_check_if_expression(
        handler: &Handler,
        mut ctx: TypeCheckContext,
        condition: Expression,
        then: Expression,
        r#else: Option<Expression>,
        span: Span,
    ) -> Result<ty::TyExpression, ErrorEmitted> {
        let type_engine = ctx.engines.te();
        let engines = ctx.engines();

        let condition = {
            let ctx = ctx
                .by_ref()
                .with_help_text("The condition of an if expression must be a boolean expression.")
                .with_type_annotation(type_engine.id_of_bool());
            ty::TyExpression::type_check(handler, ctx, &condition)
                .unwrap_or_else(|err| ty::TyExpression::error(err, condition.span(), engines))
        };

        // The final type checking and unification, as well as other semantic requirement like the same type
        // in the `then` and `else` branch are done in the `instantiate_if_expression`.
        // However, if there is an expectation coming from the context via `ctx.type_annotation()` we need
        // to pass that contextual requirement to both branches in order to provide more specific contextual
        // information. E.g., that `Option<u8>` is expected.
        // But at the same time, we do not want to unify during type checking with that contextual information
        // at this stage, because the unification will be done in the `instantiate_if_expression`.
        // In order to pass the contextual information, but not to affect the original type with premature
        // unification, we create two copies of the `ctx.type_annotation()` type and pass them as the
        // expectation to both branches.
        let type_annotation = (*type_engine.get(ctx.type_annotation())).clone();

        let then = {
            let ctx = ctx
                .by_ref()
                .with_help_text("")
                .with_type_annotation(type_engine.insert(
                    engines,
                    type_annotation.clone(),
                    then.span().source_id(),
                ));
            ty::TyExpression::type_check(handler, ctx, &then)
                .unwrap_or_else(|err| ty::TyExpression::error(err, then.span(), engines))
        };

        let r#else = r#else.map(|expr| {
            let ctx = ctx
                .by_ref()
                .with_help_text("")
                .with_type_annotation(type_engine.insert(
                    engines,
                    type_annotation,
                    expr.span().source_id(),
                ));
            ty::TyExpression::type_check(handler, ctx, &expr)
                .unwrap_or_else(|err| ty::TyExpression::error(err, expr.span(), engines))
        });

        let exp = instantiate_if_expression(handler, ctx, condition, then.clone(), r#else, span)?;

        Ok(exp)
    }

    fn type_check_match_expression(
        handler: &Handler,
        mut ctx: TypeCheckContext,
        value: &Expression,
        branches: Vec<MatchBranch>,
        span: Span,
    ) -> Result<ty::TyExpression, ErrorEmitted> {
        let type_engine = ctx.engines.te();
        let engines = ctx.engines();

        // type check the value
        let typed_value = {
            let ctx = ctx
                .by_ref()
                .with_help_text("")
                .with_type_annotation(type_engine.new_unknown());
            ty::TyExpression::type_check(handler, ctx, value)
                .unwrap_or_else(|err| ty::TyExpression::error(err, value.span().clone(), engines))
        };
        let type_id = typed_value.return_type;

        // check to make sure that the type of the value is something that can be matched upon
        type_engine
            .get(type_id)
            .expect_is_supported_in_match_expressions(handler, engines, &typed_value.span)?;

        // type check the match expression and create a ty::TyMatchExpression object
        let (typed_match_expression, typed_scrutinees) = ty::TyMatchExpression::type_check(
            handler,
            ctx.by_ref().with_help_text(""),
            typed_value,
            branches,
            span.clone(),
        )?;

        // check to see if the match expression is exhaustive and if all match arms are reachable
        let (witness_report, arms_reachability) = check_match_expression_usefulness(
            handler,
            engines,
            type_id,
            typed_scrutinees.clone(),
            span.clone(),
        )?;

        // if there is an interior catch-all arm
        if let Some(catch_all_arm_position) = interior_catch_all_arm_position(&arms_reachability) {
            // show the warning on the arms below it that it makes them unreachable...
            for reachable_report in arms_reachability[catch_all_arm_position + 1..].iter() {
                handler.emit_warn(CompileWarning {
                    span: reachable_report.scrutinee.span.clone(),
                    warning_content: Warning::MatchExpressionUnreachableArm {
                        match_value: value.span().clone(),
                        match_type: engines.help_out(type_id).to_string(),
                        preceding_arms: Either::Right(
                            arms_reachability[catch_all_arm_position]
                                .scrutinee
                                .span
                                .clone(),
                        ),
                        unreachable_arm: reachable_report.scrutinee.span.clone(),
                        // In this case id doesn't matter if the concrete unreachable arm is
                        // the last arm or a catch-all arm itself.
                        // We want to point out the interior catch-all arm as problematic.
                        // So we simply put these two values both to false.
                        is_last_arm: false,
                        is_catch_all_arm: false,
                    },
                });
            }

            //...but still check the arms above it for reachability
            check_interior_non_catch_all_arms_for_reachability(
                handler,
                engines,
                type_id,
                value,
                &arms_reachability[..catch_all_arm_position],
            );
        }
        // if there are no interior catch-all arms and there is more then one arm
        else if let Some((last_arm_report, other_arms_reachability)) =
            arms_reachability.split_last()
        {
            // check reachable report for all the arms except the last one
            check_interior_non_catch_all_arms_for_reachability(
                handler,
                engines,
                type_id,
                value,
                other_arms_reachability,
            );

            // for the last one, give a different warning if it is an unreachable catch-all arm
            if !last_arm_report.reachable {
                handler.emit_warn(CompileWarning {
                    span: last_arm_report.scrutinee.span.clone(),
                    warning_content: Warning::MatchExpressionUnreachableArm {
                        match_value: value.span().clone(),
                        match_type: engines.help_out(type_id).to_string(),
                        preceding_arms: Either::Left(
                            other_arms_reachability
                                .iter()
                                .map(|report| report.scrutinee.span.clone())
                                .collect(),
                        ),
                        unreachable_arm: last_arm_report.scrutinee.span.clone(),
                        is_last_arm: true,
                        is_catch_all_arm: last_arm_report.scrutinee.is_catch_all(),
                    },
                });
            }
        }

        if witness_report.has_witnesses() {
            return Err(
                handler.emit_err(CompileError::MatchExpressionNonExhaustive {
                    missing_patterns: format!("{witness_report}"),
                    span,
                }),
            );
        }

        // desugar the typed match expression to a typed if expression
        let desugared = typed_match_expression.desugar(handler, ctx)?;

        let match_exp = ty::TyExpression {
            span: desugared.span.clone(),
            return_type: desugared.return_type,
            expression: ty::TyExpressionVariant::MatchExp {
                desugared: Box::new(desugared),
                scrutinees: typed_scrutinees,
            },
        };

        return Ok(match_exp);

        /// Returns the position of the first match arm that is an "interior" arm, meaning:
        ///  - arm is a catch-all arm
        ///  - arm is not the last match arm
        ///
        /// or `None` if such arm does not exist.
        /// Note that the arm can be the first arm.
        fn interior_catch_all_arm_position(arms_reachability: &[ReachableReport]) -> Option<usize> {
            arms_reachability
                .split_last()?
                .1
                .iter()
                .position(|report| report.scrutinee.is_catch_all())
        }

        fn check_interior_non_catch_all_arms_for_reachability(
            handler: &Handler,
            engines: &Engines,
            type_id: TypeId,
            match_value: &Expression,
            arms_reachability: &[ReachableReport],
        ) {
            for (index, reachable_report) in arms_reachability.iter().enumerate() {
                if !reachable_report.reachable {
                    handler.emit_warn(CompileWarning {
                        span: reachable_report.scrutinee.span.clone(),
                        warning_content: Warning::MatchExpressionUnreachableArm {
                            match_value: match_value.span(),
                            match_type: engines.help_out(type_id).to_string(),
                            preceding_arms: Either::Left(
                                arms_reachability[..index]
                                    .iter()
                                    .map(|report| report.scrutinee.span.clone())
                                    .collect(),
                            ),
                            unreachable_arm: reachable_report.scrutinee.span.clone(),
                            is_last_arm: false,
                            is_catch_all_arm: false,
                        },
                    });
                }
            }
        }
    }

    #[allow(clippy::too_many_arguments)]
    fn type_check_asm_expression(
        handler: &Handler,
        mut ctx: TypeCheckContext,
        asm: AsmExpression,
        span: Span,
    ) -> Result<ty::TyExpression, ErrorEmitted> {
        let type_engine = ctx.engines.te();
        let engines = ctx.engines();

        if asm.is_empty() {
            handler.emit_warn(CompileWarning {
                span: span.clone(),
                warning_content: Warning::AsmBlockIsEmpty,
            });
        }

        // Various checks that we can catch early to check that the assembly is valid. For now,
        // this includes two checks:
        // 1. Check that no control flow opcodes are used.
        // 2. Check that initialized registers are not reassigned in the `asm` block.
        check_asm_block_validity(handler, &asm, &ctx)?;

        // Take the span of the returns register, or as a fallback, the span of the
        // whole ASM block.
        let asm_returns_span = asm
            .returns
            .clone()
            .map(|x| x.1)
            .unwrap_or_else(|| asm.whole_block_span.clone());

        let return_type = ctx
            .resolve_type(
                handler,
                type_engine.insert(
                    engines,
                    asm.return_type.clone(),
                    asm_returns_span.source_id(),
                ),
                &asm_returns_span,
                EnforceTypeArguments::No,
                None,
            )
            .unwrap_or_else(|err| type_engine.id_of_error_recovery(err));

        // type check the initializers
        let typed_registers = asm
            .registers
            .clone()
            .into_iter()
            .map(
                |AsmRegisterDeclaration { name, initializer }| ty::TyAsmRegisterDeclaration {
                    name,
                    initializer: initializer.map(|initializer| {
                        let ctx = ctx
                            .by_ref()
                            .with_help_text("")
                            .with_type_annotation(type_engine.new_unknown());

                        ty::TyExpression::type_check(handler, ctx, &initializer).unwrap_or_else(
                            |err| ty::TyExpression::error(err, initializer.span(), engines),
                        )
                    }),
                },
            )
            .collect();

        let exp = ty::TyExpression {
            expression: ty::TyExpressionVariant::AsmExpression {
                whole_block_span: asm.whole_block_span,
                body: asm.body,
                registers: typed_registers,
                returns: asm.returns,
            },
            return_type,
            span,
        };
        Ok(exp)
    }

    fn type_check_subfield_expression(
        handler: &Handler,
        ctx: TypeCheckContext,
        prefix: &Expression,
        span: Span,
        field_to_access: Ident,
    ) -> Result<ty::TyExpression, ErrorEmitted> {
        let type_engine = ctx.engines.te();
        let engines = ctx.engines();

        let mut ctx = ctx
            .with_help_text("")
            .with_type_annotation(type_engine.new_unknown());
        let parent = ty::TyExpression::type_check(handler, ctx.by_ref(), prefix)?;
        let exp = instantiate_struct_field_access(
            handler,
            engines,
            ctx.namespace(),
            parent,
            field_to_access,
            span,
        )?;
        Ok(exp)
    }

    fn type_check_tuple(
        handler: &Handler,
        mut ctx: TypeCheckContext,
        fields: &[Expression],
        span: Span,
    ) -> Result<Self, ErrorEmitted> {
        let type_engine = ctx.engines.te();
        let engines = ctx.engines();

        let t_arc = type_engine.get(ctx.type_annotation());
        let field_type_opt = match &*t_arc {
            TypeInfo::Tuple(field_type_ids) if field_type_ids.len() == fields.len() => {
                Some(field_type_ids)
            }
            _ => None,
        };
        let mut typed_field_types = Vec::with_capacity(fields.len());
        let mut typed_fields = Vec::with_capacity(fields.len());
        for (i, field) in fields.iter().enumerate() {
            let field_type = field_type_opt
                .as_ref()
                .map(|field_type_ids| field_type_ids[i].clone())
                .unwrap_or_else(|| {
                    let initial_type_id = type_engine.new_unknown();
                    TypeArgument {
                        type_id: initial_type_id,
                        initial_type_id,
                        span: Span::dummy(),
                        call_path_tree: None,
                    }
                });
            let field_span = field.span();
            let ctx = ctx
                .by_ref()
                .with_help_text("tuple field type does not match the expected type")
                .with_type_annotation(field_type.type_id);
            let typed_field = ty::TyExpression::type_check(handler, ctx, field)
                .unwrap_or_else(|err| ty::TyExpression::error(err, field_span, engines));
            typed_field_types.push(TypeArgument {
                type_id: typed_field.return_type,
                initial_type_id: field_type.type_id,
                span: typed_field.span.clone(),
                call_path_tree: None,
            });
            typed_fields.push(typed_field);
        }
        let exp = ty::TyExpression {
            expression: ty::TyExpressionVariant::Tuple {
                fields: typed_fields,
            },
            return_type: ctx.engines.te().insert_tuple(engines, typed_field_types),
            span,
        };
        Ok(exp)
    }

    /// Look up the current global storage state that has been created by storage declarations.
    /// If there isn't any storage, then this is an error. If there is storage, find the corresponding
    /// field that has been specified and return that value.
    fn type_check_storage_access(
        handler: &Handler,
        ctx: TypeCheckContext,
        namespace_names: &[Ident],
        checkee: &[Ident],
        storage_keyword_span: Span,
        span: &Span,
    ) -> Result<Self, ErrorEmitted> {
        let type_engine = ctx.engines.te();
        let decl_engine = ctx.engines.de();
        let engines = ctx.engines();

        if !ctx
            .namespace()
<<<<<<< HEAD
            .current_module()
            .read(engines, |m| m.current_items().has_storage_declared())
=======
            .program_id(engines)
            .read(engines, |m| m.root_items().has_storage_declared())
>>>>>>> e40ebf41
        {
            return Err(handler.emit_err(CompileError::NoDeclaredStorage { span: span.clone() }));
        }

<<<<<<< HEAD
        let storage_fields = ctx.namespace().current_module().read(engines, |m| {
            m.current_items()
=======
        let storage_fields = ctx.namespace().program_id(engines).read(engines, |m| {
            m.root_items()
>>>>>>> e40ebf41
                .get_storage_field_descriptors(handler, decl_engine)
        })?;

        // Do all namespace checking here!
        let (storage_access, mut access_type) =
<<<<<<< HEAD
            ctx.namespace().current_module().read(engines, |m| {
                m.current_items().apply_storage_load(
=======
            ctx.namespace().program_id(engines).read(engines, |m| {
                m.root_items().apply_storage_load(
>>>>>>> e40ebf41
                    handler,
                    ctx.engines,
                    ctx.namespace(),
                    namespace_names,
                    checkee,
                    &storage_fields,
                    storage_keyword_span.clone(),
                )
            })?;

        // The type of a storage access is `core::storage::StorageKey`. This is
        // the path to it.
        let storage_key_mod_path = vec![
            Ident::new_with_override("core".into(), span.clone()),
            Ident::new_with_override("storage".into(), span.clone()),
        ];
        let storage_key_ident = Ident::new_with_override("StorageKey".into(), span.clone());

        // Search for the struct declaration with the call path above.
        let storage_key_decl = resolve_call_path(
            handler,
            engines,
            ctx.namespace(),
            &storage_key_mod_path,
            &storage_key_ident.into(),
            None,
            VisibilityCheck::No,
        )?;

        let storage_key_struct_decl_id = storage_key_decl
            .expect_typed()
            .to_struct_decl(handler, engines)?;
        let mut storage_key_struct_decl =
            (*decl_engine.get_struct(&storage_key_struct_decl_id)).clone();

        // Set the type arguments to `StorageKey` to the `access_type`, which is represents the
        // type of the data that the `StorageKey` "points" to.
        let mut type_arguments = vec![TypeArgument {
            initial_type_id: access_type,
            type_id: access_type,
            span: span.clone(),
            call_path_tree: None,
        }];

        // Monomorphize the generic `StorageKey` type given the type argument specified above
        let mut ctx = ctx;
        ctx.monomorphize(
            handler,
            &mut storage_key_struct_decl,
            &mut type_arguments,
            EnforceTypeArguments::Yes,
            span,
        )?;

        // Update `access_type` to be the type of the monomorphized struct after inserting it
        // into the type engine
        let storage_key_struct_decl_ref = decl_engine.insert(
            storage_key_struct_decl,
            decl_engine
                .get_parsed_decl_id(&storage_key_struct_decl_id)
                .as_ref(),
        );
        access_type = type_engine.insert_struct(engines, *storage_key_struct_decl_ref.id());

        Ok(ty::TyExpression {
            expression: ty::TyExpressionVariant::StorageAccess(storage_access),
            return_type: access_type,
            span: span.clone(),
        })
    }

    fn type_check_tuple_index(
        handler: &Handler,
        ctx: TypeCheckContext,
        prefix: Expression,
        index: usize,
        index_span: Span,
        span: Span,
    ) -> Result<ty::TyExpression, ErrorEmitted> {
        let type_engine = ctx.engines.te();
        let engines = ctx.engines();

        let ctx = ctx
            .with_help_text("")
            .with_type_annotation(type_engine.new_unknown());
        let parent = ty::TyExpression::type_check(handler, ctx, &prefix)?;
        let exp =
            instantiate_tuple_index_access(handler, engines, parent, index, index_span, span)?;
        Ok(exp)
    }

    fn type_check_ambiguous_path(
        handler: &Handler,
        mut ctx: TypeCheckContext,
        TypeBinding {
            inner:
                CallPath {
                    prefixes,
                    suffix: AmbiguousSuffix { before, suffix },
                    callpath_type,
                },
            type_arguments,
            span: path_span,
        }: TypeBinding<CallPath<AmbiguousSuffix>>,
        span: Span,
        args: &[Expression],
        qualified_path_root: Option<QualifiedPathType>,
    ) -> Result<ty::TyExpression, ErrorEmitted> {
        let engines = ctx.engines;
        let decl_engine = engines.de();

        if let Some(QualifiedPathType { ty, as_trait, .. }) = qualified_path_root.clone() {
            let method_name_binding = if !prefixes.is_empty() || before.is_some() {
                let mut prefixes_and_before = prefixes.clone();
                if let Some(before) = before {
                    prefixes_and_before.push(before.inner);
                }
                let prefixes_and_before_last =
                    prefixes_and_before.remove(prefixes_and_before.len() - 1);

                let qualified_call_path = QualifiedCallPath {
                    call_path: CallPath {
                        prefixes: prefixes_and_before.clone(),
                        suffix: prefixes_and_before_last.clone(),
                        callpath_type,
                    },
                    qualified_path_root: qualified_path_root.map(Box::new),
                };
                let type_info = TypeInfo::Custom {
                    qualified_call_path: qualified_call_path.clone(),
                    type_arguments: None,
                };

                TypeBinding {
                    inner: MethodName::FromType {
                        call_path_binding: TypeBinding {
                            span: qualified_call_path.call_path.span(),
                            type_arguments: type_arguments.clone(),
                            inner: CallPath {
                                prefixes,
                                suffix: (type_info, prefixes_and_before_last),
                                callpath_type,
                            },
                        },
                        method_name: suffix,
                    },
                    type_arguments,
                    span: path_span,
                }
            } else {
                TypeBinding {
                    inner: MethodName::FromQualifiedPathRoot {
                        ty,
                        as_trait,
                        method_name: suffix,
                    },
                    type_arguments,
                    span: path_span,
                }
            };

            return type_check_method_application(
                handler,
                ctx.by_ref(),
                method_name_binding,
                Vec::new(),
                args,
                span,
            );
        }

        // is it a singleton?
        let before = if let Some(b) = before {
            b
        } else {
            let call_path = CallPath {
                prefixes,
                suffix,
                callpath_type,
            }
            .to_fullpath(engines, ctx.namespace());

            if matches!(
                ctx.resolve_call_path(&Handler::default(), &call_path,),
                Ok(ty::TyDecl::EnumVariantDecl { .. })
            ) {
                // if it's a singleton it's either an enum variant or a function
                let call_path_binding = TypeBinding {
                    inner: QualifiedCallPath {
                        call_path,
                        qualified_path_root: None,
                    },
                    type_arguments,
                    span: path_span,
                };
                return Self::type_check_delineated_path(
                    handler,
                    ctx,
                    call_path_binding,
                    span,
                    Some(args),
                );
            } else {
                // if it's a singleton it's either an enum variant or a function
                let call_path_binding = TypeBinding {
                    inner: call_path,
                    type_arguments,
                    span: path_span,
                };
                return Self::type_check_function_application(
                    handler,
                    ctx.by_ref(),
                    call_path_binding,
                    args,
                    span,
                );
            }
        };

        // Is `path = prefix ++ before` a module?
        let mut path = Vec::with_capacity(prefixes.len() + 1);
        path.extend(prefixes.iter().cloned());
        path.push(before.inner.clone());

        let is_module = {
            let h = Handler::default();
            // The path may be relative to the current module,
            // or may be a full path to an external module
            ctx.namespace()
                .current_module()
                .read(engines, |m| m.lookup_submodule(&h, &path).is_ok())
                || (ctx.namespace().module_from_absolute_path(&path).is_some()
                    && ctx.namespace().module_is_external(&path))
        };

        // Not a module? Not a `Enum::Variant` either?
        // Type check as an associated function call instead.
        let is_associated_call = !is_module && {
            let probe_call_path = CallPath {
                prefixes: prefixes.clone(),
                suffix: before.inner.clone(),
                callpath_type,
            };
            ctx.resolve_call_path(&Handler::default(), &probe_call_path)
                .and_then(|decl| decl.to_enum_id(&Handler::default(), ctx.engines()))
                .map(|decl_ref| decl_engine.get_enum(&decl_ref))
                .and_then(|decl| {
                    decl.expect_variant_from_name(&Handler::default(), &suffix)
                        .map(drop)
                })
                .is_err()
        };

        if is_associated_call {
            let before_span = before.span();
            let type_name = before.inner;
            let type_info = type_name_to_type_info_opt(&type_name).unwrap_or(TypeInfo::Custom {
                qualified_call_path: type_name.clone().into(),
                type_arguments: None,
            });

            let method_name_binding = TypeBinding {
                inner: MethodName::FromType {
                    call_path_binding: TypeBinding {
                        span: before_span,
                        type_arguments: before.type_arguments,
                        inner: CallPath {
                            prefixes,
                            suffix: (type_info, type_name),
                            callpath_type,
                        }
                        .to_fullpath(engines, ctx.namespace()),
                    },
                    method_name: suffix,
                },
                type_arguments,
                span: path_span,
            };
            type_check_method_application(
                handler,
                ctx.by_ref(),
                method_name_binding,
                Vec::new(),
                args,
                span,
            )
        } else {
            let mut type_arguments = type_arguments;
            if let TypeArgs::Regular(vec) = before.type_arguments {
                if !vec.is_empty() {
                    if !type_arguments.to_vec().is_empty() {
                        return Err(handler.emit_err(
                            ConvertParseTreeError::MultipleGenericsNotSupported { span }.into(),
                        ));
                    }
                    type_arguments = TypeArgs::Prefix(vec)
                }
            }

            let call_path_binding = TypeBinding {
                inner: QualifiedCallPath {
                    call_path: CallPath {
                        prefixes: path,
                        suffix,
                        callpath_type,
                    },
                    qualified_path_root: None,
                },
                type_arguments,
                span: path_span,
            };
            Self::type_check_delineated_path(handler, ctx, call_path_binding, span, Some(args))
        }
    }

    fn type_check_delineated_path(
        handler: &Handler,
        mut ctx: TypeCheckContext,
        unknown_call_path_binding: TypeBinding<QualifiedCallPath>,
        span: Span,
        args: Option<&[Expression]>,
    ) -> Result<ty::TyExpression, ErrorEmitted> {
        // The first step is to determine if the call path refers to a module,
        // enum, function or constant.
        // If only one exists, then we use that one. Otherwise, if more than one exist, it is
        // an ambiguous reference error.

        let mut is_module = false;
        let mut maybe_function: Option<(DeclRefFunction, _)> = None;
        let mut maybe_enum_variant_with_enum_name: Option<(DeclRefEnum, _, _, _)> = None;
        let mut maybe_enum_variant_without_enum_name: Option<(DeclRefEnum, _, _, _)> = None;

        let module_probe_handler = Handler::default();
        let function_probe_handler = Handler::default();
        let variant_with_enum_probe_handler = Handler::default();
        let variant_without_enum_probe_handler = Handler::default();
        let const_probe_handler = Handler::default();

        if unknown_call_path_binding
            .inner
            .qualified_path_root
            .is_none()
        {
            // Check if this could be a submodule of the current module or an external module
            is_module = {
                let call_path_binding = unknown_call_path_binding.clone();
		let lookup_path = [
                            call_path_binding.inner.call_path.prefixes.clone(),
                            vec![call_path_binding.inner.call_path.suffix.clone()],
                        ].concat();
                ctx.namespace().current_module().read(ctx.engines(), |m| {
                    m.lookup_submodule(
                        &module_probe_handler,
                        &lookup_path,
                    )
                    .ok()
                    .is_some()
                })
		    ||
		    ctx.namespace().module_from_absolute_path(&lookup_path).is_some()
            };

            // Check if this could be a function
            maybe_function = {
                let call_path_binding = unknown_call_path_binding.clone();
                let mut call_path_binding = TypeBinding {
                    inner: call_path_binding.inner.call_path,
                    type_arguments: call_path_binding.type_arguments,
                    span: call_path_binding.span,
                };
                TypeBinding::type_check(
                    &mut call_path_binding,
                    &function_probe_handler,
                    ctx.by_ref(),
                )
                .ok()
                .map(|(fn_ref, _, _)| (fn_ref, call_path_binding))
            };

            // Check if this could be an enum variant preceded by its enum name.
            // For instance, the enum `Option` contains two variants, `None` and `Some`.
            // The full path for `None` would be current_mod_path::Option::None.
            maybe_enum_variant_with_enum_name = {
                let call_path_binding = unknown_call_path_binding.clone();
                let variant_name = call_path_binding.inner.call_path.suffix.clone();
                let enum_call_path = call_path_binding
                    .inner
                    .call_path
                    .to_fullpath(ctx.engines(), ctx.namespace())
                    .rshift();

                if enum_call_path.prefixes.is_empty() {
                    // If the path has no prefixes after the rshift, then the package name is the
                    // new suffix, and so the path is not an enum variant.
                    None
                } else {
                    let mut call_path_binding = TypeBinding {
                        inner: enum_call_path,
                        type_arguments: call_path_binding.type_arguments,
                        span: call_path_binding.span,
                    };
                    TypeBinding::type_check(
                        &mut call_path_binding,
                        &variant_with_enum_probe_handler,
                        ctx.by_ref(),
                    )
                    .ok()
                    .map(|(enum_ref, _, ty_decl)| {
                        (
                            enum_ref,
                            variant_name,
                            call_path_binding,
                            ty_decl.expect("type_check for TyEnumDecl should always return TyDecl"),
                        )
                    })
                }
            };

            // Check if this could be an enum variant without the enum name. This can happen when
            // the variants are imported using a star import
            // For instance, `use Option::*` binds the name `None` in the current module, so the
            // full path would be current_mod_path::None rather than current_mod_path::Option::None.
            maybe_enum_variant_without_enum_name = {
                if maybe_enum_variant_with_enum_name.is_some() {
                    // Corner case. This can happen if the path is just a single identifier
                    // referring to an enum variant name. In this case we use
                    // maybe_enum_variant_with_enum_name
                    None
                } else {
                    let call_path_binding = unknown_call_path_binding.clone();
                    let variant_name = call_path_binding.inner.call_path.suffix.clone();
                    let enum_call_path = call_path_binding
                        .inner
                        .call_path
                        .to_fullpath(ctx.engines(), ctx.namespace());

                    let mut call_path_binding = TypeBinding {
                        inner: enum_call_path,
                        type_arguments: call_path_binding.type_arguments,
                        span: call_path_binding.span,
                    };
                    TypeBinding::type_check(
                        &mut call_path_binding,
                        &variant_without_enum_probe_handler,
                        ctx.by_ref(),
                    )
                    .ok()
                    .map(|(enum_ref, _, ty_decl)| {
                        (
                            enum_ref,
                            variant_name,
                            call_path_binding,
                            ty_decl.expect("type_check for TyEnumDecl should always return TyDecl"),
                        )
                    })
                }
            };
        }

        // Check if this could be a constant
        let maybe_const =
            { Self::probe_const_decl(&unknown_call_path_binding, &mut ctx, &const_probe_handler) };

        // compare the results of the checks
        let exp = match (
            is_module,
            maybe_function,
            maybe_enum_variant_with_enum_name,
            maybe_enum_variant_without_enum_name,
            maybe_const,
        ) {
            (
                false,
                None,
                Some((enum_ref, variant_name, call_path_binding, call_path_decl)),
                None,
                None,
            ) => {
                handler.append(variant_with_enum_probe_handler);
                instantiate_enum(
                    handler,
                    ctx,
                    enum_ref,
                    variant_name,
                    args,
                    call_path_binding,
                    call_path_decl,
                )?
            }
            (
                false,
                None,
                None,
                Some((enum_ref, variant_name, call_path_binding, call_path_decl)),
                None,
            ) => {
                handler.append(variant_without_enum_probe_handler);
                instantiate_enum(
                    handler,
                    ctx,
                    enum_ref,
                    variant_name,
                    args,
                    call_path_binding,
                    call_path_decl,
                )?
            }
            (false, Some((fn_ref, call_path_binding)), None, None, None) => {
                handler.append(function_probe_handler);
                // In case `foo::bar::<TyArgs>::baz(...)` throw an error.
                if let TypeArgs::Prefix(_) = call_path_binding.type_arguments {
                    handler.emit_err(
                        ConvertParseTreeError::GenericsNotSupportedHere {
                            span: call_path_binding.type_arguments.span(),
                        }
                        .into(),
                    );
                }
                instantiate_function_application(
                    handler,
                    ctx,
                    fn_ref,
                    call_path_binding,
                    args,
                    span,
                )?
            }
            (true, None, None, None, None) => {
                handler.append(module_probe_handler);
                return Err(handler.emit_err(CompileError::ModulePathIsNotAnExpression {
                    module_path: unknown_call_path_binding.inner.call_path.to_string(),
                    span,
                }));
            }
            (false, None, None, None, Some((const_ref, call_path_binding))) => {
                handler.append(const_probe_handler);
                if !call_path_binding.type_arguments.to_vec().is_empty() {
                    // In case `foo::bar::CONST::<TyArgs>` throw an error.
                    // In case `foo::bar::<TyArgs>::CONST` throw an error.
                    handler.emit_err(
                        ConvertParseTreeError::GenericsNotSupportedHere {
                            span: unknown_call_path_binding.type_arguments.span(),
                        }
                        .into(),
                    );
                }
                instantiate_constant_expression(ctx, const_ref, call_path_binding)
            }
            (false, None, None, None, None) => {
                return Err(handler.emit_err(CompileError::SymbolNotFound {
                    name: unknown_call_path_binding.inner.call_path.suffix.clone(),
                    span: unknown_call_path_binding.inner.call_path.suffix.span(),
                }));
            }
            _ => {
                return Err(handler.emit_err(CompileError::AmbiguousPath { span }));
            }
        };
        Ok(exp)
    }

    fn probe_const_decl(
        unknown_call_path_binding: &TypeBinding<QualifiedCallPath>,
        ctx: &mut TypeCheckContext,
        const_probe_handler: &Handler,
    ) -> Option<(DeclRefConstant, TypeBinding<CallPath>)> {
        let mut qualified_call_path_binding = unknown_call_path_binding.clone();

        let mut call_path_binding = TypeBinding {
            inner: qualified_call_path_binding.inner.call_path.clone(),
            type_arguments: qualified_call_path_binding.type_arguments.clone(),
            span: qualified_call_path_binding.span.clone(),
        };

        let type_info_opt = call_path_binding
            .clone()
            .inner
            .prefixes
            .last()
            .map(|type_name| {
                type_name_to_type_info_opt(type_name).unwrap_or(TypeInfo::Custom {
                    qualified_call_path: type_name.clone().into(),
                    type_arguments: None,
                })
            });

        if let Some(type_info) = type_info_opt {
            if TypeInfo::is_self_type(&type_info) {
                call_path_binding.strip_prefixes();
            }
        }

        let const_opt: Option<(DeclRefConstant, _)> =
            TypeBinding::type_check(&mut call_path_binding, &Handler::default(), ctx.by_ref())
                .ok()
                .map(|(const_ref, _, _)| (const_ref, call_path_binding.clone()));
        if const_opt.is_some() {
            return const_opt;
        }

        // If we didn't find a constant, check for the constant inside the impl.
        let const_decl_ref: DeclRefConstant =
            match TypeBinding::<QualifiedCallPath>::type_check_qualified(
                &mut qualified_call_path_binding,
                const_probe_handler,
                ctx,
            ) {
                Ok(val) => val,
                Err(_) => return None,
            };

        Some((const_decl_ref, call_path_binding.clone()))
    }

    #[allow(clippy::too_many_arguments)]
    fn type_check_abi_cast(
        handler: &Handler,
        mut ctx: TypeCheckContext,
        abi_name: CallPath,
        address: &Expression,
        span: Span,
    ) -> Result<Self, ErrorEmitted> {
        let type_engine = ctx.engines.te();
        let decl_engine = ctx.engines.de();
        let engines = ctx.engines();

        // TODO use lib-std's Address type instead of b256
        // type check the address and make sure it is
        let err_span = address.span().clone();
        let address_expr = {
            let ctx = ctx
                .by_ref()
                .with_help_text("An address that is being ABI cast must be of type b256")
                .with_type_annotation(type_engine.id_of_b256());
            ty::TyExpression::type_check(handler, ctx, address)
                .unwrap_or_else(|err| ty::TyExpression::error(err, err_span, engines))
        };

        // look up the call path and get the declaration it references
        let abi = ctx.resolve_call_path(handler, &abi_name)?;
        let abi_ref = match abi {
            ty::TyDecl::AbiDecl(ty::AbiDecl { decl_id }) => {
                let abi_decl = engines.de().get(&decl_id);
                DeclRef::new(abi_decl.name().clone(), decl_id, abi_decl.span.clone())
            }
            ty::TyDecl::VariableDecl(ref decl) => {
                let ty::TyVariableDecl { body: expr, .. } = &**decl;
                let ret_ty = type_engine.get(expr.return_type);
                let abi_name = match &*ret_ty {
                    TypeInfo::ContractCaller { abi_name, .. } => abi_name,
                    _ => {
                        return Err(handler.emit_err(CompileError::NotAnAbi {
                            span: abi_name.span(),
                            actually_is: abi.friendly_type_name_with_acronym(),
                        }));
                    }
                };
                match abi_name {
                    // look up the call path and get the declaration it references
                    AbiName::Known(abi_name) => {
                        let unknown_decl = ctx.resolve_call_path(handler, abi_name)?;
                        unknown_decl.to_abi_ref(handler, engines)?
                    }
                    AbiName::Deferred => {
                        return Ok(ty::TyExpression {
                            return_type: type_engine.new_contract_caller(
                                engines,
                                AbiName::Deferred,
                                None,
                            ),
                            expression: ty::TyExpressionVariant::Tuple { fields: vec![] },
                            span,
                        })
                    }
                }
            }
            a => {
                return Err(handler.emit_err(CompileError::NotAnAbi {
                    span: abi_name.span(),
                    actually_is: a.friendly_type_name_with_acronym(),
                }));
            }
        };
        let abi_decl = decl_engine.get_abi(abi_ref.id());
        let ty::TyAbiDecl {
            interface_surface,
            items,
            supertraits,
            span,
            ..
        } = &*abi_decl;

        let return_type = type_engine.new_contract_caller(
            engines,
            AbiName::Known(abi_name.clone()),
            Some(Box::new(address_expr.clone())),
        );

        // Retrieve the interface surface for this abi.
        let mut abi_items = vec![];

        for item in interface_surface.iter() {
            match item {
                ty::TyTraitInterfaceItem::TraitFn(decl_ref) => {
                    let method = decl_engine.get_trait_fn(decl_ref);
                    abi_items.push(TyImplItem::Fn(
                        decl_engine
                            .insert(
                                method.to_dummy_func(
                                    AbiMode::ImplAbiFn(
                                        abi_name.suffix.clone(),
                                        Some(*abi_ref.id()),
                                    ),
                                    Some(return_type),
                                ),
                                None,
                            )
                            .with_parent(decl_engine, (*decl_ref.id()).into()),
                    ));
                }
                ty::TyTraitInterfaceItem::Constant(decl_ref) => {
                    let const_decl = decl_engine.get_constant(decl_ref);
                    abi_items.push(TyImplItem::Constant(decl_engine.insert_arc(
                        const_decl,
                        decl_engine.get_parsed_decl_id(decl_ref.id()).as_ref(),
                    )));
                }
                ty::TyTraitInterfaceItem::Type(decl_ref) => {
                    let type_decl = decl_engine.get_type(decl_ref);
                    abi_items.push(TyImplItem::Type(decl_engine.insert_arc(
                        type_decl,
                        decl_engine.get_parsed_decl_id(decl_ref.id()).as_ref(),
                    )));
                }
            }
        }

        // Retrieve the items for this abi.
        abi_items.append(&mut items.to_vec());

        // Recursively make the interface surfaces and methods of the
        // supertraits available to this abi cast.
        insert_supertraits_into_namespace(
            handler,
            ctx.by_ref(),
            return_type,
            supertraits,
            &SupertraitOf::Abi(span.clone()),
        )?;

        // Insert the abi methods into the namespace.
        ctx.insert_trait_implementation(
            handler,
            abi_name.clone(),
            vec![],
            return_type,
            &abi_items,
            span,
            Some(span.clone()),
            IsImplSelf::No,
            IsExtendingExistingImpl::No,
        )?;

        let exp = ty::TyExpression {
            expression: ty::TyExpressionVariant::AbiCast {
                abi_name,
                address: Box::new(address_expr),
                span: span.clone(),
            },
            return_type,
            span: span.clone(),
        };
        Ok(exp)
    }

    fn type_check_array(
        handler: &Handler,
        mut ctx: TypeCheckContext,
        contents: &[Expression],
        span: Span,
    ) -> Result<Self, ErrorEmitted> {
        let type_engine = ctx.engines.te();
        let engines = ctx.engines();

        if contents.is_empty() {
            let elem_type = type_engine.new_unknown();
            return Ok(ty::TyExpression {
                expression: ty::TyExpressionVariant::Array {
                    elem_type,
                    contents: Vec::new(),
                },
                return_type: type_engine.insert_array_without_annotations(engines, elem_type, 0),
                span,
            });
        };

        // capture the expected array element type from context,
        // otherwise, fallback to Unknown.
        let initial_type = match &*ctx.engines().te().get(ctx.type_annotation()) {
            TypeInfo::Array(element_type, _) => {
                let element_type = (*ctx.engines().te().get(element_type.type_id)).clone();
                if matches!(element_type, TypeInfo::Never) {
                    TypeInfo::Unknown //Even if array element type is Never other elements may not be of type Never.
                } else {
                    element_type
                }
            }
            _ => TypeInfo::Unknown,
        };

        let typed_contents: Vec<ty::TyExpression> = contents
            .iter()
            .map(|expr| {
                let span = expr.span();
                let ctx = ctx
                    .by_ref()
                    .with_help_text("")
                    .with_type_annotation(type_engine.insert(engines, initial_type.clone(), None));

                // type_check_analyze unification will give the final error
                let type_check_handler = Handler::default();
                let result = Self::type_check(&type_check_handler, ctx, expr)
                    .unwrap_or_else(|err| ty::TyExpression::error(err, span, engines));

                if let TypeInfo::ErrorRecovery(_) = &*engines.te().get(result.return_type) {
                    handler.append(type_check_handler);
                }

                result
            })
            .collect();

        // if the element type is still unknown, and all elements are Never,
        // fallback to unit
        let initial_type = if matches!(initial_type, TypeInfo::Unknown) {
            let is_all_elements_never = typed_contents
                .iter()
                .all(|expr| matches!(&*engines.te().get(expr.return_type), TypeInfo::Never));
            if is_all_elements_never {
                TypeInfo::Tuple(vec![])
            } else {
                initial_type
            }
        } else {
            initial_type
        };

        let elem_type = type_engine.insert(engines, initial_type.clone(), None);
        let length = typed_contents.len();
        let expr = ty::TyExpression {
            expression: ty::TyExpressionVariant::Array {
                elem_type,
                contents: typed_contents,
            },
            return_type: type_engine.insert_array_without_annotations(engines, elem_type, length),
            span,
        };

        // type_check_analyze unification will give the final error
        let handler = Handler::default();
        expr.as_array_unify_elements(&handler, ctx.engines);

        Ok(expr)
    }

    fn type_check_array_index(
        handler: &Handler,
        mut ctx: TypeCheckContext,
        prefix: &Expression,
        index: &Expression,
        span: Span,
    ) -> Result<Self, ErrorEmitted> {
        let type_engine = ctx.engines.te();
        let engines = ctx.engines();

        let mut current_prefix_te = Box::new({
            let ctx = ctx
                .by_ref()
                .with_help_text("")
                .with_type_annotation(type_engine.new_unknown());

            ty::TyExpression::type_check(handler, ctx, prefix)?
        });

        let mut current_type = type_engine.get_unaliased(current_prefix_te.return_type);

        let prefix_type_id = current_prefix_te.return_type;
        let prefix_span = current_prefix_te.span.clone();

        // Create the prefix part of the final array index expression.
        // This might be an expression that directly evaluates to an array type,
        // or an arbitrary number of dereferencing expressions where the last one
        // dereference to an array type.
        //
        // We will either hit an array at the end or return an error, so the
        // loop cannot be endless.
        while !current_type.is_array() {
            match &*current_type {
                TypeInfo::Ref {
                    referenced_type, ..
                } => {
                    let referenced_type_id = referenced_type.type_id;

                    current_prefix_te = Box::new(ty::TyExpression {
                        expression: ty::TyExpressionVariant::Deref(current_prefix_te),
                        return_type: referenced_type_id,
                        span: prefix_span.clone(),
                    });

                    current_type = type_engine.get_unaliased(referenced_type_id);
                }
                TypeInfo::ErrorRecovery(err) => return Err(*err),
                _ => {
                    return Err(handler.emit_err(CompileError::NotIndexable {
                        actually: engines.help_out(prefix_type_id).to_string(),
                        span: prefix_span,
                    }))
                }
            };
        }

        let TypeInfo::Array(array_type_argument, _) = &*current_type else {
            panic!("The current type must be an array.");
        };

        let index_te = {
            let ctx = ctx
                .with_help_text("Array index must be of type \"u64\".")
                .with_type_annotation(type_engine.id_of_u64());

            ty::TyExpression::type_check(handler, ctx, index)?
        };

        Ok(ty::TyExpression {
            expression: ty::TyExpressionVariant::ArrayIndex {
                prefix: current_prefix_te,
                index: Box::new(index_te),
            },
            return_type: array_type_argument.type_id,
            span,
        })
    }

    fn type_check_intrinsic_function(
        handler: &Handler,
        ctx: TypeCheckContext,
        kind_binding: TypeBinding<Intrinsic>,
        arguments: &[Expression],
        span: Span,
    ) -> Result<Self, ErrorEmitted> {
        let (intrinsic_function, return_type) = ty::TyIntrinsicFunctionKind::type_check(
            handler,
            ctx,
            kind_binding,
            arguments,
            span.clone(),
        )?;
        let exp = ty::TyExpression {
            expression: ty::TyExpressionVariant::IntrinsicFunction(intrinsic_function),
            return_type,
            span,
        };
        Ok(exp)
    }

    fn type_check_while_loop(
        handler: &Handler,
        mut ctx: TypeCheckContext,
        condition: &Expression,
        body: &CodeBlock,
        is_desugared_for_loop: bool,
        span: Span,
    ) -> Result<Self, ErrorEmitted> {
        let type_engine = ctx.engines.te();

        let typed_condition = {
            let ctx = ctx
                .by_ref()
                .with_type_annotation(type_engine.id_of_bool())
                .with_help_text("A while loop's loop condition must be a boolean expression.");
            ty::TyExpression::type_check(handler, ctx, condition)?
        };

        let unit_ty = type_engine.id_of_unit();
        let mut ctx = ctx
            .with_type_annotation(unit_ty)
            .with_help_text(if is_desugared_for_loop {
                "A for loop's loop body cannot implicitly return a value. Try \
                 assigning it to a mutable variable declared outside of the loop \
                 instead."
            } else {
                "A while loop's loop body cannot implicitly return a value. Try \
                 assigning it to a mutable variable declared outside of the loop \
                 instead."
            });
        let typed_body = ty::TyCodeBlock::type_check(handler, ctx.by_ref(), body, false)?;

        let exp = ty::TyExpression {
            expression: ty::TyExpressionVariant::WhileLoop {
                condition: Box::new(typed_condition),
                body: typed_body,
            },
            return_type: unit_ty,
            span,
        };
        Ok(exp)
    }

    fn type_check_for_loop(
        handler: &Handler,
        ctx: TypeCheckContext,
        desugared: &Expression,
    ) -> Result<Self, ErrorEmitted> {
        Self::type_check(handler, ctx, desugared)
    }

    fn type_check_reassignment(
        handler: &Handler,
        ctx: TypeCheckContext,
        lhs: ReassignmentTarget,
        rhs: &Expression,
        span: Span,
    ) -> Result<Self, ErrorEmitted> {
        let type_engine = ctx.engines.te();
        let engines = ctx.engines();

        let mut ctx = ctx
            .with_type_annotation(type_engine.new_unknown())
            .with_help_text("");

        let (lhs, expected_rhs_type) = match lhs {
            ReassignmentTarget::Deref(dereference_exp) => {
                let internal_compiler_error = || {
                    Result::<Self, _>::Err(handler.emit_err(CompileError::Internal(
                        "Left-hand side of the reassignment must be dereferencing.",
                        dereference_exp.span.clone(),
                    )))
                };

                let Expression {
                    kind: ExpressionKind::Deref(reference_exp),
                    ..
                } = &*dereference_exp
                else {
                    return internal_compiler_error();
                };

                let reference_exp_span = reference_exp.span();
                let deref_exp = Self::type_check_deref(
                    handler,
                    ctx.by_ref(),
                    reference_exp,
                    reference_exp_span.clone(),
                )?;

                let TyExpression {
                    expression: TyExpressionVariant::Deref(reference_exp),
                    ..
                } = &deref_exp
                else {
                    return internal_compiler_error();
                };

                let TypeInfo::Ref {
                    to_mutable_value, ..
                } = *type_engine.get(reference_exp.return_type)
                else {
                    return internal_compiler_error();
                };

                if !to_mutable_value {
                    let (decl_reference_name, decl_reference_rhs, decl_reference_type) =
                        match &reference_exp.expression {
                            TyExpressionVariant::VariableExpression { name, .. } => {
                                let var_decl = ctx.resolve_symbol(handler, name)?;

                                let TyDecl::VariableDecl(var_decl) = var_decl else {
                                    return Err(handler.emit_err(CompileError::Internal(
                                        "Dereferenced expression must be a variable.",
                                        reference_exp_span,
                                    )));
                                };

                                let reference_type = engines
                                    .help_out(
                                        type_engine.get_unaliased_type_id(var_decl.return_type),
                                    )
                                    .to_string();

                                (
                                    Some(var_decl.name),
                                    Some(var_decl.body.span),
                                    reference_type,
                                )
                            }
                            _ => (
                                None,
                                None,
                                engines
                                    .help_out(
                                        type_engine
                                            .get_unaliased_type_id(reference_exp.return_type),
                                    )
                                    .to_string(),
                            ),
                        };

                    return Err(
                        handler.emit_err(CompileError::AssignmentViaNonMutableReference {
                            decl_reference_name,
                            decl_reference_rhs,
                            decl_reference_type,
                            span: reference_exp_span,
                        }),
                    );
                }

                let expected_rhs_type = deref_exp.return_type;
                (
                    TyReassignmentTarget::Deref(Box::new(deref_exp)),
                    expected_rhs_type,
                )
            }
            ReassignmentTarget::ElementAccess(path) => {
                let lhs_span = path.span.clone();
                let mut expr = path;
                let mut indices = Vec::new();
                // Loop through the LHS "backwards" starting from the outermost expression
                // (the whole LHS) and moving towards the first identifier that must
                // be a mutable variable.
                let (base_name, base_type) = loop {
                    match expr.kind {
                        ExpressionKind::Variable(name) => {
                            // check that the reassigned name exists
                            let unknown_decl = ctx.resolve_symbol(handler, &name)?;

                            match unknown_decl {
                                TyDecl::VariableDecl(variable_decl) => {
                                    if !variable_decl.mutability.is_mutable() {
                                        return Err(handler.emit_err(
                                            CompileError::AssignmentToNonMutableVariable {
                                                decl_name: variable_decl.name.clone(),
                                                lhs_span,
                                            },
                                        ));
                                    }

                                    break (name, variable_decl.body.return_type);
                                }
                                TyDecl::ConstantDecl(constant_decl) => {
                                    let constant_decl =
                                        engines.de().get_constant(&constant_decl.decl_id);
                                    return Err(handler.emit_err(
                                        CompileError::AssignmentToConstantOrConfigurable {
                                            decl_name: constant_decl.name().clone(),
                                            is_configurable: false,
                                            lhs_span,
                                        },
                                    ));
                                }
                                TyDecl::ConfigurableDecl(decl) => {
                                    let decl = engines.de().get_configurable(&decl.decl_id);
                                    return Err(handler.emit_err(
                                        CompileError::AssignmentToConstantOrConfigurable {
                                            decl_name: decl.name().clone(),
                                            is_configurable: true,
                                            lhs_span,
                                        },
                                    ));
                                }
                                decl => {
                                    return Err(handler.emit_err(
                                        CompileError::DeclAssignmentTargetCannotBeAssignedTo {
                                            decl_name: decl.get_decl_ident(ctx.engines),
                                            decl_friendly_type_name: decl
                                                .friendly_type_name_with_acronym(),
                                            lhs_span,
                                        },
                                    ));
                                }
                            }
                        }
                        ExpressionKind::Subfield(SubfieldExpression {
                            prefix,
                            field_to_access,
                            ..
                        }) => {
                            indices.push(ty::ProjectionKind::StructField {
                                name: field_to_access,
                            });
                            expr = prefix;
                        }
                        ExpressionKind::TupleIndex(TupleIndexExpression {
                            prefix,
                            index,
                            index_span,
                            ..
                        }) => {
                            indices.push(ty::ProjectionKind::TupleField { index, index_span });
                            expr = prefix;
                        }
                        ExpressionKind::ArrayIndex(ArrayIndexExpression { prefix, index }) => {
                            let ctx = ctx
                                .by_ref()
                                .with_help_text("Array index must be of type \"u64\".")
                                .with_type_annotation(type_engine.id_of_u64());
                            let typed_index =
                                ty::TyExpression::type_check(handler, ctx, index.as_ref())
                                    .unwrap_or_else(|err| {
                                        ty::TyExpression::error(err, span.clone(), engines)
                                    });
                            indices.push(ty::ProjectionKind::ArrayIndex {
                                index: Box::new(typed_index),
                                index_span: index.span(),
                            });
                            expr = prefix;
                        }
                        _ => {
                            return Err(
                                handler.emit_err(CompileError::InvalidExpressionOnLhs { span })
                            );
                        }
                    }
                };

                let indices = indices.into_iter().rev().collect::<Vec<_>>();
                let (ty_of_field, _ty_of_parent) =
                    ctx.namespace().current_module().read(engines, |m| {
                        Self::find_subfield_type(
                            m,
                            handler,
                            ctx.engines(),
                            ctx.namespace(),
                            &base_name,
                            &indices,
                        )
                    })?;

                (
                    TyReassignmentTarget::ElementAccess {
                        base_name,
                        base_type,
                        indices,
                    },
                    ty_of_field,
                )
            }
        };

        let ctx = ctx
            .with_type_annotation(expected_rhs_type)
            .with_help_text("");
        let rhs_span = rhs.span();
        let rhs = ty::TyExpression::type_check(handler, ctx, rhs)
            .unwrap_or_else(|err| ty::TyExpression::error(err, rhs_span, engines));

        Ok(ty::TyExpression {
            expression: ty::TyExpressionVariant::Reassignment(Box::new(ty::TyReassignment {
                lhs,
                rhs,
            })),
            return_type: type_engine.id_of_unit(),
            span,
        })
    }

    pub fn find_subfield_type(
        module: &Module,
        handler: &Handler,
        engines: &Engines,
        namespace: &Namespace,
        base_name: &Ident,
        projections: &[ty::ProjectionKind],
    ) -> Result<(TypeId, TypeId), ErrorEmitted> {
        let ret = module.walk_scope_chain(|lexical_scope| {
            Self::find_subfield_type_helper(
                lexical_scope,
                handler,
                engines,
                namespace,
                base_name,
                projections,
            )
        })?;

        if let Some(ret) = ret {
            Ok(ret)
        } else {
            // Symbol not found
            Err(handler.emit_err(CompileError::UnknownVariable {
                var_name: base_name.clone(),
                span: base_name.span(),
            }))
        }
    }

    /// Returns a tuple where the first element is the [TypeId] of the actual expression, and
    /// the second is the [TypeId] of its parent.
    fn find_subfield_type_helper(
        lexical_scope: &LexicalScope,
        handler: &Handler,
        engines: &Engines,
        namespace: &Namespace,
        base_name: &Ident,
        projections: &[ty::ProjectionKind],
    ) -> Result<Option<(TypeId, TypeId)>, ErrorEmitted> {
        let type_engine = engines.te();
        let decl_engine = engines.de();

        let symbol = match lexical_scope.items.symbols.get(base_name).cloned() {
            Some(s) => s,
            None => {
                return Ok(None);
            }
        };
        let mut symbol = match symbol {
            ResolvedDeclaration::Parsed(_) => unreachable!(),
            ResolvedDeclaration::Typed(ty_decl) => ty_decl.return_type(handler, engines)?,
        };
        let mut symbol_span = base_name.span();
        let mut parent_rover = symbol;
        let mut full_span_for_error = base_name.span();
        for projection in projections {
            let resolved_type = match type_engine.to_typeinfo(symbol, &symbol_span) {
                Ok(resolved_type) => resolved_type,
                Err(error) => {
                    return Err(handler.emit_err(CompileError::TypeError(error)));
                }
            };
            match (resolved_type, projection) {
                (
                    TypeInfo::Struct(decl_ref),
                    ty::ProjectionKind::StructField { name: field_name },
                ) => {
                    let struct_decl = decl_engine.get_struct(&decl_ref);
                    let (struct_can_be_changed, is_public_struct_access) =
                        StructAccessInfo::get_info(engines, &struct_decl, namespace).into();

                    let field_type_id = match struct_decl.find_field(field_name) {
                        Some(struct_field) => {
                            if is_public_struct_access && struct_field.is_private() {
                                return Err(handler.emit_err(CompileError::StructFieldIsPrivate {
                                    field_name: field_name.into(),
                                    struct_name: struct_decl.call_path.suffix.clone(),
                                    field_decl_span: struct_field.name.span(),
                                    struct_can_be_changed,
                                    usage_context: StructFieldUsageContext::StructFieldAccess,
                                }));
                            }

                            struct_field.type_argument.type_id
                        }
                        None => {
                            return Err(handler.emit_err(CompileError::StructFieldDoesNotExist {
                                field_name: field_name.into(),
                                available_fields: struct_decl
                                    .accessible_fields_names(is_public_struct_access),
                                is_public_struct_access,
                                struct_name: struct_decl.call_path.suffix.clone(),
                                struct_decl_span: struct_decl.span(),
                                struct_is_empty: struct_decl.is_empty(),
                                usage_context: StructFieldUsageContext::StructFieldAccess,
                            }));
                        }
                    };
                    parent_rover = symbol;
                    symbol = field_type_id;
                    symbol_span = field_name.span().clone();
                    full_span_for_error = Span::join(full_span_for_error, &field_name.span());
                }
                (TypeInfo::Tuple(fields), ty::ProjectionKind::TupleField { index, index_span }) => {
                    let field_type_opt = {
                        fields
                            .get(*index)
                            .map(|TypeArgument { type_id, .. }| type_id)
                    };
                    let field_type = match field_type_opt {
                        Some(field_type) => field_type,
                        None => {
                            return Err(handler.emit_err(CompileError::TupleIndexOutOfBounds {
                                index: *index,
                                count: fields.len(),
                                tuple_type: engines.help_out(symbol).to_string(),
                                span: index_span.clone(),
                                prefix_span: full_span_for_error.clone(),
                            }));
                        }
                    };
                    parent_rover = symbol;
                    symbol = *field_type;
                    symbol_span = index_span.clone();
                    full_span_for_error = Span::join(full_span_for_error, index_span);
                }
                (
                    TypeInfo::Array(elem_ty, array_length),
                    ty::ProjectionKind::ArrayIndex { index, index_span },
                ) => {
                    parent_rover = symbol;
                    symbol = elem_ty.type_id;
                    symbol_span = index_span.clone();

                    if let Some(index_literal) = index
                        .expression
                        .as_literal()
                        .and_then(|x| x.cast_value_to_u64())
                    {
                        if index_literal >= array_length.val() as u64 {
                            return Err(handler.emit_err(CompileError::ArrayOutOfBounds {
                                index: index_literal,
                                count: array_length.val() as u64,
                                span: index.span.clone(),
                            }));
                        }
                    }

                    // `index_span` does not contain the enclosing square brackets.
                    // Which means, if this array index access is the last one before the
                    // erroneous expression, the `full_span_for_error` will be missing the
                    // closing `]`. We can live with this small glitch so far. To fix it,
                    // we would need to bring the full span of the index all the way from
                    // the parsing stage. An effort that doesn't pay off at the moment.
                    // TODO: Include the closing square bracket into the error span.
                    full_span_for_error = Span::join(full_span_for_error, index_span);
                }
                (actually, ty::ProjectionKind::StructField { name }) => {
                    return Err(handler.emit_err(CompileError::FieldAccessOnNonStruct {
                        actually: engines.help_out(actually).to_string(),
                        storage_variable: None,
                        field_name: name.into(),
                        span: full_span_for_error,
                    }));
                }
                (
                    actually,
                    ty::ProjectionKind::TupleField {
                        index, index_span, ..
                    },
                ) => {
                    return Err(
                        handler.emit_err(CompileError::TupleElementAccessOnNonTuple {
                            actually: engines.help_out(actually).to_string(),
                            span: full_span_for_error,
                            index: *index,
                            index_span: index_span.clone(),
                        }),
                    );
                }
                (actually, ty::ProjectionKind::ArrayIndex { .. }) => {
                    return Err(handler.emit_err(CompileError::NotIndexable {
                        actually: engines.help_out(actually).to_string(),
                        span: full_span_for_error,
                    }));
                }
            }
        }
        Ok(Some((symbol, parent_rover)))
    }

    fn type_check_ref(
        handler: &Handler,
        mut ctx: TypeCheckContext<'_>,
        to_mutable_value: bool,
        value: &Expression,
        span: Span,
    ) -> Result<ty::TyExpression, ErrorEmitted> {
        let engines = ctx.engines();
        let type_engine = ctx.engines().te();

        // Get the type annotation.
        // If the type provided by the context is a reference, we expect the type of the `value`
        // to be the referenced type of that reference.
        // Otherwise, we have a wrong expectation coming from the context. So we will pass a new
        // `TypeInfo::Unknown` as the annotation, to allow the `value` to be evaluated
        // without any expectations. That value will at the end not unify with the type
        // annotation coming from the context and a type-mismatch error will be emitted.
        let type_annotation = match &*type_engine.get(ctx.type_annotation()) {
            TypeInfo::Ref {
                referenced_type, ..
            } => referenced_type.type_id,
            _ => type_engine.new_unknown(),
        };

        let ctx = ctx
            .by_ref()
            .with_type_annotation(type_annotation)
            .with_help_text("");

        let expr_span = value.span().clone();
        let expr = ty::TyExpression::type_check(handler, ctx, value)?;

        if to_mutable_value {
            if let Some(value) = Self::check_ref_mutability_mismatch(
                &expr.expression,
                handler,
                expr_span,
                span.clone(),
            ) {
                return value;
            }
        };

        let expr_return_type = expr.return_type;
        let typed_expr = ty::TyExpression {
            expression: ty::TyExpressionVariant::Ref(Box::new(expr)),
            return_type: type_engine.insert_ref_without_annotations(
                engines,
                to_mutable_value,
                expr_return_type,
            ),
            span,
        };

        Ok(typed_expr)
    }

    fn check_ref_mutability_mismatch(
        expr: &TyExpressionVariant,
        handler: &Handler,
        expr_span: Span,
        ref_span: Span,
    ) -> Option<Result<TyExpression, ErrorEmitted>> {
        match expr {
            ty::TyExpressionVariant::ConstantExpression { .. } => {
                return Some(Err(handler.emit_err(
                    CompileError::RefMutCannotReferenceConstant {
                        constant: expr_span.str(),
                        span: ref_span,
                    },
                )))
            }
            ty::TyExpressionVariant::VariableExpression {
                name: decl_name,
                mutability: VariableMutability::Immutable,
                ..
            } => {
                return Some(Err(handler.emit_err(
                    CompileError::RefMutCannotReferenceImmutableVariable {
                        decl_name: decl_name.clone(),
                        span: ref_span,
                    },
                )))
            }
            ty::TyExpressionVariant::StructFieldAccess { ref prefix, .. } => {
                return Self::check_ref_mutability_mismatch(
                    &prefix.expression,
                    handler,
                    expr_span,
                    ref_span,
                )
            }
            ty::TyExpressionVariant::TupleElemAccess { ref prefix, .. } => {
                return Self::check_ref_mutability_mismatch(
                    &prefix.expression,
                    handler,
                    expr_span,
                    ref_span,
                )
            }
            _ => (),
        }
        None
    }

    fn type_check_deref(
        handler: &Handler,
        mut ctx: TypeCheckContext<'_>,
        expr: &Expression,
        span: Span,
    ) -> Result<ty::TyExpression, ErrorEmitted> {
        let engines = ctx.engines();
        let type_engine = ctx.engines().te();

        // Get the type annotation.
        // If there is an expectation coming from the context, i.e., if the context
        // type is not `TypeInfo::Unknown`, we expect the type of the `expr` to be a
        // reference to the expected type.
        // Otherwise, we pass a new `TypeInfo::Unknown` as the annotation, to allow the `expr`
        // to be evaluated without any expectations.
        // Since `&mut T` coerces into `&T` we always go with a lesser expectation, `&T`.
        // Thus, `to_mutable_vale` is set to false.
        let type_annotation = match &*type_engine.get(ctx.type_annotation()) {
            TypeInfo::Unknown => type_engine.new_unknown(),
            _ => type_engine.insert_ref_without_annotations(engines, false, ctx.type_annotation()),
        };

        let deref_ctx = ctx
            .by_ref()
            .with_type_annotation(type_annotation)
            .with_help_text("");

        let expr_span = expr.span().clone();
        let expr = ty::TyExpression::type_check(handler, deref_ctx, expr)
            .unwrap_or_else(|err| ty::TyExpression::error(err, expr_span.clone(), engines));

        let expr_type = type_engine.get(expr.return_type);
        let return_type = match *expr_type {
            TypeInfo::ErrorRecovery(_) => Ok(expr.return_type), // Just forward the error return type.
            TypeInfo::Ref {
                referenced_type: ref exp,
                ..
            } => Ok(exp.type_id), // Get the referenced type.
            _ => Err(
                handler.emit_err(CompileError::ExpressionCannotBeDereferenced {
                    expression_type: engines.help_out(expr.return_type).to_string(),
                    span: expr_span,
                }),
            ),
        }?;

        let typed_expr = ty::TyExpression {
            expression: ty::TyExpressionVariant::Deref(Box::new(expr)),
            return_type,
            span,
        };

        Ok(typed_expr)
    }

    fn resolve_numeric_literal(
        handler: &Handler,
        ctx: TypeCheckContext,
        lit: Literal,
        span: Span,
        new_type: TypeId,
    ) -> Result<ty::TyExpression, ErrorEmitted> {
        let type_engine = ctx.engines.te();
        let engines = ctx.engines();

        // Parse and resolve a Numeric(span) based on new_type.
        let (val, new_integer_type) = match lit {
            Literal::Numeric(num) => match &*type_engine.get(new_type) {
                TypeInfo::UnsignedInteger(n) => match n {
                    IntegerBits::Eight => (
                        num.to_string().parse().map(Literal::U8).map_err(|e| {
                            Literal::handle_parse_int_error(
                                engines,
                                e,
                                TypeInfo::UnsignedInteger(IntegerBits::Eight),
                                span.clone(),
                            )
                        }),
                        new_type,
                    ),
                    IntegerBits::Sixteen => (
                        num.to_string().parse().map(Literal::U16).map_err(|e| {
                            Literal::handle_parse_int_error(
                                engines,
                                e,
                                TypeInfo::UnsignedInteger(IntegerBits::Sixteen),
                                span.clone(),
                            )
                        }),
                        new_type,
                    ),
                    IntegerBits::ThirtyTwo => (
                        num.to_string().parse().map(Literal::U32).map_err(|e| {
                            Literal::handle_parse_int_error(
                                engines,
                                e,
                                TypeInfo::UnsignedInteger(IntegerBits::ThirtyTwo),
                                span.clone(),
                            )
                        }),
                        new_type,
                    ),
                    IntegerBits::SixtyFour => (
                        num.to_string().parse().map(Literal::U64).map_err(|e| {
                            Literal::handle_parse_int_error(
                                engines,
                                e,
                                TypeInfo::UnsignedInteger(IntegerBits::SixtyFour),
                                span.clone(),
                            )
                        }),
                        new_type,
                    ),
                    // Numerics are limited to u64 for now
                    IntegerBits::V256 => (Ok(Literal::U256(U256::from(num))), new_type),
                },
                TypeInfo::Numeric => (
                    num.to_string().parse().map(Literal::Numeric).map_err(|e| {
                        Literal::handle_parse_int_error(engines, e, TypeInfo::Numeric, span.clone())
                    }),
                    type_engine.new_numeric(),
                ),
                _ => unreachable!("Unexpected type for integer literals"),
            },
            _ => unreachable!("Unexpected non-integer literals"),
        };

        match val {
            Ok(v) => {
                let exp = ty::TyExpression {
                    expression: ty::TyExpressionVariant::Literal(v),
                    return_type: new_integer_type,
                    span,
                };
                Ok(exp)
            }
            Err(e) => {
                let err = handler.emit_err(e);
                let exp = ty::TyExpression::error(err, span, engines);
                Ok(exp)
            }
        }
    }
}

fn check_asm_block_validity(
    handler: &Handler,
    asm: &AsmExpression,
    ctx: &TypeCheckContext,
) -> Result<(), ErrorEmitted> {
    // Collect all asm block instructions in the form of `VirtualOp`s
    let mut opcodes = vec![];
    for op in &asm.body {
        let registers = op
            .op_args
            .iter()
            .map(|reg_name| VirtualRegister::Virtual(reg_name.to_string()))
            .collect::<Vec<VirtualRegister>>();

        opcodes.push((
            crate::asm_lang::Op::parse_opcode(
                handler,
                &op.op_name,
                &registers,
                &op.immediate,
                op.span.clone(),
            )?,
            op.op_name.clone(),
            op.span.clone(),
        ));
    }

    // Check #1: Disallow control flow instructions
    //
    for err in opcodes.iter().filter_map(|op| {
        if matches!(
            op.0,
            VirtualOp::JMP(_)
                | VirtualOp::JI(_)
                | VirtualOp::JNE(..)
                | VirtualOp::JNEI(..)
                | VirtualOp::JNZI(..)
                | VirtualOp::RET(_)
                | VirtualOp::RETD(..)
                | VirtualOp::RVRT(..)
        ) {
            Some(CompileError::DisallowedControlFlowInstruction {
                name: op.1.to_string(),
                span: op.2.clone(),
            })
        } else {
            None
        }
    }) {
        handler.emit_err(err);
    }

    // Check #2: Disallow initialized registers from being reassigned in the asm block
    //
    // 1. Collect all registers that have initializers in the list of arguments
    let initialized_registers = asm
        .registers
        .iter()
        .filter_map(|reg| {
            if reg.initializer.is_some() {
                Some(VirtualRegister::Virtual(reg.name.to_string()))
            } else {
                None
            }
        })
        .collect::<FxHashSet<_>>();

    // 2. From the list of `VirtualOp`s, figure out what registers are assigned
    let assigned_registers: FxHashSet<VirtualRegister> =
        opcodes.iter().fold(FxHashSet::default(), |mut acc, op| {
            for u in op.0.def_registers() {
                acc.insert(u.clone());
            }
            acc
        });

    // 3. Intersect the list of assigned registers with the list of initialized registers
    let initialized_and_assigned_registers = assigned_registers
        .intersection(&initialized_registers)
        .collect::<FxHashSet<_>>();

    // 4. Form all the compile errors given the violating registers above. Obtain span information
    //    from the original `asm.registers` vector.
    for err in asm.registers.iter().filter_map(|reg| {
        if initialized_and_assigned_registers
            .contains(&VirtualRegister::Virtual(reg.name.to_string()))
        {
            Some(CompileError::InitializedRegisterReassignment {
                name: reg.name.to_string(),
                span: reg.name.span(),
            })
        } else {
            None
        }
    }) {
        handler.emit_err(err);
    }

    // Check #3: Check if there are uninitialized registers that are read before being written
    let mut uninitialized_registers = asm
        .registers
        .iter()
        .filter_map(|reg| {
            if reg.initializer.is_none() {
                let span = reg.name.span();

                // Emit warning if this register shadows a constant, or a configurable, or a variable.
                let temp_handler = Handler::default();
                let decl = ctx.resolve_call_path(
                    &temp_handler,
                    &CallPath {
                        prefixes: vec![],
                        suffix: sway_types::BaseIdent::new(span.clone()),
                        callpath_type: CallPathType::Ambiguous,
                    },
                );

                let shadowing_item = match decl {
                    Ok(ty::TyDecl::ConstantDecl(decl)) => {
                        let decl = ctx.engines.de().get_constant(&decl.decl_id);
                        Some((decl.name().into(), "Constant"))
                    }
                    Ok(ty::TyDecl::ConfigurableDecl(decl)) => {
                        let decl = ctx.engines.de().get_configurable(&decl.decl_id);
                        Some((decl.name().into(), "Configurable"))
                    }
                    Ok(ty::TyDecl::VariableDecl(decl)) => Some((decl.name.into(), "Variable")),
                    _ => None,
                };

                if let Some((item, item_kind)) = shadowing_item {
                    handler.emit_warn(CompileWarning {
                        span: span.clone(),
                        warning_content: Warning::UninitializedAsmRegShadowsItem {
                            constant_or_configurable_or_variable: item_kind,
                            item,
                        },
                    });
                }

                Some((VirtualRegister::Virtual(reg.name.to_string()), span))
            } else {
                None
            }
        })
        .collect::<HashMap<_, _>>();

    for (op, _, _) in opcodes.iter() {
        for being_read in op.use_registers() {
            if let Some(span) = uninitialized_registers.remove(being_read) {
                handler.emit_err(CompileError::UninitRegisterInAsmBlockBeingRead { span });
            }
        }

        for being_written in op.def_registers() {
            uninitialized_registers.remove(being_written);
        }
    }

    if let Some((reg, _)) = asm.returns.as_ref() {
        let reg = VirtualRegister::Virtual(reg.name.to_string());
        if let Some(span) = uninitialized_registers.remove(&reg) {
            handler.emit_err(CompileError::UninitRegisterInAsmBlockBeingRead { span });
        }
    }

    Ok(())
}

#[cfg(test)]
mod tests {
    use super::*;
    use crate::{Engines, ExperimentalFeatures};
    use sway_error::type_error::TypeError;
    use symbol_collection_context::SymbolCollectionContext;

    fn do_type_check(
        handler: &Handler,
        engines: &Engines,
        expr: &Expression,
        type_annotation: TypeId,
        experimental: ExperimentalFeatures,
    ) -> Result<ty::TyExpression, ErrorEmitted> {
        let root_module_name = sway_types::Ident::new_no_span("do_type_check_test".to_string());
        let root_module = namespace::Root::new(
            root_module_name,
            None,
	    false,
        );
        let collection_ctx_ns = Namespace::new(handler, engines, root_module.clone(), true)?;
        let mut collection_ctx = SymbolCollectionContext::new(collection_ctx_ns);

        let mut namespace = Namespace::new(handler, engines, root_module, true)?;
        let ctx = TypeCheckContext::from_root(
            &mut namespace,
            &mut collection_ctx,
            engines,
            experimental,
        )
        .with_type_annotation(type_annotation);
        ty::TyExpression::type_check(handler, ctx, expr)
    }

    fn do_type_check_for_boolx2(
        handler: &Handler,
        expr: &Expression,
    ) -> Result<ty::TyExpression, ErrorEmitted> {
        let engines = Engines::default();
        let expr = do_type_check(
            handler,
            &engines,
            expr,
            engines
                .te()
                .insert_array_without_annotations(&engines, engines.te().id_of_bool(), 2),
            ExperimentalFeatures::default(),
        )?;
        expr.type_check_analyze(handler, &mut TypeCheckAnalysisContext::new(&engines))?;
        Ok(expr)
    }

    #[test]
    fn test_array_type_check_non_homogeneous_0() {
        // [true, 0] -- first element is correct, assumes type is [bool; 2].
        let expr = Expression {
            kind: ExpressionKind::Array(ArrayExpression {
                contents: vec![
                    Expression {
                        kind: ExpressionKind::Literal(Literal::Boolean(true)),
                        span: Span::dummy(),
                    },
                    Expression {
                        kind: ExpressionKind::Literal(Literal::U64(0)),
                        span: Span::dummy(),
                    },
                ],
                length_span: None,
            }),
            span: Span::dummy(),
        };

        let handler = Handler::default();
        let _comp_res = do_type_check_for_boolx2(&handler, &expr);
        let (errors, _warnings) = handler.consume();

        assert_eq!(errors.len(), 1);
        assert!(matches!(&errors[0],
                         CompileError::TypeError(TypeError::MismatchedType {
                             expected,
                             received,
                             ..
                         }) if expected == "bool"
                                && received == "u64"));
    }

    #[test]
    fn test_array_type_check_non_homogeneous_1() {
        // [0, false] -- first element is incorrect, assumes type is [u64; 2].
        let expr = Expression {
            kind: ExpressionKind::Array(ArrayExpression {
                contents: vec![
                    Expression {
                        kind: ExpressionKind::Literal(Literal::U64(0)),
                        span: Span::dummy(),
                    },
                    Expression {
                        kind: ExpressionKind::Literal(Literal::Boolean(true)),
                        span: Span::dummy(),
                    },
                ],
                length_span: None,
            }),
            span: Span::dummy(),
        };

        let handler = Handler::default();
        let _comp_res = do_type_check_for_boolx2(&handler, &expr);
        let (errors, _warnings) = handler.consume();

        assert!(errors.len() == 1);
        assert!(matches!(&errors[0],
                         CompileError::TypeError(TypeError::MismatchedType {
                             expected,
                             received,
                             ..
                         }) if expected == "bool"
                                && received == "u64"));
    }

    #[test]
    fn test_array_type_check_bad_count() {
        // [0, false] -- first element is incorrect, assumes type is [u64; 2].
        let expr = Expression {
            kind: ExpressionKind::Array(ArrayExpression {
                contents: vec![
                    Expression {
                        kind: ExpressionKind::Literal(Literal::Boolean(true)),
                        span: Span::dummy(),
                    },
                    Expression {
                        kind: ExpressionKind::Literal(Literal::Boolean(true)),
                        span: Span::dummy(),
                    },
                    Expression {
                        kind: ExpressionKind::Literal(Literal::Boolean(true)),
                        span: Span::dummy(),
                    },
                ],
                length_span: None,
            }),
            span: Span::dummy(),
        };

        let handler = Handler::default();
        let _comp_res = do_type_check_for_boolx2(&handler, &expr);
        let (errors, _warnings) = handler.consume();
        assert!(errors.len() == 1);
        assert!(matches!(&errors[0],
                         CompileError::TypeError(TypeError::MismatchedType {
                             expected,
                             received,
                             ..
                         }) if expected == "[bool; 2]"
                                && received == "[bool; 3]"));
    }

    #[test]
    fn test_array_type_check_empty() {
        let expr = Expression {
            kind: ExpressionKind::Array(ArrayExpression {
                contents: Vec::new(),
                length_span: None,
            }),
            span: Span::dummy(),
        };

        let engines = Engines::default();
        let handler = Handler::default();
        let comp_res = do_type_check(
            &handler,
            &engines,
            &expr,
            engines
                .te()
                .insert_array_without_annotations(&engines, engines.te().id_of_bool(), 0),
            ExperimentalFeatures::default(),
        );
        let (errors, warnings) = handler.consume();
        assert!(comp_res.is_ok());
        assert!(warnings.is_empty() && errors.is_empty());
    }
}<|MERGE_RESOLUTION|>--- conflicted
+++ resolved
@@ -1217,36 +1217,21 @@
 
         if !ctx
             .namespace()
-<<<<<<< HEAD
             .current_module()
-            .read(engines, |m| m.current_items().has_storage_declared())
-=======
-            .program_id(engines)
             .read(engines, |m| m.root_items().has_storage_declared())
->>>>>>> e40ebf41
         {
             return Err(handler.emit_err(CompileError::NoDeclaredStorage { span: span.clone() }));
         }
 
-<<<<<<< HEAD
         let storage_fields = ctx.namespace().current_module().read(engines, |m| {
-            m.current_items()
-=======
-        let storage_fields = ctx.namespace().program_id(engines).read(engines, |m| {
             m.root_items()
->>>>>>> e40ebf41
                 .get_storage_field_descriptors(handler, decl_engine)
         })?;
 
         // Do all namespace checking here!
         let (storage_access, mut access_type) =
-<<<<<<< HEAD
             ctx.namespace().current_module().read(engines, |m| {
-                m.current_items().apply_storage_load(
-=======
-            ctx.namespace().program_id(engines).read(engines, |m| {
                 m.root_items().apply_storage_load(
->>>>>>> e40ebf41
                     handler,
                     ctx.engines,
                     ctx.namespace(),
