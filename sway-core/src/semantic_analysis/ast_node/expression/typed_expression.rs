--- conflicted
+++ resolved
@@ -1356,26 +1356,7 @@
                         errors
                     );
                 }
-<<<<<<< HEAD
-                let mut decl = decl.clone();
-                // associate the type arguments with the parameters in the struct decl
-                decl.type_parameters
-                    .iter_mut()
-                    .zip(type_arguments.iter())
-                    .for_each(
-                        |(
-                            TypeParameter {
-                                ref mut type_id, ..
-                            },
-                            arg,
-                        )| {
-                            *type_id = arg.type_id;
-                        },
-                    );
                 // perform the monomorphization
-=======
-
->>>>>>> a34792b6
                 check!(
                     decl.monomorphize(
                         &mut namespace[&call_path.prefixes],
