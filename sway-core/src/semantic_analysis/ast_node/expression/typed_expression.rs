mod constant_expression;
mod enum_instantiation;
mod function_application;
mod if_expression;
mod lazy_operator;
mod method_application;
mod struct_field_access;
mod struct_instantiation;
mod tuple_index_access;
mod unsafe_downcast;

use self::constant_expression::instantiate_constant_expression;
pub(crate) use self::{
    enum_instantiation::*, function_application::*, if_expression::*, lazy_operator::*,
    method_application::*, struct_field_access::*, struct_instantiation::*, tuple_index_access::*,
    unsafe_downcast::*,
};

use crate::{
    asm_lang::{virtual_ops::VirtualOp, virtual_register::VirtualRegister},
    decl_engine::*,
    error::*,
    language::{
        parsed::*,
        ty::{self, TyImplItem},
        *,
    },
    semantic_analysis::*,
    transform::to_parsed_lang::type_name_to_type_info_opt,
    type_system::*,
    Engines,
};

use ast_node::declaration::{insert_supertraits_into_namespace, SupertraitOf};
use sway_ast::intrinsics::Intrinsic;
use sway_error::{
    convert_parse_tree_error::ConvertParseTreeError,
    error::CompileError,
    warning::{CompileWarning, Warning},
};
use sway_types::{integer_bits::IntegerBits, Ident, Named, Span, Spanned};

use rustc_hash::FxHashSet;

use std::collections::{HashMap, VecDeque};

#[allow(clippy::too_many_arguments)]
impl ty::TyExpression {
    pub(crate) fn core_ops_eq(
        ctx: TypeCheckContext,
        arguments: Vec<ty::TyExpression>,
        span: Span,
    ) -> CompileResult<ty::TyExpression> {
        let mut warnings = vec![];
        let mut errors = vec![];

        let decl_engine = ctx.engines.de();

        let call_path = CallPath {
            prefixes: vec![
                Ident::new_with_override("core".into(), span.clone()),
                Ident::new_with_override("ops".into(), span.clone()),
            ],
            suffix: Op {
                op_variant: OpVariant::Equals,
                span: span.clone(),
            }
            .to_var_name(),
            is_absolute: true,
        };
        let mut method_name_binding = TypeBinding {
            inner: MethodName::FromTrait {
                call_path: call_path.clone(),
            },
            type_arguments: TypeArgs::Regular(vec![]),
            span: call_path.span(),
        };
        let arguments = VecDeque::from(arguments);
        let (decl_ref, _) = check!(
            resolve_method_name(ctx, &mut method_name_binding, arguments.clone()),
            return err(warnings, errors),
            warnings,
            errors
        );
        let method = decl_engine.get_function(&decl_ref);
        // check that the number of parameters and the number of the arguments is the same
        check!(
            check_function_arguments_arity(arguments.len(), &method, &call_path, false),
            return err(warnings, errors),
            warnings,
            errors
        );
        let return_type = method.return_type;
        let args_and_names = method
            .parameters
            .into_iter()
            .zip(arguments.into_iter())
            .map(|(param, arg)| (param.name, arg))
            .collect::<Vec<(_, _)>>();
        let exp = ty::TyExpression {
            expression: ty::TyExpressionVariant::FunctionApplication {
                call_path,
                contract_call_params: HashMap::new(),
                arguments: args_and_names,
                fn_ref: decl_ref,
                selector: None,
                type_binding: None,
                call_path_typeid: None,
            },
            return_type: return_type.type_id,
            span,
        };
        ok(exp, warnings, errors)
    }

    pub(crate) fn type_check(mut ctx: TypeCheckContext, expr: Expression) -> CompileResult<Self> {
        let type_engine = ctx.engines.te();
        let engines = ctx.engines();
        let expr_span = expr.span();
        let span = expr_span.clone();
        let res = match expr.kind {
            // We've already emitted an error for the `::Error` case.
            ExpressionKind::Error(_) => ok(ty::TyExpression::error(span, engines), vec![], vec![]),
            ExpressionKind::Literal(lit) => Self::type_check_literal(engines, lit, span),
            ExpressionKind::AmbiguousVariableExpression(name) => {
                let call_path = CallPath {
                    prefixes: vec![],
                    suffix: name.clone(),
                    is_absolute: false,
                };
                if matches!(
                    ctx.namespace.resolve_call_path(&call_path).value,
                    Some(ty::TyDecl::EnumVariantDecl { .. })
                ) {
                    Self::type_check_delineated_path(
                        ctx.by_ref(),
                        TypeBinding {
                            span: call_path.span(),
                            inner: call_path,
                            type_arguments: TypeArgs::Regular(vec![]),
                        },
                        span,
                        None,
                    )
                } else {
                    Self::type_check_variable_expression(ctx.by_ref(), name, span)
                }
            }
            ExpressionKind::Variable(name) => {
                Self::type_check_variable_expression(ctx.by_ref(), name, span)
            }
            ExpressionKind::FunctionApplication(function_application_expression) => {
                let FunctionApplicationExpression {
                    call_path_binding,
                    arguments,
                } = *function_application_expression;
                Self::type_check_function_application(
                    ctx.by_ref(),
                    call_path_binding,
                    arguments,
                    span,
                )
            }
            ExpressionKind::LazyOperator(LazyOperatorExpression { op, lhs, rhs }) => {
                let ctx = ctx
                    .by_ref()
                    .with_type_annotation(type_engine.insert(engines, TypeInfo::Boolean));
                Self::type_check_lazy_operator(ctx, op, *lhs, *rhs, span)
            }
            ExpressionKind::CodeBlock(contents) => {
                Self::type_check_code_block(ctx.by_ref(), contents, span)
            }
            // TODO if _condition_ is constant, evaluate it and compile this to an
            // expression with only one branch
            ExpressionKind::If(IfExpression {
                condition,
                then,
                r#else,
            }) => Self::type_check_if_expression(
                ctx.by_ref().with_help_text(""),
                *condition,
                *then,
                r#else.map(|e| *e),
                span,
            ),
            ExpressionKind::Match(MatchExpression { value, branches }) => {
                Self::type_check_match_expression(
                    ctx.by_ref().with_help_text(""),
                    *value,
                    branches,
                    span,
                )
            }
            ExpressionKind::Asm(asm) => Self::type_check_asm_expression(ctx.by_ref(), *asm, span),
            ExpressionKind::Struct(struct_expression) => {
                let StructExpression {
                    call_path_binding,
                    fields,
                } = *struct_expression;
                struct_instantiation(ctx.by_ref(), call_path_binding, fields, span)
            }
            ExpressionKind::Subfield(SubfieldExpression {
                prefix,
                field_to_access,
            }) => {
                Self::type_check_subfield_expression(ctx.by_ref(), *prefix, span, field_to_access)
            }
            ExpressionKind::MethodApplication(method_application_expression) => {
                let MethodApplicationExpression {
                    method_name_binding,
                    contract_call_params,
                    arguments,
                } = *method_application_expression;
                type_check_method_application(
                    ctx.by_ref(),
                    method_name_binding,
                    contract_call_params,
                    arguments,
                    span,
                )
            }
            ExpressionKind::Tuple(fields) => Self::type_check_tuple(ctx.by_ref(), fields, span),
            ExpressionKind::TupleIndex(TupleIndexExpression {
                prefix,
                index,
                index_span,
            }) => Self::type_check_tuple_index(ctx.by_ref(), *prefix, index, index_span, span),
            ExpressionKind::AmbiguousPathExpression(e) => {
                let AmbiguousPathExpression {
                    call_path_binding,
                    args,
                    qualified_path_root,
                } = *e;
                Self::type_check_ambiguous_path(
                    ctx.by_ref(),
                    call_path_binding,
                    span,
                    args,
                    qualified_path_root,
                )
            }
            ExpressionKind::DelineatedPath(delineated_path_expression) => {
                let DelineatedPathExpression {
                    call_path_binding,
                    args,
                } = *delineated_path_expression;
                Self::type_check_delineated_path(ctx.by_ref(), call_path_binding, span, args)
            }
            ExpressionKind::AbiCast(abi_cast_expression) => {
                let AbiCastExpression { abi_name, address } = *abi_cast_expression;
                Self::type_check_abi_cast(ctx.by_ref(), abi_name, *address, span)
            }
            ExpressionKind::Array(array_expression) => {
                Self::type_check_array(ctx.by_ref(), array_expression.contents, span)
            }
            ExpressionKind::ArrayIndex(ArrayIndexExpression { prefix, index }) => {
                let ctx = ctx
                    .by_ref()
                    .with_type_annotation(type_engine.insert(engines, TypeInfo::Unknown))
                    .with_help_text("");
                Self::type_check_array_index(ctx, *prefix, *index, span)
            }
            ExpressionKind::StorageAccess(StorageAccessExpression {
                field_names,
                storage_keyword_span,
            }) => {
                let ctx = ctx
                    .by_ref()
                    .with_type_annotation(type_engine.insert(engines, TypeInfo::Unknown))
                    .with_help_text("");
                Self::type_check_storage_access(ctx, field_names, storage_keyword_span, &span)
            }
            ExpressionKind::IntrinsicFunction(IntrinsicFunctionExpression {
                kind_binding,
                arguments,
                ..
            }) => Self::type_check_intrinsic_function(ctx.by_ref(), kind_binding, arguments, span),
            ExpressionKind::WhileLoop(WhileLoopExpression { condition, body }) => {
                Self::type_check_while_loop(ctx.by_ref(), *condition, body, span)
            }
            ExpressionKind::Break => {
                let expr = ty::TyExpression {
                    expression: ty::TyExpressionVariant::Break,
                    return_type: type_engine.insert(engines, TypeInfo::Unknown),
                    span,
                };
                ok(expr, vec![], vec![])
            }
            ExpressionKind::Continue => {
                let expr = ty::TyExpression {
                    expression: ty::TyExpressionVariant::Continue,
                    return_type: type_engine.insert(engines, TypeInfo::Unknown),
                    span,
                };
                ok(expr, vec![], vec![])
            }
            ExpressionKind::Reassignment(ReassignmentExpression { lhs, rhs }) => {
                Self::type_check_reassignment(ctx.by_ref(), lhs, *rhs, span)
            }
            ExpressionKind::Return(expr) => {
                let ctx = ctx
                    // we use "unknown" here because return statements do not
                    // necessarily follow the type annotation of their immediate
                    // surrounding context. Because a return statement is control flow
                    // that breaks out to the nearest function, we need to type check
                    // it against the surrounding function.
                    // That is impossible here, as we don't have that information. It
                    // is the responsibility of the function declaration to type check
                    // all return statements contained within it.
                    .by_ref()
                    .with_type_annotation(type_engine.insert(engines, TypeInfo::Unknown))
                    .with_help_text(
                        "Returned value must match up with the function return type \
                        annotation.",
                    );
                let mut warnings = vec![];
                let mut errors = vec![];
                let expr_span = expr.span();
                let expr = check!(
                    ty::TyExpression::type_check(ctx, *expr),
                    ty::TyExpression::error(expr_span, engines),
                    warnings,
                    errors,
                );
                let typed_expr = ty::TyExpression {
                    expression: ty::TyExpressionVariant::Return(Box::new(expr)),
                    return_type: type_engine.insert(engines, TypeInfo::Unknown),
                    // FIXME: This should be Yes?
                    span,
                };
                ok(typed_expr, warnings, errors)
            }
        };
        let mut typed_expression = match res.value {
            Some(r) => r,
            None => return res,
        };
        let mut warnings = res.warnings;
        let mut errors = res.errors;

        // if the return type cannot be cast into the annotation type then it is a type error
        append!(
            ctx.unify_with_self(typed_expression.return_type, &expr_span),
            warnings,
            errors
        );

        // The annotation may result in a cast, which is handled in the type engine.
        typed_expression.return_type = check!(
            ctx.resolve_type_with_self(
                typed_expression.return_type,
                &expr_span,
                EnforceTypeArguments::No,
                None
            ),
            type_engine.insert(engines, TypeInfo::ErrorRecovery),
            warnings,
            errors,
        );

        // Literals of type Numeric can now be resolved if typed_expression.return_type is
        // an UnsignedInteger or a Numeric
        if let ty::TyExpressionVariant::Literal(lit) = typed_expression.clone().expression {
            if let Literal::Numeric(_) = lit {
                match type_engine.get(typed_expression.return_type) {
                    TypeInfo::UnsignedInteger(_) | TypeInfo::Numeric => {
                        typed_expression = check!(
                            Self::resolve_numeric_literal(
                                ctx,
                                lit,
                                expr_span,
                                typed_expression.return_type
                            ),
                            return err(warnings, errors),
                            warnings,
                            errors
                        )
                    }
                    _ => {}
                }
            }
        }

        ok(typed_expression, warnings, errors)
    }

    fn type_check_literal(
        engines: &Engines,
        lit: Literal,
        span: Span,
    ) -> CompileResult<ty::TyExpression> {
        let type_engine = engines.te();
        let return_type = match &lit {
            Literal::String(s) => TypeInfo::Str(Length::new(s.as_str().len(), s.clone())),
            Literal::Numeric(_) => TypeInfo::Numeric,
            Literal::U8(_) => TypeInfo::UnsignedInteger(IntegerBits::Eight),
            Literal::U16(_) => TypeInfo::UnsignedInteger(IntegerBits::Sixteen),
            Literal::U32(_) => TypeInfo::UnsignedInteger(IntegerBits::ThirtyTwo),
            Literal::U64(_) => TypeInfo::UnsignedInteger(IntegerBits::SixtyFour),
            Literal::Boolean(_) => TypeInfo::Boolean,
            Literal::B256(_) => TypeInfo::B256,
        };
        let id = type_engine.insert(engines, return_type);
        let exp = ty::TyExpression {
            expression: ty::TyExpressionVariant::Literal(lit),
            return_type: id,
            span,
        };
        ok(exp, vec![], vec![])
    }

    pub(crate) fn type_check_variable_expression(
        ctx: TypeCheckContext,
        name: Ident,
        span: Span,
    ) -> CompileResult<ty::TyExpression> {
        let warnings = vec![];
        let mut errors = vec![];

        let decl_engine = ctx.engines.de();
        let engines = ctx.engines();

        let exp = match ctx.namespace.resolve_symbol(&name).value {
            Some(ty::TyDecl::VariableDecl(decl)) => {
                let ty::TyVariableDecl {
                    name: decl_name,
                    mutability,
                    return_type,
                    ..
                } = &**decl;
                ty::TyExpression {
                    return_type: *return_type,
                    expression: ty::TyExpressionVariant::VariableExpression {
                        name: decl_name.clone(),
                        span: name.span(),
                        mutability: *mutability,
                        call_path: Some(
                            CallPath::from(decl_name.clone()).to_fullpath(ctx.namespace),
                        ),
                    },
                    span,
                }
            }
            Some(ty::TyDecl::ConstantDecl(ty::ConstantDecl { decl_id, .. })) => {
                let const_decl = decl_engine.get_constant(decl_id);
                let decl_name = const_decl.name().clone();
                ty::TyExpression {
                    return_type: const_decl.return_type,
                    expression: ty::TyExpressionVariant::ConstantExpression {
                        const_decl: Box::new(const_decl),
                        span: name.span(),
                        call_path: Some(CallPath::from(decl_name).to_fullpath(ctx.namespace)),
                    },
                    span,
                }
            }
            Some(ty::TyDecl::AbiDecl(ty::AbiDecl { decl_id, .. })) => {
                let decl = decl_engine.get_abi(decl_id);
                ty::TyExpression {
                    return_type: decl.create_type_id(engines),
                    expression: ty::TyExpressionVariant::AbiName(AbiName::Known(decl.name.into())),
                    span,
                }
            }
            Some(a) => {
                errors.push(CompileError::NotAVariable {
                    name: name.clone(),
                    what_it_is: a.friendly_type_name(),
                    span,
                });
                ty::TyExpression::error(name.span(), engines)
            }
            None => {
                errors.push(CompileError::UnknownVariable {
                    var_name: name.clone(),
                    span,
                });
                ty::TyExpression::error(name.span(), engines)
            }
        };
        ok(exp, warnings, errors)
    }

    fn type_check_function_application(
        mut ctx: TypeCheckContext,
        mut call_path_binding: TypeBinding<CallPath>,
        arguments: Vec<Expression>,
        span: Span,
    ) -> CompileResult<ty::TyExpression> {
        let mut warnings = vec![];
        let mut errors = vec![];

        // Grab the fn declaration.
        let (fn_ref, _, _): (DeclRefFunction, _, _) = check!(
            TypeBinding::type_check(&mut call_path_binding, ctx.by_ref()),
            return err(warnings, errors),
            warnings,
            errors
        );

        instantiate_function_application(ctx, fn_ref, call_path_binding, Some(arguments), span)
    }

    fn type_check_lazy_operator(
        ctx: TypeCheckContext,
        op: LazyOp,
        lhs: Expression,
        rhs: Expression,
        span: Span,
    ) -> CompileResult<ty::TyExpression> {
        let mut warnings = vec![];
        let mut errors = vec![];

        let mut ctx = ctx.with_help_text("");
        let engines = ctx.engines();
        let typed_lhs = check!(
            ty::TyExpression::type_check(ctx.by_ref(), lhs.clone()),
            ty::TyExpression::error(lhs.span(), engines),
            warnings,
            errors
        );

        let typed_rhs = check!(
            ty::TyExpression::type_check(ctx.by_ref(), rhs.clone()),
            ty::TyExpression::error(rhs.span(), engines),
            warnings,
            errors
        );

        let type_annotation = ctx.type_annotation();
        let exp = instantiate_lazy_operator(op, typed_lhs, typed_rhs, type_annotation, span);
        ok(exp, warnings, errors)
    }

    fn type_check_code_block(
        mut ctx: TypeCheckContext,
        contents: CodeBlock,
        span: Span,
    ) -> CompileResult<ty::TyExpression> {
        let mut warnings = vec![];
        let mut errors = vec![];

        let type_engine = ctx.engines.te();
        let engines = ctx.engines();

        let (typed_block, block_return_type) = check!(
            ty::TyCodeBlock::type_check(ctx.by_ref(), contents),
            (
                ty::TyCodeBlock { contents: vec![] },
                type_engine.insert(engines, TypeInfo::Tuple(Vec::new()))
            ),
            warnings,
            errors
        );

        append!(
            ctx.unify_with_self(block_return_type, &span),
            warnings,
            errors
        );

        let exp = ty::TyExpression {
            expression: ty::TyExpressionVariant::CodeBlock(ty::TyCodeBlock {
                contents: typed_block.contents,
            }),
            return_type: block_return_type,
            span,
        };
        ok(exp, warnings, errors)
    }

    #[allow(clippy::type_complexity)]
    fn type_check_if_expression(
        mut ctx: TypeCheckContext,
        condition: Expression,
        then: Expression,
        r#else: Option<Expression>,
        span: Span,
    ) -> CompileResult<ty::TyExpression> {
        let mut warnings = vec![];
        let mut errors = vec![];

        let type_engine = ctx.engines.te();
        let engines = ctx.engines();

        let condition = {
            let ctx = ctx
                .by_ref()
                .with_help_text("The condition of an if expression must be a boolean expression.")
                .with_type_annotation(type_engine.insert(engines, TypeInfo::Boolean));
            check!(
                ty::TyExpression::type_check(ctx, condition.clone()),
                ty::TyExpression::error(condition.span(), engines),
                warnings,
                errors
            )
        };
        let then = {
            let ctx = ctx
                .by_ref()
                .with_help_text("")
                .with_type_annotation(type_engine.insert(engines, TypeInfo::Unknown));
            check!(
                ty::TyExpression::type_check(ctx, then.clone()),
                ty::TyExpression::error(then.span(), engines),
                warnings,
                errors
            )
        };
        let r#else = r#else.map(|expr| {
            let ctx = ctx
                .by_ref()
                .with_help_text("")
                .with_type_annotation(type_engine.insert(engines, TypeInfo::Unknown));
            check!(
                ty::TyExpression::type_check(ctx, expr.clone()),
                ty::TyExpression::error(expr.span(), engines),
                warnings,
                errors
            )
        });
        let exp = check!(
            instantiate_if_expression(ctx, condition, then, r#else, span,),
            return err(warnings, errors),
            warnings,
            errors
        );
        ok(exp, warnings, errors)
    }

    fn type_check_match_expression(
        mut ctx: TypeCheckContext,
        value: Expression,
        branches: Vec<MatchBranch>,
        span: Span,
    ) -> CompileResult<ty::TyExpression> {
        let mut warnings = vec![];
        let mut errors = vec![];

        let type_engine = ctx.engines.te();
        let engines = ctx.engines();

        // type check the value
        let typed_value = {
            let ctx = ctx
                .by_ref()
                .with_help_text("")
                .with_type_annotation(type_engine.insert(engines, TypeInfo::Unknown));
            check!(
                ty::TyExpression::type_check(ctx, value.clone()),
                ty::TyExpression::error(value.span(), engines),
                warnings,
                errors
            )
        };
        let type_id = typed_value.return_type;

        // check to make sure that the type of the value is something that can be matched upon
        check!(
            type_engine
                .get(type_id)
                .expect_is_supported_in_match_expressions(&typed_value.span),
            return err(warnings, errors),
            warnings,
            errors
        );

        // type check the match expression and create a ty::TyMatchExpression object
        let (typed_match_expression, typed_scrutinees) = {
            let ctx = ctx.by_ref().with_help_text("");
            check!(
                ty::TyMatchExpression::type_check(ctx, typed_value, branches, span.clone()),
                return err(warnings, errors),
                warnings,
                errors
            )
        };

        // check to see if the match expression is exhaustive and if all match arms are reachable
        let (witness_report, arms_reachability) = check!(
            check_match_expression_usefulness(
                engines,
                type_id,
                typed_scrutinees.clone(),
                span.clone()
            ),
            return err(warnings, errors),
            warnings,
            errors
        );
        for reachable_report in arms_reachability.into_iter() {
            if !reachable_report.reachable {
                warnings.push(CompileWarning {
                    span: reachable_report.span,
                    warning_content: Warning::MatchExpressionUnreachableArm,
                });
            }
        }
        if witness_report.has_witnesses() {
            errors.push(CompileError::MatchExpressionNonExhaustive {
                missing_patterns: format!("{witness_report}"),
                span,
            });
            return err(warnings, errors);
        }

        // desugar the typed match expression to a typed if expression
        let typed_if_exp = check!(
            typed_match_expression.convert_to_typed_if_expression(ctx),
            return err(warnings, errors),
            warnings,
            errors
        );

        let match_exp = ty::TyExpression {
            span: typed_if_exp.span.clone(),
            return_type: typed_if_exp.return_type,
            expression: ty::TyExpressionVariant::MatchExp {
                desugared: Box::new(typed_if_exp),
                scrutinees: typed_scrutinees,
            },
        };

        ok(match_exp, warnings, errors)
    }

    #[allow(clippy::too_many_arguments)]
    fn type_check_asm_expression(
        mut ctx: TypeCheckContext,
        asm: AsmExpression,
        span: Span,
    ) -> CompileResult<ty::TyExpression> {
        let mut warnings = vec![];
        let mut errors = vec![];

        let type_engine = ctx.engines.te();
        let engines = ctx.engines();

        // Various checks that we can catch early to check that the assembly is valid. For now,
        // this includes two checks:
        // 1. Check that no control flow opcodes are used.
        // 2. Check that initialized registers are not reassigned in the `asm` block.
        check!(
            check_asm_block_validity(&asm),
            return err(warnings, errors),
            warnings,
            errors
        );

        let asm_span = asm
            .returns
            .clone()
            .map(|x| x.1)
            .unwrap_or_else(|| asm.whole_block_span.clone());
        let return_type = check!(
            ctx.resolve_type_with_self(
                type_engine.insert(engines, asm.return_type.clone()),
                &asm_span,
                EnforceTypeArguments::No,
                None
            ),
            type_engine.insert(engines, TypeInfo::ErrorRecovery),
            warnings,
            errors,
        );

        // type check the initializers
        let typed_registers =
            asm.registers
                .clone()
                .into_iter()
                .map(
                    |AsmRegisterDeclaration { name, initializer }| ty::TyAsmRegisterDeclaration {
                        name,
                        initializer: initializer.map(|initializer| {
                            let ctx = ctx.by_ref().with_help_text("").with_type_annotation(
                                type_engine.insert(engines, TypeInfo::Unknown),
                            );
                            check!(
                                ty::TyExpression::type_check(ctx, initializer.clone()),
                                ty::TyExpression::error(initializer.span(), engines),
                                warnings,
                                errors
                            )
                        }),
                    },
                )
                .collect();

        let exp = ty::TyExpression {
            expression: ty::TyExpressionVariant::AsmExpression {
                whole_block_span: asm.whole_block_span,
                body: asm.body,
                registers: typed_registers,
                returns: asm.returns,
            },
            return_type,
            span,
        };
        ok(exp, warnings, errors)
    }

    fn type_check_subfield_expression(
        ctx: TypeCheckContext,
        prefix: Expression,
        span: Span,
        field_to_access: Ident,
    ) -> CompileResult<ty::TyExpression> {
        let mut warnings = vec![];
        let mut errors = vec![];

        let type_engine = ctx.engines.te();
        let engines = ctx.engines();

        let ctx = ctx
            .with_help_text("")
            .with_type_annotation(type_engine.insert(engines, TypeInfo::Unknown));
        let parent = check!(
            ty::TyExpression::type_check(ctx, prefix),
            return err(warnings, errors),
            warnings,
            errors
        );
        let exp = check!(
            instantiate_struct_field_access(engines, parent, field_to_access, span),
            return err(warnings, errors),
            warnings,
            errors
        );
        ok(exp, warnings, errors)
    }

    fn type_check_tuple(
        mut ctx: TypeCheckContext,
        fields: Vec<Expression>,
        span: Span,
    ) -> CompileResult<Self> {
        let mut warnings = vec![];
        let mut errors = vec![];

        let type_engine = ctx.engines.te();
        let engines = ctx.engines();

        let field_type_opt = match type_engine.get(ctx.type_annotation()) {
            TypeInfo::Tuple(field_type_ids) if field_type_ids.len() == fields.len() => {
                Some(field_type_ids)
            }
            _ => None,
        };
        let mut typed_field_types = Vec::with_capacity(fields.len());
        let mut typed_fields = Vec::with_capacity(fields.len());
        for (i, field) in fields.into_iter().enumerate() {
            let field_type = field_type_opt
                .as_ref()
                .map(|field_type_ids| field_type_ids[i].clone())
                .unwrap_or_else(|| {
                    let initial_type_id = type_engine.insert(engines, TypeInfo::Unknown);
                    TypeArgument {
                        type_id: initial_type_id,
                        initial_type_id,
                        span: Span::dummy(),
                        call_path_tree: None,
                    }
                });
            let field_span = field.span();
            let ctx = ctx
                .by_ref()
                .with_help_text("tuple field type does not match the expected type")
                .with_type_annotation(field_type.type_id);
            let typed_field = check!(
                ty::TyExpression::type_check(ctx, field),
                ty::TyExpression::error(field_span, engines),
                warnings,
                errors
            );
            typed_field_types.push(TypeArgument {
                type_id: typed_field.return_type,
                initial_type_id: field_type.type_id,
                span: typed_field.span.clone(),
                call_path_tree: None,
            });
            typed_fields.push(typed_field);
        }
        let exp = ty::TyExpression {
            expression: ty::TyExpressionVariant::Tuple {
                fields: typed_fields,
            },
            return_type: ctx
                .engines
                .te()
                .insert(engines, TypeInfo::Tuple(typed_field_types)),
            span,
        };
        ok(exp, warnings, errors)
    }

    /// Look up the current global storage state that has been created by storage declarations.
    /// If there isn't any storage, then this is an error. If there is storage, find the corresponding
    /// field that has been specified and return that value.
    fn type_check_storage_access(
        ctx: TypeCheckContext,
        checkee: Vec<Ident>,
        storage_keyword_span: Span,
        span: &Span,
    ) -> CompileResult<Self> {
        let mut warnings = vec![];
        let mut errors = vec![];

        let type_engine = ctx.engines.te();
        let decl_engine = ctx.engines.de();
        let engines = ctx.engines();

        if !ctx.namespace.has_storage_declared() {
            errors.push(CompileError::NoDeclaredStorage { span: span.clone() });
            return err(warnings, errors);
        }

        let storage_fields = check!(
            ctx.namespace.get_storage_field_descriptors(decl_engine),
            return err(warnings, errors),
            warnings,
            errors
        );

        // Do all namespace checking here!
        let (storage_access, mut access_type) = check!(
            ctx.namespace.apply_storage_load(
                ctx.engines,
                checkee,
                &storage_fields,
                storage_keyword_span
            ),
            return err(warnings, errors),
            warnings,
            errors
        );

        // The type of a storage access is `core::storage::StorageKey`. This is
        // the path to it.
        let storage_key_mod_path = vec![
            Ident::new_with_override("core".into(), span.clone()),
            Ident::new_with_override("storage".into(), span.clone()),
        ];
        let storage_key_ident = Ident::new_with_override("StorageKey".into(), span.clone());

        // Search for the struct declaration with the call path above.
        let storage_key_decl_opt = check!(
            ctx.namespace
                .root()
                .resolve_symbol(&storage_key_mod_path, &storage_key_ident),
            return err(warnings, errors),
            warnings,
            errors
        );
        let storage_key_struct_decl_ref = check!(
            storage_key_decl_opt.to_struct_ref(engines),
            return err(warnings, errors),
            warnings,
            errors
        );
        let mut storage_key_struct_decl = decl_engine.get_struct(&storage_key_struct_decl_ref);

        // Set the type arguments to `StorageKey` to the `access_type`, which is represents the
        // type of the data that the `StorageKey` "points" to.
        let mut type_arguments = vec![TypeArgument {
            initial_type_id: access_type,
            type_id: access_type,
            span: span.clone(),
            call_path_tree: None,
        }];

        // Monomorphize the generic `StorageKey` type given the type argument specified above
        let mut ctx = ctx;
        check!(
            ctx.monomorphize(
                &mut storage_key_struct_decl,
                &mut type_arguments,
                EnforceTypeArguments::Yes,
                span
            ),
            return err(warnings, errors),
            warnings,
            errors
        );

        // Update `access_type` to be the type of the monomorphized struct after inserting it
        // into the type engine
        let storage_key_struct_decl_ref = ctx.engines().de().insert(storage_key_struct_decl);
        access_type = type_engine.insert(engines, TypeInfo::Struct(storage_key_struct_decl_ref));

        // take any trait items that apply to `StorageKey<T>` and copy them to the
        // monomorphized type
        ctx.namespace
            .insert_trait_implementation_for_type(engines, access_type);

        ok(
            ty::TyExpression {
                expression: ty::TyExpressionVariant::StorageAccess(storage_access),
                return_type: access_type,
                span: span.clone(),
            },
            warnings,
            errors,
        )
    }

    fn type_check_tuple_index(
        ctx: TypeCheckContext,
        prefix: Expression,
        index: usize,
        index_span: Span,
        span: Span,
    ) -> CompileResult<ty::TyExpression> {
        let mut warnings = vec![];
        let mut errors = vec![];

        let type_engine = ctx.engines.te();
        let engines = ctx.engines();

        let ctx = ctx
            .with_help_text("")
            .with_type_annotation(type_engine.insert(engines, TypeInfo::Unknown));
        let parent = check!(
            ty::TyExpression::type_check(ctx, prefix),
            return err(warnings, errors),
            warnings,
            errors
        );
        let exp = check!(
            instantiate_tuple_index_access(engines, parent, index, index_span, span),
            return err(warnings, errors),
            warnings,
            errors
        );
        ok(exp, warnings, errors)
    }

    fn type_check_ambiguous_path(
        mut ctx: TypeCheckContext,
        TypeBinding {
            inner:
                CallPath {
                    prefixes,
                    suffix: AmbiguousSuffix { before, suffix },
                    is_absolute,
                },
            type_arguments,
            span: path_span,
        }: TypeBinding<CallPath<AmbiguousSuffix>>,
        span: Span,
        args: Vec<Expression>,
        qualified_path_root: Option<QualifiedPathRootTypes>,
    ) -> CompileResult<ty::TyExpression> {
        let decl_engine = ctx.engines.de();

        if let Some(QualifiedPathRootTypes { ty, as_trait, .. }) = qualified_path_root {
            if !prefixes.is_empty() || before.is_some() {
                return err(
                    vec![],
                    vec![
                        ConvertParseTreeError::UnexpectedCallPathPrefixAfterQualifiedRoot {
                            span: path_span,
                        }
                        .into(),
                    ],
                );
            }

            let method_name_binding = TypeBinding {
                inner: MethodName::FromQualifiedPathRoot {
                    ty,
                    as_trait,
                    method_name: suffix,
                },
                type_arguments,
                span: path_span,
            };

            return type_check_method_application(
                ctx.by_ref(),
                method_name_binding,
                Vec::new(),
                args,
                span,
            );
        }

        // is it a singleton?
        let before = if let Some(b) = before {
            b
        } else {
            // if it's a singleton it's either an enum variant or a function
            let call_path_binding = TypeBinding {
                inner: CallPath {
                    prefixes,
                    suffix,
                    is_absolute,
                },
                type_arguments,
                span: path_span,
            };
            if matches!(
                ctx.namespace
                    .resolve_call_path(&call_path_binding.inner)
                    .value,
                Some(ty::TyDecl::EnumVariantDecl { .. })
            ) {
                return Self::type_check_delineated_path(ctx, call_path_binding, span, Some(args));
            } else {
                return Self::type_check_function_application(
                    ctx.by_ref(),
                    call_path_binding,
                    args,
                    span,
                );
            }
        };

        // Is `path = prefix ++ before` a module?
        let mut path = Vec::with_capacity(prefixes.len() + 1);
        path.extend(prefixes.iter().cloned());
        path.push(before.inner.clone());
        let not_module = ctx.namespace.check_submodule(&path).value.is_none();

        // Not a module? Not a `Enum::Variant` either?
        // Type check as an associated function call instead.
        let is_associated_call = not_module && {
            let probe_call_path = CallPath {
                prefixes: prefixes.clone(),
                suffix: before.inner.clone(),
                is_absolute,
            };
            ctx.namespace
                .resolve_call_path(&probe_call_path)
                .flat_map(|decl| decl.to_enum_ref(ctx.engines()))
                .map(|decl_ref| decl_engine.get_enum(&decl_ref))
                .flat_map(|decl| decl.expect_variant_from_name(&suffix).map(drop))
                .value
                .is_none()
        };

        if is_associated_call {
            let before_span = before.span();
            let type_name = before.inner;
            let type_info = type_name_to_type_info_opt(&type_name).unwrap_or(TypeInfo::Custom {
                call_path: type_name.clone().into(),
                type_arguments: None,
            });

            let method_name_binding = TypeBinding {
                inner: MethodName::FromType {
                    call_path_binding: TypeBinding {
                        span: before_span,
                        type_arguments: before.type_arguments,
                        inner: CallPath {
                            prefixes,
                            suffix: (type_info, type_name),
                            is_absolute,
                        },
                    },
                    method_name: suffix,
                },
                type_arguments,
                span: path_span,
            };
            type_check_method_application(ctx.by_ref(), method_name_binding, Vec::new(), args, span)
        } else {
            let mut type_arguments = type_arguments;
            if let TypeArgs::Regular(vec) = before.type_arguments {
                if !vec.is_empty() {
                    if !type_arguments.to_vec().is_empty() {
                        return err(
                            vec![],
                            vec![
                                ConvertParseTreeError::MultipleGenericsNotSupported { span }.into()
                            ],
                        );
                    }
                    type_arguments = TypeArgs::Prefix(vec)
                }
            }

            let call_path_binding = TypeBinding {
                inner: CallPath {
                    prefixes: path,
                    suffix,
                    is_absolute,
                },
                type_arguments,
                span: path_span,
            };
            Self::type_check_delineated_path(ctx, call_path_binding, span, Some(args))
        }
    }

    fn type_check_delineated_path(
        mut ctx: TypeCheckContext,
        unknown_call_path_binding: TypeBinding<CallPath>,
        span: Span,
        args: Option<Vec<Expression>>,
    ) -> CompileResult<ty::TyExpression> {
        let mut warnings = vec![];
        let mut errors = vec![];

        // The first step is to determine if the call path refers to a module,
        // enum, function or constant.
        // If only one exists, then we use that one. Otherwise, if more than one exist, it is
        // an ambiguous reference error.

        // Check if this could be a module
        let mut module_probe_warnings = Vec::new();
        let mut module_probe_errors = Vec::new();
        let is_module = {
            let call_path_binding = unknown_call_path_binding.clone();
            ctx.namespace
                .check_submodule(
                    &[
                        call_path_binding.inner.prefixes,
                        vec![call_path_binding.inner.suffix],
                    ]
                    .concat(),
                )
                .ok(&mut module_probe_warnings, &mut module_probe_errors)
                .is_some()
        };

        // Check if this could be a function
        let mut function_probe_warnings = Vec::new();
        let mut function_probe_errors = Vec::new();
        let maybe_function: Option<(DeclRefFunction, _)> = {
            let mut call_path_binding = unknown_call_path_binding.clone();
            TypeBinding::type_check(&mut call_path_binding, ctx.by_ref())
                .ok(&mut function_probe_warnings, &mut function_probe_errors)
                .map(|(fn_ref, _, _)| (fn_ref, call_path_binding))
        };

        // Check if this could be an enum
        let mut enum_probe_warnings = vec![];
        let mut enum_probe_errors = vec![];
        let maybe_enum: Option<(DeclRefEnum, _, _, _)> = {
            let call_path_binding = unknown_call_path_binding.clone();
            let variant_name = call_path_binding.inner.suffix.clone();
            let enum_call_path = call_path_binding.inner.rshift();

            let mut call_path_binding = TypeBinding {
                inner: enum_call_path,
                type_arguments: call_path_binding.type_arguments,
                span: call_path_binding.span,
            };
            TypeBinding::type_check(&mut call_path_binding, ctx.by_ref())
                .ok(&mut enum_probe_warnings, &mut enum_probe_errors)
                .map(|(enum_ref, _, ty_decl)| {
                    (
                        enum_ref,
                        variant_name,
                        call_path_binding,
                        ty_decl.expect("type_check for TyEnumDecl should always return TyDecl"),
                    )
                })
        };

        // Check if this could be a constant
        let mut const_probe_warnings = vec![];
        let mut const_probe_errors = vec![];
        let maybe_const = {
            Self::probe_const_decl(
                &unknown_call_path_binding,
                &mut ctx,
                &mut const_probe_warnings,
                &mut const_probe_errors,
            )
        };

        // compare the results of the checks
        let exp = match (is_module, maybe_function, maybe_enum, maybe_const) {
            (
                false,
                None,
                Some((enum_ref, variant_name, call_path_binding, call_path_decl)),
                None,
            ) => {
                warnings.append(&mut enum_probe_warnings);
                errors.append(&mut enum_probe_errors);
                check!(
                    instantiate_enum(
                        ctx,
                        enum_ref,
                        variant_name,
                        args,
                        call_path_binding,
                        call_path_decl,
                        &span
                    ),
                    return err(warnings, errors),
                    warnings,
                    errors
                )
            }
            (false, Some((fn_ref, call_path_binding)), None, None) => {
                warnings.append(&mut function_probe_warnings);
                errors.append(&mut function_probe_errors);
                // In case `foo::bar::<TyArgs>::baz(...)` throw an error.
                if let TypeArgs::Prefix(_) = call_path_binding.type_arguments {
                    errors.push(
                        ConvertParseTreeError::GenericsNotSupportedHere {
                            span: call_path_binding.type_arguments.span(),
                        }
                        .into(),
                    );
                }
                check!(
                    instantiate_function_application(ctx, fn_ref, call_path_binding, args, span),
                    return err(warnings, errors),
                    warnings,
                    errors
                )
            }
            (true, None, None, None) => {
                module_probe_errors.push(CompileError::Unimplemented(
                    "this case is not yet implemented",
                    span,
                ));
                return err(module_probe_warnings, module_probe_errors);
            }
            (false, None, None, Some((const_ref, call_path_binding))) => {
                warnings.append(&mut const_probe_warnings);
                errors.append(&mut const_probe_errors);
                if !call_path_binding.type_arguments.to_vec().is_empty() {
                    // In case `foo::bar::CONST::<TyArgs>` throw an error.
                    // In case `foo::bar::<TyArgs>::CONST` throw an error.
                    errors.push(
                        ConvertParseTreeError::GenericsNotSupportedHere {
                            span: unknown_call_path_binding.type_arguments.span(),
                        }
                        .into(),
                    );
                }
                check!(
                    instantiate_constant_expression(ctx, const_ref, call_path_binding),
                    return err(warnings, errors),
                    warnings,
                    errors
                )
            }
            (false, None, None, None) => {
                errors.push(CompileError::SymbolNotFound {
                    name: unknown_call_path_binding.inner.suffix.clone(),
                    span: unknown_call_path_binding.inner.suffix.span(),
                });
                return err(warnings, errors);
            }
            _ => {
                errors.push(CompileError::AmbiguousPath { span });
                return err(warnings, errors);
            }
        };
        ok(exp, warnings, errors)
    }

    fn probe_const_decl(
        unknown_call_path_binding: &TypeBinding<CallPath>,
        ctx: &mut TypeCheckContext,
        const_probe_warnings: &mut Vec<CompileWarning>,
        const_probe_errors: &mut Vec<CompileError>,
    ) -> Option<(DeclRefConstant, TypeBinding<CallPath>)> {
        let mut call_path_binding = unknown_call_path_binding.clone();

        let type_info_opt = call_path_binding
            .clone()
            .inner
            .prefixes
            .last()
            .map(|type_name| {
                type_name_to_type_info_opt(type_name).unwrap_or(TypeInfo::Custom {
                    call_path: type_name.clone().into(),
                    type_arguments: None,
                })
            });

        if let Some(TypeInfo::SelfType) = type_info_opt {
            call_path_binding.strip_prefixes();
        }

        let const_opt: Option<(DeclRefConstant, _)> =
            TypeBinding::type_check(&mut call_path_binding, ctx.by_ref())
                .ok(const_probe_warnings, const_probe_errors)
                .map(|(const_ref, _, _)| (const_ref, call_path_binding.clone()));
        if const_opt.is_some() {
            return const_opt;
        }

        *const_probe_warnings = vec![];
        *const_probe_errors = vec![];

        // If we didn't find a constant, check for the constant inside the impl.
        let suffix = call_path_binding.inner.suffix.clone();
        let const_call_path = call_path_binding.inner.rshift();

        let mut const_call_path_binding = TypeBinding {
            inner: const_call_path,
            type_arguments: call_path_binding.type_arguments.clone(),
            span: call_path_binding.span.clone(),
        };

        let (_, struct_type_id, _): (DeclRefStruct, _, _) = check!(
            TypeBinding::type_check(&mut const_call_path_binding, ctx.by_ref()),
            return None,
            const_probe_warnings,
            const_probe_errors
        );

        let const_decl_ref = check!(
            ctx.namespace.find_constant_for_type(
                struct_type_id.unwrap(),
                &suffix,
                ctx.self_type(),
                ctx.engines(),
            ),
            return None,
            const_probe_warnings,
            const_probe_errors
        );

        Some((const_decl_ref, call_path_binding.clone()))
    }

    #[allow(clippy::too_many_arguments)]
    fn type_check_abi_cast(
        mut ctx: TypeCheckContext,
        abi_name: CallPath,
        address: Expression,
        span: Span,
    ) -> CompileResult<Self> {
        let mut warnings = vec![];
        let mut errors = vec![];

        let type_engine = ctx.engines.te();
        let decl_engine = ctx.engines.de();
        let engines = ctx.engines();

        // TODO use lib-std's Address type instead of b256
        // type check the address and make sure it is
        let err_span = address.span();
        let address_expr = {
            let ctx = ctx
                .by_ref()
                .with_help_text("An address that is being ABI cast must be of type b256")
                .with_type_annotation(type_engine.insert(engines, TypeInfo::B256));
            check!(
                ty::TyExpression::type_check(ctx, address),
                ty::TyExpression::error(err_span, engines),
                warnings,
                errors
            )
        };

        // look up the call path and get the declaration it references
        let abi = check!(
            ctx.namespace.resolve_call_path(&abi_name).cloned(),
            return err(warnings, errors),
            warnings,
            errors
        );
        let abi_ref = match abi {
            ty::TyDecl::AbiDecl(ty::AbiDecl {
                name,
                decl_id,
                decl_span,
            }) => DeclRef::new(name, decl_id, decl_span),
            ty::TyDecl::VariableDecl(ref decl) => {
                let ty::TyVariableDecl { body: expr, .. } = &**decl;
                let ret_ty = type_engine.get(expr.return_type);
                let abi_name = match ret_ty {
                    TypeInfo::ContractCaller { abi_name, .. } => abi_name,
                    _ => {
                        errors.push(CompileError::NotAnAbi {
                            span: abi_name.span(),
                            actually_is: abi.friendly_type_name(),
                        });
                        return err(warnings, errors);
                    }
                };
                match abi_name {
                    // look up the call path and get the declaration it references
                    AbiName::Known(abi_name) => {
                        let unknown_decl = check!(
                            ctx.namespace.resolve_call_path(&abi_name).cloned(),
                            return err(warnings, errors),
                            warnings,
                            errors
                        );
                        check!(
                            unknown_decl.to_abi_ref(),
                            return err(warnings, errors),
                            warnings,
                            errors
                        )
                    }
                    AbiName::Deferred => {
                        return ok(
                            ty::TyExpression {
                                return_type: type_engine.insert(
                                    engines,
                                    TypeInfo::ContractCaller {
                                        abi_name: AbiName::Deferred,
                                        address: None,
                                    },
                                ),
                                expression: ty::TyExpressionVariant::Tuple { fields: vec![] },
                                span,
                            },
                            warnings,
                            errors,
                        )
                    }
                }
            }
            a => {
                errors.push(CompileError::NotAnAbi {
                    span: abi_name.span(),
                    actually_is: a.friendly_type_name(),
                });
                return err(warnings, errors);
            }
        };
        let ty::TyAbiDecl {
            interface_surface,
            items,
            supertraits,
            span,
            ..
        } = decl_engine.get_abi(abi_ref.id());

        let return_type = type_engine.insert(
            engines,
            TypeInfo::ContractCaller {
                abi_name: AbiName::Known(abi_name.clone()),
                address: Some(Box::new(address_expr.clone())),
            },
        );

        // Retrieve the interface surface for this abi.
        let mut abi_items = vec![];

        for item in interface_surface.into_iter() {
            match item {
                ty::TyTraitInterfaceItem::TraitFn(decl_ref) => {
                    let method = decl_engine.get_trait_fn(&decl_ref);
                    abi_items.push(TyImplItem::Fn(
                        decl_engine
<<<<<<< HEAD
                            .insert(method.to_dummy_func(Mode::ImplAbiFn(abi_name.suffix.clone())))
=======
                            .insert(method.to_dummy_func(AbiMode::ImplAbiFn))
>>>>>>> cdf825a5
                            .with_parent(decl_engine, (*decl_ref.id()).into()),
                    ));
                }
                ty::TyTraitInterfaceItem::Constant(decl_ref) => {
                    let const_decl = decl_engine.get_constant(&decl_ref);
                    abi_items.push(TyImplItem::Constant(decl_engine.insert(const_decl)));
                }
            }
        }

        // Retrieve the items for this abi.
        abi_items.append(&mut items.into_iter().collect::<Vec<_>>());

        // Recursively make the interface surfaces and methods of the
        // supertraits available to this abi cast.
        check!(
            insert_supertraits_into_namespace(
                ctx.by_ref(),
                return_type,
                &supertraits,
                &SupertraitOf::Abi(span.clone())
            ),
            return err(warnings, errors),
            warnings,
            errors
        );

        // Insert the abi methods into the namespace.
        check!(
            ctx.namespace.insert_trait_implementation(
                abi_name.clone(),
                vec![],
                return_type,
                &abi_items,
                &span,
                Some(span.clone()),
                false,
                engines,
            ),
            return err(warnings, errors),
            warnings,
            errors
        );

        let exp = ty::TyExpression {
            expression: ty::TyExpressionVariant::AbiCast {
                abi_name,
                address: Box::new(address_expr),
                span: span.clone(),
            },
            return_type,
            span,
        };
        ok(exp, warnings, errors)
    }

    fn type_check_array(
        mut ctx: TypeCheckContext,
        contents: Vec<Expression>,
        span: Span,
    ) -> CompileResult<Self> {
        let type_engine = ctx.engines.te();
        let engines = ctx.engines();

        if contents.is_empty() {
            let unknown_type = type_engine.insert(engines, TypeInfo::Unknown);
            return ok(
                ty::TyExpression {
                    expression: ty::TyExpressionVariant::Array {
                        elem_type: unknown_type,
                        contents: Vec::new(),
                    },
                    return_type: type_engine.insert(
                        engines,
                        TypeInfo::Array(
                            TypeArgument {
                                type_id: unknown_type,
                                span: Span::dummy(),
                                call_path_tree: None,
                                initial_type_id: unknown_type,
                            },
                            Length::new(0, Span::dummy()),
                        ),
                    ),
                    span,
                },
                Vec::new(),
                Vec::new(),
            );
        };

        let mut warnings = Vec::new();
        let mut errors = Vec::new();
        let typed_contents: Vec<ty::TyExpression> = contents
            .into_iter()
            .map(|expr| {
                let span = expr.span();
                let ctx = ctx
                    .by_ref()
                    .with_help_text("")
                    .with_type_annotation(type_engine.insert(engines, TypeInfo::Unknown));
                check!(
                    Self::type_check(ctx, expr),
                    ty::TyExpression::error(span, engines),
                    warnings,
                    errors
                )
            })
            .collect();

        let elem_type = typed_contents[0].return_type;
        for typed_elem in &typed_contents[1..] {
            let (mut new_warnings, mut new_errors) = ctx
                .by_ref()
                .with_type_annotation(elem_type)
                .unify_with_self(typed_elem.return_type, &typed_elem.span);
            let no_warnings = new_warnings.is_empty();
            let no_errors = new_errors.is_empty();
            warnings.append(&mut new_warnings);
            errors.append(&mut new_errors);
            // In both cases, if there are warnings or errors then break here, since we don't
            // need to spam type errors for every element once we have one.
            if !no_warnings && !no_errors {
                break;
            }
        }

        let array_count = typed_contents.len();
        ok(
            ty::TyExpression {
                expression: ty::TyExpressionVariant::Array {
                    elem_type,
                    contents: typed_contents,
                },
                return_type: type_engine.insert(
                    engines,
                    TypeInfo::Array(
                        TypeArgument {
                            type_id: elem_type,
                            span: Span::dummy(),
                            call_path_tree: None,
                            initial_type_id: elem_type,
                        },
                        Length::new(array_count, Span::dummy()),
                    ),
                ), // Maybe?
                span,
            },
            warnings,
            errors,
        )
    }

    fn type_check_array_index(
        mut ctx: TypeCheckContext,
        prefix: Expression,
        index: Expression,
        span: Span,
    ) -> CompileResult<Self> {
        let mut warnings = Vec::new();
        let mut errors = Vec::new();

        let type_engine = ctx.engines.te();
        let engines = ctx.engines();

        let prefix_te = {
            let ctx = ctx
                .by_ref()
                .with_help_text("")
                .with_type_annotation(type_engine.insert(engines, TypeInfo::Unknown));
            check!(
                ty::TyExpression::type_check(ctx, prefix.clone()),
                return err(warnings, errors),
                warnings,
                errors
            )
        };

        fn get_array_type(ty: TypeId, type_engine: &TypeEngine) -> Option<TypeInfo> {
            match &type_engine.get(ty) {
                TypeInfo::Array(..) => Some(type_engine.get(ty)),
                TypeInfo::Alias { ty, .. } => get_array_type(ty.type_id, type_engine),
                _ => None,
            }
        }

        // If the return type is a static array then create a `ty::TyExpressionVariant::ArrayIndex`.
        if let Some(TypeInfo::Array(elem_type, _)) =
            get_array_type(prefix_te.return_type, type_engine)
        {
            let type_info_u64 = TypeInfo::UnsignedInteger(IntegerBits::SixtyFour);
            let ctx = ctx
                .with_help_text("")
                .with_type_annotation(type_engine.insert(engines, type_info_u64));
            let index_te = check!(
                ty::TyExpression::type_check(ctx, index),
                return err(warnings, errors),
                warnings,
                errors
            );

            ok(
                ty::TyExpression {
                    expression: ty::TyExpressionVariant::ArrayIndex {
                        prefix: Box::new(prefix_te),
                        index: Box::new(index_te),
                    },
                    return_type: elem_type.type_id,
                    span,
                },
                warnings,
                errors,
            )
        } else {
            // Otherwise convert into a method call 'index(self, index)' via the std::ops::Index trait.
            let method_name = TypeBinding {
                inner: MethodName::FromTrait {
                    call_path: CallPath {
                        prefixes: vec![
                            Ident::new_with_override("core".into(), span.clone()),
                            Ident::new_with_override("ops".into(), span.clone()),
                        ],
                        suffix: Ident::new_with_override("index".into(), span.clone()),
                        is_absolute: true,
                    },
                },
                type_arguments: TypeArgs::Regular(vec![]),
                span: span.clone(),
            };
            type_check_method_application(ctx, method_name, vec![], vec![prefix, index], span)
        }
    }

    fn type_check_intrinsic_function(
        ctx: TypeCheckContext,
        kind_binding: TypeBinding<Intrinsic>,
        arguments: Vec<Expression>,
        span: Span,
    ) -> CompileResult<Self> {
        let mut warnings = vec![];
        let mut errors = vec![];
        let (intrinsic_function, return_type) = check!(
            ty::TyIntrinsicFunctionKind::type_check(ctx, kind_binding, arguments, span.clone()),
            return err(warnings, errors),
            warnings,
            errors
        );
        let exp = ty::TyExpression {
            expression: ty::TyExpressionVariant::IntrinsicFunction(intrinsic_function),
            return_type,
            span,
        };
        ok(exp, warnings, errors)
    }

    fn type_check_while_loop(
        mut ctx: TypeCheckContext,
        condition: Expression,
        body: CodeBlock,
        span: Span,
    ) -> CompileResult<Self> {
        let mut warnings = vec![];
        let mut errors = vec![];

        let type_engine = ctx.engines.te();
        let engines = ctx.engines();

        let typed_condition = {
            let ctx = ctx
                .by_ref()
                .with_type_annotation(type_engine.insert(engines, TypeInfo::Boolean))
                .with_help_text("A while loop's loop condition must be a boolean expression.");
            check!(
                ty::TyExpression::type_check(ctx, condition),
                return err(warnings, errors),
                warnings,
                errors
            )
        };

        let unit_ty = type_engine.insert(engines, TypeInfo::Tuple(Vec::new()));
        let ctx = ctx.with_type_annotation(unit_ty).with_help_text(
            "A while loop's loop body cannot implicitly return a value. Try \
                 assigning it to a mutable variable declared outside of the loop \
                 instead.",
        );
        let (typed_body, _block_implicit_return) = check!(
            ty::TyCodeBlock::type_check(ctx, body),
            return err(warnings, errors),
            warnings,
            errors
        );
        let exp = ty::TyExpression {
            expression: ty::TyExpressionVariant::WhileLoop {
                condition: Box::new(typed_condition),
                body: typed_body,
            },
            return_type: unit_ty,
            span,
        };
        ok(exp, warnings, errors)
    }

    fn type_check_reassignment(
        ctx: TypeCheckContext,
        lhs: ReassignmentTarget,
        rhs: Expression,
        span: Span,
    ) -> CompileResult<Self> {
        let mut errors = vec![];
        let mut warnings = vec![];

        let type_engine = ctx.engines.te();
        let engines = ctx.engines();

        let mut ctx = ctx
            .with_type_annotation(type_engine.insert(engines, TypeInfo::Unknown))
            .with_help_text("");
        // ensure that the lhs is a supported expression kind
        match lhs {
            ReassignmentTarget::VariableExpression(var) => {
                let mut expr = var;
                let mut names_vec = Vec::new();
                let (base_name, final_return_type) = loop {
                    match expr.kind {
                        ExpressionKind::Variable(name) => {
                            // check that the reassigned name exists
                            let unknown_decl = check!(
                                ctx.namespace.resolve_symbol(&name).cloned(),
                                return err(warnings, errors),
                                warnings,
                                errors
                            );
                            let variable_decl = check!(
                                unknown_decl.expect_variable().cloned(),
                                return err(warnings, errors),
                                warnings,
                                errors
                            );
                            if !variable_decl.mutability.is_mutable() {
                                errors.push(CompileError::AssignmentToNonMutable { name, span });
                                return err(warnings, errors);
                            }
                            break (name, variable_decl.body.return_type);
                        }
                        ExpressionKind::Subfield(SubfieldExpression {
                            prefix,
                            field_to_access,
                            ..
                        }) => {
                            names_vec.push(ty::ProjectionKind::StructField {
                                name: field_to_access,
                            });
                            expr = prefix;
                        }
                        ExpressionKind::TupleIndex(TupleIndexExpression {
                            prefix,
                            index,
                            index_span,
                            ..
                        }) => {
                            names_vec.push(ty::ProjectionKind::TupleField { index, index_span });
                            expr = prefix;
                        }
                        ExpressionKind::ArrayIndex(ArrayIndexExpression { prefix, index }) => {
                            let ctx = ctx.by_ref().with_help_text("");
                            let typed_index = check!(
                                ty::TyExpression::type_check(ctx, index.as_ref().clone()),
                                ty::TyExpression::error(span.clone(), engines),
                                warnings,
                                errors
                            );
                            names_vec.push(ty::ProjectionKind::ArrayIndex {
                                index: Box::new(typed_index),
                                index_span: index.span(),
                            });
                            expr = prefix;
                        }
                        _ => {
                            errors.push(CompileError::InvalidExpressionOnLhs { span });
                            return err(warnings, errors);
                        }
                    }
                };
                let names_vec = names_vec.into_iter().rev().collect::<Vec<_>>();
                let (ty_of_field, _ty_of_parent) = check!(
                    ctx.namespace
                        .find_subfield_type(ctx.engines(), &base_name, &names_vec),
                    return err(warnings, errors),
                    warnings,
                    errors
                );
                // type check the reassignment
                let ctx = ctx.with_type_annotation(ty_of_field).with_help_text("");
                let rhs_span = rhs.span();
                let rhs = check!(
                    ty::TyExpression::type_check(ctx, rhs),
                    ty::TyExpression::error(rhs_span, engines),
                    warnings,
                    errors
                );

                ok(
                    ty::TyExpression {
                        expression: ty::TyExpressionVariant::Reassignment(Box::new(
                            ty::TyReassignment {
                                lhs_base_name: base_name,
                                lhs_type: final_return_type,
                                lhs_indices: names_vec,
                                rhs,
                            },
                        )),
                        return_type: type_engine.insert(engines, TypeInfo::Tuple(Vec::new())),
                        span,
                    },
                    warnings,
                    errors,
                )
            }
        }
    }

    fn resolve_numeric_literal(
        ctx: TypeCheckContext,
        lit: Literal,
        span: Span,
        new_type: TypeId,
    ) -> CompileResult<ty::TyExpression> {
        let mut errors = vec![];

        let type_engine = ctx.engines.te();
        let engines = ctx.engines();

        // Parse and resolve a Numeric(span) based on new_type.
        let (val, new_integer_type) = match lit {
            Literal::Numeric(num) => match type_engine.get(new_type) {
                TypeInfo::UnsignedInteger(n) => match n {
                    IntegerBits::Eight => (
                        num.to_string().parse().map(Literal::U8).map_err(|e| {
                            Literal::handle_parse_int_error(
                                engines,
                                e,
                                TypeInfo::UnsignedInteger(IntegerBits::Eight),
                                span.clone(),
                            )
                        }),
                        new_type,
                    ),
                    IntegerBits::Sixteen => (
                        num.to_string().parse().map(Literal::U16).map_err(|e| {
                            Literal::handle_parse_int_error(
                                engines,
                                e,
                                TypeInfo::UnsignedInteger(IntegerBits::Sixteen),
                                span.clone(),
                            )
                        }),
                        new_type,
                    ),
                    IntegerBits::ThirtyTwo => (
                        num.to_string().parse().map(Literal::U32).map_err(|e| {
                            Literal::handle_parse_int_error(
                                engines,
                                e,
                                TypeInfo::UnsignedInteger(IntegerBits::ThirtyTwo),
                                span.clone(),
                            )
                        }),
                        new_type,
                    ),
                    IntegerBits::SixtyFour => (
                        num.to_string().parse().map(Literal::U64).map_err(|e| {
                            Literal::handle_parse_int_error(
                                engines,
                                e,
                                TypeInfo::UnsignedInteger(IntegerBits::SixtyFour),
                                span.clone(),
                            )
                        }),
                        new_type,
                    ),
                },
                TypeInfo::Numeric => (
                    num.to_string().parse().map(Literal::U64).map_err(|e| {
                        Literal::handle_parse_int_error(
                            engines,
                            e,
                            TypeInfo::UnsignedInteger(IntegerBits::SixtyFour),
                            span.clone(),
                        )
                    }),
                    type_engine.insert(engines, TypeInfo::UnsignedInteger(IntegerBits::SixtyFour)),
                ),
                _ => unreachable!("Unexpected type for integer literals"),
            },
            _ => unreachable!("Unexpected non-integer literals"),
        };

        match val {
            Ok(v) => {
                let exp = ty::TyExpression {
                    expression: ty::TyExpressionVariant::Literal(v),
                    return_type: new_integer_type,
                    span,
                };
                ok(exp, vec![], vec![])
            }
            Err(e) => {
                errors.push(e);
                let exp = ty::TyExpression::error(span, engines);
                ok(exp, vec![], errors)
            }
        }
    }
}

#[cfg(test)]
mod tests {
    use super::*;
    use crate::Engines;
    use sway_error::type_error::TypeError;

    fn do_type_check(
        engines: &Engines,
        expr: Expression,
        type_annotation: TypeId,
    ) -> CompileResult<ty::TyExpression> {
        let mut namespace = Namespace::init_root(namespace::Module::default());
        let ctx = TypeCheckContext::from_root(&mut namespace, engines)
            .with_type_annotation(type_annotation);
        ty::TyExpression::type_check(ctx, expr)
    }

    fn do_type_check_for_boolx2(expr: Expression) -> CompileResult<ty::TyExpression> {
        let engines = Engines::default();
        do_type_check(
            &engines,
            expr,
            engines.te().insert(
                &engines,
                TypeInfo::Array(
                    TypeArgument {
                        type_id: engines.te().insert(&engines, TypeInfo::Boolean),
                        span: Span::dummy(),
                        call_path_tree: None,
                        initial_type_id: engines.te().insert(&engines, TypeInfo::Boolean),
                    },
                    Length::new(2, Span::dummy()),
                ),
            ),
        )
    }

    #[test]
    fn test_array_type_check_non_homogeneous_0() {
        // [true, 0] -- first element is correct, assumes type is [bool; 2].
        let expr = Expression {
            kind: ExpressionKind::Array(ArrayExpression {
                contents: vec![
                    Expression {
                        kind: ExpressionKind::Literal(Literal::Boolean(true)),
                        span: Span::dummy(),
                    },
                    Expression {
                        kind: ExpressionKind::Literal(Literal::U64(0)),
                        span: Span::dummy(),
                    },
                ],
                length_span: None,
            }),
            span: Span::dummy(),
        };

        let comp_res = do_type_check_for_boolx2(expr);
        assert!(comp_res.errors.len() == 1);
        assert!(matches!(&comp_res.errors[0],
                         CompileError::TypeError(TypeError::MismatchedType {
                             expected,
                             received,
                             ..
                         }) if expected == "bool"
                                && received == "u64"));
    }

    #[test]
    fn test_array_type_check_non_homogeneous_1() {
        // [0, false] -- first element is incorrect, assumes type is [u64; 2].
        let expr = Expression {
            kind: ExpressionKind::Array(ArrayExpression {
                contents: vec![
                    Expression {
                        kind: ExpressionKind::Literal(Literal::U64(0)),
                        span: Span::dummy(),
                    },
                    Expression {
                        kind: ExpressionKind::Literal(Literal::Boolean(true)),
                        span: Span::dummy(),
                    },
                ],
                length_span: None,
            }),
            span: Span::dummy(),
        };

        let comp_res = do_type_check_for_boolx2(expr);
        assert!(comp_res.errors.len() == 2);
        assert!(matches!(&comp_res.errors[0],
                         CompileError::TypeError(TypeError::MismatchedType {
                             expected,
                             received,
                             ..
                         }) if expected == "u64"
                                && received == "bool"));
        assert!(matches!(&comp_res.errors[1],
                         CompileError::TypeError(TypeError::MismatchedType {
                             expected,
                             received,
                             ..
                         }) if expected == "[bool; 2]"
                                && received == "[u64; 2]"));
    }

    #[test]
    fn test_array_type_check_bad_count() {
        // [0, false] -- first element is incorrect, assumes type is [u64; 2].
        let expr = Expression {
            kind: ExpressionKind::Array(ArrayExpression {
                contents: vec![
                    Expression {
                        kind: ExpressionKind::Literal(Literal::Boolean(true)),
                        span: Span::dummy(),
                    },
                    Expression {
                        kind: ExpressionKind::Literal(Literal::Boolean(true)),
                        span: Span::dummy(),
                    },
                    Expression {
                        kind: ExpressionKind::Literal(Literal::Boolean(true)),
                        span: Span::dummy(),
                    },
                ],
                length_span: None,
            }),
            span: Span::dummy(),
        };

        let comp_res = do_type_check_for_boolx2(expr);
        assert!(comp_res.errors.len() == 1);
        assert!(matches!(&comp_res.errors[0],
                         CompileError::TypeError(TypeError::MismatchedType {
                             expected,
                             received,
                             ..
                         }) if expected == "[bool; 2]"
                                && received == "[bool; 3]"));
    }

    #[test]
    fn test_array_type_check_empty() {
        let expr = Expression {
            kind: ExpressionKind::Array(ArrayExpression {
                contents: Vec::new(),
                length_span: None,
            }),
            span: Span::dummy(),
        };

        let engines = Engines::default();
        let comp_res = do_type_check(
            &engines,
            expr,
            engines.te().insert(
                &engines,
                TypeInfo::Array(
                    TypeArgument {
                        type_id: engines.te().insert(&engines, TypeInfo::Boolean),
                        span: Span::dummy(),
                        call_path_tree: None,
                        initial_type_id: engines.te().insert(&engines, TypeInfo::Boolean),
                    },
                    Length::new(0, Span::dummy()),
                ),
            ),
        );
        assert!(comp_res.warnings.is_empty() && comp_res.errors.is_empty());
    }
}

fn check_asm_block_validity(asm: &AsmExpression) -> CompileResult<()> {
    let mut errors = vec![];
    let mut warnings = vec![];

    // Collect all asm block instructions in the form of `VirtualOp`s
    let mut opcodes = vec![];
    for op in &asm.body {
        let registers = op
            .op_args
            .iter()
            .map(|reg_name| VirtualRegister::Virtual(reg_name.to_string()))
            .collect::<Vec<VirtualRegister>>();

        opcodes.push((
            check!(
                crate::asm_lang::Op::parse_opcode(
                    &op.op_name,
                    &registers,
                    &op.immediate,
                    op.span.clone(),
                ),
                return err(warnings, errors),
                warnings,
                errors
            ),
            op.op_name.clone(),
            op.span.clone(),
        ));
    }

    // Check #1: Disallow control flow instructions
    //
    errors.extend(
        opcodes
            .iter()
            .filter(|op| {
                matches!(
                    op.0,
                    VirtualOp::JMP(_)
                        | VirtualOp::JI(_)
                        | VirtualOp::JNE(..)
                        | VirtualOp::JNEI(..)
                        | VirtualOp::JNZI(..)
                        | VirtualOp::RET(_)
                        | VirtualOp::RETD(..)
                        | VirtualOp::RVRT(..)
                )
            })
            .map(|op| CompileError::DisallowedControlFlowInstruction {
                name: op.1.to_string(),
                span: op.2.clone(),
            })
            .collect::<Vec<_>>(),
    );

    // Check #2: Disallow initialized registers from being reassigned in the asm block
    //
    // 1. Collect all registers that have initializers in the list of arguments
    let initialized_registers = asm
        .registers
        .iter()
        .filter(|reg| reg.initializer.is_some())
        .map(|reg| VirtualRegister::Virtual(reg.name.to_string()))
        .collect::<FxHashSet<_>>();

    // 2. From the list of `VirtualOp`s, figure out what registers are assigned
    let assigned_registers: FxHashSet<VirtualRegister> =
        opcodes.iter().fold(FxHashSet::default(), |mut acc, op| {
            for u in op.0.def_registers() {
                acc.insert(u.clone());
            }
            acc
        });

    // 3. Intersect the list of assigned registers with the list of initialized registers
    let initialized_and_assigned_registers = assigned_registers
        .intersection(&initialized_registers)
        .collect::<FxHashSet<_>>();

    // 4. Form all the compile errors given the violating registers above. Obtain span information
    //    from the original `asm.registers` vector.
    errors.extend(
        asm.registers
            .iter()
            .filter(|reg| {
                initialized_and_assigned_registers
                    .contains(&VirtualRegister::Virtual(reg.name.to_string()))
            })
            .map(|reg| CompileError::InitializedRegisterReassignment {
                name: reg.name.to_string(),
                span: reg.name.span(),
            })
            .collect::<Vec<_>>(),
    );

    ok((), vec![], errors)
}<|MERGE_RESOLUTION|>--- conflicted
+++ resolved
@@ -1548,11 +1548,9 @@
                     let method = decl_engine.get_trait_fn(&decl_ref);
                     abi_items.push(TyImplItem::Fn(
                         decl_engine
-<<<<<<< HEAD
-                            .insert(method.to_dummy_func(Mode::ImplAbiFn(abi_name.suffix.clone())))
-=======
-                            .insert(method.to_dummy_func(AbiMode::ImplAbiFn))
->>>>>>> cdf825a5
+                            .insert(
+                                method.to_dummy_func(AbiMode::ImplAbiFn(abi_name.suffix.clone())),
+                            )
                             .with_parent(decl_engine, (*decl_ref.id()).into()),
                     ));
                 }
