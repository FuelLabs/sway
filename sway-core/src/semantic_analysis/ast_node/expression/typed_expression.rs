--- conflicted
+++ resolved
@@ -985,7 +985,6 @@
             warnings,
             errors
         );
-<<<<<<< HEAD
 
         // resolve the type of the type info object
         let self_type = ctx.self_type();
@@ -998,30 +997,14 @@
                 &module_path
             ),
             insert_type(TypeInfo::ErrorRecovery),
-=======
-        let mut struct_decl = check!(
-            unknown_decl.expect_struct().cloned(),
-            return err(warnings, errors),
->>>>>>> c3869c96
-            warnings,
-            errors
-        );
-
-<<<<<<< HEAD
+            warnings,
+            errors
+        );
+
         // extract the struct name and fields from the type info
         let type_info = look_up_type_id(type_id);
         let (struct_name, struct_fields) = check!(
             type_info.expect_struct(&span),
-=======
-        // monomorphize the struct definition
-        check!(
-            ctx.monomorphize(
-                &mut struct_decl,
-                type_arguments,
-                EnforceTypeArguments::No,
-                &call_path.span()
-            ),
->>>>>>> c3869c96
             return err(warnings, errors),
             warnings,
             errors
