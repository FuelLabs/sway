mod enum_instantiation;
mod function_application;
mod if_expression;
mod lazy_operator;
mod method_application;
mod struct_field_access;
mod tuple_index_access;
mod unsafe_downcast;

pub(crate) use self::{
    enum_instantiation::*, function_application::*, if_expression::*, lazy_operator::*,
    method_application::*, struct_field_access::*, tuple_index_access::*, unsafe_downcast::*,
};

use crate::{
<<<<<<< HEAD
    declaration_engine::declaration_engine::de_get_constant, error::*, parse_tree::*,
=======
    declaration_engine::declaration_engine::de_get_abi, error::*, parse_tree::*,
>>>>>>> 4b75c1d4
    semantic_analysis::*, type_system::*, types::DeterministicallyAborts,
};

use sway_ast::intrinsics::Intrinsic;
use sway_types::{Ident, Span, Spanned};

use std::{
    collections::{HashMap, VecDeque},
    fmt,
};

#[derive(Clone, Debug, Eq)]
pub struct TypedExpression {
    pub expression: TypedExpressionVariant,
    pub return_type: TypeId,
    /// whether or not this expression is constantly evaluable (if the result is known at compile
    /// time)
    pub(crate) is_constant: IsConstant,
    pub span: Span,
}

// NOTE: Hash and PartialEq must uphold the invariant:
// k1 == k2 -> hash(k1) == hash(k2)
// https://doc.rust-lang.org/std/collections/struct.HashMap.html
impl PartialEq for TypedExpression {
    fn eq(&self, other: &Self) -> bool {
        self.expression == other.expression
            && look_up_type_id(self.return_type) == look_up_type_id(other.return_type)
            && self.is_constant == other.is_constant
    }
}

impl CopyTypes for TypedExpression {
    fn copy_types(&mut self, type_mapping: &TypeMapping) {
        self.return_type.update_type(type_mapping, &self.span);
        self.expression.copy_types(type_mapping);
    }
}

impl fmt::Display for TypedExpression {
    fn fmt(&self, f: &mut fmt::Formatter<'_>) -> fmt::Result {
        write!(
            f,
            "{} ({})",
            self.expression,
            look_up_type_id(self.return_type)
        )
    }
}

impl CollectTypesMetadata for TypedExpression {
    fn collect_types_metadata(&self) -> CompileResult<Vec<TypeMetadata>> {
        use TypedExpressionVariant::*;
        let mut warnings = vec![];
        let mut errors = vec![];
        let mut res = check!(
            self.return_type.collect_types_metadata(),
            return err(warnings, errors),
            warnings,
            errors
        );
        match &self.expression {
            FunctionApplication {
                arguments,
                function_decl,
                ..
            } => {
                for arg in arguments.iter() {
                    res.append(&mut check!(
                        arg.1.collect_types_metadata(),
                        return err(warnings, errors),
                        warnings,
                        errors
                    ));
                }
                for content in function_decl.body.contents.iter() {
                    res.append(&mut check!(
                        content.collect_types_metadata(),
                        return err(warnings, errors),
                        warnings,
                        errors
                    ));
                }
            }
            Tuple { fields } => {
                for field in fields.iter() {
                    res.append(&mut check!(
                        field.collect_types_metadata(),
                        return err(warnings, errors),
                        warnings,
                        errors
                    ));
                }
            }
            AsmExpression { registers, .. } => {
                for register in registers.iter() {
                    if let Some(init) = register.initializer.as_ref() {
                        res.append(&mut check!(
                            init.collect_types_metadata(),
                            return err(warnings, errors),
                            warnings,
                            errors
                        ));
                    }
                }
            }
            StructExpression { fields, .. } => {
                for field in fields.iter() {
                    res.append(&mut check!(
                        field.value.collect_types_metadata(),
                        return err(warnings, errors),
                        warnings,
                        errors
                    ));
                }
            }
            LazyOperator { lhs, rhs, .. } => {
                res.append(&mut check!(
                    lhs.collect_types_metadata(),
                    return err(warnings, errors),
                    warnings,
                    errors
                ));
                res.append(&mut check!(
                    rhs.collect_types_metadata(),
                    return err(warnings, errors),
                    warnings,
                    errors
                ));
            }
            Array { contents } => {
                for content in contents.iter() {
                    res.append(&mut check!(
                        content.collect_types_metadata(),
                        return err(warnings, errors),
                        warnings,
                        errors
                    ));
                }
            }
            ArrayIndex { prefix, index } => {
                res.append(&mut check!(
                    (**prefix).collect_types_metadata(),
                    return err(warnings, errors),
                    warnings,
                    errors
                ));
                res.append(&mut check!(
                    (**index).collect_types_metadata(),
                    return err(warnings, errors),
                    warnings,
                    errors
                ));
            }
            CodeBlock(block) => {
                for content in block.contents.iter() {
                    res.append(&mut check!(
                        content.collect_types_metadata(),
                        return err(warnings, errors),
                        warnings,
                        errors
                    ));
                }
            }
            IfExp {
                condition,
                then,
                r#else,
            } => {
                res.append(&mut check!(
                    condition.collect_types_metadata(),
                    return err(warnings, errors),
                    warnings,
                    errors
                ));
                res.append(&mut check!(
                    then.collect_types_metadata(),
                    return err(warnings, errors),
                    warnings,
                    errors
                ));
                if let Some(r#else) = r#else {
                    res.append(&mut check!(
                        r#else.collect_types_metadata(),
                        return err(warnings, errors),
                        warnings,
                        errors
                    ));
                }
            }
            StructFieldAccess {
                prefix,
                resolved_type_of_parent,
                ..
            } => {
                res.append(&mut check!(
                    prefix.collect_types_metadata(),
                    return err(warnings, errors),
                    warnings,
                    errors
                ));
                res.append(&mut check!(
                    resolved_type_of_parent.collect_types_metadata(),
                    return err(warnings, errors),
                    warnings,
                    errors
                ));
            }
            TupleElemAccess {
                prefix,
                resolved_type_of_parent,
                ..
            } => {
                res.append(&mut check!(
                    prefix.collect_types_metadata(),
                    return err(warnings, errors),
                    warnings,
                    errors
                ));
                res.append(&mut check!(
                    resolved_type_of_parent.collect_types_metadata(),
                    return err(warnings, errors),
                    warnings,
                    errors
                ));
            }
            EnumInstantiation {
                enum_decl,
                contents,
                ..
            } => {
                if let Some(contents) = contents {
                    res.append(&mut check!(
                        contents.collect_types_metadata(),
                        return err(warnings, errors),
                        warnings,
                        errors
                    ));
                }
                for variant in enum_decl.variants.iter() {
                    res.append(&mut check!(
                        variant.type_id.collect_types_metadata(),
                        return err(warnings, errors),
                        warnings,
                        errors
                    ));
                }
                for type_param in enum_decl.type_parameters.iter() {
                    res.append(&mut check!(
                        type_param.type_id.collect_types_metadata(),
                        return err(warnings, errors),
                        warnings,
                        errors
                    ));
                }
            }
            AbiCast { address, .. } => {
                res.append(&mut check!(
                    address.collect_types_metadata(),
                    return err(warnings, errors),
                    warnings,
                    errors
                ));
            }
            IntrinsicFunction(kind) => {
                res.append(&mut check!(
                    kind.collect_types_metadata(),
                    return err(warnings, errors),
                    warnings,
                    errors
                ));
            }
            EnumTag { exp } => {
                res.append(&mut check!(
                    exp.collect_types_metadata(),
                    return err(warnings, errors),
                    warnings,
                    errors
                ));
            }
            UnsafeDowncast { exp, variant } => {
                res.append(&mut check!(
                    exp.collect_types_metadata(),
                    return err(warnings, errors),
                    warnings,
                    errors
                ));
                res.append(&mut check!(
                    variant.type_id.collect_types_metadata(),
                    return err(warnings, errors),
                    warnings,
                    errors
                ));
            }
            WhileLoop { condition, body } => {
                res.append(&mut check!(
                    condition.collect_types_metadata(),
                    return err(warnings, errors),
                    warnings,
                    errors
                ));
                for content in body.contents.iter() {
                    res.append(&mut check!(
                        content.collect_types_metadata(),
                        return err(warnings, errors),
                        warnings,
                        errors
                    ));
                }
            }
            // storage access can never be generic
            // variable expressions don't ever have return types themselves, they're stored in
            // `TypedExpression::return_type`. Variable expressions are just names of variables.
            VariableExpression { .. }
            | StorageAccess { .. }
            | Literal(_)
            | AbiName(_)
            | Break
            | Continue
            | FunctionParameter => {}
            Reassignment(reassignment) => {
                res.append(&mut check!(
                    reassignment.rhs.collect_types_metadata(),
                    return err(warnings, errors),
                    warnings,
                    errors
                ));
            }
            StorageReassignment(storage_reassignment) => {
                for field in storage_reassignment.fields.iter() {
                    res.append(&mut check!(
                        field.type_id.collect_types_metadata(),
                        return err(warnings, errors),
                        warnings,
                        errors
                    ));
                }
                res.append(&mut check!(
                    storage_reassignment.rhs.collect_types_metadata(),
                    return err(warnings, errors),
                    warnings,
                    errors
                ));
            }
        }
        ok(res, warnings, errors)
    }
}

impl DeterministicallyAborts for TypedExpression {
    fn deterministically_aborts(&self) -> bool {
        use TypedExpressionVariant::*;
        match &self.expression {
            FunctionApplication {
                function_decl,
                arguments,
                ..
            } => {
                function_decl.body.deterministically_aborts()
                    || arguments.iter().any(|(_, x)| x.deterministically_aborts())
            }
            Tuple { fields, .. } => fields.iter().any(|x| x.deterministically_aborts()),
            Array { contents, .. } => contents.iter().any(|x| x.deterministically_aborts()),
            CodeBlock(contents) => contents.deterministically_aborts(),
            LazyOperator { lhs, .. } => lhs.deterministically_aborts(),
            StructExpression { fields, .. } => {
                fields.iter().any(|x| x.value.deterministically_aborts())
            }
            EnumInstantiation { contents, .. } => contents
                .as_ref()
                .map(|x| x.deterministically_aborts())
                .unwrap_or(false),
            AbiCast { address, .. } => address.deterministically_aborts(),
            StructFieldAccess { .. }
            | Literal(_)
            | StorageAccess { .. }
            | VariableExpression { .. }
            | FunctionParameter
            | TupleElemAccess { .. } => false,
            IntrinsicFunction(kind) => kind.deterministically_aborts(),
            ArrayIndex { prefix, index } => {
                prefix.deterministically_aborts() || index.deterministically_aborts()
            }
            AsmExpression {
                registers, body, ..
            } => {
                // when asm expression parsing is handled earlier, this will be cleaner. For now,
                // we rely on string comparison...
                // jumps are not allowed in asm blocks, so we know this block deterministically
                // aborts if these opcodes are present
                let body_deterministically_aborts = body
                    .iter()
                    .any(|x| ["rvrt", "ret"].contains(&x.op_name.as_str().to_lowercase().as_str()));
                registers.iter().any(|x| {
                    x.initializer
                        .as_ref()
                        .map(|x| x.deterministically_aborts())
                        .unwrap_or(false)
                }) || body_deterministically_aborts
            }
            IfExp {
                condition,
                then,
                r#else,
                ..
            } => {
                condition.deterministically_aborts()
                    || (then.deterministically_aborts()
                        && r#else
                            .as_ref()
                            .map(|x| x.deterministically_aborts())
                            .unwrap_or(false))
            }
            AbiName(_) => false,
            EnumTag { exp } => exp.deterministically_aborts(),
            UnsafeDowncast { exp, .. } => exp.deterministically_aborts(),
            WhileLoop { condition, body } => {
                condition.deterministically_aborts() || body.deterministically_aborts()
            }
            Break => false,
            Continue => false,
            Reassignment(reassignment) => reassignment.rhs.deterministically_aborts(),
            StorageReassignment(storage_reassignment) => {
                storage_reassignment.rhs.deterministically_aborts()
            }
        }
    }
}

pub(crate) fn error_recovery_expr(span: Span) -> TypedExpression {
    TypedExpression {
        expression: TypedExpressionVariant::Tuple { fields: vec![] },
        return_type: crate::type_system::insert_type(TypeInfo::ErrorRecovery),
        is_constant: IsConstant::No,
        span,
    }
}

#[allow(clippy::too_many_arguments)]
impl TypedExpression {
    pub(crate) fn core_ops_eq(
        ctx: TypeCheckContext,
        arguments: Vec<TypedExpression>,
        span: Span,
    ) -> CompileResult<TypedExpression> {
        let mut warnings = vec![];
        let mut errors = vec![];
        let call_path = CallPath {
            prefixes: vec![
                Ident::new_with_override("core", span.clone()),
                Ident::new_with_override("ops", span.clone()),
            ],
            suffix: Op {
                op_variant: OpVariant::Equals,
                span: span.clone(),
            }
            .to_var_name(),
            is_absolute: true,
        };
        let method_name_binding = TypeBinding {
            inner: MethodName::FromTrait {
                call_path: call_path.clone(),
            },
            type_arguments: vec![],
            span: call_path.span(),
        };
        let arguments = VecDeque::from(arguments);
        let method = check!(
            resolve_method_name(ctx, &method_name_binding, arguments.clone()),
            return err(warnings, errors),
            warnings,
            errors
        );
        instantiate_function_application_simple(
            call_path,
            HashMap::new(),
            arguments,
            method,
            None,
            IsConstant::No,
            None,
            span,
        )
    }

    /// recurse into `self` and get any return statements -- used to validate that all returns
    /// do indeed return the correct type
    /// This does _not_ extract implicit return statements as those are not control flow! This is
    /// _only_ for explicit returns.
    pub(crate) fn gather_return_statements(&self) -> Vec<&TypedReturnStatement> {
        match &self.expression {
            TypedExpressionVariant::IfExp {
                condition,
                then,
                r#else,
            } => {
                let mut buf = condition.gather_return_statements();
                buf.append(&mut then.gather_return_statements());
                if let Some(ref r#else) = r#else {
                    buf.append(&mut r#else.gather_return_statements());
                }
                buf
            }
            TypedExpressionVariant::CodeBlock(TypedCodeBlock { contents, .. }) => {
                let mut buf = vec![];
                for node in contents {
                    buf.append(&mut node.gather_return_statements())
                }
                buf
            }
            TypedExpressionVariant::WhileLoop { condition, body } => {
                let mut buf = condition.gather_return_statements();
                for node in &body.contents {
                    buf.append(&mut node.gather_return_statements())
                }
                buf
            }
            TypedExpressionVariant::Reassignment(reassignment) => {
                reassignment.rhs.gather_return_statements()
            }
            TypedExpressionVariant::StorageReassignment(storage_reassignment) => {
                storage_reassignment.rhs.gather_return_statements()
            }
            TypedExpressionVariant::LazyOperator { lhs, rhs, .. } => [lhs, rhs]
                .into_iter()
                .flat_map(|expr| expr.gather_return_statements())
                .collect(),
            TypedExpressionVariant::Tuple { fields } => fields
                .iter()
                .flat_map(|expr| expr.gather_return_statements())
                .collect(),
            TypedExpressionVariant::Array { contents } => contents
                .iter()
                .flat_map(|expr| expr.gather_return_statements())
                .collect(),
            TypedExpressionVariant::ArrayIndex { prefix, index } => [prefix, index]
                .into_iter()
                .flat_map(|expr| expr.gather_return_statements())
                .collect(),
            TypedExpressionVariant::StructFieldAccess { prefix, .. } => {
                prefix.gather_return_statements()
            }
            TypedExpressionVariant::TupleElemAccess { prefix, .. } => {
                prefix.gather_return_statements()
            }
            TypedExpressionVariant::EnumInstantiation { contents, .. } => contents
                .iter()
                .flat_map(|expr| expr.gather_return_statements())
                .collect(),
            TypedExpressionVariant::AbiCast { address, .. } => address.gather_return_statements(),
            TypedExpressionVariant::IntrinsicFunction(intrinsic_function_kind) => {
                intrinsic_function_kind
                    .arguments
                    .iter()
                    .flat_map(|expr| expr.gather_return_statements())
                    .collect()
            }
            TypedExpressionVariant::StructExpression { fields, .. } => fields
                .iter()
                .flat_map(|field| field.value.gather_return_statements())
                .collect(),
            TypedExpressionVariant::FunctionApplication {
                contract_call_params,
                arguments,
                selector,
                ..
            } => contract_call_params
                .values()
                .chain(arguments.iter().map(|(_name, expr)| expr))
                .chain(
                    selector
                        .iter()
                        .map(|contract_call_params| &*contract_call_params.contract_address),
                )
                .flat_map(|expr| expr.gather_return_statements())
                .collect(),
            TypedExpressionVariant::EnumTag { exp } => exp.gather_return_statements(),
            TypedExpressionVariant::UnsafeDowncast { exp, .. } => exp.gather_return_statements(),

            // if it is impossible for an expression to contain a return _statement_ (not an
            // implicit return!), put it in the pattern below.
            TypedExpressionVariant::Literal(_)
            | TypedExpressionVariant::FunctionParameter { .. }
            | TypedExpressionVariant::AsmExpression { .. }
            | TypedExpressionVariant::VariableExpression { .. }
            | TypedExpressionVariant::AbiName(_)
            | TypedExpressionVariant::StorageAccess { .. }
            | TypedExpressionVariant::Break
            | TypedExpressionVariant::Continue => vec![],
        }
    }

    /// gathers the mutability of the expressions within
    pub(crate) fn gather_mutability(&self) -> VariableMutability {
        match &self.expression {
            TypedExpressionVariant::VariableExpression { mutability, .. } => *mutability,
            _ => VariableMutability::Immutable,
        }
    }

    pub(crate) fn type_check(mut ctx: TypeCheckContext, expr: Expression) -> CompileResult<Self> {
        let expr_span = expr.span();
        let span = expr_span.clone();
        let res = match expr.kind {
            ExpressionKind::Literal(lit) => Self::type_check_literal(lit, span),
            ExpressionKind::Variable(name) => {
                Self::type_check_variable_expression(ctx.namespace, name, span)
            }
            ExpressionKind::FunctionApplication(function_application_expression) => {
                let FunctionApplicationExpression {
                    call_path_binding,
                    arguments,
                } = *function_application_expression;
                Self::type_check_function_application(
                    ctx.by_ref(),
                    call_path_binding,
                    arguments,
                    span,
                )
            }
            ExpressionKind::LazyOperator(LazyOperatorExpression { op, lhs, rhs }) => {
                let ctx = ctx
                    .by_ref()
                    .with_type_annotation(insert_type(TypeInfo::Boolean));
                Self::type_check_lazy_operator(ctx, op, *lhs, *rhs, span)
            }
            ExpressionKind::CodeBlock(contents) => {
                Self::type_check_code_block(ctx.by_ref(), contents, span)
            }
            // TODO if _condition_ is constant, evaluate it and compile this to an
            // expression with only one branch
            ExpressionKind::If(IfExpression {
                condition,
                then,
                r#else,
            }) => Self::type_check_if_expression(
                ctx.by_ref().with_help_text(""),
                *condition,
                *then,
                r#else.map(|e| *e),
                span,
            ),
            ExpressionKind::Match(MatchExpression { value, branches }) => {
                Self::type_check_match_expression(
                    ctx.by_ref().with_help_text(""),
                    *value,
                    branches,
                    span,
                )
            }
            ExpressionKind::Asm(asm) => Self::type_check_asm_expression(ctx.by_ref(), *asm, span),
            ExpressionKind::Struct(struct_expression) => {
                let StructExpression {
                    call_path_binding,
                    fields,
                } = *struct_expression;
                Self::type_check_struct_expression(ctx.by_ref(), call_path_binding, fields, span)
            }
            ExpressionKind::Subfield(SubfieldExpression {
                prefix,
                field_to_access,
            }) => {
                Self::type_check_subfield_expression(ctx.by_ref(), *prefix, span, field_to_access)
            }
            ExpressionKind::MethodApplication(method_application_expression) => {
                let MethodApplicationExpression {
                    method_name_binding,
                    contract_call_params,
                    arguments,
                } = *method_application_expression;
                type_check_method_application(
                    ctx.by_ref(),
                    method_name_binding,
                    contract_call_params,
                    arguments,
                    span,
                )
            }
            ExpressionKind::Tuple(fields) => Self::type_check_tuple(ctx.by_ref(), fields, span),
            ExpressionKind::TupleIndex(TupleIndexExpression {
                prefix,
                index,
                index_span,
            }) => Self::type_check_tuple_index(ctx.by_ref(), *prefix, index, index_span, span),
            ExpressionKind::DelineatedPath(delineated_path_expression) => {
                let DelineatedPathExpression {
                    call_path_binding,
                    args,
                } = *delineated_path_expression;
                Self::type_check_delineated_path(ctx.by_ref(), call_path_binding, span, args)
            }
            ExpressionKind::AbiCast(abi_cast_expression) => {
                let AbiCastExpression { abi_name, address } = *abi_cast_expression;
                Self::type_check_abi_cast(ctx.by_ref(), abi_name, *address, span)
            }
            ExpressionKind::Array(contents) => Self::type_check_array(ctx.by_ref(), contents, span),
            ExpressionKind::ArrayIndex(ArrayIndexExpression { prefix, index }) => {
                let ctx = ctx
                    .by_ref()
                    .with_type_annotation(insert_type(TypeInfo::Unknown))
                    .with_help_text("");
                Self::type_check_array_index(ctx, *prefix, *index, span)
            }
            ExpressionKind::StorageAccess(StorageAccessExpression { field_names }) => {
                let ctx = ctx
                    .by_ref()
                    .with_type_annotation(insert_type(TypeInfo::Unknown))
                    .with_help_text("");
                Self::type_check_storage_load(ctx, field_names, &span)
            }
            ExpressionKind::IntrinsicFunction(IntrinsicFunctionExpression {
                kind_binding,
                arguments,
            }) => Self::type_check_intrinsic_function(ctx.by_ref(), kind_binding, arguments, span),
            ExpressionKind::WhileLoop(WhileLoopExpression { condition, body }) => {
                Self::type_check_while_loop(ctx.by_ref(), *condition, body, span)
            }
            ExpressionKind::Break => {
                let expr = TypedExpression {
                    expression: TypedExpressionVariant::Break,
                    return_type: insert_type(TypeInfo::Unknown),
                    is_constant: IsConstant::No,
                    span,
                };
                ok(expr, vec![], vec![])
            }
            ExpressionKind::Continue => {
                let expr = TypedExpression {
                    expression: TypedExpressionVariant::Continue,
                    return_type: insert_type(TypeInfo::Unknown),
                    is_constant: IsConstant::No,
                    span,
                };
                ok(expr, vec![], vec![])
            }
            ExpressionKind::Reassignment(ReassignmentExpression { lhs, rhs }) => {
                Self::type_check_reassignment(ctx.by_ref(), lhs, *rhs, span)
            }
        };
        let mut typed_expression = match res.value {
            Some(r) => r,
            None => return res,
        };
        let mut warnings = res.warnings;
        let mut errors = res.errors;

        // if one of the expressions deterministically aborts, we don't want to type check it.
        if !typed_expression.deterministically_aborts() {
            // if the return type cannot be cast into the annotation type then it is a type error
            let (mut new_warnings, new_errors) =
                ctx.unify_with_self(typed_expression.return_type, &expr_span);
            warnings.append(&mut new_warnings);
            errors.append(&mut new_errors.into_iter().map(|x| x.into()).collect());
        }

        // The annotation may result in a cast, which is handled in the type engine.
        typed_expression.return_type = check!(
            ctx.resolve_type_with_self(
                typed_expression.return_type,
                &expr_span,
                EnforceTypeArguments::No,
                None
            ),
            insert_type(TypeInfo::ErrorRecovery),
            warnings,
            errors,
        );

        // Literals of type Numeric can now be resolved if typed_expression.return_type is
        // an UnsignedInteger or a Numeric
        if let TypedExpressionVariant::Literal(lit) = typed_expression.clone().expression {
            if let Literal::Numeric(_) = lit {
                match look_up_type_id(typed_expression.return_type) {
                    TypeInfo::UnsignedInteger(_) | TypeInfo::Numeric => {
                        typed_expression = check!(
                            Self::resolve_numeric_literal(
                                lit,
                                expr_span,
                                typed_expression.return_type
                            ),
                            return err(warnings, errors),
                            warnings,
                            errors
                        )
                    }
                    _ => {}
                }
            }
        }

        ok(typed_expression, warnings, errors)
    }

    fn type_check_literal(lit: Literal, span: Span) -> CompileResult<TypedExpression> {
        let return_type = match &lit {
            Literal::String(s) => TypeInfo::Str(s.as_str().len() as u64),
            Literal::Numeric(_) => TypeInfo::Numeric,
            Literal::U8(_) => TypeInfo::UnsignedInteger(IntegerBits::Eight),
            Literal::U16(_) => TypeInfo::UnsignedInteger(IntegerBits::Sixteen),
            Literal::U32(_) => TypeInfo::UnsignedInteger(IntegerBits::ThirtyTwo),
            Literal::U64(_) => TypeInfo::UnsignedInteger(IntegerBits::SixtyFour),
            Literal::Boolean(_) => TypeInfo::Boolean,
            Literal::Byte(_) => TypeInfo::Byte,
            Literal::B256(_) => TypeInfo::B256,
        };
        let id = crate::type_system::insert_type(return_type);
        let exp = TypedExpression {
            expression: TypedExpressionVariant::Literal(lit),
            return_type: id,
            is_constant: IsConstant::Yes,
            span,
        };
        ok(exp, vec![], vec![])
    }

    pub(crate) fn type_check_variable_expression(
        namespace: &Namespace,
        name: Ident,
        span: Span,
    ) -> CompileResult<TypedExpression> {
        let mut warnings = vec![];
        let mut errors = vec![];
        let exp = match namespace.resolve_symbol(&name).value {
<<<<<<< HEAD
            Some(TypedDeclaration::VariableDeclaration(decl)) => {
                let TypedVariableDeclaration {
                    name: decl_name,
                    body,
                    mutability,
                    ..
                } = &**decl;
                TypedExpression {
                    return_type: body.return_type,
                    is_constant: body.is_constant,
                    expression: TypedExpressionVariant::VariableExpression {
                        name: decl_name.clone(),
                        span: name.span(),
                        mutability: *mutability,
                    },
                    span,
                }
            }
            Some(TypedDeclaration::ConstantDeclaration(decl_id)) => {
                let TypedConstantDeclaration {
                    name: decl_name,
                    value,
                    ..
                } = check!(
                    CompileResult::from(de_get_constant(decl_id.clone(), &span)),
=======
            Some(TypedDeclaration::VariableDeclaration(TypedVariableDeclaration {
                name: decl_name,
                body,
                mutability,
                ..
            })) => TypedExpression {
                return_type: body.return_type,
                is_constant: body.is_constant,
                expression: TypedExpressionVariant::VariableExpression {
                    name: decl_name.clone(),
                    span: name.span(),
                    mutability: *mutability,
                },
                span,
            },
            Some(TypedDeclaration::ConstantDeclaration(TypedConstantDeclaration {
                name: decl_name,
                value,
                ..
            })) => TypedExpression {
                return_type: value.return_type,
                is_constant: IsConstant::Yes,
                // Although this isn't strictly a 'variable' expression we can treat it as one for
                // this context.
                expression: TypedExpressionVariant::VariableExpression {
                    name: decl_name.clone(),
                    span: name.span(),
                    mutability: VariableMutability::Immutable,
                },
                span,
            },
            Some(TypedDeclaration::AbiDeclaration(decl_id)) => {
                let decl = check!(
                    CompileResult::from(de_get_abi(decl_id.clone(), &span)),
>>>>>>> 4b75c1d4
                    return err(warnings, errors),
                    warnings,
                    errors
                );
                TypedExpression {
<<<<<<< HEAD
                    return_type: value.return_type,
                    is_constant: IsConstant::Yes,
                    // Although this isn't strictly a 'variable' expression we can treat it as one for
                    // this context.
                    expression: TypedExpressionVariant::VariableExpression {
                        name: decl_name,
                        span: name.span(),
                        mutability: VariableMutability::Immutable,
                    },
                    span,
                }
            }
            Some(TypedDeclaration::AbiDeclaration(decl)) => TypedExpression {
                return_type: decl.create_type_id(),
                is_constant: IsConstant::Yes,
                expression: TypedExpressionVariant::AbiName(AbiName::Known(
                    decl.name.clone().into(),
                )),
                span,
            },
=======
                    return_type: decl.create_type_id(),
                    is_constant: IsConstant::Yes,
                    expression: TypedExpressionVariant::AbiName(AbiName::Known(decl.name.into())),
                    span,
                }
            }
>>>>>>> 4b75c1d4
            Some(a) => {
                errors.push(CompileError::NotAVariable {
                    name: name.clone(),
                    what_it_is: a.friendly_name(),
                });
                error_recovery_expr(name.span())
            }
            None => {
                errors.push(CompileError::UnknownVariable {
                    var_name: name.clone(),
                });
                error_recovery_expr(name.span())
            }
        };
        ok(exp, warnings, errors)
    }

    fn type_check_function_application(
        ctx: TypeCheckContext,
        mut call_path_binding: TypeBinding<CallPath>,
        arguments: Vec<Expression>,
        _span: Span,
    ) -> CompileResult<TypedExpression> {
        let mut warnings = vec![];
        let mut errors = vec![];

        // type deck the declaration
        let unknown_decl = check!(
            TypeBinding::type_check_with_ident(&mut call_path_binding, &ctx),
            return err(warnings, errors),
            warnings,
            errors
        );

        // check that the decl is a function decl
        let function_decl = check!(
            unknown_decl.expect_function().cloned(),
            return err(warnings, errors),
            warnings,
            errors
        );

        instantiate_function_application(ctx, function_decl, call_path_binding.inner, arguments)
    }

    fn type_check_lazy_operator(
        ctx: TypeCheckContext,
        op: LazyOp,
        lhs: Expression,
        rhs: Expression,
        span: Span,
    ) -> CompileResult<TypedExpression> {
        let mut warnings = vec![];
        let mut errors = vec![];
        let mut ctx = ctx.with_help_text("");
        let typed_lhs = check!(
            TypedExpression::type_check(ctx.by_ref(), lhs.clone()),
            error_recovery_expr(lhs.span()),
            warnings,
            errors
        );

        let typed_rhs = check!(
            TypedExpression::type_check(ctx.by_ref(), rhs.clone()),
            error_recovery_expr(rhs.span()),
            warnings,
            errors
        );

        let type_annotation = ctx.type_annotation();
        let exp = instantiate_lazy_operator(op, typed_lhs, typed_rhs, type_annotation, span);
        ok(exp, warnings, errors)
    }

    fn type_check_code_block(
        mut ctx: TypeCheckContext,
        contents: CodeBlock,
        span: Span,
    ) -> CompileResult<TypedExpression> {
        let mut warnings = vec![];
        let mut errors = vec![];
        let (typed_block, block_return_type) = check!(
            TypedCodeBlock::type_check(ctx.by_ref(), contents),
            (
                TypedCodeBlock { contents: vec![] },
                crate::type_system::insert_type(TypeInfo::Tuple(Vec::new()))
            ),
            warnings,
            errors
        );

        let (mut new_warnings, new_errors) = ctx.unify_with_self(block_return_type, &span);
        warnings.append(&mut new_warnings);
        errors.append(&mut new_errors.into_iter().map(|x| x.into()).collect());
        let exp = TypedExpression {
            expression: TypedExpressionVariant::CodeBlock(TypedCodeBlock {
                contents: typed_block.contents,
            }),
            return_type: block_return_type,
            is_constant: IsConstant::No, /* TODO if all elements of block are constant
                                          * then this is constant */
            span,
        };
        ok(exp, warnings, errors)
    }

    #[allow(clippy::type_complexity)]
    fn type_check_if_expression(
        mut ctx: TypeCheckContext,
        condition: Expression,
        then: Expression,
        r#else: Option<Expression>,
        span: Span,
    ) -> CompileResult<TypedExpression> {
        let mut warnings = vec![];
        let mut errors = vec![];
        let condition = {
            let ctx = ctx
                .by_ref()
                .with_help_text("The condition of an if expression must be a boolean expression.")
                .with_type_annotation(insert_type(TypeInfo::Boolean));
            check!(
                TypedExpression::type_check(ctx, condition.clone()),
                error_recovery_expr(condition.span()),
                warnings,
                errors
            )
        };
        let then = {
            let ctx = ctx
                .by_ref()
                .with_help_text("")
                .with_type_annotation(insert_type(TypeInfo::Unknown));
            check!(
                TypedExpression::type_check(ctx, then.clone()),
                error_recovery_expr(then.span()),
                warnings,
                errors
            )
        };
        let r#else = r#else.map(|expr| {
            let ctx = ctx
                .by_ref()
                .with_help_text("")
                .with_type_annotation(insert_type(TypeInfo::Unknown));
            check!(
                TypedExpression::type_check(ctx, expr.clone()),
                error_recovery_expr(expr.span()),
                warnings,
                errors
            )
        });
        let exp = check!(
            instantiate_if_expression(
                condition,
                then,
                r#else,
                span,
                ctx.type_annotation(),
                ctx.self_type(),
            ),
            return err(warnings, errors),
            warnings,
            errors
        );
        ok(exp, warnings, errors)
    }

    fn type_check_match_expression(
        mut ctx: TypeCheckContext,
        value: Expression,
        branches: Vec<MatchBranch>,
        span: Span,
    ) -> CompileResult<TypedExpression> {
        let mut warnings = vec![];
        let mut errors = vec![];

        // type check the value
        let typed_value = {
            let ctx = ctx
                .by_ref()
                .with_help_text("")
                .with_type_annotation(insert_type(TypeInfo::Unknown));
            check!(
                TypedExpression::type_check(ctx, value.clone()),
                error_recovery_expr(value.span()),
                warnings,
                errors
            )
        };
        let type_id = typed_value.return_type;

        check!(
            look_up_type_id(type_id).expect_is_supported_in_match_expressions(&typed_value.span),
            return err(warnings, errors),
            warnings,
            errors
        );

        let scrutinees = branches
            .iter()
            .map(|branch| branch.scrutinee.clone())
            .collect::<Vec<_>>();

        // type check the match expression and create a TypedMatchExpression object
        let typed_match_expression = {
            let ctx = ctx.by_ref().with_help_text("");
            check!(
                TypedMatchExpression::type_check(ctx, typed_value, branches, span.clone()),
                return err(warnings, errors),
                warnings,
                errors
            )
        };

        // check to see if the match expression is exhaustive and if all match arms are reachable
        let (witness_report, arms_reachability) = check!(
            check_match_expression_usefulness(type_id, scrutinees, span.clone()),
            return err(warnings, errors),
            warnings,
            errors
        );
        for (arm, reachable) in arms_reachability.into_iter() {
            if !reachable {
                warnings.push(CompileWarning {
                    span: arm.span(),
                    warning_content: Warning::MatchExpressionUnreachableArm,
                });
            }
        }
        if witness_report.has_witnesses() {
            errors.push(CompileError::MatchExpressionNonExhaustive {
                missing_patterns: format!("{}", witness_report),
                span,
            });
            return err(warnings, errors);
        }

        // desugar the typed match expression to a typed if expression
        let typed_if_exp = check!(
            typed_match_expression.convert_to_typed_if_expression(ctx),
            return err(warnings, errors),
            warnings,
            errors
        );

        ok(typed_if_exp, warnings, errors)
    }

    #[allow(clippy::too_many_arguments)]
    fn type_check_asm_expression(
        mut ctx: TypeCheckContext,
        asm: AsmExpression,
        span: Span,
    ) -> CompileResult<TypedExpression> {
        let mut warnings = vec![];
        let mut errors = vec![];
        let asm_span = asm
            .returns
            .clone()
            .map(|x| x.1)
            .unwrap_or_else(|| asm.whole_block_span.clone());
        let return_type = check!(
            ctx.resolve_type_with_self(
                insert_type(asm.return_type.clone()),
                &asm_span,
                EnforceTypeArguments::No,
                None
            ),
            insert_type(TypeInfo::ErrorRecovery),
            warnings,
            errors,
        );
        // type check the initializers
        let typed_registers = asm
            .registers
            .into_iter()
            .map(
                |AsmRegisterDeclaration { name, initializer }| TypedAsmRegisterDeclaration {
                    name,
                    initializer: initializer.map(|initializer| {
                        let ctx = ctx
                            .by_ref()
                            .with_help_text("")
                            .with_type_annotation(insert_type(TypeInfo::Unknown));
                        check!(
                            TypedExpression::type_check(ctx, initializer.clone()),
                            error_recovery_expr(initializer.span()),
                            warnings,
                            errors
                        )
                    }),
                },
            )
            .collect();
        // check for any disallowed opcodes
        for op in &asm.body {
            check!(disallow_opcode(&op.op_name), continue, warnings, errors)
        }
        let exp = TypedExpression {
            expression: TypedExpressionVariant::AsmExpression {
                whole_block_span: asm.whole_block_span,
                body: asm.body,
                registers: typed_registers,
                returns: asm.returns,
            },
            return_type,
            is_constant: IsConstant::No,
            span,
        };
        ok(exp, warnings, errors)
    }

    #[allow(clippy::too_many_arguments)]
    fn type_check_struct_expression(
        mut ctx: TypeCheckContext,
        call_path_binding: TypeBinding<CallPath<(TypeInfo, Span)>>,
        fields: Vec<StructExpressionField>,
        span: Span,
    ) -> CompileResult<TypedExpression> {
        let mut warnings = vec![];
        let mut errors = vec![];

        // type check the call path
        let type_id = check!(
            call_path_binding.type_check_with_type_info(&mut ctx),
            insert_type(TypeInfo::ErrorRecovery),
            warnings,
            errors
        );

        // extract the struct name and fields from the type info
        let type_info = look_up_type_id(type_id);
        let (struct_name, struct_fields) = check!(
            type_info.expect_struct(&span),
            return err(warnings, errors),
            warnings,
            errors
        );
        let mut struct_fields = struct_fields.clone();

        // match up the names with their type annotations from the declaration
        let mut typed_fields_buf = vec![];
        for def_field in struct_fields.iter_mut() {
            let expr_field: crate::parse_tree::StructExpressionField =
                match fields.iter().find(|x| x.name == def_field.name) {
                    Some(val) => val.clone(),
                    None => {
                        errors.push(CompileError::StructMissingField {
                            field_name: def_field.name.clone(),
                            struct_name: struct_name.clone(),
                            span: span.clone(),
                        });
                        typed_fields_buf.push(TypedStructExpressionField {
                            name: def_field.name.clone(),
                            value: TypedExpression {
                                expression: TypedExpressionVariant::Tuple { fields: vec![] },
                                return_type: insert_type(TypeInfo::ErrorRecovery),
                                is_constant: IsConstant::No,
                                span: span.clone(),
                            },
                        });
                        continue;
                    }
                };

            let ctx = ctx
                .by_ref()
                .with_help_text(
                    "Struct field's type must match up with the type specified in its declaration.",
                )
                .with_type_annotation(def_field.type_id);
            let typed_field = check!(
                TypedExpression::type_check(ctx, expr_field.value),
                continue,
                warnings,
                errors
            );

            def_field.span = typed_field.span.clone();
            typed_fields_buf.push(TypedStructExpressionField {
                value: typed_field,
                name: expr_field.name.clone(),
            });
        }

        // check that there are no extra fields
        for field in fields {
            if !struct_fields.iter().any(|x| x.name == field.name) {
                errors.push(CompileError::StructDoesNotHaveField {
                    field_name: field.name.clone(),
                    struct_name: struct_name.clone(),
                    span: field.span,
                });
            }
        }
        let exp = TypedExpression {
            expression: TypedExpressionVariant::StructExpression {
                struct_name: struct_name.clone(),
                fields: typed_fields_buf,
                span: call_path_binding.inner.suffix.1.clone(),
            },
            return_type: type_id,
            is_constant: IsConstant::No,
            span,
        };
        ok(exp, warnings, errors)
    }

    #[allow(clippy::too_many_arguments)]
    fn type_check_subfield_expression(
        ctx: TypeCheckContext,
        prefix: Expression,
        span: Span,
        field_to_access: Ident,
    ) -> CompileResult<TypedExpression> {
        let mut warnings = vec![];
        let mut errors = vec![];
        let ctx = ctx
            .with_help_text("")
            .with_type_annotation(insert_type(TypeInfo::Unknown));
        let parent = check!(
            TypedExpression::type_check(ctx, prefix),
            return err(warnings, errors),
            warnings,
            errors
        );
        let exp = check!(
            instantiate_struct_field_access(parent, field_to_access, span),
            return err(warnings, errors),
            warnings,
            errors
        );
        ok(exp, warnings, errors)
    }

    fn type_check_tuple(
        mut ctx: TypeCheckContext,
        fields: Vec<Expression>,
        span: Span,
    ) -> CompileResult<Self> {
        let mut warnings = vec![];
        let mut errors = vec![];
        let field_type_opt = match look_up_type_id(ctx.type_annotation()) {
            TypeInfo::Tuple(field_type_ids) if field_type_ids.len() == fields.len() => {
                Some(field_type_ids)
            }
            _ => None,
        };
        let mut typed_field_types = Vec::with_capacity(fields.len());
        let mut typed_fields = Vec::with_capacity(fields.len());
        let mut is_constant = IsConstant::Yes;
        for (i, field) in fields.into_iter().enumerate() {
            let field_type = field_type_opt
                .as_ref()
                .map(|field_type_ids| field_type_ids[i].clone())
                .unwrap_or_default();
            let field_span = field.span();
            let ctx = ctx
                .by_ref()
                .with_help_text("tuple field type does not match the expected type")
                .with_type_annotation(field_type.type_id);
            let typed_field = check!(
                TypedExpression::type_check(ctx, field),
                error_recovery_expr(field_span),
                warnings,
                errors
            );
            if let IsConstant::No = typed_field.is_constant {
                is_constant = IsConstant::No;
            }
            typed_field_types.push(TypeArgument {
                type_id: typed_field.return_type,
                initial_type_id: field_type.type_id,
                span: typed_field.span.clone(),
            });
            typed_fields.push(typed_field);
        }
        let exp = TypedExpression {
            expression: TypedExpressionVariant::Tuple {
                fields: typed_fields,
            },
            return_type: crate::type_system::insert_type(TypeInfo::Tuple(typed_field_types)),
            is_constant,
            span,
        };
        ok(exp, warnings, errors)
    }

    /// Look up the current global storage state that has been created by storage declarations.
    /// If there isn't any storage, then this is an error. If there is storage, find the corresponding
    /// field that has been specified and return that value.
    fn type_check_storage_load(
        ctx: TypeCheckContext,
        checkee: Vec<Ident>,
        span: &Span,
    ) -> CompileResult<Self> {
        let mut warnings = vec![];
        let mut errors = vec![];
        if !ctx.namespace.has_storage_declared() {
            errors.push(CompileError::NoDeclaredStorage { span: span.clone() });
            return err(warnings, errors);
        }

        let storage_fields = check!(
            ctx.namespace.get_storage_field_descriptors(span),
            return err(warnings, errors),
            warnings,
            errors
        );

        // Do all namespace checking here!
        let (storage_access, return_type) = check!(
            ctx.namespace
                .apply_storage_load(checkee, &storage_fields, span),
            return err(warnings, errors),
            warnings,
            errors
        );
        ok(
            TypedExpression {
                expression: TypedExpressionVariant::StorageAccess(storage_access),
                return_type,
                is_constant: IsConstant::No,
                span: span.clone(),
            },
            warnings,
            errors,
        )
    }

    fn type_check_tuple_index(
        ctx: TypeCheckContext,
        prefix: Expression,
        index: usize,
        index_span: Span,
        span: Span,
    ) -> CompileResult<TypedExpression> {
        let mut warnings = vec![];
        let mut errors = vec![];
        let ctx = ctx
            .with_help_text("")
            .with_type_annotation(insert_type(TypeInfo::Unknown));
        let parent = check!(
            TypedExpression::type_check(ctx, prefix),
            return err(warnings, errors),
            warnings,
            errors
        );
        let exp = check!(
            instantiate_tuple_index_access(parent, index, index_span, span),
            return err(warnings, errors),
            warnings,
            errors
        );
        ok(exp, warnings, errors)
    }

    fn type_check_delineated_path(
        ctx: TypeCheckContext,
        call_path_binding: TypeBinding<CallPath>,
        span: Span,
        args: Vec<Expression>,
    ) -> CompileResult<TypedExpression> {
        let mut warnings = vec![];
        let mut errors = vec![];

        // The first step is to determine if the call path refers to a module, enum, or function.
        // If only one exists, then we use that one. Otherwise, if more than one exist, it is
        // an ambiguous reference error.

        // Check if this could be a module
        let mut module_probe_warnings = Vec::new();
        let mut module_probe_errors = Vec::new();
        let is_module = {
            let call_path_binding = call_path_binding.clone();
            ctx.namespace
                .check_submodule(
                    &[
                        call_path_binding.inner.prefixes,
                        vec![call_path_binding.inner.suffix],
                    ]
                    .concat(),
                )
                .ok(&mut module_probe_warnings, &mut module_probe_errors)
                .is_some()
        };

        // Check if this could be a function
        let mut function_probe_warnings = Vec::new();
        let mut function_probe_errors = Vec::new();
        let maybe_function = {
            let mut call_path_binding = call_path_binding.clone();
            TypeBinding::type_check_with_ident(&mut call_path_binding, &ctx)
                .flat_map(|unknown_decl| unknown_decl.expect_function().cloned())
                .ok(&mut function_probe_warnings, &mut function_probe_errors)
        };

        // Check if this could be an enum
        let mut enum_probe_warnings = vec![];
        let mut enum_probe_errors = vec![];
        let maybe_enum = {
            let call_path_binding = call_path_binding.clone();
            let enum_name = call_path_binding.inner.prefixes[0].clone();
            let variant_name = call_path_binding.inner.suffix.clone();
            let enum_call_path = call_path_binding.inner.rshift();
            let mut call_path_binding = TypeBinding {
                inner: enum_call_path,
                type_arguments: call_path_binding.type_arguments,
                span: call_path_binding.span,
            };
            TypeBinding::type_check_with_ident(&mut call_path_binding, &ctx)
                .flat_map(|unknown_decl| unknown_decl.expect_enum().cloned())
                .ok(&mut enum_probe_warnings, &mut enum_probe_errors)
                .map(|enum_decl| (enum_decl, enum_name, variant_name))
        };

        // compare the results of the checks
        let exp = match (is_module, maybe_function, maybe_enum) {
            (false, None, Some((enum_decl, enum_name, variant_name))) => {
                warnings.append(&mut enum_probe_warnings);
                errors.append(&mut enum_probe_errors);
                check!(
                    instantiate_enum(ctx, enum_decl, enum_name, variant_name, args),
                    return err(warnings, errors),
                    warnings,
                    errors
                )
            }
            (false, Some(func_decl), None) => {
                warnings.append(&mut function_probe_warnings);
                errors.append(&mut function_probe_errors);
                check!(
                    instantiate_function_application(ctx, func_decl, call_path_binding.inner, args,),
                    return err(warnings, errors),
                    warnings,
                    errors
                )
            }
            (true, None, None) => {
                module_probe_errors.push(CompileError::Unimplemented(
                    "this case is not yet implemented",
                    span,
                ));
                return err(module_probe_warnings, module_probe_errors);
            }
            (true, None, Some(_)) => {
                errors.push(CompileError::AmbiguousPath { span });
                return err(warnings, errors);
            }
            (true, Some(_), None) => {
                errors.push(CompileError::AmbiguousPath { span });
                return err(warnings, errors);
            }
            (true, Some(_), Some(_)) => {
                errors.push(CompileError::AmbiguousPath { span });
                return err(warnings, errors);
            }
            (false, Some(_), Some(_)) => {
                errors.push(CompileError::AmbiguousPath { span });
                return err(warnings, errors);
            }
            (false, None, None) => {
                errors.push(CompileError::SymbolNotFound {
                    name: call_path_binding.inner.suffix,
                });
                return err(warnings, errors);
            }
        };

        ok(exp, warnings, errors)
    }

    #[allow(clippy::too_many_arguments)]
    fn type_check_abi_cast(
        mut ctx: TypeCheckContext,
        abi_name: CallPath,
        address: Expression,
        span: Span,
    ) -> CompileResult<Self> {
        let mut warnings = vec![];
        let mut errors = vec![];
        // TODO use lib-std's Address type instead of b256
        // type check the address and make sure it is
        let err_span = address.span();
        let address_expr = {
            let ctx = ctx
                .by_ref()
                .with_help_text("An address that is being ABI cast must be of type b256")
                .with_type_annotation(insert_type(TypeInfo::B256));
            check!(
                TypedExpression::type_check(ctx, address),
                error_recovery_expr(err_span),
                warnings,
                errors
            )
        };
        // look up the call path and get the declaration it references
        let abi = check!(
            ctx.namespace.resolve_call_path(&abi_name).cloned(),
            return err(warnings, errors),
            warnings,
            errors
        );
        let abi = match abi {
<<<<<<< HEAD
            TypedDeclaration::AbiDeclaration(abi) => abi,
            TypedDeclaration::VariableDeclaration(ref decl) => {
                let TypedVariableDeclaration { body: expr, .. } = &**decl;
=======
            TypedDeclaration::AbiDeclaration(decl_id) => {
                check!(
                    CompileResult::from(de_get_abi(decl_id, &span)),
                    return err(warnings, errors),
                    warnings,
                    errors
                )
            }
            TypedDeclaration::VariableDeclaration(TypedVariableDeclaration {
                body: ref expr,
                ..
            }) => {
>>>>>>> 4b75c1d4
                let ret_ty = look_up_type_id(expr.return_type);
                let abi_name = match ret_ty {
                    TypeInfo::ContractCaller { abi_name, .. } => abi_name,
                    _ => {
                        errors.push(CompileError::NotAnAbi {
                            span: abi_name.span(),
                            actually_is: abi.friendly_name(),
                        });
                        return err(warnings, errors);
                    }
                };
                match abi_name {
                    // look up the call path and get the declaration it references
                    AbiName::Known(abi_name) => {
                        let unknown_decl = check!(
                            ctx.namespace.resolve_call_path(&abi_name).cloned(),
                            return err(warnings, errors),
                            warnings,
                            errors
                        );
                        check!(
                            unknown_decl.expect_abi(&span),
                            return err(warnings, errors),
                            warnings,
                            errors
                        )
                    }
                    AbiName::Deferred => {
                        return ok(
                            TypedExpression {
                                return_type: insert_type(TypeInfo::ContractCaller {
                                    abi_name: AbiName::Deferred,
                                    address: None,
                                }),
                                expression: TypedExpressionVariant::Tuple { fields: vec![] },
                                is_constant: IsConstant::Yes,
                                span,
                            },
                            warnings,
                            errors,
                        )
                    }
                }
            }
            a => {
                errors.push(CompileError::NotAnAbi {
                    span: abi_name.span(),
                    actually_is: a.friendly_name(),
                });
                return err(warnings, errors);
            }
        };

        let return_type = insert_type(TypeInfo::ContractCaller {
            abi_name: AbiName::Known(abi_name.clone()),
            address: Some(Box::new(address_expr.clone())),
        });

        let mut functions_buf = abi
            .interface_surface
            .iter()
            .map(|x| x.to_dummy_func(Mode::ImplAbiFn))
            .collect::<Vec<_>>();
        // calls of ABI methods do not result in any codegen of the ABI method block
        // they instead just use the CALL opcode and the return type
        let mut type_checked_fn_buf = Vec::with_capacity(abi.methods.len());
        for method in &abi.methods {
            let ctx = ctx
                .by_ref()
                .with_help_text("")
                .with_type_annotation(insert_type(TypeInfo::Unknown))
                .with_mode(Mode::ImplAbiFn);
            type_checked_fn_buf.push(check!(
                TypedFunctionDeclaration::type_check(ctx, method.clone()),
                return err(warnings, errors),
                warnings,
                errors
            ));
        }

        functions_buf.append(&mut type_checked_fn_buf);
        ctx.namespace
            .insert_trait_implementation(abi_name.clone(), return_type, functions_buf);
        let exp = TypedExpression {
            expression: TypedExpressionVariant::AbiCast {
                abi_name,
                address: Box::new(address_expr),
                span: span.clone(),
            },
            return_type,
            is_constant: IsConstant::No,
            span,
        };
        ok(exp, warnings, errors)
    }

    fn type_check_array(
        mut ctx: TypeCheckContext,
        contents: Vec<Expression>,
        span: Span,
    ) -> CompileResult<Self> {
        if contents.is_empty() {
            let unknown_type = insert_type(TypeInfo::Unknown);
            return ok(
                TypedExpression {
                    expression: TypedExpressionVariant::Array {
                        contents: Vec::new(),
                    },
                    return_type: insert_type(TypeInfo::Array(unknown_type, 0, unknown_type)),
                    is_constant: IsConstant::Yes,
                    span,
                },
                Vec::new(),
                Vec::new(),
            );
        };

        let mut warnings = Vec::new();
        let mut errors = Vec::new();
        let typed_contents: Vec<TypedExpression> = contents
            .into_iter()
            .map(|expr| {
                let span = expr.span();
                let ctx = ctx
                    .by_ref()
                    .with_help_text("")
                    .with_type_annotation(insert_type(TypeInfo::Unknown));
                check!(
                    Self::type_check(ctx, expr),
                    error_recovery_expr(span),
                    warnings,
                    errors
                )
            })
            .collect();

        let elem_type = typed_contents[0].return_type;
        for typed_elem in &typed_contents[1..] {
            let (mut new_warnings, new_errors) = ctx
                .by_ref()
                .with_type_annotation(elem_type)
                .unify_with_self(typed_elem.return_type, &typed_elem.span);
            let no_warnings = new_warnings.is_empty();
            let no_errors = new_errors.is_empty();
            warnings.append(&mut new_warnings);
            errors.append(&mut new_errors.into_iter().map(|x| x.into()).collect());
            // In both cases, if there are warnings or errors then break here, since we don't
            // need to spam type errors for every element once we have one.
            if !no_warnings && !no_errors {
                break;
            }
        }

        let array_count = typed_contents.len();
        ok(
            TypedExpression {
                expression: TypedExpressionVariant::Array {
                    contents: typed_contents,
                },
                return_type: insert_type(TypeInfo::Array(elem_type, array_count, elem_type)),
                is_constant: IsConstant::No, // Maybe?
                span,
            },
            warnings,
            errors,
        )
    }

    fn type_check_array_index(
        mut ctx: TypeCheckContext,
        prefix: Expression,
        index: Expression,
        span: Span,
    ) -> CompileResult<Self> {
        let mut warnings = Vec::new();
        let mut errors = Vec::new();

        let prefix_te = {
            let ctx = ctx
                .by_ref()
                .with_help_text("")
                .with_type_annotation(insert_type(TypeInfo::Unknown));
            check!(
                TypedExpression::type_check(ctx, prefix.clone()),
                return err(warnings, errors),
                warnings,
                errors
            )
        };

        // If the return type is a static array then create a TypedArrayIndex.
        if let TypeInfo::Array(elem_type_id, _, _) = look_up_type_id(prefix_te.return_type) {
            let type_info_u64 = TypeInfo::UnsignedInteger(IntegerBits::SixtyFour);
            let ctx = ctx
                .with_help_text("")
                .with_type_annotation(insert_type(type_info_u64));
            let index_te = check!(
                TypedExpression::type_check(ctx, index),
                return err(warnings, errors),
                warnings,
                errors
            );

            ok(
                TypedExpression {
                    expression: TypedExpressionVariant::ArrayIndex {
                        prefix: Box::new(prefix_te),
                        index: Box::new(index_te),
                    },
                    return_type: elem_type_id,
                    is_constant: IsConstant::No,
                    span,
                },
                warnings,
                errors,
            )
        } else {
            // Otherwise convert into a method call 'index(self, index)' via the std::ops::Index trait.
            let method_name = TypeBinding {
                inner: MethodName::FromTrait {
                    call_path: CallPath {
                        prefixes: vec![
                            Ident::new_with_override("core", span.clone()),
                            Ident::new_with_override("ops", span.clone()),
                        ],
                        suffix: Ident::new_with_override("index", span.clone()),
                        is_absolute: true,
                    },
                },
                type_arguments: vec![],
                span: span.clone(),
            };
            type_check_method_application(ctx, method_name, vec![], vec![prefix, index], span)
        }
    }

    fn type_check_intrinsic_function(
        ctx: TypeCheckContext,
        kind_binding: TypeBinding<Intrinsic>,
        arguments: Vec<Expression>,
        span: Span,
    ) -> CompileResult<Self> {
        let mut warnings = vec![];
        let mut errors = vec![];
        let (intrinsic_function, return_type) = check!(
            TypedIntrinsicFunctionKind::type_check(ctx, kind_binding, arguments, span.clone()),
            return err(warnings, errors),
            warnings,
            errors
        );
        let exp = TypedExpression {
            expression: TypedExpressionVariant::IntrinsicFunction(intrinsic_function),
            return_type,
            is_constant: IsConstant::No,
            span,
        };
        ok(exp, warnings, errors)
    }

    fn type_check_while_loop(
        mut ctx: TypeCheckContext,
        condition: Expression,
        body: CodeBlock,
        span: Span,
    ) -> CompileResult<Self> {
        let mut warnings = vec![];
        let mut errors = vec![];
        let typed_condition = {
            let ctx = ctx
                .by_ref()
                .with_type_annotation(insert_type(TypeInfo::Boolean))
                .with_help_text("A while loop's loop condition must be a boolean expression.");
            check!(
                TypedExpression::type_check(ctx, condition),
                return err(warnings, errors),
                warnings,
                errors
            )
        };

        let unit_ty = insert_type(TypeInfo::Tuple(Vec::new()));
        let ctx = ctx.with_type_annotation(unit_ty).with_help_text(
            "A while loop's loop body cannot implicitly return a value. Try \
                 assigning it to a mutable variable declared outside of the loop \
                 instead.",
        );
        let (typed_body, _block_implicit_return) = check!(
            TypedCodeBlock::type_check(ctx, body),
            return err(warnings, errors),
            warnings,
            errors
        );
        let exp = TypedExpression {
            expression: TypedExpressionVariant::WhileLoop {
                condition: Box::new(typed_condition),
                body: typed_body,
            },
            return_type: unit_ty,
            is_constant: IsConstant::Yes,
            span,
        };
        ok(exp, warnings, errors)
    }

    fn type_check_reassignment(
        ctx: TypeCheckContext,
        lhs: ReassignmentTarget,
        rhs: Expression,
        span: Span,
    ) -> CompileResult<Self> {
        let mut errors = vec![];
        let mut warnings = vec![];
        let ctx = ctx
            .with_type_annotation(insert_type(TypeInfo::Unknown))
            .with_help_text("");
        // ensure that the lhs is a variable expression or struct field access
        match lhs {
            ReassignmentTarget::VariableExpression(var) => {
                let mut expr = var;
                let mut names_vec = Vec::new();
                let (base_name, final_return_type) = loop {
                    match expr.kind {
                        ExpressionKind::Variable(name) => {
                            // check that the reassigned name exists
                            let unknown_decl = check!(
                                ctx.namespace.resolve_symbol(&name).cloned(),
                                return err(warnings, errors),
                                warnings,
                                errors
                            );
                            let variable_decl = check!(
                                unknown_decl.expect_variable().cloned(),
                                return err(warnings, errors),
                                warnings,
                                errors
                            );
                            if !variable_decl.mutability.is_mutable() {
                                errors.push(CompileError::AssignmentToNonMutable { name });
                                return err(warnings, errors);
                            }
                            break (name, variable_decl.body.return_type);
                        }
                        ExpressionKind::Subfield(SubfieldExpression {
                            prefix,
                            field_to_access,
                            ..
                        }) => {
                            names_vec.push(ProjectionKind::StructField {
                                name: field_to_access,
                            });
                            expr = prefix;
                        }
                        ExpressionKind::TupleIndex(TupleIndexExpression {
                            prefix,
                            index,
                            index_span,
                            ..
                        }) => {
                            names_vec.push(ProjectionKind::TupleField { index, index_span });
                            expr = prefix;
                        }
                        _ => {
                            errors.push(CompileError::InvalidExpressionOnLhs { span });
                            return err(warnings, errors);
                        }
                    }
                };
                let names_vec = names_vec.into_iter().rev().collect::<Vec<_>>();
                let (ty_of_field, _ty_of_parent) = check!(
                    ctx.namespace.find_subfield_type(&base_name, &names_vec),
                    return err(warnings, errors),
                    warnings,
                    errors
                );
                // type check the reassignment
                let ctx = ctx.with_type_annotation(ty_of_field).with_help_text("");
                let rhs_span = rhs.span();
                let rhs = check!(
                    TypedExpression::type_check(ctx, rhs),
                    error_recovery_expr(rhs_span),
                    warnings,
                    errors
                );

                ok(
                    TypedExpression {
                        expression: TypedExpressionVariant::Reassignment(Box::new(
                            TypedReassignment {
                                lhs_base_name: base_name,
                                lhs_type: final_return_type,
                                lhs_indices: names_vec,
                                rhs,
                            },
                        )),
                        return_type: crate::type_system::insert_type(TypeInfo::Tuple(Vec::new())),
                        // TODO: if the rhs is constant then this should be constant, no?
                        is_constant: IsConstant::No,
                        span,
                    },
                    warnings,
                    errors,
                )
            }
            ReassignmentTarget::StorageField(fields) => {
                let ctx = ctx
                    .with_type_annotation(insert_type(TypeInfo::Unknown))
                    .with_help_text("");
                let reassignment = check!(
                    reassign_storage_subfield(ctx, fields, rhs, span.clone()),
                    return err(warnings, errors),
                    warnings,
                    errors,
                );
                ok(
                    TypedExpression {
                        expression: TypedExpressionVariant::StorageReassignment(Box::new(
                            reassignment,
                        )),
                        return_type: crate::type_system::insert_type(TypeInfo::Tuple(Vec::new())),
                        is_constant: IsConstant::No,
                        span,
                    },
                    warnings,
                    errors,
                )
            }
        }
    }

    fn resolve_numeric_literal(
        lit: Literal,
        span: Span,
        new_type: TypeId,
    ) -> CompileResult<TypedExpression> {
        let mut errors = vec![];

        // Parse and resolve a Numeric(span) based on new_type.
        let (val, new_integer_type) = match lit {
            Literal::Numeric(num) => match look_up_type_id(new_type) {
                TypeInfo::UnsignedInteger(n) => match n {
                    IntegerBits::Eight => (
                        num.to_string().parse().map(Literal::U8).map_err(|e| {
                            Literal::handle_parse_int_error(
                                e,
                                TypeInfo::UnsignedInteger(IntegerBits::Eight),
                                span.clone(),
                            )
                        }),
                        new_type,
                    ),
                    IntegerBits::Sixteen => (
                        num.to_string().parse().map(Literal::U16).map_err(|e| {
                            Literal::handle_parse_int_error(
                                e,
                                TypeInfo::UnsignedInteger(IntegerBits::Sixteen),
                                span.clone(),
                            )
                        }),
                        new_type,
                    ),
                    IntegerBits::ThirtyTwo => (
                        num.to_string().parse().map(Literal::U32).map_err(|e| {
                            Literal::handle_parse_int_error(
                                e,
                                TypeInfo::UnsignedInteger(IntegerBits::ThirtyTwo),
                                span.clone(),
                            )
                        }),
                        new_type,
                    ),
                    IntegerBits::SixtyFour => (
                        num.to_string().parse().map(Literal::U64).map_err(|e| {
                            Literal::handle_parse_int_error(
                                e,
                                TypeInfo::UnsignedInteger(IntegerBits::SixtyFour),
                                span.clone(),
                            )
                        }),
                        new_type,
                    ),
                },
                TypeInfo::Numeric => (
                    num.to_string().parse().map(Literal::U64).map_err(|e| {
                        Literal::handle_parse_int_error(
                            e,
                            TypeInfo::UnsignedInteger(IntegerBits::SixtyFour),
                            span.clone(),
                        )
                    }),
                    insert_type(TypeInfo::UnsignedInteger(IntegerBits::SixtyFour)),
                ),
                _ => unreachable!("Unexpected type for integer literals"),
            },
            _ => unreachable!("Unexpected non-integer literals"),
        };

        match val {
            Ok(v) => {
                let exp = TypedExpression {
                    expression: TypedExpressionVariant::Literal(v),
                    return_type: new_integer_type,
                    is_constant: IsConstant::Yes,
                    span,
                };
                ok(exp, vec![], vec![])
            }
            Err(e) => {
                errors.push(e);
                let exp = error_recovery_expr(span);
                ok(exp, vec![], errors)
            }
        }
    }
}

#[cfg(test)]
mod tests {
    use super::*;

    fn do_type_check(expr: Expression, type_annotation: TypeId) -> CompileResult<TypedExpression> {
        let mut namespace = Namespace::init_root(namespace::Module::default());
        let ctx = TypeCheckContext::from_root(&mut namespace).with_type_annotation(type_annotation);
        TypedExpression::type_check(ctx, expr)
    }

    fn do_type_check_for_boolx2(expr: Expression) -> CompileResult<TypedExpression> {
        do_type_check(
            expr,
            insert_type(TypeInfo::Array(
                insert_type(TypeInfo::Boolean),
                2,
                insert_type(TypeInfo::Boolean),
            )),
        )
    }

    #[test]
    fn test_array_type_check_non_homogeneous_0() {
        // [true, 0] -- first element is correct, assumes type is [bool; 2].
        let expr = Expression {
            kind: ExpressionKind::Array(vec![
                Expression {
                    kind: ExpressionKind::Literal(Literal::Boolean(true)),
                    span: Span::dummy(),
                },
                Expression {
                    kind: ExpressionKind::Literal(Literal::U64(0)),
                    span: Span::dummy(),
                },
            ]),
            span: Span::dummy(),
        };

        let comp_res = do_type_check_for_boolx2(expr);
        assert!(comp_res.errors.len() == 1);
        assert!(matches!(&comp_res.errors[0],
                         CompileError::TypeError(TypeError::MismatchedType {
                             expected,
                             received,
                             ..
                         }) if expected.to_string() == "bool"
                                && received.to_string() == "u64"));
    }

    #[test]
    fn test_array_type_check_non_homogeneous_1() {
        // [0, false] -- first element is incorrect, assumes type is [u64; 2].
        let expr = Expression {
            kind: ExpressionKind::Array(vec![
                Expression {
                    kind: ExpressionKind::Literal(Literal::U64(0)),
                    span: Span::dummy(),
                },
                Expression {
                    kind: ExpressionKind::Literal(Literal::Boolean(true)),
                    span: Span::dummy(),
                },
            ]),
            span: Span::dummy(),
        };

        let comp_res = do_type_check_for_boolx2(expr);
        assert!(comp_res.errors.len() == 2);
        assert!(matches!(&comp_res.errors[0],
                         CompileError::TypeError(TypeError::MismatchedType {
                             expected,
                             received,
                             ..
                         }) if expected.to_string() == "u64"
                                && received.to_string() == "bool"));
        assert!(matches!(&comp_res.errors[1],
                         CompileError::TypeError(TypeError::MismatchedType {
                             expected,
                             received,
                             ..
                         }) if expected.to_string() == "[bool; 2]"
                                && received.to_string() == "[u64; 2]"));
    }

    #[test]
    fn test_array_type_check_bad_count() {
        // [0, false] -- first element is incorrect, assumes type is [u64; 2].
        let expr = Expression {
            kind: ExpressionKind::Array(vec![
                Expression {
                    kind: ExpressionKind::Literal(Literal::Boolean(true)),
                    span: Span::dummy(),
                },
                Expression {
                    kind: ExpressionKind::Literal(Literal::Boolean(true)),
                    span: Span::dummy(),
                },
                Expression {
                    kind: ExpressionKind::Literal(Literal::Boolean(true)),
                    span: Span::dummy(),
                },
            ]),
            span: Span::dummy(),
        };

        let comp_res = do_type_check_for_boolx2(expr);
        assert!(comp_res.errors.len() == 1);
        assert!(matches!(&comp_res.errors[0],
                         CompileError::TypeError(TypeError::MismatchedType {
                             expected,
                             received,
                             ..
                         }) if expected.to_string() == "[bool; 2]"
                                && received.to_string() == "[bool; 3]"));
    }

    #[test]
    fn test_array_type_check_empty() {
        let expr = Expression {
            kind: ExpressionKind::Array(Vec::new()),
            span: Span::dummy(),
        };

        let comp_res = do_type_check(
            expr,
            insert_type(TypeInfo::Array(
                insert_type(TypeInfo::Boolean),
                0,
                insert_type(TypeInfo::Boolean),
            )),
        );
        assert!(comp_res.warnings.is_empty() && comp_res.errors.is_empty());
    }
}
fn disallow_opcode(op: &Ident) -> CompileResult<()> {
    let mut errors = vec![];

    match op.as_str().to_lowercase().as_str() {
        "ji" => {
            errors.push(CompileError::DisallowedJi { span: op.span() });
        }
        "jnei" => {
            errors.push(CompileError::DisallowedJnei { span: op.span() });
        }
        "jnzi" => {
            errors.push(CompileError::DisallowedJnzi { span: op.span() });
        }
        _ => (),
    };
    if errors.is_empty() {
        ok((), vec![], vec![])
    } else {
        err(vec![], errors)
    }
}<|MERGE_RESOLUTION|>--- conflicted
+++ resolved
@@ -13,12 +13,8 @@
 };
 
 use crate::{
-<<<<<<< HEAD
-    declaration_engine::declaration_engine::de_get_constant, error::*, parse_tree::*,
-=======
-    declaration_engine::declaration_engine::de_get_abi, error::*, parse_tree::*,
->>>>>>> 4b75c1d4
-    semantic_analysis::*, type_system::*, types::DeterministicallyAborts,
+    declaration_engine::declaration_engine::*, error::*, parse_tree::*, semantic_analysis::*,
+    type_system::*, types::DeterministicallyAborts,
 };
 
 use sway_ast::intrinsics::Intrinsic;
@@ -841,7 +837,6 @@
         let mut warnings = vec![];
         let mut errors = vec![];
         let exp = match namespace.resolve_symbol(&name).value {
-<<<<<<< HEAD
             Some(TypedDeclaration::VariableDeclaration(decl)) => {
                 let TypedVariableDeclaration {
                     name: decl_name,
@@ -867,48 +862,11 @@
                     ..
                 } = check!(
                     CompileResult::from(de_get_constant(decl_id.clone(), &span)),
-=======
-            Some(TypedDeclaration::VariableDeclaration(TypedVariableDeclaration {
-                name: decl_name,
-                body,
-                mutability,
-                ..
-            })) => TypedExpression {
-                return_type: body.return_type,
-                is_constant: body.is_constant,
-                expression: TypedExpressionVariant::VariableExpression {
-                    name: decl_name.clone(),
-                    span: name.span(),
-                    mutability: *mutability,
-                },
-                span,
-            },
-            Some(TypedDeclaration::ConstantDeclaration(TypedConstantDeclaration {
-                name: decl_name,
-                value,
-                ..
-            })) => TypedExpression {
-                return_type: value.return_type,
-                is_constant: IsConstant::Yes,
-                // Although this isn't strictly a 'variable' expression we can treat it as one for
-                // this context.
-                expression: TypedExpressionVariant::VariableExpression {
-                    name: decl_name.clone(),
-                    span: name.span(),
-                    mutability: VariableMutability::Immutable,
-                },
-                span,
-            },
-            Some(TypedDeclaration::AbiDeclaration(decl_id)) => {
-                let decl = check!(
-                    CompileResult::from(de_get_abi(decl_id.clone(), &span)),
->>>>>>> 4b75c1d4
                     return err(warnings, errors),
                     warnings,
                     errors
                 );
                 TypedExpression {
-<<<<<<< HEAD
                     return_type: value.return_type,
                     is_constant: IsConstant::Yes,
                     // Although this isn't strictly a 'variable' expression we can treat it as one for
@@ -921,22 +879,20 @@
                     span,
                 }
             }
-            Some(TypedDeclaration::AbiDeclaration(decl)) => TypedExpression {
-                return_type: decl.create_type_id(),
-                is_constant: IsConstant::Yes,
-                expression: TypedExpressionVariant::AbiName(AbiName::Known(
-                    decl.name.clone().into(),
-                )),
-                span,
-            },
-=======
+            Some(TypedDeclaration::AbiDeclaration(decl_id)) => {
+                let decl = check!(
+                    CompileResult::from(de_get_abi(decl_id.clone(), &span)),
+                    return err(warnings, errors),
+                    warnings,
+                    errors
+                );
+                TypedExpression {
                     return_type: decl.create_type_id(),
                     is_constant: IsConstant::Yes,
                     expression: TypedExpressionVariant::AbiName(AbiName::Known(decl.name.into())),
                     span,
                 }
             }
->>>>>>> 4b75c1d4
             Some(a) => {
                 errors.push(CompileError::NotAVariable {
                     name: name.clone(),
@@ -1642,11 +1598,6 @@
             errors
         );
         let abi = match abi {
-<<<<<<< HEAD
-            TypedDeclaration::AbiDeclaration(abi) => abi,
-            TypedDeclaration::VariableDeclaration(ref decl) => {
-                let TypedVariableDeclaration { body: expr, .. } = &**decl;
-=======
             TypedDeclaration::AbiDeclaration(decl_id) => {
                 check!(
                     CompileResult::from(de_get_abi(decl_id, &span)),
@@ -1655,11 +1606,8 @@
                     errors
                 )
             }
-            TypedDeclaration::VariableDeclaration(TypedVariableDeclaration {
-                body: ref expr,
-                ..
-            }) => {
->>>>>>> 4b75c1d4
+            TypedDeclaration::VariableDeclaration(ref decl) => {
+                let TypedVariableDeclaration { body: expr, .. } = &**decl;
                 let ret_ty = look_up_type_id(expr.return_type);
                 let abi_name = match ret_ty {
                     TypeInfo::ContractCaller { abi_name, .. } => abi_name,
