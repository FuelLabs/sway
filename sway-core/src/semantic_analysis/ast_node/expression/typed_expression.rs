use super::*;

use crate::{
    build_config::BuildConfig,
    control_flow_analysis::ControlFlowGraph,
    semantic_analysis::ast_node::*,
    type_engine::{insert_type, IntegerBits},
};

mod method_application;
use crate::type_engine::TypeId;
use method_application::type_check_method_application;

#[derive(Clone, Debug)]
pub struct TypedExpression {
    pub(crate) expression: TypedExpressionVariant,
    pub(crate) return_type: TypeId,
    /// whether or not this expression is constantly evaluatable (if the result is known at compile
    /// time)
    pub(crate) is_constant: IsConstant,
    pub(crate) span: Span,
}

pub(crate) fn error_recovery_expr(span: Span) -> TypedExpression {
    TypedExpression {
        expression: TypedExpressionVariant::Tuple { fields: vec![] },
        return_type: crate::type_engine::insert_type(TypeInfo::ErrorRecovery),
        is_constant: IsConstant::No,
        span,
    }
}

#[allow(clippy::too_many_arguments)]
impl TypedExpression {
    pub(crate) fn type_check(arguments: TypeCheckArguments<'_, Expression>) -> CompileResult<Self> {
        let TypeCheckArguments {
            checkee: other,
            namespace,
            crate_namespace,
            return_type_annotation: type_annotation,
            help_text,
            self_type,
            build_config,
            dead_code_graph,
            opts,
            ..
        } = arguments;
        let expr_span = other.span();
        let res = match other {
            Expression::Literal { value: lit, span } => Self::type_check_literal(lit, span),
            Expression::VariableExpression { name, span, .. } => {
                Self::type_check_variable_expression(name, span, namespace)
            }
            Expression::FunctionApplication {
                name,
                arguments,
                span,
                type_arguments,
                ..
            } => Self::type_check_function_application(
                TypeCheckArguments {
                    checkee: (name, arguments, type_arguments),
                    namespace,
                    crate_namespace,
                    return_type_annotation: insert_type(TypeInfo::Unknown),
                    help_text: Default::default(),
                    self_type,
                    build_config,
                    dead_code_graph,
                    mode: Mode::NonAbi,
                    opts,
                },
                span,
            ),
            Expression::LazyOperator { op, lhs, rhs, span } => Self::type_check_lazy_operator(
                TypeCheckArguments {
                    checkee: (op, *lhs, *rhs),
                    return_type_annotation: insert_type(TypeInfo::Boolean),
                    namespace,
                    crate_namespace,
                    help_text: Default::default(),
                    self_type,
                    build_config,
                    dead_code_graph,
                    mode: Mode::NonAbi,
                    opts,
                },
                span,
            ),
            Expression::CodeBlock { contents, span, .. } => Self::type_check_code_block(
                contents,
                span,
                namespace,
                crate_namespace,
                type_annotation,
                help_text,
                self_type,
                build_config,
                dead_code_graph,
                opts,
            ),
            // TODO if _condition_ is constant, evaluate it and compile this to an
            // expression with only one branch
            Expression::IfExp {
                condition,
                then,
                r#else,
                span,
            } => Self::type_check_if_expression(
                TypeCheckArguments {
                    checkee: (condition, then, r#else),
                    return_type_annotation: type_annotation,
                    namespace,
                    crate_namespace,
                    self_type,
                    build_config,
                    dead_code_graph,
                    mode: Mode::NonAbi,
                    help_text: Default::default(),
                    opts,
                },
                span,
            ),
            Expression::MatchExp {
                if_exp,
                span,
                variable_created,
                cases_covered,
            } => Self::type_check_match_expression(
                TypeCheckArguments {
                    checkee: (*if_exp, variable_created, cases_covered),
                    return_type_annotation: type_annotation,
                    namespace,
                    crate_namespace,
                    self_type,
                    build_config,
                    dead_code_graph,
                    mode: Mode::NonAbi,
                    help_text: Default::default(),
                    opts,
                },
                span,
            ),
            Expression::AsmExpression { asm, span, .. } => Self::type_check_asm_expression(
                asm,
                span,
                namespace,
                crate_namespace,
                self_type,
                build_config,
                dead_code_graph,
                opts,
            ),
            Expression::StructExpression {
                span,
                struct_name,
                fields,
            } => Self::type_check_struct_expression(
                span,
                struct_name,
                fields,
                namespace,
                crate_namespace,
                self_type,
                build_config,
                dead_code_graph,
                opts,
            ),
            Expression::SubfieldExpression {
                prefix,
                span,
                field_to_access,
            } => Self::type_check_subfield_expression(
                prefix,
                span,
                field_to_access,
                namespace,
                crate_namespace,
                self_type,
                build_config,
                dead_code_graph,
                opts,
            ),
            Expression::MethodApplication {
                method_name,
                arguments,
                span,
            } => type_check_method_application(
                method_name,
                arguments,
                span,
                namespace,
                crate_namespace,
                self_type,
                build_config,
                dead_code_graph,
                opts,
            ),
            Expression::Tuple { fields, span } => Self::type_check_tuple(
                fields,
                span,
                namespace,
                crate_namespace,
                type_annotation,
                self_type,
                build_config,
                dead_code_graph,
                opts,
            ),
            Expression::TupleIndex {
                prefix,
                index,
                index_span,
                span,
            } => Self::type_check_tuple_index(
                *prefix,
                index,
                index_span,
                span,
                namespace,
                crate_namespace,
                self_type,
                build_config,
                dead_code_graph,
                opts,
            ),
            Expression::DelineatedPath {
                call_path,
                span,
                args,
                type_arguments,
            } => Self::type_check_delineated_path(
                call_path,
                span,
                args,
                type_arguments,
                namespace,
                crate_namespace,
                self_type,
                build_config,
                dead_code_graph,
                opts,
            ),
            Expression::AbiCast {
                abi_name,
                address,
                span,
            } => Self::type_check_abi_cast(
                abi_name,
                address,
                span,
                namespace,
                crate_namespace,
                self_type,
                build_config,
                dead_code_graph,
                opts,
            ),
            Expression::Array { contents, span } => Self::type_check_array(
                contents,
                span,
                namespace,
                crate_namespace,
                self_type,
                build_config,
                dead_code_graph,
                opts,
            ),
            Expression::ArrayIndex {
                prefix,
                index,
                span,
            } => Self::type_check_array_index(
                TypeCheckArguments {
                    checkee: (*prefix, *index),
                    namespace,
                    crate_namespace,
                    self_type,
                    build_config,
                    dead_code_graph,
                    opts,
                    return_type_annotation: insert_type(TypeInfo::Unknown),
                    mode: Default::default(),
                    help_text: Default::default(),
                },
                span,
            ),
            Expression::DelayedMatchTypeResolution { variant, span } => {
                Self::type_check_delayed_resolution(
                    variant,
                    span,
                    namespace,
                    crate_namespace,
                    self_type,
                    build_config,
                    dead_code_graph,
                    opts,
                )
<<<<<<< HEAD
            } /*
              a => {
                  let errors = vec![CompileError::Unimplemented(
                      "Unimplemented expression",
                      a.span(),
                  )];

                  let exp = error_recovery_expr(a.span());
                  ok(exp, vec![], errors)
              }
              */
=======
            }
            Expression::SizeOfVal { exp, span } => Self::type_check_size_of_val(
                TypeCheckArguments {
                    checkee: *exp,
                    namespace,
                    crate_namespace,
                    self_type,
                    build_config,
                    dead_code_graph,
                    opts,
                    return_type_annotation: insert_type(TypeInfo::Unknown),
                    mode: Default::default(),
                    help_text: Default::default(),
                },
                span,
            ),
            Expression::SizeOfType {
                type_name,
                type_span,
                span,
            } => Self::type_check_size_of_type(
                TypeCheckArguments {
                    checkee: (type_name, type_span),
                    namespace,
                    crate_namespace,
                    self_type,
                    build_config,
                    dead_code_graph,
                    opts,
                    return_type_annotation: insert_type(TypeInfo::Unknown),
                    mode: Default::default(),
                    help_text: Default::default(),
                },
                span,
            ),
            a => {
                let errors = vec![CompileError::Unimplemented(
                    "Unimplemented expression",
                    a.span(),
                )];

                let exp = error_recovery_expr(a.span());
                ok(exp, vec![], errors)
            }
>>>>>>> 600396d1
        };
        let mut typed_expression = match res.value {
            Some(r) => r,
            None => return res,
        };
        let mut warnings = res.warnings;
        let mut errors = res.errors;
        // if the return type cannot be cast into the annotation type then it is a type error
        match unify_with_self(
            typed_expression.return_type,
            type_annotation,
            self_type,
            &expr_span,
        ) {
            Ok(mut ws) => {
                warnings.append(&mut ws);
            }
            Err(e) => {
                errors.push(CompileError::TypeError(e));
            }
        };
        // The annotation may result in a cast, which is handled in the type engine.

        typed_expression.return_type = namespace
            .resolve_type_with_self(look_up_type_id(typed_expression.return_type), self_type)
            .unwrap_or_else(|_| {
                errors.push(CompileError::UnknownType {
                    span: expr_span.clone(),
                });
                insert_type(TypeInfo::ErrorRecovery)
            });

        // Literals of type Numeric can now be resolved if typed_expression.return_type is
        // an UnsignedInteger or a Numeric
        if let TypedExpressionVariant::Literal(lit) = typed_expression.clone().expression {
            if let Literal::Numeric(_) = lit {
                match look_up_type_id(typed_expression.return_type) {
                    TypeInfo::UnsignedInteger(_) | TypeInfo::Numeric => {
                        typed_expression = check!(
                            Self::resolve_numeric_literal(
                                lit,
                                expr_span,
                                typed_expression.return_type
                            ),
                            return err(warnings, errors),
                            warnings,
                            errors
                        )
                    }
                    _ => {}
                }
            }
        }

        ok(typed_expression, warnings, errors)
    }

    /// Makes a fresh copy of all type ids in this expression. Used when monomorphizing.
    pub(crate) fn copy_types(&mut self, type_mapping: &[(TypeParameter, TypeId)]) {
        self.return_type = if let Some(matching_id) =
            look_up_type_id(self.return_type).matches_type_parameter(type_mapping)
        {
            insert_type(TypeInfo::Ref(matching_id))
        } else {
            insert_type(look_up_type_id_raw(self.return_type))
        };

        self.expression.copy_types(type_mapping);
    }

    fn type_check_literal(lit: Literal, span: Span) -> CompileResult<TypedExpression> {
        let return_type = match &lit {
            Literal::String(s) => TypeInfo::Str(s.as_str().len() as u64),
            Literal::Numeric(_) => TypeInfo::Numeric,
            Literal::U8(_) => TypeInfo::UnsignedInteger(IntegerBits::Eight),
            Literal::U16(_) => TypeInfo::UnsignedInteger(IntegerBits::Sixteen),
            Literal::U32(_) => TypeInfo::UnsignedInteger(IntegerBits::ThirtyTwo),
            Literal::U64(_) => TypeInfo::UnsignedInteger(IntegerBits::SixtyFour),
            Literal::Boolean(_) => TypeInfo::Boolean,
            Literal::Byte(_) => TypeInfo::Byte,
            Literal::B256(_) => TypeInfo::B256,
        };
        let id = crate::type_engine::insert_type(return_type);
        let exp = TypedExpression {
            expression: TypedExpressionVariant::Literal(lit),
            return_type: id,
            is_constant: IsConstant::Yes,
            span,
        };
        ok(exp, vec![], vec![])
    }

    pub(crate) fn type_check_variable_expression(
        name: Ident,
        span: Span,
        namespace: crate::semantic_analysis::NamespaceRef,
    ) -> CompileResult<TypedExpression> {
        let mut errors = vec![];
        let exp = match namespace.get_symbol(&name).value {
            Some(TypedDeclaration::VariableDeclaration(TypedVariableDeclaration {
                body, ..
            })) => TypedExpression {
                return_type: body.return_type,
                is_constant: body.is_constant,
                expression: TypedExpressionVariant::VariableExpression { name: name.clone() },
                span,
            },
            Some(TypedDeclaration::ConstantDeclaration(TypedConstantDeclaration {
                value, ..
            })) => TypedExpression {
                return_type: value.return_type,
                is_constant: IsConstant::Yes,
                // Although this isn't strictly a 'variable' expression we can treat it as one for
                // this context.
                expression: TypedExpressionVariant::VariableExpression { name: name.clone() },
                span,
            },
            Some(a) => {
                errors.push(CompileError::NotAVariable {
                    name: name.span().as_str().to_string(),
                    span: name.span().clone(),
                    what_it_is: a.friendly_name(),
                });
                error_recovery_expr(name.span().clone())
            }
            None => {
                errors.push(CompileError::UnknownVariable {
                    var_name: name.span().as_str().trim().to_string(),
                    span: name.span().clone(),
                });
                error_recovery_expr(name.span().clone())
            }
        };
        ok(exp, vec![], errors)
    }

    #[allow(clippy::type_complexity)]
    fn type_check_function_application(
        arguments: TypeCheckArguments<'_, (CallPath, Vec<Expression>, Vec<(TypeInfo, Span)>)>,
        _span: Span,
    ) -> CompileResult<TypedExpression> {
        let TypeCheckArguments {
            checkee: (name, arguments, type_arguments),
            namespace,
            crate_namespace,
            self_type,
            build_config,
            dead_code_graph,
            opts,
            ..
        } = arguments;
        let mut warnings = vec![];
        let mut errors = vec![];
        let function_declaration = check!(
            namespace.get_call_path(&name),
            return err(warnings, errors),
            warnings,
            errors
        );
        let typed_function_decl =
            if let TypedDeclaration::FunctionDeclaration(decl) = function_declaration {
                // if this is a generic function, monomorphize its internal types and insert the resulting
                // declaration into the namespace. Then, use that instead.
                if decl.type_parameters.is_empty() {
                    decl
                } else {
                    check!(
                        decl.monomorphize(type_arguments, self_type),
                        return err(warnings, errors),
                        warnings,
                        errors
                    )
                }
            } else {
                errors.push(CompileError::NotAFunction {
                    name: name.span().as_str().to_string(),
                    span: name.span(),
                    what_it_is: function_declaration.friendly_name(),
                });
                return err(warnings, errors);
            };
        instantiate_function_application(
            typed_function_decl,
            name,
            arguments,
            namespace,
            crate_namespace,
            self_type,
            build_config,
            dead_code_graph,
            opts,
        )
    }

    fn type_check_lazy_operator(
        arguments: TypeCheckArguments<'_, (LazyOp, Expression, Expression)>,
        span: Span,
    ) -> CompileResult<TypedExpression> {
        let TypeCheckArguments {
            checkee: (op, lhs, rhs),
            namespace,
            crate_namespace,
            self_type,
            build_config,
            dead_code_graph,
            return_type_annotation,
            opts,
            ..
        } = arguments;

        let mut warnings = vec![];
        let mut errors = vec![];
        let typed_lhs = check!(
            TypedExpression::type_check(TypeCheckArguments {
                checkee: lhs.clone(),
                help_text: Default::default(),
                mode: Mode::NonAbi,
                opts,
                self_type,
                namespace,
                crate_namespace,
                return_type_annotation,
                build_config,
                dead_code_graph,
            }),
            error_recovery_expr(lhs.span()),
            warnings,
            errors
        );

        let typed_rhs = check!(
            TypedExpression::type_check(TypeCheckArguments {
                checkee: rhs.clone(),
                namespace,
                crate_namespace,
                return_type_annotation,
                help_text: Default::default(),
                self_type,
                build_config,
                dead_code_graph,
                mode: Mode::NonAbi,
                opts,
            }),
            error_recovery_expr(rhs.span()),
            warnings,
            errors
        );

        ok(
            TypedExpression {
                expression: TypedExpressionVariant::LazyOperator {
                    op,
                    lhs: Box::new(typed_lhs),
                    rhs: Box::new(typed_rhs),
                },
                return_type: return_type_annotation,
                is_constant: IsConstant::No, // Maybe.
                span,
            },
            warnings,
            errors,
        )
    }

    fn type_check_code_block(
        contents: CodeBlock,
        span: Span,
        namespace: crate::semantic_analysis::NamespaceRef,
        crate_namespace: NamespaceRef,
        type_annotation: TypeId,
        help_text: &'static str,
        self_type: TypeId,
        build_config: &BuildConfig,
        dead_code_graph: &mut ControlFlowGraph,
        opts: TCOpts,
    ) -> CompileResult<TypedExpression> {
        let mut warnings = vec![];
        let mut errors = vec![];
        let (typed_block, block_return_type) = check!(
            TypedCodeBlock::type_check(TypeCheckArguments {
                checkee: contents,
                namespace,
                crate_namespace,
                return_type_annotation: type_annotation,
                help_text,
                self_type,
                build_config,
                dead_code_graph,
                mode: Mode::NonAbi,
                opts,
            }),
            (
                TypedCodeBlock {
                    contents: vec![],
                    whole_block_span: span.clone()
                },
                crate::type_engine::insert_type(TypeInfo::Tuple(Vec::new()))
            ),
            warnings,
            errors
        );

        // this could probably be cleaned up with unification instead of comparing types
        match unify_with_self(block_return_type, type_annotation, self_type, &span) {
            Ok(mut ws) => {
                warnings.append(&mut ws);
            }
            Err(e) => {
                errors.push(e.into());
            }
        };
        let exp = TypedExpression {
            expression: TypedExpressionVariant::CodeBlock(TypedCodeBlock {
                contents: typed_block.contents,
                whole_block_span: span.clone(),
            }),
            return_type: block_return_type,
            is_constant: IsConstant::No, /* TODO if all elements of block are constant
                                          * then this is constant */
            span,
        };
        ok(exp, warnings, errors)
    }

    #[allow(clippy::type_complexity)]
    fn type_check_if_expression(
        arguments: TypeCheckArguments<
            '_,
            (Box<Expression>, Box<Expression>, Option<Box<Expression>>),
        >,
        span: Span,
    ) -> CompileResult<TypedExpression> {
        let TypeCheckArguments {
            checkee: (condition, then, r#else),
            namespace,
            crate_namespace,
            return_type_annotation: type_annotation,
            self_type,
            build_config,
            dead_code_graph,
            opts,
            ..
        } = arguments;
        let mut warnings = vec![];
        let mut errors = vec![];
        let condition = Box::new(check!(
            TypedExpression::type_check(TypeCheckArguments {
                checkee: *condition.clone(),
                namespace,
                crate_namespace,
                return_type_annotation: insert_type(TypeInfo::Boolean),
                help_text: "The condition of an if expression must be a boolean expression.",
                self_type,
                build_config,
                dead_code_graph,
                mode: Mode::NonAbi,
                opts,
            }),
            error_recovery_expr(condition.span()),
            warnings,
            errors
        ));
        let then = Box::new(check!(
            TypedExpression::type_check(TypeCheckArguments {
                checkee: *then.clone(),
                namespace,
                crate_namespace,
                return_type_annotation: type_annotation,
                help_text: Default::default(),
                self_type,
                build_config,
                dead_code_graph,
                mode: Mode::NonAbi,
                opts,
            }),
            error_recovery_expr(then.span()),
            warnings,
            errors
        ));
        let r#else = r#else.map(|expr| {
            Box::new(check!(
                TypedExpression::type_check(TypeCheckArguments {
                    checkee: *expr.clone(),
                    namespace,
                    crate_namespace,
                    return_type_annotation: then.return_type,
                    help_text: Default::default(),
                    self_type,
                    build_config,
                    dead_code_graph,
                    mode: Mode::NonAbi,
                    opts,
                }),
                error_recovery_expr(expr.span()),
                warnings,
                errors
            ))
        });

        let r#else_ret_ty = r#else
            .as_ref()
            .map(|x| x.return_type)
            .unwrap_or_else(|| insert_type(TypeInfo::Tuple(Vec::new())));
        // if there is a type annotation, then the else branch must exist
        match unify_with_self(then.return_type, r#else_ret_ty, self_type, &span) {
            Ok(mut warn) => {
                warnings.append(&mut warn);
                if !look_up_type_id(r#else_ret_ty).is_unit() && r#else.is_none() {
                    errors.push(CompileError::NoElseBranch {
                        span: span.clone(),
                        r#type: look_up_type_id(type_annotation).friendly_type_str(),
                    });
                }
            }
            Err(e) => {
                errors.push(e.into());
            }
        }

        let exp = TypedExpression {
            expression: TypedExpressionVariant::IfExp {
                condition,
                then: then.clone(),
                r#else,
            },
            is_constant: IsConstant::No, // TODO
            return_type: then.return_type,
            span,
        };
        ok(exp, warnings, errors)
    }

    #[allow(clippy::type_complexity)]
    fn type_check_match_expression(
        arguments: TypeCheckArguments<'_, (Expression, Ident, Vec<MatchCondition>)>,
        span: Span,
    ) -> CompileResult<TypedExpression> {
        let mut warnings = vec![];
        let mut errors = vec![];
        let TypeCheckArguments {
            checkee: (if_exp, variable_created, cases_covered),
            namespace,
            crate_namespace,
            return_type_annotation: type_annotation,
            self_type,
            build_config,
            dead_code_graph,
            opts,
            ..
        } = arguments;
        let typed_if_exp = check!(
            TypedExpression::type_check(TypeCheckArguments {
                checkee: if_exp.clone(),
                namespace,
                crate_namespace,
                return_type_annotation: type_annotation,
                help_text: Default::default(),
                self_type,
                build_config,
                dead_code_graph,
                mode: Mode::NonAbi,
                opts,
            }),
            error_recovery_expr(if_exp.span()),
            warnings,
            errors
        );
        let parent = check!(
            TypedExpression::type_check_variable_expression(
                variable_created.clone(),
                variable_created.span().clone(),
                namespace
            ),
            return err(warnings, errors),
            warnings,
            errors
        );
        let type_info = crate::type_engine::look_up_type_id(parent.return_type);
        let (witness_report, arms_reachability) = check!(
            check_match_expression_usefulness(type_info, cases_covered, span.clone()),
            return err(warnings, errors),
            warnings,
            errors
        );
        for (arm, reachable) in arms_reachability.into_iter() {
            if !reachable {
                warnings.push(CompileWarning {
                    span: arm.span(),
                    warning_content: Warning::MatchExpressionUnreachableArm,
                });
            }
        }
        if witness_report.has_witnesses() {
            errors.push(CompileError::MatchExpressionNonExhaustive {
                missing_patterns: format!("{}", witness_report),
                span,
            });
            return err(warnings, errors);
        }
        ok(typed_if_exp, warnings, errors)
    }

    #[allow(clippy::too_many_arguments)]
    fn type_check_asm_expression(
        asm: AsmExpression,
        span: Span,
        namespace: crate::semantic_analysis::NamespaceRef,
        crate_namespace: NamespaceRef,
        self_type: TypeId,
        build_config: &BuildConfig,
        dead_code_graph: &mut ControlFlowGraph,
        opts: TCOpts,
    ) -> CompileResult<TypedExpression> {
        let mut warnings = vec![];
        let mut errors = vec![];
        let return_type = namespace
            .resolve_type_with_self(asm.return_type.clone(), self_type)
            .unwrap_or_else(|_| {
                errors.push(CompileError::UnknownType {
                    span: asm
                        .returns
                        .clone()
                        .map(|x| x.1)
                        .unwrap_or_else(|| asm.whole_block_span.clone()),
                });
                insert_type(TypeInfo::ErrorRecovery)
            });
        // type check the initializers
        let typed_registers = asm
            .registers
            .into_iter()
            .map(
                |AsmRegisterDeclaration { name, initializer }| TypedAsmRegisterDeclaration {
                    name,
                    initializer: initializer.map(|initializer| {
                        check!(
                            TypedExpression::type_check(TypeCheckArguments {
                                checkee: initializer.clone(),
                                namespace,
                                crate_namespace,
                                return_type_annotation: insert_type(TypeInfo::Unknown),
                                help_text: Default::default(),
                                self_type,
                                build_config,
                                dead_code_graph,
                                mode: Mode::NonAbi,
                                opts,
                            }),
                            error_recovery_expr(initializer.span()),
                            warnings,
                            errors
                        )
                    }),
                },
            )
            .collect();
        let exp = TypedExpression {
            expression: TypedExpressionVariant::AsmExpression {
                whole_block_span: asm.whole_block_span,
                body: asm.body,
                registers: typed_registers,
                returns: asm.returns,
            },
            return_type,
            is_constant: IsConstant::No,
            span,
        };
        ok(exp, warnings, errors)
    }

    #[allow(clippy::too_many_arguments)]
    fn type_check_struct_expression(
        span: Span,
        call_path: CallPath,
        fields: Vec<StructExpressionField>,
        namespace: crate::semantic_analysis::NamespaceRef,
        crate_namespace: NamespaceRef,
        self_type: TypeId,
        build_config: &BuildConfig,
        dead_code_graph: &mut ControlFlowGraph,
        opts: TCOpts,
    ) -> CompileResult<TypedExpression> {
        let mut warnings = vec![];
        let mut errors = vec![];
        let module_result = namespace
            .find_module_relative(&call_path.prefixes)
            .ok(&mut warnings, &mut errors);
        let mut typed_fields_buf = vec![];
        let definition = match module_result {
            Some(module) => match module.clone().get_symbol(&call_path.suffix).value {
                Some(TypedDeclaration::StructDeclaration(st)) => st,
                Some(_) => {
                    errors.push(CompileError::DeclaredNonStructAsStruct {
                        name: call_path.suffix.clone(),
                        span,
                    });
                    return err(warnings, errors);
                }
                None => {
                    errors.push(CompileError::StructNotFound {
                        name: call_path.suffix.clone(),
                        span,
                    });
                    return err(warnings, errors);
                }
            },
            None => {
                errors.push(CompileError::StructNotFound {
                    name: call_path.suffix,
                    span,
                });
                return err(warnings, errors);
            }
        };
        // if this is a generic struct, i.e. it has some type
        // parameters, monomorphize it before unifying the
        // types
        let definition = if definition.type_parameters.is_empty() {
            definition
        } else {
            definition.monomorphize()
        };

        // match up the names with their type annotations from the declaration
        for def_field in definition.fields.iter() {
            let expr_field: crate::parse_tree::StructExpressionField =
                match fields.iter().find(|x| x.name == def_field.name) {
                    Some(val) => val.clone(),
                    None => {
                        errors.push(CompileError::StructMissingField {
                            field_name: def_field.name.clone(),
                            struct_name: definition.name.clone(),
                            span: span.clone(),
                        });
                        typed_fields_buf.push(TypedStructExpressionField {
                            name: def_field.name.clone(),
                            value: TypedExpression {
                                expression: TypedExpressionVariant::Tuple { fields: vec![] },
                                return_type: insert_type(TypeInfo::ErrorRecovery),
                                is_constant: IsConstant::No,
                                span: span.clone(),
                            },
                        });
                        continue;
                    }
                };

            let typed_field = check!(
                TypedExpression::type_check(TypeCheckArguments {
                    checkee: expr_field.value,
                    namespace,
                    crate_namespace,
                    return_type_annotation: def_field.r#type,
                    help_text: "Struct field's type must match up with the type specified in its \
                     declaration.",
                    self_type,
                    build_config,
                    dead_code_graph,
                    mode: Mode::NonAbi,
                    opts,
                }),
                continue,
                warnings,
                errors
            );

            typed_fields_buf.push(TypedStructExpressionField {
                value: typed_field,
                name: expr_field.name.clone(),
            });
        }

        // check that there are no extra fields
        for field in fields {
            if !definition.fields.iter().any(|x| x.name == field.name) {
                errors.push(CompileError::StructDoesNotHaveField {
                    field_name: field.name.clone(),
                    struct_name: definition.name.clone(),
                    span: field.span,
                });
            }
        }
        let struct_type_id = crate::type_engine::insert_type(TypeInfo::Struct {
            name: definition.name.as_str().to_string(),
            fields: definition
                .fields
                .iter()
                .map(TypedStructField::as_owned_typed_struct_field)
                .collect::<Vec<_>>(),
        });
        let exp = TypedExpression {
            expression: TypedExpressionVariant::StructExpression {
                struct_name: definition.name,
                fields: typed_fields_buf,
            },
            return_type: struct_type_id,
            is_constant: IsConstant::No,
            span,
        };
        ok(exp, warnings, errors)
    }

    #[allow(clippy::too_many_arguments)]
    fn type_check_subfield_expression(
        prefix: Box<Expression>,
        span: Span,
        field_to_access: Ident,
        namespace: crate::semantic_analysis::NamespaceRef,
        crate_namespace: NamespaceRef,
        self_type: TypeId,
        build_config: &BuildConfig,
        dead_code_graph: &mut ControlFlowGraph,
        opts: TCOpts,
    ) -> CompileResult<TypedExpression> {
        let mut warnings = vec![];
        let mut errors = vec![];
        let parent = check!(
            TypedExpression::type_check(TypeCheckArguments {
                checkee: *prefix,
                namespace,
                crate_namespace,
                return_type_annotation: insert_type(TypeInfo::Unknown),
                help_text: Default::default(),
                self_type,
                build_config,
                dead_code_graph,
                mode: Mode::NonAbi,
                opts,
            }),
            return err(warnings, errors),
            warnings,
            errors
        );
        let (fields, struct_name) = check!(
            namespace.get_struct_type_fields(
                parent.return_type,
                parent.span.as_str(),
                &parent.span
            ),
            return err(warnings, errors),
            warnings,
            errors
        );
        let field = if let Some(field) = fields
            .iter()
            .find(|OwnedTypedStructField { name, .. }| name.as_str() == field_to_access.as_str())
        {
            field
        } else {
            errors.push(CompileError::FieldNotFound {
                span: field_to_access.span().clone(),
                available_fields: fields
                    .iter()
                    .map(|OwnedTypedStructField { name, .. }| name.to_string())
                    .collect::<Vec<_>>()
                    .join("\n"),
                field_name: field_to_access.clone(),
                struct_name,
            });
            return err(warnings, errors);
        };

        let exp = TypedExpression {
            expression: TypedExpressionVariant::StructFieldAccess {
                resolved_type_of_parent: parent.return_type,
                prefix: Box::new(parent),
                field_to_access: field.clone(),
                field_to_access_span: span.clone(),
            },
            return_type: field.r#type,
            is_constant: IsConstant::No,
            span,
        };
        ok(exp, warnings, errors)
    }

    fn type_check_tuple(
        fields: Vec<Expression>,
        span: Span,
        namespace: crate::semantic_analysis::NamespaceRef,
        crate_namespace: NamespaceRef,
        type_annotation: TypeId,
        self_type: TypeId,
        build_config: &BuildConfig,
        dead_code_graph: &mut ControlFlowGraph,
        opts: TCOpts,
    ) -> CompileResult<TypedExpression> {
        let mut warnings = vec![];
        let mut errors = vec![];
        let field_type_ids_opt = match look_up_type_id(type_annotation) {
            TypeInfo::Tuple(field_type_ids) if field_type_ids.len() == fields.len() => {
                Some(field_type_ids)
            }
            _ => None,
        };
        let mut typed_field_types = Vec::with_capacity(fields.len());
        let mut typed_fields = Vec::with_capacity(fields.len());
        let mut is_constant = IsConstant::Yes;
        for (i, field) in fields.into_iter().enumerate() {
            let field_type_id = field_type_ids_opt
                .as_ref()
                .map(|field_type_ids| field_type_ids[i])
                .unwrap_or_default();
            let field_span = field.span();
            let typed_field = check!(
                TypedExpression::type_check(TypeCheckArguments {
                    checkee: field,
                    namespace,
                    crate_namespace,
                    return_type_annotation: field_type_id,
                    help_text: "tuple field type does not match the expected type",
                    self_type,
                    build_config,
                    dead_code_graph,
                    mode: Mode::NonAbi,
                    opts,
                }),
                error_recovery_expr(field_span),
                warnings,
                errors
            );
            if let IsConstant::No = typed_field.is_constant {
                is_constant = IsConstant::No;
            }
            typed_field_types.push(typed_field.return_type);
            typed_fields.push(typed_field);
        }
        let exp = TypedExpression {
            expression: TypedExpressionVariant::Tuple {
                fields: typed_fields,
            },
            return_type: crate::type_engine::insert_type(TypeInfo::Tuple(typed_field_types)),
            is_constant,
            span,
        };
        ok(exp, warnings, errors)
    }

    fn type_check_tuple_index(
        prefix: Expression,
        index: usize,
        index_span: Span,
        span: Span,
        namespace: crate::semantic_analysis::NamespaceRef,
        crate_namespace: NamespaceRef,
        self_type: TypeId,
        build_config: &BuildConfig,
        dead_code_graph: &mut ControlFlowGraph,
        opts: TCOpts,
    ) -> CompileResult<TypedExpression> {
        let mut warnings = vec![];
        let mut errors = vec![];
        let parent = check!(
            TypedExpression::type_check(TypeCheckArguments {
                checkee: prefix,
                namespace,
                crate_namespace,
                return_type_annotation: insert_type(TypeInfo::Unknown),
                help_text: Default::default(),
                self_type,
                build_config,
                dead_code_graph,
                mode: Mode::NonAbi,
                opts,
            }),
            return err(warnings, errors),
            warnings,
            errors
        );
        let mut tuple_elem_to_access = None;
        let tuple_elems = check!(
            namespace.get_tuple_elems(parent.return_type, parent.span.as_str(), &parent.span),
            return err(warnings, errors),
            warnings,
            errors
        );
        for (pos, elem) in tuple_elems.iter().enumerate() {
            if pos == index {
                tuple_elem_to_access = Some(*elem);
            }
        }
        let tuple_elem_to_access = match tuple_elem_to_access {
            Some(tuple_elem_to_access) => tuple_elem_to_access,
            None => {
                errors.push(CompileError::TupleOutOfBounds {
                    index,
                    count: tuple_elems.len(),
                    span: index_span,
                });
                return err(warnings, errors);
            }
        };
        let exp = TypedExpression {
            expression: TypedExpressionVariant::TupleElemAccess {
                resolved_type_of_parent: parent.return_type,
                prefix: Box::new(parent),
                elem_to_access_num: index,
                elem_to_access_span: index_span,
            },
            return_type: tuple_elem_to_access,
            is_constant: IsConstant::No,
            span,
        };
        ok(exp, warnings, errors)
    }

    #[allow(clippy::too_many_arguments)]
    fn type_check_delineated_path(
        call_path: CallPath,
        span: Span,
        args: Vec<Expression>,
        // TODO these will be needed for enum instantiation
        _type_arguments: Vec<TypeInfo>,
        namespace: crate::semantic_analysis::NamespaceRef,
        crate_namespace: NamespaceRef,
        self_type: TypeId,
        build_config: &BuildConfig,
        dead_code_graph: &mut ControlFlowGraph,
        opts: TCOpts,
    ) -> CompileResult<TypedExpression> {
        let mut warnings = vec![];
        let mut errors = vec![];
        // The first step is to determine if the call path refers to a module, enum, or function.
        // We could rely on the capitalization convention, where modules are lowercase
        // and enums are uppercase, but this is not robust in the long term.
        // Instead, we try to resolve all paths.
        // If only one exists, then we use that one. Otherwise, if more than one exist, it is
        // an ambiguous reference error.
        let mut probe_warnings = Vec::new();
        let mut probe_errors = Vec::new();
        let module_result = namespace
            .find_module_relative(&call_path.prefixes)
            .ok(&mut probe_warnings, &mut probe_errors);
        let enum_module_combined_result = {
            // also, check if this is an enum _in_ another module.
            let (module_path, enum_name) =
                call_path.prefixes.split_at(call_path.prefixes.len() - 1);
            let enum_name = enum_name[0].clone();
            let namespace = namespace.find_module_relative(module_path);
            let namespace = namespace.ok(&mut warnings, &mut errors);
            namespace.and_then(|ns| ns.find_enum(&enum_name))
        };

        // now we can see if this thing is a symbol (typed declaration) or reference to an
        // enum instantiation, and if it is not either of those things, then it might be a
        // function application
        let exp: TypedExpression = match (module_result, enum_module_combined_result) {
            (Some(_module), Some(_enum_res)) => {
                errors.push(CompileError::AmbiguousPath { span });
                return err(warnings, errors);
            }
            (Some(module), None) => match module.get_symbol(&call_path.suffix).value {
                Some(decl) => match decl {
                    TypedDeclaration::EnumDeclaration(enum_decl) => {
                        check!(
                            instantiate_enum(
                                enum_decl,
                                call_path.suffix,
                                args,
                                namespace,
                                crate_namespace,
                                self_type,
                                build_config,
                                dead_code_graph,
                                opts,
                            ),
                            return err(warnings, errors),
                            warnings,
                            errors
                        )
                    }
                    TypedDeclaration::FunctionDeclaration(func_decl) => check!(
                        instantiate_function_application(
                            func_decl,
                            call_path,
                            args,
                            namespace,
                            crate_namespace,
                            self_type,
                            build_config,
                            dead_code_graph,
                            opts,
                        ),
                        return err(warnings, errors),
                        warnings,
                        errors
                    ),
                    a => {
                        errors.push(CompileError::NotAnEnum {
                            name: call_path.friendly_name(),
                            span,
                            actually: a.friendly_name().to_string(),
                        });
                        return err(warnings, errors);
                    }
                },
                None => {
                    errors.push(CompileError::SymbolNotFound {
                        name: call_path.suffix.as_str().to_string(),
                        span: call_path.suffix.span().clone(),
                    });
                    return err(warnings, errors);
                }
            },
            (None, Some(enum_decl)) => check!(
                instantiate_enum(
                    enum_decl,
                    call_path.suffix,
                    args,
                    namespace,
                    crate_namespace,
                    self_type,
                    build_config,
                    dead_code_graph,
                    opts,
                ),
                return err(warnings, errors),
                warnings,
                errors
            ),
            (None, None) => {
                errors.push(CompileError::SymbolNotFound {
                    span,
                    name: call_path.suffix.as_str().to_string(),
                });
                return err(warnings, errors);
            }
        };

        ok(exp, warnings, errors)
    }

    #[allow(clippy::too_many_arguments)]
    fn type_check_abi_cast(
        abi_name: CallPath,
        address: Box<Expression>,
        span: Span,
        namespace: crate::semantic_analysis::NamespaceRef,
        crate_namespace: NamespaceRef,
        self_type: TypeId,
        build_config: &BuildConfig,
        dead_code_graph: &mut ControlFlowGraph,
        opts: TCOpts,
    ) -> CompileResult<TypedExpression> {
        let mut warnings = vec![];
        let mut errors = vec![];
        // TODO use lib-std's Address type instead of b256
        // type check the address and make sure it is
        let err_span = address.span();
        // TODO(static span): the below String address should just be address_expr
        // basically delete the bottom line and replace references to it with address_expr
        let address_str = address.span().as_str().to_string();
        let address_expr = check!(
            TypedExpression::type_check(TypeCheckArguments {
                checkee: *address,
                namespace,
                crate_namespace,
                return_type_annotation: insert_type(TypeInfo::B256),
                help_text: "An address that is being ABI cast must be of type b256",
                self_type,
                build_config,
                dead_code_graph,
                mode: Mode::NonAbi,
                opts,
            }),
            error_recovery_expr(err_span),
            warnings,
            errors
        );
        // look up the call path and get the declaration it references
        let abi = check!(
            namespace.get_call_path(&abi_name),
            return err(warnings, errors),
            warnings,
            errors
        );
        // make sure the declaration is actually an abi
        let abi = match abi {
            TypedDeclaration::AbiDeclaration(abi) => abi,
            a => {
                errors.push(CompileError::NotAnAbi {
                    span: abi_name.span(),
                    actually_is: a.friendly_name(),
                });
                return err(warnings, errors);
            }
        };
        let return_type = insert_type(TypeInfo::ContractCaller {
            abi_name: abi_name.to_owned_call_path(),
            address: address_str,
        });
        let mut functions_buf = abi
            .interface_surface
            .iter()
            .map(|x| x.to_dummy_func(Mode::ImplAbiFn))
            .collect::<Vec<_>>();
        // calls of ABI methods do not result in any codegen of the ABI method block
        // they instead just use the CALL opcode and the return type
        let mut type_checked_fn_buf = Vec::with_capacity(abi.methods.len());
        for method in &abi.methods {
            type_checked_fn_buf.push(check!(
                TypedFunctionDeclaration::type_check(TypeCheckArguments {
                    checkee: method.clone(),
                    namespace,
                    crate_namespace,
                    return_type_annotation: insert_type(TypeInfo::Unknown),
                    help_text: Default::default(),
                    self_type: insert_type(TypeInfo::Contract),
                    build_config,
                    dead_code_graph,
                    mode: Mode::ImplAbiFn,
                    opts,
                }),
                return err(warnings, errors),
                warnings,
                errors
            ));
        }

        functions_buf.append(&mut type_checked_fn_buf);
        namespace.insert_trait_implementation(
            abi_name.clone(),
            look_up_type_id(return_type),
            functions_buf,
        );
        let exp = TypedExpression {
            expression: TypedExpressionVariant::AbiCast {
                abi_name,
                address: Box::new(address_expr),
                span: span.clone(),
            },
            return_type,
            is_constant: IsConstant::No,
            span,
        };
        ok(exp, warnings, errors)
    }

    #[allow(clippy::too_many_arguments)]
    fn type_check_array(
        contents: Vec<Expression>,
        span: Span,
        namespace: crate::semantic_analysis::NamespaceRef,
        crate_namespace: NamespaceRef,
        self_type: TypeId,
        build_config: &BuildConfig,
        dead_code_graph: &mut ControlFlowGraph,
        opts: TCOpts,
    ) -> CompileResult<TypedExpression> {
        if contents.is_empty() {
            return ok(
                TypedExpression {
                    expression: TypedExpressionVariant::Array {
                        contents: Vec::new(),
                    },
                    return_type: insert_type(TypeInfo::Array(insert_type(TypeInfo::Unknown), 0)),
                    is_constant: IsConstant::Yes,
                    span,
                },
                Vec::new(),
                Vec::new(),
            );
        };

        let mut warnings = Vec::new();
        let mut errors = Vec::new();
        let typed_contents: Vec<TypedExpression> = contents
            .into_iter()
            .map(|expr| {
                let span = expr.span();
                check!(
                    Self::type_check(TypeCheckArguments {
                        checkee: expr,
                        namespace,
                        crate_namespace,
                        return_type_annotation: insert_type(TypeInfo::Unknown),
                        help_text: Default::default(),
                        self_type,
                        build_config,
                        dead_code_graph,
                        mode: Mode::NonAbi,
                        opts,
                    }),
                    error_recovery_expr(span),
                    warnings,
                    errors
                )
            })
            .collect();

        let elem_type = typed_contents[0].return_type;
        for typed_elem in &typed_contents[1..] {
            match unify_with_self(
                typed_elem.return_type,
                elem_type,
                self_type,
                &typed_elem.span,
            ) {
                // In both cases, if there are warnings or errors then break here, since we don't
                // need to spam type errors for every element once we have one.
                Ok(mut ws) => {
                    let no_warnings = ws.is_empty();
                    warnings.append(&mut ws);
                    if !no_warnings {
                        break;
                    }
                }
                Err(e) => {
                    errors.push(CompileError::TypeError(e));
                    break;
                }
            };
        }

        let array_count = typed_contents.len();
        ok(
            TypedExpression {
                expression: TypedExpressionVariant::Array {
                    contents: typed_contents,
                },
                return_type: insert_type(TypeInfo::Array(elem_type, array_count)),
                is_constant: IsConstant::No, // Maybe?
                span,
            },
            warnings,
            errors,
        )
    }

    fn type_check_array_index(
        arguments: TypeCheckArguments<'_, (Expression, Expression)>,
        span: Span,
    ) -> CompileResult<TypedExpression> {
        let TypeCheckArguments {
            checkee: (prefix, index),
            namespace,
            crate_namespace,
            self_type,
            build_config,
            dead_code_graph,
            opts,
            ..
        } = arguments;
        let mut warnings = Vec::new();
        let mut errors = Vec::new();

        let prefix_te = check!(
            TypedExpression::type_check(TypeCheckArguments {
                checkee: prefix.clone(),
                namespace,
                crate_namespace,
                return_type_annotation: insert_type(TypeInfo::Unknown),
                help_text: Default::default(),
                self_type,
                build_config,
                dead_code_graph,
                mode: Mode::NonAbi,
                opts,
            }),
            return err(warnings, errors),
            warnings,
            errors
        );

        // If the return type is a static array then create a TypedArrayIndex.
        if let TypeInfo::Array(elem_type_id, _) = look_up_type_id(prefix_te.return_type) {
            let index_te = check!(
                TypedExpression::type_check(TypeCheckArguments {
                    checkee: index,
                    namespace,
                    crate_namespace,
                    return_type_annotation: insert_type(TypeInfo::UnsignedInteger(
                        IntegerBits::SixtyFour
                    )),
                    help_text: Default::default(),
                    self_type,
                    build_config,
                    dead_code_graph,
                    mode: Mode::NonAbi,
                    opts,
                }),
                return err(warnings, errors),
                warnings,
                errors
            );

            ok(
                TypedExpression {
                    expression: TypedExpressionVariant::ArrayIndex {
                        prefix: Box::new(prefix_te),
                        index: Box::new(index_te),
                    },
                    return_type: elem_type_id,
                    is_constant: IsConstant::No,
                    span,
                },
                warnings,
                errors,
            )
        } else {
            // Otherwise convert into a method call 'index(self, index)' via the std::ops::Index trait.
            let method_name = MethodName::FromType {
                call_path: CallPath {
                    prefixes: vec![
                        Ident::new_with_override("core", span.clone()),
                        Ident::new_with_override("ops", span.clone()),
                    ],
                    suffix: Ident::new_with_override("index", span.clone()),
                    is_absolute: true,
                },
                type_name: None,
            };
            type_check_method_application(
                method_name,
                vec![prefix, index],
                span,
                namespace,
                crate_namespace,
                self_type,
                build_config,
                dead_code_graph,
                opts,
            )
        }
    }

    /// This function takes a [DelayedResolutionVariant] and returns either a
    /// [TypedExpressionVariant::EnumArgAccess] (given the case of enum arg
    /// access) or returns a [TypedExpressionVariant::StructFieldAccess] (given
    /// the case of struct field access). This function does several things, it
    /// 1) checks to ensure that the expression inside of the
    /// [DelayedResolutionVariant] is of the appropriate type (either an enum
    /// or a struct), 2) determines the return type of the corresponding
    /// struct field or enum arg, and 3) constructs the respective typed
    /// expression.
    fn type_check_delayed_resolution(
        variant: DelayedResolutionVariant,
        span: Span,
        namespace: NamespaceRef,
        crate_namespace: NamespaceRef,
        self_type: TypeId,
        build_config: &BuildConfig,
        dead_code_graph: &mut ControlFlowGraph,
        opts: TCOpts,
    ) -> CompileResult<TypedExpression> {
        let mut warnings = vec![];
        let mut errors = vec![];
        match variant {
            DelayedResolutionVariant::TupleVariant(DelayedTupleVariantResolution {
                exp,
                elem_num,
            }) => {
                let args = TypeCheckArguments {
                    checkee: *exp,
                    namespace,
                    crate_namespace,
                    return_type_annotation: insert_type(TypeInfo::Unknown),
                    help_text: "",
                    self_type,
                    build_config,
                    dead_code_graph,
                    mode: Mode::NonAbi,
                    opts,
                };
                let parent = check!(
                    TypedExpression::type_check(args),
                    return err(warnings, errors),
                    warnings,
                    errors
                );
                let tuple_elems = check!(
                    namespace.get_tuple_elems(
                        parent.return_type,
                        parent.span.as_str(),
                        &parent.span
                    ),
                    return err(warnings, errors),
                    warnings,
                    errors
                );
                let mut tuple_elem_to_access = None;
                for (pos, tuple_elem) in tuple_elems.into_iter().enumerate() {
                    if pos == elem_num {
                        tuple_elem_to_access = Some(tuple_elem)
                    }
                }
                let tuple_elem_to_access = match tuple_elem_to_access {
                    None => {
                        errors.push(CompileError::MatchWrongType {
                            expected: parent.return_type,
                            span: parent.span,
                        });
                        let exp = error_recovery_expr(span);
                        return ok(exp, warnings, errors);
                    }
                    Some(tuple_elem_to_access) => tuple_elem_to_access,
                };
                let exp = TypedExpression {
                    expression: TypedExpressionVariant::TupleElemAccess {
                        resolved_type_of_parent: parent.return_type,
                        prefix: Box::new(parent),
                        elem_to_access_num: elem_num,
                        elem_to_access_span: span.clone(),
                    },
                    return_type: tuple_elem_to_access,
                    is_constant: IsConstant::No,
                    span,
                };
                ok(exp, warnings, errors)
            }
            DelayedResolutionVariant::EnumVariant(DelayedEnumVariantResolution {
                exp,
                call_path,
                arg_num,
            }) => {
                let args = TypeCheckArguments {
                    checkee: *exp,
                    namespace,
                    crate_namespace,
                    return_type_annotation: insert_type(TypeInfo::Unknown),
                    help_text: "",
                    self_type,
                    build_config,
                    dead_code_graph,
                    mode: Mode::NonAbi,
                    opts,
                };
                let parent = check!(
                    TypedExpression::type_check(args),
                    return err(warnings, errors),
                    warnings,
                    errors
                );
                let enum_name = call_path.prefixes.first().unwrap().clone();
                let variant_name = call_path.suffix.clone();
                let enum_module_combined_result = {
                    let (module_path, enum_name) =
                        call_path.prefixes.split_at(call_path.prefixes.len() - 1);
                    let enum_name = enum_name[0].clone();
                    let namespace = namespace.find_module_relative(module_path);
                    let namespace = namespace.ok(&mut warnings, &mut errors);
                    namespace.and_then(|ns| ns.find_enum(&enum_name))
                };
                let mut return_type = None;
                let mut owned_enum_variant = None;
                match enum_module_combined_result {
                    None => todo!(),
                    Some(enum_decl) => {
                        if enum_name != enum_decl.name {
                            errors.push(CompileError::MatchWrongType {
                                expected: parent.return_type,
                                span: enum_name.span().clone(),
                            });
                            let exp = error_recovery_expr(span);
                            return ok(exp, warnings, errors);
                        }
                        for (pos, variant) in enum_decl.variants.into_iter().enumerate() {
                            match (pos == arg_num, variant.name == variant_name) {
                                (true, true) => {
                                    return_type = Some(variant.r#type);
                                    owned_enum_variant = Some(variant);
                                }
                                (true, false) => {
                                    errors.push(CompileError::MatchWrongType {
                                        expected: parent.return_type,
                                        span: variant_name.span().clone(),
                                    });
                                    let exp = error_recovery_expr(span);
                                    return ok(exp, warnings, errors);
                                }
                                _ => (),
                            }
                        }
                    }
                }
                let (return_type, _owned_enum_variant) = match (return_type, owned_enum_variant) {
                    (Some(return_type), Some(owned_enum_variant)) => {
                        (return_type, owned_enum_variant)
                    }
                    _ => {
                        errors.push(CompileError::MatchWrongType {
                            expected: parent.return_type,
                            span: enum_name.span().clone(),
                        });
                        let exp = error_recovery_expr(span);
                        return ok(exp, warnings, errors);
                    }
                };

                let exp = TypedExpression {
                    expression: TypedExpressionVariant::EnumArgAccess {
                        resolved_type_of_parent: parent.return_type,
                        prefix: Box::new(parent),
                        //variant_to_access: owned_enum_variant.to_owned(),
                        arg_num_to_access: arg_num,
                    },
                    return_type,
                    is_constant: IsConstant::No,
                    span,
                };
                ok(exp, warnings, errors)
            }
            DelayedResolutionVariant::StructField(DelayedStructFieldResolution {
                exp,
                struct_name,
                field,
            }) => {
                let args = TypeCheckArguments {
                    checkee: *exp,
                    namespace,
                    crate_namespace,
                    return_type_annotation: insert_type(TypeInfo::Unknown),
                    help_text: "",
                    self_type,
                    build_config,
                    dead_code_graph,
                    mode: Mode::NonAbi,
                    opts,
                };
                let parent = check!(
                    TypedExpression::type_check(args),
                    return err(warnings, errors),
                    warnings,
                    errors
                );
                let (struct_fields, other_struct_name) = check!(
                    namespace.get_struct_type_fields(
                        parent.return_type,
                        parent.span.as_str(),
                        &parent.span
                    ),
                    return err(warnings, errors),
                    warnings,
                    errors
                );
                if struct_name.as_str() != other_struct_name {
                    errors.push(CompileError::MatchWrongType {
                        expected: parent.return_type,
                        span: struct_name.span().clone(),
                    });
                    let exp = error_recovery_expr(span);
                    return ok(exp, warnings, errors);
                }
                let mut field_to_access = None;
                for struct_field in struct_fields.iter() {
                    if struct_field.name == *field.as_str() {
                        field_to_access = Some(struct_field.clone())
                    }
                }
                let field_to_access = match field_to_access {
                    None => {
                        errors.push(CompileError::MatchWrongType {
                            expected: parent.return_type,
                            span: struct_name.span().clone(),
                        });
                        let exp = error_recovery_expr(span);
                        return ok(exp, warnings, errors);
                    }
                    Some(field_to_access) => field_to_access,
                };
                let exp = TypedExpression {
                    expression: TypedExpressionVariant::StructFieldAccess {
                        resolved_type_of_parent: parent.return_type,
                        prefix: Box::new(parent),
                        field_to_access: field_to_access.clone(),
                        field_to_access_span: field.span().clone(),
                    },
                    return_type: field_to_access.r#type,
                    is_constant: IsConstant::No,
                    span,
                };
                ok(exp, warnings, errors)
            }
        }
    }

    fn type_check_size_of_val(
        arguments: TypeCheckArguments<'_, Expression>,
        span: Span,
    ) -> CompileResult<TypedExpression> {
        let mut warnings = vec![];
        let mut errors = vec![];
        let exp = check!(
            TypedExpression::type_check(arguments),
            return err(warnings, errors),
            warnings,
            errors
        );
        let exp = TypedExpression {
            expression: TypedExpressionVariant::SizeOf {
                variant: SizeOfVariant::Val(Box::new(exp)),
            },
            return_type: crate::type_engine::insert_type(TypeInfo::UnsignedInteger(
                IntegerBits::SixtyFour,
            )),
            is_constant: IsConstant::No,
            span,
        };
        ok(exp, warnings, errors)
    }

    fn type_check_size_of_type(
        arguments: TypeCheckArguments<'_, (TypeInfo, Span)>,
        span: Span,
    ) -> CompileResult<TypedExpression> {
        let warnings = vec![];
        let mut errors = vec![];
        let TypeCheckArguments {
            checkee: (type_name, type_span),
            self_type,
            namespace,
            ..
        } = arguments;
        let type_id = namespace
            .resolve_type_with_self(type_name, self_type)
            .unwrap_or_else(|_| {
                errors.push(CompileError::UnknownType { span: type_span });
                insert_type(TypeInfo::ErrorRecovery)
            });
        let exp = TypedExpression {
            expression: TypedExpressionVariant::SizeOf {
                variant: SizeOfVariant::Type(type_id),
            },
            return_type: crate::type_engine::insert_type(TypeInfo::UnsignedInteger(
                IntegerBits::SixtyFour,
            )),
            is_constant: IsConstant::No,
            span,
        };
        ok(exp, warnings, errors)
    }

    fn resolve_numeric_literal(
        lit: Literal,
        span: Span,
        new_type: TypeId,
    ) -> CompileResult<TypedExpression> {
        let mut errors = vec![];
        let pest_span = span.clone().span;
        let path = span.clone().path;

        // Parse and resolve a Numeric(span) based on new_type.
        let (val, new_integer_type) = match lit {
            Literal::Numeric(num) => match look_up_type_id(new_type) {
                TypeInfo::UnsignedInteger(n) => match n {
                    IntegerBits::Eight => (
                        num.to_string().parse().map(Literal::U8).map_err(|e| {
                            Literal::handle_parse_int_error(
                                e,
                                TypeInfo::UnsignedInteger(IntegerBits::Eight),
                                pest_span,
                                path,
                            )
                        }),
                        new_type,
                    ),
                    IntegerBits::Sixteen => (
                        num.to_string().parse().map(Literal::U16).map_err(|e| {
                            Literal::handle_parse_int_error(
                                e,
                                TypeInfo::UnsignedInteger(IntegerBits::Sixteen),
                                pest_span,
                                path,
                            )
                        }),
                        new_type,
                    ),
                    IntegerBits::ThirtyTwo => (
                        num.to_string().parse().map(Literal::U32).map_err(|e| {
                            Literal::handle_parse_int_error(
                                e,
                                TypeInfo::UnsignedInteger(IntegerBits::ThirtyTwo),
                                pest_span,
                                path,
                            )
                        }),
                        new_type,
                    ),
                    IntegerBits::SixtyFour => (
                        num.to_string().parse().map(Literal::U64).map_err(|e| {
                            Literal::handle_parse_int_error(
                                e,
                                TypeInfo::UnsignedInteger(IntegerBits::SixtyFour),
                                pest_span,
                                path,
                            )
                        }),
                        new_type,
                    ),
                },
                TypeInfo::Numeric => (
                    num.to_string().parse().map(Literal::U64).map_err(|e| {
                        Literal::handle_parse_int_error(
                            e,
                            TypeInfo::UnsignedInteger(IntegerBits::SixtyFour),
                            pest_span,
                            path,
                        )
                    }),
                    insert_type(TypeInfo::UnsignedInteger(IntegerBits::SixtyFour)),
                ),
                _ => unreachable!("Unexpected type for integer literals"),
            },
            _ => unreachable!("Unexpected non-integer literals"),
        };

        match val {
            Ok(v) => {
                let exp = TypedExpression {
                    expression: TypedExpressionVariant::Literal(v),
                    return_type: new_integer_type,
                    is_constant: IsConstant::Yes,
                    span,
                };
                ok(exp, vec![], vec![])
            }
            Err(e) => {
                errors.push(e);
                let exp = error_recovery_expr(span);
                ok(exp, vec![], errors)
            }
        }
    }

    pub(crate) fn pretty_print(&self) -> String {
        format!(
            "{} ({})",
            self.expression.pretty_print(),
            look_up_type_id(self.return_type).friendly_type_str()
        )
    }
}

#[cfg(test)]
mod tests {
    use std::sync::Mutex;

    use super::*;

    fn do_type_check(expr: Expression, type_annotation: TypeId) -> CompileResult<TypedExpression> {
        let namespace = create_module();
        let self_type = insert_type(TypeInfo::Unknown);
        let build_config = BuildConfig {
            file_name: Arc::new("test.sw".into()),
            dir_of_code: Arc::new("".into()),
            manifest_path: Arc::new("".into()),
            use_ir: false,
            print_intermediate_asm: false,
            print_finalized_asm: false,
            print_ir: false,
            generated_names: Arc::new(Mutex::new(vec![])),
        };
        let mut dead_code_graph: ControlFlowGraph = Default::default();

        TypedExpression::type_check(TypeCheckArguments {
            checkee: expr,
            namespace,
            crate_namespace: namespace,
            return_type_annotation: type_annotation,
            help_text: Default::default(),
            self_type,
            build_config: &build_config,
            dead_code_graph: &mut dead_code_graph,
            mode: Mode::NonAbi,
            opts: Default::default(),
        })
    }

    fn do_type_check_for_boolx2(expr: Expression) -> CompileResult<TypedExpression> {
        do_type_check(
            expr,
            insert_type(TypeInfo::Array(insert_type(TypeInfo::Boolean), 2)),
        )
    }

    #[test]
    fn test_array_type_check_non_homogeneous_0() {
        let empty_span = Span {
            span: pest::Span::new(" ".into(), 0, 0).unwrap(),
            path: None,
        };

        // [true, 0] -- first element is correct, assumes type is [bool; 2].
        let expr = Expression::Array {
            contents: vec![
                Expression::Literal {
                    value: Literal::Boolean(true),
                    span: empty_span.clone(),
                },
                Expression::Literal {
                    value: Literal::U64(0),
                    span: empty_span.clone(),
                },
            ],
            span: empty_span,
        };

        let comp_res = do_type_check_for_boolx2(expr);
        assert!(comp_res.errors.len() == 1);
        assert!(matches!(&comp_res.errors[0],
                         CompileError::TypeError(TypeError::MismatchedType {
                             expected,
                             received,
                             ..
                         }) if expected.friendly_type_str() == "bool"
                                && received.friendly_type_str() == "u64"));
    }

    #[test]
    fn test_array_type_check_non_homogeneous_1() {
        let empty_span = Span {
            span: pest::Span::new(" ".into(), 0, 0).unwrap(),
            path: None,
        };

        // [0, false] -- first element is incorrect, assumes type is [u64; 2].
        let expr = Expression::Array {
            contents: vec![
                Expression::Literal {
                    value: Literal::U64(0),
                    span: empty_span.clone(),
                },
                Expression::Literal {
                    value: Literal::Boolean(true),
                    span: empty_span.clone(),
                },
            ],
            span: empty_span,
        };

        let comp_res = do_type_check_for_boolx2(expr);
        assert!(comp_res.errors.len() == 2);
        assert!(matches!(&comp_res.errors[0],
                         CompileError::TypeError(TypeError::MismatchedType {
                             expected,
                             received,
                             ..
                         }) if expected.friendly_type_str() == "u64"
                                && received.friendly_type_str() == "bool"));
        assert!(matches!(&comp_res.errors[1],
                         CompileError::TypeError(TypeError::MismatchedType {
                             expected,
                             received,
                             ..
                         }) if expected.friendly_type_str() == "[bool; 2]"
                                && received.friendly_type_str() == "[u64; 2]"));
    }

    #[test]
    fn test_array_type_check_bad_count() {
        let empty_span = Span {
            span: pest::Span::new(" ".into(), 0, 0).unwrap(),
            path: None,
        };

        // [0, false] -- first element is incorrect, assumes type is [u64; 2].
        let expr = Expression::Array {
            contents: vec![
                Expression::Literal {
                    value: Literal::Boolean(true),
                    span: empty_span.clone(),
                },
                Expression::Literal {
                    value: Literal::Boolean(true),
                    span: empty_span.clone(),
                },
                Expression::Literal {
                    value: Literal::Boolean(true),
                    span: empty_span.clone(),
                },
            ],
            span: empty_span,
        };

        let comp_res = do_type_check_for_boolx2(expr);
        assert!(comp_res.errors.len() == 1);
        assert!(matches!(&comp_res.errors[0],
                         CompileError::TypeError(TypeError::MismatchedType {
                             expected,
                             received,
                             ..
                         }) if expected.friendly_type_str() == "[bool; 2]"
                                && received.friendly_type_str() == "[bool; 3]"));
    }

    #[test]
    fn test_array_type_check_empty() {
        let empty_span = Span {
            span: pest::Span::new(" ".into(), 0, 0).unwrap(),
            path: None,
        };

        let expr = Expression::Array {
            contents: Vec::new(),
            span: empty_span,
        };

        let comp_res = do_type_check(
            expr,
            insert_type(TypeInfo::Array(insert_type(TypeInfo::Boolean), 0)),
        );
        assert!(comp_res.warnings.is_empty() && comp_res.errors.is_empty());
    }
}<|MERGE_RESOLUTION|>--- conflicted
+++ resolved
@@ -296,19 +296,6 @@
                     dead_code_graph,
                     opts,
                 )
-<<<<<<< HEAD
-            } /*
-              a => {
-                  let errors = vec![CompileError::Unimplemented(
-                      "Unimplemented expression",
-                      a.span(),
-                  )];
-
-                  let exp = error_recovery_expr(a.span());
-                  ok(exp, vec![], errors)
-              }
-              */
-=======
             }
             Expression::SizeOfVal { exp, span } => Self::type_check_size_of_val(
                 TypeCheckArguments {
@@ -344,6 +331,7 @@
                 },
                 span,
             ),
+            /*
             a => {
                 let errors = vec![CompileError::Unimplemented(
                     "Unimplemented expression",
@@ -353,7 +341,7 @@
                 let exp = error_recovery_expr(a.span());
                 ok(exp, vec![], errors)
             }
->>>>>>> 600396d1
+            */
         };
         let mut typed_expression = match res.value {
             Some(r) => r,
