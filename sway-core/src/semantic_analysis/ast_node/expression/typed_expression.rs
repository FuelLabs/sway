--- conflicted
+++ resolved
@@ -51,7 +51,6 @@
     }
 }
 
-<<<<<<< HEAD
 impl fmt::Display for TypedExpression {
     fn fmt(&self, f: &mut fmt::Formatter<'_>) -> fmt::Result {
         write!(
@@ -60,7 +59,9 @@
             self.expression,
             look_up_type_id(self.return_type)
         )
-=======
+    }
+}
+
 impl UnresolvedTypeCheck for TypedExpression {
     fn check_for_unresolved_types(&self) -> Vec<CompileError> {
         use TypedExpressionVariant::*;
@@ -191,7 +192,6 @@
                 .chain(variant.r#type.check_for_unresolved_types().into_iter())
                 .collect(),
         }
->>>>>>> 07b9f825
     }
 }
 
