--- conflicted
+++ resolved
@@ -1396,16 +1396,11 @@
             }
         }
         let exp = TypedExpression {
-<<<<<<< HEAD
             expression: TypedExpressionVariant::StructExpression {
                 struct_name: struct_decl.name.clone(),
                 fields: typed_fields_buf,
             },
-            return_type: struct_decl.type_id(),
-=======
-            expression,
-            return_type: new_decl.create_type_id(),
->>>>>>> 77c22f6d
+            return_type: struct_decl.create_type_id(),
             is_constant: IsConstant::No,
             span,
         };
