mod enum_instantiation;
mod function_application;
mod if_expression;
mod lazy_operator;
mod method_application;
mod struct_field_access;
mod tuple_index_access;
mod unsafe_downcast;

pub(crate) use self::{
    enum_instantiation::*, function_application::*, if_expression::*, lazy_operator::*,
    method_application::*, struct_field_access::*, tuple_index_access::*, unsafe_downcast::*,
};

use crate::{
    error::*, parse_tree::*, semantic_analysis::*, type_engine::*, types::DeterministicallyAborts,
};

use sway_parse::intrinsics::Intrinsic;
use sway_types::{Ident, Span, Spanned};

use std::{
    collections::{HashMap, VecDeque},
    fmt,
};

#[derive(Clone, Debug, Eq)]
pub struct TypedExpression {
    pub expression: TypedExpressionVariant,
    pub return_type: TypeId,
    /// whether or not this expression is constantly evaluable (if the result is known at compile
    /// time)
    pub(crate) is_constant: IsConstant,
    pub(crate) span: Span,
}

// NOTE: Hash and PartialEq must uphold the invariant:
// k1 == k2 -> hash(k1) == hash(k2)
// https://doc.rust-lang.org/std/collections/struct.HashMap.html
impl PartialEq for TypedExpression {
    fn eq(&self, other: &Self) -> bool {
        self.expression == other.expression
            && look_up_type_id(self.return_type) == look_up_type_id(other.return_type)
            && self.is_constant == other.is_constant
    }
}

impl CopyTypes for TypedExpression {
    fn copy_types(&mut self, type_mapping: &TypeMapping) {
        self.return_type.update_type(type_mapping, &self.span);
        self.expression.copy_types(type_mapping);
    }
}

impl fmt::Display for TypedExpression {
    fn fmt(&self, f: &mut fmt::Formatter<'_>) -> fmt::Result {
        write!(
            f,
            "{} ({})",
            self.expression,
            look_up_type_id(self.return_type)
        )
    }
}

impl UnresolvedTypeCheck for TypedExpression {
    fn check_for_unresolved_types(&self) -> Vec<CompileError> {
        use TypedExpressionVariant::*;
        let mut res = self.return_type.check_for_unresolved_types();
        match &self.expression {
            FunctionApplication {
                arguments,
                function_body,
                ..
            } => {
                res.append(
                    &mut arguments
                        .iter()
                        .map(|x| &x.1)
                        .flat_map(UnresolvedTypeCheck::check_for_unresolved_types)
                        .collect::<Vec<_>>(),
                );
                res.append(
                    &mut function_body
                        .contents
                        .iter()
                        .flat_map(UnresolvedTypeCheck::check_for_unresolved_types)
                        .collect(),
                );
            }
            Tuple { fields } => {
                res.append(
                    &mut fields
                        .iter()
                        .flat_map(|x| x.check_for_unresolved_types())
                        .collect(),
                );
            }
            AsmExpression { registers, .. } => {
                res.append(
                    &mut registers
                        .iter()
                        .filter_map(|x| x.initializer.as_ref())
                        .flat_map(UnresolvedTypeCheck::check_for_unresolved_types)
                        .collect::<Vec<_>>(),
                );
            }
            StructExpression { fields, .. } => {
                res.append(
                    &mut fields
                        .iter()
                        .flat_map(|x| x.value.check_for_unresolved_types())
                        .collect(),
                );
            }
            LazyOperator { lhs, rhs, .. } => {
                res.append(&mut lhs.check_for_unresolved_types());
                res.append(&mut rhs.check_for_unresolved_types());
            }
            Array { contents } => {
                res.append(
                    &mut contents
                        .iter()
                        .flat_map(|x| x.check_for_unresolved_types())
                        .collect(),
                );
            }
            ArrayIndex { prefix, index } => {
                res.append(&mut prefix.check_for_unresolved_types());
                res.append(&mut index.check_for_unresolved_types());
            }
            CodeBlock(block) => {
                res.append(
                    &mut block
                        .contents
                        .iter()
                        .flat_map(UnresolvedTypeCheck::check_for_unresolved_types)
                        .collect(),
                );
            }
            IfExp {
                condition,
                then,
                r#else,
            } => {
                res.append(&mut condition.check_for_unresolved_types());
                res.append(&mut then.check_for_unresolved_types());
                if let Some(r#else) = r#else {
                    res.append(&mut r#else.check_for_unresolved_types());
                }
            }
            StructFieldAccess {
                prefix,
                resolved_type_of_parent,
                ..
            } => {
                res.append(&mut prefix.check_for_unresolved_types());
                res.append(&mut resolved_type_of_parent.check_for_unresolved_types());
            }
            TupleElemAccess {
                prefix,
                resolved_type_of_parent,
                ..
            } => {
                res.append(&mut prefix.check_for_unresolved_types());
                res.append(&mut resolved_type_of_parent.check_for_unresolved_types());
            }
            EnumInstantiation {
                enum_decl,
                contents,
                ..
            } => {
                if let Some(contents) = contents {
                    res.append(&mut contents.check_for_unresolved_types().into_iter().collect());
                }
                res.append(
                    &mut enum_decl
                        .variants
                        .iter()
                        .flat_map(|x| x.type_id.check_for_unresolved_types())
                        .collect(),
                );
                res.append(
                    &mut enum_decl
                        .type_parameters
                        .iter()
                        .flat_map(|x| x.type_id.check_for_unresolved_types())
                        .collect(),
                );
            }
            AbiCast { address, .. } => {
                res.append(&mut address.check_for_unresolved_types());
            }
            IntrinsicFunction(kind) => {
                res.append(&mut kind.check_for_unresolved_types());
            }
            EnumTag { exp } => {
                res.append(&mut exp.check_for_unresolved_types());
            }
            UnsafeDowncast { exp, variant } => {
                res.append(&mut exp.check_for_unresolved_types());
                res.append(&mut variant.type_id.check_for_unresolved_types());
            }
            // storage access can never be generic
            // variable expressions don't ever have return types themselves, they're stored in
            // `TypedExpression::return_type`. Variable expressions are just names of variables.
            VariableExpression { .. }
            | StorageAccess { .. }
            | Literal(_)
            | AbiName(_)
            | FunctionParameter => {}
        }
        res
    }
}

impl DeterministicallyAborts for TypedExpression {
    fn deterministically_aborts(&self) -> bool {
        use TypedExpressionVariant::*;
        match &self.expression {
            FunctionApplication {
                function_body,
                arguments,
                ..
            } => {
                function_body.deterministically_aborts()
                    || arguments.iter().any(|(_, x)| x.deterministically_aborts())
            }
            Tuple { fields, .. } => fields.iter().any(|x| x.deterministically_aborts()),
            Array { contents, .. } => contents.iter().any(|x| x.deterministically_aborts()),
            CodeBlock(contents) => contents.deterministically_aborts(),
            LazyOperator { lhs, .. } => lhs.deterministically_aborts(),
            StructExpression { fields, .. } => {
                fields.iter().any(|x| x.value.deterministically_aborts())
            }
            EnumInstantiation { contents, .. } => contents
                .as_ref()
                .map(|x| x.deterministically_aborts())
                .unwrap_or(false),
            AbiCast { address, .. } => address.deterministically_aborts(),
            StructFieldAccess { .. }
            | Literal(_)
            | StorageAccess { .. }
            | VariableExpression { .. }
            | FunctionParameter
            | TupleElemAccess { .. } => false,
            IntrinsicFunction(kind) => kind.deterministically_aborts(),
            ArrayIndex { prefix, index } => {
                prefix.deterministically_aborts() || index.deterministically_aborts()
            }
            AsmExpression {
                registers, body, ..
            } => {
                // when asm expression parsing is handled earlier, this will be cleaner. For now,
                // we rely on string comparison...
                // jumps are not allowed in asm blocks, so we know this block deterministically
                // aborts if these opcodes are present
                let body_deterministically_aborts = body
                    .iter()
                    .any(|x| ["rvrt", "ret"].contains(&x.op_name.as_str().to_lowercase().as_str()));
                registers.iter().any(|x| {
                    x.initializer
                        .as_ref()
                        .map(|x| x.deterministically_aborts())
                        .unwrap_or(false)
                }) || body_deterministically_aborts
            }
            IfExp {
                condition,
                then,
                r#else,
                ..
            } => {
                condition.deterministically_aborts()
                    || (then.deterministically_aborts()
                        && r#else
                            .as_ref()
                            .map(|x| x.deterministically_aborts())
                            .unwrap_or(false))
            }
            AbiName(_) => false,
            EnumTag { exp } => exp.deterministically_aborts(),
            UnsafeDowncast { exp, .. } => exp.deterministically_aborts(),
        }
    }
}

pub(crate) fn error_recovery_expr(span: Span) -> TypedExpression {
    TypedExpression {
        expression: TypedExpressionVariant::Tuple { fields: vec![] },
        return_type: crate::type_engine::insert_type(TypeInfo::ErrorRecovery),
        is_constant: IsConstant::No,
        span,
    }
}

#[allow(clippy::too_many_arguments)]
impl TypedExpression {
    pub(crate) fn core_ops_eq(
        ctx: TypeCheckContext,
        arguments: Vec<TypedExpression>,
        span: Span,
    ) -> CompileResult<TypedExpression> {
        let mut warnings = vec![];
        let mut errors = vec![];
        let call_path = CallPath {
            prefixes: vec![
                Ident::new_with_override("core", span.clone()),
                Ident::new_with_override("ops", span.clone()),
            ],
            suffix: Op {
                op_variant: OpVariant::Equals,
                span: span.clone(),
            }
            .to_var_name(),
            is_absolute: true,
        };
        let method_name_binding = TypeBinding {
            inner: MethodName::FromTrait {
                call_path: call_path.clone(),
            },
            type_arguments: vec![],
            span: call_path.span(),
        };
        let arguments = VecDeque::from(arguments);
        let method = check!(
            resolve_method_name(ctx, &method_name_binding, arguments.clone()),
            return err(warnings, errors),
            warnings,
            errors
        );
        instantiate_function_application_simple(
            call_path,
            HashMap::new(),
            arguments,
            method,
            None,
            IsConstant::No,
            None,
            span,
        )
    }

    /// recurse into `self` and get any return statements -- used to validate that all returns
    /// do indeed return the correct type
    /// This does _not_ extract implicit return statements as those are not control flow! This is
    /// _only_ for explicit returns.
    pub(crate) fn gather_return_statements(&self) -> Vec<&TypedReturnStatement> {
        match &self.expression {
            TypedExpressionVariant::IfExp {
                condition,
                then,
                r#else,
            } => {
                let mut buf = condition.gather_return_statements();
                buf.append(&mut then.gather_return_statements());
                if let Some(ref r#else) = r#else {
                    buf.append(&mut r#else.gather_return_statements());
                }
                buf
            }
            TypedExpressionVariant::CodeBlock(TypedCodeBlock { contents, .. }) => {
                let mut buf = vec![];
                for node in contents {
                    buf.append(&mut node.gather_return_statements())
                }
                buf
            }
            // if it is impossible for an expression to contain a return _statement_ (not an
            // implicit return!), put it in the pattern below.
            TypedExpressionVariant::LazyOperator { .. }
            | TypedExpressionVariant::Literal(_)
            | TypedExpressionVariant::Tuple { .. }
            | TypedExpressionVariant::Array { .. }
            | TypedExpressionVariant::ArrayIndex { .. }
            | TypedExpressionVariant::FunctionParameter { .. }
            | TypedExpressionVariant::AsmExpression { .. }
            | TypedExpressionVariant::StructFieldAccess { .. }
            | TypedExpressionVariant::TupleElemAccess { .. }
            | TypedExpressionVariant::EnumInstantiation { .. }
            | TypedExpressionVariant::AbiCast { .. }
            | TypedExpressionVariant::IntrinsicFunction { .. }
            | TypedExpressionVariant::StructExpression { .. }
            | TypedExpressionVariant::VariableExpression { .. }
            | TypedExpressionVariant::AbiName(_)
            | TypedExpressionVariant::StorageAccess { .. }
            | TypedExpressionVariant::FunctionApplication { .. }
            | TypedExpressionVariant::EnumTag { .. }
            | TypedExpressionVariant::UnsafeDowncast { .. } => vec![],
        }
    }

    pub(crate) fn type_check(mut ctx: TypeCheckContext, expr: Expression) -> CompileResult<Self> {
        let expr_span = expr.span();
        let res = match expr {
            Expression::Literal { value: lit, span } => Self::type_check_literal(lit, span),
            Expression::VariableExpression { name, span, .. } => {
                Self::type_check_variable_expression(ctx.namespace, name, span)
            }
            Expression::FunctionApplication {
                call_path_binding,
                arguments,
                span,
            } => Self::type_check_function_application(
                ctx.by_ref(),
                call_path_binding,
                arguments,
                span,
            ),
            Expression::LazyOperator { op, lhs, rhs, span } => {
                let ctx = ctx
                    .by_ref()
                    .with_type_annotation(insert_type(TypeInfo::Boolean));
                Self::type_check_lazy_operator(ctx, op, *lhs, *rhs, span)
            }
            Expression::CodeBlock { contents, span, .. } => {
                Self::type_check_code_block(ctx.by_ref(), contents, span)
            }
            // TODO if _condition_ is constant, evaluate it and compile this to an
            // expression with only one branch
            Expression::IfExp {
                condition,
                then,
                r#else,
                span,
            } => Self::type_check_if_expression(
                ctx.by_ref().with_help_text(""),
                *condition,
                *then,
                r#else.map(|e| *e),
                span,
            ),
            Expression::MatchExp {
                value,
                branches,
                span,
            } => Self::type_check_match_expression(
                ctx.by_ref().with_help_text(""),
                *value,
                branches,
                span,
            ),
            Expression::AsmExpression { asm, span, .. } => {
                Self::type_check_asm_expression(ctx.by_ref(), asm, span)
            }
            Expression::StructExpression {
                call_path_binding,
                fields,
                span,
            } => Self::type_check_struct_expression(ctx.by_ref(), call_path_binding, fields, span),
            Expression::SubfieldExpression {
                prefix,
                span,
                field_to_access,
            } => Self::type_check_subfield_expression(ctx.by_ref(), *prefix, span, field_to_access),
            Expression::MethodApplication {
                method_name_binding,
                contract_call_params,
                arguments,
                span,
            } => type_check_method_application(
                ctx.by_ref(),
                method_name_binding,
                contract_call_params,
                arguments,
                span,
            ),
            Expression::Tuple { fields, span } => {
                Self::type_check_tuple(ctx.by_ref(), fields, span)
            }
            Expression::TupleIndex {
                prefix,
                index,
                index_span,
                span,
            } => Self::type_check_tuple_index(ctx.by_ref(), *prefix, index, index_span, span),
            Expression::DelineatedPath {
                call_path_binding,
                span,
                args,
            } => Self::type_check_delineated_path(ctx.by_ref(), call_path_binding, span, args),
            Expression::AbiCast {
                abi_name,
                address,
                span,
            } => Self::type_check_abi_cast(ctx.by_ref(), abi_name, address, span),
            Expression::Array { contents, span } => {
                Self::type_check_array(ctx.by_ref(), contents, span)
            }
            Expression::ArrayIndex {
                prefix,
                index,
                span,
            } => {
                let ctx = ctx
                    .by_ref()
                    .with_type_annotation(insert_type(TypeInfo::Unknown))
                    .with_help_text("");
                Self::type_check_array_index(ctx, *prefix, *index, span)
            }
            Expression::StorageAccess { field_names, .. } => {
                let ctx = ctx
                    .by_ref()
                    .with_type_annotation(insert_type(TypeInfo::Unknown))
                    .with_help_text("");
                Self::type_check_storage_load(ctx, field_names, &expr_span)
            }
            Expression::IntrinsicFunction {
                kind_binding,
                arguments,
                span,
            } => Self::type_check_intrinsic_function(ctx.by_ref(), kind_binding, arguments, span),
        };
        let mut typed_expression = match res.value {
            Some(r) => r,
            None => return res,
        };
        let mut warnings = res.warnings;
        let mut errors = res.errors;

        // if one of the expressions deterministically aborts, we don't want to type check it.
        if !typed_expression.deterministically_aborts() {
            // if the return type cannot be cast into the annotation type then it is a type error
            let (mut new_warnings, new_errors) =
                ctx.unify_with_self(typed_expression.return_type, &expr_span);
            warnings.append(&mut new_warnings);
            errors.append(&mut new_errors.into_iter().map(|x| x.into()).collect());
        }

        // The annotation may result in a cast, which is handled in the type engine.
        typed_expression.return_type = check!(
            ctx.resolve_type_with_self(
                typed_expression.return_type,
                &expr_span,
                EnforceTypeArguments::No,
                None
            ),
            insert_type(TypeInfo::ErrorRecovery),
            warnings,
            errors,
        );

        // Literals of type Numeric can now be resolved if typed_expression.return_type is
        // an UnsignedInteger or a Numeric
        if let TypedExpressionVariant::Literal(lit) = typed_expression.clone().expression {
            if let Literal::Numeric(_) = lit {
                match look_up_type_id(typed_expression.return_type) {
                    TypeInfo::UnsignedInteger(_) | TypeInfo::Numeric => {
                        typed_expression = check!(
                            Self::resolve_numeric_literal(
                                lit,
                                expr_span,
                                typed_expression.return_type
                            ),
                            return err(warnings, errors),
                            warnings,
                            errors
                        )
                    }
                    _ => {}
                }
            }
        }

        ok(typed_expression, warnings, errors)
    }

    fn type_check_literal(lit: Literal, span: Span) -> CompileResult<TypedExpression> {
        let return_type = match &lit {
            Literal::String(s) => TypeInfo::Str(s.as_str().len() as u64),
            Literal::Numeric(_) => TypeInfo::Numeric,
            Literal::U8(_) => TypeInfo::UnsignedInteger(IntegerBits::Eight),
            Literal::U16(_) => TypeInfo::UnsignedInteger(IntegerBits::Sixteen),
            Literal::U32(_) => TypeInfo::UnsignedInteger(IntegerBits::ThirtyTwo),
            Literal::U64(_) => TypeInfo::UnsignedInteger(IntegerBits::SixtyFour),
            Literal::Boolean(_) => TypeInfo::Boolean,
            Literal::Byte(_) => TypeInfo::Byte,
            Literal::B256(_) => TypeInfo::B256,
        };
        let id = crate::type_engine::insert_type(return_type);
        let exp = TypedExpression {
            expression: TypedExpressionVariant::Literal(lit),
            return_type: id,
            is_constant: IsConstant::Yes,
            span,
        };
        ok(exp, vec![], vec![])
    }

    pub(crate) fn type_check_variable_expression(
        namespace: &Namespace,
        name: Ident,
        span: Span,
    ) -> CompileResult<TypedExpression> {
        let mut errors = vec![];
        let exp = match namespace.resolve_symbol(&name).value {
            Some(TypedDeclaration::VariableDeclaration(TypedVariableDeclaration {
                body, ..
            })) => TypedExpression {
                return_type: body.return_type,
                is_constant: body.is_constant,
                expression: TypedExpressionVariant::VariableExpression { name: name.clone() },
                span,
            },
            Some(TypedDeclaration::ConstantDeclaration(TypedConstantDeclaration {
                value, ..
            })) => TypedExpression {
                return_type: value.return_type,
                is_constant: IsConstant::Yes,
                // Although this isn't strictly a 'variable' expression we can treat it as one for
                // this context.
                expression: TypedExpressionVariant::VariableExpression { name: name.clone() },
                span,
            },
            Some(TypedDeclaration::AbiDeclaration(decl)) => TypedExpression {
                return_type: decl.create_type_id(),
                is_constant: IsConstant::Yes,
                expression: TypedExpressionVariant::AbiName(AbiName::Known(
                    decl.name.clone().into(),
                )),
                span,
            },
            Some(a) => {
                errors.push(CompileError::NotAVariable {
                    name: name.clone(),
                    what_it_is: a.friendly_name(),
                });
                error_recovery_expr(name.span())
            }
            None => {
                errors.push(CompileError::UnknownVariable {
                    var_name: name.clone(),
                });
                error_recovery_expr(name.span())
            }
        };
        ok(exp, vec![], errors)
    }

    fn type_check_function_application(
        ctx: TypeCheckContext,
<<<<<<< HEAD
        mut call_path_binding: TypeBinding<CallPath<Ident>>,
=======
        name: CallPath,
>>>>>>> 83b6610a
        arguments: Vec<Expression>,
        _span: Span,
    ) -> CompileResult<TypedExpression> {
        let mut warnings = vec![];
        let mut errors = vec![];

        // type deck the declaration
        let unknown_decl = check!(
            TypeBinding::type_check_with_ident(&mut call_path_binding, &ctx),
            return err(warnings, errors),
            warnings,
            errors
        );

        // check that the decl is a function decl
        let function_decl = check!(
            unknown_decl.expect_function().cloned(),
            return err(warnings, errors),
            warnings,
            errors
        );

        instantiate_function_application(ctx, function_decl, call_path_binding.inner, arguments)
    }

    fn type_check_lazy_operator(
        ctx: TypeCheckContext,
        op: LazyOp,
        lhs: Expression,
        rhs: Expression,
        span: Span,
    ) -> CompileResult<TypedExpression> {
        let mut warnings = vec![];
        let mut errors = vec![];
        let mut ctx = ctx.with_help_text("");
        let typed_lhs = check!(
            TypedExpression::type_check(ctx.by_ref(), lhs.clone()),
            error_recovery_expr(lhs.span()),
            warnings,
            errors
        );

        let typed_rhs = check!(
            TypedExpression::type_check(ctx.by_ref(), rhs.clone()),
            error_recovery_expr(rhs.span()),
            warnings,
            errors
        );

        let type_annotation = ctx.type_annotation();
        let exp = instantiate_lazy_operator(op, typed_lhs, typed_rhs, type_annotation, span);
        ok(exp, warnings, errors)
    }

    fn type_check_code_block(
        mut ctx: TypeCheckContext,
        contents: CodeBlock,
        span: Span,
    ) -> CompileResult<TypedExpression> {
        let mut warnings = vec![];
        let mut errors = vec![];
        let (typed_block, block_return_type) = check!(
            TypedCodeBlock::type_check(ctx.by_ref(), contents),
            (
                TypedCodeBlock { contents: vec![] },
                crate::type_engine::insert_type(TypeInfo::Tuple(Vec::new()))
            ),
            warnings,
            errors
        );

        let (mut new_warnings, new_errors) = ctx.unify_with_self(block_return_type, &span);
        warnings.append(&mut new_warnings);
        errors.append(&mut new_errors.into_iter().map(|x| x.into()).collect());
        let exp = TypedExpression {
            expression: TypedExpressionVariant::CodeBlock(TypedCodeBlock {
                contents: typed_block.contents,
            }),
            return_type: block_return_type,
            is_constant: IsConstant::No, /* TODO if all elements of block are constant
                                          * then this is constant */
            span,
        };
        ok(exp, warnings, errors)
    }

    #[allow(clippy::type_complexity)]
    fn type_check_if_expression(
        mut ctx: TypeCheckContext,
        condition: Expression,
        then: Expression,
        r#else: Option<Expression>,
        span: Span,
    ) -> CompileResult<TypedExpression> {
        let mut warnings = vec![];
        let mut errors = vec![];
        let condition = {
            let ctx = ctx
                .by_ref()
                .with_help_text("The condition of an if expression must be a boolean expression.")
                .with_type_annotation(insert_type(TypeInfo::Boolean));
            check!(
                TypedExpression::type_check(ctx, condition.clone()),
                error_recovery_expr(condition.span()),
                warnings,
                errors
            )
        };
        let then = {
            let ctx = ctx
                .by_ref()
                .with_help_text("")
                .with_type_annotation(insert_type(TypeInfo::Unknown));
            check!(
                TypedExpression::type_check(ctx, then.clone()),
                error_recovery_expr(then.span()),
                warnings,
                errors
            )
        };
        let r#else = r#else.map(|expr| {
            let ctx = ctx
                .by_ref()
                .with_help_text("")
                .with_type_annotation(insert_type(TypeInfo::Unknown));
            check!(
                TypedExpression::type_check(ctx, expr.clone()),
                error_recovery_expr(expr.span()),
                warnings,
                errors
            )
        });
        let exp = check!(
            instantiate_if_expression(
                condition,
                then,
                r#else,
                span,
                ctx.type_annotation(),
                ctx.self_type(),
            ),
            return err(warnings, errors),
            warnings,
            errors
        );
        ok(exp, warnings, errors)
    }

    fn type_check_match_expression(
        mut ctx: TypeCheckContext,
        value: Expression,
        branches: Vec<MatchBranch>,
        span: Span,
    ) -> CompileResult<TypedExpression> {
        let mut warnings = vec![];
        let mut errors = vec![];

        // type check the value
        let typed_value = {
            let ctx = ctx
                .by_ref()
                .with_help_text("")
                .with_type_annotation(insert_type(TypeInfo::Unknown));
            check!(
                TypedExpression::type_check(ctx, value.clone()),
                error_recovery_expr(value.span()),
                warnings,
                errors
            )
        };
        let type_id = typed_value.return_type;

        check!(
            look_up_type_id(type_id).expect_is_supported_in_match_expressions(&typed_value.span),
            return err(warnings, errors),
            warnings,
            errors
        );

        let scrutinees = branches
            .iter()
            .map(|branch| branch.scrutinee.clone())
            .collect::<Vec<_>>();

        // type check the match expression and create a TypedMatchExpression object
        let typed_match_expression = {
            let ctx = ctx.by_ref().with_help_text("");
            check!(
                TypedMatchExpression::type_check(ctx, typed_value, branches, span.clone()),
                return err(warnings, errors),
                warnings,
                errors
            )
        };

        // check to see if the match expression is exhaustive and if all match arms are reachable
        let (witness_report, arms_reachability) = check!(
            check_match_expression_usefulness(type_id, scrutinees, span.clone()),
            return err(warnings, errors),
            warnings,
            errors
        );
        for (arm, reachable) in arms_reachability.into_iter() {
            if !reachable {
                warnings.push(CompileWarning {
                    span: arm.span(),
                    warning_content: Warning::MatchExpressionUnreachableArm,
                });
            }
        }
        if witness_report.has_witnesses() {
            errors.push(CompileError::MatchExpressionNonExhaustive {
                missing_patterns: format!("{}", witness_report),
                span,
            });
            return err(warnings, errors);
        }

        // desugar the typed match expression to a typed if expression
        let typed_if_exp = check!(
            typed_match_expression.convert_to_typed_if_expression(ctx),
            return err(warnings, errors),
            warnings,
            errors
        );

        ok(typed_if_exp, warnings, errors)
    }

    #[allow(clippy::too_many_arguments)]
    fn type_check_asm_expression(
        mut ctx: TypeCheckContext,
        asm: AsmExpression,
        span: Span,
    ) -> CompileResult<TypedExpression> {
        let mut warnings = vec![];
        let mut errors = vec![];
        let asm_span = asm
            .returns
            .clone()
            .map(|x| x.1)
            .unwrap_or_else(|| asm.whole_block_span.clone());
        let return_type = check!(
            ctx.resolve_type_with_self(
                insert_type(asm.return_type.clone()),
                &asm_span,
                EnforceTypeArguments::No,
                None
            ),
            insert_type(TypeInfo::ErrorRecovery),
            warnings,
            errors,
        );
        // type check the initializers
        let typed_registers = asm
            .registers
            .into_iter()
            .map(
                |AsmRegisterDeclaration { name, initializer }| TypedAsmRegisterDeclaration {
                    name,
                    initializer: initializer.map(|initializer| {
                        let ctx = ctx
                            .by_ref()
                            .with_help_text("")
                            .with_type_annotation(insert_type(TypeInfo::Unknown));
                        check!(
                            TypedExpression::type_check(ctx, initializer.clone()),
                            error_recovery_expr(initializer.span()),
                            warnings,
                            errors
                        )
                    }),
                },
            )
            .collect();
        // check for any disallowed opcodes
        for op in &asm.body {
            check!(disallow_opcode(&op.op_name), continue, warnings, errors)
        }
        let exp = TypedExpression {
            expression: TypedExpressionVariant::AsmExpression {
                whole_block_span: asm.whole_block_span,
                body: asm.body,
                registers: typed_registers,
                returns: asm.returns,
            },
            return_type,
            is_constant: IsConstant::No,
            span,
        };
        ok(exp, warnings, errors)
    }

    #[allow(clippy::too_many_arguments)]
    fn type_check_struct_expression(
        mut ctx: TypeCheckContext,
        call_path_binding: TypeBinding<CallPath<(TypeInfo, Span)>>,
        fields: Vec<StructExpressionField>,
        span: Span,
    ) -> CompileResult<TypedExpression> {
        let mut warnings = vec![];
        let mut errors = vec![];

        // type check the call path
        let type_id = check!(
            call_path_binding.type_check_with_type_info(&mut ctx),
            insert_type(TypeInfo::ErrorRecovery),
            warnings,
            errors
        );

        // extract the struct name and fields from the type info
        let type_info = look_up_type_id(type_id);
        let (struct_name, struct_fields) = check!(
            type_info.expect_struct(&span),
            return err(warnings, errors),
            warnings,
            errors
        );
        let mut struct_fields = struct_fields.clone();

        // match up the names with their type annotations from the declaration
        let mut typed_fields_buf = vec![];
        for def_field in struct_fields.iter_mut() {
            let expr_field: crate::parse_tree::StructExpressionField =
                match fields.iter().find(|x| x.name == def_field.name) {
                    Some(val) => val.clone(),
                    None => {
                        errors.push(CompileError::StructMissingField {
                            field_name: def_field.name.clone(),
                            struct_name: struct_name.clone(),
                            span: span.clone(),
                        });
                        typed_fields_buf.push(TypedStructExpressionField {
                            name: def_field.name.clone(),
                            value: TypedExpression {
                                expression: TypedExpressionVariant::Tuple { fields: vec![] },
                                return_type: insert_type(TypeInfo::ErrorRecovery),
                                is_constant: IsConstant::No,
                                span: span.clone(),
                            },
                        });
                        continue;
                    }
                };

            let ctx = ctx
                .by_ref()
                .with_help_text(
                    "Struct field's type must match up with the type specified in its declaration.",
                )
                .with_type_annotation(def_field.type_id);
            let typed_field = check!(
                TypedExpression::type_check(ctx, expr_field.value),
                continue,
                warnings,
                errors
            );

            def_field.span = typed_field.span.clone();
            typed_fields_buf.push(TypedStructExpressionField {
                value: typed_field,
                name: expr_field.name.clone(),
            });
        }

        // check that there are no extra fields
        for field in fields {
            if !struct_fields.iter().any(|x| x.name == field.name) {
                errors.push(CompileError::StructDoesNotHaveField {
                    field_name: field.name.clone(),
                    struct_name: struct_name.clone(),
                    span: field.span,
                });
            }
        }
        let exp = TypedExpression {
            expression: TypedExpressionVariant::StructExpression {
                struct_name: struct_name.clone(),
                fields: typed_fields_buf,
            },
            return_type: type_id,
            is_constant: IsConstant::No,
            span,
        };
        ok(exp, warnings, errors)
    }

    #[allow(clippy::too_many_arguments)]
    fn type_check_subfield_expression(
        ctx: TypeCheckContext,
        prefix: Expression,
        span: Span,
        field_to_access: Ident,
    ) -> CompileResult<TypedExpression> {
        let mut warnings = vec![];
        let mut errors = vec![];
        let ctx = ctx
            .with_help_text("")
            .with_type_annotation(insert_type(TypeInfo::Unknown));
        let parent = check!(
            TypedExpression::type_check(ctx, prefix),
            return err(warnings, errors),
            warnings,
            errors
        );
        let exp = check!(
            instantiate_struct_field_access(parent, field_to_access, span),
            return err(warnings, errors),
            warnings,
            errors
        );
        ok(exp, warnings, errors)
    }

    fn type_check_tuple(
        mut ctx: TypeCheckContext,
        fields: Vec<Expression>,
        span: Span,
    ) -> CompileResult<Self> {
        let mut warnings = vec![];
        let mut errors = vec![];
        let field_type_opt = match look_up_type_id(ctx.type_annotation()) {
            TypeInfo::Tuple(field_type_ids) if field_type_ids.len() == fields.len() => {
                Some(field_type_ids)
            }
            _ => None,
        };
        let mut typed_field_types = Vec::with_capacity(fields.len());
        let mut typed_fields = Vec::with_capacity(fields.len());
        let mut is_constant = IsConstant::Yes;
        for (i, field) in fields.into_iter().enumerate() {
            let field_type = field_type_opt
                .as_ref()
                .map(|field_type_ids| field_type_ids[i].clone())
                .unwrap_or_default();
            let field_span = field.span();
            let ctx = ctx
                .by_ref()
                .with_help_text("tuple field type does not match the expected type")
                .with_type_annotation(field_type.type_id);
            let typed_field = check!(
                TypedExpression::type_check(ctx, field),
                error_recovery_expr(field_span),
                warnings,
                errors
            );
            if let IsConstant::No = typed_field.is_constant {
                is_constant = IsConstant::No;
            }
            typed_field_types.push(TypeArgument {
                type_id: typed_field.return_type,
                span: typed_field.span.clone(),
            });
            typed_fields.push(typed_field);
        }
        let exp = TypedExpression {
            expression: TypedExpressionVariant::Tuple {
                fields: typed_fields,
            },
            return_type: crate::type_engine::insert_type(TypeInfo::Tuple(typed_field_types)),
            is_constant,
            span,
        };
        ok(exp, warnings, errors)
    }

    /// Look up the current global storage state that has been created by storage declarations.
    /// If there isn't any storage, then this is an error. If there is storage, find the corresponding
    /// field that has been specified and return that value.
    fn type_check_storage_load(
        ctx: TypeCheckContext,
        checkee: Vec<Ident>,
        span: &Span,
    ) -> CompileResult<Self> {
        let mut warnings = vec![];
        let mut errors = vec![];
        if !ctx.namespace.has_storage_declared() {
            errors.push(CompileError::NoDeclaredStorage { span: span.clone() });
            return err(warnings, errors);
        }

        let storage_fields = check!(
            ctx.namespace.get_storage_field_descriptors(),
            return err(warnings, errors),
            warnings,
            errors
        );

        // Do all namespace checking here!
        let (storage_access, return_type) = check!(
            ctx.namespace.apply_storage_load(checkee, &storage_fields),
            return err(warnings, errors),
            warnings,
            errors
        );
        ok(
            TypedExpression {
                expression: TypedExpressionVariant::StorageAccess(storage_access),
                return_type,
                is_constant: IsConstant::No,
                span: span.clone(),
            },
            warnings,
            errors,
        )
    }

    fn type_check_tuple_index(
        ctx: TypeCheckContext,
        prefix: Expression,
        index: usize,
        index_span: Span,
        span: Span,
    ) -> CompileResult<TypedExpression> {
        let mut warnings = vec![];
        let mut errors = vec![];
        let ctx = ctx
            .with_help_text("")
            .with_type_annotation(insert_type(TypeInfo::Unknown));
        let parent = check!(
            TypedExpression::type_check(ctx, prefix),
            return err(warnings, errors),
            warnings,
            errors
        );
        let exp = check!(
            instantiate_tuple_index_access(parent, index, index_span, span),
            return err(warnings, errors),
            warnings,
            errors
        );
        ok(exp, warnings, errors)
    }

    fn type_check_delineated_path(
        ctx: TypeCheckContext,
<<<<<<< HEAD
        call_path_binding: TypeBinding<CallPath<Ident>>,
=======
        call_path: CallPath,
>>>>>>> 83b6610a
        span: Span,
        args: Vec<Expression>,
    ) -> CompileResult<TypedExpression> {
        let mut warnings = vec![];
        let mut errors = vec![];

        // The first step is to determine if the call path refers to a module, enum, or function.
        // If only one exists, then we use that one. Otherwise, if more than one exist, it is
        // an ambiguous reference error.

        // Check if this could be a module
        let mut module_probe_warnings = Vec::new();
        let mut module_probe_errors = Vec::new();
        let is_module = {
            let call_path_binding = call_path_binding.clone();
            ctx.namespace
                .check_submodule(
                    &[
                        call_path_binding.inner.prefixes,
                        vec![call_path_binding.inner.suffix],
                    ]
                    .concat(),
                )
                .ok(&mut module_probe_warnings, &mut module_probe_errors)
                .is_some()
        };

        // Check if this could be a function
        let mut function_probe_warnings = Vec::new();
        let mut function_probe_errors = Vec::new();
        let maybe_function = {
            let mut call_path_binding = call_path_binding.clone();
            TypeBinding::type_check_with_ident(&mut call_path_binding, &ctx)
                .flat_map(|unknown_decl| unknown_decl.expect_function().cloned())
                .ok(&mut function_probe_warnings, &mut function_probe_errors)
        };

        // Check if this could be an enum
        let mut enum_probe_warnings = vec![];
        let mut enum_probe_errors = vec![];
        let maybe_enum = {
            let call_path_binding = call_path_binding.clone();
            let variant_name = call_path_binding.inner.suffix.clone();
            let enum_call_path = call_path_binding.inner.rshift();
            let mut call_path_binding = TypeBinding {
                inner: enum_call_path,
                type_arguments: call_path_binding.type_arguments,
                span: call_path_binding.span,
            };
            TypeBinding::type_check_with_ident(&mut call_path_binding, &ctx)
                .flat_map(|unknown_decl| unknown_decl.expect_enum().cloned())
                .ok(&mut enum_probe_warnings, &mut enum_probe_errors)
                .map(|enum_decl| (enum_decl, variant_name))
        };

        // compare the results of the checks
        let exp = match (is_module, maybe_function, maybe_enum) {
            (false, None, Some((enum_decl, variant_name))) => {
                warnings.append(&mut enum_probe_warnings);
                errors.append(&mut enum_probe_errors);
                check!(
                    instantiate_enum(ctx, enum_decl, variant_name, args),
                    return err(warnings, errors),
                    warnings,
                    errors
                )
            }
            (false, Some(func_decl), None) => {
                warnings.append(&mut function_probe_warnings);
                errors.append(&mut function_probe_errors);
                check!(
                    instantiate_function_application(ctx, func_decl, call_path_binding.inner, args,),
                    return err(warnings, errors),
                    warnings,
                    errors
                )
            }
            (true, None, None) => {
                module_probe_errors.push(CompileError::Unimplemented(
                    "this case is not yet implemented",
                    span,
                ));
                return err(module_probe_warnings, module_probe_errors);
            }
            (true, None, Some(_)) => {
                errors.push(CompileError::AmbiguousPath { span });
                return err(warnings, errors);
            }
            (true, Some(_), None) => {
                errors.push(CompileError::AmbiguousPath { span });
                return err(warnings, errors);
            }
            (true, Some(_), Some(_)) => {
                errors.push(CompileError::AmbiguousPath { span });
                return err(warnings, errors);
            }
            (false, Some(_), Some(_)) => {
                errors.push(CompileError::AmbiguousPath { span });
                return err(warnings, errors);
            }
            (false, None, None) => {
                errors.push(CompileError::SymbolNotFound {
                    name: call_path_binding.inner.suffix,
                });
                return err(warnings, errors);
            }
        };

        ok(exp, warnings, errors)
    }

    #[allow(clippy::too_many_arguments)]
    fn type_check_abi_cast(
        mut ctx: TypeCheckContext,
        abi_name: CallPath,
        address: Box<Expression>,
        span: Span,
    ) -> CompileResult<Self> {
        let mut warnings = vec![];
        let mut errors = vec![];
        // TODO use lib-std's Address type instead of b256
        // type check the address and make sure it is
        let err_span = address.span();
        let address_expr = {
            let ctx = ctx
                .by_ref()
                .with_help_text("An address that is being ABI cast must be of type b256")
                .with_type_annotation(insert_type(TypeInfo::B256));
            check!(
                TypedExpression::type_check(ctx, *address),
                error_recovery_expr(err_span),
                warnings,
                errors
            )
        };
        // look up the call path and get the declaration it references
        let abi = check!(
            ctx.namespace.resolve_call_path(&abi_name).cloned(),
            return err(warnings, errors),
            warnings,
            errors
        );
        let abi = match abi {
            TypedDeclaration::AbiDeclaration(abi) => abi,
            TypedDeclaration::VariableDeclaration(TypedVariableDeclaration {
                body: ref expr,
                ..
            }) => {
                let ret_ty = look_up_type_id(expr.return_type);
                let abi_name = match ret_ty {
                    TypeInfo::ContractCaller { abi_name, .. } => abi_name,
                    _ => {
                        errors.push(CompileError::NotAnAbi {
                            span: abi_name.span(),
                            actually_is: abi.friendly_name(),
                        });
                        return err(warnings, errors);
                    }
                };
                match abi_name {
                    // look up the call path and get the declaration it references
                    AbiName::Known(abi_name) => {
                        let unknown_decl = check!(
                            ctx.namespace.resolve_call_path(&abi_name).cloned(),
                            return err(warnings, errors),
                            warnings,
                            errors
                        );
                        check!(
                            unknown_decl.expect_abi(),
                            return err(warnings, errors),
                            warnings,
                            errors
                        )
                        .clone()
                    }
                    AbiName::Deferred => {
                        return ok(
                            TypedExpression {
                                return_type: insert_type(TypeInfo::ContractCaller {
                                    abi_name: AbiName::Deferred,
                                    address: None,
                                }),
                                expression: TypedExpressionVariant::Tuple { fields: vec![] },
                                is_constant: IsConstant::Yes,
                                span,
                            },
                            warnings,
                            errors,
                        )
                    }
                }
            }
            a => {
                errors.push(CompileError::NotAnAbi {
                    span: abi_name.span(),
                    actually_is: a.friendly_name(),
                });
                return err(warnings, errors);
            }
        };

        let return_type = insert_type(TypeInfo::ContractCaller {
            abi_name: AbiName::Known(abi_name.clone()),
            address: Some(Box::new(address_expr.clone())),
        });

        let mut functions_buf = abi
            .interface_surface
            .iter()
            .map(|x| x.to_dummy_func(Mode::ImplAbiFn))
            .collect::<Vec<_>>();
        // calls of ABI methods do not result in any codegen of the ABI method block
        // they instead just use the CALL opcode and the return type
        let mut type_checked_fn_buf = Vec::with_capacity(abi.methods.len());
        for method in &abi.methods {
            let ctx = ctx
                .by_ref()
                .with_help_text("")
                .with_type_annotation(insert_type(TypeInfo::Unknown))
                .with_mode(Mode::ImplAbiFn);
            type_checked_fn_buf.push(check!(
                TypedFunctionDeclaration::type_check(ctx, method.clone()),
                return err(warnings, errors),
                warnings,
                errors
            ));
        }

        functions_buf.append(&mut type_checked_fn_buf);
        ctx.namespace
            .insert_trait_implementation(abi_name.clone(), return_type, functions_buf);
        let exp = TypedExpression {
            expression: TypedExpressionVariant::AbiCast {
                abi_name,
                address: Box::new(address_expr),
                span: span.clone(),
            },
            return_type,
            is_constant: IsConstant::No,
            span,
        };
        ok(exp, warnings, errors)
    }

    fn type_check_array(
        mut ctx: TypeCheckContext,
        contents: Vec<Expression>,
        span: Span,
    ) -> CompileResult<Self> {
        if contents.is_empty() {
            return ok(
                TypedExpression {
                    expression: TypedExpressionVariant::Array {
                        contents: Vec::new(),
                    },
                    return_type: insert_type(TypeInfo::Array(insert_type(TypeInfo::Unknown), 0)),
                    is_constant: IsConstant::Yes,
                    span,
                },
                Vec::new(),
                Vec::new(),
            );
        };

        let mut warnings = Vec::new();
        let mut errors = Vec::new();
        let typed_contents: Vec<TypedExpression> = contents
            .into_iter()
            .map(|expr| {
                let span = expr.span();
                let ctx = ctx
                    .by_ref()
                    .with_help_text("")
                    .with_type_annotation(insert_type(TypeInfo::Unknown));
                check!(
                    Self::type_check(ctx, expr),
                    error_recovery_expr(span),
                    warnings,
                    errors
                )
            })
            .collect();

        let elem_type = typed_contents[0].return_type;
        for typed_elem in &typed_contents[1..] {
            let (mut new_warnings, new_errors) = ctx
                .by_ref()
                .with_type_annotation(elem_type)
                .unify_with_self(typed_elem.return_type, &typed_elem.span);
            let no_warnings = new_warnings.is_empty();
            let no_errors = new_errors.is_empty();
            warnings.append(&mut new_warnings);
            errors.append(&mut new_errors.into_iter().map(|x| x.into()).collect());
            // In both cases, if there are warnings or errors then break here, since we don't
            // need to spam type errors for every element once we have one.
            if !no_warnings && !no_errors {
                break;
            }
        }

        let array_count = typed_contents.len();
        ok(
            TypedExpression {
                expression: TypedExpressionVariant::Array {
                    contents: typed_contents,
                },
                return_type: insert_type(TypeInfo::Array(elem_type, array_count)),
                is_constant: IsConstant::No, // Maybe?
                span,
            },
            warnings,
            errors,
        )
    }

    fn type_check_array_index(
        mut ctx: TypeCheckContext,
        prefix: Expression,
        index: Expression,
        span: Span,
    ) -> CompileResult<Self> {
        let mut warnings = Vec::new();
        let mut errors = Vec::new();

        let prefix_te = {
            let ctx = ctx
                .by_ref()
                .with_help_text("")
                .with_type_annotation(insert_type(TypeInfo::Unknown));
            check!(
                TypedExpression::type_check(ctx, prefix.clone()),
                return err(warnings, errors),
                warnings,
                errors
            )
        };

        // If the return type is a static array then create a TypedArrayIndex.
        if let TypeInfo::Array(elem_type_id, _) = look_up_type_id(prefix_te.return_type) {
            let type_info_u64 = TypeInfo::UnsignedInteger(IntegerBits::SixtyFour);
            let ctx = ctx
                .with_help_text("")
                .with_type_annotation(insert_type(type_info_u64));
            let index_te = check!(
                TypedExpression::type_check(ctx, index),
                return err(warnings, errors),
                warnings,
                errors
            );

            ok(
                TypedExpression {
                    expression: TypedExpressionVariant::ArrayIndex {
                        prefix: Box::new(prefix_te),
                        index: Box::new(index_te),
                    },
                    return_type: elem_type_id,
                    is_constant: IsConstant::No,
                    span,
                },
                warnings,
                errors,
            )
        } else {
            // Otherwise convert into a method call 'index(self, index)' via the std::ops::Index trait.
            let method_name = TypeBinding {
                inner: MethodName::FromTrait {
                    call_path: CallPath {
                        prefixes: vec![
                            Ident::new_with_override("core", span.clone()),
                            Ident::new_with_override("ops", span.clone()),
                        ],
                        suffix: Ident::new_with_override("index", span.clone()),
                        is_absolute: true,
                    },
                },
                type_arguments: vec![],
                span: span.clone(),
            };
            type_check_method_application(ctx, method_name, vec![], vec![prefix, index], span)
        }
    }

    fn type_check_intrinsic_function(
        ctx: TypeCheckContext,
        kind_binding: TypeBinding<Intrinsic>,
        arguments: Vec<Expression>,
        span: Span,
    ) -> CompileResult<Self> {
        let mut warnings = vec![];
        let mut errors = vec![];
        let (intrinsic_function, return_type) = check!(
            TypedIntrinsicFunctionKind::type_check(ctx, kind_binding, arguments, span.clone()),
            return err(warnings, errors),
            warnings,
            errors
        );
        let exp = TypedExpression {
            expression: TypedExpressionVariant::IntrinsicFunction(intrinsic_function),
            return_type,
            is_constant: IsConstant::No,
            span,
        };
        ok(exp, warnings, errors)
    }

    fn resolve_numeric_literal(
        lit: Literal,
        span: Span,
        new_type: TypeId,
    ) -> CompileResult<TypedExpression> {
        let mut errors = vec![];

        // Parse and resolve a Numeric(span) based on new_type.
        let (val, new_integer_type) = match lit {
            Literal::Numeric(num) => match look_up_type_id(new_type) {
                TypeInfo::UnsignedInteger(n) => match n {
                    IntegerBits::Eight => (
                        num.to_string().parse().map(Literal::U8).map_err(|e| {
                            Literal::handle_parse_int_error(
                                e,
                                TypeInfo::UnsignedInteger(IntegerBits::Eight),
                                span.clone(),
                            )
                        }),
                        new_type,
                    ),
                    IntegerBits::Sixteen => (
                        num.to_string().parse().map(Literal::U16).map_err(|e| {
                            Literal::handle_parse_int_error(
                                e,
                                TypeInfo::UnsignedInteger(IntegerBits::Sixteen),
                                span.clone(),
                            )
                        }),
                        new_type,
                    ),
                    IntegerBits::ThirtyTwo => (
                        num.to_string().parse().map(Literal::U32).map_err(|e| {
                            Literal::handle_parse_int_error(
                                e,
                                TypeInfo::UnsignedInteger(IntegerBits::ThirtyTwo),
                                span.clone(),
                            )
                        }),
                        new_type,
                    ),
                    IntegerBits::SixtyFour => (
                        num.to_string().parse().map(Literal::U64).map_err(|e| {
                            Literal::handle_parse_int_error(
                                e,
                                TypeInfo::UnsignedInteger(IntegerBits::SixtyFour),
                                span.clone(),
                            )
                        }),
                        new_type,
                    ),
                },
                TypeInfo::Numeric => (
                    num.to_string().parse().map(Literal::U64).map_err(|e| {
                        Literal::handle_parse_int_error(
                            e,
                            TypeInfo::UnsignedInteger(IntegerBits::SixtyFour),
                            span.clone(),
                        )
                    }),
                    insert_type(TypeInfo::UnsignedInteger(IntegerBits::SixtyFour)),
                ),
                _ => unreachable!("Unexpected type for integer literals"),
            },
            _ => unreachable!("Unexpected non-integer literals"),
        };

        match val {
            Ok(v) => {
                let exp = TypedExpression {
                    expression: TypedExpressionVariant::Literal(v),
                    return_type: new_integer_type,
                    is_constant: IsConstant::Yes,
                    span,
                };
                ok(exp, vec![], vec![])
            }
            Err(e) => {
                errors.push(e);
                let exp = error_recovery_expr(span);
                ok(exp, vec![], errors)
            }
        }
    }
}

#[cfg(test)]
mod tests {
    use super::*;

    fn do_type_check(expr: Expression, type_annotation: TypeId) -> CompileResult<TypedExpression> {
        let mut namespace = Namespace::init_root(namespace::Module::default());
        let ctx = TypeCheckContext::from_root(&mut namespace).with_type_annotation(type_annotation);
        TypedExpression::type_check(ctx, expr)
    }

    fn do_type_check_for_boolx2(expr: Expression) -> CompileResult<TypedExpression> {
        do_type_check(
            expr,
            insert_type(TypeInfo::Array(insert_type(TypeInfo::Boolean), 2)),
        )
    }

    #[test]
    fn test_array_type_check_non_homogeneous_0() {
        // [true, 0] -- first element is correct, assumes type is [bool; 2].
        let expr = Expression::Array {
            contents: vec![
                Expression::Literal {
                    value: Literal::Boolean(true),
                    span: Span::dummy(),
                },
                Expression::Literal {
                    value: Literal::U64(0),
                    span: Span::dummy(),
                },
            ],
            span: Span::dummy(),
        };

        let comp_res = do_type_check_for_boolx2(expr);
        assert!(comp_res.errors.len() == 1);
        assert!(matches!(&comp_res.errors[0],
                         CompileError::TypeError(TypeError::MismatchedType {
                             expected,
                             received,
                             ..
                         }) if expected.to_string() == "bool"
                                && received.to_string() == "u64"));
    }

    #[test]
    fn test_array_type_check_non_homogeneous_1() {
        // [0, false] -- first element is incorrect, assumes type is [u64; 2].
        let expr = Expression::Array {
            contents: vec![
                Expression::Literal {
                    value: Literal::U64(0),
                    span: Span::dummy(),
                },
                Expression::Literal {
                    value: Literal::Boolean(true),
                    span: Span::dummy(),
                },
            ],
            span: Span::dummy(),
        };

        let comp_res = do_type_check_for_boolx2(expr);
        assert!(comp_res.errors.len() == 2);
        assert!(matches!(&comp_res.errors[0],
                         CompileError::TypeError(TypeError::MismatchedType {
                             expected,
                             received,
                             ..
                         }) if expected.to_string() == "u64"
                                && received.to_string() == "bool"));
        assert!(matches!(&comp_res.errors[1],
                         CompileError::TypeError(TypeError::MismatchedType {
                             expected,
                             received,
                             ..
                         }) if expected.to_string() == "[bool; 2]"
                                && received.to_string() == "[u64; 2]"));
    }

    #[test]
    fn test_array_type_check_bad_count() {
        // [0, false] -- first element is incorrect, assumes type is [u64; 2].
        let expr = Expression::Array {
            contents: vec![
                Expression::Literal {
                    value: Literal::Boolean(true),
                    span: Span::dummy(),
                },
                Expression::Literal {
                    value: Literal::Boolean(true),
                    span: Span::dummy(),
                },
                Expression::Literal {
                    value: Literal::Boolean(true),
                    span: Span::dummy(),
                },
            ],
            span: Span::dummy(),
        };

        let comp_res = do_type_check_for_boolx2(expr);
        assert!(comp_res.errors.len() == 1);
        assert!(matches!(&comp_res.errors[0],
                         CompileError::TypeError(TypeError::MismatchedType {
                             expected,
                             received,
                             ..
                         }) if expected.to_string() == "[bool; 2]"
                                && received.to_string() == "[bool; 3]"));
    }

    #[test]
    fn test_array_type_check_empty() {
        let expr = Expression::Array {
            contents: Vec::new(),
            span: Span::dummy(),
        };

        let comp_res = do_type_check(
            expr,
            insert_type(TypeInfo::Array(insert_type(TypeInfo::Boolean), 0)),
        );
        assert!(comp_res.warnings.is_empty() && comp_res.errors.is_empty());
    }
}
fn disallow_opcode(op: &Ident) -> CompileResult<()> {
    let mut errors = vec![];

    match op.as_str().to_lowercase().as_str() {
        "ji" => {
            errors.push(CompileError::DisallowedJi { span: op.span() });
        }
        "jnei" => {
            errors.push(CompileError::DisallowedJnei { span: op.span() });
        }
        "jnzi" => {
            errors.push(CompileError::DisallowedJnzi { span: op.span() });
        }
        _ => (),
    };
    if errors.is_empty() {
        ok((), vec![], vec![])
    } else {
        err(vec![], errors)
    }
}<|MERGE_RESOLUTION|>--- conflicted
+++ resolved
@@ -639,11 +639,7 @@
 
     fn type_check_function_application(
         ctx: TypeCheckContext,
-<<<<<<< HEAD
-        mut call_path_binding: TypeBinding<CallPath<Ident>>,
-=======
-        name: CallPath,
->>>>>>> 83b6610a
+        mut call_path_binding: TypeBinding<CallPath>,
         arguments: Vec<Expression>,
         _span: Span,
     ) -> CompileResult<TypedExpression> {
@@ -1181,11 +1177,7 @@
 
     fn type_check_delineated_path(
         ctx: TypeCheckContext,
-<<<<<<< HEAD
-        call_path_binding: TypeBinding<CallPath<Ident>>,
-=======
-        call_path: CallPath,
->>>>>>> 83b6610a
+        call_path_binding: TypeBinding<CallPath>,
         span: Span,
         args: Vec<Expression>,
     ) -> CompileResult<TypedExpression> {
