--- conflicted
+++ resolved
@@ -478,11 +478,7 @@
                 }
             }
             Some(ty::TyDeclaration::ConstantDeclaration(decl_id)) => {
-<<<<<<< HEAD
-                let TyConstantDeclaration {
-=======
                 let ty::TyConstantDeclaration {
->>>>>>> 3bbe4d60
                     name: decl_name,
                     value,
                     ..
