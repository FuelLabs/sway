mod constant_declaration;
mod enum_instantiation;
mod function_application;
mod if_expression;
mod lazy_operator;
mod method_application;
mod struct_field_access;
mod struct_instantiation;
mod tuple_index_access;
mod unsafe_downcast;

use self::constant_declaration::instantiate_constant_decl;
pub(crate) use self::{
    enum_instantiation::*, function_application::*, if_expression::*, lazy_operator::*,
    method_application::*, struct_field_access::*, struct_instantiation::*, tuple_index_access::*,
    unsafe_downcast::*,
};

use crate::{
    asm_lang::{virtual_ops::VirtualOp, virtual_register::VirtualRegister},
<<<<<<< HEAD
    decl_engine::{DeclEngineIndex, DeclRef},
=======
    decl_engine::{DeclEngineIndex, DeclRef, DeclRefConstant},
>>>>>>> 5f452e54
    error::*,
    language::{
        parsed::*,
        ty::{self, TyImplItem},
        *,
    },
    semantic_analysis::*,
    transform::to_parsed_lang::type_name_to_type_info_opt,
    type_system::*,
    Engines,
};

use sway_ast::intrinsics::Intrinsic;
use sway_error::{
    convert_parse_tree_error::ConvertParseTreeError,
    error::CompileError,
    warning::{CompileWarning, Warning},
};
use sway_types::{integer_bits::IntegerBits, Ident, Span, Spanned};

use rustc_hash::FxHashSet;

use std::collections::{HashMap, VecDeque};

#[allow(clippy::too_many_arguments)]
impl ty::TyExpression {
    pub(crate) fn core_ops_eq(
        ctx: TypeCheckContext,
        arguments: Vec<ty::TyExpression>,
        span: Span,
    ) -> CompileResult<ty::TyExpression> {
        let mut warnings = vec![];
        let mut errors = vec![];

        let decl_engine = ctx.decl_engine;

        let call_path = CallPath {
            prefixes: vec![
                Ident::new_with_override("core".into(), span.clone()),
                Ident::new_with_override("ops".into(), span.clone()),
            ],
            suffix: Op {
                op_variant: OpVariant::Equals,
                span: span.clone(),
            }
            .to_var_name(),
            is_absolute: true,
        };
        let mut method_name_binding = TypeBinding {
            inner: MethodName::FromTrait {
                call_path: call_path.clone(),
            },
            type_arguments: TypeArgs::Regular(vec![]),
            span: call_path.span(),
        };
        let arguments = VecDeque::from(arguments);
        let decl_ref = check!(
            resolve_method_name(ctx, &mut method_name_binding, arguments.clone()),
            return err(warnings, errors),
            warnings,
            errors
        );
        let method = decl_engine.get_function(&decl_ref);
        // check that the number of parameters and the number of the arguments is the same
        check!(
            check_function_arguments_arity(arguments.len(), &method, &call_path, false),
            return err(warnings, errors),
            warnings,
            errors
        );
        let return_type = method.return_type;
        let args_and_names = method
            .parameters
            .into_iter()
            .zip(arguments.into_iter())
            .map(|(param, arg)| (param.name, arg))
            .collect::<Vec<(_, _)>>();
        let exp = ty::TyExpression {
            expression: ty::TyExpressionVariant::FunctionApplication {
                call_path,
                contract_call_params: HashMap::new(),
                arguments: args_and_names,
                fn_ref: decl_ref,
                self_state_idx: None,
                selector: None,
                type_binding: None,
            },
            return_type: return_type.type_id,
            span,
        };
        ok(exp, warnings, errors)
    }

    pub(crate) fn type_check(mut ctx: TypeCheckContext, expr: Expression) -> CompileResult<Self> {
        let type_engine = ctx.type_engine;
        let decl_engine = ctx.decl_engine;
        let engines = ctx.engines();
        let expr_span = expr.span();
        let span = expr_span.clone();
        let res = match expr.kind {
            // We've already emitted an error for the `::Error` case.
            ExpressionKind::Error(_) => ok(ty::TyExpression::error(span, engines), vec![], vec![]),
            ExpressionKind::Literal(lit) => Self::type_check_literal(engines, lit, span),
            ExpressionKind::Variable(name) => {
                Self::type_check_variable_expression(ctx.by_ref(), name, span)
            }
            ExpressionKind::FunctionApplication(function_application_expression) => {
                let FunctionApplicationExpression {
                    call_path_binding,
                    arguments,
                } = *function_application_expression;
                Self::type_check_function_application(
                    ctx.by_ref(),
                    call_path_binding,
                    arguments,
                    span,
                )
            }
            ExpressionKind::LazyOperator(LazyOperatorExpression { op, lhs, rhs }) => {
                let ctx = ctx
                    .by_ref()
                    .with_type_annotation(type_engine.insert(decl_engine, TypeInfo::Boolean));
                Self::type_check_lazy_operator(ctx, op, *lhs, *rhs, span)
            }
            ExpressionKind::CodeBlock(contents) => {
                Self::type_check_code_block(ctx.by_ref(), contents, span)
            }
            // TODO if _condition_ is constant, evaluate it and compile this to an
            // expression with only one branch
            ExpressionKind::If(IfExpression {
                condition,
                then,
                r#else,
            }) => Self::type_check_if_expression(
                ctx.by_ref().with_help_text(""),
                *condition,
                *then,
                r#else.map(|e| *e),
                span,
            ),
            ExpressionKind::Match(MatchExpression { value, branches }) => {
                Self::type_check_match_expression(
                    ctx.by_ref().with_help_text(""),
                    *value,
                    branches,
                    span,
                )
            }
            ExpressionKind::Asm(asm) => Self::type_check_asm_expression(ctx.by_ref(), *asm, span),
            ExpressionKind::Struct(struct_expression) => {
                let StructExpression {
                    call_path_binding,
                    fields,
                } = *struct_expression;
                struct_instantiation(ctx.by_ref(), call_path_binding, fields, span)
            }
            ExpressionKind::Subfield(SubfieldExpression {
                prefix,
                field_to_access,
            }) => {
                Self::type_check_subfield_expression(ctx.by_ref(), *prefix, span, field_to_access)
            }
            ExpressionKind::MethodApplication(method_application_expression) => {
                let MethodApplicationExpression {
                    method_name_binding,
                    contract_call_params,
                    arguments,
                } = *method_application_expression;
                type_check_method_application(
                    ctx.by_ref(),
                    method_name_binding,
                    contract_call_params,
                    arguments,
                    span,
                )
            }
            ExpressionKind::Tuple(fields) => Self::type_check_tuple(ctx.by_ref(), fields, span),
            ExpressionKind::TupleIndex(TupleIndexExpression {
                prefix,
                index,
                index_span,
            }) => Self::type_check_tuple_index(ctx.by_ref(), *prefix, index, index_span, span),
            ExpressionKind::AmbiguousPathExpression(e) => {
                let AmbiguousPathExpression {
                    call_path_binding,
                    args,
                } = *e;
                Self::type_check_ambiguous_path(ctx.by_ref(), call_path_binding, span, args)
            }
            ExpressionKind::DelineatedPath(delineated_path_expression) => {
                let DelineatedPathExpression {
                    call_path_binding,
                    args,
                } = *delineated_path_expression;
                Self::type_check_delineated_path(ctx.by_ref(), call_path_binding, span, args)
            }
            ExpressionKind::AbiCast(abi_cast_expression) => {
                let AbiCastExpression { abi_name, address } = *abi_cast_expression;
                Self::type_check_abi_cast(ctx.by_ref(), abi_name, *address, span)
            }
            ExpressionKind::Array(array_expression) => {
                Self::type_check_array(ctx.by_ref(), array_expression.contents, span)
            }
            ExpressionKind::ArrayIndex(ArrayIndexExpression { prefix, index }) => {
                let ctx = ctx
                    .by_ref()
                    .with_type_annotation(type_engine.insert(decl_engine, TypeInfo::Unknown))
                    .with_help_text("");
                Self::type_check_array_index(ctx, *prefix, *index, span)
            }
            ExpressionKind::StorageAccess(StorageAccessExpression { field_names }) => {
                let ctx = ctx
                    .by_ref()
                    .with_type_annotation(type_engine.insert(decl_engine, TypeInfo::Unknown))
                    .with_help_text("");
                Self::type_check_storage_load(ctx, field_names, &span)
            }
            ExpressionKind::IntrinsicFunction(IntrinsicFunctionExpression {
                kind_binding,
                arguments,
                ..
            }) => Self::type_check_intrinsic_function(ctx.by_ref(), kind_binding, arguments, span),
            ExpressionKind::WhileLoop(WhileLoopExpression { condition, body }) => {
                Self::type_check_while_loop(ctx.by_ref(), *condition, body, span)
            }
            ExpressionKind::Break => {
                let expr = ty::TyExpression {
                    expression: ty::TyExpressionVariant::Break,
                    return_type: type_engine.insert(decl_engine, TypeInfo::Unknown),
                    span,
                };
                ok(expr, vec![], vec![])
            }
            ExpressionKind::Continue => {
                let expr = ty::TyExpression {
                    expression: ty::TyExpressionVariant::Continue,
                    return_type: type_engine.insert(decl_engine, TypeInfo::Unknown),
                    span,
                };
                ok(expr, vec![], vec![])
            }
            ExpressionKind::Reassignment(ReassignmentExpression { lhs, rhs }) => {
                Self::type_check_reassignment(ctx.by_ref(), lhs, *rhs, span)
            }
            ExpressionKind::Return(expr) => {
                let ctx = ctx
                    // we use "unknown" here because return statements do not
                    // necessarily follow the type annotation of their immediate
                    // surrounding context. Because a return statement is control flow
                    // that breaks out to the nearest function, we need to type check
                    // it against the surrounding function.
                    // That is impossible here, as we don't have that information. It
                    // is the responsibility of the function declaration to type check
                    // all return statements contained within it.
                    .by_ref()
                    .with_type_annotation(type_engine.insert(decl_engine, TypeInfo::Unknown))
                    .with_help_text(
                        "Returned value must match up with the function return type \
                        annotation.",
                    );
                let mut warnings = vec![];
                let mut errors = vec![];
                let expr_span = expr.span();
                let expr = check!(
                    ty::TyExpression::type_check(ctx, *expr),
                    ty::TyExpression::error(expr_span, engines),
                    warnings,
                    errors,
                );
                let typed_expr = ty::TyExpression {
                    expression: ty::TyExpressionVariant::Return(Box::new(expr)),
                    return_type: type_engine.insert(decl_engine, TypeInfo::Unknown),
                    // FIXME: This should be Yes?
                    span,
                };
                ok(typed_expr, warnings, errors)
            }
        };
        let mut typed_expression = match res.value {
            Some(r) => r,
            None => return res,
        };
        let mut warnings = res.warnings;
        let mut errors = res.errors;

        // if the return type cannot be cast into the annotation type then it is a type error
        append!(
            ctx.unify_with_self(typed_expression.return_type, &expr_span),
            warnings,
            errors
        );

        // The annotation may result in a cast, which is handled in the type engine.
        typed_expression.return_type = check!(
            ctx.resolve_type_with_self(
                typed_expression.return_type,
                &expr_span,
                EnforceTypeArguments::No,
                None
            ),
            type_engine.insert(decl_engine, TypeInfo::ErrorRecovery),
            warnings,
            errors,
        );

        // Literals of type Numeric can now be resolved if typed_expression.return_type is
        // an UnsignedInteger or a Numeric
        if let ty::TyExpressionVariant::Literal(lit) = typed_expression.clone().expression {
            if let Literal::Numeric(_) = lit {
                match type_engine.get(typed_expression.return_type) {
                    TypeInfo::UnsignedInteger(_) | TypeInfo::Numeric => {
                        typed_expression = check!(
                            Self::resolve_numeric_literal(
                                ctx,
                                lit,
                                expr_span,
                                typed_expression.return_type
                            ),
                            return err(warnings, errors),
                            warnings,
                            errors
                        )
                    }
                    _ => {}
                }
            }
        }

        ok(typed_expression, warnings, errors)
    }

    fn type_check_literal(
        engines: Engines<'_>,
        lit: Literal,
        span: Span,
    ) -> CompileResult<ty::TyExpression> {
        let type_engine = engines.te();
        let decl_engine = engines.de();
        let return_type = match &lit {
            Literal::String(s) => TypeInfo::Str(Length::new(s.as_str().len(), s.clone())),
            Literal::Numeric(_) => TypeInfo::Numeric,
            Literal::U8(_) => TypeInfo::UnsignedInteger(IntegerBits::Eight),
            Literal::U16(_) => TypeInfo::UnsignedInteger(IntegerBits::Sixteen),
            Literal::U32(_) => TypeInfo::UnsignedInteger(IntegerBits::ThirtyTwo),
            Literal::U64(_) => TypeInfo::UnsignedInteger(IntegerBits::SixtyFour),
            Literal::Boolean(_) => TypeInfo::Boolean,
            Literal::B256(_) => TypeInfo::B256,
        };
        let id = type_engine.insert(decl_engine, return_type);
        let exp = ty::TyExpression {
            expression: ty::TyExpressionVariant::Literal(lit),
            return_type: id,
            span,
        };
        ok(exp, vec![], vec![])
    }

    pub(crate) fn type_check_variable_expression(
        ctx: TypeCheckContext,
        name: Ident,
        span: Span,
    ) -> CompileResult<ty::TyExpression> {
        let warnings = vec![];
        let mut errors = vec![];

        let decl_engine = ctx.decl_engine;
        let engines = ctx.engines();

        let exp = match ctx.namespace.resolve_symbol(&name).value {
            Some(ty::TyDeclaration::VariableDeclaration(decl)) => {
                let ty::TyVariableDeclaration {
                    name: decl_name,
                    mutability,
                    return_type,
                    ..
                } = &**decl;
                ty::TyExpression {
                    return_type: *return_type,
                    expression: ty::TyExpressionVariant::VariableExpression {
                        name: decl_name.clone(),
                        span: name.span(),
                        mutability: *mutability,
                        call_path: Some(
                            CallPath::from(decl_name.clone()).to_fullpath(ctx.namespace),
                        ),
                    },
                    span,
                }
            }
            Some(ty::TyDeclaration::ConstantDeclaration { decl_id, .. }) => {
                let ty::TyConstantDeclaration {
                    call_path: decl_name,
                    return_type,
                    ..
                } = decl_engine.get_constant(decl_id);
                ty::TyExpression {
                    return_type,
                    // Although this isn't strictly a 'variable' expression we can treat it as one for
                    // this context.
                    expression: ty::TyExpressionVariant::VariableExpression {
                        name: decl_name.suffix.clone(),
                        span: name.span(),
                        mutability: ty::VariableMutability::Immutable,
                        call_path: Some(decl_name.to_fullpath(ctx.namespace)),
                    },
                    span,
                }
            }
            Some(ty::TyDeclaration::AbiDeclaration { decl_id, .. }) => {
                let decl = decl_engine.get_abi(decl_id);
                ty::TyExpression {
                    return_type: decl.create_type_id(engines),
                    expression: ty::TyExpressionVariant::AbiName(AbiName::Known(decl.name.into())),
                    span,
                }
            }
            Some(a) => {
                errors.push(CompileError::NotAVariable {
                    name: name.clone(),
                    what_it_is: a.friendly_type_name(),
                    span,
                });
                ty::TyExpression::error(name.span(), engines)
            }
            None => {
                errors.push(CompileError::UnknownVariable {
                    var_name: name.clone(),
                    span,
                });
                ty::TyExpression::error(name.span(), engines)
            }
        };
        ok(exp, warnings, errors)
    }

    fn type_check_function_application(
        mut ctx: TypeCheckContext,
        mut call_path_binding: TypeBinding<CallPath>,
        arguments: Vec<Expression>,
        span: Span,
    ) -> CompileResult<ty::TyExpression> {
        let mut warnings = vec![];
        let mut errors = vec![];

        // Grab the declaration.
<<<<<<< HEAD
        let unknown_decl = check!(
=======
        let (unknown_decl, _type_id) = check!(
>>>>>>> 5f452e54
            TypeBinding::type_check_with_ident(&mut call_path_binding, ctx.by_ref()),
            return err(warnings, errors),
            warnings,
            errors
        );

        // Unwrap a fn ref if possible.
        let fn_ref = check!(
            unknown_decl.to_fn_ref(),
            return err(warnings, errors),
            warnings,
            errors
        );

        instantiate_function_application(ctx, fn_ref, call_path_binding, Some(arguments), span)
    }

    fn type_check_lazy_operator(
        ctx: TypeCheckContext,
        op: LazyOp,
        lhs: Expression,
        rhs: Expression,
        span: Span,
    ) -> CompileResult<ty::TyExpression> {
        let mut warnings = vec![];
        let mut errors = vec![];

        let mut ctx = ctx.with_help_text("");
        let engines = ctx.engines();
        let typed_lhs = check!(
            ty::TyExpression::type_check(ctx.by_ref(), lhs.clone()),
            ty::TyExpression::error(lhs.span(), engines),
            warnings,
            errors
        );

        let typed_rhs = check!(
            ty::TyExpression::type_check(ctx.by_ref(), rhs.clone()),
            ty::TyExpression::error(rhs.span(), engines),
            warnings,
            errors
        );

        let type_annotation = ctx.type_annotation();
        let exp = instantiate_lazy_operator(op, typed_lhs, typed_rhs, type_annotation, span);
        ok(exp, warnings, errors)
    }

    fn type_check_code_block(
        mut ctx: TypeCheckContext,
        contents: CodeBlock,
        span: Span,
    ) -> CompileResult<ty::TyExpression> {
        let mut warnings = vec![];
        let mut errors = vec![];

        let type_engine = ctx.type_engine;
        let decl_engine = ctx.decl_engine;

        let (typed_block, block_return_type) = check!(
            ty::TyCodeBlock::type_check(ctx.by_ref(), contents),
            (
                ty::TyCodeBlock { contents: vec![] },
                type_engine.insert(decl_engine, TypeInfo::Tuple(Vec::new()))
            ),
            warnings,
            errors
        );

        append!(
            ctx.unify_with_self(block_return_type, &span),
            warnings,
            errors
        );

        let exp = ty::TyExpression {
            expression: ty::TyExpressionVariant::CodeBlock(ty::TyCodeBlock {
                contents: typed_block.contents,
            }),
            return_type: block_return_type,
            span,
        };
        ok(exp, warnings, errors)
    }

    #[allow(clippy::type_complexity)]
    fn type_check_if_expression(
        mut ctx: TypeCheckContext,
        condition: Expression,
        then: Expression,
        r#else: Option<Expression>,
        span: Span,
    ) -> CompileResult<ty::TyExpression> {
        let mut warnings = vec![];
        let mut errors = vec![];

        let type_engine = ctx.type_engine;
        let decl_engine = ctx.decl_engine;
        let engines = ctx.engines();

        let condition = {
            let ctx = ctx
                .by_ref()
                .with_help_text("The condition of an if expression must be a boolean expression.")
                .with_type_annotation(type_engine.insert(decl_engine, TypeInfo::Boolean));
            check!(
                ty::TyExpression::type_check(ctx, condition.clone()),
                ty::TyExpression::error(condition.span(), engines),
                warnings,
                errors
            )
        };
        let then = {
            let ctx = ctx
                .by_ref()
                .with_help_text("")
                .with_type_annotation(type_engine.insert(decl_engine, TypeInfo::Unknown));
            check!(
                ty::TyExpression::type_check(ctx, then.clone()),
                ty::TyExpression::error(then.span(), engines),
                warnings,
                errors
            )
        };
        let r#else = r#else.map(|expr| {
            let ctx = ctx
                .by_ref()
                .with_help_text("")
                .with_type_annotation(type_engine.insert(decl_engine, TypeInfo::Unknown));
            check!(
                ty::TyExpression::type_check(ctx, expr.clone()),
                ty::TyExpression::error(expr.span(), engines),
                warnings,
                errors
            )
        });
        let exp = check!(
            instantiate_if_expression(ctx, condition, then, r#else, span,),
            return err(warnings, errors),
            warnings,
            errors
        );
        ok(exp, warnings, errors)
    }

    fn type_check_match_expression(
        mut ctx: TypeCheckContext,
        value: Expression,
        branches: Vec<MatchBranch>,
        span: Span,
    ) -> CompileResult<ty::TyExpression> {
        let mut warnings = vec![];
        let mut errors = vec![];

        let type_engine = ctx.type_engine;
        let decl_engine = ctx.decl_engine;
        let engines = ctx.engines();

        // type check the value
        let typed_value = {
            let ctx = ctx
                .by_ref()
                .with_help_text("")
                .with_type_annotation(type_engine.insert(decl_engine, TypeInfo::Unknown));
            check!(
                ty::TyExpression::type_check(ctx, value.clone()),
                ty::TyExpression::error(value.span(), engines),
                warnings,
                errors
            )
        };
        let type_id = typed_value.return_type;

        // check to make sure that the type of the value is something that can be matched upon
        check!(
            type_engine
                .get(type_id)
                .expect_is_supported_in_match_expressions(&typed_value.span),
            return err(warnings, errors),
            warnings,
            errors
        );

        // type check the match expression and create a ty::TyMatchExpression object
        let (typed_match_expression, typed_scrutinees) = {
            let ctx = ctx.by_ref().with_help_text("");
            check!(
                ty::TyMatchExpression::type_check(ctx, typed_value, branches, span.clone()),
                return err(warnings, errors),
                warnings,
                errors
            )
        };

        // check to see if the match expression is exhaustive and if all match arms are reachable
        let (witness_report, arms_reachability) = check!(
            check_match_expression_usefulness(
                engines,
                type_id,
                typed_scrutinees.clone(),
                span.clone()
            ),
            return err(warnings, errors),
            warnings,
            errors
        );
        for reachable_report in arms_reachability.into_iter() {
            if !reachable_report.reachable {
                warnings.push(CompileWarning {
                    span: reachable_report.span,
                    warning_content: Warning::MatchExpressionUnreachableArm,
                });
            }
        }
        if witness_report.has_witnesses() {
            errors.push(CompileError::MatchExpressionNonExhaustive {
                missing_patterns: format!("{witness_report}"),
                span,
            });
            return err(warnings, errors);
        }

        // desugar the typed match expression to a typed if expression
        let typed_if_exp = check!(
            typed_match_expression.convert_to_typed_if_expression(ctx),
            return err(warnings, errors),
            warnings,
            errors
        );

        let match_exp = ty::TyExpression {
            span: typed_if_exp.span.clone(),
            return_type: typed_if_exp.return_type,
            expression: ty::TyExpressionVariant::MatchExp {
                desugared: Box::new(typed_if_exp),
                scrutinees: typed_scrutinees,
            },
        };

        ok(match_exp, warnings, errors)
    }

    #[allow(clippy::too_many_arguments)]
    fn type_check_asm_expression(
        mut ctx: TypeCheckContext,
        asm: AsmExpression,
        span: Span,
    ) -> CompileResult<ty::TyExpression> {
        let mut warnings = vec![];
        let mut errors = vec![];

        let type_engine = ctx.type_engine;
        let decl_engine = ctx.decl_engine;
        let engines = ctx.engines();

        // Various checks that we can catch early to check that the assembly is valid. For now,
        // this includes two checks:
        // 1. Check that no control flow opcodes are used.
        // 2. Check that initialized registers are not reassigned in the `asm` block.
        check!(
            check_asm_block_validity(&asm),
            return err(warnings, errors),
            warnings,
            errors
        );

        let asm_span = asm
            .returns
            .clone()
            .map(|x| x.1)
            .unwrap_or_else(|| asm.whole_block_span.clone());
        let return_type = check!(
            ctx.resolve_type_with_self(
                type_engine.insert(decl_engine, asm.return_type.clone()),
                &asm_span,
                EnforceTypeArguments::No,
                None
            ),
            type_engine.insert(decl_engine, TypeInfo::ErrorRecovery),
            warnings,
            errors,
        );

        // type check the initializers
        let typed_registers = asm
            .registers
            .clone()
            .into_iter()
            .map(
                |AsmRegisterDeclaration { name, initializer }| ty::TyAsmRegisterDeclaration {
                    name,
                    initializer: initializer.map(|initializer| {
                        let ctx = ctx.by_ref().with_help_text("").with_type_annotation(
                            type_engine.insert(decl_engine, TypeInfo::Unknown),
                        );
                        check!(
                            ty::TyExpression::type_check(ctx, initializer.clone()),
                            ty::TyExpression::error(initializer.span(), engines),
                            warnings,
                            errors
                        )
                    }),
                },
            )
            .collect();

        let exp = ty::TyExpression {
            expression: ty::TyExpressionVariant::AsmExpression {
                whole_block_span: asm.whole_block_span,
                body: asm.body,
                registers: typed_registers,
                returns: asm.returns,
            },
            return_type,
            span,
        };
        ok(exp, warnings, errors)
    }

    fn type_check_subfield_expression(
        ctx: TypeCheckContext,
        prefix: Expression,
        span: Span,
        field_to_access: Ident,
    ) -> CompileResult<ty::TyExpression> {
        let mut warnings = vec![];
        let mut errors = vec![];

        let type_engine = ctx.type_engine;
        let decl_engine = ctx.decl_engine;
        let engines = ctx.engines();

        let ctx = ctx
            .with_help_text("")
            .with_type_annotation(type_engine.insert(decl_engine, TypeInfo::Unknown));
        let parent = check!(
            ty::TyExpression::type_check(ctx, prefix),
            return err(warnings, errors),
            warnings,
            errors
        );
        let exp = check!(
            instantiate_struct_field_access(engines, parent, field_to_access, span),
            return err(warnings, errors),
            warnings,
            errors
        );
        ok(exp, warnings, errors)
    }

    fn type_check_tuple(
        mut ctx: TypeCheckContext,
        fields: Vec<Expression>,
        span: Span,
    ) -> CompileResult<Self> {
        let mut warnings = vec![];
        let mut errors = vec![];

        let type_engine = ctx.type_engine;
        let decl_engine = ctx.decl_engine;
        let engines = ctx.engines();

        let field_type_opt = match type_engine.get(ctx.type_annotation()) {
            TypeInfo::Tuple(field_type_ids) if field_type_ids.len() == fields.len() => {
                Some(field_type_ids)
            }
            _ => None,
        };
        let mut typed_field_types = Vec::with_capacity(fields.len());
        let mut typed_fields = Vec::with_capacity(fields.len());
        for (i, field) in fields.into_iter().enumerate() {
            let field_type = field_type_opt
                .as_ref()
                .map(|field_type_ids| field_type_ids[i].clone())
                .unwrap_or_else(|| {
                    let initial_type_id = type_engine.insert(decl_engine, TypeInfo::Unknown);
                    TypeArgument {
                        type_id: initial_type_id,
                        initial_type_id,
                        span: Span::dummy(),
                        call_path_tree: None,
                    }
                });
            let field_span = field.span();
            let ctx = ctx
                .by_ref()
                .with_help_text("tuple field type does not match the expected type")
                .with_type_annotation(field_type.type_id);
            let typed_field = check!(
                ty::TyExpression::type_check(ctx, field),
                ty::TyExpression::error(field_span, engines),
                warnings,
                errors
            );
            typed_field_types.push(TypeArgument {
                type_id: typed_field.return_type,
                initial_type_id: field_type.type_id,
                span: typed_field.span.clone(),
                call_path_tree: None,
            });
            typed_fields.push(typed_field);
        }
        let exp = ty::TyExpression {
            expression: ty::TyExpressionVariant::Tuple {
                fields: typed_fields,
            },
            return_type: ctx
                .type_engine
                .insert(decl_engine, TypeInfo::Tuple(typed_field_types)),
            span,
        };
        ok(exp, warnings, errors)
    }

    /// Look up the current global storage state that has been created by storage declarations.
    /// If there isn't any storage, then this is an error. If there is storage, find the corresponding
    /// field that has been specified and return that value.
    fn type_check_storage_load(
        ctx: TypeCheckContext,
        checkee: Vec<Ident>,
        span: &Span,
    ) -> CompileResult<Self> {
        let mut warnings = vec![];
        let mut errors = vec![];

        let type_engine = ctx.type_engine;
        let decl_engine = ctx.decl_engine;

        if !ctx.namespace.has_storage_declared() {
            errors.push(CompileError::NoDeclaredStorage { span: span.clone() });
            return err(warnings, errors);
        }

        let storage_fields = check!(
            ctx.namespace.get_storage_field_descriptors(decl_engine),
            return err(warnings, errors),
            warnings,
            errors
        );

        // Do all namespace checking here!
        let (storage_access, return_type) = check!(
            ctx.namespace.apply_storage_load(
                Engines::new(type_engine, decl_engine),
                checkee,
                &storage_fields,
            ),
            return err(warnings, errors),
            warnings,
            errors
        );
        ok(
            ty::TyExpression {
                expression: ty::TyExpressionVariant::StorageAccess(storage_access),
                return_type,
                span: span.clone(),
            },
            warnings,
            errors,
        )
    }

    fn type_check_tuple_index(
        ctx: TypeCheckContext,
        prefix: Expression,
        index: usize,
        index_span: Span,
        span: Span,
    ) -> CompileResult<ty::TyExpression> {
        let mut warnings = vec![];
        let mut errors = vec![];

        let type_engine = ctx.type_engine;
        let decl_engine = ctx.decl_engine;
        let engines = ctx.engines();

        let ctx = ctx
            .with_help_text("")
            .with_type_annotation(type_engine.insert(decl_engine, TypeInfo::Unknown));
        let parent = check!(
            ty::TyExpression::type_check(ctx, prefix),
            return err(warnings, errors),
            warnings,
            errors
        );
        let exp = check!(
            instantiate_tuple_index_access(engines, parent, index, index_span, span),
            return err(warnings, errors),
            warnings,
            errors
        );
        ok(exp, warnings, errors)
    }

    fn type_check_ambiguous_path(
        mut ctx: TypeCheckContext,
        TypeBinding {
            inner:
                CallPath {
                    prefixes,
                    suffix: AmbiguousSuffix { before, suffix },
                    is_absolute,
                },
            type_arguments,
            span: path_span,
        }: TypeBinding<CallPath<AmbiguousSuffix>>,
        span: Span,
        args: Vec<Expression>,
    ) -> CompileResult<ty::TyExpression> {
        let decl_engine = ctx.decl_engine;

        // Is `path = prefix ++ before` a module?
        let mut path = Vec::with_capacity(prefixes.len() + 1);
        path.extend(prefixes.iter().cloned());
        path.push(before.inner.clone());
        let not_module = ctx.namespace.check_submodule(&path).value.is_none();

        // Not a module? Not a `Enum::Variant` either?
        // Type check as an associated function call instead.
        let is_associated_call = not_module && {
            let probe_call_path = CallPath {
                prefixes: prefixes.clone(),
                suffix: before.inner.clone(),
                is_absolute,
            };
            ctx.namespace
                .resolve_call_path(&probe_call_path)
                .flat_map(|decl| decl.to_enum_ref())
                .map(|decl_ref| decl_engine.get_enum(&decl_ref))
                .flat_map(|decl| decl.expect_variant_from_name(&suffix).map(drop))
                .value
                .is_none()
        };

        if is_associated_call {
            let before_span = before.span();
            let type_name = before.inner;
            let type_info = type_name_to_type_info_opt(&type_name).unwrap_or(TypeInfo::Custom {
                call_path: type_name.clone().into(),
                type_arguments: None,
            });

            let method_name_binding = TypeBinding {
                inner: MethodName::FromType {
                    call_path_binding: TypeBinding {
                        span: before_span,
                        type_arguments: before.type_arguments,
                        inner: CallPath {
                            prefixes,
                            suffix: (type_info, type_name),
                            is_absolute,
                        },
                    },
                    method_name: suffix,
                },
                type_arguments,
                span: path_span,
            };
            type_check_method_application(ctx.by_ref(), method_name_binding, Vec::new(), args, span)
        } else {
            let mut type_arguments = type_arguments;
            if let TypeArgs::Regular(vec) = before.type_arguments {
                if !vec.is_empty() {
                    if !type_arguments.to_vec().is_empty() {
                        return err(
                            vec![],
                            vec![
                                ConvertParseTreeError::MultipleGenericsNotSupported { span }.into()
                            ],
                        );
                    }
                    type_arguments = TypeArgs::Prefix(vec)
                }
            }

            let call_path_binding = TypeBinding {
                inner: CallPath {
                    prefixes: path,
                    suffix,
                    is_absolute,
                },
                type_arguments,
                span: path_span,
            };
            Self::type_check_delineated_path(ctx, call_path_binding, span, Some(args))
        }
    }

    fn type_check_delineated_path(
        mut ctx: TypeCheckContext,
        unknown_call_path_binding: TypeBinding<CallPath>,
        span: Span,
        args: Option<Vec<Expression>>,
    ) -> CompileResult<ty::TyExpression> {
        let mut warnings = vec![];
        let mut errors = vec![];

<<<<<<< HEAD
        // The first step is to determine if the call path refers to a module, enum, or function.
=======
        // The first step is to determine if the call path refers to a module, enum, function
        // or constant.
>>>>>>> 5f452e54
        // If only one exists, then we use that one. Otherwise, if more than one exist, it is
        // an ambiguous reference error.

        // Check if this could be a module
        let mut module_probe_warnings = Vec::new();
        let mut module_probe_errors = Vec::new();
        let is_module = {
            let call_path_binding = unknown_call_path_binding.clone();
            ctx.namespace
                .check_submodule(
                    &[
                        call_path_binding.inner.prefixes,
                        vec![call_path_binding.inner.suffix],
                    ]
                    .concat(),
                )
                .ok(&mut module_probe_warnings, &mut module_probe_errors)
                .is_some()
        };

        // Check if this could be a function
        let mut function_probe_warnings = Vec::new();
        let mut function_probe_errors = Vec::new();

        let maybe_function = {
            let mut call_path_binding = unknown_call_path_binding.clone();
            TypeBinding::type_check_with_ident(&mut call_path_binding, ctx.by_ref())
<<<<<<< HEAD
                .flat_map(|decl| decl.to_fn_ref())
=======
                .flat_map(|(decl, _type_id)| decl.to_fn_ref())
>>>>>>> 5f452e54
                .ok(&mut function_probe_warnings, &mut function_probe_errors)
                .map(|fn_ref| (fn_ref, call_path_binding))
        };

        // Check if this could be an enum
        let mut enum_probe_warnings = vec![];
        let mut enum_probe_errors = vec![];
        let maybe_enum = {
            let call_path_binding = unknown_call_path_binding.clone();
            let variant_name = call_path_binding.inner.suffix.clone();
            let enum_call_path = call_path_binding.inner.rshift();

            let mut call_path_binding = TypeBinding {
                inner: enum_call_path,
                type_arguments: call_path_binding.type_arguments,
                span: call_path_binding.span,
            };
            TypeBinding::type_check_with_ident(&mut call_path_binding, ctx.by_ref())
<<<<<<< HEAD
                .flat_map(|unknown_decl| unknown_decl.to_enum_ref())
=======
                .flat_map(|(unknown_decl, _type_id)| unknown_decl.to_enum_ref())
>>>>>>> 5f452e54
                .ok(&mut enum_probe_warnings, &mut enum_probe_errors)
                .map(|enum_ref| (enum_ref, variant_name, call_path_binding))
        };

        // Check if this could be a constant
        let mut const_probe_warnings = vec![];
        let mut const_probe_errors = vec![];
        let maybe_const = {
<<<<<<< HEAD
            let mut call_path_binding = unknown_call_path_binding.clone();

            TypeBinding::type_check_with_ident(&mut call_path_binding, ctx.by_ref())
                .flat_map(|unknown_decl| unknown_decl.to_const_ref())
                .ok(&mut const_probe_warnings, &mut const_probe_errors)
                .map(|const_ref| (const_ref, call_path_binding))
=======
            Self::probe_const_decl(
                &unknown_call_path_binding,
                &mut ctx,
                &mut const_probe_warnings,
                &mut const_probe_errors,
            )
>>>>>>> 5f452e54
        };

        // compare the results of the checks
        let exp = match (is_module, maybe_function, maybe_enum, maybe_const) {
            (false, None, Some((enum_ref, variant_name, call_path_binding)), None) => {
                warnings.append(&mut enum_probe_warnings);
                errors.append(&mut enum_probe_errors);
                check!(
                    instantiate_enum(ctx, enum_ref, variant_name, args, call_path_binding, &span),
                    return err(warnings, errors),
                    warnings,
                    errors
                )
            }
            (false, Some((fn_ref, call_path_binding)), None, None) => {
                warnings.append(&mut function_probe_warnings);
                errors.append(&mut function_probe_errors);
                // In case `foo::bar::<TyArgs>::baz(...)` throw an error.
                if let TypeArgs::Prefix(_) = call_path_binding.type_arguments {
                    errors.push(
                        ConvertParseTreeError::GenericsNotSupportedHere {
                            span: call_path_binding.type_arguments.span(),
                        }
                        .into(),
                    );
                }
                check!(
                    instantiate_function_application(ctx, fn_ref, call_path_binding, args, span),
                    return err(warnings, errors),
                    warnings,
                    errors
                )
            }
            (true, None, None, None) => {
                module_probe_errors.push(CompileError::Unimplemented(
                    "this case is not yet implemented",
                    span,
                ));
                return err(module_probe_warnings, module_probe_errors);
            }
            (false, None, None, Some((const_ref, call_path_binding))) => {
                warnings.append(&mut const_probe_warnings);
                errors.append(&mut const_probe_errors);
                if !call_path_binding.type_arguments.to_vec().is_empty() {
                    // In case `foo::bar::CONST::<TyArgs>` throw an error.
                    // In case `foo::bar::<TyArgs>::CONST` throw an error.
                    errors.push(
                        ConvertParseTreeError::GenericsNotSupportedHere {
                            span: unknown_call_path_binding.type_arguments.span(),
                        }
                        .into(),
                    );
                }
                check!(
                    instantiate_constant_decl(ctx, const_ref, call_path_binding),
                    return err(warnings, errors),
                    warnings,
                    errors
                )
            }
            (false, None, None, None) => {
                errors.push(CompileError::SymbolNotFound {
                    name: unknown_call_path_binding.inner.suffix.clone(),
                    span: unknown_call_path_binding.inner.suffix.span(),
                });
                return err(warnings, errors);
            }
            _ => {
                errors.push(CompileError::AmbiguousPath { span });
                return err(warnings, errors);
            }
        };
        ok(exp, warnings, errors)
    }

    fn probe_const_decl(
        unknown_call_path_binding: &TypeBinding<CallPath>,
        ctx: &mut TypeCheckContext,
        const_probe_warnings: &mut Vec<CompileWarning>,
        const_probe_errors: &mut Vec<CompileError>,
    ) -> Option<(DeclRefConstant, TypeBinding<CallPath>)> {
        let mut call_path_binding = unknown_call_path_binding.clone();

        let type_info_opt = call_path_binding
            .clone()
            .inner
            .prefixes
            .last()
            .map(|type_name| {
                type_name_to_type_info_opt(type_name).unwrap_or(TypeInfo::Custom {
                    call_path: type_name.clone().into(),
                    type_arguments: None,
                })
            });

        if let Some(TypeInfo::SelfType) = type_info_opt {
            call_path_binding.strip_prefixes();
        }

        let const_opt = TypeBinding::type_check_with_ident(&mut call_path_binding, ctx.by_ref())
            .flat_map(|(unknown_decl, _type_id)| unknown_decl.to_const_ref())
            .ok(const_probe_warnings, const_probe_errors)
            .map(|const_decl| (const_decl, call_path_binding.clone()));
        if const_opt.is_some() {
            return const_opt;
        }

        *const_probe_warnings = vec![];
        *const_probe_errors = vec![];

        // If we didn't find a constant, check for the constant inside the impl.
        let suffix = call_path_binding.inner.suffix.clone();
        let const_call_path = call_path_binding.inner.rshift();

        let mut const_call_path_binding = TypeBinding {
            inner: const_call_path,
            type_arguments: call_path_binding.type_arguments.clone(),
            span: call_path_binding.span.clone(),
        };

        let struct_type_id = match check!(
            TypeBinding::type_check_with_ident(&mut const_call_path_binding, ctx.by_ref()),
            return None,
            const_probe_warnings,
            const_probe_errors
        ) {
            (ty::TyDeclaration::StructDeclaration { .. }, Some(type_id)) => type_id,
            _ => return None,
        };

        let const_decl_ref = check!(
            ctx.namespace.find_constant_for_type(
                struct_type_id,
                &suffix,
                ctx.self_type(),
                ctx.engines(),
            ),
            return None,
            const_probe_warnings,
            const_probe_errors
        );

        Some((const_decl_ref, call_path_binding.clone()))
    }

    #[allow(clippy::too_many_arguments)]
    fn type_check_abi_cast(
        mut ctx: TypeCheckContext,
        abi_name: CallPath,
        address: Expression,
        span: Span,
    ) -> CompileResult<Self> {
        let mut warnings = vec![];
        let mut errors = vec![];

        let type_engine = ctx.type_engine;
        let decl_engine = ctx.decl_engine;
        let engines = ctx.engines();

        // TODO use lib-std's Address type instead of b256
        // type check the address and make sure it is
        let err_span = address.span();
        let address_expr = {
            let ctx = ctx
                .by_ref()
                .with_help_text("An address that is being ABI cast must be of type b256")
                .with_type_annotation(type_engine.insert(decl_engine, TypeInfo::B256));
            check!(
                ty::TyExpression::type_check(ctx, address),
                ty::TyExpression::error(err_span, engines),
                warnings,
                errors
            )
        };

        // look up the call path and get the declaration it references
        let abi = check!(
            ctx.namespace.resolve_call_path(&abi_name).cloned(),
            return err(warnings, errors),
            warnings,
            errors
        );
        let abi_ref = match abi {
            ty::TyDeclaration::AbiDeclaration {
                name,
                decl_id,
                decl_span,
            } => DeclRef::new(name, decl_id, decl_span),
            ty::TyDeclaration::VariableDeclaration(ref decl) => {
                let ty::TyVariableDeclaration { body: expr, .. } = &**decl;
                let ret_ty = type_engine.get(expr.return_type);
                let abi_name = match ret_ty {
                    TypeInfo::ContractCaller { abi_name, .. } => abi_name,
                    _ => {
                        errors.push(CompileError::NotAnAbi {
                            span: abi_name.span(),
                            actually_is: abi.friendly_type_name(),
                        });
                        return err(warnings, errors);
                    }
                };
                match abi_name {
                    // look up the call path and get the declaration it references
                    AbiName::Known(abi_name) => {
                        let unknown_decl = check!(
                            ctx.namespace.resolve_call_path(&abi_name).cloned(),
                            return err(warnings, errors),
                            warnings,
                            errors
                        );
                        check!(
                            unknown_decl.to_abi_ref(),
                            return err(warnings, errors),
                            warnings,
                            errors
                        )
                    }
                    AbiName::Deferred => {
                        return ok(
                            ty::TyExpression {
                                return_type: type_engine.insert(
                                    decl_engine,
                                    TypeInfo::ContractCaller {
                                        abi_name: AbiName::Deferred,
                                        address: None,
                                    },
                                ),
                                expression: ty::TyExpressionVariant::Tuple { fields: vec![] },
                                span,
                            },
                            warnings,
                            errors,
                        )
                    }
                }
            }
            a => {
                errors.push(CompileError::NotAnAbi {
                    span: abi_name.span(),
                    actually_is: a.friendly_type_name(),
                });
                return err(warnings, errors);
            }
        };
        let ty::TyAbiDeclaration {
            interface_surface,
            items,
            span,
            ..
        } = decl_engine.get_abi(abi_ref.id());

        let return_type = type_engine.insert(
            decl_engine,
            TypeInfo::ContractCaller {
                abi_name: AbiName::Known(abi_name.clone()),
                address: Some(Box::new(address_expr.clone())),
            },
        );

        // Retrieve the interface surface for this abi.
        let mut abi_items = vec![];

        for item in interface_surface.into_iter() {
            match item {
                ty::TyTraitInterfaceItem::TraitFn(decl_ref) => {
                    let method = decl_engine.get_trait_fn(&decl_ref);
                    abi_items.push(TyImplItem::Fn(
                        decl_engine
                            .insert(method.to_dummy_func(Mode::ImplAbiFn))
                            .with_parent(decl_engine, (*decl_ref.id()).into()),
                    ));
                }
                ty::TyTraitInterfaceItem::Constant(decl_ref) => {
                    let const_decl = decl_engine.get_constant(&decl_ref);
                    abi_items.push(TyImplItem::Constant(decl_engine.insert(const_decl)));
                }
            }
        }

        // Retrieve the items for this abi.
        abi_items.append(&mut items.into_iter().collect::<Vec<_>>());

        // Insert the abi methods into the namespace.
        check!(
            ctx.namespace.insert_trait_implementation(
                abi_name.clone(),
                vec![],
                return_type,
                &abi_items,
                &span,
                false,
                engines,
            ),
            return err(warnings, errors),
            warnings,
            errors
        );

        let exp = ty::TyExpression {
            expression: ty::TyExpressionVariant::AbiCast {
                abi_name,
                address: Box::new(address_expr),
                span: span.clone(),
            },
            return_type,
            span,
        };
        ok(exp, warnings, errors)
    }

    fn type_check_array(
        mut ctx: TypeCheckContext,
        contents: Vec<Expression>,
        span: Span,
    ) -> CompileResult<Self> {
        let type_engine = ctx.type_engine;
        let decl_engine = ctx.decl_engine;
        let engines = ctx.engines();

        if contents.is_empty() {
            let unknown_type = type_engine.insert(decl_engine, TypeInfo::Unknown);
            return ok(
                ty::TyExpression {
                    expression: ty::TyExpressionVariant::Array {
                        contents: Vec::new(),
                    },
                    return_type: type_engine.insert(
                        decl_engine,
                        TypeInfo::Array(
                            TypeArgument {
                                type_id: unknown_type,
                                span: Span::dummy(),
                                call_path_tree: None,
                                initial_type_id: unknown_type,
                            },
                            Length::new(0, Span::dummy()),
                        ),
                    ),
                    span,
                },
                Vec::new(),
                Vec::new(),
            );
        };

        let mut warnings = Vec::new();
        let mut errors = Vec::new();
        let typed_contents: Vec<ty::TyExpression> = contents
            .into_iter()
            .map(|expr| {
                let span = expr.span();
                let ctx = ctx
                    .by_ref()
                    .with_help_text("")
                    .with_type_annotation(type_engine.insert(decl_engine, TypeInfo::Unknown));
                check!(
                    Self::type_check(ctx, expr),
                    ty::TyExpression::error(span, engines),
                    warnings,
                    errors
                )
            })
            .collect();

        let elem_type = typed_contents[0].return_type;
        for typed_elem in &typed_contents[1..] {
            let (mut new_warnings, mut new_errors) = ctx
                .by_ref()
                .with_type_annotation(elem_type)
                .unify_with_self(typed_elem.return_type, &typed_elem.span);
            let no_warnings = new_warnings.is_empty();
            let no_errors = new_errors.is_empty();
            warnings.append(&mut new_warnings);
            errors.append(&mut new_errors);
            // In both cases, if there are warnings or errors then break here, since we don't
            // need to spam type errors for every element once we have one.
            if !no_warnings && !no_errors {
                break;
            }
        }

        let array_count = typed_contents.len();
        ok(
            ty::TyExpression {
                expression: ty::TyExpressionVariant::Array {
                    contents: typed_contents,
                },
                return_type: type_engine.insert(
                    decl_engine,
                    TypeInfo::Array(
                        TypeArgument {
                            type_id: elem_type,
                            span: Span::dummy(),
                            call_path_tree: None,
                            initial_type_id: elem_type,
                        },
                        Length::new(array_count, Span::dummy()),
                    ),
                ), // Maybe?
                span,
            },
            warnings,
            errors,
        )
    }

    fn type_check_array_index(
        mut ctx: TypeCheckContext,
        prefix: Expression,
        index: Expression,
        span: Span,
    ) -> CompileResult<Self> {
        let mut warnings = Vec::new();
        let mut errors = Vec::new();

        let type_engine = ctx.type_engine;
        let decl_engine = ctx.decl_engine;

        let prefix_te = {
            let ctx = ctx
                .by_ref()
                .with_help_text("")
                .with_type_annotation(type_engine.insert(decl_engine, TypeInfo::Unknown));
            check!(
                ty::TyExpression::type_check(ctx, prefix.clone()),
                return err(warnings, errors),
                warnings,
                errors
            )
        };

        // If the return type is a static array then create a `ty::TyExpressionVariant::ArrayIndex`.
        if let TypeInfo::Array(elem_type, _) = type_engine.get(prefix_te.return_type) {
            let type_info_u64 = TypeInfo::UnsignedInteger(IntegerBits::SixtyFour);
            let ctx = ctx
                .with_help_text("")
                .with_type_annotation(type_engine.insert(decl_engine, type_info_u64));
            let index_te = check!(
                ty::TyExpression::type_check(ctx, index),
                return err(warnings, errors),
                warnings,
                errors
            );

            ok(
                ty::TyExpression {
                    expression: ty::TyExpressionVariant::ArrayIndex {
                        prefix: Box::new(prefix_te),
                        index: Box::new(index_te),
                    },
                    return_type: elem_type.type_id,
                    span,
                },
                warnings,
                errors,
            )
        } else {
            // Otherwise convert into a method call 'index(self, index)' via the std::ops::Index trait.
            let method_name = TypeBinding {
                inner: MethodName::FromTrait {
                    call_path: CallPath {
                        prefixes: vec![
                            Ident::new_with_override("core".into(), span.clone()),
                            Ident::new_with_override("ops".into(), span.clone()),
                        ],
                        suffix: Ident::new_with_override("index".into(), span.clone()),
                        is_absolute: true,
                    },
                },
                type_arguments: TypeArgs::Regular(vec![]),
                span: span.clone(),
            };
            type_check_method_application(ctx, method_name, vec![], vec![prefix, index], span)
        }
    }

    fn type_check_intrinsic_function(
        ctx: TypeCheckContext,
        kind_binding: TypeBinding<Intrinsic>,
        arguments: Vec<Expression>,
        span: Span,
    ) -> CompileResult<Self> {
        let mut warnings = vec![];
        let mut errors = vec![];
        let (intrinsic_function, return_type) = check!(
            ty::TyIntrinsicFunctionKind::type_check(ctx, kind_binding, arguments, span.clone()),
            return err(warnings, errors),
            warnings,
            errors
        );
        let exp = ty::TyExpression {
            expression: ty::TyExpressionVariant::IntrinsicFunction(intrinsic_function),
            return_type,
            span,
        };
        ok(exp, warnings, errors)
    }

    fn type_check_while_loop(
        mut ctx: TypeCheckContext,
        condition: Expression,
        body: CodeBlock,
        span: Span,
    ) -> CompileResult<Self> {
        let mut warnings = vec![];
        let mut errors = vec![];

        if ctx.kind() == TreeType::Predicate {
            errors.push(CompileError::DisallowedWhileInPredicate { span: span.clone() });
        }

        let type_engine = ctx.type_engine;
        let decl_engine = ctx.decl_engine;

        let typed_condition = {
            let ctx = ctx
                .by_ref()
                .with_type_annotation(type_engine.insert(decl_engine, TypeInfo::Boolean))
                .with_help_text("A while loop's loop condition must be a boolean expression.");
            check!(
                ty::TyExpression::type_check(ctx, condition),
                return err(warnings, errors),
                warnings,
                errors
            )
        };

        let unit_ty = type_engine.insert(decl_engine, TypeInfo::Tuple(Vec::new()));
        let ctx = ctx.with_type_annotation(unit_ty).with_help_text(
            "A while loop's loop body cannot implicitly return a value. Try \
                 assigning it to a mutable variable declared outside of the loop \
                 instead.",
        );
        let (typed_body, _block_implicit_return) = check!(
            ty::TyCodeBlock::type_check(ctx, body),
            return err(warnings, errors),
            warnings,
            errors
        );
        let exp = ty::TyExpression {
            expression: ty::TyExpressionVariant::WhileLoop {
                condition: Box::new(typed_condition),
                body: typed_body,
            },
            return_type: unit_ty,
            span,
        };
        ok(exp, warnings, errors)
    }

    fn type_check_reassignment(
        ctx: TypeCheckContext,
        lhs: ReassignmentTarget,
        rhs: Expression,
        span: Span,
    ) -> CompileResult<Self> {
        let mut errors = vec![];
        let mut warnings = vec![];

        let type_engine = ctx.type_engine;
        let decl_engine = ctx.decl_engine;
        let engines = ctx.engines();

        let mut ctx = ctx
            .with_type_annotation(type_engine.insert(decl_engine, TypeInfo::Unknown))
            .with_help_text("");
        // ensure that the lhs is a supported expression kind
        match lhs {
            ReassignmentTarget::VariableExpression(var) => {
                let mut expr = var;
                let mut names_vec = Vec::new();
                let (base_name, final_return_type) = loop {
                    match expr.kind {
                        ExpressionKind::Variable(name) => {
                            // check that the reassigned name exists
                            let unknown_decl = check!(
                                ctx.namespace.resolve_symbol(&name).cloned(),
                                return err(warnings, errors),
                                warnings,
                                errors
                            );
                            let variable_decl = check!(
                                unknown_decl.expect_variable().cloned(),
                                return err(warnings, errors),
                                warnings,
                                errors
                            );
                            if !variable_decl.mutability.is_mutable() {
                                errors.push(CompileError::AssignmentToNonMutable { name, span });
                                return err(warnings, errors);
                            }
                            break (name, variable_decl.body.return_type);
                        }
                        ExpressionKind::Subfield(SubfieldExpression {
                            prefix,
                            field_to_access,
                            ..
                        }) => {
                            names_vec.push(ty::ProjectionKind::StructField {
                                name: field_to_access,
                            });
                            expr = prefix;
                        }
                        ExpressionKind::TupleIndex(TupleIndexExpression {
                            prefix,
                            index,
                            index_span,
                            ..
                        }) => {
                            names_vec.push(ty::ProjectionKind::TupleField { index, index_span });
                            expr = prefix;
                        }
                        ExpressionKind::ArrayIndex(ArrayIndexExpression { prefix, index }) => {
                            let ctx = ctx.by_ref().with_help_text("");
                            let typed_index = check!(
                                ty::TyExpression::type_check(ctx, index.as_ref().clone()),
                                ty::TyExpression::error(span.clone(), engines),
                                warnings,
                                errors
                            );
                            names_vec.push(ty::ProjectionKind::ArrayIndex {
                                index: Box::new(typed_index),
                                index_span: index.span(),
                            });
                            expr = prefix;
                        }
                        _ => {
                            errors.push(CompileError::InvalidExpressionOnLhs { span });
                            return err(warnings, errors);
                        }
                    }
                };
                let names_vec = names_vec.into_iter().rev().collect::<Vec<_>>();
                let (ty_of_field, _ty_of_parent) = check!(
                    ctx.namespace
                        .find_subfield_type(ctx.engines(), &base_name, &names_vec),
                    return err(warnings, errors),
                    warnings,
                    errors
                );
                // type check the reassignment
                let ctx = ctx.with_type_annotation(ty_of_field).with_help_text("");
                let rhs_span = rhs.span();
                let rhs = check!(
                    ty::TyExpression::type_check(ctx, rhs),
                    ty::TyExpression::error(rhs_span, engines),
                    warnings,
                    errors
                );

                ok(
                    ty::TyExpression {
                        expression: ty::TyExpressionVariant::Reassignment(Box::new(
                            ty::TyReassignment {
                                lhs_base_name: base_name,
                                lhs_type: final_return_type,
                                lhs_indices: names_vec,
                                rhs,
                            },
                        )),
                        return_type: type_engine.insert(decl_engine, TypeInfo::Tuple(Vec::new())),
                        span,
                    },
                    warnings,
                    errors,
                )
            }
            ReassignmentTarget::StorageField(storage_keyword_span, fields) => {
                let ctx = ctx
                    .with_type_annotation(type_engine.insert(decl_engine, TypeInfo::Unknown))
                    .with_help_text("");
                let reassignment = check!(
                    reassign_storage_subfield(ctx, fields, rhs, span.clone(), storage_keyword_span),
                    return err(warnings, errors),
                    warnings,
                    errors,
                );
                ok(
                    ty::TyExpression {
                        expression: ty::TyExpressionVariant::StorageReassignment(Box::new(
                            reassignment,
                        )),
                        return_type: type_engine.insert(decl_engine, TypeInfo::Tuple(Vec::new())),
                        span,
                    },
                    warnings,
                    errors,
                )
            }
        }
    }

    fn resolve_numeric_literal(
        ctx: TypeCheckContext,
        lit: Literal,
        span: Span,
        new_type: TypeId,
    ) -> CompileResult<ty::TyExpression> {
        let mut errors = vec![];

        let type_engine = ctx.type_engine;
        let decl_engine = ctx.decl_engine;
        let engines = ctx.engines();

        // Parse and resolve a Numeric(span) based on new_type.
        let (val, new_integer_type) = match lit {
            Literal::Numeric(num) => match type_engine.get(new_type) {
                TypeInfo::UnsignedInteger(n) => match n {
                    IntegerBits::Eight => (
                        num.to_string().parse().map(Literal::U8).map_err(|e| {
                            Literal::handle_parse_int_error(
                                engines,
                                e,
                                TypeInfo::UnsignedInteger(IntegerBits::Eight),
                                span.clone(),
                            )
                        }),
                        new_type,
                    ),
                    IntegerBits::Sixteen => (
                        num.to_string().parse().map(Literal::U16).map_err(|e| {
                            Literal::handle_parse_int_error(
                                engines,
                                e,
                                TypeInfo::UnsignedInteger(IntegerBits::Sixteen),
                                span.clone(),
                            )
                        }),
                        new_type,
                    ),
                    IntegerBits::ThirtyTwo => (
                        num.to_string().parse().map(Literal::U32).map_err(|e| {
                            Literal::handle_parse_int_error(
                                engines,
                                e,
                                TypeInfo::UnsignedInteger(IntegerBits::ThirtyTwo),
                                span.clone(),
                            )
                        }),
                        new_type,
                    ),
                    IntegerBits::SixtyFour => (
                        num.to_string().parse().map(Literal::U64).map_err(|e| {
                            Literal::handle_parse_int_error(
                                engines,
                                e,
                                TypeInfo::UnsignedInteger(IntegerBits::SixtyFour),
                                span.clone(),
                            )
                        }),
                        new_type,
                    ),
                },
                TypeInfo::Numeric => (
                    num.to_string().parse().map(Literal::U64).map_err(|e| {
                        Literal::handle_parse_int_error(
                            engines,
                            e,
                            TypeInfo::UnsignedInteger(IntegerBits::SixtyFour),
                            span.clone(),
                        )
                    }),
                    type_engine.insert(
                        decl_engine,
                        TypeInfo::UnsignedInteger(IntegerBits::SixtyFour),
                    ),
                ),
                _ => unreachable!("Unexpected type for integer literals"),
            },
            _ => unreachable!("Unexpected non-integer literals"),
        };

        match val {
            Ok(v) => {
                let exp = ty::TyExpression {
                    expression: ty::TyExpressionVariant::Literal(v),
                    return_type: new_integer_type,
                    span,
                };
                ok(exp, vec![], vec![])
            }
            Err(e) => {
                errors.push(e);
                let exp = ty::TyExpression::error(span, engines);
                ok(exp, vec![], errors)
            }
        }
    }
}

#[cfg(test)]
mod tests {
    use super::*;
    use crate::{decl_engine::DeclEngine, Engines};
    use sway_error::type_error::TypeError;

    fn do_type_check(
        engines: Engines<'_>,
        expr: Expression,
        type_annotation: TypeId,
    ) -> CompileResult<ty::TyExpression> {
        let mut namespace = Namespace::init_root(namespace::Module::default());
        let ctx = TypeCheckContext::from_root(&mut namespace, engines)
            .with_type_annotation(type_annotation);
        ty::TyExpression::type_check(ctx, expr)
    }

    fn do_type_check_for_boolx2(expr: Expression) -> CompileResult<ty::TyExpression> {
        let type_engine = TypeEngine::default();
        let decl_engine = DeclEngine::default();
        do_type_check(
            Engines::new(&type_engine, &decl_engine),
            expr,
            type_engine.insert(
                &decl_engine,
                TypeInfo::Array(
                    TypeArgument {
                        type_id: type_engine.insert(&decl_engine, TypeInfo::Boolean),
                        span: Span::dummy(),
                        call_path_tree: None,
                        initial_type_id: type_engine.insert(&decl_engine, TypeInfo::Boolean),
                    },
                    Length::new(2, Span::dummy()),
                ),
            ),
        )
    }

    #[test]
    fn test_array_type_check_non_homogeneous_0() {
        // [true, 0] -- first element is correct, assumes type is [bool; 2].
        let expr = Expression {
            kind: ExpressionKind::Array(ArrayExpression {
                contents: vec![
                    Expression {
                        kind: ExpressionKind::Literal(Literal::Boolean(true)),
                        span: Span::dummy(),
                    },
                    Expression {
                        kind: ExpressionKind::Literal(Literal::U64(0)),
                        span: Span::dummy(),
                    },
                ],
                length_span: None,
            }),
            span: Span::dummy(),
        };

        let comp_res = do_type_check_for_boolx2(expr);
        assert!(comp_res.errors.len() == 1);
        assert!(matches!(&comp_res.errors[0],
                         CompileError::TypeError(TypeError::MismatchedType {
                             expected,
                             received,
                             ..
                         }) if expected == "bool"
                                && received == "u64"));
    }

    #[test]
    fn test_array_type_check_non_homogeneous_1() {
        // [0, false] -- first element is incorrect, assumes type is [u64; 2].
        let expr = Expression {
            kind: ExpressionKind::Array(ArrayExpression {
                contents: vec![
                    Expression {
                        kind: ExpressionKind::Literal(Literal::U64(0)),
                        span: Span::dummy(),
                    },
                    Expression {
                        kind: ExpressionKind::Literal(Literal::Boolean(true)),
                        span: Span::dummy(),
                    },
                ],
                length_span: None,
            }),
            span: Span::dummy(),
        };

        let comp_res = do_type_check_for_boolx2(expr);
        assert!(comp_res.errors.len() == 2);
        assert!(matches!(&comp_res.errors[0],
                         CompileError::TypeError(TypeError::MismatchedType {
                             expected,
                             received,
                             ..
                         }) if expected == "u64"
                                && received == "bool"));
        assert!(matches!(&comp_res.errors[1],
                         CompileError::TypeError(TypeError::MismatchedType {
                             expected,
                             received,
                             ..
                         }) if expected == "[bool; 2]"
                                && received == "[u64; 2]"));
    }

    #[test]
    fn test_array_type_check_bad_count() {
        // [0, false] -- first element is incorrect, assumes type is [u64; 2].
        let expr = Expression {
            kind: ExpressionKind::Array(ArrayExpression {
                contents: vec![
                    Expression {
                        kind: ExpressionKind::Literal(Literal::Boolean(true)),
                        span: Span::dummy(),
                    },
                    Expression {
                        kind: ExpressionKind::Literal(Literal::Boolean(true)),
                        span: Span::dummy(),
                    },
                    Expression {
                        kind: ExpressionKind::Literal(Literal::Boolean(true)),
                        span: Span::dummy(),
                    },
                ],
                length_span: None,
            }),
            span: Span::dummy(),
        };

        let comp_res = do_type_check_for_boolx2(expr);
        assert!(comp_res.errors.len() == 1);
        assert!(matches!(&comp_res.errors[0],
                         CompileError::TypeError(TypeError::MismatchedType {
                             expected,
                             received,
                             ..
                         }) if expected == "[bool; 2]"
                                && received == "[bool; 3]"));
    }

    #[test]
    fn test_array_type_check_empty() {
        let expr = Expression {
            kind: ExpressionKind::Array(ArrayExpression {
                contents: Vec::new(),
                length_span: None,
            }),
            span: Span::dummy(),
        };

        let type_engine = TypeEngine::default();
        let decl_engine = DeclEngine::default();
        let comp_res = do_type_check(
            Engines::new(&type_engine, &decl_engine),
            expr,
            type_engine.insert(
                &decl_engine,
                TypeInfo::Array(
                    TypeArgument {
                        type_id: type_engine.insert(&decl_engine, TypeInfo::Boolean),
                        span: Span::dummy(),
                        call_path_tree: None,
                        initial_type_id: type_engine.insert(&decl_engine, TypeInfo::Boolean),
                    },
                    Length::new(0, Span::dummy()),
                ),
            ),
        );
        assert!(comp_res.warnings.is_empty() && comp_res.errors.is_empty());
    }
}

fn check_asm_block_validity(asm: &AsmExpression) -> CompileResult<()> {
    let mut errors = vec![];
    let mut warnings = vec![];

    // Collect all asm block instructions in the form of `VirtualOp`s
    let mut opcodes = vec![];
    for op in &asm.body {
        let registers = op
            .op_args
            .iter()
            .map(|reg_name| VirtualRegister::Virtual(reg_name.to_string()))
            .collect::<Vec<VirtualRegister>>();

        opcodes.push((
            check!(
                crate::asm_lang::Op::parse_opcode(
                    &op.op_name,
                    &registers,
                    &op.immediate,
                    op.span.clone(),
                ),
                return err(warnings, errors),
                warnings,
                errors
            ),
            op.op_name.clone(),
            op.span.clone(),
        ));
    }

    // Check #1: Disallow control flow instructions
    //
    errors.extend(
        opcodes
            .iter()
            .filter(|op| {
                matches!(
                    op.0,
                    VirtualOp::JMP(_)
                        | VirtualOp::JI(_)
                        | VirtualOp::JNE(..)
                        | VirtualOp::JNEI(..)
                        | VirtualOp::JNZI(..)
                        | VirtualOp::RET(_)
                        | VirtualOp::RETD(..)
                        | VirtualOp::RVRT(..)
                )
            })
            .map(|op| CompileError::DisallowedControlFlowInstruction {
                name: op.1.to_string(),
                span: op.2.clone(),
            })
            .collect::<Vec<_>>(),
    );

    // Check #2: Disallow initialized registers from being reassigned in the asm block
    //
    // 1. Collect all registers that have initializers in the list of arguments
    let initialized_registers = asm
        .registers
        .iter()
        .filter(|reg| reg.initializer.is_some())
        .map(|reg| VirtualRegister::Virtual(reg.name.to_string()))
        .collect::<FxHashSet<_>>();

    // 2. From the list of `VirtualOp`s, figure out what registers are assigned
    let assigned_registers: FxHashSet<VirtualRegister> =
        opcodes.iter().fold(FxHashSet::default(), |mut acc, op| {
            for u in op.0.def_registers() {
                acc.insert(u.clone());
            }
            acc
        });

    // 3. Intersect the list of assigned registers with the list of initialized registers
    let initialized_and_assigned_registers = assigned_registers
        .intersection(&initialized_registers)
        .collect::<FxHashSet<_>>();

    // 4. Form all the compile errors given the violating registers above. Obtain span information
    //    from the original `asm.registers` vector.
    errors.extend(
        asm.registers
            .iter()
            .filter(|reg| {
                initialized_and_assigned_registers
                    .contains(&VirtualRegister::Virtual(reg.name.to_string()))
            })
            .map(|reg| CompileError::InitializedRegisterReassignment {
                name: reg.name.to_string(),
                span: reg.name.span(),
            })
            .collect::<Vec<_>>(),
    );

    ok((), vec![], errors)
}<|MERGE_RESOLUTION|>--- conflicted
+++ resolved
@@ -18,11 +18,7 @@
 
 use crate::{
     asm_lang::{virtual_ops::VirtualOp, virtual_register::VirtualRegister},
-<<<<<<< HEAD
-    decl_engine::{DeclEngineIndex, DeclRef},
-=======
-    decl_engine::{DeclEngineIndex, DeclRef, DeclRefConstant},
->>>>>>> 5f452e54
+    decl_engine::*,
     error::*,
     language::{
         parsed::*,
@@ -468,11 +464,7 @@
         let mut errors = vec![];
 
         // Grab the declaration.
-<<<<<<< HEAD
-        let unknown_decl = check!(
-=======
         let (unknown_decl, _type_id) = check!(
->>>>>>> 5f452e54
             TypeBinding::type_check_with_ident(&mut call_path_binding, ctx.by_ref()),
             return err(warnings, errors),
             warnings,
@@ -1070,12 +1062,8 @@
         let mut warnings = vec![];
         let mut errors = vec![];
 
-<<<<<<< HEAD
-        // The first step is to determine if the call path refers to a module, enum, or function.
-=======
-        // The first step is to determine if the call path refers to a module, enum, function
-        // or constant.
->>>>>>> 5f452e54
+        // The first step is to determine if the call path refers to a module,
+        // enum, function or constant.
         // If only one exists, then we use that one. Otherwise, if more than one exist, it is
         // an ambiguous reference error.
 
@@ -1103,11 +1091,7 @@
         let maybe_function = {
             let mut call_path_binding = unknown_call_path_binding.clone();
             TypeBinding::type_check_with_ident(&mut call_path_binding, ctx.by_ref())
-<<<<<<< HEAD
-                .flat_map(|decl| decl.to_fn_ref())
-=======
                 .flat_map(|(decl, _type_id)| decl.to_fn_ref())
->>>>>>> 5f452e54
                 .ok(&mut function_probe_warnings, &mut function_probe_errors)
                 .map(|fn_ref| (fn_ref, call_path_binding))
         };
@@ -1126,11 +1110,7 @@
                 span: call_path_binding.span,
             };
             TypeBinding::type_check_with_ident(&mut call_path_binding, ctx.by_ref())
-<<<<<<< HEAD
-                .flat_map(|unknown_decl| unknown_decl.to_enum_ref())
-=======
                 .flat_map(|(unknown_decl, _type_id)| unknown_decl.to_enum_ref())
->>>>>>> 5f452e54
                 .ok(&mut enum_probe_warnings, &mut enum_probe_errors)
                 .map(|enum_ref| (enum_ref, variant_name, call_path_binding))
         };
@@ -1139,21 +1119,12 @@
         let mut const_probe_warnings = vec![];
         let mut const_probe_errors = vec![];
         let maybe_const = {
-<<<<<<< HEAD
-            let mut call_path_binding = unknown_call_path_binding.clone();
-
-            TypeBinding::type_check_with_ident(&mut call_path_binding, ctx.by_ref())
-                .flat_map(|unknown_decl| unknown_decl.to_const_ref())
-                .ok(&mut const_probe_warnings, &mut const_probe_errors)
-                .map(|const_ref| (const_ref, call_path_binding))
-=======
             Self::probe_const_decl(
                 &unknown_call_path_binding,
                 &mut ctx,
                 &mut const_probe_warnings,
                 &mut const_probe_errors,
             )
->>>>>>> 5f452e54
         };
 
         // compare the results of the checks
