<<<<<<< HEAD
use crate::build_config::BuildConfig;
use crate::control_flow_analysis::ControlFlowGraph;
use crate::error::*;
use crate::semantic_analysis::{ast_node::*, TCOpts, TypeCheckArguments};
use crate::type_engine::TypeId;
use std::collections::hash_map::RandomState;
use std::collections::HashMap;
=======
use crate::{
    build_config::BuildConfig,
    control_flow_analysis::ControlFlowGraph,
    error::*,
    semantic_analysis::{ast_node::*, TCOpts, TypeCheckArguments},
    type_engine::TypeId,
};
use std::{cmp::Ordering, collections::HashMap};
>>>>>>> 77c22f6d

#[allow(clippy::too_many_arguments)]
pub(crate) fn instantiate_function_application(
    function_decl: TypedFunctionDeclaration,
    call_path: CallPath,
    type_arguments: Vec<TypeArgument>,
    arguments: Vec<Expression>,
    namespace: &mut Namespace,
    self_type: TypeId,
    build_config: &BuildConfig,
    dead_code_graph: &mut ControlFlowGraph,
    opts: TCOpts,
) -> CompileResult<TypedExpression> {
    let mut warnings = vec![];
    let mut errors = vec![];

<<<<<<< HEAD
    // monomorphize the function declaration
    let function_decl = check!(
        namespace.monomorphize(
            function_decl,
            type_arguments,
            EnforceTypeArguments::No,
            Some(self_type),
            Some(&call_path.span())
        ),
        return err(warnings, errors),
        warnings,
        errors
    );
=======
    // if this is a generic function, monomorphize its internal types
    let typed_function_decl = match (decl.type_parameters.is_empty(), type_arguments.is_empty()) {
        (true, true) => decl,
        (true, false) => {
            let type_arguments_span = type_arguments
                .iter()
                .map(|x| x.span.clone())
                .reduce(Span::join)
                .unwrap_or_else(|| name.span());
            errors.push(CompileError::DoesNotTakeTypeArguments {
                name: name.suffix,
                span: type_arguments_span,
            });
            return err(warnings, errors);
        }
        _ => {
            let mut type_arguments = type_arguments;
            for type_argument in type_arguments.iter_mut() {
                type_argument.type_id = check!(
                    namespace.resolve_type_with_self(
                        look_up_type_id(type_argument.type_id),
                        self_type,
                        type_argument.span.clone(),
                        true,
                    ),
                    return err(warnings, errors),
                    warnings,
                    errors
                );
            }
            check!(
                decl.monomorphize(type_arguments, self_type),
                return err(warnings, errors),
                warnings,
                errors
            )
        }
    };

    let TypedFunctionDeclaration {
        parameters,
        return_type,
        body,
        span,
        purity,
        ..
    } = typed_function_decl;

    // 'purity' is that of the callee, 'opts.purity' of the caller.
    if !opts.purity.can_call(purity) {
        errors.push(CompileError::StorageAccessMismatch {
            attrs: promote_purity(opts.purity, purity).to_attribute_syntax(),
            span: name.span(),
        });
    }
>>>>>>> 77c22f6d

    if opts.purity != function_decl.purity {
        errors.push(CompileError::PureCalledImpure {
            span: call_path.span(),
        });
    }

    // type check arguments in function application vs arguments in function
    // declaration. Use parameter type annotations as annotations for the
    // arguments
    let typed_call_arguments = arguments
        .into_iter()
        .zip(function_decl.parameters.iter())
        .map(|(arg, param)| {
            let exp = check!(
                TypedExpression::type_check(TypeCheckArguments {
                    checkee: arg.clone(),
                    namespace,
                    return_type_annotation: param.r#type,
                    help_text: "The argument that has been provided to this function's type does \
                        not match the declared type of the parameter in the function \
                        declaration.",
                    self_type,
                    build_config,
                    dead_code_graph,
                    mode: Mode::NonAbi,
                    opts,
                }),
                error_recovery_expr(arg.span()),
                warnings,
                errors
            );
            (param.name.clone(), exp)
        })
        .collect();

    let span = function_decl.span.clone();
    let exp = check!(
        instantiate_function_application_inner(
            call_path,
            HashMap::new(),
            typed_call_arguments,
            function_decl,
            None,
            IsConstant::No,
            span,
        ),
        return err(warnings, errors),
        warnings,
        errors
    );
    ok(exp, warnings, errors)
}

#[allow(clippy::comparison_chain)]
fn instantiate_function_application_inner(
    call_path: CallPath,
    contract_call_params: HashMap<String, TypedExpression, RandomState>,
    arguments: Vec<(Ident, TypedExpression)>,
    function_decl: TypedFunctionDeclaration,
    selector: Option<ContractCallMetadata>,
    is_constant: IsConstant,
    span: Span,
) -> CompileResult<TypedExpression> {
    let warnings = vec![];
    let mut errors = vec![];
    if arguments.len() > function_decl.parameters.len() {
        errors.push(CompileError::TooManyArgumentsForFunction {
            span: span.clone(),
            method_name: function_decl.name,
            expected: function_decl.parameters.len(),
            received: arguments.len(),
        });
    } else if arguments.len() < function_decl.parameters.len() {
        errors.push(CompileError::TooFewArgumentsForFunction {
            span: span.clone(),
            method_name: function_decl.name,
            expected: function_decl.parameters.len(),
            received: arguments.len(),
        });
    }
    let exp = TypedExpression {
        expression: TypedExpressionVariant::FunctionApplication {
            call_path,
            contract_call_params,
            arguments,
            function_body: function_decl.body.clone(),
            selector,
        },
        return_type: function_decl.return_type,
        is_constant,
        span,
    };
    ok(exp, warnings, errors)
}<|MERGE_RESOLUTION|>--- conflicted
+++ resolved
@@ -1,12 +1,3 @@
-<<<<<<< HEAD
-use crate::build_config::BuildConfig;
-use crate::control_flow_analysis::ControlFlowGraph;
-use crate::error::*;
-use crate::semantic_analysis::{ast_node::*, TCOpts, TypeCheckArguments};
-use crate::type_engine::TypeId;
-use std::collections::hash_map::RandomState;
-use std::collections::HashMap;
-=======
 use crate::{
     build_config::BuildConfig,
     control_flow_analysis::ControlFlowGraph,
@@ -14,8 +5,7 @@
     semantic_analysis::{ast_node::*, TCOpts, TypeCheckArguments},
     type_engine::TypeId,
 };
-use std::{cmp::Ordering, collections::HashMap};
->>>>>>> 77c22f6d
+use std::collections::{hash_map::RandomState, HashMap};
 
 #[allow(clippy::too_many_arguments)]
 pub(crate) fn instantiate_function_application(
@@ -32,7 +22,6 @@
     let mut warnings = vec![];
     let mut errors = vec![];
 
-<<<<<<< HEAD
     // monomorphize the function declaration
     let function_decl = check!(
         namespace.monomorphize(
@@ -46,69 +35,6 @@
         warnings,
         errors
     );
-=======
-    // if this is a generic function, monomorphize its internal types
-    let typed_function_decl = match (decl.type_parameters.is_empty(), type_arguments.is_empty()) {
-        (true, true) => decl,
-        (true, false) => {
-            let type_arguments_span = type_arguments
-                .iter()
-                .map(|x| x.span.clone())
-                .reduce(Span::join)
-                .unwrap_or_else(|| name.span());
-            errors.push(CompileError::DoesNotTakeTypeArguments {
-                name: name.suffix,
-                span: type_arguments_span,
-            });
-            return err(warnings, errors);
-        }
-        _ => {
-            let mut type_arguments = type_arguments;
-            for type_argument in type_arguments.iter_mut() {
-                type_argument.type_id = check!(
-                    namespace.resolve_type_with_self(
-                        look_up_type_id(type_argument.type_id),
-                        self_type,
-                        type_argument.span.clone(),
-                        true,
-                    ),
-                    return err(warnings, errors),
-                    warnings,
-                    errors
-                );
-            }
-            check!(
-                decl.monomorphize(type_arguments, self_type),
-                return err(warnings, errors),
-                warnings,
-                errors
-            )
-        }
-    };
-
-    let TypedFunctionDeclaration {
-        parameters,
-        return_type,
-        body,
-        span,
-        purity,
-        ..
-    } = typed_function_decl;
-
-    // 'purity' is that of the callee, 'opts.purity' of the caller.
-    if !opts.purity.can_call(purity) {
-        errors.push(CompileError::StorageAccessMismatch {
-            attrs: promote_purity(opts.purity, purity).to_attribute_syntax(),
-            span: name.span(),
-        });
-    }
->>>>>>> 77c22f6d
-
-    if opts.purity != function_decl.purity {
-        errors.push(CompileError::PureCalledImpure {
-            span: call_path.span(),
-        });
-    }
 
     // type check arguments in function application vs arguments in function
     // declaration. Use parameter type annotations as annotations for the
