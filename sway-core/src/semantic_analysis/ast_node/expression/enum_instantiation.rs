use generational_arena::Index;

use crate::build_config::BuildConfig;
use crate::control_flow_analysis::ControlFlowGraph;
use crate::error::*;
use crate::semantic_analysis::{ast_node::*, TCOpts, TypeCheckArguments};
use crate::type_engine::{look_up_type_id, TypeId};

/// Given an enum declaration and the instantiation expression/type arguments, construct a valid
/// [TypedExpression].
#[allow(clippy::too_many_arguments)]
pub(crate) fn instantiate_enum(
    module: Index,
    enum_decl: TypedEnumDeclaration,
    enum_field_name: Ident,
    args: Vec<Expression>,
    type_arguments: Vec<(TypeInfo, Span)>,
    namespace: crate::semantic_analysis::NamespaceRef,
    crate_namespace: NamespaceRef,
    self_type: TypeId,
    build_config: &BuildConfig,
    dead_code_graph: &mut ControlFlowGraph,
    opts: TCOpts,
) -> CompileResult<TypedExpression> {
    let instantiation_span = enum_field_name.span();
    let mut warnings = vec![];
    let mut errors = vec![];

    let mut type_args_buf = Vec::with_capacity(type_arguments.len());
    for (arg, span) in type_arguments {
        let ty = namespace
            .resolve_type_with_self(arg, self_type)
            .unwrap_or_else(|_| {
                errors.push(CompileError::UnknownType { span: span.clone() });
                insert_type(TypeInfo::ErrorRecovery)
            });
        let ty = look_up_type_id(ty);
        type_args_buf.push((ty, span));
    }
    // if this is a generic enum, i.e. it has some type
    // parameters, monomorphize it before unifying the
    // types
    let enum_decl = if enum_decl.type_parameters.is_empty() {
        enum_decl
    } else {
<<<<<<< HEAD
        enum_decl.monomorphize(&module)
=======
        check!(
            enum_decl.monomorphize(type_args_buf, self_type),
            return err(warnings, errors),
            warnings,
            errors
        )
>>>>>>> cfeeecc5
    };
    let (enum_field_type, tag, variant_name) = match enum_decl
        .variants
        .iter()
        .find(|x| x.name.as_str() == enum_field_name.as_str())
    {
        Some(o) => (o.r#type, o.tag, o.name.clone()),
        None => {
            errors.push(CompileError::UnknownEnumVariant {
                enum_name: enum_decl.name.clone(),
                variant_name: enum_field_name.clone(),
                span: enum_field_name.span().clone(),
            });
            return err(warnings, errors);
        }
    };

    // If there is an instantiator, it must match up with the type. If there is not an
    // instantiator, then the type of the enum is necessarily the unit type.

    match (&args[..], look_up_type_id(enum_field_type)) {
        ([], ty) if ty.is_unit() => ok(
            TypedExpression {
                return_type: enum_decl.as_type(),
                expression: TypedExpressionVariant::EnumInstantiation {
                    tag,
                    contents: None,
                    enum_decl,
                    variant_name,
                    instantiation_span: instantiation_span.clone(),
                },
                is_constant: IsConstant::No,
                span: enum_field_name.span().clone(),
            },
            warnings,
            errors,
        ),
        ([single_expr], _type) => {
            let typed_expr = check!(
                TypedExpression::type_check(TypeCheckArguments {
                    checkee: single_expr.clone(),
                    namespace,
                    crate_namespace,
                    return_type_annotation: enum_field_type,
                    help_text: "Enum instantiator must match its declared variant type.",
                    self_type,
                    build_config,
                    dead_code_graph,
                    mode: Mode::NonAbi,
                    opts,
                }),
                return err(warnings, errors),
                warnings,
                errors
            );

            // we now know that the instantiator type matches the declared type, via the above tpe
            // check

            ok(
                TypedExpression {
                    return_type: enum_decl.as_type(),
                    expression: TypedExpressionVariant::EnumInstantiation {
                        tag,
                        contents: Some(Box::new(typed_expr)),
                        enum_decl,
                        variant_name,
                        instantiation_span: instantiation_span.clone(),
                    },
                    is_constant: IsConstant::No,
                    span: enum_field_name.span().clone(),
                },
                warnings,
                errors,
            )
        }
        ([], _) => {
            errors.push(CompileError::MissingEnumInstantiator {
                span: enum_field_name.span().clone(),
            });
            err(warnings, errors)
        }
        (_too_many_expressions, ty) if ty.is_unit() => {
            errors.push(CompileError::UnnecessaryEnumInstantiator {
                span: enum_field_name.span().clone(),
            });
            err(warnings, errors)
        }
        (_too_many_expressions, ty) => {
            errors.push(CompileError::MoreThanOneEnumInstantiator {
                span: enum_field_name.span().clone(),
                ty: ty.friendly_type_str(),
            });
            err(warnings, errors)
        }
    }
}<|MERGE_RESOLUTION|>--- conflicted
+++ resolved
@@ -27,15 +27,15 @@
     let mut errors = vec![];
 
     let mut type_args_buf = Vec::with_capacity(type_arguments.len());
-    for (arg, span) in type_arguments {
-        let ty = namespace
-            .resolve_type_with_self(arg, self_type)
-            .unwrap_or_else(|_| {
-                errors.push(CompileError::UnknownType { span: span.clone() });
-                insert_type(TypeInfo::ErrorRecovery)
-            });
+    for (arg, span) in type_arguments.iter() {
+        let ty = check!(
+            namespace.resolve_type_with_self(arg.clone(), self_type, span.clone()),
+            insert_type(TypeInfo::ErrorRecovery),
+            warnings,
+            errors,
+        );
         let ty = look_up_type_id(ty);
-        type_args_buf.push((ty, span));
+        type_args_buf.push((ty, span.clone()));
     }
     // if this is a generic enum, i.e. it has some type
     // parameters, monomorphize it before unifying the
@@ -43,16 +43,12 @@
     let enum_decl = if enum_decl.type_parameters.is_empty() {
         enum_decl
     } else {
-<<<<<<< HEAD
-        enum_decl.monomorphize(&module)
-=======
         check!(
-            enum_decl.monomorphize(type_args_buf, self_type),
+            enum_decl.monomorphize(&module, type_args_buf, self_type),
             return err(warnings, errors),
             warnings,
             errors
         )
->>>>>>> cfeeecc5
     };
     let (enum_field_type, tag, variant_name) = match enum_decl
         .variants
@@ -76,7 +72,7 @@
     match (&args[..], look_up_type_id(enum_field_type)) {
         ([], ty) if ty.is_unit() => ok(
             TypedExpression {
-                return_type: enum_decl.as_type(),
+                return_type: enum_decl.type_id,
                 expression: TypedExpressionVariant::EnumInstantiation {
                     tag,
                     contents: None,
@@ -90,7 +86,7 @@
             warnings,
             errors,
         ),
-        ([single_expr], _type) => {
+        ([single_expr], _) => {
             let typed_expr = check!(
                 TypedExpression::type_check(TypeCheckArguments {
                     checkee: single_expr.clone(),
@@ -114,7 +110,7 @@
 
             ok(
                 TypedExpression {
-                    return_type: enum_decl.as_type(),
+                    return_type: enum_decl.type_id,
                     expression: TypedExpressionVariant::EnumInstantiation {
                         tag,
                         contents: Some(Box::new(typed_expr)),
