use sway_types::{Ident, Span, Spanned};

use crate::{
    declaration_engine::de_get_constant,
    error::{err, ok},
<<<<<<< HEAD
    language::{parsed::*, ty, CallPath, Literal},
    semantic_analysis::{TyEnumVariant, TypeCheckContext},
    type_system::{insert_type, CreateTypeId, EnforceTypeArguments, TypeArgument, TypeId},
    CompileError, CompileResult, TypeInfo,
=======
    language::{parsed::*, ty, CallPath},
    semantic_analysis::TypeCheckContext,
    type_system::{insert_type, CreateTypeId, EnforceTypeArguments, TypeArgument},
    CompileError, CompileResult, TyDeclaration, TypeInfo,
>>>>>>> 7aa8b4d5
};

impl ty::TyScrutinee {
    pub(crate) fn type_check(ctx: TypeCheckContext, scrutinee: Scrutinee) -> CompileResult<Self> {
        let warnings = vec![];
        let errors = vec![];
        match scrutinee {
            Scrutinee::CatchAll { span } => {
                let typed_scrutinee = ty::TyScrutinee {
                    variant: ty::TyScrutineeVariant::CatchAll,
                    type_id: insert_type(TypeInfo::Unknown),
                    span,
                };
                ok(typed_scrutinee, warnings, errors)
            }
            Scrutinee::Literal { value, span } => {
                let typed_scrutinee = ty::TyScrutinee {
                    variant: ty::TyScrutineeVariant::Literal(value.clone()),
                    type_id: insert_type(value.to_typeinfo()),
                    span,
                };
                ok(typed_scrutinee, warnings, errors)
            }
            Scrutinee::Variable { name, span } => type_check_variable(ctx, name, span),
            Scrutinee::StructScrutinee {
                struct_name,
                fields,
                span,
            } => type_check_struct(ctx, struct_name, fields, span),
            Scrutinee::EnumScrutinee {
                call_path,
                value,
                span,
            } => type_check_enum(ctx, call_path, *value, span),
            Scrutinee::Tuple { elems, span } => type_check_tuple(ctx, elems, span),
        }
    }
}

fn type_check_variable(
    ctx: TypeCheckContext,
    name: Ident,
    span: Span,
) -> CompileResult<ty::TyScrutinee> {
    let mut warnings = vec![];
    let mut errors = vec![];

    let typed_scrutinee = match ctx.namespace.resolve_symbol(&name).value {
<<<<<<< HEAD
        // If this variable is a constant, then we turn it into a [TyScrutinee::Constant].
        Some(ty::TyDeclaration::ConstantDeclaration(decl_id)) => {
=======
        // If this variable is a constant, then we turn it into a [ty::TyScrutinee::Constant].
        Some(TyDeclaration::ConstantDeclaration(decl_id)) => {
>>>>>>> 7aa8b4d5
            let constant_decl = check!(
                CompileResult::from(de_get_constant(decl_id.clone(), &span)),
                return err(warnings, errors),
                warnings,
                errors
            );
            let value = match constant_decl.value.extract_literal_value() {
                Some(value) => value,
                None => {
                    errors.push(CompileError::Unimplemented(
                        "constant values of this type are not supported yet",
                        span,
                    ));
                    return err(warnings, errors);
                }
            };
            ty::TyScrutinee {
                variant: ty::TyScrutineeVariant::Constant(
                    name,
                    value,
                    constant_decl.value.return_type,
                ),
                type_id: constant_decl.value.return_type,
                span,
            }
        }
        // Variable isn't a constant, so so we turn it into a [ty::TyScrutinee::Variable].
        _ => ty::TyScrutinee {
            variant: ty::TyScrutineeVariant::Variable(name),
            type_id: insert_type(TypeInfo::Unknown),
            span,
        },
    };

    ok(typed_scrutinee, warnings, errors)
}

fn type_check_struct(
    mut ctx: TypeCheckContext,
    struct_name: Ident,
    fields: Vec<StructScrutineeField>,
    span: Span,
) -> CompileResult<ty::TyScrutinee> {
    let mut warnings = vec![];
    let mut errors = vec![];

    // find the struct definition from the name
    let unknown_decl = check!(
        ctx.namespace.resolve_symbol(&struct_name).cloned(),
        return err(warnings, errors),
        warnings,
        errors
    );
    let mut struct_decl = check!(
        unknown_decl.expect_struct(&span),
        return err(warnings, errors),
        warnings,
        errors
    );

    // monomorphize the struct definition
    check!(
        ctx.monomorphize(
            &mut struct_decl,
            &mut [],
            EnforceTypeArguments::No,
            &struct_name.span()
        ),
        return err(warnings, errors),
        warnings,
        errors
    );

    // type check the fields
    let mut typed_fields = vec![];
    let mut rest_pattern = None;
    for field in fields.into_iter() {
        match field {
            StructScrutineeField::Rest { .. } => rest_pattern = Some(field),
            StructScrutineeField::Field {
                field,
                scrutinee,
                span,
            } => {
                // ensure that the struct definition has this field
                let _ = check!(
                    struct_decl.expect_field(&field),
                    return err(warnings, errors),
                    warnings,
                    errors
                );
                // type check the nested scrutinee
                let typed_scrutinee = match scrutinee {
                    None => None,
                    Some(scrutinee) => Some(check!(
                        ty::TyScrutinee::type_check(ctx.by_ref(), scrutinee),
                        return err(warnings, errors),
                        warnings,
                        errors
                    )),
                };
                typed_fields.push(ty::TyStructScrutineeField {
                    field,
                    scrutinee: typed_scrutinee,
                    span,
                });
            }
        }
    }

    // ensure that the pattern uses all fields of the struct unless the rest pattern is present
    if (struct_decl.fields.len() != typed_fields.len()) && rest_pattern.is_none() {
        let missing_fields = struct_decl
            .fields
            .iter()
            .filter(|f| !typed_fields.iter().any(|tf| f.name == tf.field))
            .map(|f| f.name.to_string())
            .collect::<Vec<_>>();

        errors.push(CompileError::MatchStructPatternMissingFields {
            span,
            missing_fields,
        });

        return err(warnings, errors);
    }

    let typed_scrutinee = ty::TyScrutinee {
        variant: ty::TyScrutineeVariant::StructScrutinee(struct_decl.name.clone(), typed_fields),
        type_id: struct_decl.create_type_id(),
        span,
    };

    ok(typed_scrutinee, warnings, errors)
}

fn type_check_enum(
    ctx: TypeCheckContext,
    call_path: CallPath<Ident>,
    value: Scrutinee,
    span: Span,
) -> CompileResult<ty::TyScrutinee> {
    let mut warnings = vec![];
    let mut errors = vec![];

    let enum_name = match call_path.prefixes.last() {
        Some(enum_name) => enum_name,
        None => {
            errors.push(CompileError::EnumNotFound {
                name: call_path.suffix.clone(),
                span: call_path.suffix.span(),
            });
            return err(warnings, errors);
        }
    };
    let variant_name = call_path.suffix.clone();

    // find the enum definition from the name
    let unknown_decl = check!(
        ctx.namespace.resolve_symbol(enum_name).cloned(),
        return err(warnings, errors),
        warnings,
        errors
    );
    let mut enum_decl = check!(
        unknown_decl.expect_enum(&enum_name.span()),
        return err(warnings, errors),
        warnings,
        errors
    );

    // monomorphize the enum definition
    check!(
        ctx.monomorphize(
            &mut enum_decl,
            &mut [],
            EnforceTypeArguments::No,
            &enum_name.span()
        ),
        return err(warnings, errors),
        warnings,
        errors
    );
    let enum_type_id = enum_decl.create_type_id();

    // check to see if the variant exists and grab it if it does
    let variant = check!(
        enum_decl.expect_variant_from_name(&variant_name).cloned(),
        return err(warnings, errors),
        warnings,
        errors
    );

    // type check the nested scrutinee
    let typed_value = check!(
        ty::TyScrutinee::type_check(ctx, value),
        return err(warnings, errors),
        warnings,
        errors
    );

    let typed_scrutinee = ty::TyScrutinee {
        variant: ty::TyScrutineeVariant::EnumScrutinee {
            call_path,
            variant,
            value: Box::new(typed_value),
        },
        type_id: enum_type_id,
        span,
    };

    ok(typed_scrutinee, warnings, errors)
}

fn type_check_tuple(
    mut ctx: TypeCheckContext,
    elems: Vec<Scrutinee>,
    span: Span,
) -> CompileResult<ty::TyScrutinee> {
    let mut warnings = vec![];
    let mut errors = vec![];

    let mut typed_elems = vec![];
    for elem in elems.into_iter() {
        typed_elems.push(check!(
            ty::TyScrutinee::type_check(ctx.by_ref(), elem),
            continue,
            warnings,
            errors
        ));
    }
    let type_id = insert_type(TypeInfo::Tuple(
        typed_elems
            .iter()
            .map(|x| TypeArgument {
                type_id: x.type_id,
                initial_type_id: x.type_id,
                span: span.clone(),
            })
            .collect(),
    ));
    let typed_scrutinee = ty::TyScrutinee {
        variant: ty::TyScrutineeVariant::Tuple(typed_elems),
        type_id,
        span,
    };

    ok(typed_scrutinee, warnings, errors)
}<|MERGE_RESOLUTION|>--- conflicted
+++ resolved
@@ -3,17 +3,10 @@
 use crate::{
     declaration_engine::de_get_constant,
     error::{err, ok},
-<<<<<<< HEAD
-    language::{parsed::*, ty, CallPath, Literal},
-    semantic_analysis::{TyEnumVariant, TypeCheckContext},
-    type_system::{insert_type, CreateTypeId, EnforceTypeArguments, TypeArgument, TypeId},
-    CompileError, CompileResult, TypeInfo,
-=======
     language::{parsed::*, ty, CallPath},
     semantic_analysis::TypeCheckContext,
     type_system::{insert_type, CreateTypeId, EnforceTypeArguments, TypeArgument},
-    CompileError, CompileResult, TyDeclaration, TypeInfo,
->>>>>>> 7aa8b4d5
+    CompileError, CompileResult, TypeInfo,
 };
 
 impl ty::TyScrutinee {
@@ -62,13 +55,8 @@
     let mut errors = vec![];
 
     let typed_scrutinee = match ctx.namespace.resolve_symbol(&name).value {
-<<<<<<< HEAD
-        // If this variable is a constant, then we turn it into a [TyScrutinee::Constant].
+        // If this variable is a constant, then we turn it into a [ty::TyScrutinee::Constant].
         Some(ty::TyDeclaration::ConstantDeclaration(decl_id)) => {
-=======
-        // If this variable is a constant, then we turn it into a [ty::TyScrutinee::Constant].
-        Some(TyDeclaration::ConstantDeclaration(decl_id)) => {
->>>>>>> 7aa8b4d5
             let constant_decl = check!(
                 CompileResult::from(de_get_constant(decl_id.clone(), &span)),
                 return err(warnings, errors),
