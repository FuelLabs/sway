--- conflicted
+++ resolved
@@ -7,11 +7,7 @@
             instantiate_unsafe_downcast,
         },
         namespace::Namespace,
-<<<<<<< HEAD
-        IsConstant, TyEnumVariant,
-=======
-        IsConstant, VariableMutability,
->>>>>>> 50661106
+        IsConstant,
     },
     type_system::unify,
     CompileResult, Ident, TypeId,
@@ -195,13 +191,8 @@
 
 fn match_enum(
     exp: &ty::TyExpression,
-<<<<<<< HEAD
-    variant: TyEnumVariant,
+    variant: ty::TyEnumVariant,
     scrutinee: ty::TyScrutinee,
-=======
-    variant: ty::TyEnumVariant,
-    scrutinee: TyScrutinee,
->>>>>>> 50661106
     span: Span,
     namespace: &mut Namespace,
 ) -> CompileResult<MatcherResult> {
