--- conflicted
+++ resolved
@@ -19,11 +19,7 @@
         mut ctx: TypeCheckContext,
         typed_value: &ty::TyExpression,
         branch: MatchBranch,
-<<<<<<< HEAD
-    ) -> CompileResult<(ty::TyMatchBranch, TyScrutinee)> {
-=======
-    ) -> CompileResult<(TyMatchBranch, ty::TyScrutinee)> {
->>>>>>> 7aa8b4d5
+    ) -> CompileResult<(ty::TyMatchBranch, ty::TyScrutinee)> {
         let mut warnings = vec![];
         let mut errors = vec![];
 
