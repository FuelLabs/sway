use ast_node::expression::match_expression::typed::matcher::{ReqDeclNode, ReqOrVarDecl};
use itertools::{multiunzip, Itertools};
use sway_error::{
    error::CompileError,
    handler::{ErrorEmitted, Handler},
};
use sway_types::{Ident, Span, Spanned};

use crate::{
    compiler_generated::{
        generate_matched_or_variant_index_var_name, generate_matched_or_variant_variables_var_name,
        INVALID_MATCHED_OR_VARIABLE_INDEX_SIGNAL,
    },
    language::{
        parsed::MatchBranch,
        ty::{self, MatchBranchCondition, MatchedOrVariantIndexVars, TyExpression},
    },
    semantic_analysis::*,
    Engines, TypeArgument, TypeInfo, UnifyCheck,
};

use super::{instantiate::Instantiate, matcher::matcher, ReqDeclTree};

impl ty::TyMatchBranch {
    pub(crate) fn type_check(
        handler: &Handler,
        mut ctx: TypeCheckContext,
        typed_value: &ty::TyExpression,
        branch: MatchBranch,
    ) -> Result<(ty::TyMatchBranch, ty::TyScrutinee), ErrorEmitted> {
        let MatchBranch {
            scrutinee,
            result,
            span: branch_span,
        } = branch;

        // For the dummy span of all the instantiated code elements that cannot be mapped on
        // any of the elements from the original code, we will simply take the span of the
        // whole match arm. We assume that these spans will never be used.
        // This is also the error span in case of internal compiler errors.
        let instantiate = Instantiate::new(ctx.engines, branch_span.clone());

        let type_engine = ctx.engines.te();
        let engines = ctx.engines();

        // type check the scrutinee
        let typed_scrutinee = ty::TyScrutinee::type_check(handler, ctx.by_ref(), scrutinee)?;

        // calculate the requirements and variable declarations
        let req_decl_tree = matcher(
            handler,
            ctx.by_ref(),
            typed_value, // This is the matched value. It gets propagated unchanged during matching for error reporting purposes.
            typed_value, // This is the same match value, but this time as the top level expression to be matched.
            typed_scrutinee.clone(),
        )?;

        // Emit errors for eventual multiple definitions of variables.
        // We stop further compilation in case of duplicates in order to
        // provide guarantee to the desugaring that all the requirements
        // are satisfied for all of the variables:
        // - existence in all OR variants with the same type
        // - no duplicates
        handler.scope(|handler| {
            for duplicate in collect_duplicate_match_pattern_variables(&typed_scrutinee) {
                handler.emit_err(CompileError::MultipleDefinitionsOfMatchArmVariable {
                    match_value: typed_value.span.clone(),
                    match_type: engines.help_out(typed_value.return_type).to_string(),
                    first_definition: duplicate.first_definition.1,
                    first_definition_is_struct_field: duplicate.first_definition.0,
                    duplicate: duplicate.duplicate.1,
                    duplicate_is_struct_field: duplicate.duplicate.0,
                });
            }

            Ok(())
        })?;

        let (condition, result_var_declarations, or_variant_vars) =
            instantiate_branch_condition_result_var_declarations_and_matched_or_variant_index_vars(
                handler,
                &mut ctx,
                &instantiate,
                &req_decl_tree,
            )?;

        // create a new namespace for this branch result
<<<<<<< HEAD
        let mut namespace = ctx.namespace.clone();
        ctx.scoped(&mut namespace, |mut scoped_ctx| {
=======
        ctx.scoped(|mut branch_ctx| {
>>>>>>> 50739199
            // for every variable that comes into result block, create a variable declaration,
            // insert it into the branch namespace, and add it to the block of code statements
            let mut code_block_contents: Vec<ty::TyAstNode> = vec![];

            for (var_ident, var_body) in result_var_declarations {
                let var_decl = instantiate.var_decl(var_ident.clone(), var_body.clone());
                let _ = scoped_ctx.insert_symbol(handler, var_ident.clone(), var_decl.clone());
                code_block_contents.push(ty::TyAstNode {
                    content: ty::TyAstNodeContent::Declaration(var_decl),
                    span: var_ident.span(),
                });
            }

            // type check the branch result
            let typed_result = {
                // If there is an expectation coming from the context via `ctx.type_annotation()` we need
                // to pass that contextual requirement to the branch in order to provide more specific contextual
                // information. E.g., that `Option<u8>` is expected.
                // But at the same time, we do not want to unify during type checking with that contextual information
                // at this stage, because the branch might get `TypeInfo::Unknown` as the expectation and diverge
                // at the same time. The divergence would unify `TypeInfo::Never` and `Unknown` in that case, leaving
                // `Never` as the expected type for the subsequent branches.
                // In order to pass the contextual information, but not to affect the original type with potential
                // unwanted unification with `Never`, we create a copies of the `ctx.type_annotation()` type and pass
                // it as the expectation to the branch.
                let type_annotation = (*type_engine.get(scoped_ctx.type_annotation())).clone();
                let branch_ctx = scoped_ctx.by_ref().with_type_annotation(type_engine.insert(
                    engines,
                    type_annotation,
                    None,
                ));
                ty::TyExpression::type_check(handler, branch_ctx, result)?
            };

            // Check if return type is Never if it is we don't unify as it would replace the Unknown annotation with Never.
            if !matches!(*type_engine.get(typed_result.return_type), TypeInfo::Never) {
                // unify the return type from the typed result with the type annotation
                // Note here that the `scoped_ctx` is actually the original `ctx` just scoped
                // to the `namespace`, thus, having the same original type annotation.
                // This unification is also the mechanism for carrying the type of a branch to
                // the subsequent branch. It potentially alters the type behind the `ctx.type_annotation()`
                // which will then be picked by the next branch.
                scoped_ctx.unify_with_type_annotation(
                    handler,
                    typed_result.return_type,
                    &typed_result.span,
                );
            }

            // if the typed branch result is a code block, then add the contents
            // of that code block to the block of code statements that we are already
            // generating. if the typed branch result is not a code block, then add
            // the typed branch result as an ast node to the block of code statements
            let typed_result_return_type = typed_result.return_type;
            let typed_result_span = typed_result.span.clone();
            match typed_result.expression {
                ty::TyExpressionVariant::CodeBlock(ty::TyCodeBlock { mut contents, .. }) => {
                    code_block_contents.append(&mut contents);
                }
                _ => {
                    code_block_contents.push(ty::TyAstNode {
                        content: ty::TyAstNodeContent::Expression(TyExpression {
                            return_type: typed_result_return_type,
                            span: typed_result_span.clone(),
                            expression: ty::TyExpressionVariant::ImplicitReturn(Box::new(
                                typed_result,
                            )),
                        }),
                        span: typed_result_span.clone(),
                    });
                }
            }

            // assemble a new branch result that includes both the variable declarations
            // that we create and the typed result from the original untyped branch
            let new_result = ty::TyExpression {
                expression: ty::TyExpressionVariant::CodeBlock(ty::TyCodeBlock {
                    contents: code_block_contents,
                    whole_block_span: sway_types::Span::dummy(),
                }),
                return_type: typed_result_return_type,
                span: typed_result_span,
            };

            let typed_branch = ty::TyMatchBranch {
                matched_or_variant_index_vars: or_variant_vars,
                condition,
                result: new_result,
                span: branch_span,
            };

            Ok((typed_branch, typed_scrutinee))
        })
    }
}

type VarDecl = (Ident, ty::TyExpression);
/// Declarations of variables that have to be inserted at the beginning
/// of the match arm result.
/// These can be simple variable declarations in the form `let <ident> = <exp>;`
/// or the declarations of tuple variables holding values coming from OR
/// variants. In the former case, the variable body can be an arbitrary long
/// chain of nested `if` expressions: `let <tuple> = if .. else ..`.
type ResultVarDeclarations = Vec<VarDecl>;
/// Declarations of variables that are carried over from the lower parts
/// of the [ReqDeclTree] towards the upper parts. The decision which of
/// those variables should be added to [ResultVarDeclarations] is always
/// done at the AND and OR nodes upper in the tree.
/// The OR nodes can transform the variables before passing them to the
/// upper nodes.
type CarryOverVarDeclarations = Vec<VarDecl>;
/// Declarations of tuple variables that are carried over from the lower parts
/// of the [ReqDeclTree] towards the upper parts. The decision which of
/// those tuple variables should be added to [ResultVarDeclarations] is always
/// done at the AND and OR nodes upper in the tree.
/// The OR nodes can embed tuple variables into definitions of other tuple
/// variables, thus, not passing them any more to the upper nodes.
type CarryOverTupleDeclarations = Vec<VarDecl>;

/// Instantiates three artifacts, that are in the end carried over to the typed match expression
/// via [ty::TyMatchBranch]:
/// - branch condition: Overall condition that must be `true` for the branch to match.
/// - result variable declarations: Variable declarations that needs to be added to the
/// match branch result, before the actual body. Here we distinguish between the variables
/// actually declared in the match arm pattern and so called "tuple variables" that are
/// compiler generated and contain values for variables extracted out of individual OR variants.
/// - OR variant index variables: Variable declarations that are generated in case of having
/// variables in OR patterns. Index variables hold 1-based index of the OR variant being matched
/// or zero if non of the OR variants has matched.
///
/// ## Algorithm Overview
/// The algorithm traverses the `req_decl_tree` bottom up from left to right and collects the
/// overall condition, variable declarations, and tuple variable declarations.
///
/// In general, if the visited node is not the root node, the variables and requirements encountered
/// at that node must be carried over to the upper node that decides how to interpret them.
///
/// E.g., if the upper node is an AND node with three sub nodes each having a requirement, the AND
/// node will decide to combine the three requirements using the lazy and operator, and to pass only
/// the new single requirement to the upper nodes.
///
/// Detailed explanation on how the condition and carry over declarations are constructed and
/// carried over is given on other implementation functions.
///
/// Examples of resulting desugared match expressions can be found in the module description ([super]);
fn instantiate_branch_condition_result_var_declarations_and_matched_or_variant_index_vars(
    handler: &Handler,
    ctx: &mut TypeCheckContext,
    instantiate: &Instantiate,
    req_decl_tree: &ReqDeclTree,
) -> Result<
    (
        MatchBranchCondition,
        ResultVarDeclarations,
        MatchedOrVariantIndexVars,
    ),
    ErrorEmitted,
> {
    let mut result_var_declarations = ResultVarDeclarations::new();
    let mut or_variants_index_vars = MatchedOrVariantIndexVars::new();

    let (condition, carry_over_var_declarations, carry_over_tuple_declarations) =
        recursively_instantiate_conditions_declarations_and_variant_index_vars(
            handler,
            ctx.by_ref(),
            instantiate,
            None,
            req_decl_tree.root(),
            &mut result_var_declarations,
            &mut or_variants_index_vars,
        )?;

    // At the end, there must not be any carry-over declarations.
    // All variable declarations must end up in the `result_var_declarations`.
    return if !(carry_over_var_declarations.is_empty() && carry_over_tuple_declarations.is_empty())
    {
        Err(handler.emit_err(CompileError::Internal(
            "unable to extract match arm variables",
            instantiate.error_span(),
        )))
    } else {
        Ok((condition, result_var_declarations, or_variants_index_vars))
    };

    fn recursively_instantiate_conditions_declarations_and_variant_index_vars(
        handler: &Handler,
        mut ctx: TypeCheckContext,
        instantiate: &Instantiate,
        parent_node: Option<&ReqDeclNode>,
        req_decl_node: &ReqDeclNode,
        result_var_declarations: &mut ResultVarDeclarations,
        or_variants_index_vars: &mut MatchedOrVariantIndexVars,
    ) -> Result<
        (
            MatchBranchCondition,
            CarryOverVarDeclarations,
            CarryOverTupleDeclarations,
        ),
        ErrorEmitted,
    > {
        return match req_decl_node {
            ReqDeclNode::ReqOrVarDecl(ReqOrVarDecl::Req(req)) => {
                let condition = instantiate
                    .eq_result(handler, ctx.by_ref(), req.0.clone(), req.1.clone())
                    .map(Some)?;
                Ok((condition, vec![], vec![]))
            }
            ReqDeclNode::ReqOrVarDecl(ReqOrVarDecl::VarDecl(decl)) => {
                if parent_node.is_none() {
                    // I am the root/only node. Add my declaration to the result var declarations and pass no requirements and no carry over vars.
                    result_var_declarations.push(decl.clone());
                    Ok((None, vec![], vec![]))
                } else {
                    // I am embedded with an AND or OR node. The parent node needs to decide what to do with my variable declaration.
                    Ok((None, vec![decl.clone()], vec![]))
                }
            }
            ReqDeclNode::ReqOrVarDecl(ReqOrVarDecl::Neither) => Ok((None, vec![], vec![])),
            ReqDeclNode::And(nodes) | ReqDeclNode::Or(nodes) => {
                instantiate_child_nodes_conditions_and_declarations(
                    handler,
                    ctx.by_ref(),
                    instantiate,
                    req_decl_node,
                    parent_node.is_none(),
                    nodes,
                    result_var_declarations,
                    or_variants_index_vars,
                )
            }
        };

        #[allow(clippy::too_many_arguments)]
        fn instantiate_child_nodes_conditions_and_declarations(
            handler: &Handler,
            mut ctx: TypeCheckContext,
            instantiate: &Instantiate,
            parent_node: &ReqDeclNode,
            parent_node_is_root_node: bool,
            nodes: &[ReqDeclNode],
            result_var_declarations: &mut ResultVarDeclarations,
            or_variant_index_vars: &mut MatchedOrVariantIndexVars,
        ) -> Result<
            (
                MatchBranchCondition,
                CarryOverVarDeclarations,
                CarryOverTupleDeclarations,
            ),
            ErrorEmitted,
        > {
            let conditions_and_carry_overs: Result<Vec<_>, _> = nodes
                .iter()
                .map(|node| {
                    recursively_instantiate_conditions_declarations_and_variant_index_vars(
                        handler,
                        ctx.by_ref(),
                        instantiate,
                        Some(parent_node),
                        node,
                        result_var_declarations,
                        or_variant_index_vars,
                    )
                })
                .collect();
            let (conditions, carry_over_vars, carry_over_tuples): (Vec<_>, Vec<_>, Vec<_>) =
                multiunzip(conditions_and_carry_overs?);

            let (condition, vars, tuples) = match parent_node {
                ReqDeclNode::And(_) => {
                    let conditions = conditions.into_iter().flatten().collect_vec();
                    let condition = match conditions[..] {
                        [] => None,
                        _ => Some(build_condition_expression(&conditions[..], &|lhs, rhs| {
                            instantiate.lazy_and(lhs, rhs)
                        })),
                    };
                    let mut vars = carry_over_vars.into_iter().flatten().collect_vec();
                    let mut tuples = carry_over_tuples.into_iter().flatten().collect_vec();

                    if parent_node_is_root_node {
                        // We are within an AND root node. Add all the variable declarations to the result var declarations and
                        // return the calculated condition and no carry overs.
                        // `vars` and `tuples` will be empty after appending.

                        // Note that if we have more then one tuple in carry over, this means they
                        // are coming from an AND node (because an OR node always produces a single tuple).
                        // In that case the `vars` redefined in tuples are never the same and we can
                        // safely declare them in any order after the tuples.
                        result_var_declarations.append(&mut tuples);
                        result_var_declarations.append(&mut vars);
                    }

                    // Return the condition and either the empty `vars` and `tuples` if the parent is the root node, or carry over
                    // all the declarations from all the child nodes.
                    (condition, vars, tuples)
                }
                ReqDeclNode::Or(_) => {
                    let has_var_decls = carry_over_vars.iter().any(|v| !v.is_empty());

                    if has_var_decls {
                        // We need to:
                        // - instantiate the index variable for this OR.
                        // - instantiate a single tuple variable that holds the variables taken from the alternatives.
                        // - instantiate redefined declared variables that are initialized from the tuple fields.

                        // Instantiate and return the expression for matched OR variant index variable.
                        let suffix = or_variant_index_vars.len() + 1;
                        let matched_or_variant_index_var_decl =
                            instantiate_matched_or_variant_index_var_expression(
                                instantiate,
                                suffix,
                                conditions,
                            );
                        // Variable expression used to instantiate the corresponding tuple variable
                        // that will hold matched variant variables.
                        // Note that it is not needed to add the declaration of this variable
                        // to the context in order for the tuple variable to be created.
                        let matched_or_variant_index_variable = instantiate.var_exp(
                            matched_or_variant_index_var_decl.0.clone(),
                            matched_or_variant_index_var_decl.1.return_type,
                        );

                        or_variant_index_vars.push(matched_or_variant_index_var_decl);

                        // Instantiate the tuple variable and the redefined variable declarations
                        // of the variables declared in OR variants.

                        let (tuple, mut redefined_vars) =
                            instantiate_matched_or_variant_vars_expressions(
                                handler,
                                ctx.by_ref(),
                                instantiate,
                                &matched_or_variant_index_variable,
                                suffix,
                                carry_over_vars,
                                carry_over_tuples,
                            )?;

                        // Instantiate the new condition that will be just the check if the 1-based matched variant index is different
                        // then zero.
                        let condition = instantiate.neq_result(
                            handler,
                            ctx.by_ref(),
                            matched_or_variant_index_variable,
                            instantiate.u64_literal(0),
                        )?;

                        if parent_node_is_root_node {
                            // We are within an OR root node. Add the tuple and all the variable declarations to the result var declarations and
                            // return the calculated condition and no carry overs.
                            result_var_declarations.push(tuple);
                            result_var_declarations.append(&mut redefined_vars);

                            (Some(condition), vec![], vec![])
                        } else {
                            // Return the condition and or carry over the created tuple and
                            // all the redefined variable declarations to the upper nodes.
                            (Some(condition), redefined_vars, vec![tuple])
                        }
                    } else {
                        // No variable declarations in OR variants.
                        // This also means we don't have tuples because they are created only to extract variables.
                        // In this case we only have to calculate the final condition.
                        let conditions = conditions.into_iter().flatten().collect_vec();
                        let condition = match conditions[..] {
                            [] => None,
                            _ => Some(build_condition_expression(&conditions[..], &|lhs, rhs| {
                                instantiate.lazy_or(lhs, rhs)
                            })),
                        };

                        (condition, vec![], vec![])
                    }
                }
                _ => unreachable!("A parent node can only be an AND or an OR node."),
            };

            Ok((condition, vars, tuples))
        }

        fn build_condition_expression(
            expressions: &[ty::TyExpression],
            operator: &impl Fn(ty::TyExpression, ty::TyExpression) -> ty::TyExpression,
        ) -> ty::TyExpression {
            let (lhs, others) = expressions
                .split_first()
                .expect("The slice of requirement expressions must not be empty.");
            match others {
                [] => lhs.clone(),
                _ => operator(lhs.clone(), build_condition_expression(others, operator)),
            }
        }

        /// Instantiates an immutable variable declaration for the variable
        /// that tracks which of the OR variants got matched, if any.
        /// If one of the variants match, the variable will be initialized
        /// to the 1-based index of that variant counted from left to right.
        /// If none of the variants match the variable will be initialized
        /// to zero.
        ///
        /// ```ignore
        /// let __matched_or_variant_index_<suffix>: u64 = if <variant_1_condition> {
        ///         1u64
        ///     } else if <variant_2_condition> {
        ///         2u64
        ///     } else if ... {
        ///         ...
        ///     } else {
        ///         0u64
        ///     };
        /// ```
        fn instantiate_matched_or_variant_index_var_expression(
            instantiate: &Instantiate,
            suffix: usize,
            conditions: Vec<MatchBranchCondition>,
        ) -> (Ident, ty::TyExpression) {
            let ident = instantiate.ident(generate_matched_or_variant_index_var_name(suffix));

            // Build the expression bottom up by putting the previous if expression into
            // the else part of the current one.
            // Note that we do not have any optimizations like removals of `else` in case of `if true`.
            // Match expression optimizations will be done on IR side.
            let number_of_alternatives = conditions.len();

            let mut if_expr = instantiate.code_block_with_implicit_return_u64(0);
            for (rev_index, condition) in conditions.into_iter().rev().enumerate() {
                let condition = match condition {
                    Some(condition_exp) => condition_exp,
                    None => instantiate.boolean_literal(true),
                };

                if_expr = ty::TyExpression {
                    expression: ty::TyExpressionVariant::IfExp {
                        condition: Box::new(condition),
                        then: Box::new(instantiate.code_block_with_implicit_return_u64(
                            (number_of_alternatives - rev_index).try_into().unwrap(),
                        )),
                        r#else: Some(Box::new(if_expr)), // Put the previous if into else.
                    },
                    return_type: instantiate.u64_type(),
                    span: instantiate.dummy_span(),
                }
            }

            (ident, if_expr)
        }

        /// Instantiates immutable variable declarations for all the variables
        /// declared in an OR match expression.
        /// Choosing the right initialization, the initialization coming from
        /// the OR variant that actually matched, is done by inspecting
        /// the result of the corresponding __matched_or_variant_index_<suffix>
        /// variable.
        ///
        /// The function returns:
        /// - a variable declaration of the tuple variable that holds
        ///   the values of all the variables declared in the OR match expression
        /// - redefined declarations of each individual variable.
        ///
        /// ```ignore
        /// let __matched_or_variant_variables_<suffix>: <tuple> = if __matched_or_variant_index_<suffix> == 1 {
        ///         <potential tuple declarations carried over from the child nodes>
        ///
        ///         (<var_1_variant_1_initialization>, ..., <var_n_variant_1_initialization>)
        ///     } else if __match_matched_or_variant_index_<suffix> == 2 {
        ///         <potential tuple declarations carried over from the child nodes>
        ///
        ///         (<var_1_variant_2_initialization>, ..., <var_n_variant_2_initialization>)
        ///     } else if ... {
        ///         ...
        ///     } else {
        ///         __revert(...) // This should never happen and means internal compiler error.
        ///     };
        ///
        /// let <var_1> = __matched_or_variant_variables_<suffix>.0;
        /// let <var_2> = __matched_or_variant_variables_<suffix>.1;
        /// ...
        /// let <var_n> = __matched_or_variant_variables_<suffix>.(n-1);
        /// ```
        fn instantiate_matched_or_variant_vars_expressions(
            handler: &Handler,
            mut ctx: TypeCheckContext,
            instantiate: &Instantiate,
            matched_or_variant_index_var: &ty::TyExpression,
            suffix: usize,
            mut carry_over_vars: Vec<CarryOverVarDeclarations>,
            carry_over_tuples: Vec<CarryOverTupleDeclarations>,
        ) -> Result<(VarDecl, Vec<VarDecl>), ErrorEmitted> {
            let type_engine = ctx.engines.te();
            // At this point we have the guarantee that we have:
            // - exactly the same variables in each OR variant
            // - that variables of the same name are of the same type
            // - that we do not have duplicates in variable names inside of alternatives

            // Sort variables in all alternatives by name to get deterministic ordering in the resulting tuple.
            // Note that the var declarations in match patterns are mutually independent, thus,
            // we can shuffle their ordering.

            for vars_in_alternative in carry_over_vars.iter_mut() {
                vars_in_alternative.sort_by(|(a, _), (b, _)| a.cmp(b));
            }

            // Still, check the above guarantee and emit internal compiler errors if they are not satisfied.
            check_variables_guarantee(
                handler,
                ctx.engines,
                &carry_over_vars,
                instantiate.error_span(),
            )?;

            // Build the `if-else` chain for the declaration of the tuple variable.
            // Build it bottom up, means traverse in reverse order.

            // All variants have same variable types and names, thus we pick them from the first alternative.
            let tuple_field_types = carry_over_vars[0]
                .iter()
                .map(|(_, var_body)| TypeArgument {
                    type_id: var_body.return_type,
                    initial_type_id: var_body.return_type,
                    span: var_body.span.clone(), // Although not needed, this span can be mapped to var declaration.
                    call_path_tree: None,
                })
                .collect();
            let tuple_type = type_engine.insert(
                ctx.engines,
                TypeInfo::Tuple(tuple_field_types),
                instantiate.dummy_span().source_id(),
            );
            let variable_names = carry_over_vars[0]
                .iter()
                .map(|(ident, _)| ident.clone())
                .collect_vec();

            // Build the expression bottom up by putting the previous if expression into
            // the else part of the current one.
            let number_of_alternatives = carry_over_vars.len();
            let mut if_expr = instantiate
                .code_block_with_implicit_return_revert(INVALID_MATCHED_OR_VARIABLE_INDEX_SIGNAL);
            // The vectors of vars and tuples defined in alternatives, are of the same size, which is the number of OR alternatives.
            for (rev_index, (vars_in_alternative, tuples_in_alternative)) in carry_over_vars
                .into_iter()
                .rev()
                .zip_eq(carry_over_tuples.into_iter().rev())
                .enumerate()
            {
                let condition = instantiate_or_variant_has_matched_condition(
                    ctx.by_ref(),
                    instantiate,
                    matched_or_variant_index_var,
                    (number_of_alternatives - rev_index).try_into().unwrap(),
                );

                let mut code_block_contents = vec![];

                // Add carry over tuples, if any.
                for tuple in tuples_in_alternative {
                    code_block_contents.push(ty::TyAstNode {
                        content: ty::TyAstNodeContent::Declaration(
                            instantiate.var_decl(tuple.0, tuple.1),
                        ),
                        span: instantiate.dummy_span(),
                    });
                }

                // Add the implicit return tuple that captures the values of the variables.
                let ret_expr = ty::TyExpression {
                    expression: ty::TyExpressionVariant::Tuple {
                        fields: vars_in_alternative
                            .into_iter()
                            .map(|(_, exp)| exp)
                            .collect(),
                    },
                    return_type: tuple_type,
                    span: instantiate.dummy_span(),
                };
                code_block_contents.push(ty::TyAstNode {
                    content: ty::TyAstNodeContent::Expression(ty::TyExpression {
                        return_type: ret_expr.return_type,
                        span: ret_expr.span.clone(),
                        expression: ty::TyExpressionVariant::ImplicitReturn(Box::new(ret_expr)),
                    }),
                    span: instantiate.dummy_span(),
                });

                if_expr = ty::TyExpression {
                    expression: ty::TyExpressionVariant::IfExp {
                        condition: Box::new(condition),
                        then: Box::new(ty::TyExpression {
                            expression: ty::TyExpressionVariant::CodeBlock(ty::TyCodeBlock {
                                whole_block_span: instantiate.dummy_span(),
                                contents: code_block_contents,
                            }),
                            return_type: tuple_type,
                            span: instantiate.dummy_span(),
                        }),
                        r#else: Some(Box::new(if_expr)), // Put the previous if into else.
                    },
                    return_type: tuple_type,
                    span: instantiate.dummy_span(),
                }
            }

            let matched_or_variant_variables_tuple_ident =
                instantiate.ident(generate_matched_or_variant_variables_var_name(suffix));

            // For every variable in alternatives, redefined it by initializing it to the corresponding tuple field.
            let mut redefined_variables = vec![];

            // Variable expression used to emit tuple index access.
            // Note that it is not needed to add the tuple declaration to the
            // context in order for the index access expression to be created.
            let tuple_variable =
                instantiate.var_exp(matched_or_variant_variables_tuple_ident.clone(), tuple_type);

            for (index, variable) in variable_names.into_iter().enumerate() {
                redefined_variables.push((
                    variable,
                    instantiate.tuple_elem_access(ctx.engines, tuple_variable.clone(), index),
                ));
            }

            return Ok((
                (matched_or_variant_variables_tuple_ident, if_expr),
                redefined_variables,
            ));

            /// Creates a boolean condition of the form `<matched_or_variant_index_variable> == <variant_index>`.
            /// `matched_or_variant_index_variable` is the corresponding variable of the name `__match_matched_or_variant_index_<suffix>`.
            fn instantiate_or_variant_has_matched_condition(
                ctx: TypeCheckContext,
                instantiate: &Instantiate,
                matched_or_variant_index_variable: &ty::TyExpression,
                variant_index: u64,
            ) -> ty::TyExpression {
                let variant_index_exp = instantiate.u64_literal(variant_index);
                instantiate.eq(
                    ctx,
                    matched_or_variant_index_variable.clone(),
                    variant_index_exp,
                )
            }

            fn check_variables_guarantee(
                handler: &Handler,
                engines: &Engines,
                sorted_var_declarations: &[CarryOverVarDeclarations],
                error_span: Span,
            ) -> Result<(), ErrorEmitted> {
                // Guarantees:
                // - exactly the same variables in each OR variant
                // - variables of the same name are of the same type
                // - we do not have duplicates in variable names inside of alternatives
                let (first_alternative_vars, other_alternatives_vars) = sorted_var_declarations
                    .split_first()
                    .expect("Variable declarations must come from at least two OR alternatives.");

                if other_alternatives_vars
                    .iter()
                    .any(|vars| vars.len() != first_alternative_vars.len())
                {
                    return Err(handler.emit_err(CompileError::Internal(
                        "OR alternatives have different number of declared variables",
                        error_span,
                    )));
                }

                let equality = UnifyCheck::non_dynamic_equality(engines);

                for (index, (var_name, var_exp)) in first_alternative_vars.iter().enumerate() {
                    for other_vars in other_alternatives_vars.iter() {
                        let (other_var_name, other_var_exp) = &other_vars[index];

                        if var_name != other_var_name {
                            return Err(handler.emit_err(CompileError::Internal(
                                "OR alternatives have different variables declared",
                                error_span,
                            )));
                        }

                        if !equality.check(var_exp.return_type, other_var_exp.return_type) {
                            return Err(handler.emit_err(CompileError::Internal(
                                "variables of the same name in OR alternatives have different types",
                                error_span,
                            )));
                        }
                    }
                }

                // Check for duplicates.
                // At this point, we know already that we have the same variables in all alternatives
                // and that they are sorted by name.
                // Means, we need to check just the first alternative, and its immediate successor.
                for index in 0..first_alternative_vars.len() - 1 {
                    if first_alternative_vars[index].0 == first_alternative_vars[index + 1].0 {
                        return Err(handler.emit_err(CompileError::Internal(
                            "OR alternatives have duplicate variables",
                            error_span,
                        )));
                    }
                }

                Ok(())
            }
        }
    }
}<|MERGE_RESOLUTION|>--- conflicted
+++ resolved
@@ -85,12 +85,7 @@
             )?;
 
         // create a new namespace for this branch result
-<<<<<<< HEAD
-        let mut namespace = ctx.namespace.clone();
-        ctx.scoped(&mut namespace, |mut scoped_ctx| {
-=======
-        ctx.scoped(|mut branch_ctx| {
->>>>>>> 50739199
+        ctx.scoped(|mut scoped_ctx| {
             // for every variable that comes into result block, create a variable declaration,
             // insert it into the branch namespace, and add it to the block of code statements
             let mut code_block_contents: Vec<ty::TyAstNode> = vec![];
