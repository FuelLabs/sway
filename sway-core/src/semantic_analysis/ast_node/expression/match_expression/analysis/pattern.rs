use std::{cmp::Ordering, fmt};

use std::fmt::Write;
use sway_types::Span;

use crate::type_system::look_up_type_id;
use crate::TypeInfo;
use crate::{
    error::{err, ok},
    CompileError, CompileResult, Literal, Scrutinee, StructScrutineeField,
};

use super::{patstack::PatStack, range::Range};

/// A `Pattern` represents something that could be on the LHS of a match
/// expression arm.
///
/// For instance this match expression:
///
/// ```ignore
/// let x = (0, 5);
/// match x {
///     (0, 1) => true,
///     (2, 3) => true,
///     _ => false
/// }
/// ```
///
/// would result in these patterns:
///
/// ```ignore
/// Pattern::Tuple([
///     Pattern::U64(Range { first: 0, last: 0 }),
///     Pattern::U64(Range { first: 1, last: 1 })
/// ])
/// Pattern::Tuple([
///     Pattern::U64(Range { first: 2, last: 2 }),
///     Pattern::U64(Range { first: 3, last: 3 })
/// ])
/// Pattern::Wildcard
/// ```
///
/// ---
///
/// A `Pattern` is semantically constructed from a "constructor" and its
/// "arguments." Given the `Pattern`:
///
/// ```ignore
/// Pattern::Tuple([
///     Pattern::U64(Range { first: 0, last: 0 }),
///     Pattern::U64(Range { first: 1, last: 1 })
/// ])
/// ```
///
/// the constructor is:
///
/// ```ignore
/// Pattern::Tuple([.., ..])
/// ```
///
/// and the arguments are:
///
/// ```ignore
/// [
///     Pattern::U64(Range { first: 0, last: 0 }),
///     Pattern::U64(Range { first: 1, last: 1 })
/// ]
/// ```
///
/// Given the `Pattern`:
///
/// ```ignore
/// Pattern::U64(Range { first: 0, last: 0 })
/// ```
///
/// the constructor is:
///
/// ```ignore
/// Pattern::U64(Range { first: 0, last: 0 })
/// ```
/// and the arguments are empty. More specifically, in the case of u64 (and
/// other numbers), we can think of u64 as a giant enum, where every u64 value
/// is one variant of the enum, and each of these variants maps to a `Pattern`.
/// So "2u64" can be mapped to a `Pattern` with the constructor "2u64"
/// (represented as a `Range<u64>`) and with empty arguments.
///
/// This idea of a constructor and arguments is used in the match exhaustivity
/// algorithm.
///
/// ---
///
/// The variants of `Pattern` can be semantically categorized into 3 categories:
///
/// 1. the wildcard pattern (Pattern::Wildcard)
/// 2. the or pattern (Pattern::Or(..))
/// 3. constructed patterns (everything else)
///
/// This idea of semantic categorization is used in the match exhaustivity
/// algorithm.
#[derive(Clone, Debug, PartialEq, Eq)]
pub(crate) enum Pattern {
    Wildcard,
    U8(Range<u8>),
    U16(Range<u16>),
    U32(Range<u32>),
    U64(Range<u64>),
    B256([u8; 32]),
    Boolean(bool),
    Byte(Range<u8>),
    Numeric(Range<u64>),
    String(String),
    Struct(StructPattern),
    Enum(EnumPattern),
    Tuple(PatStack),
    Or(PatStack),
}

impl Pattern {
    /// Converts a `Scrutinee` to a `Pattern`.
    pub(crate) fn from_scrutinee(scrutinee: Scrutinee) -> CompileResult<Self> {
        let mut warnings = vec![];
        let mut errors = vec![];
        let pat = match scrutinee {
            Scrutinee::CatchAll { .. } => Pattern::Wildcard,
            Scrutinee::Variable { .. } => Pattern::Wildcard,
            Scrutinee::Literal { value, .. } => match value {
                Literal::U8(x) => Pattern::U8(Range::from_single(x)),
                Literal::U16(x) => Pattern::U16(Range::from_single(x)),
                Literal::U32(x) => Pattern::U32(Range::from_single(x)),
                Literal::U64(x) => Pattern::U64(Range::from_single(x)),
                Literal::B256(x) => Pattern::B256(x),
                Literal::Boolean(b) => Pattern::Boolean(b),
                Literal::Byte(x) => Pattern::Byte(Range::from_single(x)),
                Literal::Numeric(x) => Pattern::Numeric(Range::from_single(x)),
                Literal::String(s) => Pattern::String(s.as_str().to_string()),
            },
            Scrutinee::StructScrutinee {
                struct_name,
                fields,
                ..
            } => {
                let mut new_fields = vec![];
                for field in fields.into_iter() {
                    if let StructScrutineeField::Field {
                        field, scrutinee, ..
                    } = field
                    {
                        let f = match scrutinee {
                            Some(scrutinee) => check!(
                                Pattern::from_scrutinee(scrutinee),
                                return err(warnings, errors),
                                warnings,
                                errors
                            ),
                            None => Pattern::Wildcard,
                        };
                        new_fields.push((field.as_str().to_string(), f));
                    }
                }
                Pattern::Struct(StructPattern {
                    struct_name: struct_name.to_string(),
                    fields: new_fields,
                })
            }
            Scrutinee::Tuple { elems, .. } => {
                let mut new_elems = PatStack::empty();
                for elem in elems.into_iter() {
                    new_elems.push(check!(
                        Pattern::from_scrutinee(elem),
                        return err(warnings, errors),
                        warnings,
                        errors
                    ));
                }
                Pattern::Tuple(new_elems)
            }
            Scrutinee::EnumScrutinee {
                call_path, value, ..
            } => {
                let enum_name = call_path.prefixes.last().unwrap().to_string();
                let variant_name = call_path.suffix.to_string();
                Pattern::Enum(EnumPattern {
                    enum_name,
                    variant_name,
                    value: Box::new(check!(
                        Pattern::from_scrutinee(*value),
                        return err(warnings, errors),
                        warnings,
                        errors
                    )),
                })
            }
        };
        ok(pat, warnings, errors)
    }

    /// Converts a `PatStack` to a `Pattern`. If the `PatStack` is of lenth 1,
    /// this function returns the single element, if it is of length > 1, this
    /// function wraps the provided `PatStack` in a `Pattern::Or(..)`.
    pub(crate) fn from_pat_stack(pat_stack: PatStack, span: &Span) -> CompileResult<Pattern> {
        if pat_stack.len() == 1 {
            pat_stack.first(span)
        } else {
            ok(Pattern::Or(pat_stack), vec![], vec![])
        }
    }

    /// Given a `Pattern` *c* and a `PatStack` *args*, extracts the constructor
    /// from *c* and applies it to *args*. For example, given:
    ///
    /// ```ignore
    /// c:    Pattern::Tuple([
    ///         Pattern::U64(Range { first: 5, last: 7, }),
    ///         Pattern::U64(Range { first: 10, last: 12 })
    ///       ])
    /// args: [
    ///         Pattern::U64(Range { first: 0, last: 0 }),
    ///         Pattern::U64(Range { first: 1, last: 1 })
    ///       ]
    /// ```
    ///
    /// the extracted constructor *ctor* from *c* would be:
    ///
    /// ```ignore
    /// Pattern::Tuple([.., ..])
    /// ```
    ///
    /// Applying *args* to *ctor* would give:
    ///
    /// ```ignore
    /// Pattern::Tuple([
    ///     Pattern::U64(Range { first: 0, last: 0 }),
    ///     Pattern::U64(Range { first: 1, last: 1 })
    /// ])
    /// ```
    ///
    /// ---
    ///
    /// If if is the case that at lease one element of *args* is a
    /// or-pattern, then *args* is first "serialized". Meaning, that all
    /// or-patterns are extracted to create a vec of `PatStack`s *args*' where
    /// each `PatStack` is a copy of *args* where the index of the or-pattern is
    /// instead replaced with one element from the or-patterns contents. More
    /// specifically, given an *args* with one or-pattern that contains n
    /// elements, this "serialization" would result in *args*' of length n.
    /// Given an *args* with two or-patterns that contain n elements and m
    /// elements, this would result in *args*' of length n*m.
    ///
    /// Once *args*' is constructed, *ctor* is applied to every element of
    /// *args*' and the resulting `Pattern`s are wrapped inside of an
    /// or-pattern.
    ///
    /// For example, given:
    ///
    /// ```ignore
    /// ctor: Pattern::Tuple([.., ..])
    /// args: [
    ///         Pattern::Or([
    ///             Pattern::U64(Range { first: 0, last: 0 }),
    ///             Pattern::U64(Range { first: 1, last: 1 })
    ///         ]),
    ///         Pattern::Wildcard
    ///       ]
    /// ```
    ///
    /// *args* would serialize to:
    ///
    /// ```ignore
    /// [
    ///     [
    ///         Pattern::U64(Range { first: 0, last: 0 }),
    ///         Pattern::Wildcard
    ///     ],
    ///     [
    ///         Pattern::U64(Range { first: 1, last: 1 }),
    ///         Pattern::Wildcard
    ///     ]
    /// ]
    /// ```
    ///
    /// applying *ctor* would create:
    ///
    /// ```ignore
    /// [
    ///     Pattern::Tuple([
    ///         Pattern::U64(Range { first: 0, last: 0 }),
    ///         Pattern::Wildcard
    ///     ]),
    ///     Pattern::Tuple([
    ///         Pattern::U64(Range { first: 1, last: 1 }),
    ///         Pattern::Wildcard
    ///     ]),
    /// ]
    /// ```
    ///
    /// and wrapping this in an or-pattern would create:
    ///
    /// ```ignore
    /// Pattern::Or([
    ///     Pattern::Tuple([
    ///         Pattern::U64(Range { first: 0, last: 0 }),
    ///         Pattern::Wildcard
    ///     ]),
    ///     Pattern::Tuple([
    ///         Pattern::U64(Range { first: 1, last: 1 }),
    ///         Pattern::Wildcard
    ///     ]),
    /// ])
    /// ```
    pub(crate) fn from_constructor_and_arguments(
        c: &Pattern,
        args: PatStack,
        span: &Span,
    ) -> CompileResult<Self> {
        let mut warnings = vec![];
        let mut errors = vec![];
        let pat = match c {
            Pattern::Wildcard => unreachable!(),
            Pattern::U8(range) => {
                if !args.is_empty() {
                    errors.push(CompileError::Internal(
                        "malformed constructor request",
                        span.clone(),
                    ));
                    return err(warnings, errors);
                }
                Pattern::U8(range.clone())
            }
            Pattern::U16(range) => {
                if !args.is_empty() {
                    errors.push(CompileError::Internal(
                        "malformed constructor request",
                        span.clone(),
                    ));
                    return err(warnings, errors);
                }
                Pattern::U16(range.clone())
            }
            Pattern::U32(range) => {
                if !args.is_empty() {
                    errors.push(CompileError::Internal(
                        "malformed constructor request",
                        span.clone(),
                    ));
                    return err(warnings, errors);
                }
                Pattern::U32(range.clone())
            }
            Pattern::U64(range) => {
                if !args.is_empty() {
                    errors.push(CompileError::Internal(
                        "malformed constructor request",
                        span.clone(),
                    ));
                    return err(warnings, errors);
                }
                Pattern::U64(range.clone())
            }
            Pattern::B256(b) => {
                if !args.is_empty() {
                    errors.push(CompileError::Internal(
                        "malformed constructor request",
                        span.clone(),
                    ));
                    return err(warnings, errors);
                }
                Pattern::B256(*b)
            }
            Pattern::Boolean(b) => {
                if !args.is_empty() {
                    errors.push(CompileError::Internal(
                        "malformed constructor request",
                        span.clone(),
                    ));
                    return err(warnings, errors);
                }
                Pattern::Boolean(*b)
            }
            Pattern::Byte(range) => {
                if !args.is_empty() {
                    errors.push(CompileError::Internal(
                        "malformed constructor request",
                        span.clone(),
                    ));
                    return err(warnings, errors);
                }
                Pattern::Byte(range.clone())
            }
            Pattern::Numeric(range) => {
                if !args.is_empty() {
                    errors.push(CompileError::Internal(
                        "malformed constructor request",
                        span.clone(),
                    ));
                    return err(warnings, errors);
                }
                Pattern::Numeric(range.clone())
            }
            Pattern::String(s) => {
                if !args.is_empty() {
                    errors.push(CompileError::Internal(
                        "malformed constructor request",
                        span.clone(),
                    ));
                    return err(warnings, errors);
                }
                Pattern::String(s.clone())
            }
            Pattern::Struct(struct_pattern) => {
                if args.len() != struct_pattern.fields.len() {
                    errors.push(CompileError::Internal(
                        "malformed constructor request",
                        span.clone(),
                    ));
                    return err(warnings, errors);
                }
                let pats: PatStack = check!(
                    args.serialize_multi_patterns(span),
                    return err(warnings, errors),
                    warnings,
                    errors
                )
                .into_iter()
                .map(|args| {
                    Pattern::Struct(StructPattern {
                        struct_name: struct_pattern.struct_name.clone(),
                        fields: struct_pattern
                            .fields
                            .iter()
                            .zip(args.into_iter())
                            .map(|((name, _), arg)| (name.clone(), arg))
                            .collect::<Vec<_>>(),
                    })
                })
                .collect::<Vec<_>>()
                .into();
                check!(
                    Pattern::from_pat_stack(pats, span),
                    return err(warnings, errors),
                    warnings,
                    errors
                )
            }
            Pattern::Enum(enum_pattern) => {
                if args.len() != 1 {
                    errors.push(CompileError::Internal(
                        "malformed constructor request",
                        span.clone(),
                    ));
                    return err(warnings, errors);
                }
                let serialized_args = check!(
                    args.serialize_multi_patterns(span),
                    return err(warnings, errors),
                    warnings,
                    errors
                );
                let mut pats: PatStack = PatStack::empty();
                for args in serialized_args.into_iter() {
                    let arg = check!(
                        args.first(span),
                        return err(warnings, errors),
                        warnings,
                        errors
                    );
                    pats.push(Pattern::Enum(EnumPattern {
                        enum_name: enum_pattern.enum_name.clone(),
                        variant_name: enum_pattern.variant_name.clone(),
                        value: Box::new(arg),
                    }));
                }
                check!(
                    Pattern::from_pat_stack(pats, span),
                    return err(warnings, errors),
                    warnings,
                    errors
                )
            }
            Pattern::Tuple(elems) => {
                if elems.len() != args.len() {
                    errors.push(CompileError::Internal(
                        "malformed constructor request",
                        span.clone(),
                    ));
                    return err(warnings, errors);
                }
                let pats: PatStack = check!(
                    args.serialize_multi_patterns(span),
                    return err(warnings, errors),
                    warnings,
                    errors
                )
                .into_iter()
                .map(Pattern::Tuple)
                .collect::<Vec<_>>()
                .into();
                check!(
                    Pattern::from_pat_stack(pats, span),
                    return err(warnings, errors),
                    warnings,
                    errors
                )
            }
            Pattern::Or(_) => unreachable!(),
        };
        ok(pat, warnings, errors)
    }

    /// Create a `Pattern::Wildcard`
    pub(crate) fn wild_pattern() -> Self {
        Pattern::Wildcard
    }

    /// Finds the "a value" of the `Pattern`, AKA the number of sub-patterns
    /// used in the pattern's constructor. For example, the pattern
    /// `Pattern::Tuple([.., ..])` would have an "a value" of 2.
    pub(crate) fn a(&self) -> usize {
        match self {
            Pattern::U8(_) => 0,
            Pattern::U16(_) => 0,
            Pattern::U32(_) => 0,
            Pattern::U64(_) => 0,
            Pattern::B256(_) => 0,
            Pattern::Boolean(_) => 0,
            Pattern::Byte(_) => 0,
            Pattern::Numeric(_) => 0,
            Pattern::String(_) => 0,
            Pattern::Struct(StructPattern { fields, .. }) => fields.len(),
            Pattern::Enum(_) => 1,
            Pattern::Tuple(elems) => elems.len(),
            Pattern::Wildcard => unreachable!(),
            Pattern::Or(_) => unreachable!(),
        }
    }

    /// Checks to see if two `Pattern` have the same constructor. For example,
    /// given the patterns:
    ///
    /// ```ignore
    /// A: Pattern::U64(Range { first: 0, last: 0 })
    /// B: Pattern::U64(Range { first: 0, last: 0 })
    /// C: Pattern::U64(Range { first: 1, last: 1 })
    /// ```
    ///
    /// A and B have the same constructor but A and C do not.
    ///
    /// Given the patterns:
    ///
    /// ```ignore
    /// A: Pattern::Tuple([
    ///     Pattern::U64(Range { first: 0, last: 0 }),
    ///     Pattern::U64(Range { first: 1, last: 1 }),
    ///    ])
    /// B: Pattern::Tuple([
    ///     Pattern::U64(Range { first: 2, last: 2 }),
    ///     Pattern::U64(Range { first: 3, last: 3 }),
    ///    ])
    /// C: Pattern::Tuple([
    ///     Pattern::U64(Range { first: 4, last: 4 }),
    ///    ])
    /// ```
    ///
    /// A and B have the same constructor but A and C do not.
    pub(crate) fn has_the_same_constructor(&self, other: &Pattern) -> bool {
        match (self, other) {
            (Pattern::Wildcard, Pattern::Wildcard) => true,
            (Pattern::U8(a), Pattern::U8(b)) => a == b,
            (Pattern::U16(a), Pattern::U16(b)) => a == b,
            (Pattern::U32(a), Pattern::U32(b)) => a == b,
            (Pattern::U64(a), Pattern::U64(b)) => a == b,
            (Pattern::B256(a), Pattern::B256(b)) => a == b,
            (Pattern::Boolean(a), Pattern::Boolean(b)) => a == b,
            (Pattern::Byte(a), Pattern::Byte(b)) => a == b,
            (Pattern::Numeric(a), Pattern::Numeric(b)) => a == b,
            (Pattern::String(a), Pattern::String(b)) => a == b,
            (
                Pattern::Struct(StructPattern {
                    struct_name: struct_name1,
                    fields: fields1,
                }),
                Pattern::Struct(StructPattern {
                    struct_name: struct_name2,
                    fields: fields2,
                }),
            ) => struct_name1 == struct_name2 && fields1.len() == fields2.len(),
            (
                Pattern::Enum(EnumPattern {
                    enum_name: enum_name1,
                    variant_name: variant_name1,
                    ..
                }),
                Pattern::Enum(EnumPattern {
                    enum_name: enum_name2,
                    variant_name: variant_name2,
                    ..
                }),
            ) => enum_name1 == enum_name2 && variant_name1 == variant_name2,
            (Pattern::Tuple(elems1), Pattern::Tuple(elems2)) => elems1.len() == elems2.len(),
            (Pattern::Or(_), Pattern::Or(_)) => unreachable!(),
            _ => false,
        }
    }

    /// Extracts the "sub-patterns" of a `Pattern`, aka the "arguments" to the
    /// patterns "constructor". Some patterns have 0 sub-patterns and some
    /// patterns have >0 sub-patterns. For example, this pattern:
    ///
    /// ```ignore
    /// Pattern::U64(Range { first: 0, last: 0 }),
    /// ```
    ///
    /// has 0 sub-patterns. While this pattern:
    ///
    /// ```ignore
    /// Pattern::Tuple([
    ///     Pattern::U64(Range { first: 0, last: 0 }),
    ///     Pattern::U64(Range { first: 1, last: 1 })
    /// ])
    /// ```
    ///
    /// has 2 sub-patterns:
    ///
    /// ```ignore
    /// [
    ///     Pattern::U64(Range { first: 0, last: 0 }),
    ///     Pattern::U64(Range { first: 1, last: 1 })
    /// ]
    /// ```
    pub(crate) fn sub_patterns(&self, span: &Span) -> CompileResult<PatStack> {
        let warnings = vec![];
        let mut errors = vec![];
        let pats = match self {
            Pattern::Struct(StructPattern { fields, .. }) => fields
                .iter()
                .map(|(_, field)| field.to_owned())
                .collect::<Vec<_>>()
                .into(),
            Pattern::Enum(EnumPattern { value, .. }) => PatStack::from_pattern((**value).clone()),
            Pattern::Tuple(elems) => elems.to_owned(),
            _ => PatStack::empty(),
        };
        if self.a() != pats.len() {
            errors.push(CompileError::Internal(
                "invariant self.a() == pats.len() broken",
                span.clone(),
            ));
            return err(warnings, errors);
        }
        ok(pats, warnings, errors)
    }

    /// Flattens a `Pattern` into a `PatStack`. If the pattern is an
    /// "or-pattern", return its contents, otherwise return the pattern as a
    /// `PatStack`
    pub(crate) fn flatten(&self) -> PatStack {
        match self {
            Pattern::Or(pats) => pats.to_owned(),
            pat => PatStack::from_pattern(pat.to_owned()),
        }
    }

    pub(crate) fn matches_type_info(&self, type_info: &TypeInfo, span: &Span) -> bool {
        match (self, type_info) {
            (pattern, TypeInfo::Ref(type_id, _)) => {
                pattern.matches_type_info(&look_up_type_id(*type_id), span)
            }
            (
                Pattern::Enum(EnumPattern {
                    enum_name: l_enum_name,
                    variant_name,
                    ..
                }),
                TypeInfo::Enum {
                    name: r_enum_name,
                    variant_types,
                    ..
                },
            ) => {
                l_enum_name.as_str() == r_enum_name.as_str()
                    && variant_types
                        .iter()
                        .map(|variant_type| variant_type.name.clone())
                        .any(|name| name.as_str() == variant_name.as_str())
            }
            _ => false, // NOTE: We may need to expand this in the future
        }
    }

    fn discriminant_value(&self) -> usize {
        match self {
            Pattern::Wildcard => 0,
            Pattern::U8(_) => 1,
            Pattern::U16(_) => 2,
            Pattern::U32(_) => 3,
            Pattern::U64(_) => 4,
            Pattern::B256(_) => 5,
            Pattern::Boolean(_) => 6,
            Pattern::Byte(_) => 7,
            Pattern::Numeric(_) => 8,
            Pattern::String(_) => 9,
            Pattern::Struct(_) => 10,
            Pattern::Enum(_) => 11,
            Pattern::Tuple(_) => 12,
            Pattern::Or(_) => 13,
        }
    }
}

impl fmt::Display for Pattern {
    fn fmt(&self, f: &mut fmt::Formatter) -> fmt::Result {
        let s = match self {
            Pattern::Wildcard => "_".to_string(),
            Pattern::U8(range) => format!("{}", range),
            Pattern::U16(range) => format!("{}", range),
            Pattern::U32(range) => format!("{}", range),
            Pattern::U64(range) => format!("{}", range),
            Pattern::Numeric(range) => format!("{}", range),
            Pattern::B256(n) => format!("{:#?}", n),
            Pattern::Boolean(b) => format!("{}", b),
            Pattern::Byte(range) => format!("{}", range),
            Pattern::String(s) => s.clone(),
            Pattern::Struct(struct_pattern) => format!("{}", struct_pattern),
            Pattern::Enum(enum_pattern) => format!("{}", enum_pattern),
            Pattern::Tuple(elems) => {
                let mut builder = String::new();
                builder.push('(');
                write!(builder, "{}", elems)?;
                builder.push(')');
                builder
            }
            Pattern::Or(_) => unreachable!(),
        };
        write!(f, "{}", s)
    }
}

impl std::cmp::Ord for Pattern {
    fn cmp(&self, other: &Self) -> Ordering {
        use Ordering::*;

        match (self, other) {
            (Pattern::Wildcard, Pattern::Wildcard) => Equal,
            (Pattern::U8(x), Pattern::U8(y)) => x.cmp(y),
            (Pattern::U16(x), Pattern::U16(y)) => x.cmp(y),
            (Pattern::U32(x), Pattern::U32(y)) => x.cmp(y),
            (Pattern::U64(x), Pattern::U64(y)) => x.cmp(y),
            (Pattern::B256(x), Pattern::B256(y)) => x.cmp(y),
            (Pattern::Boolean(x), Pattern::Boolean(y)) => x.cmp(y),
            (Pattern::Byte(x), Pattern::Byte(y)) => x.cmp(y),
            (Pattern::Numeric(x), Pattern::Numeric(y)) => x.cmp(y),
            (Pattern::String(x), Pattern::String(y)) => x.cmp(y),
            (Pattern::Struct(x), Pattern::Struct(y)) => x.cmp(y),
            (Pattern::Enum(x), Pattern::Enum(y)) => x.cmp(y),
            (Pattern::Tuple(x), Pattern::Tuple(y)) => x.cmp(y),
            (Pattern::Or(x), Pattern::Or(y)) => x.cmp(y),
            (x, y) => x.discriminant_value().cmp(&y.discriminant_value()),
        }
    }
}

impl std::cmp::PartialOrd for Pattern {
    fn partial_cmp(&self, other: &Self) -> Option<Ordering> {
        Some(self.cmp(other))
    }
}

#[derive(Clone, Debug, PartialEq, Eq)]
pub(crate) struct StructPattern {
    struct_name: String,
    fields: Vec<(String, Pattern)>,
}

impl StructPattern {
    pub(crate) fn new(struct_name: String, fields: Vec<(String, Pattern)>) -> Self {
        StructPattern {
            struct_name,
            fields,
        }
    }

    pub(crate) fn struct_name(&self) -> &String {
        &self.struct_name
    }

    pub(crate) fn fields(&self) -> &Vec<(String, Pattern)> {
        &self.fields
    }
}

impl fmt::Display for StructPattern {
    fn fmt(&self, f: &mut fmt::Formatter) -> fmt::Result {
        let mut builder = String::new();
        builder.push_str(self.struct_name.as_str());
        builder.push_str(" { ");
        let mut start_of_wildcard_tail = None;
        for (i, (_, pat)) in self.fields.iter().enumerate().rev() {
            match (pat, start_of_wildcard_tail) {
                (Pattern::Wildcard, None) => {}
                (_, None) => start_of_wildcard_tail = Some(i + 1),
                (_, _) => {}
            }
        }
        let s: String = match start_of_wildcard_tail {
            Some(start_of_wildcard_tail) => {
                let (front, rest) = self.fields.split_at(start_of_wildcard_tail);
                let mut inner_builder = front
                    .iter()
<<<<<<< HEAD
                    .map(|(name, field)| -> Result<std::string::String, fmt::Error> {
=======
                    .map(|(name, field)| -> Result<_, fmt::Error> {
>>>>>>> 11fd90a1
                        let mut inner_builder = String::new();
                        inner_builder.push_str(name);
                        inner_builder.push_str(": ");
                        write!(inner_builder, "{}", field)?;
                        Ok(inner_builder)
                    })
                    .collect::<Result<Vec<_>, _>>()?
                    .join(", ");
                if !rest.is_empty() {
                    inner_builder.push_str(", ...");
                }
                inner_builder
            }
            None => self
                .fields
                .iter()
<<<<<<< HEAD
                .map(|(name, field)| -> Result<std::string::String, fmt::Error> {
=======
                .map(|(name, field)| -> Result<_, fmt::Error> {
>>>>>>> 11fd90a1
                    let mut inner_builder = String::new();
                    inner_builder.push_str(name);
                    inner_builder.push_str(": ");
                    write!(inner_builder, "{}", field)?;
                    Ok(inner_builder)
                })
                .collect::<Result<Vec<_>, _>>()?
                .join(", "),
        };
        builder.push_str(&s);
        builder.push_str(" }");
        write!(f, "{}", builder)
    }
}

impl std::cmp::Ord for StructPattern {
    fn cmp(&self, other: &Self) -> Ordering {
        use Ordering::*;

        match self.struct_name.cmp(&other.struct_name) {
            Equal => self.fields.cmp(&other.fields),
            res => res,
        }
    }
}

impl std::cmp::PartialOrd for StructPattern {
    fn partial_cmp(&self, other: &Self) -> Option<Ordering> {
        Some(self.cmp(other))
    }
}

#[derive(Clone, Debug, PartialEq, Eq)]
pub(crate) struct EnumPattern {
    pub(crate) enum_name: String,
    pub(crate) variant_name: String,
    pub(crate) value: Box<Pattern>,
}

impl std::cmp::Ord for EnumPattern {
    fn cmp(&self, other: &Self) -> Ordering {
        use Ordering::*;

        match (
            self.enum_name.cmp(&other.enum_name),
            self.variant_name.cmp(&other.variant_name),
            (*self.value).cmp(&*other.value),
        ) {
            // enum name is the first element to order by
            (Less, _, _) => Less,
            (Greater, _, _) => Greater,

            // variant name is the second element to order by
            (Equal, Less, _) => Less,
            (Equal, Greater, _) => Greater,

            // value is the last element to order by
            (Equal, Equal, Less) => Less,
            (Equal, Equal, Equal) => Equal,
            (Equal, Equal, Greater) => Greater,
        }
    }
}

impl std::cmp::PartialOrd for EnumPattern {
    fn partial_cmp(&self, other: &Self) -> Option<Ordering> {
        Some(self.cmp(other))
    }
}

impl fmt::Display for EnumPattern {
    fn fmt(&self, f: &mut fmt::Formatter) -> fmt::Result {
        let mut builder = String::new();
        builder.push_str(self.enum_name.as_str());
        builder.push_str("::");
        builder.push_str(self.variant_name.as_str());
        builder.push('(');
        builder.push_str(&self.value.to_string());
        builder.push(')');
        write!(f, "{}", builder)
    }
}<|MERGE_RESOLUTION|>--- conflicted
+++ resolved
@@ -805,11 +805,7 @@
                 let (front, rest) = self.fields.split_at(start_of_wildcard_tail);
                 let mut inner_builder = front
                     .iter()
-<<<<<<< HEAD
-                    .map(|(name, field)| -> Result<std::string::String, fmt::Error> {
-=======
                     .map(|(name, field)| -> Result<_, fmt::Error> {
->>>>>>> 11fd90a1
                         let mut inner_builder = String::new();
                         inner_builder.push_str(name);
                         inner_builder.push_str(": ");
@@ -826,11 +822,7 @@
             None => self
                 .fields
                 .iter()
-<<<<<<< HEAD
-                .map(|(name, field)| -> Result<std::string::String, fmt::Error> {
-=======
                 .map(|(name, field)| -> Result<_, fmt::Error> {
->>>>>>> 11fd90a1
                     let mut inner_builder = String::new();
                     inner_builder.push_str(name);
                     inner_builder.push_str(": ");
