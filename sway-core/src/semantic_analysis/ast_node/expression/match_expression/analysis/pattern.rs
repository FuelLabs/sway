--- conflicted
+++ resolved
@@ -3,11 +3,7 @@
 use std::fmt::Write;
 use sway_types::Span;
 
-<<<<<<< HEAD
-use crate::semantic_analysis::{TypedScrutinee, TypedScrutineeVariant};
-=======
 use crate::semantic_analysis::{TyScrutinee, TyScrutineeVariant};
->>>>>>> 4740fb2f
 use crate::{
     error::{err, ok},
     CompileError, CompileResult, Literal,
