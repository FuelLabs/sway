use sway_types::{integer_bits::IntegerBits, Span};

use crate::{
    language::{ty, Literal},
<<<<<<< HEAD
    semantic_analysis::{ast_node::expression::match_expression::MatchReqMap, IsConstant},
    type_system::{insert_type, IntegerBits},
=======
    semantic_analysis::{
        ast_node::expression::match_expression::MatchReqMap, IsConstant, TyEnumVariant,
    },
    type_system::insert_type,
>>>>>>> bd4b79ad
    TypeInfo,
};
// currently the unsafe downcast expr is only used for enums, so this method is specialized for enums
pub(crate) fn instantiate_unsafe_downcast(
    exp: &ty::TyExpression,
    variant: ty::TyEnumVariant,
    span: Span,
) -> (MatchReqMap, ty::TyExpression) {
    let match_req_map = vec![(
        ty::TyExpression {
            expression: ty::TyExpressionVariant::EnumTag {
                exp: Box::new(exp.clone()),
            },
            return_type: insert_type(TypeInfo::UnsignedInteger(IntegerBits::SixtyFour)),
            is_constant: IsConstant::No,
            span: exp.span.clone(),
        },
        ty::TyExpression {
            expression: ty::TyExpressionVariant::Literal(Literal::U64(variant.tag as u64)),
            return_type: insert_type(TypeInfo::UnsignedInteger(IntegerBits::SixtyFour)),
            is_constant: IsConstant::No,
            span: exp.span.clone(),
        },
    )];
    let unsafe_downcast = ty::TyExpression {
        expression: ty::TyExpressionVariant::UnsafeDowncast {
            exp: Box::new(exp.clone()),
            variant: variant.clone(),
        },
        return_type: variant.type_id,
        is_constant: IsConstant::No,
        span,
    };
    (match_req_map, unsafe_downcast)
}<|MERGE_RESOLUTION|>--- conflicted
+++ resolved
@@ -2,15 +2,8 @@
 
 use crate::{
     language::{ty, Literal},
-<<<<<<< HEAD
     semantic_analysis::{ast_node::expression::match_expression::MatchReqMap, IsConstant},
-    type_system::{insert_type, IntegerBits},
-=======
-    semantic_analysis::{
-        ast_node::expression::match_expression::MatchReqMap, IsConstant, TyEnumVariant,
-    },
     type_system::insert_type,
->>>>>>> bd4b79ad
     TypeInfo,
 };
 // currently the unsafe downcast expr is only used for enums, so this method is specialized for enums
