--- conflicted
+++ resolved
@@ -658,15 +658,7 @@
 
                 // This handles the case of substituting the generic blanket type by call_path_typeid.
                 for p in method.type_parameters.clone() {
-<<<<<<< HEAD
                     if p.name.as_str() == qualified_call_path.call_path.suffix.as_str() {
-                        let type_subst = TypeSubstMap::from_type_parameters_and_type_arguments(
-                            vec![t.initial_type_id],
-                            vec![call_path_typeid],
-                        );
-                        method.subst(&SubstTypesContext::new(
-=======
-                    if p.name_ident.as_str() == qualified_call_path.call_path.suffix.as_str() {
                         subst_type_parameters.push(t.initial_type_id);
                         subst_type_arguments.push(call_path_typeid);
                         break;
@@ -676,9 +668,9 @@
                 // This will subst inner method_application placeholders with the already resolved
                 // current method application type parameter
                 for p in method.type_parameters.clone() {
-                    if names_type_ids.contains_key(&p.name_ident) {
+                    if names_type_ids.contains_key(&p.name) {
+                        // TODO-IG! Insert placeholder.
                         subst_type_parameters.push(engines.te().insert(
->>>>>>> 34b70f2b
                             engines,
                             TypeInfo::Placeholder(p.clone()),
                             p.span().source_id(),
