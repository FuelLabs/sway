use super::*;
use crate::build_config::BuildConfig;
use crate::constants;
use crate::control_flow_analysis::ControlFlowGraph;
use crate::parse_tree::{MethodName, StructExpressionField};
use crate::parser::{Rule, SwayParser};
use crate::semantic_analysis::{namespace::Namespace, TCOpts};
use pest::iterators::Pairs;
use pest::Parser;
use std::collections::{HashMap, VecDeque};

#[allow(clippy::too_many_arguments)]
pub(crate) fn type_check_method_application(
    method_name: MethodName,
    contract_call_params: Vec<StructExpressionField>,
    arguments: Vec<Expression>,
    type_arguments: Vec<TypeArgument>,
    span: Span,
    namespace: &mut Namespace,
    self_type: TypeId,
    build_config: &BuildConfig,
    dead_code_graph: &mut ControlFlowGraph,
    opts: TCOpts,
) -> CompileResult<TypedExpression> {
    let mut warnings = vec![];
    let mut errors = vec![];
    let mut args_buf = VecDeque::new();
    let mut contract_call_params_map = HashMap::new();
    for arg in arguments {
        args_buf.push_back(check!(
            TypedExpression::type_check(TypeCheckArguments {
                checkee: arg,
                namespace,
                return_type_annotation: insert_type(TypeInfo::Unknown),
                help_text: Default::default(),
                self_type,
                build_config,
                dead_code_graph,
                mode: Mode::NonAbi,
                opts,
            }),
            error_recovery_expr(span.clone()),
            warnings,
            errors
        ));
    }

    let method = match method_name {
        MethodName::FromType {
            ref call_path,
            ref type_name,
            ref type_name_span,
        } => {
            let (ty, type_name_span): (TypeInfo, Span) = match (type_name, type_name_span) {
                (Some(type_name), Some(type_name_span)) => {
                    (type_name.clone(), type_name_span.clone())
                }
                _ => args_buf
                    .get(0)
                    .map(|x| (look_up_type_id(x.return_type), x.span.clone()))
                    .unwrap_or_else(|| (TypeInfo::Unknown, span.clone())),
            };
            let ty = match (ty, type_arguments.is_empty()) {
                (
                    TypeInfo::Custom {
                        name,
                        type_arguments: type_args,
                    },
                    false,
                ) => {
                    if type_args.is_empty() {
                        TypeInfo::Custom {
                            name,
                            type_arguments,
                        }
                    } else {
                        let type_args_span = type_args
                            .iter()
                            .map(|x| x.span.clone())
                            .fold(type_args[0].span.clone(), Span::join);
                        errors.push(CompileError::Internal(
                            "did not expect to find type arguments here",
                            type_args_span,
                        ));
                        return err(warnings, errors);
                    }
                }
                (_, false) => {
                    errors.push(CompileError::DoesNotTakeTypeArguments {
                        span: type_name_span,
                        name: call_path.suffix.clone(),
                    });
                    return err(warnings, errors);
                }
                (ty, true) => ty,
            };
            let abs_path: Vec<Ident> = if call_path.is_absolute {
                call_path.full_path().cloned().collect()
            } else {
                namespace
                    .mod_path()
                    .iter()
                    .chain(call_path.full_path())
                    .cloned()
                    .collect()
            };
            check!(
                namespace.find_method_for_type(insert_type(ty), &abs_path, self_type, &args_buf),
                return err(warnings, errors),
                warnings,
                errors
            )
        }
        MethodName::FromModule { ref method_name } => {
            let ty = args_buf
                .get(0)
                .map(|x| x.return_type)
                .unwrap_or_else(|| insert_type(TypeInfo::Unknown));
<<<<<<< HEAD

=======
            let abs_path: Vec<_> = namespace
                .mod_path()
                .iter()
                .chain(Some(method_name))
                .cloned()
                .collect();
>>>>>>> a34792b6
            check!(
                namespace.find_method_for_type(ty, &abs_path, self_type, &args_buf),
                return err(warnings, errors),
                warnings,
                errors
            )
        }
    };
    let contract_caller = if method.is_contract_call {
        args_buf.pop_front()
    } else {
        None
    };

    if !method.is_contract_call {
        if !contract_call_params.is_empty() {
            errors.push(CompileError::CallParamForNonContractCallMethod {
                span: contract_call_params[0].name.span().clone(),
            });
        }
    } else {
        for param_name in &[
            constants::CONTRACT_CALL_GAS_PARAMETER_NAME,
            constants::CONTRACT_CALL_COINS_PARAMETER_NAME,
            constants::CONTRACT_CALL_ASSET_ID_PARAMETER_NAME,
        ] {
            if contract_call_params
                .iter()
                .filter(|&param| param.name.span().as_str() == *param_name)
                .count()
                > 1
            {
                errors.push(CompileError::ContractCallParamRepeated {
                    param_name: param_name.to_string(),
                    span: span.clone(),
                });
            }
        }

        for param in contract_call_params {
            match param.name.span().as_str() {
                constants::CONTRACT_CALL_GAS_PARAMETER_NAME
                | constants::CONTRACT_CALL_COINS_PARAMETER_NAME
                | constants::CONTRACT_CALL_ASSET_ID_PARAMETER_NAME => {
                    contract_call_params_map.insert(
                        param.name.to_string(),
                        check!(
                            TypedExpression::type_check(TypeCheckArguments {
                                checkee: param.value,
                                namespace,
                                return_type_annotation: match param.name.span().as_str() {
                                    constants::CONTRACT_CALL_GAS_PARAMETER_NAME
                                    | constants::CONTRACT_CALL_COINS_PARAMETER_NAME => insert_type(
                                        TypeInfo::UnsignedInteger(IntegerBits::SixtyFour)
                                    ),
                                    constants::CONTRACT_CALL_ASSET_ID_PARAMETER_NAME =>
                                        insert_type(TypeInfo::B256),
                                    _ => unreachable!(),
                                },
                                help_text: Default::default(),
                                self_type,
                                build_config,
                                dead_code_graph,
                                mode: Mode::NonAbi,
                                opts,
                            }),
                            error_recovery_expr(span.clone()),
                            warnings,
                            errors
                        ),
                    );
                }
                _ => {
                    errors.push(CompileError::UnrecognizedContractParam {
                        param_name: param.name.to_string(),
                        span: param.name.span().clone(),
                    });
                }
            };
        }
    }

    // type check all of the arguments against the parameters in the method declaration
    for (arg, param) in args_buf.iter().zip(method.parameters.iter()) {
        // if the return type cannot be cast into the annotation type then it is a type error
        let (mut new_warnings, new_errors) = unify_with_self(
            arg.return_type,
            param.r#type,
            self_type,
            &arg.span,
            "This argument's type is not castable to the declared parameter type.",
        );
        warnings.append(&mut new_warnings);
        if !new_errors.is_empty() {
            errors.push(CompileError::ArgumentParameterTypeMismatch {
                span: arg.span.clone(),
                provided: arg.return_type.friendly_type_str(),
                should_be: param.r#type.friendly_type_str(),
            });
        }
        // The annotation may result in a cast, which is handled in the type engine.
    }
    let exp = match method_name {
        // something like a.b(c)
        MethodName::FromModule { method_name } => {
            if args_buf.len() > method.parameters.len() {
                errors.push(CompileError::TooManyArgumentsForFunction {
                    span: span.clone(),
                    method_name: method_name.clone(),
                    expected: method.parameters.len(),
                    received: args_buf.len(),
                });
            }

            if args_buf.len() < method.parameters.len() {
                errors.push(CompileError::TooFewArgumentsForFunction {
                    span: span.clone(),
                    method_name: method_name.clone(),
                    expected: method.parameters.len(),
                    received: args_buf.len(),
                });
            }

            let args_and_names = method
                .parameters
                .iter()
                .zip(args_buf.into_iter())
                .map(|(param, arg)| (param.name.clone(), arg))
                .collect::<Vec<(_, _)>>();

            let selector = if method.is_contract_call {
                let contract_address = match contract_caller
                    .map(|x| crate::type_engine::look_up_type_id(x.return_type))
                {
                    Some(TypeInfo::ContractCaller { address, .. }) => address,
                    _ => {
                        errors.push(CompileError::Internal(
                            "Attempted to find contract address of non-contract-call.",
                            span.clone(),
                        ));
                        String::new()
                    }
                };
                // TODO(static span): this can be a normal address expression,
                // so we don't need to re-parse and re-compile
                let contract_address = check!(
                    re_parse_expression(
                        contract_address.into(),
                        build_config,
                        namespace,
                        self_type,
                        dead_code_graph,
                        opts,
                        span.clone(),
                    ),
                    return err(warnings, errors),
                    warnings,
                    errors
                );
                let func_selector = check!(method.to_fn_selector_value(), [0; 4], warnings, errors);
                Some(ContractCallMetadata {
                    func_selector,
                    contract_address: Box::new(contract_address),
                })
            } else {
                None
            };

            let expression = TypedExpressionVariant::FunctionApplication {
                name: CallPath {
                    prefixes: vec![],
                    suffix: method_name,
                    is_absolute: false,
                },
                contract_call_params: contract_call_params_map,
                arguments: args_and_names,
                function_body: method.body.clone(),
                selector,
            };

            TypedExpression {
                expression,
                return_type: method.return_type,
                is_constant: IsConstant::No,
                span,
            }
        }

        // something like blah::blah::~Type::foo()
        MethodName::FromType { ref call_path, .. } => {
            if args_buf.len() > method.parameters.len() {
                errors.push(CompileError::TooManyArgumentsForFunction {
                    span: span.clone(),
                    method_name: method_name.easy_name(),
                    expected: method.parameters.len(),
                    received: args_buf.len(),
                });
            }

            if args_buf.len() < method.parameters.len() {
                errors.push(CompileError::TooFewArgumentsForFunction {
                    span: span.clone(),
                    method_name: method_name.easy_name(),
                    expected: method.parameters.len(),
                    received: args_buf.len(),
                });
            }

            let args_and_names = method
                .parameters
                .iter()
                .zip(args_buf.into_iter())
                .map(|(param, arg)| (param.name.clone(), arg))
                .collect::<Vec<(_, _)>>();

            let selector = if method.is_contract_call {
                let contract_address = match contract_caller
                    .map(|x| crate::type_engine::look_up_type_id(x.return_type))
                {
                    Some(TypeInfo::ContractCaller { address, .. }) => address,
                    _ => {
                        errors.push(CompileError::Internal(
                            "Attempted to find contract address of non-contract-call.",
                            span.clone(),
                        ));
                        String::new()
                    }
                };
                let contract_address = check!(
                    re_parse_expression(
                        contract_address.into(),
                        build_config,
                        namespace,
                        self_type,
                        dead_code_graph,
                        opts,
                        span.clone(),
                    ),
                    return err(warnings, errors),
                    warnings,
                    errors
                );
                let func_selector = check!(method.to_fn_selector_value(), [0; 4], warnings, errors);
                Some(ContractCallMetadata {
                    func_selector,
                    contract_address: Box::new(contract_address),
                })
            } else {
                None
            };

            let expression = TypedExpressionVariant::FunctionApplication {
                name: call_path.clone(),
                contract_call_params: contract_call_params_map,
                arguments: args_and_names,
                function_body: method.body.clone(),
                selector,
            };

            TypedExpression {
                expression,
                return_type: method.return_type,
                is_constant: IsConstant::No,
                span,
            }
        }
    };
    ok(exp, warnings, errors)
}

// TODO(static span): this whole method can go away and the address can go back in the contract
// caller type.
#[allow(clippy::too_many_arguments)]
fn re_parse_expression(
    contract_string: Arc<str>,
    build_config: &BuildConfig,
    namespace: &mut Namespace,
    self_type: TypeId,
    dead_code_graph: &mut ControlFlowGraph,
    opts: TCOpts,
    span: Span,
) -> CompileResult<TypedExpression> {
    if contract_string.is_empty() {
        return err(
            vec![],
            vec![CompileError::ContractAddressMustBeKnown { span }],
        );
    }
    let mut warnings = vec![];
    let mut errors = vec![];
    let span = sway_types::span::Span::new(
        "TODO(static span): use Idents instead of Strings".into(),
        0,
        0,
        None,
    )
    .unwrap();

    let mut contract_pairs: Pairs<Rule> = match SwayParser::parse(Rule::expr, contract_string) {
        Ok(o) => o,
        Err(_e) => {
            errors.push(CompileError::Internal(
                "Internal error handling contract call address parsing.",
                span,
            ));
            return err(warnings, errors);
        }
    };
    let contract_pair = match contract_pairs.next() {
        Some(o) => o,
        None => {
            errors.push(CompileError::Internal(
                "Internal error handling contract call address parsing. No address.",
                span,
            ));
            return err(warnings, errors);
        }
    };

    // purposefully ignore var_decls as those have already been lifted during parsing
    let ParserLifter { value, .. } = check!(
        Expression::parse_from_pair(contract_pair, Some(build_config)),
        return err(warnings, errors),
        warnings,
        errors
    );

    let contract_address = check!(
        TypedExpression::type_check(TypeCheckArguments {
            checkee: value,
            namespace,
            return_type_annotation: insert_type(TypeInfo::Unknown),
            help_text: Default::default(),
            self_type,
            build_config,
            dead_code_graph,
            mode: Mode::NonAbi,
            opts,
        }),
        return err(warnings, errors),
        warnings,
        errors
    );
    ok(contract_address, warnings, errors)
}<|MERGE_RESOLUTION|>--- conflicted
+++ resolved
@@ -116,16 +116,12 @@
                 .get(0)
                 .map(|x| x.return_type)
                 .unwrap_or_else(|| insert_type(TypeInfo::Unknown));
-<<<<<<< HEAD
-
-=======
             let abs_path: Vec<_> = namespace
                 .mod_path()
                 .iter()
                 .chain(Some(method_name))
                 .cloned()
                 .collect();
->>>>>>> a34792b6
             check!(
                 namespace.find_method_for_type(ty, &abs_path, self_type, &args_buf),
                 return err(warnings, errors),
