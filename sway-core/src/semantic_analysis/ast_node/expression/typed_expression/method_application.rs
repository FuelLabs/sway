--- conflicted
+++ resolved
@@ -337,33 +337,12 @@
     );
 
     // unify the types of the arguments with the types of the parameters from the function declaration
-<<<<<<< HEAD
     check!(
         unify_arguments_and_parameters(ctx.by_ref(), &args_buf, &method.parameters),
         return err(warnings, errors),
         warnings,
         errors
     );
-=======
-    for (arg, param) in args_buf.iter().zip(method.parameters.iter()) {
-        let (mut new_warnings, new_errors) = type_engine.unify_right_with_self(
-            ctx.declaration_engine,
-            arg.return_type,
-            param.type_id,
-            ctx.self_type(),
-            &arg.span,
-            "This argument's type is not castable to the declared parameter type.",
-        );
-        warnings.append(&mut new_warnings);
-        if !new_errors.is_empty() {
-            errors.push(CompileError::ArgumentParameterTypeMismatch {
-                span: arg.span.clone(),
-                provided: engines.help_out(arg.return_type).to_string(),
-                should_be: engines.help_out(param.type_id).to_string(),
-            });
-        }
-    }
->>>>>>> 153ef7a8
 
     // Map the names of the parameters to the typed arguments.
     let args_and_names = method
@@ -400,24 +379,31 @@
     let mut errors = vec![];
 
     let type_engine = ctx.type_engine;
+    let declaration_engine = ctx.declaration_engine;
+    let engines = ctx.engines();
 
     let create_err = |arg: &ty::TyExpression, param: &ty::TyFunctionParameter| {
         CompileError::ArgumentParameterTypeMismatch {
             span: arg.span.clone(),
-            provided: type_engine.help_out(arg.return_type).to_string(),
-            should_be: type_engine.help_out(param.type_id).to_string(),
+            provided: engines.help_out(arg.return_type).to_string(),
+            should_be: engines.help_out(param.type_id).to_string(),
         }
     };
 
     for (arg, param) in arguments.iter().zip(parameters.iter()) {
         // type check the argument to ensure that it is a valid argument
-        if !type_engine.check_if_types_can_be_coerced(arg.return_type, param.type_id) {
+        if !type_engine.check_if_types_can_be_coerced(
+            declaration_engine,
+            arg.return_type,
+            param.type_id,
+        ) {
             errors.push(create_err(arg, param));
             continue;
         }
 
         // unify it with the parameter from the function declaration
         let (mut new_warnings, new_errors) = type_engine.unify_with_self(
+            declaration_engine,
             arg.return_type,
             param.type_id,
             ctx.self_type(),
