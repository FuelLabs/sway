--- conflicted
+++ resolved
@@ -1,16 +1,7 @@
 use crate::{
     error::*,
     language::{parsed::*, ty, *},
-<<<<<<< HEAD
     semantic_analysis::*,
-=======
-    semantic_analysis::{
-        typed_expression::{
-            check_function_arguments_arity, instantiate_function_application_simple,
-        },
-        ContractCallParams, IsConstant, TyFunctionParameter, TypeCheckContext,
-    },
->>>>>>> 022f26d0
     type_system::*,
 };
 use ast_node::typed_expression::{
