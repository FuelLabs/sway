--- conflicted
+++ resolved
@@ -8,14 +8,8 @@
 #[allow(clippy::too_many_arguments)]
 pub(crate) fn instantiate_function_application(
     mut ctx: TypeCheckContext,
-<<<<<<< HEAD
     function_decl: TypedFunctionDeclaration,
-    call_path: CallPath<Ident>,
-=======
-    mut function_decl: TypedFunctionDeclaration,
     call_path: CallPath,
-    type_arguments: Vec<TypeArgument>,
->>>>>>> 83b6610a
     arguments: Vec<Expression>,
 ) -> CompileResult<TypedExpression> {
     let mut warnings = vec![];
