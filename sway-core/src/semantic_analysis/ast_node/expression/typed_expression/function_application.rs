use crate::{
    error::*,
    semantic_analysis::{ast_node::*, TypeCheckContext},
};
use std::collections::{hash_map::RandomState, HashMap, VecDeque};
use sway_types::{state::StateIndex, Spanned};

#[allow(clippy::too_many_arguments)]
pub(crate) fn instantiate_function_application(
    mut ctx: TypeCheckContext,
    mut function_decl: TypedFunctionDeclaration,
    call_path: CallPath<Ident>,
    type_arguments: Vec<TypeArgument>,
    arguments: Vec<Expression>,
) -> CompileResult<TypedExpression> {
    let mut warnings = vec![];
    let mut errors = vec![];

    // monomorphize the function declaration
    check!(
        ctx.monomorphize(
            &mut function_decl,
            type_arguments,
            EnforceTypeArguments::No,
            &call_path.span()
        ),
        return err(warnings, errors),
        warnings,
        errors
    );

    // 'purity' is that of the callee, 'opts.purity' of the caller.
    if !ctx.purity().can_call(function_decl.purity) {
        errors.push(CompileError::StorageAccessMismatch {
            attrs: promote_purity(ctx.purity(), function_decl.purity).to_attribute_syntax(),
            span: call_path.span(),
        });
    }

    check!(
        check_function_arguments_arity(arguments.len(), &function_decl, &call_path),
        return err(warnings, errors),
        warnings,
        errors
    );

    // type check arguments in function application vs arguments in function
    // declaration. Use parameter type annotations as annotations for the
    // arguments
    let typed_call_arguments = arguments
        .into_iter()
        .zip(function_decl.parameters.iter())
        .map(|(arg, param)| {
            let ctx = ctx
                .by_ref()
                .with_help_text(
                    "The argument that has been provided to this function's type does \
                    not match the declared type of the parameter in the function \
                    declaration.",
                )
                .with_type_annotation(param.type_id);
            let exp = check!(
                TypedExpression::type_check(ctx, arg.clone()),
                error_recovery_expr(arg.span()),
                warnings,
                errors
            );
            (param.name.clone(), exp)
        })
        .collect();

    let span = function_decl.span.clone();
    let exp = check!(
        instantiate_function_application_inner(
            call_path,
            HashMap::new(),
            typed_call_arguments,
            function_decl,
            None,
            IsConstant::No,
            None,
            span,
        ),
        return err(warnings, errors),
        warnings,
        errors
    );
    ok(exp, warnings, errors)
}

#[allow(clippy::too_many_arguments)]
pub(crate) fn instantiate_function_application_simple(
    call_path: CallPath<Ident>,
    contract_call_params: HashMap<String, TypedExpression, RandomState>,
    arguments: VecDeque<TypedExpression>,
    function_decl: TypedFunctionDeclaration,
    selector: Option<ContractCallMetadata>,
    is_constant: IsConstant,
    self_state_idx: Option<StateIndex>,
    span: Span,
) -> CompileResult<TypedExpression> {
    let mut warnings = vec![];
    let mut errors = vec![];

    check!(
        check_function_arguments_arity(arguments.len(), &function_decl, &call_path),
        return err(warnings, errors),
        warnings,
        errors
    );

    let args_and_names = function_decl
        .parameters
        .iter()
        .zip(arguments.into_iter())
        .map(|(param, arg)| (param.name.clone(), arg))
        .collect::<Vec<(_, _)>>();

    let exp = check!(
        instantiate_function_application_inner(
            call_path,
            contract_call_params,
            args_and_names,
            function_decl,
            selector,
            is_constant,
            self_state_idx,
            span,
        ),
        return err(warnings, errors),
        warnings,
        errors
    );
    ok(exp, warnings, errors)
}

<<<<<<< HEAD
#[allow(clippy::too_many_arguments)]
#[allow(clippy::comparison_chain)]
fn instantiate_function_application_inner(
    call_path: CallPath<Ident>,
    contract_call_params: HashMap<String, TypedExpression, RandomState>,
    arguments: Vec<(Ident, TypedExpression)>,
    function_decl: TypedFunctionDeclaration,
    selector: Option<ContractCallMetadata>,
    is_constant: IsConstant,
    self_state_idx: Option<StateIndex>,
    span: Span,
) -> CompileResult<TypedExpression> {
=======
fn check_function_arguments_arity(
    arguments_len: usize,
    function_decl: &TypedFunctionDeclaration,
    call_path: &CallPath,
) -> CompileResult<()> {
>>>>>>> fd3a96f1
    let warnings = vec![];
    let mut errors = vec![];
    match arguments_len.cmp(&function_decl.parameters.len()) {
        std::cmp::Ordering::Equal => ok((), warnings, errors),
        std::cmp::Ordering::Less => {
            errors.push(CompileError::TooFewArgumentsForFunction {
                span: call_path.span(),
                method_name: function_decl.name.clone(),
                expected: function_decl.parameters.len(),
                received: arguments_len,
            });
            err(warnings, errors)
        }
        std::cmp::Ordering::Greater => {
            errors.push(CompileError::TooManyArgumentsForFunction {
                span: call_path.span(),
                method_name: function_decl.name.clone(),
                expected: function_decl.parameters.len(),
                received: arguments_len,
            });
            err(warnings, errors)
        }
    }
}

#[allow(clippy::too_many_arguments)]
#[allow(clippy::comparison_chain)]
fn instantiate_function_application_inner(
    call_path: CallPath,
    contract_call_params: HashMap<String, TypedExpression, RandomState>,
    arguments: Vec<(Ident, TypedExpression)>,
    function_decl: TypedFunctionDeclaration,
    selector: Option<ContractCallMetadata>,
    is_constant: IsConstant,
    self_state_idx: Option<StateIndex>,
    span: Span,
) -> CompileResult<TypedExpression> {
    let warnings = vec![];
    let mut errors = vec![];

    if arguments.len() != function_decl.parameters.len() {
        errors.push(CompileError::Internal(
            "expected same number of function parameters and arguments",
            span,
        ));
        return err(warnings, errors);
    }

    ok(
        TypedExpression {
            expression: TypedExpressionVariant::FunctionApplication {
                call_path,
                contract_call_params,
                arguments,
                function_body: function_decl.body.clone(),
                function_body_name_span: function_decl.name.span(),
                function_body_purity: function_decl.purity,
                self_state_idx,
                selector,
            },
            return_type: function_decl.return_type,
            is_constant,
            span,
        },
        warnings,
        errors,
    )
}<|MERGE_RESOLUTION|>--- conflicted
+++ resolved
@@ -134,26 +134,11 @@
     ok(exp, warnings, errors)
 }
 
-<<<<<<< HEAD
-#[allow(clippy::too_many_arguments)]
-#[allow(clippy::comparison_chain)]
-fn instantiate_function_application_inner(
-    call_path: CallPath<Ident>,
-    contract_call_params: HashMap<String, TypedExpression, RandomState>,
-    arguments: Vec<(Ident, TypedExpression)>,
-    function_decl: TypedFunctionDeclaration,
-    selector: Option<ContractCallMetadata>,
-    is_constant: IsConstant,
-    self_state_idx: Option<StateIndex>,
-    span: Span,
-) -> CompileResult<TypedExpression> {
-=======
 fn check_function_arguments_arity(
     arguments_len: usize,
     function_decl: &TypedFunctionDeclaration,
-    call_path: &CallPath,
+    call_path: &CallPath<Ident>,
 ) -> CompileResult<()> {
->>>>>>> fd3a96f1
     let warnings = vec![];
     let mut errors = vec![];
     match arguments_len.cmp(&function_decl.parameters.len()) {
@@ -182,7 +167,7 @@
 #[allow(clippy::too_many_arguments)]
 #[allow(clippy::comparison_chain)]
 fn instantiate_function_application_inner(
-    call_path: CallPath,
+    call_path: CallPath<Ident>,
     contract_call_params: HashMap<String, TypedExpression, RandomState>,
     arguments: Vec<(Ident, TypedExpression)>,
     function_decl: TypedFunctionDeclaration,
