--- conflicted
+++ resolved
@@ -85,13 +85,8 @@
     call_path: CallPath,
     contract_call_params: HashMap<String, ty::TyExpression, RandomState>,
     arguments: VecDeque<ty::TyExpression>,
-<<<<<<< HEAD
-    function_decl: TyFunctionDeclaration,
+    function_decl: ty::TyFunctionDeclaration,
     selector: Option<ty::ContractCallParams>,
-=======
-    function_decl: ty::TyFunctionDeclaration,
-    selector: Option<ContractCallParams>,
->>>>>>> b9db8ae8
     is_constant: IsConstant,
     self_state_idx: Option<StateIndex>,
     span: Span,
@@ -162,13 +157,8 @@
     call_path: CallPath,
     contract_call_params: HashMap<String, ty::TyExpression, RandomState>,
     arguments: Vec<(Ident, ty::TyExpression)>,
-<<<<<<< HEAD
-    function_decl: TyFunctionDeclaration,
+    function_decl: ty::TyFunctionDeclaration,
     selector: Option<ty::ContractCallParams>,
-=======
-    function_decl: ty::TyFunctionDeclaration,
-    selector: Option<ContractCallParams>,
->>>>>>> b9db8ae8
     is_constant: IsConstant,
     self_state_idx: Option<StateIndex>,
     span: Span,
