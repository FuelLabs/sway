--- conflicted
+++ resolved
@@ -18,7 +18,6 @@
     let mut warnings = vec![];
     let mut errors = vec![];
 
-    let type_engine = ctx.type_engine;
     let declaration_engine = ctx.declaration_engine;
     let engines = ctx.engines();
 
@@ -38,59 +37,14 @@
         errors
     );
 
-<<<<<<< HEAD
     let typed_arguments = check!(
         type_check_arguments(ctx.by_ref(), arguments),
         return err(warnings, errors),
         warnings,
         errors
     );
-=======
-    // Type check the arguments from the function application and unify them with
-    // the arguments from the function application.
-    let typed_arguments: Vec<(Ident, ty::TyExpression)> = arguments
-        .into_iter()
-        .zip(function_decl.parameters.iter())
-        .map(|(arg, param)| {
-            let ctx = ctx
-                .by_ref()
-                .with_help_text(
-                    "The argument that has been provided to this function's type does \
-                    not match the declared type of the parameter in the function \
-                    declaration.",
-                )
-                .with_type_annotation(
-                    type_engine.insert_type(declaration_engine, TypeInfo::Unknown),
-                );
-            let exp = check!(
-                ty::TyExpression::type_check(ctx, arg.clone()),
-                ty::TyExpression::error(arg.span(), engines),
-                warnings,
-                errors
-            );
-            append!(
-                type_engine.unify_right(
-                    declaration_engine,
-                    exp.return_type,
-                    param.type_id,
-                    &exp.span,
-                    "The argument that has been provided to this function's type does \
-                    not match the declared type of the parameter in the function \
-                    declaration."
-                ),
-                warnings,
-                errors
-            );
-
-            // check for matching mutability
-            let param_mutability =
-                ty::VariableMutability::new_from_ref_mut(param.is_reference, param.is_mutable);
-            if exp.gather_mutability().is_immutable() && param_mutability.is_mutable() {
-                errors.push(CompileError::ImmutableArgumentToMutableParameter { span: arg.span() });
-            }
->>>>>>> 153ef7a8
-
-    let typed_arguments = check!(
+
+    let typed_arguments_with_names = check!(
         unify_arguments_and_parameters(ctx.by_ref(), typed_arguments, &function_decl.parameters),
         return err(warnings, errors),
         warnings,
@@ -119,7 +73,7 @@
         expression: ty::TyExpressionVariant::FunctionApplication {
             call_path,
             contract_call_params: HashMap::new(),
-            arguments: typed_arguments,
+            arguments: typed_arguments_with_names,
             function_decl_id: new_decl_id,
             self_state_idx: None,
             selector: None,
@@ -140,17 +94,18 @@
     let mut errors = vec![];
 
     let type_engine = ctx.type_engine;
+    let declaration_engine = ctx.declaration_engine;
+    let engines = ctx.engines();
 
     let typed_arguments = arguments
         .into_iter()
         .map(|arg| {
-            let ctx = ctx
-                .by_ref()
-                .with_help_text("")
-                .with_type_annotation(type_engine.insert_type(TypeInfo::Unknown));
+            let ctx = ctx.by_ref().with_help_text("").with_type_annotation(
+                type_engine.insert_type(declaration_engine, TypeInfo::Unknown),
+            );
             check!(
                 ty::TyExpression::type_check(ctx, arg.clone()),
-                ty::TyExpression::error(arg.span(), type_engine),
+                ty::TyExpression::error(arg.span(), engines),
                 warnings,
                 errors
             )
@@ -175,11 +130,13 @@
     let mut errors = vec![];
 
     let type_engine = ctx.type_engine;
+    let declaration_engines = ctx.declaration_engine;
+    let engines = ctx.engines();
 
     let create_err = |arg: &ty::TyExpression, param: &ty::TyFunctionParameter| {
         CompileError::TypeError(TypeError::MismatchedType {
-            expected: type_engine.help_out(param.type_id).to_string(),
-            received: type_engine.help_out(arg.return_type).to_string(),
+            expected: engines.help_out(param.type_id).to_string(),
+            received: engines.help_out(arg.return_type).to_string(),
             help_text: "The argument that has been provided to this function's type does \
             not match the declared type of the parameter in the function \
             declaration."
@@ -192,14 +149,23 @@
 
     for (arg, param) in typed_arguments.into_iter().zip(parameters.iter()) {
         // type check the argument to ensure that it is a valid argument
-        if !type_engine.check_if_types_can_be_coerced(arg.return_type, param.type_id) {
+        if !type_engine.check_if_types_can_be_coerced(
+            declaration_engines,
+            arg.return_type,
+            param.type_id,
+        ) {
             errors.push(create_err(&arg, param));
             continue;
         }
 
         // unify it with the parameter from the function declaration
-        let (mut new_warnings, new_errors) =
-            type_engine.unify(arg.return_type, param.type_id, &arg.span, "");
+        let (mut new_warnings, new_errors) = type_engine.unify(
+            declaration_engines,
+            arg.return_type,
+            param.type_id,
+            &arg.span,
+            "",
+        );
         warnings.append(&mut new_warnings);
         if !new_errors.is_empty() {
             errors.push(create_err(&arg, param));
