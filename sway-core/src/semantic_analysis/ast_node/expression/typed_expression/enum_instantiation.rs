--- conflicted
+++ resolved
@@ -110,13 +110,8 @@
         }
         (_too_many_expressions, ty) => {
             errors.push(CompileError::MoreThanOneEnumInstantiator {
-<<<<<<< HEAD
                 span: enum_field_name.span(),
-                ty: ty.friendly_type_str(),
-=======
-                span: enum_field_name.span().clone(),
                 ty: ty.to_string(),
->>>>>>> 7e46b3da
             });
             err(warnings, errors)
         }
