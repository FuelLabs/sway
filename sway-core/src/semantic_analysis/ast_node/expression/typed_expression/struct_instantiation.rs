use std::collections::BTreeSet;

use itertools::Itertools;
use sway_error::{
    error::{CompileError, StructFieldUsageContext},
    handler::{ErrorEmitted, Handler},
};
use sway_types::{Ident, Span, Spanned};

use crate::{
    decl_engine::DeclRefStruct,
    language::{
        parsed::*,
        ty::{self, StructAccessInfo, TyStructField},
        CallPath, Visibility,
    },
    namespace::ResolvedTraitImplItem,
    semantic_analysis::{GenericShadowingMode, TypeCheckContext},
    type_system::*,
    Engines, Namespace,
};

const UNIFY_STRUCT_FIELD_HELP_TEXT: &str =
    "Struct field's type must match the type specified in its declaration.";

pub(crate) fn struct_instantiation(
    handler: &Handler,
    mut ctx: TypeCheckContext,
    mut call_path_binding: TypeBinding<CallPath>,
    fields: &[StructExpressionField],
    span: Span,
) -> Result<ty::TyExpression, ErrorEmitted> {
    let type_engine = ctx.engines.te();
    let decl_engine = ctx.engines.de();
    let engines = ctx.engines();

    // We need the call_path_binding to have types that point to proper definitions so the LSP can
    // look for them, but its types haven't been resolved yet.
    // To that end we do a dummy type check which has the side effect of resolving the types.
    let _: Result<(DeclRefStruct, _, _), _> =
        TypeBinding::type_check(&mut call_path_binding, &Handler::default(), ctx.by_ref());

    let TypeBinding {
        inner: CallPath {
            suffix, ..
        },
        type_arguments,
        span: inner_span,
    } = &call_path_binding;

    if let TypeArgs::Prefix(_) = type_arguments {
        return Err(
            handler.emit_err(CompileError::DoesNotTakeTypeArgumentsAsPrefix {
                name: suffix.clone(),
                span: type_arguments.span(),
            }),
        );
    }

    let type_arguments = type_arguments.to_vec();

    // We first create a custom type and then resolve it to the struct type.
    let custom_type_id = match (suffix.as_str(), type_arguments.is_empty()) {
        ("Self", true) => type_engine.new_self_type(engines, suffix.span()),
        ("Self", false) => {
            return Err(handler.emit_err(CompileError::TypeArgumentsNotAllowed {
                span: suffix.span(),
            }));
        }
        (_, true) => type_engine.new_custom_from_name(engines, suffix.clone()),
        (_, false) => type_engine.new_custom(engines, suffix.clone().into(), Some(type_arguments)),
    };

    // find the module that the struct decl is in
<<<<<<< HEAD
    //    let type_info_prefix = ctx.namespace().prepend_module_path(prefixes);
    let type_info_prefix = call_path_binding.inner.to_fullpath(engines, ctx.namespace()).prefixes;
    ctx.namespace().require_module_from_absolute_path(handler, &type_info_prefix)?;
=======
    let type_info_prefix = ctx.namespace().prepend_module_path(prefixes);
    ctx.namespace()
        .root_module()
        .lookup_submodule(handler, engines, &type_info_prefix)?;
>>>>>>> ff8291a2

    // resolve the type of the struct decl
    let type_id = ctx
        .resolve_type(
            handler,
            custom_type_id,
            inner_span,
            EnforceTypeArguments::No,
            Some(&type_info_prefix),
        )
        .unwrap_or_else(|err| type_engine.id_of_error_recovery(err));

    // extract the struct name and fields from the type info
    let type_info = type_engine.get(type_id);
    let struct_id = type_info.expect_struct(handler, engines, &span)?;
    let struct_decl = decl_engine.get_struct(&struct_id);

    let (struct_can_be_changed, is_public_struct_access) =
        StructAccessInfo::get_info(engines, &struct_decl, ctx.namespace()).into();
    let struct_has_private_fields = struct_decl.has_private_fields();
    let struct_can_be_instantiated = !is_public_struct_access || !struct_has_private_fields;
    let all_fields_are_private = struct_decl.has_only_private_fields();
    let struct_is_empty = struct_decl.is_empty();
    let struct_name = struct_decl.call_path.suffix.clone();
    let struct_decl_span = struct_decl.span();

    // Before we do the type check, let's first check for the field related errors (privacy issues, non-existing fields, ...).
    // These errors are independent of the type check, so we can collect all of them and then proceed with the type check.

    // To avoid conflicting and overlapping errors, we follow the Rust approach:
    // - Missing fields are reported only if the struct can actually be instantiated.
    // - Individual fields issues are always reported: private field access, non-existing fields.
    let struct_fields = &struct_decl.fields;

    if !struct_can_be_instantiated {
        let constructors = collect_struct_constructors(
            ctx.namespace(),
            ctx.engines,
            type_id,
            ctx.storage_declaration(),
        );

        handler.emit_err(CompileError::StructCannotBeInstantiated {
            struct_name: struct_name.clone(),
            span: inner_span.clone(),
            struct_decl_span: struct_decl.span.clone(),
            private_fields: struct_fields
                .iter()
                .filter(|field| field.is_private())
                .map(|field| field.name.clone())
                .collect(),
            constructors,
            all_fields_are_private,
            is_in_storage_declaration: ctx.storage_declaration(),
            struct_can_be_changed,
        });
    }

    // Check that there are no duplicate fields.
    let mut seen_fields: BTreeSet<Ident> = BTreeSet::new();
    for field in fields.iter() {
        if let Some(duplicate) = seen_fields.get(&field.name) {
            handler.emit_err(CompileError::StructFieldDuplicated {
                field_name: field.name.clone(),
                duplicate: duplicate.clone(),
            });
        }
        seen_fields.insert(field.name.clone());
    }

    // Check that there are no extra fields.
    for field in fields.iter() {
        if !struct_fields.iter().any(|x| x.name == field.name) {
            handler.emit_err(CompileError::StructFieldDoesNotExist {
                field_name: (&field.name).into(), // Explicit borrow to force the `From<&BaseIdent>` instead of `From<BaseIdent>`.
                available_fields: TyStructField::accessible_fields_names(
                    struct_fields,
                    is_public_struct_access,
                ),
                is_public_struct_access,
                struct_name: struct_name.clone(),
                struct_decl_span: struct_decl.span.clone(),
                struct_is_empty,
                usage_context: if ctx.storage_declaration() {
                    StructFieldUsageContext::StorageDeclaration {
                        struct_can_be_instantiated,
                    }
                } else {
                    StructFieldUsageContext::StructInstantiation {
                        struct_can_be_instantiated,
                    }
                },
            });
        }
    }

    // If the current module being checked is not a submodule of the
    // module in which the struct is declared, check for private fields usage.
    if is_public_struct_access {
        for field in fields.iter() {
            if let Some(ty_field) = struct_fields.iter().find(|x| x.name == field.name) {
                if ty_field.is_private() {
                    handler.emit_err(CompileError::StructFieldIsPrivate {
                        field_name: (&field.name).into(),
                        struct_name: struct_name.clone(),
                        field_decl_span: ty_field.name.span(),
                        struct_can_be_changed,
                        usage_context: if ctx.storage_declaration() {
                            StructFieldUsageContext::StorageDeclaration {
                                struct_can_be_instantiated,
                            }
                        } else {
                            StructFieldUsageContext::StructInstantiation {
                                struct_can_be_instantiated,
                            }
                        },
                    });
                }
            }
        }
    }

    // Type check the fields and the struct.

    // If the context type annotation is a struct that can coerce into the struct to instantiate,
    // use the type coming from the context type annotation for type checking.
    // We do this to likely get a more specific type from the type annotation, although this must
    // not be the case. At the end, we will "merge" the struct type coming from the context and
    // from the struct to instantiate to cover cases like, e.g., this one:
    //
    //   let _: Struct<u8, _, _> = Struct<_, bool, u32> { x: 123, y: true, z: 456 };
    //
    // Not that, until we separate type checking and type inference phase, and do the inference
    // based on the overall scope, this is the best we can do to cover the largest variety of cases.
    //
    // If the context type annotation is not a struct that can coerce into the struct to instantiate,
    // take the struct type coming from the struct instantiation as the expected type.
    // This means that a type-mismatch error will be generated up the type-checking chain between
    // the instantiated struct type and the expected type, but the struct instantiation itself must
    // not necessarily be erroneous. (Examples are given below.)
    //
    // We also want to adjust the help message accordingly, depending where the type expectation is
    // coming from.
    //
    // E.g.:
    //   let _: Struct<u8> = Struct { x: 123 }; // Ok.
    //   let _: Struct<u8> = Struct { x: 123u64 };
    //                                   ^^^^^^ Expected `u8` found `u64`.
    //                                   ^^^^^^ Must match **variable** declaration.
    //   let _: Struct<u8> = Struct<bool> { x: true };
    //                       ^^^^^^^^^^^^^^^^^^^^^^^^ Expected `Struct<u8>` found `Struct<bool>`. (But `true` is ok.)
    //                       ^^^^^^^^^^^^^^^^^^^^^^^^ Must match **variable** declaration.
    //   let _: Struct<u8> = Struct<bool> { x: "not bool" };
    //                                         ^^^^^^^^^^ Expected `bool` found `str`.
    //                                         ^^^^^^^^^^ Must match **struct** declaration.
    let context_expected_type_id = type_engine.get_unaliased_type_id(ctx.type_annotation());
    let (is_context_type_used, type_check_struct_decl, help_text) =
        match &*type_engine.get(context_expected_type_id) {
            TypeInfo::Struct(decl_id) => {
                let context_expected_struct_decl = decl_engine.get_struct(decl_id);
                if UnifyCheck::coercion(engines)
                    .check_structs(&context_expected_struct_decl, &struct_decl)
                {
                    (true, context_expected_struct_decl, ctx.help_text())
                } else {
                    (false, struct_decl.clone(), UNIFY_STRUCT_FIELD_HELP_TEXT)
                }
            }
            _ => (false, struct_decl.clone(), UNIFY_STRUCT_FIELD_HELP_TEXT),
        };

    let typed_fields = type_check_field_arguments(
        handler,
        ctx.by_ref(),
        &struct_name,
        fields,
        &type_check_struct_decl.fields,
        &span,
        &struct_decl_span,
        help_text,
        // Emit the missing fields error only if the struct can actually be instantiated.
        struct_can_be_instantiated,
    )?;

    // The above type check will unify the types behind the `type_check_struct_decl.fields`
    // and the resulting expression types coming from `fields`.
    // But if the struct coming from the context was used for the unification, we
    // still need to unify the resulting struct type.
    if is_context_type_used {
        // Let's unify just the struct fields first, to be able to locate the error
        // message to each individual initialization value, because that's where the issue is.
        unify_field_arguments_and_struct_fields(
            handler,
            ctx.engines(),
            &typed_fields,
            &struct_decl.fields,
            help_text,
        )?;

        // Then let's unify the struct types.
        // Note that, in this case, the type we are actually expecting is the `type_id` and the
        // type which was provided by the context is the one we see as received, because we did
        // the previous type unification based on that type.
        // Short-circuit if the unification fails, by checking if the scoped handler
        // has collected any errors.
        handler.scope(|handler| {
            type_engine.unify_with_generic(
                handler,
                engines,
                context_expected_type_id,
                type_id,
                &span,
                help_text,
                None,
            );
            Ok(())
        })?;
    }

    let instantiation_span = inner_span.clone();
    ctx.with_generic_shadowing_mode(GenericShadowingMode::Allow)
        .scoped(handler, None, |mut scoped_ctx| {
            // Insert struct type parameter into namespace.
            // This is required so check_type_parameter_bounds can resolve generic trait type parameters.
            for type_parameter in struct_decl.type_parameters.iter() {
                type_parameter.insert_into_namespace_self(handler, scoped_ctx.by_ref())?;
            }

            type_id.check_type_parameter_bounds(handler, scoped_ctx, &span, None)?;

            let exp = ty::TyExpression {
                expression: ty::TyExpressionVariant::StructExpression {
                    struct_id,
                    fields: typed_fields,
                    instantiation_span,
                    call_path_binding,
                },
                return_type: type_id,
                span,
            };

            Ok(exp)
        })
}

fn collect_struct_constructors(
    namespace: &Namespace,
    engines: &crate::Engines,
    struct_type_id: TypeId,
    is_in_storage_declaration: bool,
) -> Vec<String> {
    // Searching only for public constructors is a bit too restrictive because we can also have them in local private impls.
    // Checking that would be a questionable additional effort considering that this search gives good suggestions for
    // common patterns in which constructors can be found.
    // Also, strictly speaking, we could also have public module functions that create structs,
    // but that would be a way too much of suggestions, and moreover, it is also not a design pattern/guideline
    // that we wish to encourage.
<<<<<<< HEAD
    namespace.current_module().read(engines, |m| {
        m.current_items()
            .get_items_for_type(engines, struct_type_id)
=======
    namespace.program_id(engines).read(engines, |m| {
        m.get_items_for_type(engines, struct_type_id)
>>>>>>> ff8291a2
            .iter()
            .filter_map(|item| match item {
                ResolvedTraitImplItem::Parsed(_) => unreachable!(),
                ResolvedTraitImplItem::Typed(item) => match item {
                    ty::TyTraitItem::Fn(fn_decl_id) => Some(fn_decl_id),
                    _ => None,
                },
            })
            .map(|fn_decl_id| engines.de().get_function(fn_decl_id))
            .filter(|fn_decl| {
                matches!(fn_decl.visibility, Visibility::Public)
                    && fn_decl
                        .is_constructor(engines, struct_type_id)
                        .unwrap_or_default()
                    // For suggestions in storage declarations, we go for the simplest heuristics possible -
                    // returning only parameterless constructors. Doing the const evaluation here would be
                    // a questionable additional effort considering that this simple heuristics will give
                    // us all the most common constructors like `default()` or `new()`.
                    && (!is_in_storage_declaration || fn_decl.parameters.is_empty())
            })
            .map(|fn_decl| {
                // Removing the return type from the signature by searching for last `->` will work as long as we don't have something like `Fn`.
                format!("{}", engines.help_out((*fn_decl).clone()))
                    .rsplit_once(" -> ")
                    .unwrap()
                    .0
                    .to_string()
            })
            .sorted()
            .dedup()
            .collect_vec()
    })
}

/// Type checks the field arguments.
#[allow(clippy::too_many_arguments)]
fn type_check_field_arguments(
    handler: &Handler,
    mut ctx: TypeCheckContext,
    struct_name: &Ident,
    fields: &[StructExpressionField],
    struct_fields: &[ty::TyStructField],
    span: &Span,
    struct_decl_span: &Span,
    help_text: &'static str,
    emit_missing_fields_error: bool,
) -> Result<Vec<ty::TyStructExpressionField>, ErrorEmitted> {
    handler.scope(|handler| {
        let type_engine = ctx.engines.te();

        let mut typed_fields = vec![];
        let mut missing_fields = vec![];

        for struct_field in struct_fields.iter() {
            match fields.iter().find(|x| x.name == struct_field.name) {
                Some(field) => {
                    let ctx = ctx
                        .by_ref()
                        .with_help_text(help_text)
                        .with_type_annotation(struct_field.type_argument.type_id)
                        .with_unify_generic(true);

                    // TODO: Remove the `handler.scope` once https://github.com/FuelLabs/sway/issues/5606 gets solved.
                    //       We need it here so that we can short-circuit in case of a `TypeMismatch` error which is
                    //       not treated as an error in the `type_check()`'s result.
                    let typed_expr = handler
                        .scope(|handler| ty::TyExpression::type_check(handler, ctx, &field.value));

                    let value = match typed_expr {
                        Ok(res) => res,
                        Err(_) => continue,
                    };

                    typed_fields.push(ty::TyStructExpressionField {
                        value,
                        name: field.name.clone(),
                    });
                }
                None => {
                    missing_fields.push(struct_field.name.clone());

                    let err = Handler::default().emit_err(
                        CompileError::StructInstantiationMissingFieldForErrorRecovery {
                            field_name: struct_field.name.clone(),
                            struct_name: struct_name.clone(),
                            span: span.clone(),
                        },
                    );

                    typed_fields.push(ty::TyStructExpressionField {
                        name: struct_field.name.clone(),
                        value: ty::TyExpression {
                            expression: ty::TyExpressionVariant::Tuple { fields: vec![] },
                            return_type: type_engine.id_of_error_recovery(err),
                            span: span.clone(),
                        },
                    });
                }
            }
        }

        if emit_missing_fields_error && !missing_fields.is_empty() {
            handler.emit_err(CompileError::StructInstantiationMissingFields {
                field_names: missing_fields,
                struct_name: struct_name.clone(),
                span: span.clone(),
                struct_decl_span: struct_decl_span.clone(),
                total_number_of_fields: struct_fields.len(),
            });
        }

        Ok(typed_fields)
    })
}

/// Unifies the field arguments and the types of the fields from the struct
/// definition.
fn unify_field_arguments_and_struct_fields(
    handler: &Handler,
    engines: &Engines,
    typed_fields: &[ty::TyStructExpressionField],
    struct_fields: &[ty::TyStructField],
    help_text: &str,
) -> Result<(), ErrorEmitted> {
    let type_engine = engines.te();

    handler.scope(|handler| {
        for struct_field in struct_fields.iter() {
            if let Some(typed_field) = typed_fields.iter().find(|x| x.name == struct_field.name) {
                type_engine.unify_with_generic(
                    handler,
                    engines,
                    typed_field.value.return_type,
                    struct_field.type_argument.type_id,
                    &typed_field.value.span, // Use the span of the initialization value.
                    help_text,
                    None,
                );
            }
        }
        Ok(())
    })
}<|MERGE_RESOLUTION|>--- conflicted
+++ resolved
@@ -72,16 +72,9 @@
     };
 
     // find the module that the struct decl is in
-<<<<<<< HEAD
     //    let type_info_prefix = ctx.namespace().prepend_module_path(prefixes);
     let type_info_prefix = call_path_binding.inner.to_fullpath(engines, ctx.namespace()).prefixes;
     ctx.namespace().require_module_from_absolute_path(handler, &type_info_prefix)?;
-=======
-    let type_info_prefix = ctx.namespace().prepend_module_path(prefixes);
-    ctx.namespace()
-        .root_module()
-        .lookup_submodule(handler, engines, &type_info_prefix)?;
->>>>>>> ff8291a2
 
     // resolve the type of the struct decl
     let type_id = ctx
@@ -339,14 +332,8 @@
     // Also, strictly speaking, we could also have public module functions that create structs,
     // but that would be a way too much of suggestions, and moreover, it is also not a design pattern/guideline
     // that we wish to encourage.
-<<<<<<< HEAD
     namespace.current_module().read(engines, |m| {
-        m.current_items()
-            .get_items_for_type(engines, struct_type_id)
-=======
-    namespace.program_id(engines).read(engines, |m| {
         m.get_items_for_type(engines, struct_type_id)
->>>>>>> ff8291a2
             .iter()
             .filter_map(|item| match item {
                 ResolvedTraitImplItem::Parsed(_) => unreachable!(),
