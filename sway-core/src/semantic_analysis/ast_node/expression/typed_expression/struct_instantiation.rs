use std::collections::BTreeSet;

use itertools::Itertools;
use sway_error::{
    error::{CompileError, StructFieldUsageContext},
    handler::{ErrorEmitted, Handler},
};
use sway_types::{Ident, Span, Spanned};

use crate::{
    decl_engine::DeclRefStruct,
    language::{
        parsed::*,
        ty::{self, StructAccessInfo, TyStructField},
        CallPath, Visibility,
    },
    namespace::ResolvedTraitImplItem,
    semantic_analysis::{GenericShadowingMode, TypeCheckContext},
    type_system::*,
    Engines, Namespace,
};

const UNIFY_STRUCT_FIELD_HELP_TEXT: &str =
    "Struct field's type must match the type specified in its declaration.";

pub(crate) fn struct_instantiation(
    handler: &Handler,
    mut ctx: TypeCheckContext,
    mut call_path_binding: TypeBinding<CallPath>,
    fields: &[StructExpressionField],
    span: Span,
) -> Result<ty::TyExpression, ErrorEmitted> {
    let type_engine = ctx.engines.te();
    let decl_engine = ctx.engines.de();
    let engines = ctx.engines();

    // We need the call_path_binding to have types that point to proper definitions so the LSP can
    // look for them, but its types haven't been resolved yet.
    // To that end we do a dummy type check which has the side effect of resolving the types.
    let _: Result<(DeclRefStruct, _, _), _> =
        TypeBinding::type_check(&mut call_path_binding, &Handler::default(), ctx.by_ref());

    let TypeBinding {
        inner: CallPath {
            prefixes, suffix, ..
        },
        type_arguments,
        span: inner_span,
    } = &call_path_binding;

    if let TypeArgs::Prefix(_) = type_arguments {
        return Err(
            handler.emit_err(CompileError::DoesNotTakeTypeArgumentsAsPrefix {
                name: suffix.clone(),
                span: type_arguments.span(),
            }),
        );
    }

    let type_arguments = type_arguments.to_vec();

    // We first create a custom type and then resolve it to the struct type.
    let custom_type_id = match (suffix.as_str(), type_arguments.is_empty()) {
        ("Self", true) => type_engine.new_self_type(engines, suffix.span()),
        ("Self", false) => {
            return Err(handler.emit_err(CompileError::TypeArgumentsNotAllowed {
                span: suffix.span(),
            }));
        }
<<<<<<< HEAD
        (_, true) => type_engine.new_custom_from_name(engines, suffix.clone()),
        (_, false) => {
            type_engine.new_custom(engines, suffix.clone().into(), Some(type_arguments), None)
        }
=======
        (_, true) => TypeInfo::Custom {
            qualified_call_path: suffix.clone().into(),
            type_arguments: None,
        },
        (_, false) => TypeInfo::Custom {
            qualified_call_path: suffix.clone().into(),
            type_arguments: Some(type_arguments),
        },
>>>>>>> b6bbbf8b
    };

    // find the module that the struct decl is in
    let type_info_prefix = ctx.namespace().prepend_module_path(prefixes);
    ctx.namespace()
        .lookup_submodule_from_absolute_path(handler, engines, &type_info_prefix)?;

    // resolve the type of the struct decl
    let type_id = ctx
        .resolve_type(
            handler,
            custom_type_id,
            inner_span,
            EnforceTypeArguments::No,
            Some(&type_info_prefix),
        )
        .unwrap_or_else(|err| type_engine.id_of_error_recovery(err));

    // extract the struct name and fields from the type info
    let type_info = type_engine.get(type_id);
    let struct_id = type_info.expect_struct(handler, engines, &span)?;
    let struct_decl = decl_engine.get_struct(&struct_id);

    let (struct_can_be_changed, is_public_struct_access) =
        StructAccessInfo::get_info(engines, &struct_decl, ctx.namespace()).into();
    let struct_has_private_fields = struct_decl.has_private_fields();
    let struct_can_be_instantiated = !is_public_struct_access || !struct_has_private_fields;
    let all_fields_are_private = struct_decl.has_only_private_fields();
    let struct_is_empty = struct_decl.is_empty();
    let struct_name = struct_decl.call_path.suffix.clone();
    let struct_decl_span = struct_decl.span();

    // Before we do the type check, let's first check for the field related errors (privacy issues, non-existing fields, ...).
    // These errors are independent of the type check, so we can collect all of them and then proceed with the type check.

    // To avoid conflicting and overlapping errors, we follow the Rust approach:
    // - Missing fields are reported only if the struct can actually be instantiated.
    // - Individual fields issues are always reported: private field access, non-existing fields.
    let struct_fields = &struct_decl.fields;

    if !struct_can_be_instantiated {
        let constructors = collect_struct_constructors(
            ctx.namespace(),
            ctx.engines,
            type_id,
            ctx.storage_declaration(),
        );

        handler.emit_err(CompileError::StructCannotBeInstantiated {
            struct_name: struct_name.clone(),
            span: inner_span.clone(),
            struct_decl_span: struct_decl.span.clone(),
            private_fields: struct_fields
                .iter()
                .filter(|field| field.is_private())
                .map(|field| field.name.clone())
                .collect(),
            constructors,
            all_fields_are_private,
            is_in_storage_declaration: ctx.storage_declaration(),
            struct_can_be_changed,
        });
    }

    // Check that there are no duplicate fields.
    let mut seen_fields: BTreeSet<Ident> = BTreeSet::new();
    for field in fields.iter() {
        if let Some(duplicate) = seen_fields.get(&field.name) {
            handler.emit_err(CompileError::StructFieldDuplicated {
                field_name: field.name.clone(),
                duplicate: duplicate.clone(),
            });
        }
        seen_fields.insert(field.name.clone());
    }

    // Check that there are no extra fields.
    for field in fields.iter() {
        if !struct_fields.iter().any(|x| x.name == field.name) {
            handler.emit_err(CompileError::StructFieldDoesNotExist {
                field_name: (&field.name).into(), // Explicit borrow to force the `From<&BaseIdent>` instead of `From<BaseIdent>`.
                available_fields: TyStructField::accessible_fields_names(
                    struct_fields,
                    is_public_struct_access,
                ),
                is_public_struct_access,
                struct_name: struct_name.clone(),
                struct_decl_span: struct_decl.span.clone(),
                struct_is_empty,
                usage_context: if ctx.storage_declaration() {
                    StructFieldUsageContext::StorageDeclaration {
                        struct_can_be_instantiated,
                    }
                } else {
                    StructFieldUsageContext::StructInstantiation {
                        struct_can_be_instantiated,
                    }
                },
            });
        }
    }

    // If the current module being checked is not a submodule of the
    // module in which the struct is declared, check for private fields usage.
    if is_public_struct_access {
        for field in fields.iter() {
            if let Some(ty_field) = struct_fields.iter().find(|x| x.name == field.name) {
                if ty_field.is_private() {
                    handler.emit_err(CompileError::StructFieldIsPrivate {
                        field_name: (&field.name).into(),
                        struct_name: struct_name.clone(),
                        field_decl_span: ty_field.name.span(),
                        struct_can_be_changed,
                        usage_context: if ctx.storage_declaration() {
                            StructFieldUsageContext::StorageDeclaration {
                                struct_can_be_instantiated,
                            }
                        } else {
                            StructFieldUsageContext::StructInstantiation {
                                struct_can_be_instantiated,
                            }
                        },
                    });
                }
            }
        }
    }

    // Type check the fields and the struct.

    // If the context type annotation is a struct that can coerce into the struct to instantiate,
    // use the type coming from the context type annotation for type checking.
    // We do this to likely get a more specific type from the type annotation, although this must
    // not be the case. At the end, we will "merge" the struct type coming from the context and
    // from the struct to instantiate to cover cases like, e.g., this one:
    //
    //   let _: Struct<u8, _, _> = Struct<_, bool, u32> { x: 123, y: true, z: 456 };
    //
    // Not that, until we separate type checking and type inference phase, and do the inference
    // based on the overall scope, this is the best we can do to cover the largest variety of cases.
    //
    // If the context type annotation is not a struct that can coerce into the struct to instantiate,
    // take the struct type coming from the struct instantiation as the expected type.
    // This means that a type-mismatch error will be generated up the type-checking chain between
    // the instantiated struct type and the expected type, but the struct instantiation itself must
    // not necessarily be erroneous. (Examples are given below.)
    //
    // We also want to adjust the help message accordingly, depending where the type expectation is
    // coming from.
    //
    // E.g.:
    //   let _: Struct<u8> = Struct { x: 123 }; // Ok.
    //   let _: Struct<u8> = Struct { x: 123u64 };
    //                                   ^^^^^^ Expected `u8` found `u64`.
    //                                   ^^^^^^ Must match **variable** declaration.
    //   let _: Struct<u8> = Struct<bool> { x: true };
    //                       ^^^^^^^^^^^^^^^^^^^^^^^^ Expected `Struct<u8>` found `Struct<bool>`. (But `true` is ok.)
    //                       ^^^^^^^^^^^^^^^^^^^^^^^^ Must match **variable** declaration.
    //   let _: Struct<u8> = Struct<bool> { x: "not bool" };
    //                                         ^^^^^^^^^^ Expected `bool` found `str`.
    //                                         ^^^^^^^^^^ Must match **struct** declaration.
    let context_expected_type_id = type_engine.get_unaliased_type_id(ctx.type_annotation());
    let (is_context_type_used, type_check_struct_decl, help_text) =
        match &*type_engine.get(context_expected_type_id) {
            TypeInfo::Struct(decl_id) => {
                let context_expected_struct_decl = decl_engine.get_struct(decl_id);
                if UnifyCheck::coercion(engines)
                    .check_structs(&context_expected_struct_decl, &struct_decl)
                {
                    (true, context_expected_struct_decl, ctx.help_text())
                } else {
                    (false, struct_decl.clone(), UNIFY_STRUCT_FIELD_HELP_TEXT)
                }
            }
            _ => (false, struct_decl.clone(), UNIFY_STRUCT_FIELD_HELP_TEXT),
        };

    let typed_fields = type_check_field_arguments(
        handler,
        ctx.by_ref(),
        &struct_name,
        fields,
        &type_check_struct_decl.fields,
        &span,
        &struct_decl_span,
        help_text,
        // Emit the missing fields error only if the struct can actually be instantiated.
        struct_can_be_instantiated,
    )?;

    // The above type check will unify the types behind the `type_check_struct_decl.fields`
    // and the resulting expression types coming from `fields`.
    // But if the struct coming from the context was used for the unification, we
    // still need to unify the resulting struct type.
    if is_context_type_used {
        // Let's unify just the struct fields first, to be able to locate the error
        // message to each individual initialization value, because that's where the issue is.
        unify_field_arguments_and_struct_fields(
            handler,
            ctx.engines(),
            &typed_fields,
            &struct_decl.fields,
            help_text,
        )?;

        // Then let's unify the struct types.
        // Note that, in this case, the type we are actually expecting is the `type_id` and the
        // type which was provided by the context is the one we see as received, because we did
        // the previous type unification based on that type.
        // Short-circuit if the unification fails, by checking if the scoped handler
        // has collected any errors.
        handler.scope(|handler| {
            type_engine.unify_with_generic(
                handler,
                engines,
                context_expected_type_id,
                type_id,
                &span,
                help_text,
                None,
            );
            Ok(())
        })?;
    }

    let instantiation_span = inner_span.clone();
    ctx.with_generic_shadowing_mode(GenericShadowingMode::Allow)
        .scoped(handler, None, |mut scoped_ctx| {
            // Insert struct type parameter into namespace.
            // This is required so check_type_parameter_bounds can resolve generic trait type parameters.
            for type_parameter in struct_decl.type_parameters.iter() {
                type_parameter.insert_into_namespace_self(handler, scoped_ctx.by_ref())?;
            }

            type_id.check_type_parameter_bounds(handler, scoped_ctx, &span, None)?;

            let exp = ty::TyExpression {
                expression: ty::TyExpressionVariant::StructExpression {
                    struct_id,
                    fields: typed_fields,
                    instantiation_span,
                    call_path_binding,
                },
                return_type: type_id,
                span,
            };

            Ok(exp)
        })
}

fn collect_struct_constructors(
    namespace: &Namespace,
    engines: &crate::Engines,
    struct_type_id: TypeId,
    is_in_storage_declaration: bool,
) -> Vec<String> {
    // Searching only for public constructors is a bit too restrictive because we can also have them in local private impls.
    // Checking that would be a questionable additional effort considering that this search gives good suggestions for
    // common patterns in which constructors can be found.
    // Also, strictly speaking, we could also have public module functions that create structs,
    // but that would be a way too much of suggestions, and moreover, it is also not a design pattern/guideline
    // that we wish to encourage.
    namespace.program_id(engines).read(engines, |m| {
        m.current_items()
            .get_items_for_type(engines, struct_type_id)
            .iter()
            .filter_map(|item| match item {
                ResolvedTraitImplItem::Parsed(_) => unreachable!(),
                ResolvedTraitImplItem::Typed(item) => match item {
                    ty::TyTraitItem::Fn(fn_decl_id) => Some(fn_decl_id),
                    _ => None,
                },
            })
            .map(|fn_decl_id| engines.de().get_function(fn_decl_id))
            .filter(|fn_decl| {
                matches!(fn_decl.visibility, Visibility::Public)
                    && fn_decl
                        .is_constructor(engines, struct_type_id)
                        .unwrap_or_default()
                    // For suggestions in storage declarations, we go for the simplest heuristics possible -
                    // returning only parameterless constructors. Doing the const evaluation here would be
                    // a questionable additional effort considering that this simple heuristics will give
                    // us all the most common constructors like `default()` or `new()`.
                    && (!is_in_storage_declaration || fn_decl.parameters.is_empty())
            })
            .map(|fn_decl| {
                // Removing the return type from the signature by searching for last `->` will work as long as we don't have something like `Fn`.
                format!("{}", engines.help_out((*fn_decl).clone()))
                    .rsplit_once(" -> ")
                    .unwrap()
                    .0
                    .to_string()
            })
            .sorted()
            .dedup()
            .collect_vec()
    })
}

/// Type checks the field arguments.
#[allow(clippy::too_many_arguments)]
fn type_check_field_arguments(
    handler: &Handler,
    mut ctx: TypeCheckContext,
    struct_name: &Ident,
    fields: &[StructExpressionField],
    struct_fields: &[ty::TyStructField],
    span: &Span,
    struct_decl_span: &Span,
    help_text: &'static str,
    emit_missing_fields_error: bool,
) -> Result<Vec<ty::TyStructExpressionField>, ErrorEmitted> {
    handler.scope(|handler| {
        let type_engine = ctx.engines.te();

        let mut typed_fields = vec![];
        let mut missing_fields = vec![];

        for struct_field in struct_fields.iter() {
            match fields.iter().find(|x| x.name == struct_field.name) {
                Some(field) => {
                    let ctx = ctx
                        .by_ref()
                        .with_help_text(help_text)
                        .with_type_annotation(struct_field.type_argument.type_id)
                        .with_unify_generic(true);

                    // TODO-IG: Remove the `handler.scope` once https://github.com/FuelLabs/sway/issues/5606 gets solved.
                    //          We need it here so that we can short-circuit in case of a `TypeMismatch` error which is
                    //          not treated as an error in the `type_check()`'s result.
                    let typed_expr = handler
                        .scope(|handler| ty::TyExpression::type_check(handler, ctx, &field.value));

                    let value = match typed_expr {
                        Ok(res) => res,
                        Err(_) => continue,
                    };

                    typed_fields.push(ty::TyStructExpressionField {
                        value,
                        name: field.name.clone(),
                    });
                }
                None => {
                    missing_fields.push(struct_field.name.clone());

                    let err = Handler::default().emit_err(
                        CompileError::StructInstantiationMissingFieldForErrorRecovery {
                            field_name: struct_field.name.clone(),
                            struct_name: struct_name.clone(),
                            span: span.clone(),
                        },
                    );

                    typed_fields.push(ty::TyStructExpressionField {
                        name: struct_field.name.clone(),
                        value: ty::TyExpression {
                            expression: ty::TyExpressionVariant::Tuple { fields: vec![] },
                            return_type: type_engine.id_of_error_recovery(err),
                            span: span.clone(),
                        },
                    });
                }
            }
        }

        if emit_missing_fields_error && !missing_fields.is_empty() {
            handler.emit_err(CompileError::StructInstantiationMissingFields {
                field_names: missing_fields,
                struct_name: struct_name.clone(),
                span: span.clone(),
                struct_decl_span: struct_decl_span.clone(),
                total_number_of_fields: struct_fields.len(),
            });
        }

        Ok(typed_fields)
    })
}

/// Unifies the field arguments and the types of the fields from the struct
/// definition.
fn unify_field_arguments_and_struct_fields(
    handler: &Handler,
    engines: &Engines,
    typed_fields: &[ty::TyStructExpressionField],
    struct_fields: &[ty::TyStructField],
    help_text: &str,
) -> Result<(), ErrorEmitted> {
    let type_engine = engines.te();

    handler.scope(|handler| {
        for struct_field in struct_fields.iter() {
            if let Some(typed_field) = typed_fields.iter().find(|x| x.name == struct_field.name) {
                type_engine.unify_with_generic(
                    handler,
                    engines,
                    typed_field.value.return_type,
                    struct_field.type_argument.type_id,
                    &typed_field.value.span, // Use the span of the initialization value.
                    help_text,
                    None,
                );
            }
        }
        Ok(())
    })
}<|MERGE_RESOLUTION|>--- conflicted
+++ resolved
@@ -67,21 +67,10 @@
                 span: suffix.span(),
             }));
         }
-<<<<<<< HEAD
         (_, true) => type_engine.new_custom_from_name(engines, suffix.clone()),
         (_, false) => {
-            type_engine.new_custom(engines, suffix.clone().into(), Some(type_arguments), None)
-        }
-=======
-        (_, true) => TypeInfo::Custom {
-            qualified_call_path: suffix.clone().into(),
-            type_arguments: None,
-        },
-        (_, false) => TypeInfo::Custom {
-            qualified_call_path: suffix.clone().into(),
-            type_arguments: Some(type_arguments),
-        },
->>>>>>> b6bbbf8b
+            type_engine.new_custom(engines, suffix.clone().into(), Some(type_arguments))
+        }
     };
 
     // find the module that the struct decl is in
