--- conflicted
+++ resolved
@@ -13,18 +13,9 @@
 pub(crate) use return_statement::*;
 
 use crate::{
-<<<<<<< HEAD
-    declaration_engine::declaration_engine::{de_insert_abi, de_insert_storage, de_insert_trait},
-=======
-    declaration_engine::declaration_engine::{de_insert_storage, de_insert_trait},
->>>>>>> ea4f1b78
-    error::*,
-    parse_tree::*,
-    semantic_analysis::*,
-    style::*,
-    type_system::*,
-    types::DeterministicallyAborts,
-    AstNode, AstNodeContent, Ident, ReturnStatement,
+    declaration_engine::declaration_engine::*, error::*, parse_tree::*, semantic_analysis::*,
+    style::*, type_system::*, types::DeterministicallyAborts, AstNode, AstNodeContent, Ident,
+    ReturnStatement,
 };
 
 use sway_types::{span::Span, state::StateIndex, Spanned};
