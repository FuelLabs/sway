use self::declaration::EnforceTypeArguments;

use super::ERROR_RECOVERY_DECLARATION;

use crate::{
    build_config::BuildConfig, control_flow_analysis::ControlFlowGraph, error::*, parse_tree::*,
    semantic_analysis::*, style::*, type_engine::*, AstNode, AstNodeContent, Ident,
    ReturnStatement,
};

use sway_types::{span::Span, state::StateIndex};

use derivative::Derivative;
use std::sync::Arc;

use crate::semantic_analysis::ast_node::declaration::TypedStorageField;

pub(crate) use crate::semantic_analysis::ast_node::declaration::ReassignmentLhs;

pub mod declaration;
use declaration::TypedTraitFn;

pub use declaration::{
    TypedAbiDeclaration, TypedConstantDeclaration, TypedDeclaration, TypedEnumDeclaration,
    TypedEnumVariant, TypedFunctionDeclaration, TypedFunctionParameter, TypedStructDeclaration,
    TypedStructField,
};

pub(crate) use declaration::{
    check_if_name_is_invalid, TypedReassignment, TypedStorageDeclaration, TypedTraitDeclaration,
    TypedVariableDeclaration, VariableMutability,
};

pub mod impl_trait;
use impl_trait::implementation_of_trait;
pub(crate) use impl_trait::Mode;

mod code_block;
pub(crate) use code_block::TypedCodeBlock;

mod expression;
pub(crate) use expression::*;

mod return_statement;
pub(crate) use return_statement::TypedReturnStatement;

mod while_loop;
pub(crate) use while_loop::TypedWhileLoop;

mod copy_types;
pub(crate) use copy_types::*;

/// whether or not something is constantly evaluatable (if the result is known at compile
/// time)
#[derive(Clone, Copy, Debug, Eq, PartialEq, Hash)]
pub(crate) enum IsConstant {
    Yes,
    No,
}

#[derive(Clone, Debug, PartialEq, Eq)]
pub(crate) enum TypedAstNodeContent {
    ReturnStatement(TypedReturnStatement),
    Declaration(TypedDeclaration),
    Expression(TypedExpression),
    ImplicitReturnExpression(TypedExpression),
    WhileLoop(TypedWhileLoop),
    // a no-op node used for something that just issues a side effect, like an import statement.
    SideEffect,
}

#[derive(Clone, Debug, Eq, Derivative)]
#[derivative(PartialEq)]
pub struct TypedAstNode {
    pub(crate) content: TypedAstNodeContent,
    #[derivative(PartialEq = "ignore")]
    pub(crate) span: Span,
}

impl std::fmt::Display for TypedAstNode {
    fn fmt(&self, f: &mut std::fmt::Formatter<'_>) -> std::fmt::Result {
        use TypedAstNodeContent::*;
        let text = match &self.content {
            ReturnStatement(TypedReturnStatement { ref expr }) => {
                format!("return {}", expr.pretty_print())
            }
            Declaration(ref typed_decl) => typed_decl.pretty_print(),
            Expression(exp) => exp.pretty_print(),
            ImplicitReturnExpression(exp) => format!("return {}", exp.pretty_print()),
            WhileLoop(w_loop) => w_loop.pretty_print(),
            SideEffect => "".into(),
        };
        f.write_str(&text)
    }
}

impl CopyTypes for TypedAstNode {
    fn copy_types(&mut self, type_mapping: &TypeMapping) {
        match self.content {
            TypedAstNodeContent::ReturnStatement(ref mut ret_stmt) => {
                ret_stmt.copy_types(type_mapping)
            }
            TypedAstNodeContent::ImplicitReturnExpression(ref mut exp) => {
                exp.copy_types(type_mapping)
            }
            TypedAstNodeContent::Declaration(ref mut decl) => decl.copy_types(type_mapping),
            TypedAstNodeContent::Expression(ref mut expr) => expr.copy_types(type_mapping),
            TypedAstNodeContent::WhileLoop(TypedWhileLoop {
                ref mut condition,
                ref mut body,
            }) => {
                condition.copy_types(type_mapping);
                body.copy_types(type_mapping);
            }
            TypedAstNodeContent::SideEffect => (),
        }
    }
}

impl TypedAstNode {
    /// Returns `true` if this AST node will be exported in a library, i.e. it is a public declaration.
    pub(crate) fn is_public(&self) -> bool {
        use TypedAstNodeContent::*;
        match &self.content {
            Declaration(decl) => decl.visibility().is_public(),
            ReturnStatement(_)
            | Expression(_)
            | WhileLoop(_)
            | SideEffect
            | ImplicitReturnExpression(_) => false,
        }
    }

    /// Naive check to see if this node is a function declaration of a function called `main` if
    /// the [TreeType] is Script or Predicate.
    pub(crate) fn is_main_function(&self, tree_type: TreeType) -> bool {
        match &self {
            TypedAstNode {
                content:
                    TypedAstNodeContent::Declaration(TypedDeclaration::FunctionDeclaration(
                        TypedFunctionDeclaration { name, .. },
                    )),
                ..
            } if name.as_str() == crate::constants::DEFAULT_ENTRY_POINT_FN_NAME => {
                matches!(tree_type, TreeType::Script | TreeType::Predicate)
            }
            _ => false,
        }
    }

    /// if this ast node _deterministically_ panics/aborts, then this is true.
    /// This is used to assist in type checking branches that abort control flow and therefore
    /// don't need to return a type.
    pub(crate) fn deterministically_aborts(&self) -> bool {
        use TypedAstNodeContent::*;
        match &self.content {
            ReturnStatement(_) => true,
            Declaration(_) => false,
            Expression(exp) | ImplicitReturnExpression(exp) => exp.deterministically_aborts(),
            WhileLoop(TypedWhileLoop { condition, body }) => {
                condition.deterministically_aborts() || body.deterministically_aborts()
            }
            SideEffect => false,
        }
    }

    /// recurse into `self` and get any return statements -- used to validate that all returns
    /// do indeed return the correct type
    /// This does _not_ extract implicit return statements as those are not control flow! This is
    /// _only_ for explicit returns.
    pub(crate) fn gather_return_statements(&self) -> Vec<&TypedReturnStatement> {
        match &self.content {
            TypedAstNodeContent::ReturnStatement(ref stmt) => vec![stmt],
            TypedAstNodeContent::ImplicitReturnExpression(ref exp) => {
                exp.gather_return_statements()
            }
            TypedAstNodeContent::WhileLoop(TypedWhileLoop {
                ref condition,
                ref body,
                ..
            }) => {
                let mut buf = condition.gather_return_statements();
                for node in &body.contents {
                    buf.append(&mut node.gather_return_statements())
                }
                buf
            }
            // assignments and  reassignments can happen during control flow and can abort
            TypedAstNodeContent::Declaration(TypedDeclaration::VariableDeclaration(
                TypedVariableDeclaration { body, .. },
            )) => body.gather_return_statements(),
            TypedAstNodeContent::Declaration(TypedDeclaration::Reassignment(
                TypedReassignment { rhs, .. },
            )) => rhs.gather_return_statements(),
            TypedAstNodeContent::Expression(exp) => exp.gather_return_statements(),
            TypedAstNodeContent::SideEffect | TypedAstNodeContent::Declaration(_) => vec![],
        }
    }

    fn type_info(&self) -> TypeInfo {
        // return statement should be ()
        use TypedAstNodeContent::*;
        match &self.content {
            ReturnStatement(_) | Declaration(_) => TypeInfo::Tuple(Vec::new()),
            Expression(TypedExpression { return_type, .. }) => {
                crate::type_engine::look_up_type_id(*return_type)
            }
            ImplicitReturnExpression(TypedExpression { return_type, .. }) => {
                crate::type_engine::look_up_type_id(*return_type)
            }
            WhileLoop(_) | SideEffect => TypeInfo::Tuple(Vec::new()),
        }
    }

    pub(crate) fn type_check(
        arguments: TypeCheckArguments<'_, AstNode>,
    ) -> CompileResult<TypedAstNode> {
        let TypeCheckArguments {
            checkee: node,
            namespace,
            return_type_annotation,
            help_text,
            self_type,
            build_config,
            dead_code_graph,
            opts,
            ..
        } = arguments;
        let mut warnings = Vec::new();
        let mut errors = Vec::new();

        // A little utility used to check an ascribed type matches its associated expression.
        let mut type_check_ascribed_expr =
            |namespace: &mut Namespace, type_ascription: TypeInfo, value| {
                let type_id = check!(
                    namespace.resolve_type_with_self(
                        type_ascription,
                        self_type,
                        &node.span,
                        EnforceTypeArguments::No
                    ),
                    insert_type(TypeInfo::ErrorRecovery),
                    warnings,
                    errors,
                );
                TypedExpression::type_check(TypeCheckArguments {
                    checkee: value,
                    namespace,
                    return_type_annotation: type_id,
                    help_text: "This declaration's type annotation  does \
                     not match up with the assigned expression's type.",
                    self_type,
                    build_config,
                    dead_code_graph,
                    mode: Mode::NonAbi,
                    opts,
                })
            };

        let node = TypedAstNode {
            content: match node.content.clone() {
                AstNodeContent::UseStatement(a) => {
                    let path = if a.is_absolute {
                        a.call_path.clone()
                    } else {
                        namespace.find_module_path(&a.call_path)
                    };
                    let mut res = match a.import_type {
                        ImportType::Star => namespace.star_import(&path),
                        ImportType::SelfImport => namespace.self_import(&path, a.alias),
                        ImportType::Item(s) => namespace.item_import(&path, &s, a.alias),
                    };
                    warnings.append(&mut res.warnings);
                    errors.append(&mut res.errors);
                    TypedAstNodeContent::SideEffect
                }
                AstNodeContent::IncludeStatement(ref a) => {
                    // Import the file, parse it, put it in the namespace under the module name (alias or
                    // last part of the import by default)
                    check!(
                        import_new_file(a, namespace, build_config, dead_code_graph),
                        return err(warnings, errors),
                        warnings,
                        errors
                    );
                    TypedAstNodeContent::SideEffect
                }
                AstNodeContent::Declaration(a) => {
                    TypedAstNodeContent::Declaration(match a {
                        Declaration::VariableDeclaration(VariableDeclaration {
                            name,
                            type_ascription,
                            type_ascription_span,
                            body,
                            is_mutable,
                        }) => {
                            check_if_name_is_invalid(&name).ok(&mut warnings, &mut errors);
                            let type_ascription_span = match type_ascription_span {
                                Some(type_ascription_span) => type_ascription_span,
                                None => name.span().clone(),
                            };
                            let type_ascription = match namespace
                                .resolve_type_with_self(
                                    type_ascription,
                                    self_type,
                                    &type_ascription_span,
                                    EnforceTypeArguments::Yes,
                                )
                                .value
                            {
                                Some(type_ascription) => type_ascription,
                                None => {
                                    errors.push(CompileError::UnknownType {
                                        span: type_ascription_span,
                                    });
                                    insert_type(TypeInfo::ErrorRecovery)
                                }
                            };
                            let result = {
                                TypedExpression::type_check(TypeCheckArguments {
                                    checkee: body,
                                    namespace,
                                    return_type_annotation: type_ascription,
                                    help_text: "Variable declaration's type annotation does \
                     not match up with the assigned expression's type.",
                                    self_type,
                                    build_config,
                                    dead_code_graph,
                                    mode: Mode::NonAbi,
                                    opts,
                                })
                            };
                            let body = check!(
                                result,
                                error_recovery_expr(name.span().clone()),
                                warnings,
                                errors
                            );
                            let typed_var_decl =
                                TypedDeclaration::VariableDeclaration(TypedVariableDeclaration {
                                    name: name.clone(),
                                    body,
                                    is_mutable: is_mutable.into(),
                                    const_decl_origin: false,
                                    type_ascription,
                                });
                            namespace.insert_symbol(name, typed_var_decl.clone());
                            typed_var_decl
                        }
                        Declaration::ConstantDeclaration(ConstantDeclaration {
                            name,
                            type_ascription,
                            value,
                            visibility,
                        }) => {
                            let result =
                                type_check_ascribed_expr(namespace, type_ascription.clone(), value);
                            is_screaming_snake_case(&name).ok(&mut warnings, &mut errors);
                            let value = check!(
                                result,
                                error_recovery_expr(name.span().clone()),
                                warnings,
                                errors
                            );
                            let typed_const_decl =
                                TypedDeclaration::VariableDeclaration(TypedVariableDeclaration {
                                    name: name.clone(),
                                    body: value,
                                    is_mutable: if visibility.is_public() {
                                        VariableMutability::ExportedConst
                                    } else {
                                        VariableMutability::Immutable
                                    },
                                    const_decl_origin: true,
                                    type_ascription: insert_type(type_ascription),
                                });
                            namespace.insert_symbol(name, typed_const_decl.clone());
                            typed_const_decl
                        }
<<<<<<< HEAD
                        Declaration::EnumDeclaration(decl) => {
                            let decl = check!(
                                TypedEnumDeclaration::type_check(decl, namespace, self_type),
                                return err(warnings, errors),
                                warnings,
                                errors
=======
                        Declaration::EnumDeclaration(e) => {
                            for type_parameter in e.type_parameters.iter() {
                                if !type_parameter.trait_constraints.is_empty() {
                                    errors.push(CompileError::WhereClauseNotYetSupported {
                                        span: type_parameter.name_ident.span().clone(),
                                    });
                                    break;
                                }
                            }

                            is_upper_camel_case(&e.name).ok(&mut warnings, &mut errors);
                            let decl = TypedDeclaration::EnumDeclaration(
                                e.to_typed_decl(namespace, self_type),
>>>>>>> 17b9e247
                            );
                            let name = decl.name.clone();
                            let decl = TypedDeclaration::EnumDeclaration(decl);
                            let _ = check!(
                                namespace.insert_symbol(name, decl.clone()),
                                return err(warnings, errors),
                                warnings,
                                errors
                            );
                            decl
                        }
                        Declaration::FunctionDeclaration(fn_decl) => {
                            for type_parameter in fn_decl.type_parameters.iter() {
                                if !type_parameter.trait_constraints.is_empty() {
                                    errors.push(CompileError::WhereClauseNotYetSupported {
                                        span: type_parameter.name_ident.span().clone(),
                                    });
                                    break;
                                }
                            }

                            let decl = check!(
                                TypedFunctionDeclaration::type_check(TypeCheckArguments {
                                    checkee: fn_decl.clone(),
                                    namespace,
                                    return_type_annotation: insert_type(TypeInfo::Unknown),
                                    help_text,
                                    self_type,
                                    build_config,
                                    dead_code_graph,
                                    mode: Mode::NonAbi,
                                    opts
                                }),
                                error_recovery_function_declaration(fn_decl),
                                warnings,
                                errors
                            );
                            namespace.insert_symbol(
                                decl.name.clone(),
                                TypedDeclaration::FunctionDeclaration(decl.clone()),
                            );
                            TypedDeclaration::FunctionDeclaration(decl)
                        }
                        Declaration::TraitDeclaration(trait_decl) => {
                            is_upper_camel_case(&trait_decl.name).ok(&mut warnings, &mut errors);
                            check!(
                                type_check_trait_decl(TypeCheckArguments {
                                    checkee: trait_decl,
                                    namespace,
                                    self_type,
                                    build_config,
                                    dead_code_graph,
                                    // this is unused by `type_check_trait`
                                    return_type_annotation: insert_type(TypeInfo::Unknown),
                                    help_text: Default::default(),
                                    mode: Mode::NonAbi,
                                    opts,
                                }),
                                return err(warnings, errors),
                                warnings,
                                errors
                            )
                        }
                        Declaration::Reassignment(Reassignment { lhs, rhs, span }) => {
                            check!(
                                reassignment(
                                    TypeCheckArguments {
                                        checkee: (lhs, rhs),
                                        namespace,
                                        self_type,
                                        build_config,
                                        dead_code_graph,
                                        // this is unused by `reassignment`
                                        return_type_annotation: insert_type(TypeInfo::Unknown),
                                        help_text: Default::default(),
                                        mode: Mode::NonAbi,
                                        opts,
                                    },
                                    span,
                                ),
                                return err(warnings, errors),
                                warnings,
                                errors
                            )
                        }
                        Declaration::ImplTrait(impl_trait) => check!(
                            implementation_of_trait(
                                impl_trait,
                                namespace,
                                build_config,
                                dead_code_graph,
                                opts,
                            ),
                            return err(warnings, errors),
                            warnings,
                            errors
                        ),

                        Declaration::ImplSelf(ImplSelf {
                            functions,
                            type_implementing_for,
                            block_span,
                            type_parameters,
                            ..
                        }) => {
                            for type_parameter in type_parameters.iter() {
                                if !type_parameter.trait_constraints.is_empty() {
                                    errors.push(CompileError::WhereClauseNotYetSupported {
                                        span: type_parameter.name_ident.span().clone(),
                                    });
                                    break;
                                }
                            }

                            let mut impl_namespace = namespace.clone();
                            for type_parameter in type_parameters.iter() {
                                impl_namespace.insert_symbol(
                                    type_parameter.name_ident.clone(),
                                    type_parameter.into(),
                                );
                            }

                            // Resolve the Self type as it's most likely still 'Custom' and use the
                            // resolved type for self instead.
                            let implementing_for_type_id = check!(
                                impl_namespace.resolve_type_without_self(type_implementing_for),
                                return err(warnings, errors),
                                warnings,
                                errors
                            );
                            let type_implementing_for = look_up_type_id(implementing_for_type_id);
                            let mut functions_buf: Vec<TypedFunctionDeclaration> = vec![];
                            for mut fn_decl in functions.into_iter() {
                                // ensure this fn decl's parameters and signature lines up with the
                                // one in the trait

                                // replace SelfType with type of implementor
                                // i.e. fn add(self, other: u64) -> Self becomes fn
                                // add(self: u64, other: u64) -> u64
                                fn_decl.parameters.iter_mut().for_each(
                                    |FunctionParameter {
                                         ref mut type_id, ..
                                     }| {
                                        if look_up_type_id(*type_id) == TypeInfo::SelfType {
                                            *type_id = implementing_for_type_id;
                                        }
                                    },
                                );
                                if fn_decl.return_type == TypeInfo::SelfType {
                                    fn_decl.return_type = type_implementing_for.clone();
                                }
                                let args = TypeCheckArguments {
                                    checkee: fn_decl,
                                    namespace: &mut impl_namespace,
                                    return_type_annotation: insert_type(TypeInfo::Unknown),
                                    help_text: "",
                                    self_type: implementing_for_type_id,
                                    build_config,
                                    dead_code_graph,
                                    mode: Mode::NonAbi,
                                    opts,
                                };
                                functions_buf.push(check!(
                                    TypedFunctionDeclaration::type_check(args),
                                    continue,
                                    warnings,
                                    errors
                                ));
                            }
                            let trait_name = CallPath {
                                prefixes: vec![],
                                suffix: Ident::new_with_override("r#Self", block_span.clone()),
                                is_absolute: false,
                            };
                            namespace.insert_trait_implementation(
                                trait_name.clone(),
                                type_implementing_for.clone(),
                                functions_buf.clone(),
                            );
                            TypedDeclaration::ImplTrait {
                                trait_name,
                                span: block_span,
                                methods: functions_buf,
                                type_implementing_for,
                            }
                        }
                        Declaration::StructDeclaration(decl) => {
<<<<<<< HEAD
                            let decl = check!(
                                TypedStructDeclaration::type_check(decl, namespace, self_type),
=======
                            for type_parameter in decl.type_parameters.iter() {
                                if !type_parameter.trait_constraints.is_empty() {
                                    errors.push(CompileError::WhereClauseNotYetSupported {
                                        span: type_parameter.name_ident.span().clone(),
                                    });
                                    break;
                                }
                            }

                            is_upper_camel_case(&decl.name).ok(&mut warnings, &mut errors);
                            // look up any generic or struct types in the namespace
                            // insert type parameters
                            let type_mapping = insert_type_parameters(&decl.type_parameters);
                            let fields = decl
                                .fields
                                .into_iter()
                                .map(|field| {
                                    let StructField {
                                        name,
                                        r#type,
                                        span,
                                        type_span,
                                    } = field;
                                    let r#type = match r#type.matches_type_parameter(&type_mapping)
                                    {
                                        Some(matching_id) => {
                                            insert_type(TypeInfo::Ref(matching_id, type_span))
                                        }
                                        None => check!(
                                            namespace.resolve_type_with_self(
                                                r#type, self_type, type_span, false
                                            ),
                                            insert_type(TypeInfo::ErrorRecovery),
                                            warnings,
                                            errors,
                                        ),
                                    };
                                    TypedStructField { name, r#type, span }
                                })
                                .collect::<Vec<_>>();
                            let decl = TypedStructDeclaration {
                                name: decl.name.clone(),
                                type_parameters: decl.type_parameters.clone(),
                                fields,
                                visibility: decl.visibility,
                                span: decl.span,
                            };

                            // insert struct into namespace
                            check!(
                                namespace.insert_symbol(
                                    decl.name.clone(),
                                    TypedDeclaration::StructDeclaration(decl.clone()),
                                ),
>>>>>>> 17b9e247
                                return err(warnings, errors),
                                warnings,
                                errors
                            );
                            let name = decl.name.clone();
                            let decl = TypedDeclaration::StructDeclaration(decl);
                            // insert the struct decl into namespace
                            let _ = check!(
                                namespace.insert_symbol(name, decl.clone()),
                                return err(warnings, errors),
                                warnings,
                                errors
                            );
                            decl
                        }
                        Declaration::AbiDeclaration(AbiDeclaration {
                            name,
                            interface_surface,
                            methods,
                            span,
                        }) => {
                            // type check the interface surface and methods
                            // We don't want the user to waste resources by contract calling
                            // themselves, and we don't want to do more work in the compiler,
                            // so we don't support the case of calling a contract's own interface
                            // from itself. This is by design.
                            let interface_surface = check!(
                                type_check_interface_surface(interface_surface, namespace),
                                return err(warnings, errors),
                                warnings,
                                errors
                            );
                            // type check these for errors but don't actually use them yet -- the real
                            // ones will be type checked with proper symbols when the ABI is implemented
                            let _methods = check!(
                                type_check_trait_methods(
                                    methods.clone(),
                                    namespace,
                                    self_type,
                                    build_config,
                                    dead_code_graph,
                                ),
                                vec![],
                                warnings,
                                errors
                            );

                            let decl = TypedDeclaration::AbiDeclaration(TypedAbiDeclaration {
                                interface_surface,
                                methods,
                                name: name.clone(),
                                span,
                            });
                            namespace.insert_symbol(name, decl.clone());
                            decl
                        }
                        Declaration::StorageDeclaration(StorageDeclaration { span, fields }) => {
                            let mut fields_buf = Vec::with_capacity(fields.len());
                            for StorageField { name, r#type } in fields {
                                let r#type = check!(
                                    namespace.resolve_type_without_self(r#type),
                                    return err(warnings, errors),
                                    warnings,
                                    errors
                                );
                                fields_buf.push(TypedStorageField::new(name, r#type, span.clone()));
                            }

                            let decl = TypedStorageDeclaration::new(fields_buf, span);
                            // insert the storage declaration into the symbols
                            // if there already was one, return an error that duplicate storage

                            // declarations are not allowed
                            check!(
                                namespace.set_storage_declaration(decl.clone()),
                                return err(warnings, errors),
                                warnings,
                                errors
                            );
                            TypedDeclaration::StorageDeclaration(decl)
                        }
                    })
                }
                AstNodeContent::Expression(a) => {
                    let inner = check!(
                        TypedExpression::type_check(TypeCheckArguments {
                            checkee: a.clone(),
                            namespace,
                            return_type_annotation: insert_type(TypeInfo::Unknown),
                            help_text: Default::default(),
                            self_type,
                            build_config,
                            dead_code_graph,
                            mode: Mode::NonAbi,
                            opts
                        }),
                        error_recovery_expr(a.span()),
                        warnings,
                        errors
                    );
                    TypedAstNodeContent::Expression(inner)
                }
                AstNodeContent::ReturnStatement(ReturnStatement { expr }) => {
                    TypedAstNodeContent::ReturnStatement(TypedReturnStatement {
                        expr: check!(
                            TypedExpression::type_check(TypeCheckArguments {
                                checkee: expr.clone(),
                                namespace,
                                // we use "unknown" here because return statements do not
                                // necessarily follow the type annotation of their immediate
                                // surrounding context. Because a return statement is control flow
                                // that breaks out to the nearest function, we need to type check
                                // it against the surrounding function.
                                // That is impossible here, as we don't have that information. It
                                // is the responsibility of the function declaration to type check
                                // all return statements contained within it.
                                return_type_annotation: insert_type(TypeInfo::Unknown),
                                help_text:
                                    "Returned value must match up with the function return type \
                                 annotation.",
                                self_type,
                                build_config,
                                dead_code_graph,
                                mode: Mode::NonAbi,
                                opts
                            }),
                            error_recovery_expr(expr.span()),
                            warnings,
                            errors
                        ),
                    })
                }
                AstNodeContent::ImplicitReturnExpression(expr) => {
                    let typed_expr = check!(
                        TypedExpression::type_check(TypeCheckArguments {
                            checkee: expr.clone(),
                            namespace,
                            return_type_annotation,
                            help_text: "Implicit return must match up with block's type.",
                            self_type,
                            build_config,
                            dead_code_graph,
                            mode: Mode::NonAbi,
                            opts,
                        }),
                        error_recovery_expr(expr.span()),
                        warnings,
                        errors
                    );
                    TypedAstNodeContent::ImplicitReturnExpression(typed_expr)
                }
                AstNodeContent::WhileLoop(WhileLoop { condition, body }) => {
                    let typed_condition = check!(
                        TypedExpression::type_check(TypeCheckArguments {
                            checkee: condition,
                            namespace,
                            return_type_annotation: insert_type(TypeInfo::Boolean),
                            help_text:
                                "A while loop's loop condition must be a boolean expression.",
                            self_type,
                            build_config,
                            dead_code_graph,
                            mode: Mode::NonAbi,
                            opts
                        }),
                        return err(warnings, errors),
                        warnings,
                        errors
                    );
                    let (typed_body, _block_implicit_return) = check!(
                        TypedCodeBlock::type_check(TypeCheckArguments {
                            checkee: body.clone(),
                            namespace,
                            return_type_annotation: insert_type(TypeInfo::Tuple(Vec::new())),
                            help_text:
                                "A while loop's loop body cannot implicitly return a value.Try \
                             assigning it to a mutable variable declared outside of the loop \
                             instead.",
                            self_type,
                            build_config,
                            dead_code_graph,
                            mode: Mode::NonAbi,
                            opts,
                        }),
                        (
                            TypedCodeBlock {
                                contents: vec![],
                                whole_block_span: body.whole_block_span,
                            },
                            insert_type(TypeInfo::Tuple(Vec::new()))
                        ),
                        warnings,
                        errors
                    );
                    TypedAstNodeContent::WhileLoop(TypedWhileLoop {
                        condition: typed_condition,
                        body: typed_body,
                    })
                }
            },
            span: node.span.clone(),
        };

        if let TypedAstNode {
            content: TypedAstNodeContent::Expression(TypedExpression { .. }),
            ..
        } = node
        {
            let warning = Warning::UnusedReturnValue {
                r#type: Box::new(node.type_info()),
            };
            assert_or_warn!(
                node.type_info().is_unit() || node.type_info() == TypeInfo::ErrorRecovery,
                warnings,
                node.span.clone(),
                warning
            );
        }

        ok(node, warnings, errors)
    }
}

/// Imports a new file, populates the given [Namespace] with its content,
/// and appends the module's content to the control flow graph for later analysis.
fn import_new_file(
    statement: &IncludeStatement,
    namespace: &mut Namespace,
    build_config: &BuildConfig,
    dead_code_graph: &mut ControlFlowGraph,
) -> CompileResult<()> {
    let canonical_path = build_config
        .dir_of_code
        .iter()
        .chain(statement.path_span.as_str().split('/').map(AsRef::as_ref))
        .collect::<std::path::PathBuf>()
        .with_extension(crate::constants::DEFAULT_FILE_EXTENSION);

    let manifest_dir = build_config.manifest_path.parent().unwrap();
    let file_name = match canonical_path.strip_prefix(manifest_dir) {
        Ok(file_name) => Arc::new(file_name.to_path_buf()),
        Err(_) => return err(vec![], vec![]),
    };

    if !canonical_path.exists() {
        let err = CompileError::FileNotFound {
            file_path: canonical_path.to_string_lossy().to_string(),
            span: statement.path_span.clone(),
        };
        return ok((), vec![], vec![err]);
    }

    let file_str: Arc<str> = match std::fs::read_to_string(&canonical_path) {
        Ok(s) => Arc::from(s),
        Err(e) => {
            let err = CompileError::FileCouldNotBeRead {
                span: statement.path_span.clone(),
                file_path: canonical_path.to_string_lossy().to_string(),
                stringified_error: e.to_string(),
            };
            return ok((), vec![], vec![err]);
        }
    };

    let mut dep_config = build_config.clone();
    let dep_path = canonical_path.parent().unwrap();
    dep_config.file_name = file_name;
    dep_config.dir_of_code = Arc::new(dep_path.to_owned());

    let alias = statement.alias.as_ref();
    crate::compile_inner_dependency(file_str, alias, dep_config, namespace, dead_code_graph)
}

fn reassignment(
    arguments: TypeCheckArguments<'_, (ReassignmentTarget, Expression)>,
    span: Span,
) -> CompileResult<TypedDeclaration> {
    let TypeCheckArguments {
        checkee: (lhs, rhs),
        namespace,
        self_type,
        build_config,
        dead_code_graph,
        opts,
        ..
    } = arguments;
    let mut errors = vec![];
    let mut warnings = vec![];
    // ensure that the lhs is a variable expression or struct field access
    match lhs {
        ReassignmentTarget::VariableExpression(var) => {
            match *var {
                Expression::VariableExpression { name, span } => {
                    // check that the reassigned name exists
                    let unknown_decl = check!(
                        namespace.resolve_symbol(&name).cloned(),
                        return err(warnings, errors),
                        warnings,
                        errors
                    );
                    let variable_decl = check!(
                        unknown_decl.expect_variable().cloned(),
                        return err(warnings, errors),
                        warnings,
                        errors
                    );
                    if !variable_decl.is_mutable.is_mutable() {
                        errors.push(CompileError::AssignmentToNonMutable { name });
                    }
                    // the RHS is a ref type to the LHS
                    let rhs_type_id = insert_type(TypeInfo::Ref(
                        variable_decl.body.return_type,
                        variable_decl.body.span.clone(),
                    ));
                    // type check the reassignment
                    let rhs = check!(
                        TypedExpression::type_check(TypeCheckArguments {
                            checkee: rhs,
                            namespace,
                            return_type_annotation: rhs_type_id,
                            help_text:
                                "You can only reassign a value of the same type to a variable.",
                            self_type,
                            build_config,
                            dead_code_graph,
                            mode: Mode::NonAbi,
                            opts
                        }),
                        error_recovery_expr(span),
                        warnings,
                        errors
                    );

                    ok(
                        TypedDeclaration::Reassignment(TypedReassignment {
                            lhs: vec![ReassignmentLhs {
                                name: variable_decl.name,
                                r#type: rhs_type_id,
                            }],
                            rhs,
                        }),
                        warnings,
                        errors,
                    )
                }
                Expression::SubfieldExpression {
                    prefix,
                    field_to_access,
                    span,
                } => {
                    let mut expr = *prefix;
                    let mut names_vec = vec![];
                    let final_return_type = loop {
                        let type_checked = check!(
                            TypedExpression::type_check(TypeCheckArguments {
                                checkee: expr.clone(),
                                namespace,
                                return_type_annotation: insert_type(TypeInfo::Unknown),
                                help_text: Default::default(),
                                self_type,
                                build_config,
                                dead_code_graph,
                                mode: Mode::NonAbi,
                                opts
                            }),
                            error_recovery_expr(expr.span()),
                            warnings,
                            errors
                        );

                        match expr {
                            Expression::VariableExpression { name, .. } => {
                                match namespace.clone().resolve_symbol(&name).value {
                                    Some(TypedDeclaration::VariableDeclaration(
                                        TypedVariableDeclaration { is_mutable, .. },
                                    )) => {
                                        if !is_mutable.is_mutable() {
                                            errors.push(CompileError::AssignmentToNonMutable {
                                                name: name.clone(),
                                            });
                                        }
                                    }
                                    Some(other) => {
                                        errors.push(CompileError::ReassignmentToNonVariable {
                                            name: name.clone(),
                                            kind: other.friendly_name(),
                                            span,
                                        });
                                        return err(warnings, errors);
                                    }
                                    None => {
                                        errors
                                            .push(CompileError::UnknownVariable { var_name: name });
                                        return err(warnings, errors);
                                    }
                                }
                                names_vec.push(ReassignmentLhs {
                                    name,
                                    r#type: type_checked.return_type,
                                });
                                break type_checked.return_type;
                            }
                            Expression::SubfieldExpression {
                                field_to_access,
                                prefix,
                                ..
                            } => {
                                names_vec.push(ReassignmentLhs {
                                    name: field_to_access,
                                    r#type: type_checked.return_type,
                                });
                                expr = *prefix;
                            }
                            _ => {
                                errors.push(CompileError::InvalidExpressionOnLhs { span });
                                return err(warnings, errors);
                            }
                        }
                    };

                    let mut names_vec = names_vec.into_iter().rev().collect::<Vec<_>>();
                    names_vec.push(ReassignmentLhs {
                        name: field_to_access,
                        r#type: final_return_type,
                    });

                    let (ty_of_field, _ty_of_parent) = check!(
                        namespace.find_subfield_type(
                            names_vec
                                .iter()
                                .map(|ReassignmentLhs { name, .. }| name.clone())
                                .collect::<Vec<_>>()
                                .as_slice()
                        ),
                        return err(warnings, errors),
                        warnings,
                        errors
                    );
                    // type check the reassignment
                    let rhs = check!(
                        TypedExpression::type_check(TypeCheckArguments {
                            checkee: rhs,
                            namespace,
                            return_type_annotation: ty_of_field,
                            help_text: Default::default(),
                            self_type,
                            build_config,
                            dead_code_graph,
                            mode: Mode::NonAbi,
                            opts,
                        }),
                        error_recovery_expr(span),
                        warnings,
                        errors
                    );

                    ok(
                        TypedDeclaration::Reassignment(TypedReassignment {
                            lhs: names_vec,
                            rhs,
                        }),
                        warnings,
                        errors,
                    )
                }
                _ => {
                    errors.push(CompileError::InvalidExpressionOnLhs { span });
                    err(warnings, errors)
                }
            }
        }
        ReassignmentTarget::StorageField(fields) => reassign_storage_subfield(TypeCheckArguments {
            checkee: (fields, span, rhs),
            namespace,
            return_type_annotation: insert_type(TypeInfo::Unknown),
            help_text: Default::default(),
            self_type,
            build_config,
            dead_code_graph,
            mode: Mode::NonAbi,
            opts,
        })
        .map(TypedDeclaration::StorageReassignment),
    }
}

/// Recursively handle supertraits by adding all their interfaces and methods to some namespace
/// which is meant to be the namespace of the subtrait in question
fn handle_supertraits(
    supertraits: &[Supertrait],
    trait_namespace: &mut Namespace,
) -> CompileResult<()> {
    let mut warnings = Vec::new();
    let mut errors = Vec::new();

    for supertrait in supertraits.iter() {
        match trait_namespace
            .resolve_call_path(&supertrait.name)
            .ok(&mut warnings, &mut errors)
            .cloned()
        {
            Some(TypedDeclaration::TraitDeclaration(TypedTraitDeclaration {
                ref interface_surface,
                ref methods,
                ref supertraits,
                ..
            })) => {
                // insert dummy versions of the interfaces for all of the supertraits
                trait_namespace.insert_trait_implementation(
                    supertrait.name.clone(),
                    TypeInfo::SelfType,
                    interface_surface
                        .iter()
                        .map(|x| x.to_dummy_func(Mode::NonAbi))
                        .collect(),
                );

                // insert dummy versions of the methods of all of the supertraits
                let dummy_funcs = check!(
                    convert_trait_methods_to_dummy_funcs(methods, trait_namespace),
                    return err(warnings, errors),
                    warnings,
                    errors
                );
                trait_namespace.insert_trait_implementation(
                    supertrait.name.clone(),
                    TypeInfo::SelfType,
                    dummy_funcs,
                );

                // Recurse to insert dummy versions of interfaces and methods of the *super*
                // supertraits
                check!(
                    handle_supertraits(supertraits, trait_namespace),
                    return err(warnings, errors),
                    warnings,
                    errors
                );
            }
            Some(TypedDeclaration::AbiDeclaration(_)) => {
                errors.push(CompileError::AbiAsSupertrait {
                    span: supertrait.name.span().clone(),
                })
            }
            _ => errors.push(CompileError::TraitNotFound {
                name: supertrait.name.clone(),
            }),
        }
    }

    ok((), warnings, errors)
}

fn type_check_trait_decl(
    arguments: TypeCheckArguments<'_, TraitDeclaration>,
) -> CompileResult<TypedDeclaration> {
    let TypeCheckArguments {
        checkee: trait_decl,
        namespace,
        return_type_annotation: _return_type_annotation,
        help_text: _help_text,
        build_config,
        dead_code_graph,
        ..
    } = arguments;

    let mut warnings = Vec::new();
    let mut errors = Vec::new();

    // type check the interface surface
    let interface_surface = check!(
        type_check_interface_surface(trait_decl.interface_surface.to_vec(), namespace),
        return err(warnings, errors),
        warnings,
        errors
    );

    // A temporary namespace for checking within the trait's scope.
    let mut trait_namespace = namespace.clone();

    // Recursively handle supertraits: make their interfaces and methods available to this trait
    check!(
        handle_supertraits(&trait_decl.supertraits, &mut trait_namespace),
        return err(warnings, errors),
        warnings,
        errors
    );

    // insert placeholder functions representing the interface surface
    // to allow methods to use those functions
    trait_namespace.insert_trait_implementation(
        CallPath {
            prefixes: vec![],
            suffix: trait_decl.name.clone(),
            is_absolute: false,
        },
        TypeInfo::SelfType,
        interface_surface
            .iter()
            .map(|x| x.to_dummy_func(Mode::NonAbi))
            .collect(),
    );
    // check the methods for errors but throw them away and use vanilla [FunctionDeclaration]s
    let _methods = check!(
        type_check_trait_methods(
            trait_decl.methods.clone(),
            &mut trait_namespace,
            insert_type(TypeInfo::SelfType),
            build_config,
            dead_code_graph,
        ),
        vec![],
        warnings,
        errors
    );
    let typed_trait_decl = TypedDeclaration::TraitDeclaration(TypedTraitDeclaration {
        name: trait_decl.name.clone(),
        interface_surface,
        methods: trait_decl.methods.to_vec(),
        supertraits: trait_decl.supertraits.to_vec(),
        visibility: trait_decl.visibility,
    });
    namespace.insert_symbol(trait_decl.name, typed_trait_decl.clone());
    ok(typed_trait_decl, warnings, errors)
}

fn type_check_interface_surface(
    interface_surface: Vec<TraitFn>,
    namespace: &mut Namespace,
) -> CompileResult<Vec<TypedTraitFn>> {
    let mut warnings = vec![];
    let mut errors = vec![];
    let interface_surface = interface_surface
        .into_iter()
        .map(
            |TraitFn {
                 name,
                 purity,
                 parameters,
                 return_type,
                 return_type_span,
             }| TypedTraitFn {
                name,
                purity,
                return_type_span: return_type_span.clone(),
                parameters: parameters
                    .into_iter()
                    .map(
                        |FunctionParameter {
                             name,
                             type_id,
                             type_span,
                         }| TypedFunctionParameter {
                            name,
                            r#type: check!(
                                namespace.resolve_type_with_self(
                                    look_up_type_id(type_id),
                                    insert_type(TypeInfo::SelfType),
                                    &type_span,
                                    EnforceTypeArguments::Yes
                                ),
                                insert_type(TypeInfo::ErrorRecovery),
                                warnings,
                                errors,
                            ),
                            type_span,
                        },
                    )
                    .collect(),
                return_type: check!(
                    namespace.resolve_type_with_self(
                        return_type,
                        insert_type(TypeInfo::SelfType),
                        &return_type_span,
                        EnforceTypeArguments::Yes
                    ),
                    insert_type(TypeInfo::ErrorRecovery),
                    warnings,
                    errors,
                ),
            },
        )
        .collect::<Vec<_>>();
    ok(interface_surface, warnings, errors)
}

fn type_check_trait_methods(
    methods: Vec<FunctionDeclaration>,
    namespace: &mut Namespace,
    self_type: TypeId,
    build_config: &BuildConfig,
    dead_code_graph: &mut ControlFlowGraph,
) -> CompileResult<Vec<TypedFunctionDeclaration>> {
    let mut warnings = vec![];
    let mut errors = vec![];
    let mut methods_buf = Vec::new();
    for FunctionDeclaration {
        body,
        name: fn_name,
        parameters,
        span,
        return_type,
        type_parameters,
        return_type_span,
        purity,
        ..
    } in methods
    {
        parameters.clone().into_iter().for_each(
            |FunctionParameter {
                 name,
                 type_id: ref r#type,
                 ..
             }| {
                let r#type = check!(
                    namespace.resolve_type_with_self(
                        look_up_type_id(*r#type),
                        insert_type(TypeInfo::SelfType),
                        name.span(),
                        EnforceTypeArguments::Yes
                    ),
                    insert_type(TypeInfo::ErrorRecovery),
                    warnings,
                    errors,
                );
                namespace.insert_symbol(
                    name.clone(),
                    TypedDeclaration::VariableDeclaration(TypedVariableDeclaration {
                        name: name.clone(),
                        body: TypedExpression {
                            expression: TypedExpressionVariant::FunctionParameter,
                            return_type: r#type,
                            is_constant: IsConstant::No,
                            span: name.span().clone(),
                        },
                        // TODO allow mutable function params?
                        is_mutable: VariableMutability::Immutable,
                        const_decl_origin: false,
                        type_ascription: r#type,
                    }),
                );
            },
        );
        // check the generic types in the arguments, make sure they are in
        // the type scope
        let mut generic_params_buf_for_error_message = Vec::new();
        for param in parameters.iter() {
            if let TypeInfo::Custom { ref name, .. } = look_up_type_id(param.type_id) {
                generic_params_buf_for_error_message.push(name.to_string());
            }
        }
        let comma_separated_generic_params = generic_params_buf_for_error_message.join(", ");
        for FunctionParameter {
            ref type_id, name, ..
        } in parameters.iter()
        {
            let span = name.span().clone();
            if let TypeInfo::Custom { name, .. } = look_up_type_id(*type_id) {
                let args_span = parameters.iter().fold(
                    parameters[0].name.span().clone(),
                    |acc, FunctionParameter { name, .. }| Span::join(acc, name.span().clone()),
                );
                if type_parameters.iter().any(|TypeParameter { type_id, .. }| {
                    if let TypeInfo::Custom {
                        name: this_name, ..
                    } = look_up_type_id(*type_id)
                    {
                        this_name == name.clone()
                    } else {
                        false
                    }
                }) {
                    errors.push(CompileError::TypeParameterNotInTypeScope {
                        name: name.clone(),
                        span: span.clone(),
                        comma_separated_generic_params: comma_separated_generic_params.clone(),
                        fn_name: fn_name.clone(),
                        args: args_span.as_str().to_string(),
                    });
                }
            }
        }
        let parameters = parameters
            .into_iter()
            .map(
                |FunctionParameter {
                     name,
                     type_id,
                     type_span,
                 }| {
                    TypedFunctionParameter {
                        name,
                        r#type: check!(
                            namespace.resolve_type_with_self(
                                look_up_type_id(type_id),
                                crate::type_engine::insert_type(TypeInfo::SelfType),
                                &type_span,
                                EnforceTypeArguments::Yes
                            ),
                            insert_type(TypeInfo::ErrorRecovery),
                            warnings,
                            errors,
                        ),
                        type_span,
                    }
                },
            )
            .collect::<Vec<_>>();

        // TODO check code block implicit return
        let return_type = check!(
            namespace.resolve_type_with_self(
                return_type,
                self_type,
                &return_type_span,
                EnforceTypeArguments::Yes
            ),
            insert_type(TypeInfo::ErrorRecovery),
            warnings,
            errors,
        );
        let (body, _code_block_implicit_return) = check!(
            TypedCodeBlock::type_check(TypeCheckArguments {
                checkee: body,
                namespace,
                return_type_annotation: return_type,
                help_text: "Trait method body's return type does not match up with \
                                         its return type annotation.",
                self_type,
                build_config,
                dead_code_graph,
                mode: Mode::NonAbi,
                opts: TCOpts { purity }
            }),
            continue,
            warnings,
            errors
        );

        methods_buf.push(TypedFunctionDeclaration {
            name: fn_name,
            body,
            parameters,
            span,
            return_type,
            type_parameters,
            // For now, any method declared is automatically public.
            // We can tweak that later if we want.
            visibility: Visibility::Public,
            return_type_span,
            is_contract_call: false,
            purity,
        });
    }
    ok(methods_buf, warnings, errors)
}

/// Convert a vector of FunctionDeclarations into a vector of TypedFunctionDeclarations where only
/// the parameters and the return types are type checked.
fn convert_trait_methods_to_dummy_funcs(
    methods: &[FunctionDeclaration],
    trait_namespace: &mut Namespace,
) -> CompileResult<Vec<TypedFunctionDeclaration>> {
    let mut warnings = vec![];
    let mut errors = vec![];
    let dummy_funcs = methods
        .iter()
        .map(
            |FunctionDeclaration {
                 name,
                 parameters,
                 return_type,
                 return_type_span,
                 ..
             }| TypedFunctionDeclaration {
                purity: Default::default(),
                name: name.clone(),
                body: TypedCodeBlock {
                    contents: vec![],
                    whole_block_span: name.span().clone(),
                },
                parameters: parameters
                    .iter()
                    .map(
                        |FunctionParameter {
                             name,
                             type_id,
                             type_span,
                         }| TypedFunctionParameter {
                            name: name.clone(),
                            r#type: check!(
                                trait_namespace.resolve_type_with_self(
                                    look_up_type_id(*type_id),
                                    insert_type(TypeInfo::SelfType),
                                    type_span,
                                    EnforceTypeArguments::Yes
                                ),
                                insert_type(TypeInfo::ErrorRecovery),
                                warnings,
                                errors,
                            ),
                            type_span: type_span.clone(),
                        },
                    )
                    .collect(),
                span: name.span().clone(),
                return_type: check!(
                    trait_namespace.resolve_type_with_self(
                        return_type.clone(),
                        insert_type(TypeInfo::SelfType),
                        return_type_span,
                        EnforceTypeArguments::Yes
                    ),
                    insert_type(TypeInfo::ErrorRecovery),
                    warnings,
                    errors,
                ),
                return_type_span: return_type_span.clone(),
                visibility: Visibility::Public,
                type_parameters: vec![],
                is_contract_call: false,
            },
        )
        .collect::<Vec<_>>();

    ok(dummy_funcs, warnings, errors)
}

/// Used to create a stubbed out function when the function fails to compile, preventing cascading
/// namespace errors
fn error_recovery_function_declaration(decl: FunctionDeclaration) -> TypedFunctionDeclaration {
    let FunctionDeclaration {
        name,
        return_type,
        span,
        return_type_span,
        visibility,
        ..
    } = decl;
    TypedFunctionDeclaration {
        purity: Default::default(),
        name,
        body: TypedCodeBlock {
            contents: Default::default(),
            whole_block_span: span.clone(),
        },
        span,
        is_contract_call: false,
        return_type_span,
        parameters: Default::default(),
        visibility,
        return_type: insert_type(return_type),
        type_parameters: Default::default(),
    }
}

/// Describes each field being drilled down into in storage and its type.
#[derive(Clone, Debug, PartialEq, Eq)]
pub struct TypeCheckedStorageReassignment {
    pub(crate) fields: Vec<TypeCheckedStorageReassignDescriptor>,
    pub(crate) ix: StateIndex,
    pub(crate) rhs: TypedExpression,
}

impl TypeCheckedStorageReassignment {
    pub fn span(&self) -> Span {
        self.fields
            .iter()
            .fold(self.fields[0].span.clone(), |acc, field| {
                Span::join(acc, field.span.clone())
            })
    }
    pub fn names(&self) -> Vec<Ident> {
        self.fields
            .iter()
            .map(|f| f.name.clone())
            .collect::<Vec<_>>()
    }
}

/// Describes a single subfield access in the sequence when reassigning to a subfield within
/// storage.
#[derive(Clone, Debug, Eq)]
pub struct TypeCheckedStorageReassignDescriptor {
    pub(crate) name: Ident,
    pub(crate) r#type: TypeId,
    pub(crate) span: Span,
}

// NOTE: Hash and PartialEq must uphold the invariant:
// k1 == k2 -> hash(k1) == hash(k2)
// https://doc.rust-lang.org/std/collections/struct.HashMap.html
impl PartialEq for TypeCheckedStorageReassignDescriptor {
    fn eq(&self, other: &Self) -> bool {
        self.name == other.name && look_up_type_id(self.r#type) == look_up_type_id(other.r#type)
    }
}

fn reassign_storage_subfield(
    arguments: TypeCheckArguments<'_, (Vec<Ident>, Span, Expression)>,
) -> CompileResult<TypeCheckedStorageReassignment> {
    let TypeCheckArguments {
        checkee: (fields, span, rhs),
        namespace,
        return_type_annotation: _return_type_annotation,
        help_text: _help_text,
        self_type,
        build_config,
        dead_code_graph,
        opts,
        ..
    } = arguments;
    let mut errors = vec![];
    let mut warnings = vec![];
    if !namespace.has_storage_declared() {
        errors.push(CompileError::NoDeclaredStorage { span });

        return err(warnings, errors);
    }

    let storage_fields = check!(
        namespace.get_storage_field_descriptors(),
        return err(warnings, errors),
        warnings,
        errors
    );
    let mut type_checked_buf = vec![];
    let mut fields: Vec<_> = fields.into_iter().rev().collect();

    let first_field = fields.pop().expect("guaranteed by grammar");
    let (ix, initial_field_type) = match storage_fields
        .iter()
        .enumerate()
        .find(|(_, TypedStorageField { name, .. })| name == &first_field)
    {
        Some((ix, TypedStorageField { r#type, .. })) => (StateIndex::new(ix), r#type),
        None => {
            errors.push(CompileError::StorageFieldDoesNotExist {
                name: first_field.clone(),
            });
            return err(warnings, errors);
        }
    };

    type_checked_buf.push(TypeCheckedStorageReassignDescriptor {
        name: first_field.clone(),
        r#type: *initial_field_type,
        span: first_field.span().clone(),
    });

    fn update_available_struct_fields(id: TypeId) -> Vec<TypedStructField> {
        match look_up_type_id(id) {
            TypeInfo::Struct { fields, .. } => fields,
            _ => vec![],
        }
    }
    let mut curr_type = *initial_field_type;

    // if the previously iterated type was a struct, put its fields here so we know that,
    // in the case of a subfield, we can type check the that the subfield exists and its type.
    let mut available_struct_fields = update_available_struct_fields(*initial_field_type);

    // get the initial field's type
    // make sure the next field exists in that type
    for field in fields.into_iter().rev() {
        match available_struct_fields
            .iter()
            .find(|x| x.name.as_str() == field.as_str())
        {
            Some(struct_field) => {
                curr_type = struct_field.r#type;
                type_checked_buf.push(TypeCheckedStorageReassignDescriptor {
                    name: field.clone(),
                    r#type: struct_field.r#type,
                    span: field.span().clone(),
                });
                available_struct_fields = update_available_struct_fields(struct_field.r#type);
            }
            None => {
                let available_fields = available_struct_fields
                    .iter()
                    .map(|x| x.name.as_str())
                    .collect::<Vec<_>>();
                errors.push(CompileError::FieldNotFound {
                    field_name: field.clone(),
                    available_fields: available_fields.join(", "),
                    struct_name: type_checked_buf.last().unwrap().name.clone(),
                });
                return err(warnings, errors);
            }
        }
    }
    let rhs = check!(
        TypedExpression::type_check(TypeCheckArguments {
            checkee: rhs,
            namespace,
            return_type_annotation: curr_type,
            help_text: Default::default(),
            self_type,
            build_config,
            dead_code_graph,
            mode: Mode::NonAbi,
            opts,
        }),
        error_recovery_expr(span),
        warnings,
        errors
    );

    ok(
        TypeCheckedStorageReassignment {
            fields: type_checked_buf,
            ix,
            rhs,
        },
        warnings,
        errors,
    )
}<|MERGE_RESOLUTION|>--- conflicted
+++ resolved
@@ -377,28 +377,12 @@
                             namespace.insert_symbol(name, typed_const_decl.clone());
                             typed_const_decl
                         }
-<<<<<<< HEAD
                         Declaration::EnumDeclaration(decl) => {
                             let decl = check!(
                                 TypedEnumDeclaration::type_check(decl, namespace, self_type),
                                 return err(warnings, errors),
                                 warnings,
                                 errors
-=======
-                        Declaration::EnumDeclaration(e) => {
-                            for type_parameter in e.type_parameters.iter() {
-                                if !type_parameter.trait_constraints.is_empty() {
-                                    errors.push(CompileError::WhereClauseNotYetSupported {
-                                        span: type_parameter.name_ident.span().clone(),
-                                    });
-                                    break;
-                                }
-                            }
-
-                            is_upper_camel_case(&e.name).ok(&mut warnings, &mut errors);
-                            let decl = TypedDeclaration::EnumDeclaration(
-                                e.to_typed_decl(namespace, self_type),
->>>>>>> 17b9e247
                             );
                             let name = decl.name.clone();
                             let decl = TypedDeclaration::EnumDeclaration(decl);
@@ -586,65 +570,8 @@
                             }
                         }
                         Declaration::StructDeclaration(decl) => {
-<<<<<<< HEAD
                             let decl = check!(
                                 TypedStructDeclaration::type_check(decl, namespace, self_type),
-=======
-                            for type_parameter in decl.type_parameters.iter() {
-                                if !type_parameter.trait_constraints.is_empty() {
-                                    errors.push(CompileError::WhereClauseNotYetSupported {
-                                        span: type_parameter.name_ident.span().clone(),
-                                    });
-                                    break;
-                                }
-                            }
-
-                            is_upper_camel_case(&decl.name).ok(&mut warnings, &mut errors);
-                            // look up any generic or struct types in the namespace
-                            // insert type parameters
-                            let type_mapping = insert_type_parameters(&decl.type_parameters);
-                            let fields = decl
-                                .fields
-                                .into_iter()
-                                .map(|field| {
-                                    let StructField {
-                                        name,
-                                        r#type,
-                                        span,
-                                        type_span,
-                                    } = field;
-                                    let r#type = match r#type.matches_type_parameter(&type_mapping)
-                                    {
-                                        Some(matching_id) => {
-                                            insert_type(TypeInfo::Ref(matching_id, type_span))
-                                        }
-                                        None => check!(
-                                            namespace.resolve_type_with_self(
-                                                r#type, self_type, type_span, false
-                                            ),
-                                            insert_type(TypeInfo::ErrorRecovery),
-                                            warnings,
-                                            errors,
-                                        ),
-                                    };
-                                    TypedStructField { name, r#type, span }
-                                })
-                                .collect::<Vec<_>>();
-                            let decl = TypedStructDeclaration {
-                                name: decl.name.clone(),
-                                type_parameters: decl.type_parameters.clone(),
-                                fields,
-                                visibility: decl.visibility,
-                                span: decl.span,
-                            };
-
-                            // insert struct into namespace
-                            check!(
-                                namespace.insert_symbol(
-                                    decl.name.clone(),
-                                    TypedDeclaration::StructDeclaration(decl.clone()),
-                                ),
->>>>>>> 17b9e247
                                 return err(warnings, errors),
                                 warnings,
                                 errors
