--- conflicted
+++ resolved
@@ -273,16 +273,12 @@
                                 e.to_typed_decl(namespace, self_type),
                             );
 
-<<<<<<< HEAD
                             let _ = check!(
-                                namespace.insert(Ident { primary_name, span }, decl.clone()),
+                                namespace.insert(e.name.clone(), decl.clone()),
                                 return err(warnings, errors),
                                 warnings,
                                 errors
                             );
-=======
-                            namespace.insert(e.name.clone(), decl.clone());
->>>>>>> 53542036
                             decl
                         }
                         Declaration::FunctionDeclaration(fn_decl) => {
