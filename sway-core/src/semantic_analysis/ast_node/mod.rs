--- conflicted
+++ resolved
@@ -225,33 +225,10 @@
         let mut errors = Vec::new();
 
         // A little utility used to check an ascribed type matches its associated expression.
-<<<<<<< HEAD
-        let mut type_check_ascribed_expr = |namespace: crate::semantic_analysis::NamespaceRef,
-                                            crate_namespace: NamespaceRef,
-                                            type_ascription: TypeInfo,
-                                            value| {
-            let type_id = check!(
-                namespace.resolve_type_with_self(type_ascription, self_type, &node.span, false),
-                insert_type(TypeInfo::ErrorRecovery),
-                warnings,
-                errors,
-            );
-            TypedExpression::type_check(TypeCheckArguments {
-                checkee: value,
-                namespace,
-                crate_namespace,
-                return_type_annotation: type_id,
-                help_text: "This declaration's type annotation  does \
-=======
         let mut type_check_ascribed_expr =
             |namespace: &mut Namespace, type_ascription: TypeInfo, value| {
                 let type_id = check!(
-                    namespace.resolve_type_with_self(
-                        type_ascription,
-                        self_type,
-                        node.span.clone(),
-                        false
-                    ),
+                    namespace.resolve_type_with_self(type_ascription, self_type, &node.span, false),
                     insert_type(TypeInfo::ErrorRecovery),
                     warnings,
                     errors,
@@ -261,7 +238,6 @@
                     namespace,
                     return_type_annotation: type_id,
                     help_text: "This declaration's type annotation  does \
->>>>>>> f6b03660
                      not match up with the assigned expression's type.",
                     self_type,
                     build_config,
@@ -900,57 +876,28 @@
     let mut errors = vec![];
     let mut warnings = vec![];
     // ensure that the lhs is a variable expression or struct field access
-    match lhs {
+    let decl = match lhs {
         ReassignmentTarget::VariableExpression(var) => {
             match *var {
                 Expression::VariableExpression { name, span } => {
                     // check that the reassigned name exists
-<<<<<<< HEAD
-                    let thing_to_reassign =
-                        match namespace.clone().get_decl_from_symbol(&name).value {
-                            Some(TypedDeclaration::VariableDeclaration(
-                                TypedVariableDeclaration {
-                                    body,
-                                    is_mutable,
-                                    name,
-                                    ..
-                                },
-                            )) => {
-                                if !is_mutable.is_mutable() {
-                                    errors.push(CompileError::AssignmentToNonMutable { name });
-                                }
-=======
-                    let thing_to_reassign = match namespace.resolve_symbol(&name).cloned().value {
-                        Some(TypedDeclaration::VariableDeclaration(TypedVariableDeclaration {
-                            body,
-                            is_mutable,
-                            name,
-                            ..
-                        })) => {
-                            if !is_mutable.is_mutable() {
-                                errors.push(CompileError::AssignmentToNonMutable { name });
-                            }
->>>>>>> f6b03660
-
-                                body
-                            }
-                            Some(o) => {
-                                errors.push(CompileError::ReassignmentToNonVariable {
-                                    name: name.clone(),
-                                    kind: o.friendly_name(),
-                                    span,
-                                });
-                                return err(warnings, errors);
-                            }
-                            None => {
-                                errors.push(CompileError::UnknownVariable {
-                                    var_name: name.clone(),
-                                });
-                                return err(warnings, errors);
-                            }
-                        };
+                    let unknown_decl = check!(
+                        namespace.resolve_symbol(&name).cloned(),
+                        return err(warnings, errors),
+                        warnings,
+                        errors
+                    );
+                    let var_decl = check!(
+                        unknown_decl.expect_variable(),
+                        return err(warnings, errors),
+                        warnings,
+                        errors
+                    );
+                    if !var_decl.is_mutable.is_mutable() {
+                        errors.push(CompileError::AssignmentToNonMutable { name: name.clone() });
+                    }
                     // the RHS is a ref type to the LHS
-                    let rhs_type_id = insert_type(TypeInfo::Ref(thing_to_reassign.return_type));
+                    let rhs_type_id = insert_type(TypeInfo::Ref(var_decl.body.return_type));
                     // type check the reassignment
                     let rhs = check!(
                         TypedExpression::type_check(TypeCheckArguments {
@@ -969,30 +916,24 @@
                         warnings,
                         errors
                     );
-
-                    ok(
-                        TypedDeclaration::Reassignment(TypedReassignment {
-                            lhs: vec![ReassignmentLhs {
-                                name,
-                                r#type: thing_to_reassign.return_type,
-                            }],
-                            rhs,
-                        }),
-                        warnings,
-                        errors,
-                    )
+                    TypedDeclaration::Reassignment(TypedReassignment {
+                        lhs: vec![ReassignmentLhs {
+                            name,
+                            r#type: var_decl.body.return_type,
+                        }],
+                        rhs,
+                    })
                 }
                 Expression::SubfieldExpression {
                     prefix,
                     field_to_access,
                     span,
                 } => {
-                    let mut expr = *prefix;
-                    let mut names_vec = vec![];
-                    let final_return_type = loop {
-                        let type_checked = check!(
-                            TypedExpression::type_check(TypeCheckArguments {
-                                checkee: expr.clone(),
+                    // expand the subfield expression to a list of lhs values
+                    let (final_return_type, mut lhs_vec) = check!(
+                        expand_subfield_expression_to_lhs_vec(
+                            TypeCheckArguments {
+                                checkee: *prefix,
                                 namespace,
                                 return_type_annotation: insert_type(TypeInfo::Unknown),
                                 help_text: Default::default(),
@@ -1001,62 +942,50 @@
                                 dead_code_graph,
                                 mode: Mode::NonAbi,
                                 opts
-                            }),
-                            error_recovery_expr(expr.span()),
-                            warnings,
-                            errors
-                        );
-
-                        match expr {
-                            Expression::VariableExpression { name, .. } => {
-                                names_vec.push(ReassignmentLhs {
-                                    name,
-                                    r#type: type_checked.return_type,
-                                });
-                                break type_checked.return_type;
-                            }
-                            Expression::SubfieldExpression {
-                                field_to_access,
-                                prefix,
-                                ..
-                            } => {
-                                names_vec.push(ReassignmentLhs {
-                                    name: field_to_access,
-                                    r#type: type_checked.return_type,
-                                });
-                                expr = *prefix;
-                            }
-                            _ => {
-                                errors.push(CompileError::InvalidExpressionOnLhs { span });
-                                return err(warnings, errors);
-                            }
-                        }
-                    };
-
-                    let mut names_vec = names_vec.into_iter().rev().collect::<Vec<_>>();
-                    names_vec.push(ReassignmentLhs {
-                        name: field_to_access,
-                        r#type: final_return_type,
-                    });
-
-                    let (ty_of_field, _ty_of_parent) = check!(
-                        namespace.expect_subfield_type_from_subfield_exp(
-                            names_vec
-                                .iter()
-                                .map(|ReassignmentLhs { name, .. }| name.clone())
-                                .collect::<Vec<_>>()
-                                .as_slice()
+                            },
+                            &span
                         ),
                         return err(warnings, errors),
                         warnings,
                         errors
                     );
+                    lhs_vec.push(ReassignmentLhs {
+                        name: field_to_access,
+                        r#type: final_return_type,
+                    });
+                    let names_vec = lhs_vec.iter().map(|x| x.name.clone()).collect::<Vec<_>>();
+
+                    // grab the TypeId of the first lhs value. we can use unwrap here
+                    // because we know that there will be at least one
+                    let (first, rest) = names_vec.split_first().unwrap();
+                    let first_decl = check!(
+                        namespace.resolve_symbol(first).cloned(),
+                        return err(warnings, errors),
+                        warnings,
+                        errors
+                    );
+                    let first_type_id = check!(
+                        first_decl.return_type(),
+                        return err(warnings, errors),
+                        warnings,
+                        errors
+                    );
+
+                    // use the TypeId to recursively find the subfields
+                    // from the rest of the vec of lhs values
+                    let recursive_subfield = check!(
+                        look_up_type_id(first_type_id).apply_subfields(rest, first.span()),
+                        return err(warnings, errors),
+                        warnings,
+                        errors
+                    );
+
                     // type check the reassignment
                     let rhs = check!(
                         TypedExpression::type_check(TypeCheckArguments {
                             checkee: rhs,
                             namespace,
-                            return_type_annotation: ty_of_field,
+                            return_type_annotation: recursive_subfield.r#type,
                             help_text: Default::default(),
                             self_type,
                             build_config,
@@ -1068,35 +997,120 @@
                         warnings,
                         errors
                     );
-
-                    ok(
-                        TypedDeclaration::Reassignment(TypedReassignment {
-                            lhs: names_vec,
-                            rhs,
-                        }),
-                        warnings,
-                        errors,
-                    )
+                    TypedDeclaration::Reassignment(TypedReassignment { lhs: lhs_vec, rhs })
                 }
                 _ => {
                     errors.push(CompileError::InvalidExpressionOnLhs { span });
-                    err(warnings, errors)
+                    return err(warnings, errors);
                 }
             }
         }
-        ReassignmentTarget::StorageField(fields) => reassign_storage_subfield(TypeCheckArguments {
-            checkee: (fields, span, rhs),
+        ReassignmentTarget::StorageField(fields) => {
+            let storage_reassignment = check!(
+                reassign_storage_subfield(TypeCheckArguments {
+                    checkee: (fields, span, rhs),
+                    namespace,
+                    return_type_annotation: insert_type(TypeInfo::Unknown),
+                    help_text: Default::default(),
+                    self_type,
+                    build_config,
+                    dead_code_graph,
+                    mode: Mode::NonAbi,
+                    opts,
+                }),
+                return err(warnings, errors),
+                warnings,
+                errors
+            );
+            TypedDeclaration::StorageReassignment(storage_reassignment)
+        }
+    };
+    ok(decl, warnings, errors)
+}
+
+fn expand_subfield_expression_to_lhs_vec(
+    arguments: TypeCheckArguments<'_, Expression>,
+    span: &Span,
+) -> CompileResult<(TypeId, Vec<ReassignmentLhs>)> {
+    let mut warnings = vec![];
+    let mut errors = vec![];
+    let TypeCheckArguments {
+        checkee: exp,
+        namespace,
+        self_type,
+        build_config,
+        dead_code_graph,
+        opts,
+        return_type_annotation,
+        help_text,
+        mode,
+    } = arguments;
+
+    // type check the current exp
+    let typed_exp = check!(
+        TypedExpression::type_check(TypeCheckArguments {
+            checkee: exp.clone(),
             namespace,
-            return_type_annotation: insert_type(TypeInfo::Unknown),
-            help_text: Default::default(),
+            return_type_annotation,
+            help_text,
             self_type,
             build_config,
             dead_code_graph,
-            mode: Mode::NonAbi,
-            opts,
-        })
-        .map(TypedDeclaration::StorageReassignment),
-    }
+            mode,
+            opts
+        }),
+        error_recovery_expr(exp.span()),
+        warnings,
+        errors
+    );
+
+    // based on the current exp, either return or recurse
+    let (final_return_type, lhs_vec) = match exp {
+        // if the current exp is a variable, return
+        Expression::VariableExpression { name, .. } => (
+            typed_exp.return_type,
+            vec![ReassignmentLhs {
+                name,
+                r#type: typed_exp.return_type,
+            }],
+        ),
+        // if the current exp is another subfield expression, recurse
+        Expression::SubfieldExpression {
+            prefix,
+            field_to_access,
+            ..
+        } => {
+            let (final_return_type, mut lhs_vec) = check!(
+                expand_subfield_expression_to_lhs_vec(
+                    TypeCheckArguments {
+                        checkee: *prefix,
+                        namespace,
+                        return_type_annotation: insert_type(TypeInfo::Unknown),
+                        help_text: Default::default(),
+                        self_type,
+                        build_config,
+                        dead_code_graph,
+                        mode: Mode::NonAbi,
+                        opts
+                    },
+                    span
+                ),
+                return err(warnings, errors),
+                warnings,
+                errors
+            );
+            lhs_vec.push(ReassignmentLhs {
+                name: field_to_access,
+                r#type: typed_exp.return_type,
+            });
+            (final_return_type, lhs_vec)
+        }
+        _ => {
+            errors.push(CompileError::InvalidExpressionOnLhs { span: span.clone() });
+            return err(warnings, errors);
+        }
+    };
+    ok((final_return_type, lhs_vec), warnings, errors)
 }
 
 /// Recursively handle supertraits by adding all their interfaces and methods to some namespace
@@ -1109,13 +1123,8 @@
     let mut errors = Vec::new();
 
     for supertrait in supertraits.iter() {
-<<<<<<< HEAD
-        match namespace
-            .get_decl_from_call_path(&supertrait.name)
-=======
         match trait_namespace
             .resolve_call_path(&supertrait.name)
->>>>>>> f6b03660
             .ok(&mut warnings, &mut errors)
             .cloned()
         {
@@ -1333,7 +1342,7 @@
                 let r#type = check!(
                     namespace.resolve_type_with_self(
                         look_up_type_id(*r#type),
-                        crate::type_engine::insert_type(TypeInfo::SelfType),
+                        insert_type(TypeInfo::SelfType),
                         name.span(),
                         true
                     ),
@@ -1427,12 +1436,7 @@
 
         // TODO check code block implicit return
         let return_type = check!(
-            namespace.resolve_type_with_self(
-                return_type,
-                self_type,
-                &return_type_span,
-                true,
-            ),
+            namespace.resolve_type_with_self(return_type, self_type, &return_type_span, true,),
             insert_type(TypeInfo::ErrorRecovery),
             warnings,
             errors,
@@ -1509,7 +1513,7 @@
                             r#type: check!(
                                 trait_namespace.resolve_type_with_self(
                                     look_up_type_id(*type_id),
-                                    crate::type_engine::insert_type(TypeInfo::SelfType),
+                                    insert_type(TypeInfo::SelfType),
                                     type_span,
                                     true
                                 ),
@@ -1525,7 +1529,7 @@
                 return_type: check!(
                     trait_namespace.resolve_type_with_self(
                         return_type.clone(),
-                        crate::type_engine::insert_type(TypeInfo::SelfType),
+                        insert_type(TypeInfo::SelfType),
                         return_type_span,
                         true
                     ),
