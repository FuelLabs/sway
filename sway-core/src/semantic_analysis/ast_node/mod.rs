--- conflicted
+++ resolved
@@ -225,17 +225,6 @@
                                 warnings,
                                 errors
                             );
-<<<<<<< HEAD
-                            // specifically dont check for conflicting trait definitions
-                            // because its totally ok to defined multiple impl selfs for
-                            // the same type
-                            ctx.namespace.insert_trait_implementation(
-                                impl_trait.trait_name.clone(),
-                                impl_trait.trait_type_arguments.clone(),
-                                impl_trait.implementing_for_type_id,
-                                &impl_trait.methods,
-                                &impl_trait.span,
-=======
                             let mut methods = vec![];
                             for method_id in &impl_trait.methods {
                                 match de_get_function(method_id.clone(), &impl_trait.span) {
@@ -248,14 +237,13 @@
                                     impl_trait.trait_name.clone(),
                                     impl_trait.trait_type_arguments.clone(),
                                     impl_trait.implementing_for_type_id,
-                                    methods,
+                                    &impl_trait.methods,
                                     &impl_trait.span,
                                     true
                                 ),
                                 return err(warnings, errors),
                                 warnings,
                                 errors
->>>>>>> 7a840dff
                             );
                             ty::TyDeclaration::ImplTrait(de_insert_impl_trait(impl_trait))
                         }
