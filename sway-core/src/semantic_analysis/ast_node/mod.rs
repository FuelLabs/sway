--- conflicted
+++ resolved
@@ -458,32 +458,6 @@
                                 warnings,
                                 errors
                             );
-<<<<<<< HEAD
-                            let type_implementing_for = look_up_type_id(implementing_for_type_id);
-                            let mut functions_buf: Vec<TypedFunctionDeclaration> = vec![];
-                            for fn_decl in functions.into_iter() {
-                                functions_buf.push(check!(
-                                    TypedFunctionDeclaration::type_check(TypeCheckArguments {
-                                        checkee: fn_decl,
-                                        namespace: &mut impl_namespace,
-                                        return_type_annotation: insert_type(TypeInfo::Unknown),
-                                        help_text: "",
-                                        self_type: implementing_for_type_id,
-                                        mode: Mode::NonAbi,
-                                        opts,
-                                    }),
-                                    continue,
-                                    warnings,
-                                    errors
-                                ));
-                            }
-                            let trait_name = CallPath {
-                                prefixes: vec![],
-                                suffix: Ident::new_with_override("r#Self", block_span.clone()),
-                                is_absolute: false,
-                            };
-=======
->>>>>>> d25988d7
                             namespace.insert_trait_implementation(
                                 impl_trait.trait_name.clone(),
                                 impl_trait.type_implementing_for.clone(),
