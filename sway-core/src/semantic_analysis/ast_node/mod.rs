pub mod code_block;
pub mod declaration;
pub mod expression;
pub mod mode;

use std::fmt;

pub(crate) use code_block::*;
pub use declaration::*;
pub(crate) use expression::*;
pub(crate) use mode::*;

use crate::{
    declaration_engine::declaration_engine::*,
    error::*,
    language::{
        parsed::*,
        ty::{self, TyExpression},
        Visibility,
    },
    semantic_analysis::*,
    type_system::*,
    types::DeterministicallyAborts,
    Ident,
};

use sway_error::{
    error::CompileError,
    warning::{CompileWarning, Warning},
};
use sway_types::{span::Span, state::StateIndex, style::is_screaming_snake_case, Spanned};

use derivative::Derivative;

/// whether or not something is constantly evaluatable (if the result is known at compile
/// time)
#[derive(Clone, Copy, Debug, Eq, PartialEq, Hash)]
pub(crate) enum IsConstant {
    Yes,
    No,
}

#[derive(Clone, Debug, PartialEq, Eq)]
pub enum TyAstNodeContent {
    Declaration(ty::TyDeclaration),
    Expression(ty::TyExpression),
    ImplicitReturnExpression(ty::TyExpression),
    // a no-op node used for something that just issues a side effect, like an import statement.
    SideEffect,
}

impl CollectTypesMetadata for TyAstNodeContent {
    fn collect_types_metadata(&self) -> CompileResult<Vec<TypeMetadata>> {
        use TyAstNodeContent::*;
        match self {
            Declaration(decl) => decl.collect_types_metadata(),
            Expression(expr) => expr.collect_types_metadata(),
            ImplicitReturnExpression(expr) => expr.collect_types_metadata(),
            SideEffect => ok(vec![], vec![], vec![]),
        }
    }
}

#[derive(Clone, Debug, Eq, Derivative)]
#[derivative(PartialEq)]
pub struct TyAstNode {
    pub content: TyAstNodeContent,
    #[derivative(PartialEq = "ignore")]
    pub(crate) span: Span,
}

impl fmt::Display for TyAstNode {
    fn fmt(&self, f: &mut fmt::Formatter<'_>) -> fmt::Result {
        use TyAstNodeContent::*;
        let text = match &self.content {
            Declaration(ref typed_decl) => typed_decl.to_string(),
            Expression(exp) => exp.to_string(),
            ImplicitReturnExpression(exp) => format!("return {}", exp),
            SideEffect => "".into(),
        };
        f.write_str(&text)
    }
}

impl CopyTypes for TyAstNode {
    fn copy_types(&mut self, type_mapping: &TypeMapping) {
        match self.content {
            TyAstNodeContent::ImplicitReturnExpression(ref mut exp) => exp.copy_types(type_mapping),
            TyAstNodeContent::Declaration(ref mut decl) => decl.copy_types(type_mapping),
            TyAstNodeContent::Expression(ref mut expr) => expr.copy_types(type_mapping),
            TyAstNodeContent::SideEffect => (),
        }
    }
}

impl CollectTypesMetadata for TyAstNode {
    fn collect_types_metadata(&self) -> CompileResult<Vec<TypeMetadata>> {
        self.content.collect_types_metadata()
    }
}

impl DeterministicallyAborts for TyAstNode {
    fn deterministically_aborts(&self) -> bool {
        use TyAstNodeContent::*;
        match &self.content {
            Declaration(_) => false,
            Expression(exp) | ImplicitReturnExpression(exp) => exp.deterministically_aborts(),
            SideEffect => false,
        }
    }
}

impl TyAstNode {
    /// Returns `true` if this AST node will be exported in a library, i.e. it is a public declaration.
    pub(crate) fn is_public(&self) -> CompileResult<bool> {
        use TyAstNodeContent::*;
        let mut warnings = vec![];
        let mut errors = vec![];
        let public = match &self.content {
            Declaration(decl) => {
                let visibility = check!(
                    decl.visibility(),
                    return err(warnings, errors),
                    warnings,
                    errors
                );
                visibility.is_public()
            }
            Expression(_) | SideEffect | ImplicitReturnExpression(_) => false,
        };
        ok(public, warnings, errors)
    }

    /// Naive check to see if this node is a function declaration of a function called `main` if
    /// the [TreeType] is Script or Predicate.
    pub(crate) fn is_main_function(&self, tree_type: TreeType) -> CompileResult<bool> {
        let mut warnings = vec![];
        let mut errors = vec![];
        match &self {
            TyAstNode {
                span,
                content:
                    TyAstNodeContent::Declaration(ty::TyDeclaration::FunctionDeclaration(decl_id)),
                ..
            } => {
                let TyFunctionDeclaration { name, .. } = check!(
                    CompileResult::from(de_get_function(decl_id.clone(), span)),
                    return err(warnings, errors),
                    warnings,
                    errors
                );
                let is_main = name.as_str() == sway_types::constants::DEFAULT_ENTRY_POINT_FN_NAME
                    && matches!(tree_type, TreeType::Script | TreeType::Predicate);
                ok(is_main, warnings, errors)
            }
            _ => ok(false, warnings, errors),
        }
    }

    /// recurse into `self` and get any return statements -- used to validate that all returns
    /// do indeed return the correct type
    /// This does _not_ extract implicit return statements as those are not control flow! This is
    /// _only_ for explicit returns.
    pub(crate) fn gather_return_statements(&self) -> Vec<&TyExpression> {
        match &self.content {
            TyAstNodeContent::ImplicitReturnExpression(ref exp) => exp.gather_return_statements(),
            // assignments and  reassignments can happen during control flow and can abort
            TyAstNodeContent::Declaration(ty::TyDeclaration::VariableDeclaration(decl)) => {
                decl.body.gather_return_statements()
            }
            TyAstNodeContent::Expression(exp) => exp.gather_return_statements(),
            TyAstNodeContent::SideEffect | TyAstNodeContent::Declaration(_) => vec![],
        }
    }

    fn type_info(&self) -> TypeInfo {
        // return statement should be ()
        use TyAstNodeContent::*;
        match &self.content {
            Declaration(_) => TypeInfo::Tuple(Vec::new()),
            Expression(ty::TyExpression { return_type, .. }) => {
                crate::type_system::look_up_type_id(*return_type)
            }
            ImplicitReturnExpression(ty::TyExpression { return_type, .. }) => {
                crate::type_system::look_up_type_id(*return_type)
            }
            SideEffect => TypeInfo::Tuple(Vec::new()),
        }
    }

    pub(crate) fn type_check(mut ctx: TypeCheckContext, node: AstNode) -> CompileResult<Self> {
        let mut warnings = Vec::new();
        let mut errors = Vec::new();

        // A little utility used to check an ascribed type matches its associated expression.
        let mut type_check_ascribed_expr =
            |mut ctx: TypeCheckContext, type_ascription: TypeInfo, expr| {
                let type_id = check!(
                    ctx.resolve_type_with_self(
                        insert_type(type_ascription),
                        &node.span,
                        EnforceTypeArguments::No,
                        None
                    ),
                    insert_type(TypeInfo::ErrorRecovery),
                    warnings,
                    errors,
                );
                let ctx = ctx.with_type_annotation(type_id).with_help_text(
                    "This declaration's type annotation does not match up with the assigned \
                        expression's type.",
                );
                ty::TyExpression::type_check(ctx, expr)
            };

        let node = TyAstNode {
            content: match node.content.clone() {
                AstNodeContent::UseStatement(a) => {
                    let path = if a.is_absolute {
                        a.call_path.clone()
                    } else {
                        ctx.namespace.find_module_path(&a.call_path)
                    };
                    let mut res = match a.import_type {
                        ImportType::Star => ctx.namespace.star_import(&path),
                        ImportType::SelfImport => ctx.namespace.self_import(&path, a.alias),
                        ImportType::Item(s) => ctx.namespace.item_import(&path, &s, a.alias),
                    };
                    warnings.append(&mut res.warnings);
                    errors.append(&mut res.errors);
                    TyAstNodeContent::SideEffect
                }
                AstNodeContent::IncludeStatement(_) => TyAstNodeContent::SideEffect,
                AstNodeContent::Declaration(a) => {
                    TyAstNodeContent::Declaration(match a {
                        Declaration::VariableDeclaration(VariableDeclaration {
                            name,
                            type_ascription,
                            type_ascription_span,
                            body,
                            is_mutable,
                        }) => {
                            let type_ascription = check!(
                                ctx.resolve_type_with_self(
                                    insert_type(type_ascription),
                                    &type_ascription_span.clone().unwrap_or_else(|| name.span()),
                                    EnforceTypeArguments::Yes,
                                    None
                                ),
                                insert_type(TypeInfo::ErrorRecovery),
                                warnings,
                                errors
                            );
                            let mut ctx = ctx.with_type_annotation(type_ascription).with_help_text(
                                "Variable declaration's type annotation does not match up \
                                    with the assigned expression's type.",
                            );
                            let result = ty::TyExpression::type_check(ctx.by_ref(), body);
                            let body = check!(
                                result,
                                ty::error_recovery_expr(name.span()),
                                warnings,
                                errors
                            );
                            let typed_var_decl = ty::TyDeclaration::VariableDeclaration(Box::new(
                                TyVariableDeclaration {
                                    name: name.clone(),
                                    body,
                                    mutability: convert_to_variable_immutability(false, is_mutable),
                                    type_ascription,
                                    type_ascription_span,
                                },
                            ));
                            ctx.namespace.insert_symbol(name, typed_var_decl.clone());
                            typed_var_decl
                        }
                        Declaration::ConstantDeclaration(ConstantDeclaration {
                            name,
                            type_ascription,
                            value,
                            visibility,
                            ..
                        }) => {
                            let result =
                                type_check_ascribed_expr(ctx.by_ref(), type_ascription, value);

                            if !is_screaming_snake_case(name.as_str()) {
                                warnings.push(CompileWarning {
                                    span: name.span(),
                                    warning_content: Warning::NonScreamingSnakeCaseConstName {
                                        name: name.clone(),
                                    },
                                })
                            }

                            let value = check!(
                                result,
                                ty::error_recovery_expr(name.span()),
                                warnings,
                                errors
                            );
                            let decl = TyConstantDeclaration {
                                name: name.clone(),
                                value,
                                visibility,
                            };
                            let typed_const_decl =
                                ty::TyDeclaration::ConstantDeclaration(de_insert_constant(decl));
                            ctx.namespace.insert_symbol(name, typed_const_decl.clone());
                            typed_const_decl
                        }
                        Declaration::EnumDeclaration(decl) => {
                            let enum_decl = check!(
                                TyEnumDeclaration::type_check(ctx.by_ref(), decl),
                                return err(warnings, errors),
                                warnings,
                                errors
                            );
                            let name = enum_decl.name.clone();
                            let decl =
                                ty::TyDeclaration::EnumDeclaration(de_insert_enum(enum_decl));
                            check!(
                                ctx.namespace.insert_symbol(name, decl.clone()),
                                return err(warnings, errors),
                                warnings,
                                errors
                            );
                            decl
                        }
                        Declaration::FunctionDeclaration(fn_decl) => {
                            let mut ctx = ctx.with_type_annotation(insert_type(TypeInfo::Unknown));
                            let fn_decl = check!(
                                TyFunctionDeclaration::type_check(ctx.by_ref(), fn_decl.clone()),
                                error_recovery_function_declaration(fn_decl),
                                warnings,
                                errors
                            );

                            let name = fn_decl.name.clone();
                            let decl =
                                ty::TyDeclaration::FunctionDeclaration(de_insert_function(fn_decl));
                            ctx.namespace.insert_symbol(name, decl.clone());
                            decl
                        }
                        Declaration::TraitDeclaration(trait_decl) => {
                            let trait_decl = check!(
                                TyTraitDeclaration::type_check(ctx.by_ref(), trait_decl),
                                return err(warnings, errors),
                                warnings,
                                errors
                            );
                            let name = trait_decl.name.clone();
                            let decl_id = de_insert_trait(trait_decl);
<<<<<<< HEAD
                            let decl = TyDeclaration::TraitDeclaration(decl_id);
                            check!(
                                ctx.namespace.insert_symbol(name, decl.clone()),
                                return err(warnings, errors),
                                warnings,
                                errors
                            );
=======
                            let decl = ty::TyDeclaration::TraitDeclaration(decl_id);
                            ctx.namespace.insert_symbol(name, decl.clone());
>>>>>>> 081791f4
                            decl
                        }
                        Declaration::ImplTrait(impl_trait) => {
                            let (impl_trait, implementing_for_type_id) = check!(
                                TyImplTrait::type_check_impl_trait(ctx.by_ref(), impl_trait),
                                return err(warnings, errors),
                                warnings,
                                errors
                            );
                            ctx.namespace.insert_trait_implementation(
                                impl_trait.trait_name.clone(),
                                implementing_for_type_id,
                                impl_trait.methods.clone(),
                            );
                            ty::TyDeclaration::ImplTrait(de_insert_impl_trait(impl_trait))
                        }
                        Declaration::ImplSelf(impl_self) => {
                            let impl_trait = check!(
                                TyImplTrait::type_check_impl_self(ctx.by_ref(), impl_self),
                                return err(warnings, errors),
                                warnings,
                                errors
                            );
                            ctx.namespace.insert_trait_implementation(
                                impl_trait.trait_name.clone(),
                                impl_trait.implementing_for_type_id,
                                impl_trait.methods.clone(),
                            );
                            ty::TyDeclaration::ImplTrait(de_insert_impl_trait(impl_trait))
                        }
                        Declaration::StructDeclaration(decl) => {
                            let decl = check!(
                                TyStructDeclaration::type_check(ctx.by_ref(), decl),
                                return err(warnings, errors),
                                warnings,
                                errors
                            );
                            let name = decl.name.clone();
                            let decl_id = de_insert_struct(decl);
                            let decl = ty::TyDeclaration::StructDeclaration(decl_id);
                            // insert the struct decl into namespace
                            check!(
                                ctx.namespace.insert_symbol(name, decl.clone()),
                                return err(warnings, errors),
                                warnings,
                                errors
                            );
                            decl
                        }
                        Declaration::AbiDeclaration(abi_decl) => {
                            let abi_decl = check!(
                                TyAbiDeclaration::type_check(ctx.by_ref(), abi_decl),
                                return err(warnings, errors),
                                warnings,
                                errors
                            );
                            let name = abi_decl.name.clone();
<<<<<<< HEAD
                            let decl = TyDeclaration::AbiDeclaration(de_insert_abi(abi_decl));
                            check!(
                                ctx.namespace.insert_symbol(name, decl.clone()),
                                return err(warnings, errors),
                                warnings,
                                errors
                            );
=======
                            let decl = ty::TyDeclaration::AbiDeclaration(de_insert_abi(abi_decl));
                            ctx.namespace.insert_symbol(name, decl.clone());
>>>>>>> 081791f4
                            decl
                        }
                        Declaration::StorageDeclaration(StorageDeclaration {
                            span,
                            fields,
                            attributes,
                            ..
                        }) => {
                            let mut fields_buf = Vec::with_capacity(fields.len());
                            for StorageField {
                                name,
                                type_info,
                                initializer,
                                type_info_span,
                                attributes,
                                ..
                            } in fields
                            {
                                let type_id = check!(
                                    ctx.resolve_type_without_self(
                                        insert_type(type_info),
                                        &name.span(),
                                        None
                                    ),
                                    return err(warnings, errors),
                                    warnings,
                                    errors
                                );

                                let mut ctx = ctx.by_ref().with_type_annotation(type_id);
                                let initializer = check!(
                                    ty::TyExpression::type_check(ctx.by_ref(), initializer),
                                    return err(warnings, errors),
                                    warnings,
                                    errors,
                                );

                                fields_buf.push(TyStorageField {
                                    name,
                                    type_id,
                                    type_span: type_info_span,
                                    initializer,
                                    span: span.clone(),
                                    attributes,
                                });
                            }
                            let decl = TyStorageDeclaration::new(fields_buf, span, attributes);
                            let decl_id = de_insert_storage(decl);
                            // insert the storage declaration into the symbols
                            // if there already was one, return an error that duplicate storage

                            // declarations are not allowed
                            check!(
                                ctx.namespace.set_storage_declaration(decl_id.clone()),
                                return err(warnings, errors),
                                warnings,
                                errors
                            );
                            ty::TyDeclaration::StorageDeclaration(decl_id)
                        }
                    })
                }
                AstNodeContent::Expression(expr) => {
                    let ctx = ctx
                        .with_type_annotation(insert_type(TypeInfo::Unknown))
                        .with_help_text("");
                    let inner = check!(
                        ty::TyExpression::type_check(ctx, expr.clone()),
                        ty::error_recovery_expr(expr.span()),
                        warnings,
                        errors
                    );
                    TyAstNodeContent::Expression(inner)
                }
                AstNodeContent::ImplicitReturnExpression(expr) => {
                    let ctx =
                        ctx.with_help_text("Implicit return must match up with block's type.");
                    let typed_expr = check!(
                        ty::TyExpression::type_check(ctx, expr.clone()),
                        ty::error_recovery_expr(expr.span()),
                        warnings,
                        errors
                    );
                    TyAstNodeContent::ImplicitReturnExpression(typed_expr)
                }
            },
            span: node.span.clone(),
        };

        if let TyAstNode {
            content: TyAstNodeContent::Expression(ty::TyExpression { .. }),
            ..
        } = node
        {
            let warning = Warning::UnusedReturnValue {
                r#type: node.type_info().to_string(),
            };
            assert_or_warn!(
                node.type_info().can_safely_ignore(),
                warnings,
                node.span.clone(),
                warning
            );
        }

        ok(node, warnings, errors)
    }
}

fn type_check_interface_surface(
    interface_surface: Vec<TraitFn>,
    namespace: &mut Namespace,
) -> CompileResult<Vec<TyTraitFn>> {
    let mut warnings = vec![];
    let mut errors = vec![];
    let mut typed_surface = vec![];
    for trait_fn in interface_surface.into_iter() {
        let TraitFn {
            name,
            purity,
            parameters,
            return_type,
            return_type_span,
            ..
        } = trait_fn;

        // type check the parameters
        let mut typed_parameters = vec![];
        for param in parameters.into_iter() {
            typed_parameters.push(check!(
                TyFunctionParameter::type_check_interface_parameter(namespace, param),
                continue,
                warnings,
                errors
            ));
        }

        // type check the return type
        let return_type = check!(
            namespace.resolve_type_with_self(
                insert_type(return_type),
                insert_type(TypeInfo::SelfType),
                &return_type_span,
                EnforceTypeArguments::Yes,
                None
            ),
            insert_type(TypeInfo::ErrorRecovery),
            warnings,
            errors,
        );

        typed_surface.push(TyTraitFn {
            name,
            purity,
            return_type_span,
            parameters: typed_parameters,
            return_type,
            attributes: trait_fn.attributes,
        });
    }
    ok(typed_surface, warnings, errors)
}

fn type_check_trait_methods(
    mut ctx: TypeCheckContext,
    methods: Vec<FunctionDeclaration>,
) -> CompileResult<Vec<TyFunctionDeclaration>> {
    let mut warnings = vec![];
    let mut errors = vec![];
    let mut methods_buf = Vec::new();
    for method in methods.into_iter() {
        let FunctionDeclaration {
            body,
            name: fn_name,
            parameters,
            span,
            return_type,
            type_parameters,
            return_type_span,
            purity,
            ..
        } = method;

        // A context while checking the signature where `self_type` refers to `SelfType`.
        let mut sig_ctx = ctx.by_ref().with_self_type(insert_type(TypeInfo::SelfType));

        // type check the function parameters
        // which will also insert them into the namespace
        let mut typed_parameters = vec![];
        for parameter in parameters.into_iter() {
            typed_parameters.push(check!(
                TyFunctionParameter::type_check_method_parameter(sig_ctx.by_ref(), parameter),
                continue,
                warnings,
                errors
            ));
        }

        // check the generic types in the arguments, make sure they are in
        // the type scope
        let mut generic_params_buf_for_error_message = Vec::new();
        for param in typed_parameters.iter() {
            if let TypeInfo::Custom { ref name, .. } = look_up_type_id(param.type_id) {
                generic_params_buf_for_error_message.push(name.to_string());
            }
        }
        let comma_separated_generic_params = generic_params_buf_for_error_message.join(", ");
        for param in typed_parameters.iter() {
            let span = param.name.span().clone();
            if let TypeInfo::Custom { name, .. } = look_up_type_id(param.type_id) {
                let args_span = typed_parameters.iter().fold(
                    typed_parameters[0].name.span().clone(),
                    |acc, TyFunctionParameter { name, .. }| Span::join(acc, name.span()),
                );
                if type_parameters.iter().any(|TypeParameter { type_id, .. }| {
                    if let TypeInfo::Custom {
                        name: this_name, ..
                    } = look_up_type_id(*type_id)
                    {
                        this_name == name.clone()
                    } else {
                        false
                    }
                }) {
                    errors.push(CompileError::TypeParameterNotInTypeScope {
                        name: name.clone(),
                        span: span.clone(),
                        comma_separated_generic_params: comma_separated_generic_params.clone(),
                        fn_name: fn_name.clone(),
                        args: args_span.as_str().to_string(),
                    });
                }
            }
        }

        // type check the return type
        // TODO check code block implicit return
        let initial_return_type = insert_type(return_type);
        let return_type = check!(
            ctx.resolve_type_with_self(
                initial_return_type,
                &return_type_span,
                EnforceTypeArguments::Yes,
                None
            ),
            insert_type(TypeInfo::ErrorRecovery),
            warnings,
            errors,
        );

        // type check the body
        let ctx = ctx
            .by_ref()
            .with_purity(purity)
            .with_type_annotation(return_type)
            .with_help_text(
                "Trait method body's return type does not match up with its return type \
                annotation.",
            );
        let (body, _code_block_implicit_return) = check!(
            TyCodeBlock::type_check(ctx, body),
            continue,
            warnings,
            errors
        );

        methods_buf.push(TyFunctionDeclaration {
            name: fn_name,
            body,
            parameters: typed_parameters,
            span,
            attributes: method.attributes,
            return_type,
            initial_return_type,
            type_parameters,
            // For now, any method declared is automatically public.
            // We can tweak that later if we want.
            visibility: Visibility::Public,
            return_type_span,
            is_contract_call: false,
            purity,
        });
    }
    ok(methods_buf, warnings, errors)
}

/// Used to create a stubbed out function when the function fails to compile, preventing cascading
/// namespace errors
fn error_recovery_function_declaration(decl: FunctionDeclaration) -> TyFunctionDeclaration {
    let FunctionDeclaration {
        name,
        return_type,
        span,
        return_type_span,
        visibility,
        ..
    } = decl;
    let initial_return_type = insert_type(return_type);
    TyFunctionDeclaration {
        purity: Default::default(),
        name,
        body: TyCodeBlock {
            contents: Default::default(),
        },
        span,
        attributes: Default::default(),
        is_contract_call: false,
        return_type_span,
        parameters: Default::default(),
        visibility,
        return_type: initial_return_type,
        initial_return_type,
        type_parameters: Default::default(),
    }
}

/// Describes each field being drilled down into in storage and its type.
#[derive(Clone, Debug, PartialEq, Eq)]
pub struct TyStorageReassignment {
    pub fields: Vec<TyStorageReassignDescriptor>,
    pub(crate) ix: StateIndex,
    pub rhs: ty::TyExpression,
}

impl Spanned for TyStorageReassignment {
    fn span(&self) -> Span {
        self.fields
            .iter()
            .fold(self.fields[0].span.clone(), |acc, field| {
                Span::join(acc, field.span.clone())
            })
    }
}

impl TyStorageReassignment {
    pub fn names(&self) -> Vec<Ident> {
        self.fields
            .iter()
            .map(|f| f.name.clone())
            .collect::<Vec<_>>()
    }
}

/// Describes a single subfield access in the sequence when reassigning to a subfield within
/// storage.
#[derive(Clone, Debug, Eq)]
pub struct TyStorageReassignDescriptor {
    pub name: Ident,
    pub type_id: TypeId,
    pub(crate) span: Span,
}

// NOTE: Hash and PartialEq must uphold the invariant:
// k1 == k2 -> hash(k1) == hash(k2)
// https://doc.rust-lang.org/std/collections/struct.HashMap.html
impl PartialEq for TyStorageReassignDescriptor {
    fn eq(&self, other: &Self) -> bool {
        self.name == other.name && look_up_type_id(self.type_id) == look_up_type_id(other.type_id)
    }
}

pub(crate) fn reassign_storage_subfield(
    ctx: TypeCheckContext,
    fields: Vec<Ident>,
    rhs: Expression,
    span: Span,
) -> CompileResult<TyStorageReassignment> {
    let mut errors = vec![];
    let mut warnings = vec![];
    if !ctx.namespace.has_storage_declared() {
        errors.push(CompileError::NoDeclaredStorage { span });

        return err(warnings, errors);
    }

    let storage_fields = check!(
        ctx.namespace.get_storage_field_descriptors(&span),
        return err(warnings, errors),
        warnings,
        errors
    );
    let mut type_checked_buf = vec![];
    let mut fields: Vec<_> = fields.into_iter().rev().collect();

    let first_field = fields.pop().expect("guaranteed by grammar");
    let (ix, initial_field_type) = match storage_fields
        .iter()
        .enumerate()
        .find(|(_, TyStorageField { name, .. })| name == &first_field)
    {
        Some((
            ix,
            TyStorageField {
                type_id: r#type, ..
            },
        )) => (StateIndex::new(ix), r#type),
        None => {
            errors.push(CompileError::StorageFieldDoesNotExist {
                name: first_field.clone(),
            });
            return err(warnings, errors);
        }
    };

    type_checked_buf.push(TyStorageReassignDescriptor {
        name: first_field.clone(),
        type_id: *initial_field_type,
        span: first_field.span(),
    });

    fn update_available_struct_fields(id: TypeId) -> Vec<TyStructField> {
        match look_up_type_id(id) {
            TypeInfo::Struct { fields, .. } => fields,
            _ => vec![],
        }
    }
    let mut curr_type = *initial_field_type;

    // if the previously iterated type was a struct, put its fields here so we know that,
    // in the case of a subfield, we can type check the that the subfield exists and its type.
    let mut available_struct_fields = update_available_struct_fields(*initial_field_type);

    // get the initial field's type
    // make sure the next field exists in that type
    for field in fields.into_iter().rev() {
        match available_struct_fields
            .iter()
            .find(|x| x.name.as_str() == field.as_str())
        {
            Some(struct_field) => {
                curr_type = struct_field.type_id;
                type_checked_buf.push(TyStorageReassignDescriptor {
                    name: field.clone(),
                    type_id: struct_field.type_id,
                    span: field.span().clone(),
                });
                available_struct_fields = update_available_struct_fields(struct_field.type_id);
            }
            None => {
                let available_fields = available_struct_fields
                    .iter()
                    .map(|x| x.name.as_str())
                    .collect::<Vec<_>>();
                errors.push(CompileError::FieldNotFound {
                    field_name: field.clone(),
                    available_fields: available_fields.join(", "),
                    struct_name: type_checked_buf.last().unwrap().name.clone(),
                });
                return err(warnings, errors);
            }
        }
    }
    let ctx = ctx.with_type_annotation(curr_type).with_help_text("");
    let rhs = check!(
        ty::TyExpression::type_check(ctx, rhs),
        ty::error_recovery_expr(span),
        warnings,
        errors
    );

    ok(
        TyStorageReassignment {
            fields: type_checked_buf,
            ix,
            rhs,
        },
        warnings,
        errors,
    )
}<|MERGE_RESOLUTION|>--- conflicted
+++ resolved
@@ -351,18 +351,13 @@
                             );
                             let name = trait_decl.name.clone();
                             let decl_id = de_insert_trait(trait_decl);
-<<<<<<< HEAD
-                            let decl = TyDeclaration::TraitDeclaration(decl_id);
+                            let decl = ty::TyDeclaration::TraitDeclaration(decl_id);
                             check!(
                                 ctx.namespace.insert_symbol(name, decl.clone()),
                                 return err(warnings, errors),
                                 warnings,
                                 errors
                             );
-=======
-                            let decl = ty::TyDeclaration::TraitDeclaration(decl_id);
-                            ctx.namespace.insert_symbol(name, decl.clone());
->>>>>>> 081791f4
                             decl
                         }
                         Declaration::ImplTrait(impl_trait) => {
@@ -420,18 +415,13 @@
                                 errors
                             );
                             let name = abi_decl.name.clone();
-<<<<<<< HEAD
-                            let decl = TyDeclaration::AbiDeclaration(de_insert_abi(abi_decl));
+                            let decl = ty::TyDeclaration::AbiDeclaration(de_insert_abi(abi_decl));
                             check!(
                                 ctx.namespace.insert_symbol(name, decl.clone()),
                                 return err(warnings, errors),
                                 warnings,
                                 errors
                             );
-=======
-                            let decl = ty::TyDeclaration::AbiDeclaration(de_insert_abi(abi_decl));
-                            ctx.namespace.insert_symbol(name, decl.clone());
->>>>>>> 081791f4
                             decl
                         }
                         Declaration::StorageDeclaration(StorageDeclaration {
