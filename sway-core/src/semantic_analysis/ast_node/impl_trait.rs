--- conflicted
+++ resolved
@@ -48,11 +48,7 @@
         }
     }
     match namespace
-<<<<<<< HEAD
-        .get_decl_from_call_path(&trait_name)
-=======
         .resolve_call_path(&trait_name)
->>>>>>> f6b03660
         .ok(&mut warnings, &mut errors)
         .cloned()
     {
