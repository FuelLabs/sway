--- conflicted
+++ resolved
@@ -45,7 +45,6 @@
             return None;
         }
 
-<<<<<<< HEAD
         let type_parameters_declaration =
             self.generate_type_parameters_declaration_code(&enum_decl.type_parameters);
         let type_parameters_constraints = self.generate_type_parameters_constraints_code(
@@ -58,23 +57,13 @@
             enum_decl.name()
         );
 
-        let program_id = enum_decl.span().source_id().map(|sid| sid.program_id());
-
         let impl_enum_node =
-            self.parse_impl_trait_to_ty_ast_node(engines, program_id, &impl_marker_trait_code);
-=======
-        let impl_enum_code = format!(
-            "#[allow(dead_code, deprecated)] impl {marker_trait_name} for {} {{ }}",
-            enum_decl.name()
-        );
-
-        let impl_enum_node = self.parse_impl_trait_to_ty_ast_node(
-            engines,
-            enum_decl.span().source_id(),
-            &impl_enum_code,
-            crate::build_config::DbgGeneration::None,
-        );
->>>>>>> a5af067f
+            self.parse_impl_trait_to_ty_ast_node(
+                engines,
+                enum_decl.span().source_id(),
+                &impl_marker_trait_code,
+                crate::build_config::DbgGeneration::None,
+            );
 
         impl_enum_node.ok()
     }
