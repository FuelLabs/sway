--- conflicted
+++ resolved
@@ -1,11 +1,7 @@
 use crate::{
     language::{parsed::FunctionParameter, ty},
-<<<<<<< HEAD
-    semantic_analysis::{type_check_context::EnforceTypeArguments, TypeCheckContext},
-=======
     semantic_analysis::TypeCheckContext,
     type_system::*,
->>>>>>> 79170dbe
 };
 
 use sway_error::{
