--- conflicted
+++ resolved
@@ -10,13 +10,8 @@
 
 use sway_types::{span::Span, Spanned};
 
-<<<<<<< HEAD
-#[derive(Clone, Debug, Eq)]
-pub struct TypedFunctionParameter {
-=======
 #[derive(Debug, Clone, Eq)]
 pub struct TyFunctionParameter {
->>>>>>> 4740fb2f
     pub name: Ident,
     pub is_reference: bool,
     pub is_mutable: bool,
