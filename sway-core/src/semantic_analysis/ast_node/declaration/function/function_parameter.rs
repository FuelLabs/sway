use crate::{
    error::ok,
    semantic_analysis::{
        EnforceTypeArguments, IsConstant, TypedExpression, TypedExpressionVariant,
        TypedVariableDeclaration, VariableMutability,
    },
    type_engine::*,
    CompileResult, FunctionParameter, Ident, Namespace, TypedDeclaration,
};

use sway_types::{span::Span, Spanned};

#[derive(Debug, Clone, Eq)]
pub struct TypedFunctionParameter {
    pub name: Ident,
<<<<<<< HEAD
    pub is_mutable: bool,
    pub r#type: TypeId,
=======
    pub type_id: TypeId,
>>>>>>> f1632e54
    pub(crate) type_span: Span,
}

// NOTE: Hash and PartialEq must uphold the invariant:
// k1 == k2 -> hash(k1) == hash(k2)
// https://doc.rust-lang.org/std/collections/struct.HashMap.html
impl PartialEq for TypedFunctionParameter {
    fn eq(&self, other: &Self) -> bool {
<<<<<<< HEAD
        self.name == other.name
            && look_up_type_id(self.r#type) == look_up_type_id(other.r#type)
            && self.is_mutable == other.is_mutable
=======
        self.name == other.name && look_up_type_id(self.type_id) == look_up_type_id(other.type_id)
>>>>>>> f1632e54
    }
}

impl CopyTypes for TypedFunctionParameter {
    fn copy_types(&mut self, type_mapping: &TypeMapping) {
        self.type_id.update_type(type_mapping, &self.type_span);
    }
}

impl TypedFunctionParameter {
    pub(crate) fn type_check(
        parameter: FunctionParameter,
        namespace: &mut Namespace,
        self_type: TypeId,
    ) -> CompileResult<TypedFunctionParameter> {
        let mut warnings = vec![];
        let mut errors = vec![];
        let type_id = check!(
            namespace.resolve_type_with_self(
                look_up_type_id(parameter.type_id),
                self_type,
                &parameter.type_span,
                EnforceTypeArguments::Yes
            ),
            insert_type(TypeInfo::ErrorRecovery),
            warnings,
            errors,
        );
        namespace.insert_symbol(
            parameter.name.clone(),
            TypedDeclaration::VariableDeclaration(TypedVariableDeclaration {
                name: parameter.name.clone(),
                body: TypedExpression {
                    expression: TypedExpressionVariant::FunctionParameter,
                    return_type: type_id,
                    is_constant: IsConstant::No,
                    span: parameter.name.span(),
                },
                is_mutable: VariableMutability::Immutable,
                const_decl_origin: false,
                type_ascription: type_id,
            }),
        );
        let parameter = TypedFunctionParameter {
            name: parameter.name,
            type_id,
            type_span: parameter.type_span,
        };
        ok(parameter, warnings, errors)
    }
}<|MERGE_RESOLUTION|>--- conflicted
+++ resolved
@@ -13,12 +13,8 @@
 #[derive(Debug, Clone, Eq)]
 pub struct TypedFunctionParameter {
     pub name: Ident,
-<<<<<<< HEAD
     pub is_mutable: bool,
-    pub r#type: TypeId,
-=======
     pub type_id: TypeId,
->>>>>>> f1632e54
     pub(crate) type_span: Span,
 }
 
@@ -27,13 +23,9 @@
 // https://doc.rust-lang.org/std/collections/struct.HashMap.html
 impl PartialEq for TypedFunctionParameter {
     fn eq(&self, other: &Self) -> bool {
-<<<<<<< HEAD
         self.name == other.name
-            && look_up_type_id(self.r#type) == look_up_type_id(other.r#type)
+            && look_up_type_id(self.type_id) == look_up_type_id(other.type_id)
             && self.is_mutable == other.is_mutable
-=======
-        self.name == other.name && look_up_type_id(self.type_id) == look_up_type_id(other.type_id)
->>>>>>> f1632e54
     }
 }
 
@@ -72,13 +64,18 @@
                     is_constant: IsConstant::No,
                     span: parameter.name.span(),
                 },
-                is_mutable: VariableMutability::Immutable,
+                is_mutable: if parameter.is_mutable {
+                    VariableMutability::Mutable
+                } else {
+                    VariableMutability::Immutable
+                },
                 const_decl_origin: false,
                 type_ascription: type_id,
             }),
         );
         let parameter = TypedFunctionParameter {
             name: parameter.name,
+            is_mutable: parameter.is_mutable,
             type_id,
             type_span: parameter.type_span,
         };
