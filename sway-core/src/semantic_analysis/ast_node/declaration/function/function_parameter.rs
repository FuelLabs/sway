--- conflicted
+++ resolved
@@ -43,14 +43,8 @@
         let mut warnings = vec![];
         let mut errors = vec![];
         let type_id = check!(
-<<<<<<< HEAD
             ctx.resolve_type_with_self(
-                look_up_type_id(parameter.type_id),
-=======
-            namespace.resolve_type_with_self(
                 parameter.type_id,
-                self_type,
->>>>>>> 7e0f8580
                 &parameter.type_span,
                 EnforceTypeArguments::Yes
             ),
