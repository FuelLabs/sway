use crate::{
    error::{err, ok},
    language::{parsed::FunctionParameter, ty},
    semantic_analysis::TypeCheckContext,
    type_system::*,
    CompileResult,
};

use sway_error::error::CompileError;
use sway_types::Spanned;

impl ty::TyFunctionParameter {
    pub(crate) fn type_check(
        mut ctx: TypeCheckContext,
        parameter: FunctionParameter,
        is_from_method: bool,
    ) -> CompileResult<Self> {
        let mut warnings = vec![];
        let mut errors = vec![];

        let type_engine = ctx.type_engine;
        let decl_engine = ctx.decl_engine;

        let FunctionParameter {
            name,
            is_reference,
            is_mutable,
            mutability_span,
            mut type_argument,
        } = parameter;

        type_argument.type_id = check!(
            ctx.resolve_type(
                type_argument.type_id,
                &type_argument.span,
                EnforceTypeArguments::Yes,
                None
            ),
            type_engine.insert(decl_engine, TypeInfo::ErrorRecovery),
            warnings,
            errors,
        );

        if !is_from_method {
            let mutability = ty::VariableMutability::new_from_ref_mut(is_reference, is_mutable);
            if mutability == ty::VariableMutability::Mutable {
                errors.push(CompileError::MutableParameterNotSupported {
                    param_name: name.clone(),
                    span: name.span(),
                });
                return err(warnings, errors);
            }
        }

        let typed_parameter = ty::TyFunctionParameter {
            name,
            is_reference,
            is_mutable,
            mutability_span,
            type_argument,
        };

        insert_into_namespace(ctx, &typed_parameter);

        ok(typed_parameter, warnings, errors)
    }

    pub(crate) fn type_check_interface_parameter(
        mut ctx: TypeCheckContext,
        parameter: FunctionParameter,
    ) -> CompileResult<Self> {
        let mut warnings = vec![];
        let mut errors = vec![];

        let type_engine = ctx.type_engine;
        let decl_engine = ctx.decl_engine;

        let FunctionParameter {
            name,
            is_reference,
            is_mutable,
            mutability_span,
            mut type_argument,
        } = parameter;

        type_argument.type_id = check!(
<<<<<<< HEAD
            ctx.namespace.resolve_type(
                ctx.engines(),
=======
            ctx.resolve_type_with_self(
>>>>>>> 8c07dc42
                type_argument.type_id,
                &type_argument.span,
                EnforceTypeArguments::Yes,
                None
            ),
            type_engine.insert(decl_engine, TypeInfo::ErrorRecovery),
            warnings,
            errors,
        );

        let typed_parameter = ty::TyFunctionParameter {
            name,
            is_reference,
            is_mutable,
            mutability_span,
            type_argument,
        };

        ok(typed_parameter, warnings, errors)
    }
}

fn insert_into_namespace(ctx: TypeCheckContext, typed_parameter: &ty::TyFunctionParameter) {
    ctx.namespace.insert_symbol(
        typed_parameter.name.clone(),
        ty::TyDeclaration::VariableDeclaration(Box::new(ty::TyVariableDeclaration {
            name: typed_parameter.name.clone(),
            body: ty::TyExpression {
                expression: ty::TyExpressionVariant::FunctionParameter,
                return_type: typed_parameter.type_argument.type_id,
                span: typed_parameter.name.span(),
            },
            mutability: ty::VariableMutability::new_from_ref_mut(
                typed_parameter.is_reference,
                typed_parameter.is_mutable,
            ),
            return_type: typed_parameter.type_argument.type_id,
            type_ascription: typed_parameter.type_argument.clone(),
        })),
    );
}<|MERGE_RESOLUTION|>--- conflicted
+++ resolved
@@ -84,12 +84,7 @@
         } = parameter;
 
         type_argument.type_id = check!(
-<<<<<<< HEAD
-            ctx.namespace.resolve_type(
-                ctx.engines(),
-=======
-            ctx.resolve_type_with_self(
->>>>>>> 8c07dc42
+            ctx.resolve_type(
                 type_argument.type_id,
                 &type_argument.span,
                 EnforceTypeArguments::Yes,
