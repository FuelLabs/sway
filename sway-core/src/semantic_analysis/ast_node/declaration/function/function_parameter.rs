--- conflicted
+++ resolved
@@ -1,13 +1,7 @@
 use crate::{
     error::{err, ok},
     language::{parsed::FunctionParameter, ty},
-<<<<<<< HEAD
-    semantic_analysis::{IsConstant, TyVariableDeclaration, TypeCheckContext},
-=======
-    semantic_analysis::{
-        convert_to_variable_immutability, IsConstant, TypeCheckContext, VariableMutability,
-    },
->>>>>>> 15ffb033
+    semantic_analysis::{IsConstant, TypeCheckContext},
     type_system::*,
     CompileResult, Namespace,
 };
