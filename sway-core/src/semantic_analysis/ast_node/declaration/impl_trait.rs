use std::collections::{BTreeMap, HashMap, HashSet};

use sway_error::error::{CompileError, InterfaceName};
use sway_types::{Ident, Span, Spanned};

use crate::{
    decl_engine::*,
    engine_threading::*,
    error::*,
    language::{
        parsed::*,
        ty::{self, TyImplItem, TyTraitInterfaceItem, TyTraitItem},
        *,
    },
    semantic_analysis::{AbiMode, ConstShadowingMode, TypeCheckContext},
    type_system::*,
};

impl ty::TyImplTrait {
    pub(crate) fn type_check_impl_trait(
        mut ctx: TypeCheckContext,
        impl_trait: ImplTrait,
    ) -> CompileResult<Self> {
        let mut errors = vec![];
        let mut warnings = vec![];

        let ImplTrait {
            impl_type_parameters,
            trait_name,
            mut trait_type_arguments,
            mut implementing_for,
            items,
            block_span,
        } = impl_trait;

        let type_engine = ctx.engines.te();
        let decl_engine = ctx.engines.de();
        let engines = ctx.engines();

        // create a namespace for the impl
        let mut impl_namespace = ctx.namespace.clone();
        let mut ctx = ctx
            .by_ref()
            .scoped(&mut impl_namespace)
            .with_const_shadowing_mode(ConstShadowingMode::ItemStyle)
            .allow_functions();

        // Type check the type parameters. This will also insert them into the
        // current namespace.
        let new_impl_type_parameters = check!(
            TypeParameter::type_check_type_params(ctx.by_ref(), impl_type_parameters),
            return err(warnings, errors),
            warnings,
            errors
        );

        // resolve the types of the trait type arguments
        for type_arg in trait_type_arguments.iter_mut() {
            type_arg.type_id = check!(
                ctx.resolve_type_without_self(type_arg.type_id, &type_arg.span, None),
                return err(warnings, errors),
                warnings,
                errors
            );
        }

        // type check the type that we are implementing for

        implementing_for.type_id = check!(
            ctx.resolve_type_without_self(implementing_for.type_id, &implementing_for.span, None),
            return err(warnings, errors),
            warnings,
            errors
        );

        // check to see if this type is supported in impl blocks
        check!(
            type_engine
                .get(implementing_for.type_id)
                .expect_is_supported_in_impl_blocks_self(&implementing_for.span),
            return err(warnings, errors),
            warnings,
            errors
        );

        // check for unconstrained type parameters
        check!(
            check_for_unconstrained_type_parameters(
                engines,
                &new_impl_type_parameters,
                &trait_type_arguments,
                implementing_for.type_id,
            ),
            return err(warnings, errors),
            warnings,
            errors
        );

        // Update the context with the new `self` type.
        let mut ctx = ctx
            .with_self_type(implementing_for.type_id)
            .with_help_text("")
            .with_type_annotation(type_engine.insert(engines, TypeInfo::Unknown));

        let impl_trait = match ctx
            .namespace
            .resolve_call_path(&trait_name)
            .ok(&mut warnings, &mut errors)
            .cloned()
        {
            Some(ty::TyDecl::TraitDecl(ty::TraitDecl { decl_id, .. })) => {
                let mut trait_decl = decl_engine.get_trait(&decl_id);

                // monomorphize the trait declaration
                check!(
                    ctx.monomorphize(
                        &mut trait_decl,
                        &mut trait_type_arguments,
                        EnforceTypeArguments::Yes,
                        &trait_name.span()
                    ),
                    return err(warnings, errors),
                    warnings,
                    errors
                );

                // Insert the interface surface and methods from this trait into
                // the namespace.
                trait_decl.insert_interface_surface_and_items_into_namespace(
                    ctx.by_ref(),
                    &trait_name,
                    &trait_type_arguments,
                    implementing_for.type_id,
                );

                let new_items = check!(
                    type_check_trait_implementation(
                        ctx.by_ref(),
                        &new_impl_type_parameters,
                        &trait_decl.type_parameters,
                        &trait_type_arguments,
                        &trait_decl.supertraits,
                        &trait_decl.interface_surface,
                        &trait_decl.items,
                        &items,
                        &trait_name,
                        &trait_decl.span(),
                        &block_span,
                        false,
                    ),
                    return err(warnings, errors),
                    warnings,
                    errors
                );
                ty::TyImplTrait {
                    impl_type_parameters: new_impl_type_parameters,
                    trait_name: trait_name.clone(),
                    trait_type_arguments,
                    trait_decl_ref: Some(DeclRef::new(
                        trait_decl.name.clone(),
                        decl_id.into(),
                        trait_decl.span.clone(),
                    )),
                    span: block_span,
                    items: new_items,
                    implementing_for,
                }
            }
            Some(ty::TyDecl::AbiDecl(ty::AbiDecl { decl_id, .. })) => {
                // if you are comparing this with the `impl_trait` branch above, note that
                // there are no type arguments here because we don't support generic types
                // in contract ABIs yet (or ever?) due to the complexity of communicating
                // the ABI layout in the descriptor file.

                let abi = decl_engine.get_abi(&decl_id);

                if !type_engine
                    .get(implementing_for.type_id)
                    .eq(&TypeInfo::Contract, engines)
                {
                    errors.push(CompileError::ImplAbiForNonContract {
                        span: implementing_for.span(),
                        ty: engines.help_out(implementing_for.type_id).to_string(),
                    });
                }

<<<<<<< HEAD
                let mut ctx = ctx.with_mode(Mode::ImplAbiFn(abi.name.clone()));
=======
                let mut ctx = ctx.with_abi_mode(AbiMode::ImplAbiFn);
>>>>>>> cdf825a5

                // Insert the interface surface and methods from this trait into
                // the namespace.
                abi.insert_interface_surface_and_items_into_namespace(
                    decl_id,
                    ctx.by_ref(),
                    implementing_for.type_id,
                    None,
                );

                let new_items = check!(
                    type_check_trait_implementation(
                        ctx.by_ref(),
                        &[], // this is empty because abi definitions don't support generics,
                        &[], // this is empty because abi definitions don't support generics,
                        &[], // this is empty because abi definitions don't support generics,
                        &abi.supertraits,
                        &abi.interface_surface,
                        &abi.items,
                        &items,
                        &trait_name,
                        &abi.span(),
                        &block_span,
                        true
                    ),
                    return err(warnings, errors),
                    warnings,
                    errors
                );
                ty::TyImplTrait {
                    impl_type_parameters: vec![], // this is empty because abi definitions don't support generics
                    trait_name,
                    trait_type_arguments: vec![], // this is empty because abi definitions don't support generics
                    trait_decl_ref: Some(DeclRef::new(abi.name.clone(), decl_id.into(), abi.span)),
                    span: block_span,
                    items: new_items,
                    implementing_for,
                }
            }
            Some(_) | None => {
                errors.push(CompileError::UnknownTrait {
                    name: trait_name.suffix.clone(),
                    span: trait_name.span(),
                });
                return err(warnings, errors);
            }
        };
        ok(impl_trait, warnings, errors)
    }

    pub(crate) fn type_check_impl_self(
        ctx: TypeCheckContext,
        impl_self: ImplSelf,
    ) -> CompileResult<Self> {
        let mut warnings = vec![];
        let mut errors = vec![];

        let ImplSelf {
            impl_type_parameters,
            mut implementing_for,
            items,
            block_span,
        } = impl_self;

        let type_engine = ctx.engines.te();
        let decl_engine = ctx.engines.de();
        let engines = ctx.engines();

        // create the namespace for the impl
        let mut impl_namespace = ctx.namespace.clone();
        let mut ctx = ctx
            .scoped(&mut impl_namespace)
            .with_const_shadowing_mode(ConstShadowingMode::ItemStyle)
            .allow_functions();

        // create the trait name
        let trait_name = CallPath {
            prefixes: vec![],
            suffix: match &type_engine.get(implementing_for.type_id) {
                TypeInfo::Custom { call_path, .. } => call_path.suffix.clone(),
                _ => Ident::new_with_override("r#Self".into(), implementing_for.span()),
            },
            is_absolute: false,
        };

        // Type check the type parameters. This will also insert them into the
        // current namespace.
        let new_impl_type_parameters = check!(
            TypeParameter::type_check_type_params(ctx.by_ref(), impl_type_parameters),
            return err(warnings, errors),
            warnings,
            errors
        );

        // type check the type that we are implementing for
        implementing_for.type_id = check!(
            ctx.resolve_type_without_self(implementing_for.type_id, &implementing_for.span, None),
            return err(warnings, errors),
            warnings,
            errors
        );

        // check to see if this type is supported in impl blocks
        check!(
            type_engine
                .get(implementing_for.type_id)
                .expect_is_supported_in_impl_blocks_self(&implementing_for.span),
            return err(warnings, errors),
            warnings,
            errors
        );

        // check for unconstrained type parameters
        check!(
            check_for_unconstrained_type_parameters(
                engines,
                &new_impl_type_parameters,
                &[],
                implementing_for.type_id,
            ),
            return err(warnings, errors),
            warnings,
            errors
        );

        check!(
            implementing_for.type_id.check_type_parameter_bounds(
                &ctx,
                &implementing_for.span,
                vec![]
            ),
            return err(warnings, errors),
            warnings,
            errors
        );

        let mut ctx = ctx
            .with_self_type(implementing_for.type_id)
            .with_help_text("")
            .with_type_annotation(type_engine.insert(engines, TypeInfo::Unknown));

        // Insert implementing type decl as `Self` symbol.
        let self_decl: Option<ty::TyDecl> = match type_engine.get(implementing_for.type_id) {
            TypeInfo::Enum(r) => Some(r.into()),
            TypeInfo::Struct(r) => Some(r.into()),
            _ => None,
        };
        if let Some(self_decl) = self_decl {
            ctx.insert_symbol(Ident::new_no_span("Self".to_string()), self_decl);
        }

        // type check the items inside of the impl block
        let mut new_items = vec![];

        for item in items.into_iter() {
            match item {
                ImplItem::Fn(fn_decl) => {
                    let fn_decl = check!(
                        ty::TyFunctionDecl::type_check(ctx.by_ref(), fn_decl, true, true),
                        continue,
                        warnings,
                        errors
                    );
                    new_items.push(TyImplItem::Fn(decl_engine.insert(fn_decl)));
                }
                ImplItem::Constant(const_decl) => {
                    let const_decl = check!(
                        ty::TyConstantDecl::type_check(ctx.by_ref(), const_decl),
                        continue,
                        warnings,
                        errors
                    );
                    let decl_ref = decl_engine.insert(const_decl);
                    new_items.push(TyImplItem::Constant(decl_ref.clone()));

                    check!(
                        ctx.insert_symbol(
                            decl_ref.name().clone(),
                            ty::TyDecl::ConstantDecl(ty::ConstantDecl {
                                name: decl_ref.name().clone(),
                                decl_id: *decl_ref.id(),
                                decl_span: decl_ref.span().clone()
                            })
                        ),
                        return err(warnings, errors),
                        warnings,
                        errors
                    );
                }
            }
        }
        if !errors.is_empty() {
            return err(warnings, errors);
        }

        let impl_trait = ty::TyImplTrait {
            impl_type_parameters: new_impl_type_parameters,
            trait_name,
            trait_type_arguments: vec![], // this is empty because impl selfs don't support generics on the "Self" trait,
            trait_decl_ref: None,
            span: block_span,
            items: new_items,
            implementing_for,
        };
        ok(impl_trait, warnings, errors)
    }
}

#[allow(clippy::too_many_arguments)]
fn type_check_trait_implementation(
    mut ctx: TypeCheckContext,
    impl_type_parameters: &[TypeParameter],
    trait_type_parameters: &[TypeParameter],
    trait_type_arguments: &[TypeArgument],
    trait_supertraits: &[Supertrait],
    trait_interface_surface: &[TyTraitInterfaceItem],
    trait_items: &[TyImplItem],
    impl_items: &[ImplItem],
    trait_name: &CallPath,
    trait_decl_span: &Span,
    block_span: &Span,
    is_contract: bool,
) -> CompileResult<Vec<TyImplItem>> {
    let mut errors = vec![];
    let mut warnings = vec![];

    let decl_engine = ctx.engines.de();
    let engines = ctx.engines();
    let self_type = ctx.self_type();

    // Check to see if the type that we are implementing for implements the
    // supertraits of this trait.
    check!(
        ctx.namespace
            .implemented_traits
            .check_if_trait_constraints_are_satisfied_for_type(
                self_type,
                &trait_supertraits
                    .iter()
                    .map(|x| x.into())
                    .collect::<Vec<_>>(),
                block_span,
                engines,
            ),
        return err(warnings, errors),
        warnings,
        errors
    );

    for (type_arg, type_param) in trait_type_arguments.iter().zip(trait_type_parameters) {
        check!(
            type_arg.type_id.check_type_parameter_bounds(
                &ctx,
                &type_arg.span(),
                type_param.trait_constraints.clone()
            ),
            return err(warnings, errors),
            warnings,
            errors
        );
    }

    // This map keeps track of the remaining functions in the interface surface
    // that still need to be implemented for the trait to be fully implemented.
    let mut method_checklist: BTreeMap<Ident, ty::TyTraitFn> = BTreeMap::new();

    // This map keeps track of the remaining constants in the interface surface
    // that still need to be implemented for the trait to be fully implemented.
    let mut constant_checklist: BTreeMap<Ident, ty::TyConstantDecl> = BTreeMap::new();

    // This map keeps track of the interface declaration id's of the trait
    // definition.
    let mut interface_item_refs: InterfaceItemMap = BTreeMap::new();

    // This map keeps track of the new declaration ids of the implemented
    // interface surface.
    let mut impld_item_refs: ItemMap = BTreeMap::new();

    // This map keeps track of the stub declaration id's of the supertraits.
    let mut supertrait_interface_item_refs: InterfaceItemMap = BTreeMap::new();

    // This map keeps track of the new declaration ids of the supertraits.
    let mut supertrait_impld_item_refs: ItemMap = BTreeMap::new();

    // Insert the implemented methods for the supertraits into this namespace
    // so that the methods defined in the impl block can use them.
    //
    // We purposefully do not check for errors here because this is a temporary
    // namespace and not a real impl block defined by the user.
    if !trait_supertraits.is_empty() {
        // Gather the supertrait "stub_method_refs" and "impld_method_refs".
        let (this_supertrait_stub_method_refs, this_supertrait_impld_method_refs) = check!(
            handle_supertraits(ctx.by_ref(), trait_supertraits),
            return err(warnings, errors),
            warnings,
            errors
        );
        ctx.namespace.insert_trait_implementation(
            trait_name.clone(),
            trait_type_arguments.to_vec(),
            self_type,
            &this_supertrait_impld_method_refs
                .values()
                .cloned()
                .collect::<Vec<_>>(),
            &trait_name.span(),
            Some(trait_decl_span.clone()),
            false,
            engines,
        );

        supertrait_interface_item_refs = this_supertrait_stub_method_refs;
        supertrait_impld_item_refs = this_supertrait_impld_method_refs;
    }

    for item in trait_interface_surface.iter() {
        match item {
            TyTraitInterfaceItem::TraitFn(decl_ref) => {
                let method = decl_engine.get_trait_fn(decl_ref);
                let name = method.name.clone();
                method_checklist.insert(name.clone(), method);
                interface_item_refs.insert(name, item.clone());
            }
            TyTraitInterfaceItem::Constant(decl_ref) => {
                let constant = decl_engine.get_constant(decl_ref);
                let name = constant.call_path.suffix.clone();
                constant_checklist.insert(name.clone(), constant);
                interface_item_refs.insert(name, item.clone());
            }
        }
    }

    for item in impl_items {
        match item {
            ImplItem::Fn(impl_method) => {
                let impl_method = check!(
                    type_check_impl_method(
                        ctx.by_ref(),
                        impl_type_parameters,
                        impl_method,
                        trait_name,
                        is_contract,
                        &impld_item_refs,
                        &method_checklist
                    ),
                    ty::TyFunctionDecl::error(impl_method.clone()),
                    warnings,
                    errors
                );

                // Remove this method from the checklist.
                let name = impl_method.name.clone();
                method_checklist.remove(&name);

                // Add this method to the "impld items".
                let decl_ref = decl_engine.insert(impl_method);
                impld_item_refs.insert(name, TyTraitItem::Fn(decl_ref));
            }
            ImplItem::Constant(const_decl) => {
                let const_decl = check!(
                    type_check_const_decl(
                        ctx.by_ref(),
                        const_decl,
                        trait_name,
                        is_contract,
                        &impld_item_refs,
                        &constant_checklist
                    ),
                    ty::TyConstantDecl::error(ctx.engines(), const_decl.clone()),
                    warnings,
                    errors
                );

                // Remove this constant from the checklist.
                let name = const_decl.call_path.suffix.clone();
                constant_checklist.remove(&name);

                // Add this constant to the "impld decls".
                let decl_ref = decl_engine.insert(const_decl);
                impld_item_refs.insert(name, TyTraitItem::Constant(decl_ref));
            }
        }
    }

    let mut all_items_refs: Vec<TyImplItem> = impld_item_refs.values().cloned().collect();

    // Retrieve the methods defined on the trait declaration and transform
    // them into the correct typing for this impl block by using the type
    // parameters from the original trait declaration and the type arguments of
    // the trait name in the current impl block that we are type checking and
    // using the stub decl ids from the interface surface and the new
    // decl ids from the newly implemented methods.
    let type_mapping = TypeSubstMap::from_type_parameters_and_type_arguments(
        trait_type_parameters
            .iter()
            .map(|type_param| type_param.type_id)
            .collect(),
        trait_type_arguments
            .iter()
            .map(|type_arg| type_arg.type_id)
            .collect(),
    );
    interface_item_refs.extend(supertrait_interface_item_refs);
    impld_item_refs.extend(supertrait_impld_item_refs);
    let decl_mapping = DeclMapping::from_interface_and_item_and_impld_decl_refs(
        interface_item_refs,
        BTreeMap::new(),
        impld_item_refs,
    );
    for item in trait_items.iter() {
        match item {
            TyImplItem::Fn(decl_ref) => {
                let mut method = decl_engine.get_function(decl_ref);
                method.replace_decls(&decl_mapping, engines);
                method.subst(&type_mapping, engines);
                method.replace_self_type(engines, ctx.self_type());
                all_items_refs.push(TyImplItem::Fn(
                    decl_engine
                        .insert(method)
                        .with_parent(decl_engine, (*decl_ref.id()).into()),
                ));
            }
            TyImplItem::Constant(decl_ref) => {
                let mut const_decl = decl_engine.get_constant(decl_ref);
                const_decl.replace_decls(&decl_mapping, engines);
                const_decl.subst(&type_mapping, engines);
                const_decl.replace_self_type(engines, ctx.self_type());
                all_items_refs.push(TyImplItem::Constant(decl_engine.insert(const_decl)));
            }
        }
    }

    // check that the implementation checklist is complete
    if !method_checklist.is_empty() {
        errors.push(CompileError::MissingInterfaceSurfaceMethods {
            span: block_span.clone(),
            missing_functions: method_checklist
                .into_keys()
                .map(|ident| ident.as_str().to_string())
                .collect::<Vec<_>>()
                .join("\n"),
        });
    }

    if !constant_checklist.is_empty() {
        errors.push(CompileError::MissingInterfaceSurfaceConstants {
            span: block_span.clone(),
            missing_constants: constant_checklist
                .into_keys()
                .map(|ident| ident.as_str().to_string())
                .collect::<Vec<_>>()
                .join("\n"),
        });
    }

    if errors.is_empty() {
        ok(all_items_refs, warnings, errors)
    } else {
        err(warnings, errors)
    }
}

fn type_check_impl_method(
    mut ctx: TypeCheckContext,
    impl_type_parameters: &[TypeParameter],
    impl_method: &FunctionDeclaration,
    trait_name: &CallPath,
    is_contract: bool,
    impld_item_refs: &ItemMap,
    method_checklist: &BTreeMap<Ident, ty::TyTraitFn>,
) -> CompileResult<ty::TyFunctionDecl> {
    let mut warnings = vec![];
    let mut errors = vec![];

    let type_engine = ctx.engines.te();
    let engines = ctx.engines();
    let self_type = ctx.self_type();

    let mut ctx = ctx
        .by_ref()
        .with_help_text("")
        .with_type_annotation(type_engine.insert(engines, TypeInfo::Unknown));

    let interface_name = || -> InterfaceName {
        if is_contract {
            InterfaceName::Abi(trait_name.suffix.clone())
        } else {
            InterfaceName::Trait(trait_name.suffix.clone())
        }
    };

    // type check the function declaration
    let mut impl_method = check!(
        ty::TyFunctionDecl::type_check(ctx.by_ref(), impl_method.clone(), true, false),
        return err(warnings, errors),
        warnings,
        errors
    );

    // Ensure that there aren't multiple definitions of this function impl'd
    if impld_item_refs.contains_key(&impl_method.name.clone()) {
        errors.push(CompileError::MultipleDefinitionsOfFunction {
            name: impl_method.name.clone(),
            span: impl_method.name.span(),
        });
        return err(warnings, errors);
    }

    // Ensure that the method checklist contains this function.
    let mut impl_method_signature = match method_checklist.get(&impl_method.name) {
        Some(trait_fn) => trait_fn.clone(),
        None => {
            errors.push(CompileError::FunctionNotAPartOfInterfaceSurface {
                name: impl_method.name.clone(),
                interface_name: interface_name(),
                span: impl_method.name.span(),
            });
            return err(warnings, errors);
        }
    };

    // replace instances of `TypeInfo::SelfType` with a fresh
    // `TypeInfo::SelfType` to avoid replacing types in the stub trait
    // declaration
    impl_method_signature.replace_self_type(engines, self_type);

    // ensure this fn decl's parameters and signature lines up with the one
    // in the trait
    if impl_method.parameters.len() != impl_method_signature.parameters.len() {
        errors.push(
            CompileError::IncorrectNumberOfInterfaceSurfaceFunctionParameters {
                span: impl_method.parameters_span(),
                fn_name: impl_method.name.clone(),
                interface_name: interface_name(),
                num_parameters: impl_method_signature.parameters.len(),
                provided_parameters: impl_method.parameters.len(),
            },
        );
        return err(warnings, errors);
    }

    // unify the types from the parameters of the function declaration
    // with the parameters of the function signature
    for (impl_method_signature_param, impl_method_param) in impl_method_signature
        .parameters
        .iter_mut()
        .zip(&mut impl_method.parameters)
    {
        // TODO use trait constraints as part of the type here to
        // implement trait constraint solver */
        // Check if we have a non-ref mutable argument. That's not allowed.
        if impl_method_signature_param.is_mutable && !impl_method_signature_param.is_reference {
            errors.push(CompileError::MutableParameterNotSupported {
                param_name: impl_method_signature.name.clone(),
                span: impl_method_signature.name.span(),
            });
        }

        // check if reference / mutability of the parameters is incompatible
        if impl_method_param.is_mutable != impl_method_signature_param.is_mutable
            || impl_method_param.is_reference != impl_method_signature_param.is_reference
        {
            errors.push(CompileError::ParameterRefMutabilityMismatch {
                span: impl_method_param.mutability_span.clone(),
            });
        }

        if !type_engine.get(impl_method_param.type_argument.type_id).eq(
            &type_engine.get(impl_method_signature_param.type_argument.type_id),
            engines,
        ) {
            errors.push(CompileError::MismatchedTypeInInterfaceSurface {
                interface_name: interface_name(),
                span: impl_method_param.type_argument.span.clone(),
                decl_type: "function".to_string(),
                given: engines
                    .help_out(impl_method_param.type_argument.type_id)
                    .to_string(),
                expected: engines
                    .help_out(impl_method_signature_param.type_argument.type_id)
                    .to_string(),
            });
            continue;
        }
    }

    // check to see if the purity of the function declaration is the same
    // as the purity of the function signature
    if impl_method.purity != impl_method_signature.purity {
        errors.push(if impl_method_signature.purity == Purity::Pure {
            CompileError::TraitDeclPureImplImpure {
                fn_name: impl_method.name.clone(),
                interface_name: interface_name(),
                attrs: impl_method.purity.to_attribute_syntax(),
                span: impl_method.span.clone(),
            }
        } else {
            CompileError::TraitImplPurityMismatch {
                fn_name: impl_method.name.clone(),
                interface_name: interface_name(),
                attrs: impl_method_signature.purity.to_attribute_syntax(),
                span: impl_method.span.clone(),
            }
        });
    }

    // check there is no mismatch of payability attributes
    // between the method signature and the method implementation
    use crate::transform::AttributeKind::Payable;
    let impl_method_signature_payable = impl_method_signature.attributes.contains_key(&Payable);
    let impl_method_payable = impl_method.attributes.contains_key(&Payable);
    match (impl_method_signature_payable, impl_method_payable) {
        (true, false) =>
        // implementation does not have payable attribute
        {
            errors.push(CompileError::TraitImplPayabilityMismatch {
                fn_name: impl_method.name.clone(),
                interface_name: interface_name(),
                missing_impl_attribute: true,
                span: impl_method.span.clone(),
            });
        }
        (false, true) =>
        // implementation has extra payable attribute, not mentioned by signature
        {
            errors.push(CompileError::TraitImplPayabilityMismatch {
                fn_name: impl_method.name.clone(),
                interface_name: interface_name(),
                missing_impl_attribute: false,
                span: impl_method.span.clone(),
            });
        }
        (true, true) | (false, false) => (), // no payability mismatch
    }

    if !type_engine.get(impl_method.return_type.type_id).eq(
        &type_engine.get(impl_method_signature.return_type.type_id),
        engines,
    ) {
        errors.push(CompileError::MismatchedTypeInInterfaceSurface {
            interface_name: interface_name(),
            span: impl_method.return_type.span.clone(),
            decl_type: "function".to_string(),
            expected: engines
                .help_out(impl_method_signature.return_type)
                .to_string(),
            given: engines.help_out(impl_method.return_type).to_string(),
        });
        return err(warnings, errors);
    }

    // We need to add impl type parameters to the  method's type parameters
    // so that in-line monomorphization can complete.
    //
    // We also need to add impl type parameters to the method's type
    // parameters so the type constraints are correctly applied to the method.
    //
    // NOTE: this is a semi-hack that is used to force monomorphization of
    // trait methods that contain a generic defined in the parent impl...
    // without stuffing the generic into the method's type parameters, its
    // not currently possible to monomorphize on that generic at function
    // application time.
    impl_method.type_parameters.append(
        &mut impl_type_parameters
            .iter()
            .cloned()
            .map(|mut t| {
                t.is_from_parent = true;
                t
            })
            .collect::<Vec<_>>(),
    );

    if errors.is_empty() {
        ok(impl_method, warnings, errors)
    } else {
        err(warnings, errors)
    }
}

fn type_check_const_decl(
    mut ctx: TypeCheckContext,
    const_decl: &ConstantDeclaration,
    trait_name: &CallPath,
    is_contract: bool,
    impld_constant_ids: &ItemMap,
    constant_checklist: &BTreeMap<Ident, ty::TyConstantDecl>,
) -> CompileResult<ty::TyConstantDecl> {
    let mut warnings = vec![];
    let mut errors = vec![];

    let type_engine = ctx.engines.te();
    let engines = ctx.engines();
    let self_type = ctx.self_type();

    let mut ctx = ctx
        .by_ref()
        .with_help_text("")
        .with_type_annotation(type_engine.insert(engines, TypeInfo::Unknown));

    let interface_name = || -> InterfaceName {
        if is_contract {
            InterfaceName::Abi(trait_name.suffix.clone())
        } else {
            InterfaceName::Trait(trait_name.suffix.clone())
        }
    };

    // type check the constant declaration
    let const_decl = check!(
        ty::TyConstantDecl::type_check(ctx.by_ref(), const_decl.clone()),
        return err(warnings, errors),
        warnings,
        errors
    );

    let const_name = const_decl.call_path.suffix.clone();

    // Ensure that there aren't multiple definitions of this constant
    if impld_constant_ids.contains_key(&const_name) {
        errors.push(CompileError::MultipleDefinitionsOfConstant {
            name: const_name.clone(),
            span: const_name.span(),
        });
        return err(warnings, errors);
    }

    // Ensure that the constant checklist contains this constant.
    let mut const_decl_signature = match constant_checklist.get(&const_name) {
        Some(const_decl) => const_decl.clone(),
        None => {
            errors.push(CompileError::ConstantNotAPartOfInterfaceSurface {
                name: const_name.clone(),
                interface_name: interface_name(),
                span: const_name.span(),
            });
            return err(warnings, errors);
        }
    };

    // replace instances of `TypeInfo::SelfType` with a fresh
    // `TypeInfo::SelfType` to avoid replacing types in the stub constant
    // declaration
    const_decl_signature.replace_self_type(engines, self_type);

    // unify the types from the constant with the constant signature
    if !type_engine.get(const_decl.type_ascription.type_id).eq(
        &type_engine.get(const_decl_signature.type_ascription.type_id),
        engines,
    ) {
        errors.push(CompileError::MismatchedTypeInInterfaceSurface {
            interface_name: interface_name(),
            span: const_decl.span.clone(),
            decl_type: "constant".to_string(),
            given: engines
                .help_out(const_decl.type_ascription.type_id)
                .to_string(),
            expected: engines
                .help_out(const_decl_signature.type_ascription.type_id)
                .to_string(),
        });
        return err(warnings, errors);
    }

    if errors.is_empty() {
        ok(const_decl, warnings, errors)
    } else {
        err(warnings, errors)
    }
}

/// Given an array of [TypeParameter] `type_parameters`, checks to see if any of
/// the type parameters are unconstrained on the signature of the impl block.
///
/// An type parameter is unconstrained on the signature of the impl block when
/// it is not used in either the type arguments to the trait name or the type
/// arguments to the type the trait is implementing for.
///
/// Here is an example that would compile:
///
/// ```ignore
/// trait Test<T> {
///     fn test_it(self, the_value: T) -> T;
/// }
///
/// impl<T, F> Test<T> for FooBarData<F> {
///     fn test_it(self, the_value: T) -> T {
///         the_value
///     }
/// }
/// ```
///
/// Here is an example that would not compile, as the `T` is unconstrained:
///
/// ```ignore
/// trait Test {
///     fn test_it<G>(self, the_value: G) -> G;
/// }
///
/// impl<T, F> Test for FooBarData<F> {
///     fn test_it<G>(self, the_value: G) -> G {
///         the_value
///     }
/// }
/// ```
fn check_for_unconstrained_type_parameters(
    engines: &Engines,
    type_parameters: &[TypeParameter],
    trait_type_arguments: &[TypeArgument],
    self_type: TypeId,
) -> CompileResult<()> {
    let warnings = vec![];
    let mut errors = vec![];

    // create a list of defined generics, with the generic and a span
    let mut defined_generics: HashMap<_, _> = HashMap::from_iter(
        type_parameters
            .iter()
            .map(|x| (engines.te().get(x.type_id), x.span()))
            .map(|(thing, sp)| (WithEngines::new(thing, engines), sp)),
    );

    // create a list of the generics in use in the impl signature
    let mut generics_in_use = HashSet::new();
    for type_arg in trait_type_arguments.iter() {
        generics_in_use.extend(
            engines
                .te()
                .get(type_arg.type_id)
                .extract_nested_generics(engines),
        );
    }
    generics_in_use.extend(engines.te().get(self_type).extract_nested_generics(engines));

    // TODO: add a lookup in the trait constraints here and add it to
    // generics_in_use

    // deduct the generics in use from the defined generics
    for generic in generics_in_use.into_iter() {
        defined_generics.remove(&generic);
    }

    // create an error for all of the leftover generics
    for (k, v) in defined_generics.into_iter() {
        errors.push(CompileError::UnconstrainedGenericParameter {
            ty: format!("{k}"),
            span: v,
        });
    }

    if errors.is_empty() {
        ok((), warnings, errors)
    } else {
        err(warnings, errors)
    }
}

fn handle_supertraits(
    mut ctx: TypeCheckContext,
    supertraits: &[Supertrait],
) -> CompileResult<(InterfaceItemMap, ItemMap)> {
    let mut warnings = Vec::new();
    let mut errors = Vec::new();

    let decl_engine = ctx.engines.de();

    let mut interface_surface_item_ids: InterfaceItemMap = BTreeMap::new();
    let mut impld_item_refs: ItemMap = BTreeMap::new();
    let self_type = ctx.self_type();

    for supertrait in supertraits.iter() {
        // Right now we don't have the ability to support defining a supertrait
        // using a callpath directly, so we check to see if the user has done
        // this and we disallow it.
        if !supertrait.name.prefixes.is_empty() {
            errors.push(CompileError::UnimplementedWithHelp(
                "Using module paths to define supertraits is not supported yet.",
                "try importing the trait with a \"use\" statement instead",
                supertrait.span(),
            ));
            continue;
        }

        match ctx
            .namespace
            .resolve_call_path(&supertrait.name)
            .ok(&mut warnings, &mut errors)
            .cloned()
        {
            Some(ty::TyDecl::TraitDecl(ty::TraitDecl { decl_id, .. })) => {
                let trait_decl = decl_engine.get_trait(&decl_id);

                // Right now we don't parse type arguments for supertraits, so
                // we should give this error message to users.
                if !trait_decl.type_parameters.is_empty() {
                    errors.push(CompileError::Unimplemented(
                        "Using generic traits as supertraits is not supported yet.",
                        supertrait.name.span(),
                    ));
                    continue;
                }

                // Retrieve the interface surface and implemented method ids for
                // this trait.
                let (trait_interface_surface_items_ids, trait_impld_item_refs) = trait_decl
                    .retrieve_interface_surface_and_implemented_items_for_type(
                        ctx.by_ref(),
                        self_type,
                        &supertrait.name,
                    );
                interface_surface_item_ids.extend(trait_interface_surface_items_ids);
                impld_item_refs.extend(trait_impld_item_refs);

                // Retrieve the interface surfaces and implemented methods for
                // the supertraits of this type.
                let (next_interface_supertrait_decl_refs, next_these_supertrait_decl_refs) = check!(
                    handle_supertraits(ctx.by_ref(), &trait_decl.supertraits),
                    continue,
                    warnings,
                    errors
                );
                interface_surface_item_ids.extend(next_interface_supertrait_decl_refs);
                impld_item_refs.extend(next_these_supertrait_decl_refs);
            }
            Some(ty::TyDecl::AbiDecl { .. }) => {
                // we allow ABIs as superABIs now
            }
            _ => errors.push(CompileError::TraitNotFound {
                name: supertrait.name.to_string(),
                span: supertrait.name.span(),
            }),
        }
    }

    if errors.is_empty() {
        ok(
            (interface_surface_item_ids, impld_item_refs),
            warnings,
            errors,
        )
    } else {
        err(warnings, errors)
    }
}<|MERGE_RESOLUTION|>--- conflicted
+++ resolved
@@ -184,11 +184,7 @@
                     });
                 }
 
-<<<<<<< HEAD
-                let mut ctx = ctx.with_mode(Mode::ImplAbiFn(abi.name.clone()));
-=======
-                let mut ctx = ctx.with_abi_mode(AbiMode::ImplAbiFn);
->>>>>>> cdf825a5
+                let mut ctx = ctx.with_abi_mode(AbiMode::ImplAbiFn(abi.name.clone()));
 
                 // Insert the interface surface and methods from this trait into
                 // the namespace.
