--- conflicted
+++ resolved
@@ -755,7 +755,6 @@
             });
         }
 
-<<<<<<< HEAD
         // check there is no mismatch of payability attributes
         // between the method signature and the method implementation
         use crate::transform::AttributeKind::Payable;
@@ -785,17 +784,6 @@
             (true, true) | (false, false) => (), // no payability mismatch
         }
 
-        // unify the return type of the implemented function and the return
-        // type of the signature
-        let (new_warnings, new_errors) = type_engine.unify_right_with_self(
-            impl_method.return_type,
-            impl_method_signature.return_type,
-            ctx.self_type(),
-            &impl_method.return_type_span,
-            ctx.help_text(),
-        );
-        if !new_warnings.is_empty() || !new_errors.is_empty() {
-=======
         impl_method
             .return_type
             .replace_self_type(type_engine, self_type);
@@ -803,7 +791,6 @@
             &type_engine.look_up_type_id(impl_method_signature.return_type),
             type_engine,
         ) {
->>>>>>> 60c18fef
             errors.push(CompileError::MismatchedTypeInInterfaceSurface {
                 interface_name: interface_name(),
                 span: impl_method.return_type_span.clone(),
