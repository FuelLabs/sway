use sway_types::{Ident, Span, Spanned};

use crate::{
    error::{err, ok},
    semantic_analysis::{Mode, TCOpts, TypeCheckArguments},
    type_engine::{
        insert_type, look_up_type_id, resolve_type, unify_with_self, CopyTypes, TypeId, TypeMapping,
    },
    CallPath, CompileError, CompileResult, FunctionDeclaration, ImplSelf, ImplTrait, Namespace,
    Purity, TypeInfo, TypeParameter, TypedDeclaration, TypedFunctionDeclaration,
};

use super::TypedTraitFn;

#[derive(Clone, Debug, PartialEq, Eq)]
pub struct TypedImplTrait {
    pub trait_name: CallPath,
    pub(crate) span: Span,
    pub methods: Vec<TypedFunctionDeclaration>,
    pub(crate) implementing_for_type_id: TypeId,
}

impl CopyTypes for TypedImplTrait {
    fn copy_types(&mut self, type_mapping: &TypeMapping) {
        self.methods
            .iter_mut()
            .for_each(|x| x.copy_types(type_mapping));
    }
}

impl TypedImplTrait {
    pub(crate) fn type_check_impl_trait(
        impl_trait: ImplTrait,
        namespace: &mut Namespace,
        opts: TCOpts,
    ) -> CompileResult<(TypedImplTrait, TypeId)> {
        let mut errors = vec![];
        let mut warnings = vec![];

        let ImplTrait {
            trait_name,
            type_parameters,
            functions,
            type_implementing_for,
            type_implementing_for_span,
            block_span,
        } = impl_trait;

        // create a namespace for the impl
        let mut namespace = namespace.clone();

        // type check the type parameters
        // insert them into the namespace
        // TODO: eventually when we support generic traits, we will want to use this
        let mut new_type_parameters = vec![];
        for type_parameter in type_parameters.into_iter() {
            new_type_parameters.push(check!(
                TypeParameter::type_check(type_parameter, &mut namespace),
                return err(warnings, errors),
                warnings,
                errors
            ));
        }

        // type check the type that we are implementing for
        let implementing_for_type_id = check!(
            namespace.resolve_type_without_self(type_implementing_for),
            return err(warnings, errors),
            warnings,
            errors
        );

        let impl_trait = match namespace
            .resolve_call_path(&trait_name)
            .ok(&mut warnings, &mut errors)
            .cloned()
        {
            Some(TypedDeclaration::TraitDeclaration(tr)) => {
                let functions_buf = check!(
                    type_check_trait_implementation(
                        &tr.interface_surface,
                        &tr.methods,
                        &functions,
                        &trait_name,
                        &mut namespace,
                        implementing_for_type_id,
                        &type_implementing_for_span,
                        &block_span,
                        Mode::NonAbi,
                        opts,
                    ),
                    return err(warnings, errors),
                    warnings,
                    errors
                );
                let impl_trait = TypedImplTrait {
                    trait_name,
                    span: block_span,
                    methods: functions_buf,
                    implementing_for_type_id,
                };
                let implementing_for_type_id = insert_type(
                    match resolve_type(implementing_for_type_id, &type_implementing_for_span) {
                        Ok(o) => o,
                        Err(e) => {
                            errors.push(e.into());
                            return err(warnings, errors);
                        }
                    },
                );
                (impl_trait, implementing_for_type_id)
            }
            Some(TypedDeclaration::AbiDeclaration(abi)) => {
                // if you are comparing this with the `impl_trait` branch above, note that
                // there are no type arguments here because we don't support generic types
                // in contract ABIs yet (or ever?) due to the complexity of communicating
                // the ABI layout in the descriptor file.
                if look_up_type_id(implementing_for_type_id) != TypeInfo::Contract {
                    errors.push(CompileError::ImplAbiForNonContract {
                        span: type_implementing_for_span.clone(),
                        ty: implementing_for_type_id.to_string(),
                    });
                }

                let functions_buf = check!(
                    type_check_trait_implementation(
                        &abi.interface_surface,
                        &abi.methods,
                        &functions,
                        &trait_name,
                        &mut namespace,
                        implementing_for_type_id,
                        &type_implementing_for_span,
                        &block_span,
                        Mode::ImplAbiFn,
                        opts,
                    ),
                    return err(warnings, errors),
                    warnings,
                    errors
                );
                let impl_trait = TypedImplTrait {
                    trait_name,
                    span: block_span,
                    methods: functions_buf,
                    implementing_for_type_id,
                };
                (impl_trait, implementing_for_type_id)
            }
            Some(_) | None => {
                errors.push(CompileError::UnknownTrait {
                    name: trait_name.suffix.clone(),
                    span: trait_name.span(),
                });
                return err(warnings, errors);
            }
        };
        ok(impl_trait, warnings, errors)
    }

    pub(crate) fn type_check_impl_self(
        impl_self: ImplSelf,
        namespace: &mut Namespace,
        opts: TCOpts,
    ) -> CompileResult<TypedImplTrait> {
        let mut warnings = vec![];
        let mut errors = vec![];

        let ImplSelf {
            type_implementing_for,
            type_parameters,
            functions,
            block_span,
            ..
        } = impl_self;

        // create the namespace for the impl
        let mut namespace = namespace.clone();

        // type check the type parameters
        // insert them into the namespace
        let mut new_type_parameters = vec![];
        for type_parameter in type_parameters.into_iter() {
            new_type_parameters.push(check!(
                TypeParameter::type_check(type_parameter, &mut namespace),
                return err(warnings, errors),
                warnings,
                errors
            ));
        }

        // create the trait name
        let trait_name = CallPath {
            prefixes: vec![],
            suffix: match &type_implementing_for {
                TypeInfo::Custom { name, .. } => name.clone(),
                _ => Ident::new_with_override("r#Self", block_span.clone()),
            },
            is_absolute: false,
        };

        // type check the type that we are implementing for
        let implementing_for_type_id = check!(
            namespace.resolve_type_without_self(type_implementing_for),
            return err(warnings, errors),
            warnings,
            errors
        );

        // type check the methods inside of the impl block
        let mut methods = vec![];
        for fn_decl in functions.into_iter() {
            methods.push(check!(
                TypedFunctionDeclaration::type_check(TypeCheckArguments {
                    checkee: fn_decl,
                    namespace: &mut namespace,
                    return_type_annotation: insert_type(TypeInfo::Unknown),
                    help_text: "",
                    self_type: implementing_for_type_id,
                    mode: Mode::NonAbi,
                    opts,
                }),
                continue,
                warnings,
                errors
            ));
        }

        let impl_trait = TypedImplTrait {
            trait_name,
            span: block_span,
            methods,
            implementing_for_type_id,
        };
        ok(impl_trait, warnings, errors)
    }
}

#[allow(clippy::too_many_arguments)]
fn type_check_trait_implementation(
    trait_interface_surface: &[TypedTraitFn],
    trait_methods: &[FunctionDeclaration],
    functions: &[FunctionDeclaration],
    trait_name: &CallPath,
    namespace: &mut Namespace,
    self_type: TypeId,
    self_type_span: &Span,
    block_span: &Span,
    mode: Mode,
    opts: TCOpts,
) -> CompileResult<Vec<TypedFunctionDeclaration>> {
    let mut errors = vec![];
    let mut warnings = vec![];

    let mut functions_buf: Vec<TypedFunctionDeclaration> = vec![];
    let mut processed_fns = std::collections::HashSet::<Ident>::new();

    // this map keeps track of the remaining functions in the
    // interface surface that still need to be implemented for the
    // trait to be fully implemented
    let mut function_checklist: std::collections::BTreeMap<&Ident, _> = trait_interface_surface
        .iter()
        .map(|decl| (&decl.name, decl))
        .collect();
    for fn_decl in functions {
        // type check the function declaration
        let fn_decl = check!(
            TypedFunctionDeclaration::type_check(TypeCheckArguments {
                checkee: fn_decl.clone(),
                namespace,
                return_type_annotation: insert_type(TypeInfo::Unknown),
                help_text: Default::default(),
                self_type,
                mode,
                opts,
            }),
            continue,
            warnings,
            errors
        );

        // Ensure that there aren't multiple definitions of this function impl'd
        if !processed_fns.insert(fn_decl.name.clone()) {
            errors.push(CompileError::MultipleDefinitionsOfFunction {
                name: fn_decl.name.clone(),
            });
            return err(warnings, errors);
        }

        // remove this function from the "checklist"
        let fn_signature = match function_checklist.remove(&fn_decl.name) {
            Some(trait_fn) => trait_fn,
            None => {
                errors.push(CompileError::FunctionNotAPartOfInterfaceSurface {
                    name: fn_decl.name.clone(),
                    trait_name: trait_name.suffix.clone(),
                    span: fn_decl.name.span(),
                });
                return err(warnings, errors);
            }
        };

        // ensure this fn decl's parameters and signature lines up with the one
        // in the trait
        if fn_decl.parameters.len() != fn_signature.parameters.len() {
            errors.push(
                CompileError::IncorrectNumberOfInterfaceSurfaceFunctionParameters {
                    span: fn_decl.parameters_span(),
                    fn_name: fn_decl.name.clone(),
                    trait_name: trait_name.suffix.clone(),
                    num_parameters: fn_signature.parameters.len(),
                    provided_parameters: fn_decl.parameters.len(),
                },
            );
            continue;
        }

        // unify the types from the parameters of the function declaration
        // with the parameters of the function signature
        for (fn_signature_param, fn_decl_param) in
            fn_signature.parameters.iter().zip(&fn_decl.parameters)
        {
            // TODO use trait constraints as part of the type here to
            // implement trait constraint solver */
<<<<<<< HEAD
            let fn_decl_param_type = fn_decl_param.r#type;
            let fn_signature_param_type = fn_signature_param.r#type;
=======
            let fn_decl_param_type = fn_decl_param.type_id;
            let trait_param_type = trait_param.type_id;

>>>>>>> 966f110b
            let (mut new_warnings, new_errors) = unify_with_self(
                fn_decl_param_type,
                fn_signature_param_type,
                self_type,
                &fn_signature_param.type_span,
                "",
            );
            warnings.append(&mut new_warnings);
            if !new_errors.is_empty() {
                errors.push(CompileError::MismatchedTypeInTrait {
                    span: fn_decl_param.type_span.clone(),
                    given: fn_decl_param_type.to_string(),
                    expected: fn_signature_param_type.to_string(),
                });
                continue;
            }
        }

        // check to see if the purity of the function declaration is the same
        // as the purity of the function signature
        if fn_decl.purity != fn_signature.purity {
            errors.push(if fn_signature.purity == Purity::Pure {
                CompileError::TraitDeclPureImplImpure {
                    fn_name: fn_decl.name.clone(),
                    trait_name: trait_name.suffix.clone(),
                    attrs: fn_decl.purity.to_attribute_syntax(),
                    span: fn_decl.span.clone(),
                }
            } else {
                CompileError::TraitImplPurityMismatch {
                    fn_name: fn_decl.name.clone(),
                    trait_name: trait_name.suffix.clone(),
                    attrs: fn_signature.purity.to_attribute_syntax(),
                    span: fn_decl.span.clone(),
                }
            });
        }

        // unify the return type of the function declaration
        // with the return type of the function signature
        let (mut new_warnings, new_errors) = unify_with_self(
            fn_decl.return_type,
            fn_signature.return_type,
            self_type,
            &fn_decl.return_type_span,
            "",
        );
        warnings.append(&mut new_warnings);
        if !new_errors.is_empty() {
            errors.push(CompileError::MismatchedTypeInTrait {
                span: fn_decl.return_type_span.clone(),
                expected: fn_signature.return_type.to_string(),
                given: fn_decl.return_type.to_string(),
            });
            continue;
        }

        functions_buf.push(fn_decl);
    }

    // This name space is temporary! It is used only so that the below methods
    // can reference functions from the interface
    let mut impl_trait_namespace = namespace.clone();

    // A trait impl needs access to everything that the trait methods have access to, which is
    // basically everything in the path where the trait is declared.
    // First, get the path to where the trait is declared. This is a combination of the path stored
    // in the symbols map and the path stored in the CallPath.
    let trait_path = [
        &trait_name.prefixes[..],
        impl_trait_namespace.get_canonical_path(&trait_name.suffix),
    ]
    .concat();
    impl_trait_namespace.star_import(&trait_path);

    impl_trait_namespace.insert_trait_implementation(
        CallPath {
            prefixes: vec![],
            suffix: trait_name.suffix.clone(),
            is_absolute: false,
        },
        match resolve_type(self_type, self_type_span) {
            Ok(o) => o,
            Err(e) => {
                errors.push(e.into());
                return err(warnings, errors);
            }
        },
        functions_buf.clone(),
    );

    // type check the methods now that the interface
    // they depends upon has been implemented
    // use a local namespace which has the above interface inserted
    // into it as a trait implementation for this
    for method in trait_methods {
        let method = check!(
            TypedFunctionDeclaration::type_check(TypeCheckArguments {
                checkee: method.clone(),
                namespace: &mut impl_trait_namespace,
                return_type_annotation: insert_type(TypeInfo::Unknown),
                help_text: Default::default(),
                self_type,
                mode,
                opts,
            }),
            continue,
            warnings,
            errors
        );
        functions_buf.push(method);
    }

    // check that the implementation checklist is complete
    if !function_checklist.is_empty() {
        errors.push(CompileError::MissingInterfaceSurfaceMethods {
            span: block_span.clone(),
            missing_functions: function_checklist
                .into_iter()
                .map(|(ident, _)| ident.as_str().to_string())
                .collect::<Vec<_>>()
                .join("\n"),
        });
    }
    ok(functions_buf, warnings, errors)
}<|MERGE_RESOLUTION|>--- conflicted
+++ resolved
@@ -322,14 +322,8 @@
         {
             // TODO use trait constraints as part of the type here to
             // implement trait constraint solver */
-<<<<<<< HEAD
-            let fn_decl_param_type = fn_decl_param.r#type;
-            let fn_signature_param_type = fn_signature_param.r#type;
-=======
             let fn_decl_param_type = fn_decl_param.type_id;
-            let trait_param_type = trait_param.type_id;
-
->>>>>>> 966f110b
+            let fn_signature_param_type = fn_signature_param.type_id;
             let (mut new_warnings, new_errors) = unify_with_self(
                 fn_decl_param_type,
                 fn_signature_param_type,
