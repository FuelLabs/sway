use std::collections::{HashMap, HashSet};

use sway_error::error::CompileError;
use sway_types::{Ident, Span, Spanned};

use crate::{
    declaration_engine::{declaration_engine::*, DeclarationId},
    error::*,
    language::{parsed::*, ty, *},
    semantic_analysis::{Mode, TypeCheckContext},
    type_system::*,
};

impl ty::TyImplTrait {
    pub(crate) fn type_check_impl_trait(
        ctx: TypeCheckContext,
        impl_trait: ImplTrait,
    ) -> CompileResult<(Self, TypeId)> {
        let mut errors = vec![];
        let mut warnings = vec![];

        let ImplTrait {
            impl_type_parameters,
            trait_name,
<<<<<<< HEAD
            mut trait_type_arguments,
=======
            trait_type_arguments,
>>>>>>> dbd6b921
            type_implementing_for,
            type_implementing_for_span,
            functions,
            block_span,
        } = impl_trait;

        if !trait_type_arguments.is_empty() {
            let spans = trait_type_arguments
                .into_iter()
                .map(|type_arg| type_arg.span())
                .collect();
            errors.push(CompileError::Unimplemented(
                "Generic traits are not yet implemented.",
                Span::join_all(spans),
            ));
            return err(warnings, errors);
        }

        // create a namespace for the impl
        let mut impl_namespace = ctx.namespace.clone();
        let mut ctx = ctx.scoped(&mut impl_namespace);

        // type check the type parameters
        // insert them into the namespace
        // TODO: eventually when we support generic traits, we will want to use this
        let mut new_impl_type_parameters = vec![];
        for type_parameter in impl_type_parameters.into_iter() {
            new_impl_type_parameters.push(check!(
                TypeParameter::type_check(ctx.by_ref(), type_parameter),
                return err(warnings, errors),
                warnings,
                errors
            ));
        }

        // resolve the types of the trait type arguments
        for type_arg in trait_type_arguments.iter_mut() {
            type_arg.type_id = check!(
                ctx.resolve_type_without_self(type_arg.type_id, &type_arg.span, None),
                return err(warnings, errors),
                warnings,
                errors
            );
        }

        // type check the type that we are implementing for
        let implementing_for_type_id = check!(
            ctx.resolve_type_without_self(
                insert_type(type_implementing_for),
                &type_implementing_for_span,
                None
            ),
            return err(warnings, errors),
            warnings,
            errors
        );

        // check for unconstrained type parameters
        check!(
            check_for_unconstrained_type_parameters(
                &new_impl_type_parameters,
<<<<<<< HEAD
                &trait_type_arguments,
=======
>>>>>>> dbd6b921
                implementing_for_type_id,
                &type_implementing_for_span
            ),
            return err(warnings, errors),
            warnings,
            errors
        );

        // Update the context with the new `self` type.
        let ctx = ctx.with_self_type(implementing_for_type_id);

        let impl_trait = match ctx
            .namespace
            .resolve_call_path(&trait_name)
            .ok(&mut warnings, &mut errors)
            .cloned()
        {
            Some(ty::TyDeclaration::TraitDeclaration(decl_id)) => {
                let mut trait_decl = check!(
                    CompileResult::from(de_get_trait(decl_id, &trait_name.span())),
                    return err(warnings, errors),
                    warnings,
                    errors
                );

                // monomorphize the trait declaration
                check!(
                    ctx.monomorphize(
                        &mut trait_decl,
                        &mut trait_type_arguments,
                        EnforceTypeArguments::Yes,
                        &trait_name.span()
                    ),
                    return err(warnings, errors),
                    warnings,
                    errors
                );

                // Update the context with the new `self` type.
                let ctx = ctx.with_self_type(implementing_for_type_id);

                let functions_buf = check!(
                    type_check_trait_implementation(
                        ctx,
                        &new_impl_type_parameters,
                        &trait_decl.interface_surface,
                        &trait_decl.methods,
                        &functions,
                        &trait_name,
                        &type_implementing_for_span,
                        &block_span,
                        false,
                    ),
                    return err(warnings, errors),
                    warnings,
                    errors
                );
                let functions_decl_id = functions_buf
                    .iter()
                    .map(|d| de_insert_function(d.clone()))
                    .collect::<Vec<_>>();
                let impl_trait = ty::TyImplTrait {
<<<<<<< HEAD
                    impl_type_parameters: new_impl_type_parameters,
                    trait_name: trait_name.clone(),
=======
                    impl_type_parameters: vec![], // TODO: this is empty because currently we don't yet support generic traits
                    trait_name,
                    trait_type_parameters: vec![], // TODO: this is empty because currently we don't yet support generic traits
>>>>>>> dbd6b921
                    span: block_span,
                    methods: functions_decl_id,
                    implementing_for_type_id,
                    type_implementing_for_span: type_implementing_for_span.clone(),
                };
                let implementing_for_type_id = insert_type(
                    match to_typeinfo(implementing_for_type_id, &type_implementing_for_span) {
                        Ok(o) => o,
                        Err(e) => {
                            errors.push(e.into());
                            return err(warnings, errors);
                        }
                    },
                );
                (impl_trait, implementing_for_type_id)
            }
            Some(ty::TyDeclaration::AbiDeclaration(decl_id)) => {
                // if you are comparing this with the `impl_trait` branch above, note that
                // there are no type arguments here because we don't support generic types
                // in contract ABIs yet (or ever?) due to the complexity of communicating
                // the ABI layout in the descriptor file.

                let abi = check!(
                    CompileResult::from(de_get_abi(decl_id, &trait_name.span())),
                    return err(warnings, errors),
                    warnings,
                    errors
                );

                if look_up_type_id(implementing_for_type_id) != TypeInfo::Contract {
                    errors.push(CompileError::ImplAbiForNonContract {
                        span: type_implementing_for_span.clone(),
                        ty: implementing_for_type_id.to_string(),
                    });
                }

                let ctx = ctx.with_mode(Mode::ImplAbiFn);

                let functions_buf = check!(
                    type_check_trait_implementation(
                        ctx,
                        &[], // this is empty because abi definitions don't support generics
                        &abi.interface_surface,
                        &abi.methods,
                        &functions,
                        &trait_name,
                        &type_implementing_for_span,
                        &block_span,
                        true
                    ),
                    return err(warnings, errors),
                    warnings,
                    errors
                );
                let functions_decl_id = functions_buf
                    .iter()
                    .map(|d| de_insert_function(d.clone()))
                    .collect::<Vec<_>>();
                let impl_trait = ty::TyImplTrait {
<<<<<<< HEAD
                    impl_type_parameters: vec![], // this is empty because abi definitions don't support generics
=======
                    impl_type_parameters: vec![], // TODO: this is empty because currently we don't yet support generic traits
>>>>>>> dbd6b921
                    trait_name,
                    trait_type_parameters: vec![], // TODO: this is empty because currently we don't yet support generic traits
                    span: block_span,
                    methods: functions_decl_id,
                    implementing_for_type_id,
                    type_implementing_for_span,
                };
                (impl_trait, implementing_for_type_id)
            }
            Some(_) | None => {
                errors.push(CompileError::UnknownTrait {
                    name: trait_name.suffix.clone(),
                    span: trait_name.span(),
                });
                return err(warnings, errors);
            }
        };
        ok(impl_trait, warnings, errors)
    }

    // If any method contains a call to get_storage_index, then
    // impl_typ can only be a storage type.
    // This is noted down in the type engine.
    fn gather_storage_only_types(
        impl_typ: TypeId,
        methods: &[ty::TyFunctionDeclaration],
        access_span: &Span,
    ) -> Result<(), CompileError> {
        fn ast_node_contains_get_storage_index(
            x: &ty::TyAstNodeContent,
            access_span: &Span,
        ) -> Result<bool, CompileError> {
            match x {
                ty::TyAstNodeContent::Expression(expr)
                | ty::TyAstNodeContent::ImplicitReturnExpression(expr) => {
                    expr_contains_get_storage_index(expr, access_span)
                }
                ty::TyAstNodeContent::Declaration(decl) => {
                    decl_contains_get_storage_index(decl, access_span)
                }
                ty::TyAstNodeContent::SideEffect => Ok(false),
            }
        }

        fn expr_contains_get_storage_index(
            expr: &ty::TyExpression,
            access_span: &Span,
        ) -> Result<bool, CompileError> {
            let res = match &expr.expression {
                ty::TyExpressionVariant::Literal(_)
                | ty::TyExpressionVariant::VariableExpression { .. }
                | ty::TyExpressionVariant::FunctionParameter
                | ty::TyExpressionVariant::AsmExpression { .. }
                | ty::TyExpressionVariant::Break
                | ty::TyExpressionVariant::Continue
                | ty::TyExpressionVariant::StorageAccess(_)
                | ty::TyExpressionVariant::AbiName(_) => false,
                ty::TyExpressionVariant::FunctionApplication { arguments, .. } => {
                    for f in arguments.iter() {
                        let b = expr_contains_get_storage_index(&f.1, access_span)?;
                        if b {
                            return Ok(true);
                        }
                    }
                    false
                }
                ty::TyExpressionVariant::LazyOperator {
                    lhs: expr1,
                    rhs: expr2,
                    ..
                }
                | ty::TyExpressionVariant::ArrayIndex {
                    prefix: expr1,
                    index: expr2,
                } => {
                    expr_contains_get_storage_index(expr1, access_span)?
                        || expr_contains_get_storage_index(expr2, access_span)?
                }
                ty::TyExpressionVariant::Tuple { fields: exprvec }
                | ty::TyExpressionVariant::Array { contents: exprvec } => {
                    for f in exprvec.iter() {
                        let b = expr_contains_get_storage_index(f, access_span)?;
                        if b {
                            return Ok(true);
                        }
                    }
                    false
                }

                ty::TyExpressionVariant::StructExpression { fields, .. } => {
                    for f in fields.iter() {
                        let b = expr_contains_get_storage_index(&f.value, access_span)?;
                        if b {
                            return Ok(true);
                        }
                    }
                    false
                }
                ty::TyExpressionVariant::CodeBlock(cb) => {
                    codeblock_contains_get_storage_index(cb, access_span)?
                }
                ty::TyExpressionVariant::IfExp {
                    condition,
                    then,
                    r#else,
                } => {
                    expr_contains_get_storage_index(condition, access_span)?
                        || expr_contains_get_storage_index(then, access_span)?
                        || r#else.as_ref().map_or(Ok(false), |r#else| {
                            expr_contains_get_storage_index(r#else, access_span)
                        })?
                }
                ty::TyExpressionVariant::StructFieldAccess { prefix: exp, .. }
                | ty::TyExpressionVariant::TupleElemAccess { prefix: exp, .. }
                | ty::TyExpressionVariant::AbiCast { address: exp, .. }
                | ty::TyExpressionVariant::EnumTag { exp }
                | ty::TyExpressionVariant::UnsafeDowncast { exp, .. } => {
                    expr_contains_get_storage_index(exp, access_span)?
                }
                ty::TyExpressionVariant::EnumInstantiation { contents, .. } => {
                    contents.as_ref().map_or(Ok(false), |f| {
                        expr_contains_get_storage_index(f, access_span)
                    })?
                }

                ty::TyExpressionVariant::IntrinsicFunction(ty::TyIntrinsicFunctionKind {
                    kind,
                    ..
                }) => matches!(kind, sway_ast::intrinsics::Intrinsic::GetStorageKey),
                ty::TyExpressionVariant::WhileLoop { condition, body } => {
                    expr_contains_get_storage_index(condition, access_span)?
                        || codeblock_contains_get_storage_index(body, access_span)?
                }
                ty::TyExpressionVariant::Reassignment(reassignment) => {
                    expr_contains_get_storage_index(&reassignment.rhs, access_span)?
                }
                ty::TyExpressionVariant::StorageReassignment(storage_reassignment) => {
                    expr_contains_get_storage_index(&storage_reassignment.rhs, access_span)?
                }
                ty::TyExpressionVariant::Return(exp) => {
                    expr_contains_get_storage_index(exp, access_span)?
                }
            };
            Ok(res)
        }

        fn decl_contains_get_storage_index(
            decl: &ty::TyDeclaration,
            access_span: &Span,
        ) -> Result<bool, CompileError> {
            match decl {
                ty::TyDeclaration::VariableDeclaration(decl) => {
                    expr_contains_get_storage_index(&decl.body, access_span)
                }
                ty::TyDeclaration::ConstantDeclaration(decl_id) => {
                    let ty::TyConstantDeclaration { value: expr, .. } =
                        de_get_constant(decl_id.clone(), access_span)?;
                    expr_contains_get_storage_index(&expr, access_span)
                }
                // We're already inside a type's impl. So we can't have these
                // nested functions etc. We just ignore them.
                ty::TyDeclaration::FunctionDeclaration(_)
                | ty::TyDeclaration::TraitDeclaration(_)
                | ty::TyDeclaration::StructDeclaration(_)
                | ty::TyDeclaration::EnumDeclaration(_)
                | ty::TyDeclaration::ImplTrait(_)
                | ty::TyDeclaration::AbiDeclaration(_)
                | ty::TyDeclaration::GenericTypeForFunctionScope { .. }
                | ty::TyDeclaration::ErrorRecovery
                | ty::TyDeclaration::StorageDeclaration(_) => Ok(false),
            }
        }

        fn codeblock_contains_get_storage_index(
            cb: &ty::TyCodeBlock,
            access_span: &Span,
        ) -> Result<bool, CompileError> {
            for content in cb.contents.iter() {
                let b = ast_node_contains_get_storage_index(&content.content, access_span)?;
                if b {
                    return Ok(true);
                }
            }
            Ok(false)
        }

        for method in methods.iter() {
            let contains_get_storage_index =
                codeblock_contains_get_storage_index(&method.body, access_span)?;
            if contains_get_storage_index {
                set_type_as_storage_only(impl_typ);
                return Ok(());
            }
        }

        Ok(())
    }

    pub(crate) fn type_check_impl_self(
        ctx: TypeCheckContext,
        impl_self: ImplSelf,
    ) -> CompileResult<Self> {
        let mut warnings = vec![];
        let mut errors = vec![];

        let ImplSelf {
            impl_type_parameters,
            type_implementing_for,
            type_implementing_for_span,
            functions,
            block_span,
        } = impl_self;

        // create the namespace for the impl
        let mut impl_namespace = ctx.namespace.clone();
        let mut ctx = ctx.scoped(&mut impl_namespace);

        // create the trait name
        let trait_name = CallPath {
            prefixes: vec![],
            suffix: match &type_implementing_for {
                TypeInfo::Custom { name, .. } => name.clone(),
                _ => Ident::new_with_override("r#Self", type_implementing_for_span.clone()),
            },
            is_absolute: false,
        };

        // type check the type parameters
        // insert them into the namespace
<<<<<<< HEAD
        let mut new_impl_type_parameters = vec![];
        for type_parameter in impl_type_parameters.into_iter() {
            new_impl_type_parameters.push(check!(
=======
        let mut new_type_parameters = vec![];
        for type_parameter in impl_type_parameters.into_iter() {
            new_type_parameters.push(check!(
>>>>>>> dbd6b921
                TypeParameter::type_check(ctx.by_ref(), type_parameter),
                return err(warnings, errors),
                warnings,
                errors
            ));
        }

        // type check the type that we are implementing for
        let implementing_for_type_id = check!(
            ctx.resolve_type_without_self(
                insert_type(type_implementing_for),
                &type_implementing_for_span,
                None
            ),
            return err(warnings, errors),
            warnings,
            errors
        );

        // check for unconstrained type parameters
        check!(
            check_for_unconstrained_type_parameters(
                &new_impl_type_parameters,
                &[],
                implementing_for_type_id,
                &type_implementing_for_span
            ),
            return err(warnings, errors),
            warnings,
            errors
        );

        let mut ctx = ctx
            .with_self_type(implementing_for_type_id)
            .with_help_text("")
            .with_type_annotation(insert_type(TypeInfo::Unknown));

        // type check the methods inside of the impl block
        let mut methods = vec![];
        for fn_decl in functions.into_iter() {
            methods.push(check!(
                ty::TyFunctionDeclaration::type_check(ctx.by_ref(), fn_decl),
                continue,
                warnings,
                errors
            ));
        }

        check!(
            CompileResult::from(Self::gather_storage_only_types(
                implementing_for_type_id,
                &methods,
                &type_implementing_for_span,
            )),
            return err(warnings, errors),
            warnings,
            errors
        );

        let methods_ids = methods
            .iter()
            .map(|d| de_insert_function(d.clone()))
            .collect::<Vec<_>>();
        let impl_trait = ty::TyImplTrait {
<<<<<<< HEAD
            impl_type_parameters: new_impl_type_parameters,
=======
            impl_type_parameters: vec![], // TODO: this is empty because currently we don't yet support generic traits
>>>>>>> dbd6b921
            trait_name,
            trait_type_parameters: vec![], // TODO: this is empty because currently we don't yet support generic traits
            span: block_span,
            methods: methods_ids,
            implementing_for_type_id,
            type_implementing_for_span,
        };
        ok(impl_trait, warnings, errors)
    }
}

#[allow(clippy::too_many_arguments)]
fn type_check_trait_implementation(
    mut ctx: TypeCheckContext,
    parent_impl_type_parameters: &[TypeParameter],
    trait_interface_surface: &[DeclarationId],
    trait_methods: &[FunctionDeclaration],
    functions: &[FunctionDeclaration],
    trait_name: &CallPath,
    self_type_span: &Span,
    block_span: &Span,
    is_contract: bool,
) -> CompileResult<Vec<ty::TyFunctionDeclaration>> {
    use sway_error::error::InterfaceName;
    let interface_name = || -> InterfaceName {
        if is_contract {
            InterfaceName::Abi(trait_name.suffix.clone())
        } else {
            InterfaceName::Trait(trait_name.suffix.clone())
        }
    };

    let mut errors = vec![];
    let mut warnings = vec![];

    let mut trait_fns = vec![];
    for decl_id in trait_interface_surface {
        match de_get_trait_fn(decl_id.clone(), block_span) {
            Ok(decl) => trait_fns.push(decl),
            Err(err) => errors.push(err),
        }
    }

    let mut functions_buf: Vec<ty::TyFunctionDeclaration> = vec![];
    let mut processed_fns = std::collections::HashSet::<Ident>::new();

    // this map keeps track of the remaining functions in the
    // interface surface that still need to be implemented for the
    // trait to be fully implemented
    let mut function_checklist: std::collections::BTreeMap<&Ident, _> =
        trait_fns.iter().map(|decl| (&decl.name, decl)).collect();

    for fn_decl in functions {
        let mut ctx = ctx
            .by_ref()
            .with_help_text("")
            .with_type_annotation(insert_type(TypeInfo::Unknown));

        // type check the function declaration
        let mut fn_decl = check!(
            ty::TyFunctionDeclaration::type_check(ctx.by_ref(), fn_decl.clone()),
            continue,
            warnings,
            errors
        );

        // Ensure that there aren't multiple definitions of this function impl'd
        if !processed_fns.insert(fn_decl.name.clone()) {
            errors.push(CompileError::MultipleDefinitionsOfFunction {
                name: fn_decl.name.clone(),
            });
            return err(warnings, errors);
        }

        // remove this function from the "checklist"
        let fn_signature = match function_checklist.remove(&fn_decl.name) {
            Some(trait_fn) => trait_fn,
            None => {
                errors.push(CompileError::FunctionNotAPartOfInterfaceSurface {
                    name: fn_decl.name.clone(),
                    interface_name: interface_name(),
                    span: fn_decl.name.span(),
                });
                return err(warnings, errors);
            }
        };

        // ensure this fn decl's parameters and signature lines up with the one
        // in the trait
        if fn_decl.parameters.len() != fn_signature.parameters.len() {
            errors.push(
                CompileError::IncorrectNumberOfInterfaceSurfaceFunctionParameters {
                    span: fn_decl.parameters_span(),
                    fn_name: fn_decl.name.clone(),
                    interface_name: interface_name(),
                    num_parameters: fn_signature.parameters.len(),
                    provided_parameters: fn_decl.parameters.len(),
                },
            );
            continue;
        }

        // unify the types from the parameters of the function declaration
        // with the parameters of the function signature
        for (fn_signature_param, fn_decl_param) in
            fn_signature.parameters.iter().zip(&fn_decl.parameters)
        {
            // TODO use trait constraints as part of the type here to
            // implement trait constraint solver */
            // check if the mutability of the parameters is incompatible
            if fn_decl_param.is_mutable != fn_signature_param.is_mutable {
                errors.push(CompileError::ParameterMutabilityMismatch {
                    span: fn_decl_param.mutability_span.clone(),
                });
            }

            if (fn_decl_param.is_reference || fn_signature_param.is_reference) && is_contract {
                errors.push(CompileError::RefMutParameterInContract {
                    span: fn_decl_param.mutability_span.clone(),
                });
            }

            let (new_warnings, new_errors) = unify_right_with_self(
                fn_decl_param.type_id,
                fn_signature_param.type_id,
                ctx.self_type(),
                &fn_signature_param.type_span,
                ctx.help_text(),
            );
            if !new_warnings.is_empty() || !new_errors.is_empty() {
                errors.push(CompileError::MismatchedTypeInInterfaceSurface {
                    interface_name: interface_name(),
                    span: fn_decl_param.type_span.clone(),
                    given: fn_decl_param.type_id.to_string(),
                    expected: fn_signature_param.type_id.to_string(),
                });
                continue;
            }
        }

        // check to see if the purity of the function declaration is the same
        // as the purity of the function signature
        if fn_decl.purity != fn_signature.purity {
            errors.push(if fn_signature.purity == Purity::Pure {
                CompileError::TraitDeclPureImplImpure {
                    fn_name: fn_decl.name.clone(),
                    interface_name: interface_name(),
                    attrs: fn_decl.purity.to_attribute_syntax(),
                    span: fn_decl.span.clone(),
                }
            } else {
                CompileError::TraitImplPurityMismatch {
                    fn_name: fn_decl.name.clone(),
                    interface_name: interface_name(),
                    attrs: fn_signature.purity.to_attribute_syntax(),
                    span: fn_decl.span.clone(),
                }
            });
        }

        // unify the return type of the implemented function and the return
        // type of the signature
        let (new_warnings, new_errors) = unify_right_with_self(
            fn_decl.return_type,
            fn_signature.return_type,
            ctx.self_type(),
            &fn_decl.return_type_span,
            ctx.help_text(),
        );
        if !new_warnings.is_empty() || !new_errors.is_empty() {
            errors.push(CompileError::MismatchedTypeInInterfaceSurface {
                interface_name: interface_name(),
                span: fn_decl.return_type_span.clone(),
                expected: fn_signature.return_type.to_string(),
                given: fn_decl.return_type.to_string(),
            });
            continue;
        }

        // if this method uses a type parameter from its parent's impl type
        // parameters, then we need to add that type parameter to the method's
        // type parameters.
        //
        // NOTE: this is a semi-hack that is used to force monomorphization of
        // trait methods that contain a generic defined in the parent impl...
        // without stuffing the generic into the method's type parameters, its
        // not currently possible to monomorphize on that generic at function
        // application time.
        //
        // *This will change* when either https://github.com/FuelLabs/sway/issues/1267
        // or https://github.com/FuelLabs/sway/issues/2814 goes in.
        fn_decl.type_parameters.append(
            &mut fn_decl
                .unconstrained_type_parameters(parent_impl_type_parameters)
                .into_iter()
                .cloned()
                .collect(),
        );

        functions_buf.push(fn_decl);
    }

    // This name space is temporary! It is used only so that the below methods
    // can reference functions from the interface
    let mut impl_trait_namespace = ctx.namespace.clone();
    let ctx = ctx.scoped(&mut impl_trait_namespace);

    // A trait impl needs access to everything that the trait methods have access to, which is
    // basically everything in the path where the trait is declared.
    // First, get the path to where the trait is declared. This is a combination of the path stored
    // in the symbols map and the path stored in the CallPath.
    let trait_path = [
        &trait_name.prefixes[..],
        ctx.namespace.get_canonical_path(&trait_name.suffix),
    ]
    .concat();
    ctx.namespace.star_import(&trait_path);

    let self_type_id = insert_type(match to_typeinfo(ctx.self_type(), self_type_span) {
        Ok(o) => o,
        Err(e) => {
            errors.push(e.into());
            return err(warnings, errors);
        }
    });
    ctx.namespace.insert_trait_implementation(
        CallPath {
            prefixes: vec![],
            suffix: trait_name.suffix.clone(),
            is_absolute: false,
        },
        self_type_id,
        functions_buf.clone(),
    );

    let mut ctx = ctx
        .with_help_text("")
        .with_type_annotation(insert_type(TypeInfo::Unknown));

    // type check the methods now that the interface
    // they depends upon has been implemented
    // use a local namespace which has the above interface inserted
    // into it as a trait implementation for this
    for method in trait_methods {
        let method = check!(
            ty::TyFunctionDeclaration::type_check(ctx.by_ref(), method.clone()),
            continue,
            warnings,
            errors
        );
        functions_buf.push(method);
    }

    // check that the implementation checklist is complete
    if !function_checklist.is_empty() {
        errors.push(CompileError::MissingInterfaceSurfaceMethods {
            span: block_span.clone(),
            missing_functions: function_checklist
                .into_iter()
                .map(|(ident, _)| ident.as_str().to_string())
                .collect::<Vec<_>>()
                .join("\n"),
        });
    }
    ok(functions_buf, warnings, errors)
}

/// Given an array of [TypeParameter] `type_parameters`, checks to see if any of
/// the type parameters are unconstrained on the signature of the impl block.
///
/// An type parameter is unconstrained on the signature of the impl block when
/// it is not used in either the type arguments to the trait name or the type
/// arguments to the type the trait is implementing for.
///
/// Here is an example that would compile:
///
/// ```ignore
/// trait Test<T> {
///     fn test_it(self, the_value: T) -> T;
/// }
///
/// impl<T, F> Test<T> for FooBarData<F> {
///     fn test_it(self, the_value: T) -> T {
///         the_value
///     }
/// }
/// ```
///
/// Here is an example that would not compile, as the `T` is unconstrained:
///
/// ```ignore
/// trait Test {
///     fn test_it<G>(self, the_value: G) -> G;
/// }
///
/// impl<T, F> Test for FooBarData<F> {
///     fn test_it<G>(self, the_value: G) -> G {
///         the_value
///     }
/// }
/// ```
fn check_for_unconstrained_type_parameters(
    type_parameters: &[TypeParameter],
    trait_type_arguments: &[TypeArgument],
    self_type: TypeId,
    self_type_span: &Span,
) -> CompileResult<()> {
    let mut warnings = vec![];
    let mut errors = vec![];

    // create a list of defined generics, with the generic and a span
    let mut defined_generics: HashMap<TypeInfo, Span> = HashMap::from_iter(
        type_parameters
            .iter()
            .map(|x| (look_up_type_id(x.type_id), x.span())),
    );

    // create a list of the generics in use in the impl signature
    let mut generics_in_use = HashSet::new();
    for type_arg in trait_type_arguments.iter() {
        generics_in_use.extend(check!(
            look_up_type_id(type_arg.type_id).extract_nested_generics(&type_arg.span),
            HashSet::new(),
            warnings,
            errors
        ));
    }
    generics_in_use.extend(check!(
        look_up_type_id(self_type).extract_nested_generics(self_type_span),
        HashSet::new(),
        warnings,
        errors
    ));

    // TODO: add a lookup in the trait constraints here and add it to
    // generics_in_use

    // deduct the generics in use from the defined generics
    for generic in generics_in_use.into_iter() {
        defined_generics.remove(&generic);
    }

    // create an error for all of the leftover generics
    for (k, v) in defined_generics.into_iter() {
        errors.push(CompileError::UnconstrainedGenericParameter {
            ty: format!("{}", k),
            span: v,
        });
    }

    if errors.is_empty() {
        ok((), warnings, errors)
    } else {
        err(warnings, errors)
    }
}<|MERGE_RESOLUTION|>--- conflicted
+++ resolved
@@ -22,11 +22,7 @@
         let ImplTrait {
             impl_type_parameters,
             trait_name,
-<<<<<<< HEAD
             mut trait_type_arguments,
-=======
-            trait_type_arguments,
->>>>>>> dbd6b921
             type_implementing_for,
             type_implementing_for_span,
             functions,
@@ -88,10 +84,7 @@
         check!(
             check_for_unconstrained_type_parameters(
                 &new_impl_type_parameters,
-<<<<<<< HEAD
                 &trait_type_arguments,
-=======
->>>>>>> dbd6b921
                 implementing_for_type_id,
                 &type_implementing_for_span
             ),
@@ -154,14 +147,8 @@
                     .map(|d| de_insert_function(d.clone()))
                     .collect::<Vec<_>>();
                 let impl_trait = ty::TyImplTrait {
-<<<<<<< HEAD
                     impl_type_parameters: new_impl_type_parameters,
                     trait_name: trait_name.clone(),
-=======
-                    impl_type_parameters: vec![], // TODO: this is empty because currently we don't yet support generic traits
-                    trait_name,
-                    trait_type_parameters: vec![], // TODO: this is empty because currently we don't yet support generic traits
->>>>>>> dbd6b921
                     span: block_span,
                     methods: functions_decl_id,
                     implementing_for_type_id,
@@ -221,13 +208,8 @@
                     .map(|d| de_insert_function(d.clone()))
                     .collect::<Vec<_>>();
                 let impl_trait = ty::TyImplTrait {
-<<<<<<< HEAD
                     impl_type_parameters: vec![], // this is empty because abi definitions don't support generics
-=======
-                    impl_type_parameters: vec![], // TODO: this is empty because currently we don't yet support generic traits
->>>>>>> dbd6b921
                     trait_name,
-                    trait_type_parameters: vec![], // TODO: this is empty because currently we don't yet support generic traits
                     span: block_span,
                     methods: functions_decl_id,
                     implementing_for_type_id,
@@ -455,15 +437,9 @@
 
         // type check the type parameters
         // insert them into the namespace
-<<<<<<< HEAD
         let mut new_impl_type_parameters = vec![];
         for type_parameter in impl_type_parameters.into_iter() {
             new_impl_type_parameters.push(check!(
-=======
-        let mut new_type_parameters = vec![];
-        for type_parameter in impl_type_parameters.into_iter() {
-            new_type_parameters.push(check!(
->>>>>>> dbd6b921
                 TypeParameter::type_check(ctx.by_ref(), type_parameter),
                 return err(warnings, errors),
                 warnings,
@@ -528,13 +504,8 @@
             .map(|d| de_insert_function(d.clone()))
             .collect::<Vec<_>>();
         let impl_trait = ty::TyImplTrait {
-<<<<<<< HEAD
             impl_type_parameters: new_impl_type_parameters,
-=======
-            impl_type_parameters: vec![], // TODO: this is empty because currently we don't yet support generic traits
->>>>>>> dbd6b921
             trait_name,
-            trait_type_parameters: vec![], // TODO: this is empty because currently we don't yet support generic traits
             span: block_span,
             methods: methods_ids,
             implementing_for_type_id,
