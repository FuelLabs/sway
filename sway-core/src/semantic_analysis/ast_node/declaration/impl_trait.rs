use std::collections::{HashMap, HashSet};

use sway_types::{Ident, Span, Spanned};

use crate::{
    declaration_engine::declaration_engine::*,
<<<<<<< HEAD
    error::{err, ok},
    language::CallPath,
=======
    error::{err, ok, InterfaceName},
>>>>>>> 3dce6b6c
    semantic_analysis::{
        Mode, TyAstNodeContent, TyConstantDeclaration, TyExpression, TyExpressionVariant,
        TyIntrinsicFunctionKind, TypeCheckContext,
    },
    type_system::{
        insert_type, look_up_type_id, set_type_as_storage_only, to_typeinfo, unify_with_self,
        CopyTypes, TypeId, TypeMapping, TypeParameter,
    },
    CompileError, CompileResult, FunctionDeclaration, ImplSelf, ImplTrait, Purity, TyDeclaration,
    TyFunctionDeclaration, TypeInfo,
};

use super::TyTraitFn;

#[derive(Clone, Debug, PartialEq, Eq)]
pub struct TyImplTrait {
    pub trait_name: CallPath,
    pub(crate) span: Span,
    pub methods: Vec<TyFunctionDeclaration>,
    pub implementing_for_type_id: TypeId,
    pub type_implementing_for_span: Span,
}

impl CopyTypes for TyImplTrait {
    fn copy_types(&mut self, type_mapping: &TypeMapping) {
        self.methods
            .iter_mut()
            .for_each(|x| x.copy_types(type_mapping));
    }
}

impl TyImplTrait {
    pub(crate) fn type_check_impl_trait(
        ctx: TypeCheckContext,
        impl_trait: ImplTrait,
    ) -> CompileResult<(Self, TypeId)> {
        let mut errors = vec![];
        let mut warnings = vec![];

        let ImplTrait {
            trait_name,
            type_parameters,
            functions,
            type_implementing_for,
            type_implementing_for_span,
            block_span,
        } = impl_trait;

        // create a namespace for the impl
        let mut impl_namespace = ctx.namespace.clone();
        let mut ctx = ctx.scoped(&mut impl_namespace);

        // type check the type parameters
        // insert them into the namespace
        // TODO: eventually when we support generic traits, we will want to use this
        let mut new_type_parameters = vec![];
        for type_parameter in type_parameters.into_iter() {
            new_type_parameters.push(check!(
                TypeParameter::type_check(ctx.by_ref(), type_parameter),
                return err(warnings, errors),
                warnings,
                errors
            ));
        }

        // type check the type that we are implementing for
        let implementing_for_type_id = check!(
            ctx.resolve_type_without_self(
                insert_type(type_implementing_for),
                &type_implementing_for_span,
                None
            ),
            return err(warnings, errors),
            warnings,
            errors
        );

        // check for unconstrained type parameters
        check!(
            check_for_unconstrained_type_parameters(
                &new_type_parameters,
                implementing_for_type_id,
                &type_implementing_for_span
            ),
            return err(warnings, errors),
            warnings,
            errors
        );

        // Update the context with the new `self` type.
        let ctx = ctx.with_self_type(implementing_for_type_id);

        let impl_trait = match ctx
            .namespace
            .resolve_call_path(&trait_name)
            .ok(&mut warnings, &mut errors)
            .cloned()
        {
            Some(TyDeclaration::TraitDeclaration(decl_id)) => {
                let tr = check!(
                    CompileResult::from(de_get_trait(decl_id, &trait_name.span())),
                    return err(warnings, errors),
                    warnings,
                    errors
                );
                let functions_buf = check!(
                    type_check_trait_implementation(
                        ctx,
                        &tr.interface_surface,
                        &tr.methods,
                        &functions,
                        &trait_name,
                        &type_implementing_for_span,
                        &block_span,
                        false,
                    ),
                    return err(warnings, errors),
                    warnings,
                    errors
                );
                let impl_trait = TyImplTrait {
                    trait_name,
                    span: block_span,
                    methods: functions_buf,
                    implementing_for_type_id,
                    type_implementing_for_span: type_implementing_for_span.clone(),
                };
                let implementing_for_type_id = insert_type(
                    match to_typeinfo(implementing_for_type_id, &type_implementing_for_span) {
                        Ok(o) => o,
                        Err(e) => {
                            errors.push(e.into());
                            return err(warnings, errors);
                        }
                    },
                );
                (impl_trait, implementing_for_type_id)
            }
            Some(TyDeclaration::AbiDeclaration(decl_id)) => {
                // if you are comparing this with the `impl_trait` branch above, note that
                // there are no type arguments here because we don't support generic types
                // in contract ABIs yet (or ever?) due to the complexity of communicating
                // the ABI layout in the descriptor file.

                let abi = check!(
                    CompileResult::from(de_get_abi(decl_id, &trait_name.span())),
                    return err(warnings, errors),
                    warnings,
                    errors
                );

                if look_up_type_id(implementing_for_type_id) != TypeInfo::Contract {
                    errors.push(CompileError::ImplAbiForNonContract {
                        span: type_implementing_for_span.clone(),
                        ty: implementing_for_type_id.to_string(),
                    });
                }

                let ctx = ctx.with_mode(Mode::ImplAbiFn);

                let functions_buf = check!(
                    type_check_trait_implementation(
                        ctx,
                        &abi.interface_surface,
                        &abi.methods,
                        &functions,
                        &trait_name,
                        &type_implementing_for_span,
                        &block_span,
                        true
                    ),
                    return err(warnings, errors),
                    warnings,
                    errors
                );
                let impl_trait = TyImplTrait {
                    trait_name,
                    span: block_span,
                    methods: functions_buf,
                    implementing_for_type_id,
                    type_implementing_for_span,
                };
                (impl_trait, implementing_for_type_id)
            }
            Some(_) | None => {
                errors.push(CompileError::UnknownTrait {
                    name: trait_name.suffix.clone(),
                    span: trait_name.span(),
                });
                return err(warnings, errors);
            }
        };
        ok(impl_trait, warnings, errors)
    }

    // If any method contains a call to get_storage_index, then
    // impl_typ can only be a storage type.
    // This is noted down in the type engine.
    fn gather_storage_only_types(
        impl_typ: TypeId,
        methods: &[TyFunctionDeclaration],
        access_span: &Span,
    ) -> Result<(), CompileError> {
        use crate::semantic_analysis;
        fn ast_node_contains_get_storage_index(
            x: &TyAstNodeContent,
            access_span: &Span,
        ) -> Result<bool, CompileError> {
            match x {
                TyAstNodeContent::Expression(expr)
                | TyAstNodeContent::ImplicitReturnExpression(expr) => {
                    expr_contains_get_storage_index(expr, access_span)
                }
                TyAstNodeContent::Declaration(decl) => {
                    decl_contains_get_storage_index(decl, access_span)
                }
                TyAstNodeContent::SideEffect => Ok(false),
            }
        }

        fn expr_contains_get_storage_index(
            expr: &TyExpression,
            access_span: &Span,
        ) -> Result<bool, CompileError> {
            let res = match &expr.expression {
                TyExpressionVariant::Literal(_)
                | TyExpressionVariant::VariableExpression { .. }
                | TyExpressionVariant::FunctionParameter
                | TyExpressionVariant::AsmExpression { .. }
                | TyExpressionVariant::Break
                | TyExpressionVariant::Continue
                | TyExpressionVariant::StorageAccess(_)
                | TyExpressionVariant::AbiName(_) => false,
                TyExpressionVariant::FunctionApplication { arguments, .. } => {
                    for f in arguments.iter() {
                        let b = expr_contains_get_storage_index(&f.1, access_span)?;
                        if b {
                            return Ok(true);
                        }
                    }
                    false
                }
                TyExpressionVariant::LazyOperator {
                    lhs: expr1,
                    rhs: expr2,
                    ..
                }
                | TyExpressionVariant::ArrayIndex {
                    prefix: expr1,
                    index: expr2,
                } => {
                    expr_contains_get_storage_index(expr1, access_span)?
                        || expr_contains_get_storage_index(expr2, access_span)?
                }
                TyExpressionVariant::Tuple { fields: exprvec }
                | TyExpressionVariant::Array { contents: exprvec } => {
                    for f in exprvec.iter() {
                        let b = expr_contains_get_storage_index(f, access_span)?;
                        if b {
                            return Ok(true);
                        }
                    }
                    false
                }

                TyExpressionVariant::StructExpression { fields, .. } => {
                    for f in fields.iter() {
                        let b = expr_contains_get_storage_index(&f.value, access_span)?;
                        if b {
                            return Ok(true);
                        }
                    }
                    false
                }
                TyExpressionVariant::CodeBlock(cb) => {
                    codeblock_contains_get_storage_index(cb, access_span)?
                }
                TyExpressionVariant::IfExp {
                    condition,
                    then,
                    r#else,
                } => {
                    expr_contains_get_storage_index(condition, access_span)?
                        || expr_contains_get_storage_index(then, access_span)?
                        || r#else.as_ref().map_or(Ok(false), |r#else| {
                            expr_contains_get_storage_index(r#else, access_span)
                        })?
                }
                TyExpressionVariant::StructFieldAccess { prefix: exp, .. }
                | TyExpressionVariant::TupleElemAccess { prefix: exp, .. }
                | TyExpressionVariant::AbiCast { address: exp, .. }
                | TyExpressionVariant::EnumTag { exp }
                | TyExpressionVariant::UnsafeDowncast { exp, .. } => {
                    expr_contains_get_storage_index(exp, access_span)?
                }
                TyExpressionVariant::EnumInstantiation { contents, .. } => {
                    contents.as_ref().map_or(Ok(false), |f| {
                        expr_contains_get_storage_index(f, access_span)
                    })?
                }

                TyExpressionVariant::IntrinsicFunction(TyIntrinsicFunctionKind {
                    kind, ..
                }) => matches!(kind, sway_ast::intrinsics::Intrinsic::GetStorageKey),
                TyExpressionVariant::WhileLoop { condition, body } => {
                    expr_contains_get_storage_index(condition, access_span)?
                        || codeblock_contains_get_storage_index(body, access_span)?
                }
                TyExpressionVariant::Reassignment(reassignment) => {
                    expr_contains_get_storage_index(&reassignment.rhs, access_span)?
                }
                TyExpressionVariant::StorageReassignment(storage_reassignment) => {
                    expr_contains_get_storage_index(&storage_reassignment.rhs, access_span)?
                }
                TyExpressionVariant::Return(stmt) => {
                    expr_contains_get_storage_index(&stmt.expr, access_span)?
                }
            };
            Ok(res)
        }

        fn decl_contains_get_storage_index(
            decl: &TyDeclaration,
            access_span: &Span,
        ) -> Result<bool, CompileError> {
            match decl {
                TyDeclaration::VariableDeclaration(decl) => {
                    expr_contains_get_storage_index(&decl.body, access_span)
                }
                TyDeclaration::ConstantDeclaration(decl_id) => {
                    let TyConstantDeclaration { value: expr, .. } =
                        de_get_constant(decl_id.clone(), access_span)?;
                    expr_contains_get_storage_index(&expr, access_span)
                }
                // We're already inside a type's impl. So we can't have these
                // nested functions etc. We just ignore them.
                TyDeclaration::FunctionDeclaration(_)
                | TyDeclaration::TraitDeclaration(_)
                | TyDeclaration::StructDeclaration(_)
                | TyDeclaration::EnumDeclaration(_)
                | TyDeclaration::ImplTrait(_)
                | TyDeclaration::AbiDeclaration(_)
                | TyDeclaration::GenericTypeForFunctionScope { .. }
                | TyDeclaration::ErrorRecovery
                | TyDeclaration::StorageDeclaration(_) => Ok(false),
            }
        }

        fn codeblock_contains_get_storage_index(
            cb: &semantic_analysis::TyCodeBlock,
            access_span: &Span,
        ) -> Result<bool, CompileError> {
            for content in cb.contents.iter() {
                let b = ast_node_contains_get_storage_index(&content.content, access_span)?;
                if b {
                    return Ok(true);
                }
            }
            Ok(false)
        }

        for method in methods.iter() {
            let contains_get_storage_index =
                codeblock_contains_get_storage_index(&method.body, access_span)?;
            if contains_get_storage_index {
                set_type_as_storage_only(impl_typ);
                return Ok(());
            }
        }

        Ok(())
    }

    pub(crate) fn type_check_impl_self(
        ctx: TypeCheckContext,
        impl_self: ImplSelf,
    ) -> CompileResult<Self> {
        let mut warnings = vec![];
        let mut errors = vec![];

        let ImplSelf {
            type_implementing_for,
            type_implementing_for_span,
            type_parameters,
            functions,
            block_span,
        } = impl_self;

        // create the namespace for the impl
        let mut impl_namespace = ctx.namespace.clone();
        let mut ctx = ctx.scoped(&mut impl_namespace);

        // create the trait name
        let trait_name = CallPath {
            prefixes: vec![],
            suffix: match &type_implementing_for {
                TypeInfo::Custom { name, .. } => name.clone(),
                _ => Ident::new_with_override("r#Self", type_implementing_for_span.clone()),
            },
            is_absolute: false,
        };

        // type check the type parameters
        // insert them into the namespace
        let mut new_type_parameters = vec![];
        for type_parameter in type_parameters.into_iter() {
            new_type_parameters.push(check!(
                TypeParameter::type_check(ctx.by_ref(), type_parameter),
                return err(warnings, errors),
                warnings,
                errors
            ));
        }

        // type check the type that we are implementing for
        let implementing_for_type_id = check!(
            ctx.resolve_type_without_self(
                insert_type(type_implementing_for),
                &type_implementing_for_span,
                None
            ),
            return err(warnings, errors),
            warnings,
            errors
        );

        // check for unconstrained type parameters
        check!(
            check_for_unconstrained_type_parameters(
                &new_type_parameters,
                implementing_for_type_id,
                &type_implementing_for_span
            ),
            return err(warnings, errors),
            warnings,
            errors
        );

        let mut ctx = ctx
            .with_self_type(implementing_for_type_id)
            .with_help_text("")
            .with_type_annotation(insert_type(TypeInfo::Unknown));

        // type check the methods inside of the impl block
        let mut methods = vec![];
        for fn_decl in functions.into_iter() {
            methods.push(check!(
                TyFunctionDeclaration::type_check(ctx.by_ref(), fn_decl),
                continue,
                warnings,
                errors
            ));
        }

        check!(
            CompileResult::from(Self::gather_storage_only_types(
                implementing_for_type_id,
                &methods,
                &type_implementing_for_span,
            )),
            return err(warnings, errors),
            warnings,
            errors
        );

        let impl_trait = TyImplTrait {
            trait_name,
            span: block_span,
            methods,
            implementing_for_type_id,
            type_implementing_for_span,
        };
        ok(impl_trait, warnings, errors)
    }
}

#[allow(clippy::too_many_arguments)]
fn type_check_trait_implementation(
    mut ctx: TypeCheckContext,
    trait_interface_surface: &[TyTraitFn],
    trait_methods: &[FunctionDeclaration],
    functions: &[FunctionDeclaration],
    trait_name: &CallPath,
    self_type_span: &Span,
    block_span: &Span,
    is_contract: bool,
) -> CompileResult<Vec<TyFunctionDeclaration>> {
    let interface_name = || -> InterfaceName {
        if is_contract {
            InterfaceName::Abi(trait_name.suffix.clone())
        } else {
            InterfaceName::Trait(trait_name.suffix.clone())
        }
    };

    let mut errors = vec![];
    let mut warnings = vec![];

    let mut functions_buf: Vec<TyFunctionDeclaration> = vec![];
    let mut processed_fns = std::collections::HashSet::<Ident>::new();

    // this map keeps track of the remaining functions in the
    // interface surface that still need to be implemented for the
    // trait to be fully implemented
    let mut function_checklist: std::collections::BTreeMap<&Ident, _> = trait_interface_surface
        .iter()
        .map(|decl| (&decl.name, decl))
        .collect();
    for fn_decl in functions {
        let mut ctx = ctx
            .by_ref()
            .with_help_text("")
            .with_type_annotation(insert_type(TypeInfo::Unknown));

        // type check the function declaration
        let fn_decl = check!(
            TyFunctionDeclaration::type_check(ctx.by_ref(), fn_decl.clone()),
            continue,
            warnings,
            errors
        );

        // Ensure that there aren't multiple definitions of this function impl'd
        if !processed_fns.insert(fn_decl.name.clone()) {
            errors.push(CompileError::MultipleDefinitionsOfFunction {
                name: fn_decl.name.clone(),
            });
            return err(warnings, errors);
        }

        // remove this function from the "checklist"
        let fn_signature = match function_checklist.remove(&fn_decl.name) {
            Some(trait_fn) => trait_fn,
            None => {
                errors.push(CompileError::FunctionNotAPartOfInterfaceSurface {
                    name: fn_decl.name.clone(),
                    interface_name: interface_name(),
                    span: fn_decl.name.span(),
                });
                return err(warnings, errors);
            }
        };

        // ensure this fn decl's parameters and signature lines up with the one
        // in the trait
        if fn_decl.parameters.len() != fn_signature.parameters.len() {
            errors.push(
                CompileError::IncorrectNumberOfInterfaceSurfaceFunctionParameters {
                    span: fn_decl.parameters_span(),
                    fn_name: fn_decl.name.clone(),
                    interface_name: interface_name(),
                    num_parameters: fn_signature.parameters.len(),
                    provided_parameters: fn_decl.parameters.len(),
                },
            );
            continue;
        }

        // unify the types from the parameters of the function declaration
        // with the parameters of the function signature
        for (fn_signature_param, fn_decl_param) in
            fn_signature.parameters.iter().zip(&fn_decl.parameters)
        {
            // TODO use trait constraints as part of the type here to
            // implement trait constraint solver */
            let fn_decl_param_type = fn_decl_param.type_id;
            let fn_signature_param_type = fn_signature_param.type_id;

            // check if the mutability of the parameters is incompatible
            if fn_decl_param.is_mutable != fn_signature_param.is_mutable {
                errors.push(CompileError::ParameterMutabilityMismatch {
                    span: fn_decl_param.mutability_span.clone(),
                });
            }

            if (fn_decl_param.is_reference || fn_signature_param.is_reference) && is_contract {
                errors.push(CompileError::RefMutParameterInContract {
                    span: fn_decl_param.mutability_span.clone(),
                });
            }

            let (mut new_warnings, new_errors) = unify_with_self(
                fn_decl_param_type,
                fn_signature_param_type,
                ctx.self_type(),
                &fn_signature_param.type_span,
                ctx.help_text(),
            );
            warnings.append(&mut new_warnings);
            if !new_errors.is_empty() {
                errors.push(CompileError::MismatchedTypeInTrait {
                    span: fn_decl_param.type_span.clone(),
                    given: fn_decl_param_type.to_string(),
                    expected: fn_signature_param_type.to_string(),
                });
                continue;
            }
        }

        // check to see if the purity of the function declaration is the same
        // as the purity of the function signature
        if fn_decl.purity != fn_signature.purity {
            errors.push(if fn_signature.purity == Purity::Pure {
                CompileError::TraitDeclPureImplImpure {
                    fn_name: fn_decl.name.clone(),
                    interface_name: interface_name(),
                    attrs: fn_decl.purity.to_attribute_syntax(),
                    span: fn_decl.span.clone(),
                }
            } else {
                CompileError::TraitImplPurityMismatch {
                    fn_name: fn_decl.name.clone(),
                    interface_name: interface_name(),
                    attrs: fn_signature.purity.to_attribute_syntax(),
                    span: fn_decl.span.clone(),
                }
            });
        }

        // unify the return type of the function declaration
        // with the return type of the function signature
        let (mut new_warnings, new_errors) = unify_with_self(
            fn_decl.return_type,
            fn_signature.return_type,
            ctx.self_type(),
            &fn_decl.return_type_span,
            ctx.help_text(),
        );
        warnings.append(&mut new_warnings);
        if !new_errors.is_empty() {
            errors.push(CompileError::MismatchedTypeInTrait {
                span: fn_decl.return_type_span.clone(),
                expected: fn_signature.return_type.to_string(),
                given: fn_decl.return_type.to_string(),
            });
            continue;
        }

        functions_buf.push(fn_decl);
    }

    // This name space is temporary! It is used only so that the below methods
    // can reference functions from the interface
    let mut impl_trait_namespace = ctx.namespace.clone();
    let ctx = ctx.scoped(&mut impl_trait_namespace);

    // A trait impl needs access to everything that the trait methods have access to, which is
    // basically everything in the path where the trait is declared.
    // First, get the path to where the trait is declared. This is a combination of the path stored
    // in the symbols map and the path stored in the CallPath.
    let trait_path = [
        &trait_name.prefixes[..],
        ctx.namespace.get_canonical_path(&trait_name.suffix),
    ]
    .concat();
    ctx.namespace.star_import(&trait_path);

    let self_type_id = insert_type(match to_typeinfo(ctx.self_type(), self_type_span) {
        Ok(o) => o,
        Err(e) => {
            errors.push(e.into());
            return err(warnings, errors);
        }
    });
    ctx.namespace.insert_trait_implementation(
        CallPath {
            prefixes: vec![],
            suffix: trait_name.suffix.clone(),
            is_absolute: false,
        },
        self_type_id,
        functions_buf.clone(),
    );

    let mut ctx = ctx
        .with_help_text("")
        .with_type_annotation(insert_type(TypeInfo::Unknown));

    // type check the methods now that the interface
    // they depends upon has been implemented
    // use a local namespace which has the above interface inserted
    // into it as a trait implementation for this
    for method in trait_methods {
        let method = check!(
            TyFunctionDeclaration::type_check(ctx.by_ref(), method.clone()),
            continue,
            warnings,
            errors
        );
        functions_buf.push(method);
    }

    // check that the implementation checklist is complete
    if !function_checklist.is_empty() {
        errors.push(CompileError::MissingInterfaceSurfaceMethods {
            span: block_span.clone(),
            missing_functions: function_checklist
                .into_iter()
                .map(|(ident, _)| ident.as_str().to_string())
                .collect::<Vec<_>>()
                .join("\n"),
        });
    }
    ok(functions_buf, warnings, errors)
}

fn check_for_unconstrained_type_parameters(
    type_parameters: &[TypeParameter],
    self_type: TypeId,
    self_type_span: &Span,
) -> CompileResult<()> {
    let mut warnings = vec![];
    let mut errors = vec![];

    // check to see that all of the generics that are defined for
    // the impl block are actually used in the signature of the block
    let mut defined_generics: HashMap<TypeInfo, Span> = HashMap::from_iter(
        type_parameters
            .iter()
            .map(|x| (look_up_type_id(x.type_id), x.span())),
    );
    let generics_in_use = check!(
        look_up_type_id(self_type).extract_nested_generics(self_type_span),
        HashSet::new(),
        warnings,
        errors
    );
    // TODO: add a lookup in the trait constraints here and add it to
    // generics_in_use
    for generic in generics_in_use.into_iter() {
        defined_generics.remove(&generic);
    }
    for (k, v) in defined_generics.into_iter() {
        errors.push(CompileError::UnconstrainedGenericParameter {
            ty: format!("{}", k),
            span: v,
        });
    }
    if errors.is_empty() {
        ok((), warnings, errors)
    } else {
        err(warnings, errors)
    }
}<|MERGE_RESOLUTION|>--- conflicted
+++ resolved
@@ -4,12 +4,8 @@
 
 use crate::{
     declaration_engine::declaration_engine::*,
-<<<<<<< HEAD
-    error::{err, ok},
+    error::{err, ok, InterfaceName},
     language::CallPath,
-=======
-    error::{err, ok, InterfaceName},
->>>>>>> 3dce6b6c
     semantic_analysis::{
         Mode, TyAstNodeContent, TyConstantDeclaration, TyExpression, TyExpressionVariant,
         TyIntrinsicFunctionKind, TypeCheckContext,
