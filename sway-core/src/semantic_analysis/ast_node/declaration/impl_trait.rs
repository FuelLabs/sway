use std::collections::{BTreeMap, HashMap, HashSet};

use sway_error::{
    error::{CompileError, InterfaceName},
    handler::{ErrorEmitted, Handler},
};
use sway_types::{Ident, Span, Spanned};

use crate::{
    decl_engine::*,
    engine_threading::*,
    language::{
        parsed::*,
        ty::{self, TyImplItem, TyImplTrait, TyTraitInterfaceItem, TyTraitItem},
        *,
    },
    namespace::{IsExtendingExistingImpl, IsImplSelf, TryInsertingTraitImplOnFailure},
    semantic_analysis::{
        type_check_context::EnforceTypeArguments, AbiMode, ConstShadowingMode, TypeCheckContext,
        TypeCheckFinalization, TypeCheckFinalizationContext,
    },
    type_system::*,
};

impl TyImplTrait {
    pub(crate) fn type_check_impl_trait(
        handler: &Handler,
        mut ctx: TypeCheckContext,
        impl_trait: ImplTrait,
    ) -> Result<Self, ErrorEmitted> {
        let ImplTrait {
            impl_type_parameters,
            trait_name,
            mut trait_type_arguments,
            mut implementing_for,
            items,
            block_span,
        } = impl_trait;

        let type_engine = ctx.engines.te();
        let decl_engine = ctx.engines.de();
        let engines = ctx.engines();

        // create a namespace for the impl
        let mut impl_namespace = ctx.namespace.clone();
        let mut ctx = ctx
            .by_ref()
            .scoped(&mut impl_namespace)
            .with_const_shadowing_mode(ConstShadowingMode::ItemStyle)
            .allow_functions();

        // Create a new type parameter for the Self type
        let self_type_param = TypeParameter::new_self_type(engines, implementing_for.span());
        let self_type_id = self_type_param.type_id;

        // Type check the type parameters
        let new_impl_type_parameters =
            TypeParameter::type_check_type_params(handler, ctx.by_ref(), impl_type_parameters, Some(self_type_param))?;

        // Insert them into the current namespace.
        for p in &new_impl_type_parameters {
            p.insert_into_namespace(handler, ctx.by_ref())?;
        }

        // resolve the types of the trait type arguments
        for type_arg in trait_type_arguments.iter_mut() {
            type_arg.type_id =
                ctx.resolve_type(handler, type_arg.type_id, &type_arg.span, EnforceTypeArguments::Yes, None)?;
        }

        // type check the type that we are implementing for

        implementing_for.type_id = ctx.resolve_type(
            handler,
            implementing_for.type_id,
            &implementing_for.span,
            EnforceTypeArguments::Yes,
            None,
        )?;

        // check to see if this type is supported in impl blocks
        type_engine
            .get(implementing_for.type_id)
            .expect_is_supported_in_impl_blocks_self(handler, &implementing_for.span)?;

        // check for unconstrained type parameters
        check_for_unconstrained_type_parameters(
            handler,
            engines,
            &new_impl_type_parameters,
            &trait_type_arguments,
            implementing_for.type_id,
        )?;

        // Unify the "self" type param and the type that we are implementing for
        handler.scope(|h| {
            type_engine.unify(
                h,
                engines,
                implementing_for.type_id,
                self_type_id,
                &implementing_for.span,
                "",
                None
            );
            Ok(())
        })?;

        // Update the context
        let mut ctx = ctx
            .with_help_text("")
            .with_type_annotation(type_engine.insert(engines, TypeInfo::Unknown));

        let impl_trait = match ctx
            .namespace
            .resolve_call_path(handler, engines, &trait_name)
            .ok()
        {
            Some(ty::TyDecl::TraitDecl(ty::TraitDecl { decl_id, .. })) => {
                let mut trait_decl = decl_engine.get_trait(&decl_id);

                // the following essentially is needed to map `Self` to `implementing_for`
                // durting trait decl monomorphization
                trait_decl.type_parameters.push(trait_decl.self_type.clone());
                trait_type_arguments.push(implementing_for.clone());

                // monomorphize the trait declaration
                ctx.monomorphize(
                    handler,
                    &mut trait_decl,
                    &mut trait_type_arguments,

                    EnforceTypeArguments::Yes,
                    &trait_name.span(),
                )?;

                // restore type parameters and type arguments
                trait_decl.type_parameters.pop();
                trait_type_arguments.pop();

                // Unify the "self" type param from the trait declaration with
                // the type that we are implementing for.
                // Create a new type parameter for the "self type".
                // let self_type_param = TypeParameter::new_self_type(engines, trait_decl.span.clone());
                // handler.scope(|h| {
                //     type_engine.unify(
                //         h,
                //         engines,
                //         implementing_for.type_id,
                //         self_type_param.type_id,
                //         &implementing_for.span,
                //         "",
                //         None
                //     );
                //     Ok(())
                // })?;

                // Insert the interface surface and methods from this trait into
                // the namespace.
                trait_decl.insert_interface_surface_and_items_into_namespace(
                    handler,
                    ctx.by_ref(),
                    &trait_name,
                    &trait_type_arguments,
                    implementing_for.type_id,
                );

                let new_items = type_check_trait_implementation(
                    handler,
                    ctx.by_ref(),
                    implementing_for.type_id,
                    &new_impl_type_parameters,
                    &trait_decl.type_parameters,
                    &trait_type_arguments,
                    &trait_decl.supertraits,
                    &trait_decl.interface_surface,
                    &trait_decl.items,
                    &items,
                    &trait_name,
                    &trait_decl.span(),
                    &block_span,
                    false,
                )?;
                ty::TyImplTrait {
                    impl_type_parameters: new_impl_type_parameters,
                    trait_name: trait_name.clone(),
                    trait_type_arguments,
                    trait_decl_ref: Some(DeclRef::new(
                        trait_decl.name.clone(),
                        decl_id.into(),
                        trait_decl.span.clone(),
                    )),
                    span: block_span,
                    items: new_items,
                    implementing_for,
                }
            }
            Some(ty::TyDecl::AbiDecl(ty::AbiDecl { decl_id, .. })) => {
                // if you are comparing this with the `impl_trait` branch above, note that
                // there are no type arguments here because we don't support generic types
                // in contract ABIs yet (or ever?) due to the complexity of communicating
                // the ABI layout in the descriptor file.

                let abi = decl_engine.get_abi(&decl_id);

                if !type_engine
                    .get(implementing_for.type_id)
                    .eq(&TypeInfo::Contract, engines)
                {
                    handler.emit_err(CompileError::ImplAbiForNonContract {
                        span: implementing_for.span(),
                        ty: engines.help_out(implementing_for.type_id).to_string(),
                    });
                }

                let self_type_param = TypeParameter::new_self_type(engines, abi.span.clone());
                // Unify the "self" type param from the abi declaration with
                // the type that we are implementing for.
                handler.scope(|h| {
                    type_engine.unify(
                        h,
                        engines,
                        implementing_for.type_id,
                        self_type_param.type_id,
                        &implementing_for.span,
                        "",
                        None
                    );
                    Ok(())
                })?;

                let mut ctx = ctx.with_abi_mode(AbiMode::ImplAbiFn(abi.name.clone(), None));

                // Insert the interface surface and methods from this trait into
                // the namespace.
                let _ = abi.insert_interface_surface_and_items_into_namespace(
                    handler,
                    decl_id,
                    ctx.by_ref(),
                    implementing_for.type_id,
                    None,
                );

                let new_items = type_check_trait_implementation(
                    handler,
                    ctx.by_ref(),
                    implementing_for.type_id,
                    &[], // this is empty because abi definitions don't support generics,
                    &[], // this is empty because abi definitions don't support generics,
                    &[], // this is empty because abi definitions don't support generics,
                    &abi.supertraits,
                    &abi.interface_surface,
                    &abi.items,
                    &items,
                    &trait_name,
                    &abi.span(),
                    &block_span,
                    true,
                )?;
                ty::TyImplTrait {
                    impl_type_parameters: vec![], // this is empty because abi definitions don't support generics
                    trait_name,
                    trait_type_arguments: vec![], // this is empty because abi definitions don't support generics
                    trait_decl_ref: Some(DeclRef::new(abi.name.clone(), decl_id.into(), abi.span)),
                    span: block_span,
                    items: new_items,
                    implementing_for,
                }
            }
            Some(_) | None => {
                return Err(handler.emit_err(CompileError::UnknownTrait {
                    name: trait_name.suffix.clone(),
                    span: trait_name.span(),
                }));
            }
        };
        Ok(impl_trait)
    }

    pub(crate) fn type_check_impl_self(
        handler: &Handler,
        ctx: TypeCheckContext,
        impl_self: ImplSelf,
    ) -> Result<Self, ErrorEmitted> {
        let ImplSelf {
            impl_type_parameters,
            mut implementing_for,
            items,
            block_span,
        } = impl_self;

        let type_engine = ctx.engines.te();
        let decl_engine = ctx.engines.de();
        let engines = ctx.engines();

        // create the namespace for the impl
        let mut impl_namespace = ctx.namespace.clone();
        let mut ctx = ctx
            .scoped(&mut impl_namespace)
            .with_const_shadowing_mode(ConstShadowingMode::ItemStyle)
            .allow_functions()
            .with_defer_monomorphization();

        // Create a new type parameter for the "self type".
        let self_type_param = TypeParameter::new_self_type(engines, implementing_for.span());
        let self_type_id = self_type_param.type_id;

        // create the trait name
        let trait_name = CallPath {
            prefixes: vec![],
            suffix: match &type_engine.get(implementing_for.type_id) {
                TypeInfo::Custom { call_path, .. } => call_path.suffix.clone(),
                _ => Ident::new_with_override("r#Self".into(), implementing_for.span()),
            },
            is_absolute: false,
        };

        // Type check the type parameters.
        let new_impl_type_parameters =
            TypeParameter::type_check_type_params(handler, ctx.by_ref(), impl_type_parameters, Some(self_type_param))?;

        // Insert them into the current namespace.
        for p in &new_impl_type_parameters {
            p.insert_into_namespace(handler, ctx.by_ref())?;
        }

        // type check the type that we are implementing for
        implementing_for.type_id = ctx.resolve_type(
            handler,
            implementing_for.type_id,
            &implementing_for.span,
            EnforceTypeArguments::Yes,
            None,
        )?;

        // check to see if this type is supported in impl blocks
        type_engine
            .get(implementing_for.type_id)
            .expect_is_supported_in_impl_blocks_self(handler, &implementing_for.span)?;

        // check for unconstrained type parameters
        check_for_unconstrained_type_parameters(
            handler,
            engines,
            &new_impl_type_parameters,
            &[],
            implementing_for.type_id,
        )?;

        implementing_for.type_id.check_type_parameter_bounds(
            handler,
            &ctx,
            &implementing_for.span,
            vec![],
        )?;

        // Unify the "self" type param and the type that we are implementing for
        handler.scope(|h| {
            type_engine.unify(
                h,
                engines,
                implementing_for.type_id,
                self_type_id,
                &implementing_for.span,
                "",
                None
            );
            Ok(())
        })?;

        let mut ctx = ctx
            .with_help_text("")
            .with_type_annotation(type_engine.insert(engines, TypeInfo::Unknown));

        // type check the items inside of the impl block
        let mut new_items = vec![];

        handler.scope(|handler| {
            for item in items.iter() {
                match item {
                    ImplItem::Fn(fn_decl) => {
                        let fn_decl = match ty::TyFunctionDecl::type_check_signature(
                            handler,
                            ctx.by_ref(),
                            fn_decl.clone(),
                            true,
                            true,
                        ) {
                            Ok(res) => res,
                            Err(_) => continue,
                        };
                        new_items.push(TyImplItem::Fn(decl_engine.insert(fn_decl)));
                    }
                    ImplItem::Constant(const_decl) => {
                        let const_decl = match ty::TyConstantDecl::type_check(
                            handler,
                            ctx.by_ref(),
                            const_decl.clone(),
                        ) {
                            Ok(res) => res,
                            Err(_) => continue,
                        };
                        let decl_ref = decl_engine.insert(const_decl);
                        new_items.push(TyImplItem::Constant(decl_ref.clone()));

                        ctx.insert_symbol(
                            handler,
                            decl_ref.name().clone(),
                            ty::TyDecl::ConstantDecl(ty::ConstantDecl {
                                name: decl_ref.name().clone(),
                                decl_id: *decl_ref.id(),
                                decl_span: decl_ref.span().clone(),
                            }),
                        )?;
                    }
                    ImplItem::Type(type_decl) => {
                        let type_decl = match ty::TyTraitType::type_check(
                            handler,
                            ctx.by_ref(),
                            type_decl.clone(),
                        ) {
                            Ok(res) => res,
                            Err(_) => continue,
                        };
                        let decl_ref = decl_engine.insert(type_decl);
                        new_items.push(TyImplItem::Type(decl_ref.clone()));
                    }
                }
            }

            let impl_trait = ty::TyImplTrait {
                impl_type_parameters: new_impl_type_parameters,
                trait_name,
                trait_type_arguments: vec![], // this is empty because impl selfs don't support generics on the "Self" trait,
                trait_decl_ref: None,
                span: block_span,
                items: new_items,
                implementing_for,
            };

            // Now lets type check the body of the functions (while deferring full monomorphization of function applications).
            let new_items = &impl_trait.items;
            for (item, new_item) in items.into_iter().zip(new_items) {
                match (item, new_item) {
                    (ImplItem::Fn(fn_decl), TyTraitItem::Fn(decl_ref)) => {
                        let mut ty_fn_decl = decl_engine.get_function(decl_ref.id());
                        let new_ty_fn_decl = match ty::TyFunctionDecl::type_check_body(
                            handler,
                            ctx.by_ref(),
                            fn_decl,
                            &mut ty_fn_decl,
                        ) {
                            Ok(res) => res,
                            Err(_) => continue,
                        };
                        decl_engine.replace(*decl_ref.id(), new_ty_fn_decl);
                    }
                    (ImplItem::Constant(_const_decl), TyTraitItem::Constant(_decl_ref)) => {
                        // Already processed.
                    }
                    (ImplItem::Type(_type_decl), TyTraitItem::Type(_decl_ref)) => {
                        // Already processed.
                    }
                    _ => unreachable!(),
                }
            }

            let mut finalizing_ctx = TypeCheckFinalizationContext::new(ctx.engines, ctx.by_ref());
            for item in new_items {
                match item {
                    TyTraitItem::Fn(decl_ref) => {
                        let mut fn_decl = decl_engine.get_function(decl_ref.id());
                        let _ = fn_decl.type_check_finalize(handler, &mut finalizing_ctx);
                        decl_engine.replace(*decl_ref.id(), fn_decl);
                    }
                    TyTraitItem::Constant(decl_ref) => {
                        let mut const_decl = decl_engine.get_constant(decl_ref.id());
                        let _ = const_decl.type_check_finalize(handler, &mut finalizing_ctx);
                        decl_engine.replace(*decl_ref.id(), const_decl);
                    }
                    _ => {}
                }
            }
            Ok(impl_trait)
        })
    }
}

#[allow(clippy::too_many_arguments)]
fn type_check_trait_implementation(
    handler: &Handler,
    mut ctx: TypeCheckContext,
    implementing_for: TypeId,
    impl_type_parameters: &[TypeParameter],
    trait_type_parameters: &[TypeParameter],
    trait_type_arguments: &[TypeArgument],
    trait_supertraits: &[Supertrait],
    trait_interface_surface: &[TyTraitInterfaceItem],
    trait_items: &[TyImplItem],
    impl_items: &[ImplItem],
    trait_name: &CallPath,
    trait_decl_span: &Span,
    block_span: &Span,
    is_contract: bool,
) -> Result<Vec<TyImplItem>, ErrorEmitted> {
    let type_engine = ctx.engines.te();
    let decl_engine = ctx.engines.de();
    let engines = ctx.engines();

    // Check to see if the type that we are implementing for implements the
    // supertraits of this trait.
    ctx.namespace
        .implemented_traits
        .check_if_trait_constraints_are_satisfied_for_type(
            handler,
            implementing_for,
            &trait_supertraits
                .iter()
                .map(|x| x.into())
                .collect::<Vec<_>>(),
            block_span,
            engines,
            TryInsertingTraitImplOnFailure::Yes,
        )?;

    for (type_arg, type_param) in trait_type_arguments.iter().zip(trait_type_parameters) {
        type_arg.type_id.check_type_parameter_bounds(
            handler,
            &ctx,
            &type_arg.span(),
            type_param.trait_constraints.clone(),
        )?;
    }

    // This map keeps track of the remaining functions in the interface surface
    // that still need to be implemented for the trait to be fully implemented.
    let mut method_checklist: BTreeMap<Ident, ty::TyTraitFn> = BTreeMap::new();

    // This map keeps track of the remaining constants in the interface surface
    // that still need to be implemented for the trait to be fully implemented.
    let mut constant_checklist: BTreeMap<Ident, ty::TyConstantDecl> = BTreeMap::new();

    // This map keeps track of the remaining types in the interface surface
    // that still need to be implemented for the trait to be fully implemented.
    let mut type_checklist: BTreeMap<Ident, ty::TyTraitType> = BTreeMap::new();

    // This map keeps track of the interface declaration id's of the trait
    // definition.
    let mut interface_item_refs: InterfaceItemMap = BTreeMap::new();

    // This map keeps track of the new declaration ids of the implemented
    // interface surface.
    let mut impld_item_refs: ItemMap = BTreeMap::new();

    // This map keeps track of the stub declaration id's of the supertraits.
    let mut supertrait_interface_item_refs: InterfaceItemMap = BTreeMap::new();

    // This map keeps track of the new declaration ids of the supertraits.
    let mut supertrait_impld_item_refs: ItemMap = BTreeMap::new();

    // Insert the implemented methods for the supertraits into this namespace
    // so that the methods defined in the impl block can use them.
    //
    // We purposefully do not check for errors here because this is a temporary
    // namespace and not a real impl block defined by the user.
    if !trait_supertraits.is_empty() {
        // Gather the supertrait "stub_method_refs" and "impld_method_refs".
        let (this_supertrait_stub_method_refs, this_supertrait_impld_method_refs) =
            handle_supertraits(handler, ctx.by_ref(), implementing_for, trait_supertraits)?;

        let _ = ctx.insert_trait_implementation(
            &Handler::default(),
            trait_name.clone(),
            trait_type_arguments.to_vec(),
            implementing_for,
            &this_supertrait_impld_method_refs
                .values()
                .cloned()
                .collect::<Vec<_>>(),
            &trait_name.span(),
            Some(trait_decl_span.clone()),
            IsImplSelf::No,
            IsExtendingExistingImpl::No,
        );

        supertrait_interface_item_refs = this_supertrait_stub_method_refs;
        supertrait_impld_item_refs = this_supertrait_impld_method_refs;
    }

    for item in trait_interface_surface.iter() {
        match item {
            TyTraitInterfaceItem::TraitFn(decl_ref) => {
                let method = decl_engine.get_trait_fn(decl_ref);
                let name = method.name.clone();
                method_checklist.insert(name.clone(), method);
<<<<<<< HEAD
                interface_item_refs.insert((name, implementing_for), item.clone());
=======

                // After monomorphization (and typechecking trait implementation
                // works on a monomorphized version of a trait declaration), the
                // newly produced [decl_id]s for interface methods can only be
                // traced back to the original (non-monomorphized) trait
                // declaration, which means that during [decl_id] substitutions
                // of trait interface dummy functions for the corresponding
                // interface method _implementations_, we need to refer to the
                // original [decl_id]s of the non-monomorphized trait
                // declaration.
                let interface_item_parents = decl_engine.find_all_parents(engines, decl_ref.id());
                match interface_item_parents.len() {
                    0 => { interface_item_refs.insert((name, self_type), item.clone()); },
                    1 => match interface_item_parents[0] {
                            AssociatedItemDeclId::TraitFn(parent_decl_id) => {
                                let parent_interface_item =
                                    TyTraitInterfaceItem::TraitFn(DeclRef::new(name.clone(), parent_decl_id, decl_ref.span()));
                                interface_item_refs.insert((name, self_type), parent_interface_item);
                            }
                            _ => return Err(handler.emit_err(CompileError::Internal(
                                    "A trait interface method's parent is expected to be another trait interface method",
                                    name.span())))
                         }
                    _ => return Err(handler.emit_err(CompileError::Internal(
                            "A trait interface method is expected to have zero parents or one parent in the Declaration Engine",
                            name.span())))
                }
>>>>>>> fc9b6aa0
            }
            TyTraitInterfaceItem::Constant(decl_ref) => {
                let constant = decl_engine.get_constant(decl_ref);
                let name = constant.call_path.suffix.clone();
                constant_checklist.insert(name.clone(), constant);
                interface_item_refs.insert((name, implementing_for), item.clone());
            }
            TyTraitInterfaceItem::Type(decl_ref) => {
                let ty = decl_engine.get_type(decl_ref);
                let name = ty.name.clone();
                type_checklist.insert(name.clone(), ty);
                interface_item_refs.insert((name, implementing_for), item.clone());
            }
        }
    }

    let mut trait_type_mapping =
        TypeSubstMap::from_type_parameters_and_type_arguments(vec![], vec![]);

    for item in impl_items {
        match item {
            ImplItem::Fn(_) => {}
            ImplItem::Constant(_) => {}
            ImplItem::Type(type_decl) => {
                let mut type_decl = type_check_type_decl(
                    handler,
                    ctx.by_ref(),
                    type_decl,
                    trait_name,
                    implementing_for,
                    is_contract,
                    &impld_item_refs,
                    &type_checklist,
                )
                .unwrap_or_else(|_| ty::TyTraitType::error(ctx.engines(), type_decl.clone()));

                type_decl.subst(&trait_type_mapping, engines);

                // Remove this type from the checklist.
                let name = type_decl.name.clone();
                type_checklist.remove(&name);

                // Add this type to the "impld decls".
                let decl_ref = decl_engine.insert(type_decl.clone());
                impld_item_refs.insert((name, implementing_for), TyTraitItem::Type(decl_ref));

                let old_type_decl_info = TypeInfo::TraitType {
                    name: type_decl.name.clone(),
                    trait_type_id: implementing_for,
                };
                trait_type_mapping.extend(TypeSubstMap::from_type_parameters_and_type_arguments(
                    vec![type_engine.insert(engines, old_type_decl_info)],
                    vec![type_decl.ty.clone().unwrap().type_id],
                ));
            }
        }
    }

    for item in impl_items {
        match item {
            ImplItem::Fn(impl_method) => {
                let mut impl_method = type_check_impl_method(
                    handler,
                    ctx.by_ref().with_type_subst(&trait_type_mapping),
                    implementing_for,
                    impl_type_parameters,
                    impl_method,
                    trait_name,
                    is_contract,
                    &impld_item_refs,
                    &method_checklist,
                )
                .unwrap_or_else(|_| ty::TyFunctionDecl::error(impl_method.clone()));

                impl_method.subst(&trait_type_mapping, engines);

                // Remove this method from the checklist.
                let name = impl_method.name.clone();
                method_checklist.remove(&name);

                // Add this method to the "impld items".
                let decl_ref = decl_engine.insert(impl_method);
                impld_item_refs.insert((name, implementing_for), TyTraitItem::Fn(decl_ref));
            }
            ImplItem::Constant(const_decl) => {
                let mut const_decl = type_check_const_decl(
                    handler,
                    ctx.by_ref().with_type_subst(&trait_type_mapping),
                    const_decl,
                    trait_name,
                    is_contract,
                    &impld_item_refs,
                    &constant_checklist,
                )
                .unwrap_or_else(|_| ty::TyConstantDecl::error(ctx.engines(), const_decl.clone()));

                const_decl.subst(&trait_type_mapping, engines);

                // Remove this constant from the checklist.
                let name = const_decl.call_path.suffix.clone();
                constant_checklist.remove(&name);

                // Add this constant to the "impld decls".
                let decl_ref = decl_engine.insert(const_decl);
                impld_item_refs.insert((name, implementing_for), TyTraitItem::Constant(decl_ref));
            }
            ImplItem::Type(_) => {}
        }
    }

    let mut all_items_refs: Vec<TyImplItem> = impld_item_refs.values().cloned().collect();

    // Retrieve the methods defined on the trait declaration and transform
    // them into the correct typing for this impl block by using the type
    // parameters from the original trait declaration and the type arguments of
    // the trait name in the current impl block that we are type checking and
    // using the stub decl ids from the interface surface and the new
    // decl ids from the newly implemented methods.
    let mut type_mapping = TypeSubstMap::from_type_parameters_and_type_arguments(
        trait_type_parameters
            .iter()
            .map(|type_param| type_param.type_id)
            .collect(),
        trait_type_arguments
            .iter()
            .map(|type_arg| type_arg.type_id)
            .collect(),
    );
    type_mapping.extend(trait_type_mapping);

    interface_item_refs.extend(supertrait_interface_item_refs);
    impld_item_refs.extend(supertrait_impld_item_refs);
    let decl_mapping = DeclMapping::from_interface_and_item_and_impld_decl_refs(
        interface_item_refs,
        BTreeMap::new(),
        impld_item_refs,
    );
    for item in trait_items.iter() {
        match item {
            TyImplItem::Fn(decl_ref) => {
                let mut method = decl_engine.get_function(decl_ref);
                method.replace_decls(&decl_mapping, handler, &mut ctx)?;
                method.subst(&type_mapping, engines);
                all_items_refs.push(TyImplItem::Fn(
                    decl_engine
                        .insert(method)
                        .with_parent(decl_engine, (*decl_ref.id()).into()),
                ));
            }
            TyImplItem::Constant(decl_ref) => {
                let mut const_decl = decl_engine.get_constant(decl_ref);
                const_decl.replace_decls(&decl_mapping, handler, &mut ctx)?;
                const_decl.subst(&type_mapping, engines);
                all_items_refs.push(TyImplItem::Constant(decl_engine.insert(const_decl)));
            }
            TyImplItem::Type(decl_ref) => {
                let mut type_decl = decl_engine.get_type(decl_ref);
                type_decl.subst(&type_mapping, engines);
                all_items_refs.push(TyImplItem::Type(decl_engine.insert(type_decl.clone())));
            }
        }
    }

    handler.scope(|handler| {
        // check that the implementation checklist is complete
        if !method_checklist.is_empty() {
            handler.emit_err(CompileError::MissingInterfaceSurfaceMethods {
                span: block_span.clone(),
                missing_functions: method_checklist.into_keys().collect::<Vec<_>>(),
            });
        }

        if !constant_checklist.is_empty() {
            handler.emit_err(CompileError::MissingInterfaceSurfaceConstants {
                span: block_span.clone(),
                missing_constants: constant_checklist.into_keys().collect::<Vec<_>>(),
            });
        }

        if !type_checklist.is_empty() {
            handler.emit_err(CompileError::MissingInterfaceSurfaceTypes {
                span: block_span.clone(),
                missing_types: type_checklist.into_keys().collect::<Vec<_>>(),
            });
        }

        Ok(all_items_refs)
    })
}

#[allow(clippy::too_many_arguments)]
fn type_check_impl_method(
    handler: &Handler,
    mut ctx: TypeCheckContext,
    implementing_for: TypeId,
    impl_type_parameters: &[TypeParameter],
    impl_method: &FunctionDeclaration,
    trait_name: &CallPath,
    is_contract: bool,
    impld_item_refs: &ItemMap,
    method_checklist: &BTreeMap<Ident, ty::TyTraitFn>,
) -> Result<ty::TyFunctionDecl, ErrorEmitted> {
    let type_engine = ctx.engines.te();
    let engines = ctx.engines();

    let mut ctx = ctx
        .by_ref()
        .with_help_text("")
        .with_type_annotation(type_engine.insert(engines, TypeInfo::Unknown));

    let interface_name = || -> InterfaceName {
        if is_contract {
            InterfaceName::Abi(trait_name.suffix.clone())
        } else {
            InterfaceName::Trait(trait_name.suffix.clone())
        }
    };

    // type check the function declaration
    let mut impl_method =
        ty::TyFunctionDecl::type_check(handler, ctx.by_ref(), impl_method.clone(), true, false)?;

    // Ensure that there aren't multiple definitions of this function impl'd
    if impld_item_refs.contains_key(&(impl_method.name.clone(), implementing_for)) {
        return Err(
            handler.emit_err(CompileError::MultipleDefinitionsOfFunction {
                name: impl_method.name.clone(),
                span: impl_method.name.span(),
            }),
        );
    }

    // Ensure that the method checklist contains this function.
    let mut impl_method_signature = match method_checklist.get(&impl_method.name) {
        Some(trait_fn) => trait_fn.clone(),
        None => {
            return Err(
                handler.emit_err(CompileError::FunctionNotAPartOfInterfaceSurface {
                    name: impl_method.name.clone(),
                    interface_name: interface_name(),
                    span: impl_method.name.span(),
                }),
            );
        }
    };

    // ensure this fn decl's parameters and signature lines up with the one
    // in the trait
    if impl_method.parameters.len() != impl_method_signature.parameters.len() {
        return Err(handler.emit_err(
            CompileError::IncorrectNumberOfInterfaceSurfaceFunctionParameters {
                span: impl_method.parameters_span(),
                fn_name: impl_method.name.clone(),
                interface_name: interface_name(),
                num_parameters: impl_method_signature.parameters.len(),
                provided_parameters: impl_method.parameters.len(),
            },
        ));
    }

    handler.scope(|handler| {
        // Ensure that the method decl's parameters match the stub method's parameters
        for (impl_method_signature_param, impl_method_param) in impl_method_signature
            .parameters
            .iter_mut()
            .zip(&mut impl_method.parameters)
        {
            // TODO use trait constraints as part of the type here to
            // implement trait constraint solver */
            // Check if we have a non-ref mutable argument. That's not allowed.
            if impl_method_signature_param.is_mutable && !impl_method_signature_param.is_reference {
                handler.emit_err(CompileError::MutableParameterNotSupported {
                    param_name: impl_method_signature.name.clone(),
                    span: impl_method_signature.name.span(),
                });
            }

            // check if reference / mutability of the parameters is incompatible
            if impl_method_param.is_mutable != impl_method_signature_param.is_mutable
                || impl_method_param.is_reference != impl_method_signature_param.is_reference
            {
                handler.emit_err(CompileError::ParameterRefMutabilityMismatch {
                    span: impl_method_param.mutability_span.clone(),
                });
            }

            // this subst is required to replace associated types, namely TypeInfo::TraitType.
            let mut impl_method_param_type_id = impl_method_param.type_argument.type_id;
            impl_method_param_type_id.subst(&ctx.type_subst(), engines);

            let mut impl_method_signature_param_type_id =
                impl_method_signature_param.type_argument.type_id;
            impl_method_signature_param_type_id.subst(&ctx.type_subst(), engines);

            if !type_engine.get(impl_method_param_type_id).eq(
                &type_engine.get(impl_method_signature_param_type_id),
                engines,
            ) {
                handler.emit_err(CompileError::MismatchedTypeInInterfaceSurface {
                    interface_name: interface_name(),
                    span: impl_method_param.type_argument.span.clone(),
                    decl_type: "function".to_string(),
                    given: engines.help_out(impl_method_param_type_id).to_string(),
                    expected: engines
                        .help_out(impl_method_signature_param_type_id)
                        .to_string(),
                });
                continue;
            }
        }

        // check to see if the purity of the function declaration is the same
        // as the purity of the function signature
        if impl_method.purity != impl_method_signature.purity {
            handler.emit_err(if impl_method_signature.purity == Purity::Pure {
                CompileError::TraitDeclPureImplImpure {
                    fn_name: impl_method.name.clone(),
                    interface_name: interface_name(),
                    attrs: impl_method.purity.to_attribute_syntax(),
                    span: impl_method.span.clone(),
                }
            } else {
                CompileError::TraitImplPurityMismatch {
                    fn_name: impl_method.name.clone(),
                    interface_name: interface_name(),
                    attrs: impl_method_signature.purity.to_attribute_syntax(),
                    span: impl_method.span.clone(),
                }
            });
        }

        // check there is no mismatch of payability attributes
        // between the method signature and the method implementation
        use crate::transform::AttributeKind::Payable;
        let impl_method_signature_payable = impl_method_signature.attributes.contains_key(&Payable);
        let impl_method_payable = impl_method.attributes.contains_key(&Payable);
        match (impl_method_signature_payable, impl_method_payable) {
            (true, false) =>
            // implementation does not have payable attribute
            {
                handler.emit_err(CompileError::TraitImplPayabilityMismatch {
                    fn_name: impl_method.name.clone(),
                    interface_name: interface_name(),
                    missing_impl_attribute: true,
                    span: impl_method.span.clone(),
                });
            }
            (false, true) =>
            // implementation has extra payable attribute, not mentioned by signature
            {
                handler.emit_err(CompileError::TraitImplPayabilityMismatch {
                    fn_name: impl_method.name.clone(),
                    interface_name: interface_name(),
                    missing_impl_attribute: false,
                    span: impl_method.span.clone(),
                });
            }
            (true, true) | (false, false) => (), // no payability mismatch
        }

        // this subst is required to replace associated types, namely TypeInfo::TraitType.
        let mut impl_method_return_type_id = impl_method.return_type.type_id;
        impl_method_return_type_id.subst(&ctx.type_subst(), engines);

        let mut impl_method_signature_return_type_type_id =
            impl_method_signature.return_type.type_id;
        impl_method_signature_return_type_type_id.subst(&ctx.type_subst(), engines);

        if !type_engine.get(impl_method_return_type_id).eq(
            &type_engine.get(impl_method_signature_return_type_type_id),
            engines,
        ) {
            return Err(
                handler.emit_err(CompileError::MismatchedTypeInInterfaceSurface {
                    interface_name: interface_name(),
                    span: impl_method.return_type.span.clone(),
                    decl_type: "function".to_string(),
                    expected: engines
                        .help_out(impl_method_signature_return_type_type_id)
                        .to_string(),
                    given: engines.help_out(impl_method_return_type_id).to_string(),
                }),
            );
        }

        // We need to add impl type parameters to the  method's type parameters
        // so that in-line monomorphization can complete.
        //
        // We also need to add impl type parameters to the method's type
        // parameters so the type constraints are correctly applied to the method.
        //
        // NOTE: this is a semi-hack that is used to force monomorphization of
        // trait methods that contain a generic defined in the parent impl...
        // without stuffing the generic into the method's type parameters, its
        // not currently possible to monomorphize on that generic at function
        // application time.
        impl_method.type_parameters.append(
            &mut impl_type_parameters
                .iter()
                .cloned()
                .map(|mut t| {
                    t.is_from_parent = true;
                    t
                })
                .collect::<Vec<_>>(),
        );

        Ok(impl_method)
    })
}

#[allow(clippy::too_many_arguments)]
fn type_check_const_decl(
    handler: &Handler,
    mut ctx: TypeCheckContext,
    const_decl: &ConstantDeclaration,
    trait_name: &CallPath,
    is_contract: bool,
    impld_constant_ids: &ItemMap,
    constant_checklist: &BTreeMap<Ident, ty::TyConstantDecl>,
) -> Result<ty::TyConstantDecl, ErrorEmitted> {
    let type_engine = ctx.engines.te();
    let engines = ctx.engines();

    // Create a new type parameter for the "self type".
    let self_type_param = TypeParameter::new_self_type(engines, const_decl.span.clone());
    let self_type_id = self_type_param.type_id;

    let mut ctx = ctx
        .by_ref()
        .with_help_text("")
        .with_type_annotation(type_engine.insert(engines, TypeInfo::Unknown));

    let interface_name = || -> InterfaceName {
        if is_contract {
            InterfaceName::Abi(trait_name.suffix.clone())
        } else {
            InterfaceName::Trait(trait_name.suffix.clone())
        }
    };

    // type check the constant declaration
    let const_decl = ty::TyConstantDecl::type_check(handler, ctx.by_ref(), const_decl.clone())?;

    let const_name = const_decl.call_path.suffix.clone();

    // Ensure that there aren't multiple definitions of this constant
    if impld_constant_ids.contains_key(&(const_name.clone(), self_type_id)) {
        return Err(
            handler.emit_err(CompileError::MultipleDefinitionsOfConstant {
                name: const_name.clone(),
                span: const_name.span(),
            }),
        );
    }

    // Ensure that the constant checklist contains this constant.
    let const_decl_signature = match constant_checklist.get(&const_name) {
        Some(const_decl) => const_decl.clone(),
        None => {
            return Err(
                handler.emit_err(CompileError::ConstantNotAPartOfInterfaceSurface {
                    name: const_name.clone(),
                    interface_name: interface_name(),
                    span: const_name.span(),
                }),
            );
        }
    };

    // this subst is required to replace associated types, namely TypeInfo::TraitType.
    let mut const_decl_type_id = const_decl.type_ascription.type_id;
    const_decl_type_id.subst(&ctx.type_subst(), engines);

    let mut const_decl_signature_type_id = const_decl_signature.type_ascription.type_id;
    const_decl_signature_type_id.subst(&ctx.type_subst(), engines);

    // unify the types from the constant with the constant signature
    if !type_engine
        .get(const_decl_type_id)
        .eq(&type_engine.get(const_decl_signature_type_id), engines)
    {
        return Err(
            handler.emit_err(CompileError::MismatchedTypeInInterfaceSurface {
                interface_name: interface_name(),
                span: const_decl.span.clone(),
                decl_type: "constant".to_string(),
                given: engines.help_out(const_decl_type_id).to_string(),
                expected: engines.help_out(const_decl_signature_type_id).to_string(),
            }),
        );
    }

    Ok(const_decl)
}

fn type_check_type_decl(
    handler: &Handler,
    mut ctx: TypeCheckContext,
    type_decl: &TraitTypeDeclaration,
    trait_name: &CallPath,
    self_type: TypeId,
    is_contract: bool,
    impld_type_ids: &ItemMap,
    type_checklist: &BTreeMap<Ident, ty::TyTraitType>,
) -> Result<ty::TyTraitType, ErrorEmitted> {
    let engines = ctx.engines();
    let type_engine = engines.te();

    let mut ctx = ctx
        .by_ref()
        .with_help_text("")
        .with_type_annotation(type_engine.insert(engines, TypeInfo::Unknown));

    let interface_name = || -> InterfaceName {
        if is_contract {
            InterfaceName::Abi(trait_name.suffix.clone())
        } else {
            InterfaceName::Trait(trait_name.suffix.clone())
        }
    };

    // type check the type declaration
    let type_decl = ty::TyTraitType::type_check(handler, ctx.by_ref(), type_decl.clone())?;

    let type_name = type_decl.name.clone();

    // Ensure that there aren't multiple definitions of this type
    if impld_type_ids.contains_key(&(type_name.clone(), self_type)) {
        return Err(handler.emit_err(CompileError::MultipleDefinitionsOfType {
            name: type_name.clone(),
            span: type_name.span(),
        }));
    }

    // Ensure that the type checklist contains this type.
    let type_decl_signature = match type_checklist.get(&type_name) {
        Some(type_decl) => type_decl.clone(),
        None => {
            return Err(
                handler.emit_err(CompileError::TypeNotAPartOfInterfaceSurface {
                    name: type_name.clone(),
                    interface_name: interface_name(),
                    span: type_name.span(),
                }),
            );
        }
    };

    Ok(type_decl)
}

/// Given an array of [TypeParameter] `type_parameters`, checks to see if any of
/// the type parameters are unconstrained on the signature of the impl block.
///
/// An type parameter is unconstrained on the signature of the impl block when
/// it is not used in either the type arguments to the trait name or the type
/// arguments to the type the trait is implementing for.
///
/// Here is an example that would compile:
///
/// ```ignore
/// trait Test<T> {
///     fn test_it(self, the_value: T) -> T;
/// }
///
/// impl<T, F> Test<T> for FooBarData<F> {
///     fn test_it(self, the_value: T) -> T {
///         the_value
///     }
/// }
/// ```
///
/// Here is an example that would not compile, as the `T` is unconstrained:
///
/// ```ignore
/// trait Test {
///     fn test_it<G>(self, the_value: G) -> G;
/// }
///
/// impl<T, F> Test for FooBarData<F> {
///     fn test_it<G>(self, the_value: G) -> G {
///         the_value
///     }
/// }
/// ```
fn check_for_unconstrained_type_parameters(
    handler: &Handler,
    engines: &Engines,
    type_parameters: &[TypeParameter],
    trait_type_arguments: &[TypeArgument],
    self_type: TypeId,
) -> Result<(), ErrorEmitted> {
    // Create a list of defined generics, with the generic and a span.
    // Purposefully exclude the "self" type parameters.
    let mut defined_generics: HashMap<_, _> = HashMap::from_iter(
        type_parameters
            .iter()
            .map(|x| (engines.te().get(x.type_id), x.span()))
            .map(|(thing, sp)| (WithEngines::new(thing, engines), sp)),
    );

    // create a list of the generics in use in the impl signature
    let mut generics_in_use = HashSet::new();
    for type_arg in trait_type_arguments.iter() {
        generics_in_use.extend(
            engines
                .te()
                .get(type_arg.type_id)
                .extract_nested_generics(engines),
        );
    }
    generics_in_use.extend(engines.te().get(self_type).extract_nested_generics(engines));

    // TODO: add a lookup in the trait constraints here and add it to
    // generics_in_use

    // deduct the generics in use from the defined generics
    for generic in generics_in_use.into_iter() {
        defined_generics.remove(&generic);
    }

    handler.scope(|handler| {
        // create an error for all of the leftover generics
        for (k, v) in defined_generics.into_iter() {
            handler.emit_err(CompileError::UnconstrainedGenericParameter {
                ty: format!("{k}"),
                span: v,
            });
        }

        Ok(())
    })
}

fn handle_supertraits(
    handler: &Handler,
    mut ctx: TypeCheckContext,
    self_type: TypeId,
    supertraits: &[Supertrait],
) -> Result<(InterfaceItemMap, ItemMap), ErrorEmitted> {
    let engines = ctx.engines;
    let decl_engine = engines.de();

    let mut interface_surface_item_ids: InterfaceItemMap = BTreeMap::new();
    let mut impld_item_refs: ItemMap = BTreeMap::new();

    handler.scope(|handler| {
        for supertrait in supertraits.iter() {
            // Right now we don't have the ability to support defining a supertrait
            // using a callpath directly, so we check to see if the user has done
            // this and we disallow it.
            if !supertrait.name.prefixes.is_empty() {
                handler.emit_err(CompileError::UnimplementedWithHelp(
                    "Using module paths to define supertraits is not supported yet.",
                    "try importing the trait with a \"use\" statement instead",
                    supertrait.span(),
                ));
                continue;
            }

            match ctx
                .namespace
                .resolve_call_path(handler, engines, &supertrait.name)
                .ok()
            {
                Some(ty::TyDecl::TraitDecl(ty::TraitDecl { decl_id, .. })) => {
                    let trait_decl = decl_engine.get_trait(&decl_id);

                    // Right now we don't parse type arguments for supertraits, so
                    // we should give this error message to users.
                    if !trait_decl.type_parameters.is_empty() {
                        handler.emit_err(CompileError::Unimplemented(
                            "Using generic traits as supertraits is not supported yet.",
                            supertrait.name.span(),
                        ));
                        continue;
                    }

                    // Retrieve the interface surface and implemented method ids for
                    // this trait.
                    let (trait_interface_surface_items_ids, trait_impld_item_refs) = trait_decl
                        .retrieve_interface_surface_and_implemented_items_for_type(
                            ctx.by_ref(),
                            self_type,
                            &supertrait.name,
                        );
                    interface_surface_item_ids.extend(trait_interface_surface_items_ids);
                    impld_item_refs.extend(trait_impld_item_refs);

                    // Retrieve the interface surfaces and implemented methods for
                    // the supertraits of this type.
                    let (next_interface_supertrait_decl_refs, next_these_supertrait_decl_refs) =
                        match handle_supertraits(handler, ctx.by_ref(), self_type, &trait_decl.supertraits) {
                            Ok(res) => res,
                            Err(_) => continue,
                        };
                    interface_surface_item_ids.extend(next_interface_supertrait_decl_refs);
                    impld_item_refs.extend(next_these_supertrait_decl_refs);
                }
                Some(ty::TyDecl::AbiDecl { .. }) => {
                    // we allow ABIs as superABIs now
                }
                _ => {
                    handler.emit_err(CompileError::TraitNotFound {
                        name: supertrait.name.to_string(),
                        span: supertrait.name.span(),
                    });
                }
            }
        }

        Ok((interface_surface_item_ids, impld_item_refs))
    })
}

impl TypeCheckFinalization for TyImplTrait {
    fn type_check_finalize(
        &mut self,
        handler: &Handler,
        ctx: &mut TypeCheckFinalizationContext,
    ) -> Result<(), ErrorEmitted> {
        handler.scope(|handler| {
            for item in self.items.iter_mut() {
                let _ = item.type_check_finalize(handler, ctx);
            }
            Ok(())
        })
    }
}<|MERGE_RESOLUTION|>--- conflicted
+++ resolved
@@ -120,7 +120,7 @@
                 let mut trait_decl = decl_engine.get_trait(&decl_id);
 
                 // the following essentially is needed to map `Self` to `implementing_for`
-                // durting trait decl monomorphization
+                // during trait decl monomorphization
                 trait_decl.type_parameters.push(trait_decl.self_type.clone());
                 trait_type_arguments.push(implementing_for.clone());
 
@@ -137,23 +137,6 @@
                 // restore type parameters and type arguments
                 trait_decl.type_parameters.pop();
                 trait_type_arguments.pop();
-
-                // Unify the "self" type param from the trait declaration with
-                // the type that we are implementing for.
-                // Create a new type parameter for the "self type".
-                // let self_type_param = TypeParameter::new_self_type(engines, trait_decl.span.clone());
-                // handler.scope(|h| {
-                //     type_engine.unify(
-                //         h,
-                //         engines,
-                //         implementing_for.type_id,
-                //         self_type_param.type_id,
-                //         &implementing_for.span,
-                //         "",
-                //         None
-                //     );
-                //     Ok(())
-                // })?;
 
                 // Insert the interface surface and methods from this trait into
                 // the namespace.
@@ -593,9 +576,6 @@
                 let method = decl_engine.get_trait_fn(decl_ref);
                 let name = method.name.clone();
                 method_checklist.insert(name.clone(), method);
-<<<<<<< HEAD
-                interface_item_refs.insert((name, implementing_for), item.clone());
-=======
 
                 // After monomorphization (and typechecking trait implementation
                 // works on a monomorphized version of a trait declaration), the
@@ -608,12 +588,12 @@
                 // declaration.
                 let interface_item_parents = decl_engine.find_all_parents(engines, decl_ref.id());
                 match interface_item_parents.len() {
-                    0 => { interface_item_refs.insert((name, self_type), item.clone()); },
+                    0 => { interface_item_refs.insert((name, implementing_for), item.clone()); },
                     1 => match interface_item_parents[0] {
                             AssociatedItemDeclId::TraitFn(parent_decl_id) => {
                                 let parent_interface_item =
                                     TyTraitInterfaceItem::TraitFn(DeclRef::new(name.clone(), parent_decl_id, decl_ref.span()));
-                                interface_item_refs.insert((name, self_type), parent_interface_item);
+                                interface_item_refs.insert((name, implementing_for), parent_interface_item);
                             }
                             _ => return Err(handler.emit_err(CompileError::Internal(
                                     "A trait interface method's parent is expected to be another trait interface method",
@@ -623,7 +603,6 @@
                             "A trait interface method is expected to have zero parents or one parent in the Declaration Engine",
                             name.span())))
                 }
->>>>>>> fc9b6aa0
             }
             TyTraitInterfaceItem::Constant(decl_ref) => {
                 let constant = decl_engine.get_constant(decl_ref);
