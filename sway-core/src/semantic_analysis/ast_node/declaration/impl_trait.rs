--- conflicted
+++ resolved
@@ -15,30 +15,7 @@
     CompileResult, TypeInfo,
 };
 
-<<<<<<< HEAD
-#[derive(Clone, Debug, PartialEq, Eq)]
-pub struct TyImplTrait {
-    pub trait_name: CallPath,
-    pub(crate) span: Span,
-    pub methods: Vec<ty::TyFunctionDeclaration>,
-    pub implementing_for_type_id: TypeId,
-    pub type_implementing_for_span: Span,
-}
-
-impl CopyTypes for TyImplTrait {
-    fn copy_types(&mut self, type_mapping: &TypeMapping) {
-        self.methods
-            .iter_mut()
-            .for_each(|x| x.copy_types(type_mapping));
-    }
-}
-
-impl TyImplTrait {
-=======
-use super::TyTraitFn;
-
 impl ty::TyImplTrait {
->>>>>>> 914d0006
     pub(crate) fn type_check_impl_trait(
         ctx: TypeCheckContext,
         impl_trait: ImplTrait,
