use std::collections::{HashMap, HashSet};

use sway_types::{Ident, Span, Spanned};

use crate::{
<<<<<<< HEAD
    declaration_engine::declaration_engine::{de_get_abi, de_get_trait},
=======
    declaration_engine::declaration_engine::de_get_trait,
>>>>>>> ea4f1b78
    error::{err, ok},
    semantic_analysis::{
        Mode, TypeCheckContext, TypedAstNodeContent, TypedExpression, TypedExpressionVariant,
        TypedIntrinsicFunctionKind, TypedReturnStatement,
    },
    type_system::{
        insert_type, look_up_type_id, resolve_type, set_type_as_storage_only, unify_with_self,
        CopyTypes, TypeId, TypeMapping, TypeParameter,
    },
    CallPath, CompileError, CompileResult, FunctionDeclaration, ImplSelf, ImplTrait, Purity,
    TypeInfo, TypedDeclaration, TypedFunctionDeclaration,
};

use super::TypedTraitFn;

#[derive(Clone, Debug, PartialEq, Eq)]
pub struct TypedImplTrait {
    pub trait_name: CallPath,
    pub(crate) span: Span,
    pub methods: Vec<TypedFunctionDeclaration>,
    pub implementing_for_type_id: TypeId,
    pub type_implementing_for_span: Span,
}

impl CopyTypes for TypedImplTrait {
    fn copy_types(&mut self, type_mapping: &TypeMapping) {
        self.methods
            .iter_mut()
            .for_each(|x| x.copy_types(type_mapping));
    }
}

impl TypedImplTrait {
    pub(crate) fn type_check_impl_trait(
        ctx: TypeCheckContext,
        impl_trait: ImplTrait,
    ) -> CompileResult<(Self, TypeId)> {
        let mut errors = vec![];
        let mut warnings = vec![];

        let ImplTrait {
            trait_name,
            type_parameters,
            functions,
            type_implementing_for,
            type_implementing_for_span,
            block_span,
        } = impl_trait;

        // create a namespace for the impl
        let mut impl_namespace = ctx.namespace.clone();
        let mut ctx = ctx.scoped(&mut impl_namespace);

        // type check the type parameters
        // insert them into the namespace
        // TODO: eventually when we support generic traits, we will want to use this
        let mut new_type_parameters = vec![];
        for type_parameter in type_parameters.into_iter() {
            new_type_parameters.push(check!(
                TypeParameter::type_check(ctx.by_ref(), type_parameter),
                return err(warnings, errors),
                warnings,
                errors
            ));
        }

        // type check the type that we are implementing for
        let implementing_for_type_id = check!(
            ctx.resolve_type_without_self(
                insert_type(type_implementing_for),
                &type_implementing_for_span,
                None
            ),
            return err(warnings, errors),
            warnings,
            errors
        );

        // check for unconstrained type parameters
        check!(
            check_for_unconstrained_type_parameters(
                &new_type_parameters,
                implementing_for_type_id,
                &type_implementing_for_span
            ),
            return err(warnings, errors),
            warnings,
            errors
        );

        // Update the context with the new `self` type.
        let ctx = ctx.with_self_type(implementing_for_type_id);

        let impl_trait = match ctx
            .namespace
            .resolve_call_path(&trait_name)
            .ok(&mut warnings, &mut errors)
            .cloned()
        {
            Some(TypedDeclaration::TraitDeclaration(decl_id)) => {
                let tr = check!(
                    CompileResult::from(de_get_trait(decl_id, &trait_name.span())),
                    return err(warnings, errors),
                    warnings,
                    errors
                );
                let functions_buf = check!(
                    type_check_trait_implementation(
                        ctx,
                        &tr.interface_surface,
                        &tr.methods,
                        &functions,
                        &trait_name,
                        &type_implementing_for_span,
                        &block_span,
                    ),
                    return err(warnings, errors),
                    warnings,
                    errors
                );
                let impl_trait = TypedImplTrait {
                    trait_name,
                    span: block_span,
                    methods: functions_buf,
                    implementing_for_type_id,
                    type_implementing_for_span: type_implementing_for_span.clone(),
                };
                let implementing_for_type_id = insert_type(
                    match resolve_type(implementing_for_type_id, &type_implementing_for_span) {
                        Ok(o) => o,
                        Err(e) => {
                            errors.push(e.into());
                            return err(warnings, errors);
                        }
                    },
                );
                (impl_trait, implementing_for_type_id)
            }
            Some(TypedDeclaration::AbiDeclaration(decl_id)) => {
                // if you are comparing this with the `impl_trait` branch above, note that
                // there are no type arguments here because we don't support generic types
                // in contract ABIs yet (or ever?) due to the complexity of communicating
                // the ABI layout in the descriptor file.

                let abi = check!(
                    CompileResult::from(de_get_abi(decl_id, &trait_name.span())),
                    return err(warnings, errors),
                    warnings,
                    errors
                );

                if look_up_type_id(implementing_for_type_id) != TypeInfo::Contract {
                    errors.push(CompileError::ImplAbiForNonContract {
                        span: type_implementing_for_span.clone(),
                        ty: implementing_for_type_id.to_string(),
                    });
                }

                let ctx = ctx.with_mode(Mode::ImplAbiFn);

                let functions_buf = check!(
                    type_check_trait_implementation(
                        ctx,
                        &abi.interface_surface,
                        &abi.methods,
                        &functions,
                        &trait_name,
                        &type_implementing_for_span,
                        &block_span,
                    ),
                    return err(warnings, errors),
                    warnings,
                    errors
                );
                let impl_trait = TypedImplTrait {
                    trait_name,
                    span: block_span,
                    methods: functions_buf,
                    implementing_for_type_id,
                    type_implementing_for_span,
                };
                (impl_trait, implementing_for_type_id)
            }
            Some(_) | None => {
                errors.push(CompileError::UnknownTrait {
                    name: trait_name.suffix.clone(),
                    span: trait_name.span(),
                });
                return err(warnings, errors);
            }
        };
        ok(impl_trait, warnings, errors)
    }

    // If any method contains a call to get_storage_index, then
    // impl_typ can only be a storage type.
    // This is noted down in the type engine.
    fn gather_storage_only_types(impl_typ: TypeId, methods: &[TypedFunctionDeclaration]) {
        use crate::semantic_analysis;
        fn ast_node_contains_get_storage_index(x: &TypedAstNodeContent) -> bool {
            match x {
                TypedAstNodeContent::ReturnStatement(TypedReturnStatement { expr })
                | TypedAstNodeContent::Expression(expr)
                | TypedAstNodeContent::ImplicitReturnExpression(expr) => {
                    expr_contains_get_storage_index(expr)
                }
                TypedAstNodeContent::Declaration(decl) => decl_contains_get_storage_index(decl),
                TypedAstNodeContent::SideEffect => false,
            }
        }
        fn expr_contains_get_storage_index(expr: &TypedExpression) -> bool {
            match &expr.expression {
                TypedExpressionVariant::Literal(_)
                | TypedExpressionVariant::VariableExpression { .. }
                | TypedExpressionVariant::FunctionParameter
                | TypedExpressionVariant::AsmExpression { .. }
                | TypedExpressionVariant::Break
                | TypedExpressionVariant::Continue
                | TypedExpressionVariant::StorageAccess(_)
                | TypedExpressionVariant::AbiName(_) => false,
                TypedExpressionVariant::FunctionApplication { arguments, .. } => arguments
                    .iter()
                    .any(|f| expr_contains_get_storage_index(&f.1)),
                TypedExpressionVariant::LazyOperator {
                    lhs: expr1,
                    rhs: expr2,
                    ..
                }
                | TypedExpressionVariant::ArrayIndex {
                    prefix: expr1,
                    index: expr2,
                } => {
                    expr_contains_get_storage_index(expr1) || expr_contains_get_storage_index(expr2)
                }
                TypedExpressionVariant::Tuple { fields: exprvec }
                | TypedExpressionVariant::Array { contents: exprvec } => {
                    exprvec.iter().any(expr_contains_get_storage_index)
                }

                TypedExpressionVariant::StructExpression { fields, .. } => fields
                    .iter()
                    .any(|f| expr_contains_get_storage_index(&f.value)),
                TypedExpressionVariant::CodeBlock(cb) => codeblock_contains_get_storage_index(cb),
                TypedExpressionVariant::IfExp {
                    condition,
                    then,
                    r#else,
                } => {
                    expr_contains_get_storage_index(condition)
                        || expr_contains_get_storage_index(then)
                        || r#else
                            .as_ref()
                            .map_or(false, |r#else| expr_contains_get_storage_index(r#else))
                }
                TypedExpressionVariant::StructFieldAccess { prefix: exp, .. }
                | TypedExpressionVariant::TupleElemAccess { prefix: exp, .. }
                | TypedExpressionVariant::AbiCast { address: exp, .. }
                | TypedExpressionVariant::EnumTag { exp }
                | TypedExpressionVariant::UnsafeDowncast { exp, .. } => {
                    expr_contains_get_storage_index(exp)
                }
                TypedExpressionVariant::EnumInstantiation { contents, .. } => contents
                    .as_ref()
                    .map_or(false, |f| expr_contains_get_storage_index(f)),

                TypedExpressionVariant::IntrinsicFunction(TypedIntrinsicFunctionKind {
                    kind,
                    ..
                }) => matches!(kind, sway_ast::intrinsics::Intrinsic::GetStorageKey),
                TypedExpressionVariant::WhileLoop { condition, body } => {
                    expr_contains_get_storage_index(condition)
                        || codeblock_contains_get_storage_index(body)
                }
                TypedExpressionVariant::Reassignment(reassignment) => {
                    expr_contains_get_storage_index(&reassignment.rhs)
                }
                TypedExpressionVariant::StorageReassignment(storage_reassignment) => {
                    expr_contains_get_storage_index(&storage_reassignment.rhs)
                }
            }
        }
        fn decl_contains_get_storage_index(decl: &TypedDeclaration) -> bool {
            match decl {
                TypedDeclaration::VariableDeclaration(
                    semantic_analysis::TypedVariableDeclaration { body: expr, .. },
                )
                | TypedDeclaration::ConstantDeclaration(
                    semantic_analysis::TypedConstantDeclaration { value: expr, .. },
                ) => expr_contains_get_storage_index(expr),
                // We're already inside a type's impl. So we can't have these
                // nested functions etc. We just ignore them.
                TypedDeclaration::FunctionDeclaration(_)
                | TypedDeclaration::TraitDeclaration(_)
                | TypedDeclaration::StructDeclaration(_)
                | TypedDeclaration::EnumDeclaration(_)
                | TypedDeclaration::ImplTrait(_)
                | TypedDeclaration::AbiDeclaration(_)
                | TypedDeclaration::GenericTypeForFunctionScope { .. }
                | TypedDeclaration::ErrorRecovery
                | TypedDeclaration::StorageDeclaration(_) => false,
            }
        }
        fn codeblock_contains_get_storage_index(cb: &semantic_analysis::TypedCodeBlock) -> bool {
            cb.contents
                .iter()
                .any(|x| ast_node_contains_get_storage_index(&x.content))
        }
        let contains_get_storage_index = methods
            .iter()
            .any(|f| codeblock_contains_get_storage_index(&f.body));
        if contains_get_storage_index {
            set_type_as_storage_only(impl_typ);
        }
    }

    pub(crate) fn type_check_impl_self(
        ctx: TypeCheckContext,
        impl_self: ImplSelf,
    ) -> CompileResult<Self> {
        let mut warnings = vec![];
        let mut errors = vec![];

        let ImplSelf {
            type_implementing_for,
            type_implementing_for_span,
            type_parameters,
            functions,
            block_span,
        } = impl_self;

        // create the namespace for the impl
        let mut impl_namespace = ctx.namespace.clone();
        let mut ctx = ctx.scoped(&mut impl_namespace);

        // create the trait name
        let trait_name = CallPath {
            prefixes: vec![],
            suffix: match &type_implementing_for {
                TypeInfo::Custom { name, .. } => name.clone(),
                _ => Ident::new_with_override("r#Self", type_implementing_for_span.clone()),
            },
            is_absolute: false,
        };

        // type check the type parameters
        // insert them into the namespace
        let mut new_type_parameters = vec![];
        for type_parameter in type_parameters.into_iter() {
            new_type_parameters.push(check!(
                TypeParameter::type_check(ctx.by_ref(), type_parameter),
                return err(warnings, errors),
                warnings,
                errors
            ));
        }

        // type check the type that we are implementing for
        let implementing_for_type_id = check!(
            ctx.resolve_type_without_self(
                insert_type(type_implementing_for),
                &type_implementing_for_span,
                None
            ),
            return err(warnings, errors),
            warnings,
            errors
        );

        // check for unconstrained type parameters
        check!(
            check_for_unconstrained_type_parameters(
                &new_type_parameters,
                implementing_for_type_id,
                &type_implementing_for_span
            ),
            return err(warnings, errors),
            warnings,
            errors
        );

        let mut ctx = ctx
            .with_self_type(implementing_for_type_id)
            .with_help_text("")
            .with_type_annotation(insert_type(TypeInfo::Unknown));

        // type check the methods inside of the impl block
        let mut methods = vec![];
        for fn_decl in functions.into_iter() {
            methods.push(check!(
                TypedFunctionDeclaration::type_check(ctx.by_ref(), fn_decl),
                continue,
                warnings,
                errors
            ));
        }

        Self::gather_storage_only_types(implementing_for_type_id, &methods);

        let impl_trait = TypedImplTrait {
            trait_name,
            span: block_span,
            methods,
            implementing_for_type_id,
            type_implementing_for_span,
        };
        ok(impl_trait, warnings, errors)
    }
}

#[allow(clippy::too_many_arguments)]
fn type_check_trait_implementation(
    mut ctx: TypeCheckContext,
    trait_interface_surface: &[TypedTraitFn],
    trait_methods: &[FunctionDeclaration],
    functions: &[FunctionDeclaration],
    trait_name: &CallPath,
    self_type_span: &Span,
    block_span: &Span,
) -> CompileResult<Vec<TypedFunctionDeclaration>> {
    let mut errors = vec![];
    let mut warnings = vec![];

    let mut functions_buf: Vec<TypedFunctionDeclaration> = vec![];
    let mut processed_fns = std::collections::HashSet::<Ident>::new();

    // this map keeps track of the remaining functions in the
    // interface surface that still need to be implemented for the
    // trait to be fully implemented
    let mut function_checklist: std::collections::BTreeMap<&Ident, _> = trait_interface_surface
        .iter()
        .map(|decl| (&decl.name, decl))
        .collect();
    for fn_decl in functions {
        let mut ctx = ctx
            .by_ref()
            .with_help_text("")
            .with_type_annotation(insert_type(TypeInfo::Unknown));

        // type check the function declaration
        let fn_decl = check!(
            TypedFunctionDeclaration::type_check(ctx.by_ref(), fn_decl.clone()),
            continue,
            warnings,
            errors
        );

        // Ensure that there aren't multiple definitions of this function impl'd
        if !processed_fns.insert(fn_decl.name.clone()) {
            errors.push(CompileError::MultipleDefinitionsOfFunction {
                name: fn_decl.name.clone(),
            });
            return err(warnings, errors);
        }

        // remove this function from the "checklist"
        let fn_signature = match function_checklist.remove(&fn_decl.name) {
            Some(trait_fn) => trait_fn,
            None => {
                errors.push(CompileError::FunctionNotAPartOfInterfaceSurface {
                    name: fn_decl.name.clone(),
                    trait_name: trait_name.suffix.clone(),
                    span: fn_decl.name.span(),
                });
                return err(warnings, errors);
            }
        };

        // ensure this fn decl's parameters and signature lines up with the one
        // in the trait
        if fn_decl.parameters.len() != fn_signature.parameters.len() {
            errors.push(
                CompileError::IncorrectNumberOfInterfaceSurfaceFunctionParameters {
                    span: fn_decl.parameters_span(),
                    fn_name: fn_decl.name.clone(),
                    trait_name: trait_name.suffix.clone(),
                    num_parameters: fn_signature.parameters.len(),
                    provided_parameters: fn_decl.parameters.len(),
                },
            );
            continue;
        }

        // unify the types from the parameters of the function declaration
        // with the parameters of the function signature
        for (fn_signature_param, fn_decl_param) in
            fn_signature.parameters.iter().zip(&fn_decl.parameters)
        {
            // TODO use trait constraints as part of the type here to
            // implement trait constraint solver */
            let fn_decl_param_type = fn_decl_param.type_id;
            let fn_signature_param_type = fn_signature_param.type_id;
            let (mut new_warnings, new_errors) = unify_with_self(
                fn_decl_param_type,
                fn_signature_param_type,
                ctx.self_type(),
                &fn_signature_param.type_span,
                ctx.help_text(),
            );
            warnings.append(&mut new_warnings);
            if !new_errors.is_empty() {
                errors.push(CompileError::MismatchedTypeInTrait {
                    span: fn_decl_param.type_span.clone(),
                    given: fn_decl_param_type.to_string(),
                    expected: fn_signature_param_type.to_string(),
                });
                continue;
            }
        }

        // check to see if the purity of the function declaration is the same
        // as the purity of the function signature
        if fn_decl.purity != fn_signature.purity {
            errors.push(if fn_signature.purity == Purity::Pure {
                CompileError::TraitDeclPureImplImpure {
                    fn_name: fn_decl.name.clone(),
                    trait_name: trait_name.suffix.clone(),
                    attrs: fn_decl.purity.to_attribute_syntax(),
                    span: fn_decl.span.clone(),
                }
            } else {
                CompileError::TraitImplPurityMismatch {
                    fn_name: fn_decl.name.clone(),
                    trait_name: trait_name.suffix.clone(),
                    attrs: fn_signature.purity.to_attribute_syntax(),
                    span: fn_decl.span.clone(),
                }
            });
        }

        // unify the return type of the function declaration
        // with the return type of the function signature
        let (mut new_warnings, new_errors) = unify_with_self(
            fn_decl.return_type,
            fn_signature.return_type,
            ctx.self_type(),
            &fn_decl.return_type_span,
            ctx.help_text(),
        );
        warnings.append(&mut new_warnings);
        if !new_errors.is_empty() {
            errors.push(CompileError::MismatchedTypeInTrait {
                span: fn_decl.return_type_span.clone(),
                expected: fn_signature.return_type.to_string(),
                given: fn_decl.return_type.to_string(),
            });
            continue;
        }

        functions_buf.push(fn_decl);
    }

    // This name space is temporary! It is used only so that the below methods
    // can reference functions from the interface
    let mut impl_trait_namespace = ctx.namespace.clone();
    let ctx = ctx.scoped(&mut impl_trait_namespace);

    // A trait impl needs access to everything that the trait methods have access to, which is
    // basically everything in the path where the trait is declared.
    // First, get the path to where the trait is declared. This is a combination of the path stored
    // in the symbols map and the path stored in the CallPath.
    let trait_path = [
        &trait_name.prefixes[..],
        ctx.namespace.get_canonical_path(&trait_name.suffix),
    ]
    .concat();
    ctx.namespace.star_import(&trait_path);

    let self_type_id = insert_type(match resolve_type(ctx.self_type(), self_type_span) {
        Ok(o) => o,
        Err(e) => {
            errors.push(e.into());
            return err(warnings, errors);
        }
    });
    ctx.namespace.insert_trait_implementation(
        CallPath {
            prefixes: vec![],
            suffix: trait_name.suffix.clone(),
            is_absolute: false,
        },
        self_type_id,
        functions_buf.clone(),
    );

    let mut ctx = ctx
        .with_help_text("")
        .with_type_annotation(insert_type(TypeInfo::Unknown));

    // type check the methods now that the interface
    // they depends upon has been implemented
    // use a local namespace which has the above interface inserted
    // into it as a trait implementation for this
    for method in trait_methods {
        let method = check!(
            TypedFunctionDeclaration::type_check(ctx.by_ref(), method.clone()),
            continue,
            warnings,
            errors
        );
        functions_buf.push(method);
    }

    // check that the implementation checklist is complete
    if !function_checklist.is_empty() {
        errors.push(CompileError::MissingInterfaceSurfaceMethods {
            span: block_span.clone(),
            missing_functions: function_checklist
                .into_iter()
                .map(|(ident, _)| ident.as_str().to_string())
                .collect::<Vec<_>>()
                .join("\n"),
        });
    }
    ok(functions_buf, warnings, errors)
}

fn check_for_unconstrained_type_parameters(
    type_parameters: &[TypeParameter],
    self_type: TypeId,
    self_type_span: &Span,
) -> CompileResult<()> {
    let mut warnings = vec![];
    let mut errors = vec![];

    // check to see that all of the generics that are defined for
    // the impl block are actually used in the signature of the block
    let mut defined_generics: HashMap<TypeInfo, Span> = HashMap::from_iter(
        type_parameters
            .iter()
            .map(|x| (look_up_type_id(x.type_id), x.span())),
    );
    let generics_in_use = check!(
        look_up_type_id(self_type).extract_nested_generics(self_type_span),
        HashSet::new(),
        warnings,
        errors
    );
    // TODO: add a lookup in the trait constraints here and add it to
    // generics_in_use
    for generic in generics_in_use.into_iter() {
        defined_generics.remove(&generic);
    }
    for (k, v) in defined_generics.into_iter() {
        errors.push(CompileError::UnconstrainedGenericParameter {
            ty: format!("{}", k),
            span: v,
        });
    }
    if errors.is_empty() {
        ok((), warnings, errors)
    } else {
        err(warnings, errors)
    }
}<|MERGE_RESOLUTION|>--- conflicted
+++ resolved
@@ -3,11 +3,7 @@
 use sway_types::{Ident, Span, Spanned};
 
 use crate::{
-<<<<<<< HEAD
-    declaration_engine::declaration_engine::{de_get_abi, de_get_trait},
-=======
-    declaration_engine::declaration_engine::de_get_trait,
->>>>>>> ea4f1b78
+    declaration_engine::declaration_engine::*,
     error::{err, ok},
     semantic_analysis::{
         Mode, TypeCheckContext, TypedAstNodeContent, TypedExpression, TypedExpressionVariant,
