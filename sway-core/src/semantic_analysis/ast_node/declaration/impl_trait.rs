--- conflicted
+++ resolved
@@ -843,15 +843,11 @@
         });
     }
 
-<<<<<<< HEAD
-    ok(all_method_ids, warnings, errors)
-=======
     if errors.is_empty() {
-        ok(new_method_ids, warnings, errors)
+        ok(all_method_ids, warnings, errors)
     } else {
         err(warnings, errors)
     }
->>>>>>> 1b8a7df8
 }
 
 /// Given an array of [TypeParameter] `type_parameters`, checks to see if any of
