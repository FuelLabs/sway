use std::collections::{HashMap, HashSet};

use sway_types::{Ident, Span, Spanned};

use crate::{
    error::{err, ok},
    semantic_analysis::{Mode, TCOpts, TypeCheckArguments},
    type_engine::{
        insert_type, look_up_type_id, resolve_type, unify_with_self, CopyTypes, TypeId, TypeMapping,
    },
<<<<<<< HEAD
    CallPath, CompileError, CompileResult, FunctionDeclaration, ImplSelf,
    ImplTrait, Namespace, Purity, TypeInfo, TypeParameter, TypedDeclaration,
    TypedFunctionDeclaration,
=======
    CallPath, CompileError, CompileResult, FunctionDeclaration, ImplSelf, ImplTrait, Namespace,
    Purity, TypeInfo, TypeParameter, TypedDeclaration, TypedFunctionDeclaration,
>>>>>>> 5b235138
};

use super::TypedTraitFn;

#[derive(Clone, Debug, PartialEq, Eq)]
pub struct TypedImplTrait {
    pub trait_name: CallPath,
    pub(crate) span: Span,
    pub methods: Vec<TypedFunctionDeclaration>,
    pub(crate) implementing_for_type_id: TypeId,
}

impl CopyTypes for TypedImplTrait {
    fn copy_types(&mut self, type_mapping: &TypeMapping) {
        self.methods
            .iter_mut()
            .for_each(|x| x.copy_types(type_mapping));
    }
}

impl TypedImplTrait {
    pub(crate) fn type_check_impl_trait(
        impl_trait: ImplTrait,
        namespace: &mut Namespace,
        opts: TCOpts,
    ) -> CompileResult<(TypedImplTrait, TypeId)> {
        let mut errors = vec![];
        let mut warnings = vec![];

        let ImplTrait {
            trait_name,
            type_parameters,
            functions,
            type_implementing_for,
            type_implementing_for_span,
            block_span,
        } = impl_trait;

        // create a namespace for the impl
        let mut namespace = namespace.clone();

        // type check the type parameters
        // insert them into the namespace
        // TODO: eventually when we support generic traits, we will want to use this
        let mut new_type_parameters = vec![];
        for type_parameter in type_parameters.into_iter() {
            new_type_parameters.push(check!(
                TypeParameter::type_check(type_parameter, &mut namespace),
                return err(warnings, errors),
                warnings,
                errors
            ));
        }

        // type check the type that we are implementing for
        let implementing_for_type_id = check!(
            namespace.resolve_type_without_self(type_implementing_for),
            return err(warnings, errors),
            warnings,
            errors
        );

        // check for unconstrained type parameters
        check!(
            check_for_unconstrained_type_parameters(
                &new_type_parameters,
                implementing_for_type_id,
                &type_implementing_for_span
            ),
            return err(warnings, errors),
            warnings,
            errors
        );

        let impl_trait = match namespace
            .resolve_call_path(&trait_name)
            .ok(&mut warnings, &mut errors)
            .cloned()
        {
            Some(TypedDeclaration::TraitDeclaration(tr)) => {
                let functions_buf = check!(
                    type_check_trait_implementation(
                        &tr.interface_surface,
                        &tr.methods,
                        &functions,
                        &trait_name,
                        &mut namespace,
                        implementing_for_type_id,
                        &type_implementing_for_span,
                        &block_span,
                        Mode::NonAbi,
                        opts,
                    ),
                    return err(warnings, errors),
                    warnings,
                    errors
                );
                let impl_trait = TypedImplTrait {
                    trait_name,
                    span: block_span,
                    methods: functions_buf,
                    implementing_for_type_id,
                };
                let implementing_for_type_id = insert_type(
                    match resolve_type(implementing_for_type_id, &type_implementing_for_span) {
                        Ok(o) => o,
                        Err(e) => {
                            errors.push(e.into());
                            return err(warnings, errors);
                        }
                    },
                );
                (impl_trait, implementing_for_type_id)
            }
            Some(TypedDeclaration::AbiDeclaration(abi)) => {
                // if you are comparing this with the `impl_trait` branch above, note that
                // there are no type arguments here because we don't support generic types
                // in contract ABIs yet (or ever?) due to the complexity of communicating
                // the ABI layout in the descriptor file.
                if look_up_type_id(implementing_for_type_id) != TypeInfo::Contract {
                    errors.push(CompileError::ImplAbiForNonContract {
                        span: type_implementing_for_span.clone(),
                        ty: implementing_for_type_id.to_string(),
                    });
                }

                let functions_buf = check!(
                    type_check_trait_implementation(
                        &abi.interface_surface,
                        &abi.methods,
                        &functions,
                        &trait_name,
                        &mut namespace,
                        implementing_for_type_id,
                        &type_implementing_for_span,
                        &block_span,
                        Mode::ImplAbiFn,
                        opts,
                    ),
                    return err(warnings, errors),
                    warnings,
                    errors
                );
                let impl_trait = TypedImplTrait {
                    trait_name,
                    span: block_span,
                    methods: functions_buf,
                    implementing_for_type_id,
                };
                (impl_trait, implementing_for_type_id)
            }
            Some(_) | None => {
                errors.push(CompileError::UnknownTrait {
                    name: trait_name.suffix.clone(),
                    span: trait_name.span(),
                });
                return err(warnings, errors);
            }
        };
        ok(impl_trait, warnings, errors)
    }

    pub(crate) fn type_check_impl_self(
        impl_self: ImplSelf,
        namespace: &mut Namespace,
        opts: TCOpts,
    ) -> CompileResult<TypedImplTrait> {
        let mut warnings = vec![];
        let mut errors = vec![];

        let ImplSelf {
            type_implementing_for,
            type_implementing_for_span,
            type_parameters,
            functions,
            block_span,
        } = impl_self;

        // create the namespace for the impl
        let mut namespace = namespace.clone();

        // create the trait name
        let trait_name = CallPath {
            prefixes: vec![],
            suffix: match &type_implementing_for {
                TypeInfo::Custom { name, .. } => name.clone(),
                _ => Ident::new_with_override("r#Self", type_implementing_for_span.clone()),
            },
            is_absolute: false,
        };

        // type check the type parameters
        // insert them into the namespace
        let mut new_type_parameters = vec![];
        for type_parameter in type_parameters.into_iter() {
            new_type_parameters.push(check!(
                TypeParameter::type_check(type_parameter, &mut namespace),
                return err(warnings, errors),
                warnings,
                errors
            ));
        }

        // type check the type that we are implementing for
        let implementing_for_type_id = check!(
            namespace.resolve_type_without_self(type_implementing_for),
            return err(warnings, errors),
            warnings,
            errors
        );

        // check for unconstrained type parameters
        check!(
            check_for_unconstrained_type_parameters(
                &new_type_parameters,
                implementing_for_type_id,
                &type_implementing_for_span
            ),
            return err(warnings, errors),
            warnings,
            errors
        );

        // type check the methods inside of the impl block
        let mut methods = vec![];
        for fn_decl in functions.into_iter() {
            methods.push(check!(
                TypedFunctionDeclaration::type_check(TypeCheckArguments {
                    checkee: fn_decl,
                    namespace: &mut namespace,
                    return_type_annotation: insert_type(TypeInfo::Unknown),
                    help_text: "",
                    self_type: implementing_for_type_id,
                    mode: Mode::NonAbi,
                    opts,
                }),
                continue,
                warnings,
                errors
            ));
        }

        let impl_trait = TypedImplTrait {
            trait_name,
            span: block_span,
            methods,
            implementing_for_type_id,
        };
        ok(impl_trait, warnings, errors)
    }
}

#[allow(clippy::too_many_arguments)]
fn type_check_trait_implementation(
    trait_interface_surface: &[TypedTraitFn],
    trait_methods: &[FunctionDeclaration],
    functions: &[FunctionDeclaration],
    trait_name: &CallPath,
    namespace: &mut Namespace,
    self_type: TypeId,
    self_type_span: &Span,
    block_span: &Span,
    mode: Mode,
    opts: TCOpts,
) -> CompileResult<Vec<TypedFunctionDeclaration>> {
    let mut errors = vec![];
    let mut warnings = vec![];

    let mut functions_buf: Vec<TypedFunctionDeclaration> = vec![];
    let mut processed_fns = std::collections::HashSet::<Ident>::new();

    // this map keeps track of the remaining functions in the
    // interface surface that still need to be implemented for the
    // trait to be fully implemented
    let mut function_checklist: std::collections::BTreeMap<&Ident, _> = trait_interface_surface
        .iter()
        .map(|decl| (&decl.name, decl))
        .collect();
    for fn_decl in functions {
        // type check the function declaration
        let fn_decl = check!(
            TypedFunctionDeclaration::type_check(TypeCheckArguments {
                checkee: fn_decl.clone(),
                namespace,
                return_type_annotation: insert_type(TypeInfo::Unknown),
                help_text: Default::default(),
                self_type,
                mode,
                opts,
            }),
            continue,
            warnings,
            errors
        );

        // Ensure that there aren't multiple definitions of this function impl'd
        if !processed_fns.insert(fn_decl.name.clone()) {
            errors.push(CompileError::MultipleDefinitionsOfFunction {
                name: fn_decl.name.clone(),
            });
            return err(warnings, errors);
        }

        // remove this function from the "checklist"
        let fn_signature = match function_checklist.remove(&fn_decl.name) {
            Some(trait_fn) => trait_fn,
            None => {
                errors.push(CompileError::FunctionNotAPartOfInterfaceSurface {
                    name: fn_decl.name.clone(),
                    trait_name: trait_name.suffix.clone(),
                    span: fn_decl.name.span(),
                });
                return err(warnings, errors);
            }
        };

        // ensure this fn decl's parameters and signature lines up with the one
        // in the trait
        if fn_decl.parameters.len() != fn_signature.parameters.len() {
            errors.push(
                CompileError::IncorrectNumberOfInterfaceSurfaceFunctionParameters {
                    span: fn_decl.parameters_span(),
                    fn_name: fn_decl.name.clone(),
                    trait_name: trait_name.suffix.clone(),
                    num_parameters: fn_signature.parameters.len(),
                    provided_parameters: fn_decl.parameters.len(),
                },
            );
            continue;
        }

        // unify the types from the parameters of the function declaration
        // with the parameters of the function signature
        for (fn_signature_param, fn_decl_param) in
            fn_signature.parameters.iter().zip(&fn_decl.parameters)
        {
            // TODO use trait constraints as part of the type here to
            // implement trait constraint solver */
            let fn_decl_param_type = fn_decl_param.type_id;
            let fn_signature_param_type = fn_signature_param.type_id;
            let (mut new_warnings, new_errors) = unify_with_self(
                fn_decl_param_type,
                fn_signature_param_type,
                self_type,
                &fn_signature_param.type_span,
                "",
            );
            warnings.append(&mut new_warnings);
            if !new_errors.is_empty() {
                errors.push(CompileError::MismatchedTypeInTrait {
                    span: fn_decl_param.type_span.clone(),
                    given: fn_decl_param_type.to_string(),
                    expected: fn_signature_param_type.to_string(),
                });
                continue;
            }
        }

        // check to see if the purity of the function declaration is the same
        // as the purity of the function signature
        if fn_decl.purity != fn_signature.purity {
            errors.push(if fn_signature.purity == Purity::Pure {
                CompileError::TraitDeclPureImplImpure {
                    fn_name: fn_decl.name.clone(),
                    trait_name: trait_name.suffix.clone(),
                    attrs: fn_decl.purity.to_attribute_syntax(),
                    span: fn_decl.span.clone(),
                }
            } else {
                CompileError::TraitImplPurityMismatch {
                    fn_name: fn_decl.name.clone(),
                    trait_name: trait_name.suffix.clone(),
                    attrs: fn_signature.purity.to_attribute_syntax(),
                    span: fn_decl.span.clone(),
                }
            });
        }

        // unify the return type of the function declaration
        // with the return type of the function signature
        let (mut new_warnings, new_errors) = unify_with_self(
            fn_decl.return_type,
            fn_signature.return_type,
            self_type,
            &fn_decl.return_type_span,
            "",
        );
        warnings.append(&mut new_warnings);
        if !new_errors.is_empty() {
            errors.push(CompileError::MismatchedTypeInTrait {
                span: fn_decl.return_type_span.clone(),
                expected: fn_signature.return_type.to_string(),
                given: fn_decl.return_type.to_string(),
            });
            continue;
        }

        functions_buf.push(fn_decl);
    }

    // This name space is temporary! It is used only so that the below methods
    // can reference functions from the interface
    let mut impl_trait_namespace = namespace.clone();

    // A trait impl needs access to everything that the trait methods have access to, which is
    // basically everything in the path where the trait is declared.
    // First, get the path to where the trait is declared. This is a combination of the path stored
    // in the symbols map and the path stored in the CallPath.
    let trait_path = [
        &trait_name.prefixes[..],
        impl_trait_namespace.get_canonical_path(&trait_name.suffix),
    ]
    .concat();
    impl_trait_namespace.star_import(&trait_path);

    impl_trait_namespace.insert_trait_implementation(
        CallPath {
            prefixes: vec![],
            suffix: trait_name.suffix.clone(),
            is_absolute: false,
        },
        match resolve_type(self_type, self_type_span) {
            Ok(o) => o,
            Err(e) => {
                errors.push(e.into());
                return err(warnings, errors);
            }
        },
        functions_buf.clone(),
    );

    // type check the methods now that the interface
    // they depends upon has been implemented
    // use a local namespace which has the above interface inserted
    // into it as a trait implementation for this
    for method in trait_methods {
        let method = check!(
            TypedFunctionDeclaration::type_check(TypeCheckArguments {
                checkee: method.clone(),
                namespace: &mut impl_trait_namespace,
                return_type_annotation: insert_type(TypeInfo::Unknown),
                help_text: Default::default(),
                self_type,
                mode,
                opts,
            }),
            continue,
            warnings,
            errors
        );
        functions_buf.push(method);
    }

    // check that the implementation checklist is complete
    if !function_checklist.is_empty() {
        errors.push(CompileError::MissingInterfaceSurfaceMethods {
            span: block_span.clone(),
            missing_functions: function_checklist
                .into_iter()
                .map(|(ident, _)| ident.as_str().to_string())
                .collect::<Vec<_>>()
                .join("\n"),
        });
    }
    ok(functions_buf, warnings, errors)
}

fn check_for_unconstrained_type_parameters(
    type_parameters: &[TypeParameter],
    self_type: TypeId,
    self_type_span: &Span,
) -> CompileResult<()> {
    let mut warnings = vec![];
    let mut errors = vec![];

    // check to see that all of the generics that are defined for
    // the impl block are actually used in the signature of the block
    let mut defined_generics: HashMap<TypeInfo, Span> = HashMap::from_iter(
        type_parameters
            .iter()
            .map(|x| (look_up_type_id(x.type_id), x.span())),
    );
    let generics_in_use = check!(
        look_up_type_id(self_type).extract_nested_generics(self_type_span),
        HashSet::new(),
        warnings,
        errors
    );
    // TODO: add a lookup in the trait constraints here and add it to
    // generics_in_use
    for generic in generics_in_use.into_iter() {
        defined_generics.remove(&generic);
    }
    for (k, v) in defined_generics.into_iter() {
        errors.push(CompileError::UnconstrainedGenericParameter {
            ty: format!("{}", k),
            span: v,
        });
    }
    if errors.is_empty() {
        ok((), warnings, errors)
    } else {
        err(warnings, errors)
    }
}<|MERGE_RESOLUTION|>--- conflicted
+++ resolved
@@ -8,14 +8,8 @@
     type_engine::{
         insert_type, look_up_type_id, resolve_type, unify_with_self, CopyTypes, TypeId, TypeMapping,
     },
-<<<<<<< HEAD
-    CallPath, CompileError, CompileResult, FunctionDeclaration, ImplSelf,
-    ImplTrait, Namespace, Purity, TypeInfo, TypeParameter, TypedDeclaration,
-    TypedFunctionDeclaration,
-=======
     CallPath, CompileError, CompileResult, FunctionDeclaration, ImplSelf, ImplTrait, Namespace,
     Purity, TypeInfo, TypeParameter, TypedDeclaration, TypedFunctionDeclaration,
->>>>>>> 5b235138
 };
 
 use super::TypedTraitFn;
