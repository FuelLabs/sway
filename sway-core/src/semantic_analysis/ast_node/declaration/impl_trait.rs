--- conflicted
+++ resolved
@@ -4,7 +4,7 @@
 
 use crate::{
     declaration_engine::declaration_engine::*,
-    error::{err, ok},
+    error::{err, ok, InterfaceName},
     semantic_analysis::{
         Mode, TyAstNodeContent, TyConstantDeclaration, TyExpression, TyExpressionVariant,
         TyIntrinsicFunctionKind, TypeCheckContext,
@@ -13,13 +13,8 @@
         insert_type, look_up_type_id, set_type_as_storage_only, to_typeinfo, unify_with_self,
         CopyTypes, TypeId, TypeMapping, TypeParameter,
     },
-<<<<<<< HEAD
     CallPath, CompileError, CompileResult, FunctionDeclaration, ImplSelf, ImplTrait, Purity,
     TyDeclaration, TyFunctionDeclaration, TypeInfo,
-=======
-    CallPath, CompileError, CompileResult, FunctionDeclaration, ImplSelf, ImplTrait, InterfaceName,
-    Purity, TypeInfo, TypedDeclaration, TypedFunctionDeclaration,
->>>>>>> 6f1a59fe
 };
 
 use super::TyTraitFn;
@@ -496,10 +491,7 @@
     self_type_span: &Span,
     block_span: &Span,
     is_contract: bool,
-<<<<<<< HEAD
 ) -> CompileResult<Vec<TyFunctionDeclaration>> {
-=======
-) -> CompileResult<Vec<TypedFunctionDeclaration>> {
     let interface_name = || -> InterfaceName {
         if is_contract {
             InterfaceName::Abi(trait_name.suffix.clone())
@@ -508,7 +500,6 @@
         }
     };
 
->>>>>>> 6f1a59fe
     let mut errors = vec![];
     let mut warnings = vec![];
 
