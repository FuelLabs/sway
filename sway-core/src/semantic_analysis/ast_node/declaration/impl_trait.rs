use std::collections::{HashMap, HashSet};

use sway_types::{Ident, Span, Spanned};

use crate::{
    declaration_engine::declaration_engine::*,
    error::{err, ok},
    semantic_analysis::{
<<<<<<< HEAD
        Mode, TypeCheckContext, TypedAstNodeContent, TypedExpression, TypedExpressionVariant,
        TypedIntrinsicFunctionKind,
=======
        Mode, TypeCheckContext, TypedAstNodeContent, TypedConstantDeclaration, TypedExpression,
        TypedExpressionVariant, TypedIntrinsicFunctionKind, TypedReturnStatement,
>>>>>>> c3d3273a
    },
    type_system::{
        insert_type, look_up_type_id, resolve_type, set_type_as_storage_only, unify_with_self,
        CopyTypes, TypeId, TypeMapping, TypeParameter,
    },
    CallPath, CompileError, CompileResult, FunctionDeclaration, ImplSelf, ImplTrait, Purity,
    TypeInfo, TypedDeclaration, TypedFunctionDeclaration,
};

use super::TypedTraitFn;

#[derive(Clone, Debug, PartialEq, Eq)]
pub struct TypedImplTrait {
    pub trait_name: CallPath,
    pub(crate) span: Span,
    pub methods: Vec<TypedFunctionDeclaration>,
    pub implementing_for_type_id: TypeId,
    pub type_implementing_for_span: Span,
}

impl CopyTypes for TypedImplTrait {
    fn copy_types(&mut self, type_mapping: &TypeMapping) {
        self.methods
            .iter_mut()
            .for_each(|x| x.copy_types(type_mapping));
    }
}

impl TypedImplTrait {
    pub(crate) fn type_check_impl_trait(
        ctx: TypeCheckContext,
        impl_trait: ImplTrait,
    ) -> CompileResult<(Self, TypeId)> {
        let mut errors = vec![];
        let mut warnings = vec![];

        let ImplTrait {
            trait_name,
            type_parameters,
            functions,
            type_implementing_for,
            type_implementing_for_span,
            block_span,
        } = impl_trait;

        // create a namespace for the impl
        let mut impl_namespace = ctx.namespace.clone();
        let mut ctx = ctx.scoped(&mut impl_namespace);

        // type check the type parameters
        // insert them into the namespace
        // TODO: eventually when we support generic traits, we will want to use this
        let mut new_type_parameters = vec![];
        for type_parameter in type_parameters.into_iter() {
            new_type_parameters.push(check!(
                TypeParameter::type_check(ctx.by_ref(), type_parameter),
                return err(warnings, errors),
                warnings,
                errors
            ));
        }

        // type check the type that we are implementing for
        let implementing_for_type_id = check!(
            ctx.resolve_type_without_self(
                insert_type(type_implementing_for),
                &type_implementing_for_span,
                None
            ),
            return err(warnings, errors),
            warnings,
            errors
        );

        // check for unconstrained type parameters
        check!(
            check_for_unconstrained_type_parameters(
                &new_type_parameters,
                implementing_for_type_id,
                &type_implementing_for_span
            ),
            return err(warnings, errors),
            warnings,
            errors
        );

        // Update the context with the new `self` type.
        let ctx = ctx.with_self_type(implementing_for_type_id);

        let impl_trait = match ctx
            .namespace
            .resolve_call_path(&trait_name)
            .ok(&mut warnings, &mut errors)
            .cloned()
        {
            Some(TypedDeclaration::TraitDeclaration(decl_id)) => {
                let tr = check!(
                    CompileResult::from(de_get_trait(decl_id, &trait_name.span())),
                    return err(warnings, errors),
                    warnings,
                    errors
                );
                let functions_buf = check!(
                    type_check_trait_implementation(
                        ctx,
                        &tr.interface_surface,
                        &tr.methods,
                        &functions,
                        &trait_name,
                        &type_implementing_for_span,
                        &block_span,
                        false,
                    ),
                    return err(warnings, errors),
                    warnings,
                    errors
                );
                let impl_trait = TypedImplTrait {
                    trait_name,
                    span: block_span,
                    methods: functions_buf,
                    implementing_for_type_id,
                    type_implementing_for_span: type_implementing_for_span.clone(),
                };
                let implementing_for_type_id = insert_type(
                    match resolve_type(implementing_for_type_id, &type_implementing_for_span) {
                        Ok(o) => o,
                        Err(e) => {
                            errors.push(e.into());
                            return err(warnings, errors);
                        }
                    },
                );
                (impl_trait, implementing_for_type_id)
            }
            Some(TypedDeclaration::AbiDeclaration(decl_id)) => {
                // if you are comparing this with the `impl_trait` branch above, note that
                // there are no type arguments here because we don't support generic types
                // in contract ABIs yet (or ever?) due to the complexity of communicating
                // the ABI layout in the descriptor file.

                let abi = check!(
                    CompileResult::from(de_get_abi(decl_id, &trait_name.span())),
                    return err(warnings, errors),
                    warnings,
                    errors
                );

                if look_up_type_id(implementing_for_type_id) != TypeInfo::Contract {
                    errors.push(CompileError::ImplAbiForNonContract {
                        span: type_implementing_for_span.clone(),
                        ty: implementing_for_type_id.to_string(),
                    });
                }

                let ctx = ctx.with_mode(Mode::ImplAbiFn);

                let functions_buf = check!(
                    type_check_trait_implementation(
                        ctx,
                        &abi.interface_surface,
                        &abi.methods,
                        &functions,
                        &trait_name,
                        &type_implementing_for_span,
                        &block_span,
                        true
                    ),
                    return err(warnings, errors),
                    warnings,
                    errors
                );
                let impl_trait = TypedImplTrait {
                    trait_name,
                    span: block_span,
                    methods: functions_buf,
                    implementing_for_type_id,
                    type_implementing_for_span,
                };
                (impl_trait, implementing_for_type_id)
            }
            Some(_) | None => {
                errors.push(CompileError::UnknownTrait {
                    name: trait_name.suffix.clone(),
                    span: trait_name.span(),
                });
                return err(warnings, errors);
            }
        };
        ok(impl_trait, warnings, errors)
    }

    // If any method contains a call to get_storage_index, then
    // impl_typ can only be a storage type.
    // This is noted down in the type engine.
    fn gather_storage_only_types(
        impl_typ: TypeId,
        methods: &[TypedFunctionDeclaration],
        access_span: &Span,
    ) -> Result<(), CompileError> {
        use crate::semantic_analysis;
        fn ast_node_contains_get_storage_index(
            x: &TypedAstNodeContent,
            access_span: &Span,
        ) -> Result<bool, CompileError> {
            match x {
                TypedAstNodeContent::Expression(expr)
                | TypedAstNodeContent::ImplicitReturnExpression(expr) => {
                    expr_contains_get_storage_index(expr, access_span)
                }
                TypedAstNodeContent::Declaration(decl) => {
                    decl_contains_get_storage_index(decl, access_span)
                }
                TypedAstNodeContent::SideEffect => Ok(false),
            }
        }

        fn expr_contains_get_storage_index(
            expr: &TypedExpression,
            access_span: &Span,
        ) -> Result<bool, CompileError> {
            let res = match &expr.expression {
                TypedExpressionVariant::Literal(_)
                | TypedExpressionVariant::VariableExpression { .. }
                | TypedExpressionVariant::FunctionParameter
                | TypedExpressionVariant::AsmExpression { .. }
                | TypedExpressionVariant::Break
                | TypedExpressionVariant::Continue
                | TypedExpressionVariant::StorageAccess(_)
                | TypedExpressionVariant::AbiName(_) => false,
                TypedExpressionVariant::FunctionApplication { arguments, .. } => {
                    for f in arguments.iter() {
                        let b = expr_contains_get_storage_index(&f.1, access_span)?;
                        if b {
                            return Ok(true);
                        }
                    }
                    false
                }
                TypedExpressionVariant::LazyOperator {
                    lhs: expr1,
                    rhs: expr2,
                    ..
                }
                | TypedExpressionVariant::ArrayIndex {
                    prefix: expr1,
                    index: expr2,
                } => {
                    expr_contains_get_storage_index(expr1, access_span)?
                        || expr_contains_get_storage_index(expr2, access_span)?
                }
                TypedExpressionVariant::Tuple { fields: exprvec }
                | TypedExpressionVariant::Array { contents: exprvec } => {
                    for f in exprvec.iter() {
                        let b = expr_contains_get_storage_index(f, access_span)?;
                        if b {
                            return Ok(true);
                        }
                    }
                    false
                }

                TypedExpressionVariant::StructExpression { fields, .. } => {
                    for f in fields.iter() {
                        let b = expr_contains_get_storage_index(&f.value, access_span)?;
                        if b {
                            return Ok(true);
                        }
                    }
                    false
                }
                TypedExpressionVariant::CodeBlock(cb) => {
                    codeblock_contains_get_storage_index(cb, access_span)?
                }
                TypedExpressionVariant::IfExp {
                    condition,
                    then,
                    r#else,
                } => {
                    expr_contains_get_storage_index(condition, access_span)?
                        || expr_contains_get_storage_index(then, access_span)?
                        || r#else.as_ref().map_or(Ok(false), |r#else| {
                            expr_contains_get_storage_index(r#else, access_span)
                        })?
                }
                TypedExpressionVariant::StructFieldAccess { prefix: exp, .. }
                | TypedExpressionVariant::TupleElemAccess { prefix: exp, .. }
                | TypedExpressionVariant::AbiCast { address: exp, .. }
                | TypedExpressionVariant::EnumTag { exp }
                | TypedExpressionVariant::UnsafeDowncast { exp, .. } => {
                    expr_contains_get_storage_index(exp, access_span)?
                }
                TypedExpressionVariant::EnumInstantiation { contents, .. } => {
                    contents.as_ref().map_or(Ok(false), |f| {
                        expr_contains_get_storage_index(f, access_span)
                    })?
                }

                TypedExpressionVariant::IntrinsicFunction(TypedIntrinsicFunctionKind {
                    kind,
                    ..
                }) => matches!(kind, sway_ast::intrinsics::Intrinsic::GetStorageKey),
                TypedExpressionVariant::WhileLoop { condition, body } => {
                    expr_contains_get_storage_index(condition, access_span)?
                        || codeblock_contains_get_storage_index(body, access_span)?
                }
                TypedExpressionVariant::Reassignment(reassignment) => {
                    expr_contains_get_storage_index(&reassignment.rhs, access_span)?
                }
                TypedExpressionVariant::StorageReassignment(storage_reassignment) => {
                    expr_contains_get_storage_index(&storage_reassignment.rhs, access_span)?
                }
<<<<<<< HEAD
                TypedExpressionVariant::Return(stmt) => expr_contains_get_storage_index(&stmt.expr),
            }
=======
            };
            Ok(res)
>>>>>>> c3d3273a
        }

        fn decl_contains_get_storage_index(
            decl: &TypedDeclaration,
            access_span: &Span,
        ) -> Result<bool, CompileError> {
            match decl {
                TypedDeclaration::VariableDeclaration(decl) => {
                    expr_contains_get_storage_index(&decl.body, access_span)
                }
                TypedDeclaration::ConstantDeclaration(decl_id) => {
                    let TypedConstantDeclaration { value: expr, .. } =
                        de_get_constant(decl_id.clone(), access_span)?;
                    expr_contains_get_storage_index(&expr, access_span)
                }
                // We're already inside a type's impl. So we can't have these
                // nested functions etc. We just ignore them.
                TypedDeclaration::FunctionDeclaration(_)
                | TypedDeclaration::TraitDeclaration(_)
                | TypedDeclaration::StructDeclaration(_)
                | TypedDeclaration::EnumDeclaration(_)
                | TypedDeclaration::ImplTrait(_)
                | TypedDeclaration::AbiDeclaration(_)
                | TypedDeclaration::GenericTypeForFunctionScope { .. }
                | TypedDeclaration::ErrorRecovery
                | TypedDeclaration::StorageDeclaration(_) => Ok(false),
            }
        }

        fn codeblock_contains_get_storage_index(
            cb: &semantic_analysis::TypedCodeBlock,
            access_span: &Span,
        ) -> Result<bool, CompileError> {
            for content in cb.contents.iter() {
                let b = ast_node_contains_get_storage_index(&content.content, access_span)?;
                if b {
                    return Ok(true);
                }
            }
            Ok(false)
        }

        for method in methods.iter() {
            let contains_get_storage_index =
                codeblock_contains_get_storage_index(&method.body, access_span)?;
            if contains_get_storage_index {
                set_type_as_storage_only(impl_typ);
                return Ok(());
            }
        }

        Ok(())
    }

    pub(crate) fn type_check_impl_self(
        ctx: TypeCheckContext,
        impl_self: ImplSelf,
    ) -> CompileResult<Self> {
        let mut warnings = vec![];
        let mut errors = vec![];

        let ImplSelf {
            type_implementing_for,
            type_implementing_for_span,
            type_parameters,
            functions,
            block_span,
        } = impl_self;

        // create the namespace for the impl
        let mut impl_namespace = ctx.namespace.clone();
        let mut ctx = ctx.scoped(&mut impl_namespace);

        // create the trait name
        let trait_name = CallPath {
            prefixes: vec![],
            suffix: match &type_implementing_for {
                TypeInfo::Custom { name, .. } => name.clone(),
                _ => Ident::new_with_override("r#Self", type_implementing_for_span.clone()),
            },
            is_absolute: false,
        };

        // type check the type parameters
        // insert them into the namespace
        let mut new_type_parameters = vec![];
        for type_parameter in type_parameters.into_iter() {
            new_type_parameters.push(check!(
                TypeParameter::type_check(ctx.by_ref(), type_parameter),
                return err(warnings, errors),
                warnings,
                errors
            ));
        }

        // type check the type that we are implementing for
        let implementing_for_type_id = check!(
            ctx.resolve_type_without_self(
                insert_type(type_implementing_for),
                &type_implementing_for_span,
                None
            ),
            return err(warnings, errors),
            warnings,
            errors
        );

        // check for unconstrained type parameters
        check!(
            check_for_unconstrained_type_parameters(
                &new_type_parameters,
                implementing_for_type_id,
                &type_implementing_for_span
            ),
            return err(warnings, errors),
            warnings,
            errors
        );

        let mut ctx = ctx
            .with_self_type(implementing_for_type_id)
            .with_help_text("")
            .with_type_annotation(insert_type(TypeInfo::Unknown));

        // type check the methods inside of the impl block
        let mut methods = vec![];
        for fn_decl in functions.into_iter() {
            methods.push(check!(
                TypedFunctionDeclaration::type_check(ctx.by_ref(), fn_decl),
                continue,
                warnings,
                errors
            ));
        }

        check!(
            CompileResult::from(Self::gather_storage_only_types(
                implementing_for_type_id,
                &methods,
                &type_implementing_for_span,
            )),
            return err(warnings, errors),
            warnings,
            errors
        );

        let impl_trait = TypedImplTrait {
            trait_name,
            span: block_span,
            methods,
            implementing_for_type_id,
            type_implementing_for_span,
        };
        ok(impl_trait, warnings, errors)
    }
}

#[allow(clippy::too_many_arguments)]
fn type_check_trait_implementation(
    mut ctx: TypeCheckContext,
    trait_interface_surface: &[TypedTraitFn],
    trait_methods: &[FunctionDeclaration],
    functions: &[FunctionDeclaration],
    trait_name: &CallPath,
    self_type_span: &Span,
    block_span: &Span,
    is_contract: bool,
) -> CompileResult<Vec<TypedFunctionDeclaration>> {
    let mut errors = vec![];
    let mut warnings = vec![];

    let mut functions_buf: Vec<TypedFunctionDeclaration> = vec![];
    let mut processed_fns = std::collections::HashSet::<Ident>::new();

    // this map keeps track of the remaining functions in the
    // interface surface that still need to be implemented for the
    // trait to be fully implemented
    let mut function_checklist: std::collections::BTreeMap<&Ident, _> = trait_interface_surface
        .iter()
        .map(|decl| (&decl.name, decl))
        .collect();
    for fn_decl in functions {
        let mut ctx = ctx
            .by_ref()
            .with_help_text("")
            .with_type_annotation(insert_type(TypeInfo::Unknown));

        // type check the function declaration
        let fn_decl = check!(
            TypedFunctionDeclaration::type_check(ctx.by_ref(), fn_decl.clone()),
            continue,
            warnings,
            errors
        );

        // Ensure that there aren't multiple definitions of this function impl'd
        if !processed_fns.insert(fn_decl.name.clone()) {
            errors.push(CompileError::MultipleDefinitionsOfFunction {
                name: fn_decl.name.clone(),
            });
            return err(warnings, errors);
        }

        // remove this function from the "checklist"
        let fn_signature = match function_checklist.remove(&fn_decl.name) {
            Some(trait_fn) => trait_fn,
            None => {
                errors.push(CompileError::FunctionNotAPartOfInterfaceSurface {
                    name: fn_decl.name.clone(),
                    trait_name: trait_name.suffix.clone(),
                    span: fn_decl.name.span(),
                });
                return err(warnings, errors);
            }
        };

        // ensure this fn decl's parameters and signature lines up with the one
        // in the trait
        if fn_decl.parameters.len() != fn_signature.parameters.len() {
            errors.push(
                CompileError::IncorrectNumberOfInterfaceSurfaceFunctionParameters {
                    span: fn_decl.parameters_span(),
                    fn_name: fn_decl.name.clone(),
                    trait_name: trait_name.suffix.clone(),
                    num_parameters: fn_signature.parameters.len(),
                    provided_parameters: fn_decl.parameters.len(),
                },
            );
            continue;
        }

        // unify the types from the parameters of the function declaration
        // with the parameters of the function signature
        for (fn_signature_param, fn_decl_param) in
            fn_signature.parameters.iter().zip(&fn_decl.parameters)
        {
            // TODO use trait constraints as part of the type here to
            // implement trait constraint solver */
            let fn_decl_param_type = fn_decl_param.type_id;
            let fn_signature_param_type = fn_signature_param.type_id;

            // check if the mutability of the parameters is incompatible
            if fn_decl_param.is_mutable != fn_signature_param.is_mutable {
                errors.push(CompileError::ParameterMutabilityMismatch {
                    span: fn_decl_param.mutability_span.clone(),
                });
            }

            if (fn_decl_param.is_reference || fn_signature_param.is_reference) && is_contract {
                errors.push(CompileError::RefMutParameterInContract {
                    span: fn_decl_param.mutability_span.clone(),
                });
            }

            let (mut new_warnings, new_errors) = unify_with_self(
                fn_decl_param_type,
                fn_signature_param_type,
                ctx.self_type(),
                &fn_signature_param.type_span,
                ctx.help_text(),
            );
            warnings.append(&mut new_warnings);
            if !new_errors.is_empty() {
                errors.push(CompileError::MismatchedTypeInTrait {
                    span: fn_decl_param.type_span.clone(),
                    given: fn_decl_param_type.to_string(),
                    expected: fn_signature_param_type.to_string(),
                });
                continue;
            }
        }

        // check to see if the purity of the function declaration is the same
        // as the purity of the function signature
        if fn_decl.purity != fn_signature.purity {
            errors.push(if fn_signature.purity == Purity::Pure {
                CompileError::TraitDeclPureImplImpure {
                    fn_name: fn_decl.name.clone(),
                    trait_name: trait_name.suffix.clone(),
                    attrs: fn_decl.purity.to_attribute_syntax(),
                    span: fn_decl.span.clone(),
                }
            } else {
                CompileError::TraitImplPurityMismatch {
                    fn_name: fn_decl.name.clone(),
                    trait_name: trait_name.suffix.clone(),
                    attrs: fn_signature.purity.to_attribute_syntax(),
                    span: fn_decl.span.clone(),
                }
            });
        }

        // unify the return type of the function declaration
        // with the return type of the function signature
        let (mut new_warnings, new_errors) = unify_with_self(
            fn_decl.return_type,
            fn_signature.return_type,
            ctx.self_type(),
            &fn_decl.return_type_span,
            ctx.help_text(),
        );
        warnings.append(&mut new_warnings);
        if !new_errors.is_empty() {
            errors.push(CompileError::MismatchedTypeInTrait {
                span: fn_decl.return_type_span.clone(),
                expected: fn_signature.return_type.to_string(),
                given: fn_decl.return_type.to_string(),
            });
            continue;
        }

        functions_buf.push(fn_decl);
    }

    // This name space is temporary! It is used only so that the below methods
    // can reference functions from the interface
    let mut impl_trait_namespace = ctx.namespace.clone();
    let ctx = ctx.scoped(&mut impl_trait_namespace);

    // A trait impl needs access to everything that the trait methods have access to, which is
    // basically everything in the path where the trait is declared.
    // First, get the path to where the trait is declared. This is a combination of the path stored
    // in the symbols map and the path stored in the CallPath.
    let trait_path = [
        &trait_name.prefixes[..],
        ctx.namespace.get_canonical_path(&trait_name.suffix),
    ]
    .concat();
    ctx.namespace.star_import(&trait_path);

    let self_type_id = insert_type(match resolve_type(ctx.self_type(), self_type_span) {
        Ok(o) => o,
        Err(e) => {
            errors.push(e.into());
            return err(warnings, errors);
        }
    });
    ctx.namespace.insert_trait_implementation(
        CallPath {
            prefixes: vec![],
            suffix: trait_name.suffix.clone(),
            is_absolute: false,
        },
        self_type_id,
        functions_buf.clone(),
    );

    let mut ctx = ctx
        .with_help_text("")
        .with_type_annotation(insert_type(TypeInfo::Unknown));

    // type check the methods now that the interface
    // they depends upon has been implemented
    // use a local namespace which has the above interface inserted
    // into it as a trait implementation for this
    for method in trait_methods {
        let method = check!(
            TypedFunctionDeclaration::type_check(ctx.by_ref(), method.clone()),
            continue,
            warnings,
            errors
        );
        functions_buf.push(method);
    }

    // check that the implementation checklist is complete
    if !function_checklist.is_empty() {
        errors.push(CompileError::MissingInterfaceSurfaceMethods {
            span: block_span.clone(),
            missing_functions: function_checklist
                .into_iter()
                .map(|(ident, _)| ident.as_str().to_string())
                .collect::<Vec<_>>()
                .join("\n"),
        });
    }
    ok(functions_buf, warnings, errors)
}

fn check_for_unconstrained_type_parameters(
    type_parameters: &[TypeParameter],
    self_type: TypeId,
    self_type_span: &Span,
) -> CompileResult<()> {
    let mut warnings = vec![];
    let mut errors = vec![];

    // check to see that all of the generics that are defined for
    // the impl block are actually used in the signature of the block
    let mut defined_generics: HashMap<TypeInfo, Span> = HashMap::from_iter(
        type_parameters
            .iter()
            .map(|x| (look_up_type_id(x.type_id), x.span())),
    );
    let generics_in_use = check!(
        look_up_type_id(self_type).extract_nested_generics(self_type_span),
        HashSet::new(),
        warnings,
        errors
    );
    // TODO: add a lookup in the trait constraints here and add it to
    // generics_in_use
    for generic in generics_in_use.into_iter() {
        defined_generics.remove(&generic);
    }
    for (k, v) in defined_generics.into_iter() {
        errors.push(CompileError::UnconstrainedGenericParameter {
            ty: format!("{}", k),
            span: v,
        });
    }
    if errors.is_empty() {
        ok((), warnings, errors)
    } else {
        err(warnings, errors)
    }
}<|MERGE_RESOLUTION|>--- conflicted
+++ resolved
@@ -6,13 +6,8 @@
     declaration_engine::declaration_engine::*,
     error::{err, ok},
     semantic_analysis::{
-<<<<<<< HEAD
-        Mode, TypeCheckContext, TypedAstNodeContent, TypedExpression, TypedExpressionVariant,
-        TypedIntrinsicFunctionKind,
-=======
         Mode, TypeCheckContext, TypedAstNodeContent, TypedConstantDeclaration, TypedExpression,
-        TypedExpressionVariant, TypedIntrinsicFunctionKind, TypedReturnStatement,
->>>>>>> c3d3273a
+        TypedExpressionVariant, TypedIntrinsicFunctionKind,
     },
     type_system::{
         insert_type, look_up_type_id, resolve_type, set_type_as_storage_only, unify_with_self,
@@ -325,13 +320,11 @@
                 TypedExpressionVariant::StorageReassignment(storage_reassignment) => {
                     expr_contains_get_storage_index(&storage_reassignment.rhs, access_span)?
                 }
-<<<<<<< HEAD
-                TypedExpressionVariant::Return(stmt) => expr_contains_get_storage_index(&stmt.expr),
-            }
-=======
+                TypedExpressionVariant::Return(stmt) => {
+                    expr_contains_get_storage_index(&stmt.expr, access_span)?
+                }
             };
             Ok(res)
->>>>>>> c3d3273a
         }
 
         fn decl_contains_get_storage_index(
