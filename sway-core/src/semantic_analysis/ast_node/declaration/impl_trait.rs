--- conflicted
+++ resolved
@@ -654,7 +654,6 @@
     }
 
     for impl_method in impl_methods {
-<<<<<<< HEAD
         let impl_method = check!(
             type_check_impl_method(
                 ctx.by_ref(),
@@ -669,213 +668,6 @@
             warnings,
             errors
         );
-=======
-        let mut ctx = ctx
-            .by_ref()
-            .with_help_text("")
-            .with_type_annotation(type_engine.insert(decl_engine, TypeInfo::Unknown));
-
-        // type check the function declaration
-        let mut impl_method = check!(
-            ty::TyFunctionDeclaration::type_check(ctx.by_ref(), impl_method.clone(), true, false),
-            continue,
-            warnings,
-            errors
-        );
-
-        // Ensure that there aren't multiple definitions of this function impl'd
-        if impld_method_ids.contains_key(&impl_method.name.clone()) {
-            errors.push(CompileError::MultipleDefinitionsOfFunction {
-                name: impl_method.name.clone(),
-            });
-            continue;
-        }
-
-        // remove this function from the "checklist"
-        let mut impl_method_signature = match method_checklist.remove(&impl_method.name) {
-            Some(trait_fn) => trait_fn,
-            None => {
-                errors.push(CompileError::FunctionNotAPartOfInterfaceSurface {
-                    name: impl_method.name.clone(),
-                    interface_name: interface_name(),
-                    span: impl_method.name.span(),
-                });
-                continue;
-            }
-        };
-
-        // replace instances of `TypeInfo::SelfType` with a fresh
-        // `TypeInfo::SelfType` to avoid replacing types in the original trait
-        // declaration
-        impl_method_signature.replace_self_type(engines, self_type);
-
-        // ensure this fn decl's parameters and signature lines up with the one
-        // in the trait
-        if impl_method.parameters.len() != impl_method_signature.parameters.len() {
-            errors.push(
-                CompileError::IncorrectNumberOfInterfaceSurfaceFunctionParameters {
-                    span: impl_method.parameters_span(),
-                    fn_name: impl_method.name.clone(),
-                    interface_name: interface_name(),
-                    num_parameters: impl_method_signature.parameters.len(),
-                    provided_parameters: impl_method.parameters.len(),
-                },
-            );
-            continue;
-        }
-
-        // unify the types from the parameters of the function declaration
-        // with the parameters of the function signature
-        for (impl_method_signature_param, impl_method_param) in impl_method_signature
-            .parameters
-            .iter_mut()
-            .zip(&mut impl_method.parameters)
-        {
-            // TODO use trait constraints as part of the type here to
-            // implement trait constraint solver */
-            // Check if we have a non-ref mutable argument. That's not allowed.
-            if impl_method_signature_param.is_mutable && !impl_method_signature_param.is_reference {
-                errors.push(CompileError::MutableParameterNotSupported {
-                    param_name: impl_method_signature.name.clone(),
-                })
-            }
-
-            // check if reference / mutability of the parameters is incompatible
-            if impl_method_param.is_mutable != impl_method_signature_param.is_mutable
-                || impl_method_param.is_reference != impl_method_signature_param.is_reference
-            {
-                errors.push(CompileError::ParameterRefMutabilityMismatch {
-                    span: impl_method_param.mutability_span.clone(),
-                });
-            }
-
-            impl_method_param
-                .type_id
-                .replace_self_type(engines, self_type);
-            if !type_engine.get(impl_method_param.type_id).eq(
-                &type_engine.get(impl_method_signature_param.type_id),
-                engines,
-            ) {
-                errors.push(CompileError::MismatchedTypeInInterfaceSurface {
-                    interface_name: interface_name(),
-                    span: impl_method_param.type_span.clone(),
-                    given: engines.help_out(impl_method_param.type_id).to_string(),
-                    expected: engines
-                        .help_out(impl_method_signature_param.type_id)
-                        .to_string(),
-                });
-                continue;
-            }
-        }
-
-        // check to see if the purity of the function declaration is the same
-        // as the purity of the function signature
-        if impl_method.purity != impl_method_signature.purity {
-            errors.push(if impl_method_signature.purity == Purity::Pure {
-                CompileError::TraitDeclPureImplImpure {
-                    fn_name: impl_method.name.clone(),
-                    interface_name: interface_name(),
-                    attrs: impl_method.purity.to_attribute_syntax(),
-                    span: impl_method.span.clone(),
-                }
-            } else {
-                CompileError::TraitImplPurityMismatch {
-                    fn_name: impl_method.name.clone(),
-                    interface_name: interface_name(),
-                    attrs: impl_method_signature.purity.to_attribute_syntax(),
-                    span: impl_method.span.clone(),
-                }
-            });
-        }
-
-        // check there is no mismatch of payability attributes
-        // between the method signature and the method implementation
-        use crate::transform::AttributeKind::Payable;
-        let impl_method_signature_payable = impl_method_signature.attributes.contains_key(&Payable);
-        let impl_method_payable = impl_method.attributes.contains_key(&Payable);
-        match (impl_method_signature_payable, impl_method_payable) {
-            (true, false) =>
-            // implementation does not have payable attribute
-            {
-                errors.push(CompileError::TraitImplPayabilityMismatch {
-                    fn_name: impl_method.name.clone(),
-                    interface_name: interface_name(),
-                    missing_impl_attribute: true,
-                    span: impl_method.span.clone(),
-                })
-            }
-            (false, true) =>
-            // implementation has extra payable attribute, not mentioned by signature
-            {
-                errors.push(CompileError::TraitImplPayabilityMismatch {
-                    fn_name: impl_method.name.clone(),
-                    interface_name: interface_name(),
-                    missing_impl_attribute: false,
-                    span: impl_method.span.clone(),
-                })
-            }
-            (true, true) | (false, false) => (), // no payability mismatch
-        }
-
-        impl_method
-            .return_type
-            .replace_self_type(engines, self_type);
-        if !type_engine
-            .get(impl_method.return_type)
-            .eq(&type_engine.get(impl_method_signature.return_type), engines)
-        {
-            errors.push(CompileError::MismatchedTypeInInterfaceSurface {
-                interface_name: interface_name(),
-                span: impl_method.return_type_span.clone(),
-                expected: engines
-                    .help_out(impl_method_signature.return_type)
-                    .to_string(),
-                given: engines.help_out(impl_method.return_type).to_string(),
-            });
-            continue;
-        }
-
-        // if this method uses a type parameter from its parent's impl type
-        // parameters that is not constrained by the type that we are
-        // implementing for, then we need to add that type parameter to the
-        // method's type parameters so that in-line monomorphization can
-        // complete.
-        //
-        // NOTE: this is a semi-hack that is used to force monomorphization of
-        // trait methods that contain a generic defined in the parent impl...
-        // without stuffing the generic into the method's type parameters, its
-        // not currently possible to monomorphize on that generic at function
-        // application time.
-        //
-        // *This will change* when either https://github.com/FuelLabs/sway/issues/1267
-        // or https://github.com/FuelLabs/sway/issues/2814 goes in.
-        let unconstrained_type_parameters_in_this_function: HashSet<
-            WithEngines<'_, TypeParameter>,
-        > = impl_method
-            .unconstrained_type_parameters(engines, impl_type_parameters)
-            .into_iter()
-            .cloned()
-            .map(|x| WithEngines::new(x, engines))
-            .collect();
-        let unconstrained_type_parameters_in_the_type: HashSet<WithEngines<'_, TypeParameter>> =
-            ctx.self_type()
-                .unconstrained_type_parameters(engines, impl_type_parameters)
-                .into_iter()
-                .cloned()
-                .map(|x| WithEngines::new(x, engines))
-                .collect::<HashSet<_>>();
-        let mut unconstrained_type_parameters_to_be_added =
-            unconstrained_type_parameters_in_this_function
-                .difference(&unconstrained_type_parameters_in_the_type)
-                .cloned()
-                .into_iter()
-                .map(|x| x.thing)
-                .collect::<Vec<_>>();
-        impl_method
-            .type_parameters
-            .append(&mut unconstrained_type_parameters_to_be_added);
-
->>>>>>> c6c960e2
         let name = impl_method.name.clone();
         let decl_id = decl_engine.insert(impl_method);
 
@@ -963,7 +755,7 @@
     let mut ctx = ctx
         .by_ref()
         .with_help_text("")
-        .with_type_annotation(type_engine.insert_type(decl_engine, TypeInfo::Unknown));
+        .with_type_annotation(type_engine.insert(decl_engine, TypeInfo::Unknown));
 
     let interface_name = || -> InterfaceName {
         if is_contract {
@@ -1050,8 +842,8 @@
         impl_method_param
             .type_id
             .replace_self_type(engines, self_type);
-        if !type_engine.look_up_type_id(impl_method_param.type_id).eq(
-            &type_engine.look_up_type_id(impl_method_signature_param.type_id),
+        if !type_engine.get(impl_method_param.type_id).eq(
+            &type_engine.get(impl_method_signature_param.type_id),
             engines,
         ) {
             errors.push(CompileError::MismatchedTypeInInterfaceSurface {
@@ -1118,10 +910,10 @@
     impl_method
         .return_type
         .replace_self_type(engines, self_type);
-    if !type_engine.look_up_type_id(impl_method.return_type).eq(
-        &type_engine.look_up_type_id(impl_method_signature.return_type),
-        engines,
-    ) {
+    if !type_engine
+        .get(impl_method.return_type)
+        .eq(&type_engine.get(impl_method_signature.return_type), engines)
+    {
         errors.push(CompileError::MismatchedTypeInInterfaceSurface {
             interface_name: interface_name(),
             span: impl_method.return_type_span.clone(),
