--- conflicted
+++ resolved
@@ -125,8 +125,6 @@
                 trait_type_arguments.push(implementing_for.clone());
 
                 // monomorphize the trait declaration
-                // dbg!(&trait_decl);
-                dbg!(decl_engine.find_all_parents(engines, &(DeclId::<ty::TyFunctionDecl>::new(3))));
                 ctx.monomorphize(
                     handler,
                     &mut trait_decl,
@@ -135,10 +133,6 @@
                     EnforceTypeArguments::Yes,
                     &trait_name.span(),
                 )?;
-                dbg!(decl_engine.find_all_parents(engines, &(DeclId::<ty::TyFunctionDecl>::new(3))));
-                // dbg!(&trait_decl);
-                // dbg!(decl_engine.get_function(&DeclId::new(4)));
-                // dbg!(decl_engine.get_function(&DeclId::new(6)));
 
                 // restore type parameters and type arguments
                 trait_decl.type_parameters.pop();
@@ -187,17 +181,6 @@
                     &block_span,
                     false,
                 )?;
-                // for item in new_items.iter() {
-                //     match item {
-                //         TyTraitItem::Fn(decl_ref) => {
-                //             dbg!(decl_engine.get_function(decl_ref))
-                //         }
-                //         _ => todo!()
-                //     };
-                // }
-                // dbg!(decl_engine.get_function(&DeclId::new(9)));
-                // dbg!(decl_engine.get_function(&DeclId::new(11)));
-                // dbg!(decl_engine.get_function(&DeclId::new(12)));
                 ty::TyImplTrait {
                     impl_type_parameters: new_impl_type_parameters,
                     trait_name: trait_name.clone(),
@@ -218,7 +201,7 @@
                 // in contract ABIs yet (or ever?) due to the complexity of communicating
                 // the ABI layout in the descriptor file.
 
-                let mut abi = decl_engine.get_abi(&decl_id);
+                let abi = decl_engine.get_abi(&decl_id);
 
                 if !type_engine
                     .get(implementing_for.type_id)
@@ -607,7 +590,6 @@
     for item in trait_interface_surface.iter() {
         match item {
             TyTraitInterfaceItem::TraitFn(decl_ref) => {
-                // dbg!(&decl_ref);
                 let method = decl_engine.get_trait_fn(decl_ref);
                 let name = method.name.clone();
                 method_checklist.insert(name.clone(), method);
@@ -623,7 +605,7 @@
                 let ty = decl_engine.get_type(decl_ref);
                 let name = ty.name.clone();
                 type_checklist.insert(name.clone(), ty);
-                interface_item_refs.insert((name, self_type), item.clone());
+                interface_item_refs.insert((name, implementing_for), item.clone());
             }
         }
     }
@@ -639,11 +621,9 @@
                 let mut type_decl = type_check_type_decl(
                     handler,
                     ctx.by_ref(),
-<<<<<<< HEAD
-                    implementing_for,
-=======
                     type_decl,
                     trait_name,
+                    implementing_for,
                     is_contract,
                     &impld_item_refs,
                     &type_checklist,
@@ -658,11 +638,11 @@
 
                 // Add this type to the "impld decls".
                 let decl_ref = decl_engine.insert(type_decl.clone());
-                impld_item_refs.insert((name, self_type), TyTraitItem::Type(decl_ref));
+                impld_item_refs.insert((name, implementing_for), TyTraitItem::Type(decl_ref));
 
                 let old_type_decl_info = TypeInfo::TraitType {
                     name: type_decl.name.clone(),
-                    trait_type_id: self_type,
+                    trait_type_id: implementing_for,
                 };
                 trait_type_mapping.extend(TypeSubstMap::from_type_parameters_and_type_arguments(
                     vec![type_engine.insert(engines, old_type_decl_info)],
@@ -678,7 +658,7 @@
                 let mut impl_method = type_check_impl_method(
                     handler,
                     ctx.by_ref().with_type_subst(&trait_type_mapping),
->>>>>>> ff5ce9d5
+                    implementing_for,
                     impl_type_parameters,
                     impl_method,
                     trait_name,
@@ -696,7 +676,6 @@
 
                 // Add this method to the "impld items".
                 let decl_ref = decl_engine.insert(impl_method);
-                // dbg!(&decl_ref);
                 impld_item_refs.insert((name, implementing_for), TyTraitItem::Fn(decl_ref));
             }
             ImplItem::Constant(const_decl) => {
@@ -725,7 +704,6 @@
         }
     }
 
-    // dbg!(&impld_item_refs);
     let mut all_items_refs: Vec<TyImplItem> = impld_item_refs.values().cloned().collect();
 
     // Retrieve the methods defined on the trait declaration and transform
@@ -734,12 +712,7 @@
     // the trait name in the current impl block that we are type checking and
     // using the stub decl ids from the interface surface and the new
     // decl ids from the newly implemented methods.
-<<<<<<< HEAD
-
-    let type_mapping = TypeSubstMap::from_type_parameters_and_type_arguments(
-=======
     let mut type_mapping = TypeSubstMap::from_type_parameters_and_type_arguments(
->>>>>>> ff5ce9d5
         trait_type_parameters
             .iter()
             .map(|type_param| type_param.type_id)
@@ -762,14 +735,7 @@
         match item {
             TyImplItem::Fn(decl_ref) => {
                 let mut method = decl_engine.get_function(decl_ref);
-                dbg!(&decl_mapping);
-                // dbg!(&method);
                 method.replace_decls(&decl_mapping, handler, &mut ctx)?;
-<<<<<<< HEAD
-                // dbg!(&method);
-=======
-                method.replace_self_type(engines, ctx.self_type());
->>>>>>> ff5ce9d5
                 method.subst(&type_mapping, engines);
                 all_items_refs.push(TyImplItem::Fn(
                     decl_engine
@@ -780,16 +746,11 @@
             TyImplItem::Constant(decl_ref) => {
                 let mut const_decl = decl_engine.get_constant(decl_ref);
                 const_decl.replace_decls(&decl_mapping, handler, &mut ctx)?;
-<<<<<<< HEAD
-=======
-                const_decl.replace_self_type(engines, ctx.self_type());
->>>>>>> ff5ce9d5
                 const_decl.subst(&type_mapping, engines);
                 all_items_refs.push(TyImplItem::Constant(decl_engine.insert(const_decl)));
             }
             TyImplItem::Type(decl_ref) => {
                 let mut type_decl = decl_engine.get_type(decl_ref);
-                type_decl.replace_self_type(engines, ctx.self_type());
                 type_decl.subst(&type_mapping, engines);
                 all_items_refs.push(TyImplItem::Type(decl_engine.insert(type_decl.clone())));
             }
@@ -993,12 +954,6 @@
             (true, true) | (false, false) => (), // no payability mismatch
         }
 
-<<<<<<< HEAD
-        // Ensure that the method decl's return type matches the stub method's
-        // return type
-        if !type_engine.get(impl_method.return_type.type_id).eq(
-            &type_engine.get(impl_method_signature.return_type.type_id),
-=======
         // this subst is required to replace associated types, namely TypeInfo::TraitType.
         let mut impl_method_return_type_id = impl_method.return_type.type_id;
         impl_method_return_type_id.subst(&ctx.type_subst(), engines);
@@ -1009,7 +964,6 @@
 
         if !type_engine.get(impl_method_return_type_id).eq(
             &type_engine.get(impl_method_signature_return_type_type_id),
->>>>>>> ff5ce9d5
             engines,
         ) {
             return Err(
@@ -1097,7 +1051,7 @@
     }
 
     // Ensure that the constant checklist contains this constant.
-    let mut const_decl_signature = match constant_checklist.get(&const_name) {
+    let const_decl_signature = match constant_checklist.get(&const_name) {
         Some(const_decl) => const_decl.clone(),
         None => {
             return Err(
@@ -1110,13 +1064,6 @@
         }
     };
 
-<<<<<<< HEAD
-=======
-    // replace instances of `TypeInfo::SelfType` with a fresh
-    // `TypeInfo::SelfType` to avoid replacing types in the stub constant
-    // declaration
-    const_decl_signature.replace_self_type(engines, self_type);
-
     // this subst is required to replace associated types, namely TypeInfo::TraitType.
     let mut const_decl_type_id = const_decl.type_ascription.type_id;
     const_decl_type_id.subst(&ctx.type_subst(), engines);
@@ -1124,7 +1071,6 @@
     let mut const_decl_signature_type_id = const_decl_signature.type_ascription.type_id;
     const_decl_signature_type_id.subst(&ctx.type_subst(), engines);
 
->>>>>>> ff5ce9d5
     // unify the types from the constant with the constant signature
     if !type_engine
         .get(const_decl_type_id)
@@ -1149,13 +1095,13 @@
     mut ctx: TypeCheckContext,
     type_decl: &TraitTypeDeclaration,
     trait_name: &CallPath,
+    self_type: TypeId,
     is_contract: bool,
     impld_type_ids: &ItemMap,
     type_checklist: &BTreeMap<Ident, ty::TyTraitType>,
 ) -> Result<ty::TyTraitType, ErrorEmitted> {
     let engines = ctx.engines();
     let type_engine = engines.te();
-    let self_type = ctx.self_type();
 
     let mut ctx = ctx
         .by_ref()
@@ -1184,7 +1130,7 @@
     }
 
     // Ensure that the type checklist contains this type.
-    let mut type_decl_signature = match type_checklist.get(&type_name) {
+    let type_decl_signature = match type_checklist.get(&type_name) {
         Some(type_decl) => type_decl.clone(),
         None => {
             return Err(
@@ -1196,11 +1142,6 @@
             );
         }
     };
-
-    // replace instances of `TypeInfo::SelfType` with a fresh
-    // `TypeInfo::SelfType` to avoid replacing types in the stub constant
-    // declaration
-    type_decl_signature.replace_self_type(engines, self_type);
 
     Ok(type_decl)
 }
