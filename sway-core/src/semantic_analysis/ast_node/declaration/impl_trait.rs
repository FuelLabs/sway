--- conflicted
+++ resolved
@@ -9,13 +9,8 @@
         insert_type, look_up_type_id, resolve_type, unify_with_self, CopyTypes, TypeId,
         TypeMapping, TypeParameter,
     },
-<<<<<<< HEAD
-    CallPath, CompileError, CompileResult, FunctionDeclaration, ImplSelf, ImplTrait, Namespace,
-    Purity, TypeInfo, TypedDeclaration, TypedFunctionDeclaration,
-=======
     CallPath, CompileError, CompileResult, FunctionDeclaration, ImplSelf, ImplTrait, Purity,
-    TypeInfo, TypeParameter, TypedDeclaration, TypedFunctionDeclaration,
->>>>>>> 5318a09e
+    TypeInfo, TypedDeclaration, TypedFunctionDeclaration,
 };
 
 use super::TypedTraitFn;
@@ -91,27 +86,11 @@
             errors
         );
 
-<<<<<<< HEAD
-        let impl_trait = match namespace
-=======
-        // check for unconstrained type parameters
-        check!(
-            check_for_unconstrained_type_parameters(
-                &new_type_parameters,
-                implementing_for_type_id,
-                &type_implementing_for_span
-            ),
-            return err(warnings, errors),
-            warnings,
-            errors
-        );
-
         // Update the context with the new `self` type.
         let ctx = ctx.with_self_type(implementing_for_type_id);
 
         let impl_trait = match ctx
             .namespace
->>>>>>> 5318a09e
             .resolve_call_path(&trait_name)
             .ok(&mut warnings, &mut errors)
             .cloned()
@@ -257,26 +236,11 @@
             errors
         );
 
-<<<<<<< HEAD
-=======
-        // check for unconstrained type parameters
-        check!(
-            check_for_unconstrained_type_parameters(
-                &new_type_parameters,
-                implementing_for_type_id,
-                &type_implementing_for_span
-            ),
-            return err(warnings, errors),
-            warnings,
-            errors
-        );
-
         let mut ctx = ctx
             .with_self_type(implementing_for_type_id)
             .with_help_text("")
             .with_type_annotation(insert_type(TypeInfo::Unknown));
 
->>>>>>> 5318a09e
         // type check the methods inside of the impl block
         let mut methods = vec![];
         for fn_decl in functions.into_iter() {
