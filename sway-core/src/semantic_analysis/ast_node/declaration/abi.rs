use std::collections::HashSet;

use sway_error::error::CompileError;
use sway_types::{Ident, Span, Spanned};

use crate::{
<<<<<<< HEAD
    decl_engine::{DeclEngineInsert, DeclId}, TypeParameter,
    namespace::TryInsertingTraitImplOnFailure,
=======
    decl_engine::{DeclEngineInsert, DeclId},
    language::ty::TyAbiDecl,
    namespace::{IsExtendingExistingImpl, IsImplSelf, TryInsertingTraitImplOnFailure},
    semantic_analysis::{TypeCheckFinalization, TypeCheckFinalizationContext},
>>>>>>> ff5ce9d5
};
use sway_error::handler::{ErrorEmitted, Handler};

use crate::{
    language::{
        parsed::*,
        ty::{self, TyImplItem, TyTraitItem},
        CallPath,
    },
    semantic_analysis::declaration::SupertraitOf,
    semantic_analysis::{
        declaration::insert_supertraits_into_namespace, AbiMode, TypeCheckContext,
    },
    TypeId,
};

impl ty::TyAbiDecl {
    pub(crate) fn type_check(
        handler: &Handler,
        ctx: TypeCheckContext,
        abi_decl: AbiDeclaration,
    ) -> Result<Self, ErrorEmitted> {
        let AbiDeclaration {
            name,
            interface_surface,
            supertraits,
            methods,
            span,
            attributes,
        } = abi_decl;

        // We don't want the user to waste resources by contract calling
        // themselves, and we don't want to do more work in the compiler,
        // so we don't support the case of calling a contract's own interface
        // from itself. This is by design.

        // A temporary namespace for checking within this scope.
        let type_engine = ctx.engines.te();
        let mut abi_namespace = ctx.namespace.clone();
        let mut ctx = ctx
            .scoped(&mut abi_namespace)
            .with_abi_mode(AbiMode::ImplAbiFn(name.clone(), None));

           // Insert the "self" type param into the namespace.
        let self_type_param = TypeParameter::new_self_type(ctx.engines, name.span());
        let self_type_id = self_type_param.type_id;
        self_type_param.insert_self_type_into_namespace(handler, ctx.by_ref());

        // Recursively make the interface surfaces and methods of the
        // supertraits available to this abi.
        insert_supertraits_into_namespace(
            handler,
            ctx.by_ref(),
            self_type_id,
            &supertraits,
            &SupertraitOf::Abi(span.clone()),
        )?;

        // Type check the interface surface.
        let mut new_interface_surface = vec![];

        let mut ids: HashSet<Ident> = HashSet::default();

        let error_on_shadowing_superabi_method =
            |method_name: &Ident, ctx: &mut TypeCheckContext| {
                if let Ok(superabi_impl_method_ref) = ctx.find_method_for_type(
                    &Handler::default(),
                    self_type_id,
                    &[],
                    &method_name.clone(),
                    ctx.type_annotation(),
                    &Default::default(),
                    None,
                    TryInsertingTraitImplOnFailure::No,
                ) {
                    let superabi_impl_method =
                        ctx.engines.de().get_function(&superabi_impl_method_ref);
                    if let Some(ty::TyDecl::AbiDecl(abi_decl)) =
                        superabi_impl_method.implementing_type
                    {
                        handler.emit_err(CompileError::AbiShadowsSuperAbiMethod {
                            span: method_name.span(),
                            superabi: abi_decl.name,
                        });
                    }
                }
            };

        for item in interface_surface.into_iter() {
            let decl_name = match item {
                TraitItem::TraitFn(method) => {
                    // check that a super-trait does not define a method
                    // with the same name as the current interface method
                    error_on_shadowing_superabi_method(&method.name, &mut ctx);
                    let method = ty::TyTraitFn::type_check(handler, ctx.by_ref(), method)?;
                    for param in &method.parameters {
                        if param.is_reference || param.is_mutable {
                            handler.emit_err(CompileError::RefMutableNotAllowedInContractAbi {
                                param_name: param.name.clone(),
                                span: param.name.span(),
                            });
                        }
                    }
                    new_interface_surface.push(ty::TyTraitInterfaceItem::TraitFn(
                        ctx.engines.de().insert(method.clone()),
                    ));
                    method.name.clone()
                }
                TraitItem::Constant(const_decl) => {
                    let const_decl =
                        ty::TyConstantDecl::type_check(handler, ctx.by_ref(), const_decl.clone())?;
                    let decl_ref = ctx.engines.de().insert(const_decl.clone());
                    new_interface_surface
                        .push(ty::TyTraitInterfaceItem::Constant(decl_ref.clone()));

                    let const_name = const_decl.call_path.suffix.clone();
                    ctx.insert_symbol(
                        handler,
                        const_name.clone(),
                        ty::TyDecl::ConstantDecl(ty::ConstantDecl {
                            name: const_name.clone(),
                            decl_id: *decl_ref.id(),
                            decl_span: const_decl.span.clone(),
                        }),
                    )?;

                    const_name
                }
                TraitItem::Type(type_decl) => {
                    handler.emit_err(CompileError::AssociatedTypeNotSupportedInAbi {
                        span: type_decl.span.clone(),
                    });

                    let type_decl = ty::TyTraitType::type_check(handler, ctx.by_ref(), type_decl)?;
                    let decl_ref = ctx.engines().de().insert(type_decl.clone());
                    new_interface_surface.push(ty::TyTraitInterfaceItem::Type(decl_ref.clone()));

                    type_decl.name
                }
                TraitItem::Error(_, _) => {
                    continue;
                }
            };

            if !ids.insert(decl_name.clone()) {
                handler.emit_err(CompileError::MultipleDefinitionsOfName {
                    name: decl_name.clone(),
                    span: decl_name.span(),
                });
            }
        }

        // Type check the items.
        let mut new_items = vec![];
        for method in methods.into_iter() {
            let method =
                ty::TyFunctionDecl::type_check(handler, ctx.by_ref(), method.clone(), false, false)
                    .unwrap_or_else(|_| ty::TyFunctionDecl::error(method.clone()));
            error_on_shadowing_superabi_method(&method.name, &mut ctx);
            for param in &method.parameters {
                if param.is_reference || param.is_mutable {
                    handler.emit_err(CompileError::RefMutableNotAllowedInContractAbi {
                        param_name: param.name.clone(),
                        span: param.name.span(),
                    });
                }
            }
            if !ids.insert(method.name.clone()) {
                handler.emit_err(CompileError::MultipleDefinitionsOfName {
                    name: method.name.clone(),
                    span: method.name.span(),
                });
            }
            new_items.push(TyTraitItem::Fn(ctx.engines.de().insert(method)));
        }

        // Compared to regular traits, we do not insert recursively methods of ABI supertraits
        // into the interface surface, we do not want supertrait methods to be available to
        // the ABI user, only the contract methods can use supertrait methods
        let abi_decl = ty::TyAbiDecl {
            interface_surface: new_interface_surface,
            supertraits,
            items: new_items,
            name,
            span,
            attributes,
        };
        Ok(abi_decl)
    }

    pub(crate) fn insert_interface_surface_and_items_into_namespace(
        &self,
        handler: &Handler,
        self_decl_id: DeclId<ty::TyAbiDecl>,
        mut ctx: TypeCheckContext,
        type_id: TypeId,
        subabi_span: Option<Span>,
    ) -> Result<(), ErrorEmitted> {
        let decl_engine = ctx.engines.de();
        let engines = ctx.engines();

        let ty::TyAbiDecl {
            interface_surface,
            items,
            ..
        } = self;

        let mut all_items = vec![];

        let (look_for_conflicting_abi_methods, subabi_span) = if let Some(subabi) = subabi_span {
            (true, subabi)
        } else {
            (false, Span::dummy())
        };

        handler.scope(|handler| {
            for item in interface_surface.iter() {
                match item {
                    ty::TyTraitInterfaceItem::TraitFn(decl_ref) => {
                        let mut method = decl_engine.get_trait_fn(decl_ref);
                        if look_for_conflicting_abi_methods {
                            // looking for conflicting ABI methods for triangle-like ABI hierarchies
                            if let Ok(superabi_method_ref) = ctx.find_method_for_type(
                                &Handler::default(),
                                type_id,
                                &[],
                                &method.name.clone(),
                                ctx.type_annotation(),
                                &Default::default(),
                                None,
                                TryInsertingTraitImplOnFailure::No,
                            ) {
                                let superabi_method =
                                    ctx.engines.de().get_function(&superabi_method_ref);
                                if let Some(ty::TyDecl::AbiDecl(abi_decl)) =
                                    superabi_method.implementing_type.clone()
                                {
                                    // rule out the diamond superABI hierarchy:
                                    // it's not an error if the "conflicting" methods
                                    // actually come from the same super-ABI
                                    //            Top
                                    //      /              \
                                    //   Left            Right
                                    //      \              /
                                    //           Bottom
                                    // if we are accumulating methods from Left and Right
                                    // to place it into Bottom we will encounter
                                    // the same method from Top in both Left and Right
                                    if self_decl_id != abi_decl.decl_id {
                                        handler.emit_err(
                                            CompileError::ConflictingSuperAbiMethods {
                                                span: subabi_span.clone(),
                                                method_name: method.name.to_string(),
                                                superabi1: abi_decl.name.to_string(),
                                                superabi2: self.name.to_string(),
                                            },
                                        );
                                    }
                                }
                            }
                        }
                        all_items.push(TyImplItem::Fn(
                            ctx.engines
                                .de()
                                .insert(method.to_dummy_func(AbiMode::ImplAbiFn(
                                    self.name.clone(),
                                    Some(self_decl_id),
                                )))
                                .with_parent(ctx.engines.de(), (*decl_ref.id()).into()),
                        ));
                    }
                    ty::TyTraitInterfaceItem::Constant(decl_ref) => {
                        let const_decl = decl_engine.get_constant(decl_ref);
                        let const_name = const_decl.call_path.suffix.clone();
                        all_items.push(TyImplItem::Constant(decl_ref.clone()));
                        let const_shadowing_mode = ctx.const_shadowing_mode();
                        let _ = ctx.namespace.insert_symbol(
                            handler,
                            const_name.clone(),
                            ty::TyDecl::ConstantDecl(ty::ConstantDecl {
                                name: const_name,
                                decl_id: *decl_ref.id(),
                                decl_span: const_decl.span.clone(),
                            }),
                            const_shadowing_mode,
                        );
                    }
                    ty::TyTraitInterfaceItem::Type(decl_ref) => {
                        let type_decl = decl_engine.get_type(decl_ref);
                        let type_name = type_decl.name;
                        all_items.push(TyImplItem::Type(decl_ref.clone()));
                        let const_shadowing_mode = ctx.const_shadowing_mode();
                        let _ = ctx.namespace.insert_symbol(
                            handler,
                            type_name.clone(),
                            ty::TyDecl::TraitTypeDecl(ty::TraitTypeDecl {
                                name: type_name,
                                decl_id: *decl_ref.id(),
                                decl_span: type_decl.span.clone(),
                            }),
                            const_shadowing_mode,
                        );
                    }
                }
            }
            for item in items.iter() {
                match item {
                    ty::TyTraitItem::Fn(decl_ref) => {
                        let mut method = decl_engine.get_function(decl_ref);
                        // check if we inherit the same impl method from different branches
                        // XXX this piece of code can be abstracted out into a closure
                        // and reused for interface methods if the issue of mutable ctx is solved
                        if let Ok(superabi_impl_method_ref) = ctx.find_method_for_type(
                            &Handler::default(),
                            type_id,
                            &[],
                            &method.name.clone(),
                            ctx.type_annotation(),
                            &Default::default(),
                            None,
                            TryInsertingTraitImplOnFailure::No,
                        ) {
                            let superabi_impl_method =
                                ctx.engines.de().get_function(&superabi_impl_method_ref);
                            if let Some(ty::TyDecl::AbiDecl(abi_decl)) =
                                superabi_impl_method.implementing_type.clone()
                            {
                                // allow the diamond superABI hierarchy
                                if self_decl_id != abi_decl.decl_id {
                                    handler.emit_err(CompileError::ConflictingSuperAbiMethods {
                                        span: subabi_span.clone(),
                                        method_name: method.name.to_string(),
                                        superabi1: abi_decl.name.to_string(),
                                        superabi2: self.name.to_string(),
                                    });
                                }
                            }
                        }
                        all_items.push(TyImplItem::Fn(
                            ctx.engines
                                .de()
                                .insert(method)
                                .with_parent(ctx.engines.de(), (*decl_ref.id()).into()),
                        ));
                    }
                    ty::TyTraitItem::Constant(decl_ref) => {
                        let mut const_decl = decl_engine.get_constant(decl_ref);
                        all_items.push(TyImplItem::Constant(ctx.engines.de().insert(const_decl)));
                    }
                    ty::TyTraitItem::Type(decl_ref) => {
                        let mut type_decl = decl_engine.get_type(decl_ref);
                        type_decl.replace_self_type(engines, type_id);
                        all_items.push(TyImplItem::Type(ctx.engines.de().insert(type_decl)));
                    }
                }
            }
            // Insert the methods of the ABI into the namespace.
            // Specifically do not check for conflicting definitions because
            // this is just a temporary namespace for type checking and
            // these are not actual impl blocks.
            // We check that a contract method cannot call a contract method
            // from the same ABI later, during method application typechecking.
            let _ = ctx.insert_trait_implementation(
                &Handler::default(),
                CallPath::from(self.name.clone()),
                vec![],
                type_id,
                &all_items,
                &self.span,
                Some(self.span()),
                IsImplSelf::No,
                IsExtendingExistingImpl::No,
            );
            Ok(())
        })
    }
}

impl TypeCheckFinalization for TyAbiDecl {
    fn type_check_finalize(
        &mut self,
        handler: &Handler,
        ctx: &mut TypeCheckFinalizationContext,
    ) -> Result<(), ErrorEmitted> {
        handler.scope(|handler| {
            for item in self.items.iter_mut() {
                let _ = item.type_check_finalize(handler, ctx);
            }
            Ok(())
        })
    }
}<|MERGE_RESOLUTION|>--- conflicted
+++ resolved
@@ -4,15 +4,11 @@
 use sway_types::{Ident, Span, Spanned};
 
 use crate::{
-<<<<<<< HEAD
-    decl_engine::{DeclEngineInsert, DeclId}, TypeParameter,
-    namespace::TryInsertingTraitImplOnFailure,
-=======
     decl_engine::{DeclEngineInsert, DeclId},
+    TypeParameter,
     language::ty::TyAbiDecl,
     namespace::{IsExtendingExistingImpl, IsImplSelf, TryInsertingTraitImplOnFailure},
     semantic_analysis::{TypeCheckFinalization, TypeCheckFinalizationContext},
->>>>>>> ff5ce9d5
 };
 use sway_error::handler::{ErrorEmitted, Handler};
 
@@ -50,7 +46,6 @@
         // from itself. This is by design.
 
         // A temporary namespace for checking within this scope.
-        let type_engine = ctx.engines.te();
         let mut abi_namespace = ctx.namespace.clone();
         let mut ctx = ctx
             .scoped(&mut abi_namespace)
@@ -212,7 +207,6 @@
         subabi_span: Option<Span>,
     ) -> Result<(), ErrorEmitted> {
         let decl_engine = ctx.engines.de();
-        let engines = ctx.engines();
 
         let ty::TyAbiDecl {
             interface_surface,
@@ -232,7 +226,7 @@
             for item in interface_surface.iter() {
                 match item {
                     ty::TyTraitInterfaceItem::TraitFn(decl_ref) => {
-                        let mut method = decl_engine.get_trait_fn(decl_ref);
+                        let method = decl_engine.get_trait_fn(decl_ref);
                         if look_for_conflicting_abi_methods {
                             // looking for conflicting ABI methods for triangle-like ABI hierarchies
                             if let Ok(superabi_method_ref) = ctx.find_method_for_type(
@@ -321,7 +315,7 @@
             for item in items.iter() {
                 match item {
                     ty::TyTraitItem::Fn(decl_ref) => {
-                        let mut method = decl_engine.get_function(decl_ref);
+                        let method = decl_engine.get_function(decl_ref);
                         // check if we inherit the same impl method from different branches
                         // XXX this piece of code can be abstracted out into a closure
                         // and reused for interface methods if the issue of mutable ctx is solved
@@ -359,12 +353,11 @@
                         ));
                     }
                     ty::TyTraitItem::Constant(decl_ref) => {
-                        let mut const_decl = decl_engine.get_constant(decl_ref);
+                        let const_decl = decl_engine.get_constant(decl_ref);
                         all_items.push(TyImplItem::Constant(ctx.engines.de().insert(const_decl)));
                     }
                     ty::TyTraitItem::Type(decl_ref) => {
-                        let mut type_decl = decl_engine.get_type(decl_ref);
-                        type_decl.replace_self_type(engines, type_id);
+                        let type_decl = decl_engine.get_type(decl_ref);
                         all_items.push(TyImplItem::Type(ctx.engines.de().insert(type_decl)));
                     }
                 }
