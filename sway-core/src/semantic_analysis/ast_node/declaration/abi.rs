--- conflicted
+++ resolved
@@ -266,11 +266,8 @@
             (false, Span::dummy())
         };
 
-<<<<<<< HEAD
 	let mod_path = ctx.namespace().current_mod_path().clone();
-=======
         let mut const_symbols = HashMap::<Ident, ty::TyDecl>::new();
->>>>>>> ff8291a2
 
         handler.scope(|handler| {
             for item in interface_surface.iter() {
