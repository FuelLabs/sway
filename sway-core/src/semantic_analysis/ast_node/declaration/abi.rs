--- conflicted
+++ resolved
@@ -11,14 +11,10 @@
         ty::{self, TyImplItem, TyTraitItem},
         CallPath,
     },
-<<<<<<< HEAD
     semantic_analysis::declaration::SupertraitOf,
-    semantic_analysis::{declaration::insert_supertraits_into_namespace, Mode, TypeCheckContext},
-=======
     semantic_analysis::{
         declaration::insert_supertraits_into_namespace, AbiMode, TypeCheckContext,
     },
->>>>>>> cdf825a5
     CompileResult, ReplaceSelfType, TypeId, TypeInfo,
 };
 
@@ -50,11 +46,7 @@
         let self_type = type_engine.insert(ctx.engines(), TypeInfo::SelfType);
         let mut ctx = ctx
             .scoped(&mut abi_namespace)
-<<<<<<< HEAD
-            .with_mode(Mode::ImplAbiFn(name.clone()))
-=======
-            .with_abi_mode(AbiMode::ImplAbiFn)
->>>>>>> cdf825a5
+            .with_abi_mode(AbiMode::ImplAbiFn(name.clone()))
             .with_self_type(self_type);
 
         // Recursively make the interface surfaces and methods of the
@@ -273,11 +265,7 @@
                     all_items.push(TyImplItem::Fn(
                         ctx.engines
                             .de()
-<<<<<<< HEAD
-                            .insert(method.to_dummy_func(Mode::ImplAbiFn(self.name.clone())))
-=======
-                            .insert(method.to_dummy_func(AbiMode::ImplAbiFn))
->>>>>>> cdf825a5
+                            .insert(method.to_dummy_func(AbiMode::ImplAbiFn(self.name.clone())))
                             .with_parent(ctx.engines.de(), (*decl_ref.id()).into()),
                     ));
                 }
