mod function_parameter;
pub use function_parameter::*;

use crate::{
    error::*, namespace::*, parse_tree::*, semantic_analysis::*, style::*, type_engine::*, types::*,
};
use fuels_types::{Function, Property};
use sha2::{Digest, Sha256};
use sway_types::{Ident, Span, Spanned};

#[derive(Clone, Debug, Eq)]
pub struct TypedFunctionDeclaration {
    pub name: Ident,
    pub body: TypedCodeBlock,
    pub parameters: Vec<TypedFunctionParameter>,
    pub(crate) span: Span,
    pub(crate) return_type: TypeId,
    pub(crate) type_parameters: Vec<TypeParameter>,
    /// Used for error messages -- the span pointing to the return type
    /// annotation of the function
    pub return_type_span: Span,
    pub(crate) visibility: Visibility,
    /// whether this function exists in another contract and requires a call to it or not
    pub(crate) is_contract_call: bool,
    pub(crate) purity: Purity,
}

impl From<&TypedFunctionDeclaration> for TypedAstNode {
    fn from(o: &TypedFunctionDeclaration) -> Self {
        let span = o.span.clone();
        TypedAstNode {
            content: TypedAstNodeContent::Declaration(TypedDeclaration::FunctionDeclaration(
                o.clone(),
            )),
            span,
        }
    }
}

// NOTE: Hash and PartialEq must uphold the invariant:
// k1 == k2 -> hash(k1) == hash(k2)
// https://doc.rust-lang.org/std/collections/struct.HashMap.html
impl PartialEq for TypedFunctionDeclaration {
    fn eq(&self, other: &Self) -> bool {
        self.name == other.name
            && self.body == other.body
            && self.parameters == other.parameters
            && look_up_type_id(self.return_type) == look_up_type_id(other.return_type)
            && self.type_parameters == other.type_parameters
            && self.visibility == other.visibility
            && self.is_contract_call == other.is_contract_call
            && self.purity == other.purity
    }
}

impl CopyTypes for TypedFunctionDeclaration {
    fn copy_types(&mut self, type_mapping: &TypeMapping) {
        self.type_parameters
            .iter_mut()
            .for_each(|x| x.copy_types(type_mapping));

        self.parameters
            .iter_mut()
            .for_each(|x| x.copy_types(type_mapping));

        self.return_type
            .update_type(type_mapping, &self.return_type_span);
        self.body.copy_types(type_mapping);
    }
}

impl Spanned for TypedFunctionDeclaration {
    fn span(&self) -> Span {
        self.span.clone()
    }
}

impl MonomorphizeHelper for TypedFunctionDeclaration {
    type Output = TypedFunctionDeclaration;

    fn type_parameters(&self) -> &[TypeParameter] {
        &self.type_parameters
    }

    fn name(&self) -> &Ident {
        &self.name
    }

    fn monomorphize_inner(
        self,
        type_mapping: &TypeMapping,
        _namespace: &mut Items,
    ) -> Self::Output {
        let mut new_decl = self;
        new_decl.copy_types(type_mapping);
        new_decl
    }
}

impl ToJsonAbi for TypedFunctionDeclaration {
    type Output = Function;

    fn generate_json_abi(&self) -> Self::Output {
        Function {
            name: self.name.as_str().to_string(),
            type_field: "function".to_string(),
            inputs: self
                .parameters
                .iter()
                .map(|x| Property {
                    name: x.name.as_str().to_string(),
                    type_field: x.type_id.json_abi_str(),
                    components: x.type_id.generate_json_abi(),
                })
                .collect(),
            outputs: vec![Property {
                name: "".to_string(),
                type_field: self.return_type.json_abi_str(),
                components: self.return_type.generate_json_abi(),
            }],
        }
    }
}

impl TypedFunctionDeclaration {
    pub fn type_check(
        arguments: TypeCheckArguments<'_, FunctionDeclaration>,
    ) -> CompileResult<TypedFunctionDeclaration> {
        let mut warnings = Vec::new();
        let mut errors = Vec::new();
        let TypeCheckArguments {
            checkee: fn_decl,
            namespace,
            self_type,
            mode,
            mut opts,
            ..
        } = arguments;
        let FunctionDeclaration {
            name,
            body,
            mut parameters,
            span,
            return_type,
            mut type_parameters,
            return_type_span,
            visibility,
            purity,
            ..
        } = fn_decl;
        is_snake_case(&name).ok(&mut warnings, &mut errors);
        opts.purity = purity;

        // insert parameters and generic type declarations into namespace
        let mut namespace = namespace.clone();

        // insert type parameters as Unknown types
        let type_mapping = insert_type_parameters(&type_parameters);

        // update the types in the type parameters
        for type_parameter in type_parameters.iter_mut() {
            check!(
                type_parameter.update_types(&type_mapping, &mut namespace, self_type),
                return err(warnings, errors),
                warnings,
                errors
            );
        }

        // check to see if the type parameters shadow one another
        for type_parameter in type_parameters.iter() {
            check!(
                namespace.insert_symbol(type_parameter.name_ident.clone(), type_parameter.into()),
                continue,
                warnings,
                errors
            );
        }

        parameters.iter_mut().for_each(|parameter| {
            parameter.type_id =
                match look_up_type_id(parameter.type_id).matches_type_parameter(&type_mapping) {
                    Some(matching_id) => {
                        insert_type(TypeInfo::Ref(matching_id, parameter.type_span.clone()))
                    }
                    None => check!(
                        namespace.resolve_type_with_self(
                            look_up_type_id(parameter.type_id),
                            self_type,
                            &parameter.type_span,
                            EnforceTypeArguments::Yes
                        ),
                        insert_type(TypeInfo::ErrorRecovery),
                        warnings,
                        errors,
                    ),
                };
        });

        for FunctionParameter { name, type_id, .. } in parameters.clone() {
            namespace.insert_symbol(
                name.clone(),
                TypedDeclaration::VariableDeclaration(TypedVariableDeclaration {
                    name: name.clone(),
                    body: TypedExpression {
                        expression: TypedExpressionVariant::FunctionParameter,
                        return_type: type_id,
                        is_constant: IsConstant::No,
                        span: name.span().clone(),
                    },
                    is_mutable: VariableMutability::Immutable,
                    const_decl_origin: false,
                    type_ascription: type_id,
                }),
            );
        }

        let return_type = match return_type.matches_type_parameter(&type_mapping) {
            Some(matching_id) => insert_type(TypeInfo::Ref(matching_id, return_type_span.clone())),
            None => check!(
                namespace.resolve_type_with_self(
                    return_type,
                    self_type,
                    &return_type_span,
                    EnforceTypeArguments::Yes
                ),
                insert_type(TypeInfo::ErrorRecovery),
                warnings,
                errors,
            ),
        };

        // If there are no implicit block returns, then we do not want to type check them, so we
        // stifle the errors. If there _are_ implicit block returns, we want to type_check them.
        let (mut body, _implicit_block_return) = check!(
            TypedCodeBlock::type_check(TypeCheckArguments {
                checkee: body,
                namespace: &mut namespace,
                return_type_annotation: return_type,
                help_text:
                    "Function body's return type does not match up with its return type annotation.",
                self_type,
                mode: Mode::NonAbi,
                opts,
            }),
            (
                TypedCodeBlock { contents: vec![] },
                insert_type(TypeInfo::ErrorRecovery)
            ),
            warnings,
            errors
        );
        body.copy_types(&type_mapping);

        let parameters = parameters
            .into_iter()
            .map(
                |FunctionParameter {
                     name,
                     type_id: r#type,
                     type_span,
                 }| TypedFunctionParameter {
                    name,
                    type_id: r#type,
                    type_span,
                },
            )
            .collect::<Vec<_>>();
        // handle the return statement(s)
        let return_statements: Vec<&TypedExpression> = body
            .contents
            .iter()
            .flat_map(|node| -> Vec<&TypedReturnStatement> { node.gather_return_statements() })
            .map(|TypedReturnStatement { expr, .. }| expr)
            .collect();
        for stmt in return_statements {
            let (mut new_warnings, new_errors) = unify_with_self(
                stmt.return_type,
                return_type,
                self_type,
                &stmt.span,
                "Return statement must return the declared function return type.",
            );
            warnings.append(&mut new_warnings);
            errors.append(&mut new_errors.into_iter().map(|x| x.into()).collect());
        }

        let function_decl = TypedFunctionDeclaration {
            name,
            body,
            parameters,
            span,
            return_type,
            type_parameters,
            return_type_span,
            visibility,
            // if this is for a contract, then it is a contract call
            is_contract_call: mode == Mode::ImplAbiFn,
            purity,
        };

        ok(function_decl, warnings, errors)
    }

    /// If there are parameters, join their spans. Otherwise, use the fn name span.
    pub(crate) fn parameters_span(&self) -> Span {
        if !self.parameters.is_empty() {
            self.parameters.iter().fold(
                self.parameters[0].name.span(),
                |acc, TypedFunctionParameter { type_span, .. }| Span::join(acc, type_span.clone()),
            )
        } else {
            self.name.span()
        }
    }

    pub(crate) fn replace_self_types(self, self_type: TypeId) -> Self {
        TypedFunctionDeclaration {
            parameters: self
                .parameters
                .iter()
                .map(|x| {
                    let mut x = x.clone();
                    x.type_id = match look_up_type_id(x.type_id) {
                        TypeInfo::SelfType => self_type,
                        _otherwise => x.type_id,
                    };
                    x
                })
                .collect(),
            span: self.span.clone(),
            return_type: match look_up_type_id(self.return_type) {
                TypeInfo::SelfType => self_type,
                _otherwise => self.return_type,
            },
            type_parameters: self.type_parameters.clone(),
            return_type_span: self.return_type_span.clone(),
            ..self
        }
    }

    pub fn to_fn_selector_value_untruncated(&self) -> CompileResult<Vec<u8>> {
        let mut errors = vec![];
        let mut warnings = vec![];
        let mut hasher = Sha256::new();
        let data = check!(
            self.to_selector_name(),
            return err(warnings, errors),
            warnings,
            errors
        );
        hasher.update(data);
        let hash = hasher.finalize();
        ok(hash.to_vec(), warnings, errors)
    }

    /// Converts a [TypedFunctionDeclaration] into a value that is to be used in contract function
    /// selectors.
    /// Hashes the name and parameters using SHA256, and then truncates to four bytes.
    pub fn to_fn_selector_value(&self) -> CompileResult<[u8; 4]> {
        let mut errors = vec![];
        let mut warnings = vec![];
        let hash = check!(
            self.to_fn_selector_value_untruncated(),
            return err(warnings, errors),
            warnings,
            errors
        );
        // 4 bytes truncation via copying into a 4 byte buffer
        let mut buf = [0u8; 4];
        buf.copy_from_slice(&hash[0..4]);
        ok(buf, warnings, errors)
    }

    pub fn to_selector_name(&self) -> CompileResult<String> {
        let mut errors = vec![];
        let mut warnings = vec![];
        let named_params = self
            .parameters
            .iter()
            .map(
                |TypedFunctionParameter {
<<<<<<< HEAD
                     type_id: r#type,
                     type_span,
=======
                     r#type,
                     ref type_span,
>>>>>>> 685f96e9
                     ..
                 }| {
                    resolve_type(*r#type, type_span)
                        .expect("unreachable I think?")
                        .to_selector_name(type_span)
                },
            )
            .filter_map(|name| name.ok(&mut warnings, &mut errors))
            .collect::<Vec<String>>();

        ok(
            format!("{}({})", self.name.as_str(), named_params.join(","),),
            warnings,
            errors,
        )
    }
}

#[test]
fn test_function_selector_behavior() {
    use crate::type_engine::IntegerBits;
    let decl = TypedFunctionDeclaration {
        purity: Default::default(),
        name: Ident::new_no_span("foo"),
        body: TypedCodeBlock { contents: vec![] },
        parameters: vec![],
        span: Span::dummy(),
        return_type: 0.into(),
        type_parameters: vec![],
        return_type_span: Span::dummy(),
        visibility: Visibility::Public,
        is_contract_call: false,
    };

    let selector_text = match decl.to_selector_name().value {
        Some(value) => value,
        _ => panic!("test failure"),
    };

    assert_eq!(selector_text, "foo()".to_string());

    let decl = TypedFunctionDeclaration {
        purity: Default::default(),
        name: Ident::new_with_override("bar", Span::dummy()),
        body: TypedCodeBlock { contents: vec![] },
        parameters: vec![
            TypedFunctionParameter {
                name: Ident::new_no_span("foo"),
                type_id: crate::type_engine::insert_type(TypeInfo::Str(5)),
                type_span: Span::dummy(),
            },
            TypedFunctionParameter {
                name: Ident::new_no_span("baz"),
                type_id: insert_type(TypeInfo::UnsignedInteger(IntegerBits::ThirtyTwo)),
                type_span: Span::dummy(),
            },
        ],
        span: Span::dummy(),
        return_type: 0.into(),
        type_parameters: vec![],
        return_type_span: Span::dummy(),
        visibility: Visibility::Public,
        is_contract_call: false,
    };

    let selector_text = match decl.to_selector_name().value {
        Some(value) => value,
        _ => panic!("test failure"),
    };

    assert_eq!(selector_text, "bar(str[5],u32)".to_string());
}<|MERGE_RESOLUTION|>--- conflicted
+++ resolved
@@ -380,16 +380,9 @@
             .iter()
             .map(
                 |TypedFunctionParameter {
-<<<<<<< HEAD
-                     type_id: r#type,
-                     type_span,
-=======
-                     r#type,
-                     ref type_span,
->>>>>>> 685f96e9
-                     ..
+                     type_id, type_span, ..
                  }| {
-                    resolve_type(*r#type, type_span)
+                    resolve_type(*type_id, type_span)
                         .expect("unreachable I think?")
                         .to_selector_name(type_span)
                 },
