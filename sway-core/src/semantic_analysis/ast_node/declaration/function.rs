mod function_parameter;
pub use function_parameter::*;

use crate::{
    error::*, namespace::*, parse_tree::*, semantic_analysis::*, style::*, type_engine::*, types::*,
};
use fuels_types::{Function, Property};
use sha2::{Digest, Sha256};
use sway_types::{Ident, Span, Spanned};

#[derive(Clone, Debug, Eq)]
pub struct TypedFunctionDeclaration {
    pub name: Ident,
    pub body: TypedCodeBlock,
    pub parameters: Vec<TypedFunctionParameter>,
    pub(crate) span: Span,
    pub(crate) return_type: TypeId,
    pub(crate) type_parameters: Vec<TypeParameter>,
    /// Used for error messages -- the span pointing to the return type
    /// annotation of the function
    pub return_type_span: Span,
    pub(crate) visibility: Visibility,
    /// whether this function exists in another contract and requires a call to it or not
    pub(crate) is_contract_call: bool,
    pub(crate) purity: Purity,
}

impl From<&TypedFunctionDeclaration> for TypedAstNode {
    fn from(o: &TypedFunctionDeclaration) -> Self {
        let span = o.span.clone();
        TypedAstNode {
            content: TypedAstNodeContent::Declaration(TypedDeclaration::FunctionDeclaration(
                o.clone(),
            )),
            span,
        }
    }
}

// NOTE: Hash and PartialEq must uphold the invariant:
// k1 == k2 -> hash(k1) == hash(k2)
// https://doc.rust-lang.org/std/collections/struct.HashMap.html
impl PartialEq for TypedFunctionDeclaration {
    fn eq(&self, other: &Self) -> bool {
        self.name == other.name
            && self.body == other.body
            && self.parameters == other.parameters
            && look_up_type_id(self.return_type) == look_up_type_id(other.return_type)
            && self.type_parameters == other.type_parameters
            && self.visibility == other.visibility
            && self.is_contract_call == other.is_contract_call
            && self.purity == other.purity
    }
}

impl CopyTypes for TypedFunctionDeclaration {
    fn copy_types(&mut self, type_mapping: &TypeMapping) {
        self.type_parameters
            .iter_mut()
            .for_each(|x| x.copy_types(type_mapping));
        self.parameters
            .iter_mut()
            .for_each(|x| x.copy_types(type_mapping));
        self.return_type
            .update_type(type_mapping, &self.return_type_span);
        self.body.copy_types(type_mapping);
    }
}

impl Spanned for TypedFunctionDeclaration {
    fn span(&self) -> Span {
        self.span.clone()
    }
}

impl MonomorphizeHelper for TypedFunctionDeclaration {
    type Output = TypedFunctionDeclaration;

    fn type_parameters(&self) -> &[TypeParameter] {
        &self.type_parameters
    }

    fn name(&self) -> &Ident {
        &self.name
    }

    fn monomorphize_inner(
        self,
        type_mapping: &TypeMapping,
        _namespace: &mut Items,
    ) -> Self::Output {
        let mut new_decl = self;
        new_decl.copy_types(type_mapping);
        new_decl
    }
}

impl ToJsonAbi for TypedFunctionDeclaration {
    type Output = Function;

    fn generate_json_abi(&self) -> Self::Output {
        Function {
            name: self.name.as_str().to_string(),
            type_field: "function".to_string(),
            inputs: self
                .parameters
                .iter()
                .map(|x| Property {
                    name: x.name.as_str().to_string(),
                    type_field: x.type_id.json_abi_str(),
                    components: x.type_id.generate_json_abi(),
                })
                .collect(),
            outputs: vec![Property {
                name: "".to_string(),
                type_field: self.return_type.json_abi_str(),
                components: self.return_type.generate_json_abi(),
            }],
        }
    }
}

impl TypedFunctionDeclaration {
    pub fn type_check(
        arguments: TypeCheckArguments<'_, FunctionDeclaration>,
    ) -> CompileResult<TypedFunctionDeclaration> {
        let mut warnings = Vec::new();
        let mut errors = Vec::new();
        let TypeCheckArguments {
            checkee: fn_decl,
            namespace,
            self_type,
            mode,
            mut opts,
            ..
        } = arguments;
        let FunctionDeclaration {
            name,
            body,
            parameters,
            span,
            return_type,
            type_parameters,
            return_type_span,
            visibility,
            purity,
            ..
        } = fn_decl;
        is_snake_case(&name).ok(&mut warnings, &mut errors);
        opts.purity = purity;

        // create a namespace for the function
        let mut namespace = namespace.clone();

        // type check the type parameters
        // insert them into the namespace
        let mut new_type_parameters = vec![];
        for type_parameter in type_parameters.into_iter() {
            new_type_parameters.push(check!(
                TypeParameter::type_check(type_parameter, &mut namespace),
                return err(warnings, errors),
                warnings,
                errors
            ));
        }

        // type check the function parameters
        // insert them into the namespace
        let mut new_parameters = vec![];
        for parameter in parameters.into_iter() {
            new_parameters.push(check!(
                TypedFunctionParameter::type_check(parameter, &mut namespace, self_type),
                continue,
                warnings,
                errors
<<<<<<< HEAD
            );
        }

        parameters.iter_mut().for_each(|parameter| {
            parameter.type_id =
                match look_up_type_id(parameter.type_id).matches_type_parameter(&type_mapping) {
                    Some(matching_id) => {
                        insert_type(TypeInfo::Ref(matching_id, parameter.type_span.clone()))
                    }
                    None => check!(
                        namespace.resolve_type_with_self(
                            look_up_type_id(parameter.type_id),
                            self_type,
                            &parameter.type_span,
                            EnforceTypeArguments::Yes
                        ),
                        insert_type(TypeInfo::ErrorRecovery),
                        warnings,
                        errors,
                    ),
                };
        });

        for FunctionParameter {
            name,
            is_mutable,
            type_id,
            ..
        } in parameters.clone()
        {
            namespace.insert_symbol(
                name.clone(),
                TypedDeclaration::VariableDeclaration(TypedVariableDeclaration {
                    name: name.clone(),
                    body: TypedExpression {
                        expression: TypedExpressionVariant::FunctionParameter,
                        return_type: type_id,
                        is_constant: IsConstant::No,
                        span: name.span().clone(),
                    },
                    is_mutable: if is_mutable {
                        VariableMutability::Mutable
                    } else {
                        VariableMutability::Immutable
                    },
                    const_decl_origin: false,
                    type_ascription: type_id,
                }),
            );
=======
            ));
>>>>>>> f1632e54
        }

        // type check the return type
        let return_type = check!(
            namespace.resolve_type_with_self(
                return_type,
                self_type,
                &return_type_span,
                EnforceTypeArguments::Yes
            ),
            insert_type(TypeInfo::ErrorRecovery),
            warnings,
            errors,
        );

        // type check the function body
        //
        // If there are no implicit block returns, then we do not want to type check them, so we
        // stifle the errors. If there _are_ implicit block returns, we want to type_check them.
        let (body, _implicit_block_return) = check!(
            TypedCodeBlock::type_check(TypeCheckArguments {
                checkee: body,
                namespace: &mut namespace,
                return_type_annotation: return_type,
                help_text:
                    "Function body's return type does not match up with its return type annotation.",
                self_type,
                mode: Mode::NonAbi,
                opts,
            }),
            (
                TypedCodeBlock { contents: vec![] },
                insert_type(TypeInfo::ErrorRecovery)
            ),
            warnings,
            errors
        );

<<<<<<< HEAD
        let parameters = parameters
            .into_iter()
            .map(
                |FunctionParameter {
                     name,
                     is_mutable,
                     type_id: r#type,
                     type_span,
                 }| TypedFunctionParameter {
                    name,
                    is_mutable,
                    r#type,
                    type_span,
                },
            )
            .collect::<Vec<_>>();
        // handle the return statement(s)
=======
        // gather the return statements
>>>>>>> f1632e54
        let return_statements: Vec<&TypedExpression> = body
            .contents
            .iter()
            .flat_map(|node| -> Vec<&TypedReturnStatement> { node.gather_return_statements() })
            .map(|TypedReturnStatement { expr, .. }| expr)
            .collect();

        // unify the types of the return statements with the function return type
        for stmt in return_statements {
            let (mut new_warnings, new_errors) = unify_with_self(
                stmt.return_type,
                return_type,
                self_type,
                &stmt.span,
                "Return statement must return the declared function return type.",
            );
            warnings.append(&mut new_warnings);
            errors.append(&mut new_errors.into_iter().map(|x| x.into()).collect());
        }

        let function_decl = TypedFunctionDeclaration {
            name,
            body,
            parameters: new_parameters,
            span,
            return_type,
            type_parameters: new_type_parameters,
            return_type_span,
            visibility,
            // if this is for a contract, then it is a contract call
            is_contract_call: mode == Mode::ImplAbiFn,
            purity,
        };

        ok(function_decl, warnings, errors)
    }

    /// If there are parameters, join their spans. Otherwise, use the fn name span.
    pub(crate) fn parameters_span(&self) -> Span {
        if !self.parameters.is_empty() {
            self.parameters.iter().fold(
                self.parameters[0].name.span(),
                |acc, TypedFunctionParameter { type_span, .. }| Span::join(acc, type_span.clone()),
            )
        } else {
            self.name.span()
        }
    }

    pub(crate) fn replace_self_types(self, self_type: TypeId) -> Self {
        TypedFunctionDeclaration {
            parameters: self
                .parameters
                .iter()
                .map(|x| {
                    let mut x = x.clone();
                    x.type_id = match look_up_type_id(x.type_id) {
                        TypeInfo::SelfType => self_type,
                        _otherwise => x.type_id,
                    };
                    x
                })
                .collect(),
            span: self.span.clone(),
            return_type: match look_up_type_id(self.return_type) {
                TypeInfo::SelfType => self_type,
                _otherwise => self.return_type,
            },
            type_parameters: self.type_parameters.clone(),
            return_type_span: self.return_type_span.clone(),
            ..self
        }
    }

    pub fn to_fn_selector_value_untruncated(&self) -> CompileResult<Vec<u8>> {
        let mut errors = vec![];
        let mut warnings = vec![];
        let mut hasher = Sha256::new();
        let data = check!(
            self.to_selector_name(),
            return err(warnings, errors),
            warnings,
            errors
        );
        hasher.update(data);
        let hash = hasher.finalize();
        ok(hash.to_vec(), warnings, errors)
    }

    /// Converts a [TypedFunctionDeclaration] into a value that is to be used in contract function
    /// selectors.
    /// Hashes the name and parameters using SHA256, and then truncates to four bytes.
    pub fn to_fn_selector_value(&self) -> CompileResult<[u8; 4]> {
        let mut errors = vec![];
        let mut warnings = vec![];
        let hash = check!(
            self.to_fn_selector_value_untruncated(),
            return err(warnings, errors),
            warnings,
            errors
        );
        // 4 bytes truncation via copying into a 4 byte buffer
        let mut buf = [0u8; 4];
        buf.copy_from_slice(&hash[0..4]);
        ok(buf, warnings, errors)
    }

    pub fn to_selector_name(&self) -> CompileResult<String> {
        let mut errors = vec![];
        let mut warnings = vec![];
        let named_params = self
            .parameters
            .iter()
            .map(
                |TypedFunctionParameter {
                     type_id, type_span, ..
                 }| {
                    resolve_type(*type_id, type_span)
                        .expect("unreachable I think?")
                        .to_selector_name(type_span)
                },
            )
            .filter_map(|name| name.ok(&mut warnings, &mut errors))
            .collect::<Vec<String>>();

        ok(
            format!("{}({})", self.name.as_str(), named_params.join(","),),
            warnings,
            errors,
        )
    }
}

#[test]
fn test_function_selector_behavior() {
    use crate::type_engine::IntegerBits;
    let decl = TypedFunctionDeclaration {
        purity: Default::default(),
        name: Ident::new_no_span("foo"),
        body: TypedCodeBlock { contents: vec![] },
        parameters: vec![],
        span: Span::dummy(),
        return_type: 0.into(),
        type_parameters: vec![],
        return_type_span: Span::dummy(),
        visibility: Visibility::Public,
        is_contract_call: false,
    };

    let selector_text = match decl.to_selector_name().value {
        Some(value) => value,
        _ => panic!("test failure"),
    };

    assert_eq!(selector_text, "foo()".to_string());

    let decl = TypedFunctionDeclaration {
        purity: Default::default(),
        name: Ident::new_with_override("bar", Span::dummy()),
        body: TypedCodeBlock { contents: vec![] },
        parameters: vec![
            TypedFunctionParameter {
                name: Ident::new_no_span("foo"),
<<<<<<< HEAD
                is_mutable: false,
                r#type: crate::type_engine::insert_type(TypeInfo::Str(5)),
=======
                type_id: crate::type_engine::insert_type(TypeInfo::Str(5)),
>>>>>>> f1632e54
                type_span: Span::dummy(),
            },
            TypedFunctionParameter {
                name: Ident::new_no_span("baz"),
<<<<<<< HEAD
                is_mutable: false,
                r#type: insert_type(TypeInfo::UnsignedInteger(IntegerBits::ThirtyTwo)),
=======
                type_id: insert_type(TypeInfo::UnsignedInteger(IntegerBits::ThirtyTwo)),
>>>>>>> f1632e54
                type_span: Span::dummy(),
            },
        ],
        span: Span::dummy(),
        return_type: 0.into(),
        type_parameters: vec![],
        return_type_span: Span::dummy(),
        visibility: Visibility::Public,
        is_contract_call: false,
    };

    let selector_text = match decl.to_selector_name().value {
        Some(value) => value,
        _ => panic!("test failure"),
    };

    assert_eq!(selector_text, "bar(str[5],u32)".to_string());
}<|MERGE_RESOLUTION|>--- conflicted
+++ resolved
@@ -173,59 +173,7 @@
                 continue,
                 warnings,
                 errors
-<<<<<<< HEAD
-            );
-        }
-
-        parameters.iter_mut().for_each(|parameter| {
-            parameter.type_id =
-                match look_up_type_id(parameter.type_id).matches_type_parameter(&type_mapping) {
-                    Some(matching_id) => {
-                        insert_type(TypeInfo::Ref(matching_id, parameter.type_span.clone()))
-                    }
-                    None => check!(
-                        namespace.resolve_type_with_self(
-                            look_up_type_id(parameter.type_id),
-                            self_type,
-                            &parameter.type_span,
-                            EnforceTypeArguments::Yes
-                        ),
-                        insert_type(TypeInfo::ErrorRecovery),
-                        warnings,
-                        errors,
-                    ),
-                };
-        });
-
-        for FunctionParameter {
-            name,
-            is_mutable,
-            type_id,
-            ..
-        } in parameters.clone()
-        {
-            namespace.insert_symbol(
-                name.clone(),
-                TypedDeclaration::VariableDeclaration(TypedVariableDeclaration {
-                    name: name.clone(),
-                    body: TypedExpression {
-                        expression: TypedExpressionVariant::FunctionParameter,
-                        return_type: type_id,
-                        is_constant: IsConstant::No,
-                        span: name.span().clone(),
-                    },
-                    is_mutable: if is_mutable {
-                        VariableMutability::Mutable
-                    } else {
-                        VariableMutability::Immutable
-                    },
-                    const_decl_origin: false,
-                    type_ascription: type_id,
-                }),
-            );
-=======
             ));
->>>>>>> f1632e54
         }
 
         // type check the return type
@@ -264,27 +212,7 @@
             errors
         );
 
-<<<<<<< HEAD
-        let parameters = parameters
-            .into_iter()
-            .map(
-                |FunctionParameter {
-                     name,
-                     is_mutable,
-                     type_id: r#type,
-                     type_span,
-                 }| TypedFunctionParameter {
-                    name,
-                    is_mutable,
-                    r#type,
-                    type_span,
-                },
-            )
-            .collect::<Vec<_>>();
-        // handle the return statement(s)
-=======
         // gather the return statements
->>>>>>> f1632e54
         let return_statements: Vec<&TypedExpression> = body
             .contents
             .iter()
@@ -448,22 +376,14 @@
         parameters: vec![
             TypedFunctionParameter {
                 name: Ident::new_no_span("foo"),
-<<<<<<< HEAD
                 is_mutable: false,
-                r#type: crate::type_engine::insert_type(TypeInfo::Str(5)),
-=======
                 type_id: crate::type_engine::insert_type(TypeInfo::Str(5)),
->>>>>>> f1632e54
                 type_span: Span::dummy(),
             },
             TypedFunctionParameter {
                 name: Ident::new_no_span("baz"),
-<<<<<<< HEAD
                 is_mutable: false,
-                r#type: insert_type(TypeInfo::UnsignedInteger(IntegerBits::ThirtyTwo)),
-=======
                 type_id: insert_type(TypeInfo::UnsignedInteger(IntegerBits::ThirtyTwo)),
->>>>>>> f1632e54
                 type_span: Span::dummy(),
             },
         ],
