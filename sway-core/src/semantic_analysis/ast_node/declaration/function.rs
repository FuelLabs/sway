mod function_parameter;

pub use function_parameter::*;
use sway_error::{
    error::CompileError,
    warning::{CompileWarning, Warning},
};

use crate::{
    error::*,
    language::{parsed::*, ty, Visibility},
    semantic_analysis::*,
    type_system::*,
};
use sway_types::{style::is_snake_case, Spanned};

impl ty::TyFunctionDecl {
    pub fn type_check(
        mut ctx: TypeCheckContext,
        fn_decl: FunctionDeclaration,
        is_method: bool,
        is_in_impl_self: bool,
    ) -> CompileResult<Self> {
        let mut warnings = Vec::new();
        let mut errors = Vec::new();

        let FunctionDeclaration {
            name,
            body,
            parameters,
            span,
            attributes,
            mut return_type,
            type_parameters,
            visibility,
            purity,
            where_clause,
        } = fn_decl;

        let type_engine = ctx.engines.te();
        let engines = ctx.engines();

        // If functions aren't allowed in this location, return an error.
        if ctx.functions_disallowed() {
            errors.push(CompileError::Unimplemented(
                "Nested function definitions are not allowed at this time.",
                span,
            ));
            return err(warnings, errors);
        }

        // Warn against non-snake case function names.
        if !is_snake_case(name.as_str()) {
            warnings.push(CompileWarning {
                span: name.span(),
                warning_content: Warning::NonSnakeCaseFunctionName { name: name.clone() },
            })
        }

        // create a namespace for the function
        let mut fn_namespace = ctx.namespace.clone();
        let mut ctx = ctx
            .by_ref()
            .scoped(&mut fn_namespace)
            .with_purity(purity)
            .with_const_shadowing_mode(ConstShadowingMode::Sequential)
            .disallow_functions();

        // Type check the type parameters. This will also insert them into the
        // current namespace.
        let new_type_parameters = check!(
            TypeParameter::type_check_type_params(ctx.by_ref(), type_parameters),
            return err(warnings, errors),
            warnings,
            errors
        );

        // type check the function parameters, which will also insert them into the namespace
        let mut new_parameters = vec![];
        for parameter in parameters.into_iter() {
            new_parameters.push(check!(
                ty::TyFunctionParameter::type_check(ctx.by_ref(), parameter),
                continue,
                warnings,
                errors
            ));
        }
        if !errors.is_empty() {
            return err(warnings, errors);
        }

        // type check the return type
        return_type.type_id = check!(
            ctx.resolve_type_with_self(
                return_type.type_id,
                &return_type.span,
                EnforceTypeArguments::Yes,
                None
            ),
            type_engine.insert(engines, TypeInfo::ErrorRecovery),
            warnings,
            errors,
        );

        // type check the function body
        //
        // If there are no implicit block returns, then we do not want to type check them, so we
        // stifle the errors. If there _are_ implicit block returns, we want to type_check them.
        let (body, _implicit_block_return) = {
            let ctx = ctx
                .by_ref()
                .with_purity(purity)
                .with_help_text("Function body's return type does not match up with its return type annotation.")
                .with_type_annotation(return_type.type_id);
            check!(
                ty::TyCodeBlock::type_check(ctx, body),
                (
                    ty::TyCodeBlock { contents: vec![] },
                    type_engine.insert(engines, TypeInfo::ErrorRecovery)
                ),
                warnings,
                errors
            )
        };

        // gather the return statements
        let return_statements: Vec<&ty::TyExpression> = body
            .contents
            .iter()
            .flat_map(|node| node.gather_return_statements())
            .collect();

        check!(
            unify_return_statements(ctx.by_ref(), &return_statements, return_type.type_id),
            return err(warnings, errors),
            warnings,
            errors
        );

        let (visibility, is_contract_call) = if is_method {
            if is_in_impl_self {
                (visibility, false)
            } else {
                (Visibility::Public, false)
            }
        } else {
<<<<<<< HEAD
            (visibility, matches!(ctx.mode(), Mode::ImplAbiFn(_)))
=======
            (visibility, ctx.abi_mode() == AbiMode::ImplAbiFn)
>>>>>>> cdf825a5
        };

        check!(
            return_type
                .type_id
                .check_type_parameter_bounds(&ctx, &return_type.span, vec![]),
            return err(warnings, errors),
            warnings,
            errors
        );

        let function_decl = ty::TyFunctionDecl {
            name,
            body,
            parameters: new_parameters,
            implementing_type: None,
            span,
            attributes,
            return_type,
            type_parameters: new_type_parameters,
            visibility,
            is_contract_call,
            purity,
            where_clause,
        };

        ok(function_decl, warnings, errors)
    }
}

/// Unifies the types of the return statements and the return type of the
/// function declaration.
fn unify_return_statements(
    ctx: TypeCheckContext,
    return_statements: &[&ty::TyExpression],
    return_type: TypeId,
) -> CompileResult<()> {
    let mut warnings = vec![];
    let mut errors = vec![];

    let type_engine = ctx.engines.te();

    for stmt in return_statements.iter() {
        check!(
            CompileResult::from(type_engine.unify_with_self(
                ctx.engines(),
                stmt.return_type,
                return_type,
                ctx.self_type(),
                &stmt.span,
                "Return statement must return the declared function return type.",
                None,
            )),
            continue,
            warnings,
            errors
        );
    }

    if errors.is_empty() {
        ok((), warnings, errors)
    } else {
        err(warnings, errors)
    }
}

#[test]
fn test_function_selector_behavior() {
    use crate::language::Visibility;
    use crate::Engines;
    use sway_types::{integer_bits::IntegerBits, Ident, Span};

    let engines = Engines::default();
    let decl = ty::TyFunctionDecl {
        purity: Default::default(),
        name: Ident::new_no_span("foo".into()),
        implementing_type: None,
        body: ty::TyCodeBlock { contents: vec![] },
        parameters: vec![],
        span: Span::dummy(),
        attributes: Default::default(),
        return_type: TypeId::from(0).into(),
        type_parameters: vec![],
        visibility: Visibility::Public,
        is_contract_call: false,
        where_clause: vec![],
    };

    let selector_text = match decl.to_selector_name(&engines).value {
        Some(value) => value,
        _ => panic!("test failure"),
    };

    assert_eq!(selector_text, "foo()".to_string());

    let decl = ty::TyFunctionDecl {
        purity: Default::default(),
        name: Ident::new_with_override("bar".into(), Span::dummy()),
        implementing_type: None,
        body: ty::TyCodeBlock { contents: vec![] },
        parameters: vec![
            ty::TyFunctionParameter {
                name: Ident::new_no_span("foo".into()),
                is_reference: false,
                is_mutable: false,
                mutability_span: Span::dummy(),
                type_argument: engines
                    .te()
                    .insert(&engines, TypeInfo::Str(Length::new(5, Span::dummy())))
                    .into(),
            },
            ty::TyFunctionParameter {
                name: Ident::new_no_span("baz".into()),
                is_reference: false,
                is_mutable: false,
                mutability_span: Span::dummy(),
                type_argument: TypeArgument {
                    type_id: engines
                        .te()
                        .insert(&engines, TypeInfo::UnsignedInteger(IntegerBits::ThirtyTwo)),
                    initial_type_id: engines
                        .te()
                        .insert(&engines, TypeInfo::Str(Length::new(5, Span::dummy()))),
                    span: Span::dummy(),
                    call_path_tree: None,
                },
            },
        ],
        span: Span::dummy(),
        attributes: Default::default(),
        return_type: TypeId::from(0).into(),
        type_parameters: vec![],
        visibility: Visibility::Public,
        is_contract_call: false,
        where_clause: vec![],
    };

    let selector_text = match decl.to_selector_name(&engines).value {
        Some(value) => value,
        _ => panic!("test failure"),
    };

    assert_eq!(selector_text, "bar(str[5],u32)".to_string());
}<|MERGE_RESOLUTION|>--- conflicted
+++ resolved
@@ -144,11 +144,7 @@
                 (Visibility::Public, false)
             }
         } else {
-<<<<<<< HEAD
-            (visibility, matches!(ctx.mode(), Mode::ImplAbiFn(_)))
-=======
-            (visibility, ctx.abi_mode() == AbiMode::ImplAbiFn)
->>>>>>> cdf825a5
+            (visibility, matches!(ctx.abi_mode(), AbiMode::ImplAbiFn(_)))
         };
 
         check!(
