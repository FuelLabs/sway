use crate::{
    error::*,
    parse_tree::*,
    semantic_analysis::{
        ast_node::{
            IsConstant, Mode, TypedCodeBlock, TypedDeclaration, TypedExpression,
            TypedExpressionVariant, TypedReturnStatement, TypedVariableDeclaration,
            VariableMutability,
        },
        create_new_scope, NamespaceWrapper, TypeCheckArguments,
    },
    type_engine::*,
    Ident, TypeParameter,
};

use sway_types::{join_spans, span::Span, Function, Property};

use sha2::{Digest, Sha256};

mod function_parameter;
pub use function_parameter::*;

#[derive(Clone, Debug)]
pub struct TypedFunctionDeclaration {
    pub(crate) name: Ident,
    pub(crate) body: TypedCodeBlock,
    pub(crate) parameters: Vec<TypedFunctionParameter>,
    pub(crate) span: Span,
    pub(crate) return_type: TypeId,
    pub(crate) type_parameters: Vec<TypeParameter>,
    /// Used for error messages -- the span pointing to the return type
    /// annotation of the function
    pub(crate) return_type_span: Span,
    pub(crate) visibility: Visibility,
    /// whether this function exists in another contract and requires a call to it or not
    pub(crate) is_contract_call: bool,
    pub(crate) purity: Purity,
}

impl TypedFunctionDeclaration {
    pub fn type_check(
        arguments: TypeCheckArguments<'_, FunctionDeclaration>,
    ) -> CompileResult<TypedFunctionDeclaration> {
        let TypeCheckArguments {
            checkee: fn_decl,
            namespace,
            crate_namespace,
            self_type,
            build_config,
            dead_code_graph,
            mode,
            mut opts,
            ..
        } = arguments;
        let mut warnings = Vec::new();
        let mut errors = Vec::new();
        let FunctionDeclaration {
            name,
            body,
            parameters,
            span,
            return_type,
            type_parameters,
            return_type_span,
            visibility,
            purity,
            ..
        } = fn_decl;
        opts.purity = purity;
        // insert type parameters as Unknown types
        let type_mapping = insert_type_parameters(&type_parameters);
        let return_type =
            if let Some(matching_id) = return_type.matches_type_parameter(&type_mapping) {
                insert_type(TypeInfo::Ref(matching_id))
            } else {
                namespace
                    .resolve_type_with_self(return_type, self_type)
                    .unwrap_or_else(|_| {
                        errors.push(CompileError::UnknownType {
                            span: return_type_span.clone(),
                        });
                        insert_type(TypeInfo::ErrorRecovery)
                    })
            };

        // insert parameters and generic type declarations into namespace
        let namespace = create_new_scope(namespace);
        type_parameters.iter().for_each(|param| {
            namespace.insert(param.name_ident.clone(), param.into());
        });
        for FunctionParameter {
            name,
            r#type,
            type_span,
        } in parameters.clone()
        {
            let r#type = if let Some(matching_id) = r#type.matches_type_parameter(&type_mapping) {
                insert_type(TypeInfo::Ref(matching_id))
            } else {
                namespace
                    .resolve_type_with_self(r#type, self_type)
                    .unwrap_or_else(|_| {
                        errors.push(CompileError::UnknownType {
                            span: type_span.clone(),
                        });
                        insert_type(TypeInfo::ErrorRecovery)
                    })
            };
            namespace.insert(
                name.clone(),
                TypedDeclaration::VariableDeclaration(TypedVariableDeclaration {
                    name: name.clone(),
                    body: TypedExpression {
                        expression: TypedExpressionVariant::FunctionParameter,
                        return_type: r#type,
                        is_constant: IsConstant::No,
                        span: name.span().clone(),
                    },
                    is_mutable: VariableMutability::Immutable,
                    const_decl_origin: false,
                    type_ascription: r#type,
                }),
            );
        }

        // If there are no implicit block returns, then we do not want to type check them, so we
        // stifle the errors. If there _are_ implicit block returns, we want to type_check them.
        let (body, _implicit_block_return) = check!(
            TypedCodeBlock::type_check(TypeCheckArguments {
                checkee: body.clone(),
                namespace,
                crate_namespace,
                return_type_annotation: return_type,
                help_text:
                    "Function body's return type does not match up with its return type annotation.",
                self_type,
                build_config,
                dead_code_graph,
                mode: Mode::NonAbi,
                opts,
            }),
            (
                TypedCodeBlock {
                    contents: vec![],
                    whole_block_span: body.whole_block_span,
                },
                insert_type(TypeInfo::ErrorRecovery)
            ),
            warnings,
            errors
        );

        let parameters = parameters
            .into_iter()
            .map(
                |FunctionParameter {
                     name,
                     r#type,
                     type_span,
                 }| TypedFunctionParameter {
                    name,
                    r#type: if let Some(matching_id) = r#type.matches_type_parameter(&type_mapping)
                    {
                        insert_type(TypeInfo::Ref(matching_id))
                    } else {
                        namespace
                            .resolve_type_with_self(r#type, self_type)
                            .unwrap_or_else(|_| {
                                errors.push(CompileError::UnknownType {
                                    span: type_span.clone(),
                                });
                                insert_type(TypeInfo::ErrorRecovery)
                            })
                    },
                    type_span,
                },
            )
            .collect::<Vec<_>>();
        // handle the return statement(s)
        let return_statements: Vec<&TypedExpression> = body
            .contents
            .iter()
            .flat_map(|node| -> Vec<&TypedReturnStatement> { node.gather_return_statements() })
            .map(|TypedReturnStatement { expr, .. }| expr)
            .collect();
        for stmt in return_statements {
            let span = &stmt.span;
            match unify_with_self(
                stmt.return_type,
                return_type,
                self_type,
                span,
                "Return statement must return the declared function return type.",
            ) {
                Ok(mut ws) => {
                    warnings.append(&mut ws);
                }
                Err(e) => {
                    errors.push(CompileError::TypeError(e));
                }
            }
        }

        ok(
            TypedFunctionDeclaration {
                name,
                body,
                parameters,
                span,
                return_type,
                type_parameters,
                return_type_span,
                visibility,
                // if this is for a contract, then it is a contract call
                is_contract_call: mode == Mode::ImplAbiFn,
                purity,
            },
            warnings,
            errors,
        )
    }

    pub(crate) fn copy_types(&mut self, type_mapping: &[(TypeParameter, TypeId)]) {
        self.type_parameters
            .iter_mut()
            .for_each(|x| x.copy_types(type_mapping));

        self.parameters
            .iter_mut()
            .for_each(|x| x.copy_types(type_mapping));

        self.return_type =
            match look_up_type_id(self.return_type).matches_type_parameter(type_mapping) {
                Some(matching_id) => insert_type(TypeInfo::Ref(matching_id)),
                None => insert_type(look_up_type_id_raw(self.return_type)),
            };

        self.body.copy_types(type_mapping);
    }

    /// Given a typed function declaration with type parameters, make a copy of it and update the
    /// type ids which refer to generic types to be fresh copies, maintaining their referential
    /// relationship. This is used so when this function is resolved, the types don't clobber the
    /// generic type info.
    pub(crate) fn monomorphize(
        &self,
        type_arguments: Vec<(TypeInfo, Span)>,
        self_type: TypeId,
    ) -> CompileResult<TypedFunctionDeclaration> {
        let mut warnings: Vec<CompileWarning> = vec![];
        let mut errors: Vec<CompileError> = vec![];
        debug_assert!(
            !self.type_parameters.is_empty(),
            "Only generic functions can be monomorphized"
        );

        let mut new_decl = self.clone();

        let type_mapping = insert_type_parameters(&new_decl.type_parameters);
        if !type_arguments.is_empty() {
            // check type arguments against parameters
<<<<<<< HEAD
            if new_decl.type_parameters.len() != type_arguments.len() {
                todo!("incorrect number of type args err");
=======
            if self.type_parameters.len() != type_arguments.len() {
                errors.push(CompileError::IncorrectNumberOfTypeArguments {
                    given: type_arguments.len(),
                    expected: self.type_parameters.len(),
                    span: type_arguments
                        .iter()
                        .fold(type_arguments[0].1.clone(), |acc, (_, sp)| {
                            join_spans(acc, sp.clone())
                        }),
                });
>>>>>>> cfeeecc5
            }

            // check the type arguments
            for ((_, decl_param), (type_argument, type_argument_span)) in
                type_mapping.iter().zip(type_arguments.iter())
            {
                match unify_with_self(
                    *decl_param,
                    insert_type(type_argument.clone()),
                    self_type,
                    type_argument_span,
                    "Type argument is not castable to generic type paramter",
                ) {
                    Ok(mut ws) => {
                        warnings.append(&mut ws);
                    }
                    Err(e) => {
                        errors.push(e.into());
                        continue;
                    }
                }
            }
        }

        // make all type ids fresh ones
        new_decl.copy_types(&type_mapping);
        ok(new_decl, warnings, errors)
    }

    /// If there are parameters, join their spans. Otherwise, use the fn name span.
    pub(crate) fn parameters_span(&self) -> Span {
        if !self.parameters.is_empty() {
            self.parameters.iter().fold(
                self.parameters[0].name.span().clone(),
                |acc, TypedFunctionParameter { type_span, .. }| join_spans(acc, type_span.clone()),
            )
        } else {
            self.name.span().clone()
        }
    }

    pub(crate) fn replace_self_types(self, self_type: TypeId) -> Self {
        TypedFunctionDeclaration {
            parameters: self
                .parameters
                .iter()
                .map(|x| {
                    let mut x = x.clone();
                    x.r#type = match look_up_type_id(x.r#type) {
                        TypeInfo::SelfType => self_type,
                        _otherwise => x.r#type,
                    };
                    x
                })
                .collect(),
            span: self.span.clone(),
            return_type: match look_up_type_id(self.return_type) {
                TypeInfo::SelfType => self_type,
                _otherwise => self.return_type,
            },
            type_parameters: self.type_parameters.clone(),
            return_type_span: self.return_type_span.clone(),
            ..self
        }
    }

    pub fn to_fn_selector_value_untruncated(&self) -> CompileResult<Vec<u8>> {
        let mut errors = vec![];
        let mut warnings = vec![];
        let mut hasher = Sha256::new();
        let data = check!(
            self.to_selector_name(),
            return err(warnings, errors),
            warnings,
            errors
        );
        hasher.update(data);
        let hash = hasher.finalize();
        ok(hash.to_vec(), warnings, errors)
    }

    /// Converts a [TypedFunctionDeclaration] into a value that is to be used in contract function
    /// selectors.
    /// Hashes the name and parameters using SHA256, and then truncates to four bytes.
    pub fn to_fn_selector_value(&self) -> CompileResult<[u8; 4]> {
        let mut errors = vec![];
        let mut warnings = vec![];
        let hash = check!(
            self.to_fn_selector_value_untruncated(),
            return err(warnings, errors),
            warnings,
            errors
        );
        // 4 bytes truncation via copying into a 4 byte buffer
        let mut buf = [0u8; 4];
        buf.copy_from_slice(&hash[0..4]);
        ok(buf, warnings, errors)
    }

    pub fn to_selector_name(&self) -> CompileResult<String> {
        let mut errors = vec![];
        let mut warnings = vec![];
        let named_params = self
            .parameters
            .iter()
            .map(
                |TypedFunctionParameter {
                     r#type, type_span, ..
                 }| {
                    resolve_type(*r#type, type_span)
                        .expect("unreachable I think?")
                        .to_selector_name(type_span)
                },
            )
            .filter_map(|name| name.ok(&mut warnings, &mut errors))
            .collect::<Vec<String>>();

        ok(
            format!("{}({})", self.name.as_str(), named_params.join(","),),
            warnings,
            errors,
        )
    }

    pub fn generate_json_abi(&self) -> Function {
        Function {
            name: self.name.as_str().to_string(),
            type_field: "function".to_string(),
            inputs: self
                .parameters
                .iter()
                .map(|x| Property {
                    name: x.name.as_str().to_string(),
                    type_field: x.r#type.json_abi_str(),
                    components: x.r#type.generate_json_abi(),
                })
                .collect(),
            outputs: vec![Property {
                name: "".to_string(),
                type_field: self.return_type.json_abi_str(),
                components: self.return_type.generate_json_abi(),
            }],
        }
    }
}

#[test]
fn test_function_selector_behavior() {
    use crate::type_engine::IntegerBits;
    let decl = TypedFunctionDeclaration {
        purity: Default::default(),
        name: Ident::new_with_override(
            "foo",
            Span {
                span: pest::Span::new(" ".into(), 0, 0).unwrap(),
                path: None,
            },
        ),
        body: TypedCodeBlock {
            contents: vec![],
            whole_block_span: Span {
                span: pest::Span::new(" ".into(), 0, 0).unwrap(),
                path: None,
            },
        },
        parameters: vec![],
        span: Span {
            span: pest::Span::new(" ".into(), 0, 0).unwrap(),
            path: None,
        },
        return_type: 0,
        type_parameters: vec![],
        return_type_span: Span {
            span: pest::Span::new(" ".into(), 0, 0).unwrap(),
            path: None,
        },
        visibility: Visibility::Public,
        is_contract_call: false,
    };

    let selector_text = match decl.to_selector_name().value {
        Some(value) => value,
        _ => panic!("test failure"),
    };

    assert_eq!(selector_text, "foo()".to_string());

    let decl = TypedFunctionDeclaration {
        purity: Default::default(),
        name: Ident::new_with_override(
            "bar",
            Span {
                span: pest::Span::new(" ".into(), 0, 0).unwrap(),
                path: None,
            },
        ),
        body: TypedCodeBlock {
            contents: vec![],
            whole_block_span: Span {
                span: pest::Span::new(" ".into(), 0, 0).unwrap(),
                path: None,
            },
        },
        parameters: vec![
            TypedFunctionParameter {
                name: Ident::new_with_override(
                    "foo",
                    Span {
                        span: pest::Span::new(" ".into(), 0, 0).unwrap(),
                        path: None,
                    },
                ),
                r#type: crate::type_engine::insert_type(TypeInfo::Str(5)),
                type_span: Span {
                    span: pest::Span::new(" ".into(), 0, 0).unwrap(),
                    path: None,
                },
            },
            TypedFunctionParameter {
                name: Ident::new_with_override(
                    "baz",
                    Span {
                        span: pest::Span::new(" ".into(), 0, 0).unwrap(),
                        path: None,
                    },
                ),
                r#type: insert_type(TypeInfo::UnsignedInteger(IntegerBits::ThirtyTwo)),
                type_span: Span {
                    span: pest::Span::new(" ".into(), 0, 0).unwrap(),
                    path: None,
                },
            },
        ],
        span: Span {
            span: pest::Span::new(" ".into(), 0, 0).unwrap(),
            path: None,
        },
        return_type: 0,
        type_parameters: vec![],
        return_type_span: Span {
            span: pest::Span::new(" ".into(), 0, 0).unwrap(),
            path: None,
        },
        visibility: Visibility::Public,
        is_contract_call: false,
    };

    let selector_text = match decl.to_selector_name().value {
        Some(value) => value,
        _ => panic!("test failure"),
    };

    assert_eq!(selector_text, "bar(str[5],u32)".to_string());
}

/// Insert all type parameters as unknown types. Return a mapping of type parameter to
/// [TypeId]
pub(crate) fn insert_type_parameters(params: &[TypeParameter]) -> Vec<(TypeParameter, TypeId)> {
    params
        .iter()
        .map(|x| {
            (
                x.clone(),
                insert_type(TypeInfo::UnknownGeneric {
                    name: x.name_ident.clone(),
                }),
            )
        })
        .collect()
}<|MERGE_RESOLUTION|>--- conflicted
+++ resolved
@@ -41,6 +41,8 @@
     pub fn type_check(
         arguments: TypeCheckArguments<'_, FunctionDeclaration>,
     ) -> CompileResult<TypedFunctionDeclaration> {
+        let mut warnings = Vec::new();
+        let mut errors = Vec::new();
         let TypeCheckArguments {
             checkee: fn_decl,
             namespace,
@@ -52,8 +54,6 @@
             mut opts,
             ..
         } = arguments;
-        let mut warnings = Vec::new();
-        let mut errors = Vec::new();
         let FunctionDeclaration {
             name,
             body,
@@ -69,19 +69,15 @@
         opts.purity = purity;
         // insert type parameters as Unknown types
         let type_mapping = insert_type_parameters(&type_parameters);
-        let return_type =
-            if let Some(matching_id) = return_type.matches_type_parameter(&type_mapping) {
-                insert_type(TypeInfo::Ref(matching_id))
-            } else {
-                namespace
-                    .resolve_type_with_self(return_type, self_type)
-                    .unwrap_or_else(|_| {
-                        errors.push(CompileError::UnknownType {
-                            span: return_type_span.clone(),
-                        });
-                        insert_type(TypeInfo::ErrorRecovery)
-                    })
-            };
+        let return_type = match return_type.matches_type_parameter(&type_mapping) {
+            Some(matching_id) => insert_type(TypeInfo::Ref(matching_id)),
+            None => check!(
+                namespace.resolve_type_with_self(return_type, self_type, return_type_span.clone()),
+                insert_type(TypeInfo::ErrorRecovery),
+                warnings,
+                errors,
+            ),
+        };
 
         // insert parameters and generic type declarations into namespace
         let namespace = create_new_scope(namespace);
@@ -97,14 +93,12 @@
             let r#type = if let Some(matching_id) = r#type.matches_type_parameter(&type_mapping) {
                 insert_type(TypeInfo::Ref(matching_id))
             } else {
-                namespace
-                    .resolve_type_with_self(r#type, self_type)
-                    .unwrap_or_else(|_| {
-                        errors.push(CompileError::UnknownType {
-                            span: type_span.clone(),
-                        });
-                        insert_type(TypeInfo::ErrorRecovery)
-                    })
+                check!(
+                    namespace.resolve_type_with_self(r#type, self_type, type_span.clone()),
+                    insert_type(TypeInfo::ErrorRecovery),
+                    warnings,
+                    errors,
+                )
             };
             namespace.insert(
                 name.clone(),
@@ -163,14 +157,12 @@
                     {
                         insert_type(TypeInfo::Ref(matching_id))
                     } else {
-                        namespace
-                            .resolve_type_with_self(r#type, self_type)
-                            .unwrap_or_else(|_| {
-                                errors.push(CompileError::UnknownType {
-                                    span: type_span.clone(),
-                                });
-                                insert_type(TypeInfo::ErrorRecovery)
-                            })
+                        check!(
+                            namespace.resolve_type_with_self(r#type, self_type, type_span.clone()),
+                            insert_type(TypeInfo::ErrorRecovery),
+                            warnings,
+                            errors,
+                        )
                     },
                     type_span,
                 },
@@ -259,21 +251,16 @@
         let type_mapping = insert_type_parameters(&new_decl.type_parameters);
         if !type_arguments.is_empty() {
             // check type arguments against parameters
-<<<<<<< HEAD
             if new_decl.type_parameters.len() != type_arguments.len() {
-                todo!("incorrect number of type args err");
-=======
-            if self.type_parameters.len() != type_arguments.len() {
                 errors.push(CompileError::IncorrectNumberOfTypeArguments {
                     given: type_arguments.len(),
-                    expected: self.type_parameters.len(),
+                    expected: new_decl.type_parameters.len(),
                     span: type_arguments
                         .iter()
                         .fold(type_arguments[0].1.clone(), |acc, (_, sp)| {
                             join_spans(acc, sp.clone())
                         }),
                 });
->>>>>>> cfeeecc5
             }
 
             // check the type arguments
