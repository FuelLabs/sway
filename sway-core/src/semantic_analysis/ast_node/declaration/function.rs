--- conflicted
+++ resolved
@@ -15,10 +15,7 @@
     pub fn type_check(
         mut ctx: TypeCheckContext,
         fn_decl: FunctionDeclaration,
-<<<<<<< HEAD
-=======
         is_method: bool,
->>>>>>> 27179f76
     ) -> CompileResult<Self> {
         let mut warnings = Vec::new();
         let mut errors = Vec::new();
@@ -67,11 +64,7 @@
         let mut new_parameters = vec![];
         for parameter in parameters.into_iter() {
             new_parameters.push(check!(
-<<<<<<< HEAD
-                ty::TyFunctionParameter::type_check(fn_ctx.by_ref(), parameter),
-=======
                 ty::TyFunctionParameter::type_check(fn_ctx.by_ref(), parameter, is_method),
->>>>>>> 27179f76
                 continue,
                 warnings,
                 errors
@@ -102,11 +95,7 @@
         // If there are no implicit block returns, then we do not want to type check them, so we
         // stifle the errors. If there _are_ implicit block returns, we want to type_check them.
         let (body, _implicit_block_return) = {
-<<<<<<< HEAD
-            let ctx = fn_ctx
-=======
             let fn_ctx = fn_ctx
->>>>>>> 27179f76
                 .by_ref()
                 .with_purity(purity)
                 .with_help_text("Function body's return type does not match up with its return type annotation.")
@@ -161,24 +150,6 @@
             type_parameters: new_type_parameters,
             return_type_span,
             visibility,
-<<<<<<< HEAD
-            // if this is for a contract, then it is a contract call
-            is_contract_call: fn_ctx.mode() == Mode::ImplAbiFn,
-            purity,
-        };
-
-        let return_type_trait_map = fn_ctx
-            .namespace
-            .implemented_traits
-            .filter_by_type_recursively(function_decl.return_type);
-        ctx.namespace
-            .implemented_traits
-            .extend(return_type_trait_map);
-
-        // if function_decl.name.as_str() == "ec_recover" {
-        //     println!("last: {}", ctx.namespace.implemented_traits);
-        // }
-=======
             is_contract_call,
             purity,
         };
@@ -191,7 +162,6 @@
                 .implemented_traits
                 .filter_by_type(function_decl.return_type),
         );
->>>>>>> 27179f76
 
         ok(function_decl, warnings, errors)
     }
