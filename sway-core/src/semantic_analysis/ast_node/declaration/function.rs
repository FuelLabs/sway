--- conflicted
+++ resolved
@@ -48,15 +48,6 @@
         // type check the type parameters, which will also insert them into the namespace
         let mut new_type_parameters = vec![];
         for type_parameter in type_parameters.into_iter() {
-<<<<<<< HEAD
-=======
-            if !type_parameter.trait_constraints.is_empty() {
-                errors.push(CompileError::WhereClauseNotYetSupported {
-                    span: type_parameter.trait_constraints_span,
-                });
-                continue;
-            }
->>>>>>> 1b8a7df8
             new_type_parameters.push(check!(
                 TypeParameter::type_check(fn_ctx.by_ref(), type_parameter),
                 continue,
