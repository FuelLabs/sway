use crate::{
    error::*,
    parse_tree::*,
    semantic_analysis::{
        ast_node::{
            IsConstant, Mode, TypedCodeBlock, TypedDeclaration, TypedExpression,
            TypedExpressionVariant, TypedReturnStatement, TypedVariableDeclaration,
            VariableMutability,
        },
<<<<<<< HEAD
        create_new_scope, insert_type_parameters, CopyTypes, NamespaceWrapper, TypeCheckArguments,
        TypeMapping, TypedAstNode, TypedAstNodeContent,
=======
        TypeCheckArguments, TypedAstNode, TypedAstNodeContent,
>>>>>>> f6b03660
    },
    type_engine::*,
    Ident, TypeParameter,
};
use fuels_types::{Function, Property};
use sha2::{Digest, Sha256};
use sway_types::Span;

mod function_parameter;
pub use function_parameter::*;

#[derive(Clone, Debug, Eq)]
pub struct TypedFunctionDeclaration {
    pub(crate) name: Ident,
    pub(crate) body: TypedCodeBlock,
    pub(crate) parameters: Vec<TypedFunctionParameter>,
    pub(crate) span: Span,
    pub(crate) return_type: TypeId,
    pub(crate) type_parameters: Vec<TypeParameter>,
    /// Used for error messages -- the span pointing to the return type
    /// annotation of the function
    pub(crate) return_type_span: Span,
    pub(crate) visibility: Visibility,
    /// whether this function exists in another contract and requires a call to it or not
    pub(crate) is_contract_call: bool,
    pub(crate) purity: Purity,
}

impl From<&TypedFunctionDeclaration> for TypedAstNode {
    fn from(o: &TypedFunctionDeclaration) -> Self {
        let span = o.span.clone();
        TypedAstNode {
            content: TypedAstNodeContent::Declaration(TypedDeclaration::FunctionDeclaration(
                o.clone(),
            )),
            span,
        }
    }
}

// NOTE: Hash and PartialEq must uphold the invariant:
// k1 == k2 -> hash(k1) == hash(k2)
// https://doc.rust-lang.org/std/collections/struct.HashMap.html
impl PartialEq for TypedFunctionDeclaration {
    fn eq(&self, other: &Self) -> bool {
        self.name == other.name
            && self.body == other.body
            && self.parameters == other.parameters
            && look_up_type_id(self.return_type) == look_up_type_id(other.return_type)
            && self.type_parameters == other.type_parameters
            && self.visibility == other.visibility
            && self.is_contract_call == other.is_contract_call
            && self.purity == other.purity
    }
}

impl CopyTypes for TypedFunctionDeclaration {
    fn copy_types(&mut self, type_mapping: &TypeMapping) {
        self.type_parameters
            .iter_mut()
            .for_each(|x| x.copy_types(type_mapping));

        self.parameters
            .iter_mut()
            .for_each(|x| x.copy_types(type_mapping));

        self.return_type =
            match look_up_type_id(self.return_type).matches_type_parameter(type_mapping) {
                Some(matching_id) => insert_type(TypeInfo::Ref(matching_id)),
                None => insert_type(look_up_type_id_raw(self.return_type)),
            };

        self.body.copy_types(type_mapping);
    }
}

impl TypedFunctionDeclaration {
    pub fn type_check(
        arguments: TypeCheckArguments<'_, FunctionDeclaration>,
    ) -> CompileResult<TypedFunctionDeclaration> {
        let mut warnings = Vec::new();
        let mut errors = Vec::new();
        let TypeCheckArguments {
            checkee: fn_decl,
            namespace,
            self_type,
            build_config,
            dead_code_graph,
            mode,
            mut opts,
            ..
        } = arguments;
        let FunctionDeclaration {
            name,
            body,
            mut parameters,
            span,
            return_type,
            type_parameters,
            return_type_span,
            visibility,
            purity,
            ..
        } = fn_decl;
        opts.purity = purity;

        // insert type parameters as Unknown types
        let type_mapping = insert_type_parameters(&type_parameters);

        // insert parameters and generic type declarations into namespace
        let mut fn_namespace = namespace.clone();

        // check to see if the type parameters shadow one another
        for type_parameter in type_parameters.iter() {
            check!(
                fn_namespace
                    .insert_symbol(type_parameter.name_ident.clone(), type_parameter.into()),
                continue,
                warnings,
                errors
            );
        }

        parameters.iter_mut().for_each(|parameter| {
            parameter.type_id =
                match look_up_type_id(parameter.type_id).matches_type_parameter(&type_mapping) {
                    Some(matching_id) => insert_type(TypeInfo::Ref(matching_id)),
                    None => check!(
                        fn_namespace.resolve_type_with_self(
                            look_up_type_id(parameter.type_id),
                            self_type,
                            &parameter.type_span,
                            true
                        ),
                        insert_type(TypeInfo::ErrorRecovery),
                        warnings,
                        errors,
                    ),
                };
        });

        for FunctionParameter { name, type_id, .. } in parameters.clone() {
            fn_namespace.insert_symbol(
                name.clone(),
                TypedDeclaration::VariableDeclaration(TypedVariableDeclaration {
                    name: name.clone(),
                    body: TypedExpression {
                        expression: TypedExpressionVariant::FunctionParameter,
                        return_type: type_id,
                        is_constant: IsConstant::No,
                        span: name.span().clone(),
                    },
                    is_mutable: VariableMutability::Immutable,
                    const_decl_origin: false,
                    type_ascription: type_id,
                }),
            );
        }

        let return_type = match return_type.matches_type_parameter(&type_mapping) {
            Some(matching_id) => insert_type(TypeInfo::Ref(matching_id)),
            None => check!(
<<<<<<< HEAD
                namespace.resolve_type_with_self(return_type, self_type, &return_type_span, true),
=======
                fn_namespace.resolve_type_with_self(
                    return_type,
                    self_type,
                    return_type_span.clone(),
                    true
                ),
>>>>>>> f6b03660
                insert_type(TypeInfo::ErrorRecovery),
                warnings,
                errors,
            ),
        };

        // If there are no implicit block returns, then we do not want to type check them, so we
        // stifle the errors. If there _are_ implicit block returns, we want to type_check them.
        let (mut body, _implicit_block_return) = check!(
            TypedCodeBlock::type_check(TypeCheckArguments {
                checkee: body.clone(),
                namespace: &mut fn_namespace,
                return_type_annotation: return_type,
                help_text:
                    "Function body's return type does not match up with its return type annotation.",
                self_type,
                build_config,
                dead_code_graph,
                mode: Mode::NonAbi,
                opts,
            }),
            (
                TypedCodeBlock {
                    contents: vec![],
                    whole_block_span: body.whole_block_span,
                },
                insert_type(TypeInfo::ErrorRecovery)
            ),
            warnings,
            errors
        );
        body.copy_types(&type_mapping);

        let parameters = parameters
            .into_iter()
            .map(
                |FunctionParameter {
                     name,
                     type_id: r#type,
                     type_span,
                 }| TypedFunctionParameter {
                    name,
                    r#type,
                    type_span,
                },
            )
            .collect::<Vec<_>>();
        // handle the return statement(s)
        let return_statements: Vec<&TypedExpression> = body
            .contents
            .iter()
            .flat_map(|node| -> Vec<&TypedReturnStatement> { node.gather_return_statements() })
            .map(|TypedReturnStatement { expr, .. }| expr)
            .collect();
        for stmt in return_statements {
            let (mut new_warnings, new_errors) = unify_with_self(
                stmt.return_type,
                return_type,
                self_type,
                &stmt.span,
                "Return statement must return the declared function return type.",
            );
            warnings.append(&mut new_warnings);
            errors.append(&mut new_errors.into_iter().map(|x| x.into()).collect());
        }

        ok(
            TypedFunctionDeclaration {
                name,
                body,
                parameters,
                span,
                return_type,
                type_parameters,
                return_type_span,
                visibility,
                // if this is for a contract, then it is a contract call
                is_contract_call: mode == Mode::ImplAbiFn,
                purity,
            },
            warnings,
            errors,
        )
    }

    /// Given a typed function declaration with type parameters, make a copy of it and update the
    /// type ids which refer to generic types to be fresh copies, maintaining their referential
    /// relationship. This is used so when this function is resolved, the types don't clobber the
    /// generic type info.
    pub(crate) fn monomorphize(
        &self,
        type_arguments: Vec<TypeArgument>,
        self_type: TypeId,
    ) -> CompileResult<TypedFunctionDeclaration> {
        let mut warnings: Vec<CompileWarning> = vec![];
        let mut errors: Vec<CompileError> = vec![];
        debug_assert!(
            !self.type_parameters.is_empty(),
            "Only generic functions can be monomorphized"
        );

        let mut new_decl = self.clone();

        let type_mapping = insert_type_parameters(&new_decl.type_parameters);
        if !type_arguments.is_empty() {
            // check type arguments against parameters
            let type_arguments_span = type_arguments
                .iter()
                .map(|x| x.span.clone())
                .reduce(Span::join)
                .unwrap_or_else(|| self.span.clone());
            if new_decl.type_parameters.len() != type_arguments.len() {
                errors.push(CompileError::IncorrectNumberOfTypeArguments {
                    given: type_arguments.len(),
                    expected: new_decl.type_parameters.len(),
                    span: type_arguments_span,
                });
            }

            // check the type arguments
            for ((_, decl_param), type_argument) in type_mapping.iter().zip(type_arguments.iter()) {
                let (mut new_warnings, new_errors) = unify_with_self(
                    *decl_param,
                    type_argument.type_id,
                    self_type,
                    &type_argument.span,
                    "Type argument is not castable to generic type paramter",
                );
                warnings.append(&mut new_warnings);
                errors.append(&mut new_errors.into_iter().map(|x| x.into()).collect());
            }
        }

        // make all type ids fresh ones
        new_decl.copy_types(&type_mapping);
        ok(new_decl, warnings, errors)
    }

    /// If there are parameters, join their spans. Otherwise, use the fn name span.
    pub(crate) fn parameters_span(&self) -> Span {
        if !self.parameters.is_empty() {
            self.parameters.iter().fold(
                self.parameters[0].name.span().clone(),
                |acc, TypedFunctionParameter { type_span, .. }| Span::join(acc, type_span.clone()),
            )
        } else {
            self.name.span().clone()
        }
    }

    pub(crate) fn replace_self_types(self, self_type: TypeId) -> Self {
        TypedFunctionDeclaration {
            parameters: self
                .parameters
                .iter()
                .map(|x| {
                    let mut x = x.clone();
                    x.r#type = match look_up_type_id(x.r#type) {
                        TypeInfo::SelfType => self_type,
                        _otherwise => x.r#type,
                    };
                    x
                })
                .collect(),
            span: self.span.clone(),
            return_type: match look_up_type_id(self.return_type) {
                TypeInfo::SelfType => self_type,
                _otherwise => self.return_type,
            },
            type_parameters: self.type_parameters.clone(),
            return_type_span: self.return_type_span.clone(),
            ..self
        }
    }

    pub fn to_fn_selector_value_untruncated(&self) -> CompileResult<Vec<u8>> {
        let mut errors = vec![];
        let mut warnings = vec![];
        let mut hasher = Sha256::new();
        let data = check!(
            self.to_selector_name(),
            return err(warnings, errors),
            warnings,
            errors
        );
        hasher.update(data);
        let hash = hasher.finalize();
        ok(hash.to_vec(), warnings, errors)
    }

    /// Converts a [TypedFunctionDeclaration] into a value that is to be used in contract function
    /// selectors.
    /// Hashes the name and parameters using SHA256, and then truncates to four bytes.
    pub fn to_fn_selector_value(&self) -> CompileResult<[u8; 4]> {
        let mut errors = vec![];
        let mut warnings = vec![];
        let hash = check!(
            self.to_fn_selector_value_untruncated(),
            return err(warnings, errors),
            warnings,
            errors
        );
        // 4 bytes truncation via copying into a 4 byte buffer
        let mut buf = [0u8; 4];
        buf.copy_from_slice(&hash[0..4]);
        ok(buf, warnings, errors)
    }

    pub fn to_selector_name(&self) -> CompileResult<String> {
        let mut errors = vec![];
        let mut warnings = vec![];
        let named_params = self
            .parameters
            .iter()
            .map(
                |TypedFunctionParameter {
                     r#type, type_span, ..
                 }| {
                    resolve_type(*r#type, type_span)
                        .expect("unreachable I think?")
                        .to_selector_name(type_span)
                },
            )
            .filter_map(|name| name.ok(&mut warnings, &mut errors))
            .collect::<Vec<String>>();

        ok(
            format!("{}({})", self.name.as_str(), named_params.join(","),),
            warnings,
            errors,
        )
    }

    pub fn generate_json_abi(&self) -> Function {
        Function {
            name: self.name.as_str().to_string(),
            type_field: "function".to_string(),
            inputs: self
                .parameters
                .iter()
                .map(|x| Property {
                    name: x.name.as_str().to_string(),
                    type_field: x.r#type.json_abi_str(),
                    components: x.r#type.generate_json_abi(),
                })
                .collect(),
            outputs: vec![Property {
                name: "".to_string(),
                type_field: self.return_type.json_abi_str(),
                components: self.return_type.generate_json_abi(),
            }],
        }
    }
}

#[test]
fn test_function_selector_behavior() {
    use crate::type_engine::IntegerBits;
    let decl = TypedFunctionDeclaration {
        purity: Default::default(),
        name: Ident::new_no_span("foo"),
        body: TypedCodeBlock {
            contents: vec![],
            whole_block_span: Span::dummy(),
        },
        parameters: vec![],
        span: Span::dummy(),
        return_type: 0,
        type_parameters: vec![],
        return_type_span: Span::dummy(),
        visibility: Visibility::Public,
        is_contract_call: false,
    };

    let selector_text = match decl.to_selector_name().value {
        Some(value) => value,
        _ => panic!("test failure"),
    };

    assert_eq!(selector_text, "foo()".to_string());

    let decl = TypedFunctionDeclaration {
        purity: Default::default(),
        name: Ident::new_with_override("bar", Span::dummy()),
        body: TypedCodeBlock {
            contents: vec![],
            whole_block_span: Span::dummy(),
        },
        parameters: vec![
            TypedFunctionParameter {
                name: Ident::new_no_span("foo"),
                r#type: crate::type_engine::insert_type(TypeInfo::Str(5)),
                type_span: Span::dummy(),
            },
            TypedFunctionParameter {
                name: Ident::new_no_span("baz"),
                r#type: insert_type(TypeInfo::UnsignedInteger(IntegerBits::ThirtyTwo)),
                type_span: Span::dummy(),
            },
        ],
        span: Span::dummy(),
        return_type: 0,
        type_parameters: vec![],
        return_type_span: Span::dummy(),
        visibility: Visibility::Public,
        is_contract_call: false,
    };

    let selector_text = match decl.to_selector_name().value {
        Some(value) => value,
        _ => panic!("test failure"),
    };

    assert_eq!(selector_text, "bar(str[5],u32)".to_string());
}<|MERGE_RESOLUTION|>--- conflicted
+++ resolved
@@ -7,12 +7,8 @@
             TypedExpressionVariant, TypedReturnStatement, TypedVariableDeclaration,
             VariableMutability,
         },
-<<<<<<< HEAD
-        create_new_scope, insert_type_parameters, CopyTypes, NamespaceWrapper, TypeCheckArguments,
-        TypeMapping, TypedAstNode, TypedAstNodeContent,
-=======
-        TypeCheckArguments, TypedAstNode, TypedAstNodeContent,
->>>>>>> f6b03660
+        insert_type_parameters, CopyTypes, TypeCheckArguments, TypeMapping, TypedAstNode,
+        TypedAstNodeContent,
     },
     type_engine::*,
     Ident, TypeParameter,
@@ -175,16 +171,12 @@
         let return_type = match return_type.matches_type_parameter(&type_mapping) {
             Some(matching_id) => insert_type(TypeInfo::Ref(matching_id)),
             None => check!(
-<<<<<<< HEAD
-                namespace.resolve_type_with_self(return_type, self_type, &return_type_span, true),
-=======
                 fn_namespace.resolve_type_with_self(
                     return_type,
                     self_type,
-                    return_type_span.clone(),
+                    &return_type_span,
                     true
                 ),
->>>>>>> f6b03660
                 insert_type(TypeInfo::ErrorRecovery),
                 warnings,
                 errors,
