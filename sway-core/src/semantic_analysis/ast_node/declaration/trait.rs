--- conflicted
+++ resolved
@@ -41,8 +41,7 @@
         // A temporary namespace for checking within the trait's scope.
         let self_type = insert_type(TypeInfo::SelfType);
         let mut trait_namespace = ctx.namespace.clone();
-<<<<<<< HEAD
-        let mut ctx = ctx.scoped(&mut trait_namespace);
+        let mut ctx = ctx.scoped(&mut trait_namespace).with_self_type(self_type);
 
         // type check the type parameters, which will insert them into the namespace
         let mut new_type_parameters = vec![];
@@ -54,9 +53,6 @@
                 errors
             ));
         }
-=======
-        let mut ctx = ctx.scoped(&mut trait_namespace).with_self_type(self_type);
->>>>>>> 27179f76
 
         // type check the interface surface
         let interface_surface = check!(
@@ -97,15 +93,6 @@
         );
 
         // check the methods for errors but throw them away and use vanilla [FunctionDeclaration]s
-<<<<<<< HEAD
-        let ctx = ctx.with_self_type(insert_type(TypeInfo::SelfType));
-        let _methods = check!(
-            type_check_trait_methods(ctx, methods.clone()),
-            vec![],
-            warnings,
-            errors
-        );
-=======
         methods.iter().for_each(|method| {
             let _ = check!(
                 ty::TyFunctionDeclaration::type_check(ctx.by_ref(), method.clone(), true),
@@ -114,7 +101,6 @@
                 errors
             );
         });
->>>>>>> 27179f76
 
         let typed_trait_decl = ty::TyTraitDeclaration {
             name,
