use derivative::Derivative;
use sway_error::{
    error::CompileError,
    warning::{CompileWarning, Warning},
};
use sway_types::{style::is_upper_camel_case, Ident, Spanned};

use crate::{
    declaration_engine::*,
    error::*,
    language::{parsed::*, ty, CallPath, Visibility},
    semantic_analysis::{
        ast_node::{type_check_interface_surface, type_check_trait_methods},
        Mode, TypeCheckContext,
    },
    type_system::*,
    Namespace,
};

<<<<<<< HEAD
use super::{EnforceTypeArguments, TyFunctionParameter};
=======
use super::{EnforceTypeArguments, TyTraitFn};
>>>>>>> b9db8ae8

#[derive(Clone, Debug, Derivative)]
#[derivative(PartialEq, Eq)]
pub struct TyTraitDeclaration {
    pub name: Ident,
    pub interface_surface: Vec<ty::TyTraitFn>,
    // NOTE: deriving partialeq and hash on this element may be important in the
    // future, but I am not sure. For now, adding this would 2x the amount of
    // work, so I am just going to exclude it
    #[derivative(PartialEq = "ignore")]
    #[derivative(Eq(bound = ""))]
    pub(crate) methods: Vec<FunctionDeclaration>,
    pub(crate) supertraits: Vec<Supertrait>,
    pub visibility: Visibility,
}

impl CopyTypes for TyTraitDeclaration {
    fn copy_types(&mut self, type_mapping: &TypeMapping) {
        self.interface_surface
            .iter_mut()
            .for_each(|x| x.copy_types(type_mapping));
        // we don't have to type check the methods because it hasn't been type checked yet
    }
}

impl TyTraitDeclaration {
    pub(crate) fn type_check(
        ctx: TypeCheckContext,
        trait_decl: TraitDeclaration,
    ) -> CompileResult<Self> {
        let mut warnings = Vec::new();
        let mut errors = Vec::new();

        let name = trait_decl.name.clone();
        if !is_upper_camel_case(name.as_str()) {
            warnings.push(CompileWarning {
                span: name.span(),
                warning_content: Warning::NonClassCaseTraitName { name },
            })
        }

        // type check the interface surface
        let interface_surface = check!(
            type_check_interface_surface(trait_decl.interface_surface.to_vec(), ctx.namespace),
            return err(warnings, errors),
            warnings,
            errors
        );

        // A temporary namespace for checking within the trait's scope.
        let mut trait_namespace = ctx.namespace.clone();
        let ctx = ctx.scoped(&mut trait_namespace);

        // Recursively handle supertraits: make their interfaces and methods available to this trait
        check!(
            handle_supertraits(&trait_decl.supertraits, ctx.namespace),
            return err(warnings, errors),
            warnings,
            errors
        );

        // insert placeholder functions representing the interface surface
        // to allow methods to use those functions
        ctx.namespace.insert_trait_implementation(
            CallPath {
                prefixes: vec![],
                suffix: trait_decl.name.clone(),
                is_absolute: false,
            },
            insert_type(TypeInfo::SelfType),
            interface_surface
                .iter()
                .map(|x| x.to_dummy_func(Mode::NonAbi))
                .collect(),
        );
        // check the methods for errors but throw them away and use vanilla [FunctionDeclaration]s
        let ctx = ctx.with_self_type(insert_type(TypeInfo::SelfType));
        let _methods = check!(
            type_check_trait_methods(ctx, trait_decl.methods.clone()),
            vec![],
            warnings,
            errors
        );
        let typed_trait_decl = TyTraitDeclaration {
            name: trait_decl.name,
            interface_surface,
            methods: trait_decl.methods.to_vec(),
            supertraits: trait_decl.supertraits.to_vec(),
            visibility: trait_decl.visibility,
        };
        ok(typed_trait_decl, warnings, errors)
    }
}

/// Recursively handle supertraits by adding all their interfaces and methods to some namespace
/// which is meant to be the namespace of the subtrait in question
fn handle_supertraits(
    supertraits: &[Supertrait],
    trait_namespace: &mut Namespace,
) -> CompileResult<()> {
    let mut warnings = Vec::new();
    let mut errors = Vec::new();

    for supertrait in supertraits.iter() {
        match trait_namespace
            .resolve_call_path(&supertrait.name)
            .ok(&mut warnings, &mut errors)
            .cloned()
        {
            Some(ty::TyDeclaration::TraitDeclaration(decl_id)) => {
                let TyTraitDeclaration {
                    ref interface_surface,
                    ref methods,
                    ref supertraits,
                    ..
                } = check!(
                    CompileResult::from(de_get_trait(decl_id.clone(), &supertrait.span())),
                    return err(warnings, errors),
                    warnings,
                    errors
                );

                // insert dummy versions of the interfaces for all of the supertraits
                trait_namespace.insert_trait_implementation(
                    supertrait.name.clone(),
                    insert_type(TypeInfo::SelfType),
                    interface_surface
                        .iter()
                        .map(|x| x.to_dummy_func(Mode::NonAbi))
                        .collect(),
                );

                // insert dummy versions of the methods of all of the supertraits
                let dummy_funcs = check!(
                    convert_trait_methods_to_dummy_funcs(methods, trait_namespace),
                    return err(warnings, errors),
                    warnings,
                    errors
                );
                trait_namespace.insert_trait_implementation(
                    supertrait.name.clone(),
                    insert_type(TypeInfo::SelfType),
                    dummy_funcs,
                );

                // Recurse to insert dummy versions of interfaces and methods of the *super*
                // supertraits
                check!(
                    handle_supertraits(supertraits, trait_namespace),
                    return err(warnings, errors),
                    warnings,
                    errors
                );
            }
            Some(ty::TyDeclaration::AbiDeclaration(_)) => {
                errors.push(CompileError::AbiAsSupertrait {
                    span: supertrait.name.span().clone(),
                })
            }
            _ => errors.push(CompileError::TraitNotFound {
                name: supertrait.name.to_string(),
                span: supertrait.name.span(),
            }),
        }
    }

    ok((), warnings, errors)
}

/// Convert a vector of FunctionDeclarations into a vector of [ty::TyFunctionDeclaration]'s where only
/// the parameters and the return types are type checked.
fn convert_trait_methods_to_dummy_funcs(
    methods: &[FunctionDeclaration],
    trait_namespace: &mut Namespace,
) -> CompileResult<Vec<ty::TyFunctionDeclaration>> {
    let mut warnings = vec![];
    let mut errors = vec![];
    let mut dummy_funcs = vec![];
    for method in methods.iter() {
        let FunctionDeclaration {
            name,
            parameters,
            return_type,
            return_type_span,
            ..
        } = method;

        // type check the parameters
        let mut typed_parameters = vec![];
        for param in parameters.iter() {
            typed_parameters.push(check!(
                ty::TyFunctionParameter::type_check_interface_parameter(
                    trait_namespace,
                    param.clone()
                ),
                continue,
                warnings,
                errors
            ));
        }

        // type check the return type
        let initial_return_type = insert_type(return_type.clone());
        let return_type = check!(
            trait_namespace.resolve_type_with_self(
                initial_return_type,
                insert_type(TypeInfo::SelfType),
                return_type_span,
                EnforceTypeArguments::Yes,
                None
            ),
            insert_type(TypeInfo::ErrorRecovery),
            warnings,
            errors,
        );

        dummy_funcs.push(ty::TyFunctionDeclaration {
            purity: Default::default(),
            name: name.clone(),
            body: ty::TyCodeBlock { contents: vec![] },
            parameters: typed_parameters,
            attributes: method.attributes.clone(),
            span: name.span(),
            return_type,
            initial_return_type,
            return_type_span: return_type_span.clone(),
            visibility: Visibility::Public,
            type_parameters: vec![],
            is_contract_call: false,
        });
    }
    if errors.is_empty() {
        ok(dummy_funcs, warnings, errors)
    } else {
        err(warnings, errors)
    }
}<|MERGE_RESOLUTION|>--- conflicted
+++ resolved
@@ -16,12 +16,6 @@
     type_system::*,
     Namespace,
 };
-
-<<<<<<< HEAD
-use super::{EnforceTypeArguments, TyFunctionParameter};
-=======
-use super::{EnforceTypeArguments, TyTraitFn};
->>>>>>> b9db8ae8
 
 #[derive(Clone, Debug, Derivative)]
 #[derivative(PartialEq, Eq)]
