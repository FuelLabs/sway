--- conflicted
+++ resolved
@@ -6,13 +6,8 @@
 use sway_types::{style::is_upper_camel_case, Ident, Spanned};
 
 use crate::{
-<<<<<<< HEAD
     declaration_engine::*,
     error::*,
-=======
-    declaration_engine::declaration_engine::de_get_trait,
-    error::{err, ok},
->>>>>>> 6128c347
     language::{parsed::*, ty, CallPath, Visibility},
     semantic_analysis::{
         ast_node::{type_check_interface_surface, type_check_trait_methods},
