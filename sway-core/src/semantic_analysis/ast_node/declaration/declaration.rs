--- conflicted
+++ resolved
@@ -441,15 +441,10 @@
                             let initializer =
                                 ty::TyExpression::type_check(handler, ctx.by_ref(), &initializer)?;
 
-<<<<<<< HEAD
                             let key_expression = match key_expression {
                                 Some(key_expression) => {
                                     let key_ctx = ctx
-                                        .with_type_annotation(engines.te().insert(
-                                            engines,
-                                            TypeInfo::B256,
-                                            None,
-                                        ))
+                                        .with_type_annotation(engines.te().id_of_b256())
                                         .with_help_text("Storage keys must have type \"b256\".");
 
                                     // TODO: Remove the `handler.scope` once https://github.com/FuelLabs/sway/issues/5606 gets solved.
@@ -467,19 +462,6 @@
                                 }
                                 None => None,
                             };
-=======
-                            let mut key_ty_expression = None;
-                            if let Some(key_expression) = key_expression {
-                                let mut key_ctx =
-                                    ctx.with_type_annotation(engines.te().id_of_b256());
-
-                                key_ty_expression = Some(ty::TyExpression::type_check(
-                                    handler,
-                                    key_ctx.by_ref(),
-                                    &key_expression,
-                                )?);
-                            }
->>>>>>> ccd86925
 
                             fields_buf.push(ty::TyStorageField {
                                 name,
