use crate::{
    error::*,
    namespace::*,
    parse_tree::*,
    semantic_analysis::*,
    type_engine::{
        insert_type, look_up_type_id, CopyTypes, CreateTypeId, ReplaceSelfType, TypeId, TypeMapping,
    },
    types::{JsonAbiString, ToJsonAbi},
    TypeInfo,
};
use fuels_types::Property;
use std::hash::{Hash, Hasher};
use sway_types::{Ident, Span, Spanned};

#[derive(Clone, Debug, Eq)]
pub struct TypedEnumDeclaration {
    pub name: Ident,
    pub(crate) type_parameters: Vec<TypeParameter>,
    pub variants: Vec<TypedEnumVariant>,
    pub(crate) span: Span,
    pub(crate) visibility: Visibility,
}

// NOTE: Hash and PartialEq must uphold the invariant:
// k1 == k2 -> hash(k1) == hash(k2)
// https://doc.rust-lang.org/std/collections/struct.HashMap.html
impl PartialEq for TypedEnumDeclaration {
    fn eq(&self, other: &Self) -> bool {
        self.name == other.name
            && self.type_parameters == other.type_parameters
            && self.variants == other.variants
            && self.visibility == other.visibility
    }
}

impl CopyTypes for TypedEnumDeclaration {
    fn copy_types(&mut self, type_mapping: &TypeMapping) {
        self.variants
            .iter_mut()
            .for_each(|x| x.copy_types(type_mapping));
        self.type_parameters
            .iter_mut()
            .for_each(|x| x.copy_types(type_mapping));
    }
}

impl CreateTypeId for TypedEnumDeclaration {
    fn create_type_id(&self) -> TypeId {
        insert_type(TypeInfo::Enum {
            name: self.name.clone(),
            variant_types: self.variants.clone(),
            type_parameters: self.type_parameters.clone(),
        })
    }
}

impl Spanned for TypedEnumDeclaration {
    fn span(&self) -> Span {
        self.span.clone()
    }
}

impl MonomorphizeHelper for TypedEnumDeclaration {
    type Output = TypedEnumDeclaration;

    fn type_parameters(&self) -> &[TypeParameter] {
        &self.type_parameters
    }

    fn name(&self) -> &Ident {
        &self.name
    }

    fn monomorphize_inner(self, type_mapping: &TypeMapping, namespace: &mut Items) -> Self::Output {
        monomorphize_inner(self, type_mapping, namespace)
    }
}

impl TypedEnumDeclaration {
    pub fn type_check(ctx: TypeCheckContext, decl: EnumDeclaration) -> CompileResult<Self> {
        let mut errors = vec![];
        let mut warnings = vec![];

        let EnumDeclaration {
            name,
            type_parameters,
            variants,
            span,
            visibility,
        } = decl;

        // create a namespace for the decl, used to create a scope for generics
        let mut decl_namespace = ctx.namespace.clone();
        let mut ctx = ctx.scoped(&mut decl_namespace);

        // type check the type parameters
        // insert them into the namespace
        let mut new_type_parameters = vec![];
        for type_parameter in type_parameters.into_iter() {
            new_type_parameters.push(check!(
                TypeParameter::type_check(ctx.by_ref(), type_parameter),
                return err(warnings, errors),
                warnings,
                errors
            ));
        }

        // type check the variants
        let mut variants_buf = vec![];
        for variant in variants {
            variants_buf.push(check!(
                TypedEnumVariant::type_check(ctx.by_ref(), variant.clone()),
                continue,
                warnings,
                errors
            ));
        }

        // create the enum decl
        let decl = TypedEnumDeclaration {
            name,
            type_parameters: new_type_parameters,
            variants: variants_buf,
            span,
            visibility,
        };
        ok(decl, warnings, errors)
    }

    pub(crate) fn expect_variant_from_name(
        &self,
        variant_name: &Ident,
    ) -> CompileResult<&TypedEnumVariant> {
        let warnings = vec![];
        let mut errors = vec![];
        match self
            .variants
            .iter()
            .find(|x| x.name.as_str() == variant_name.as_str())
        {
            Some(variant) => ok(variant, warnings, errors),
            None => {
                errors.push(CompileError::UnknownEnumVariant {
                    enum_name: self.name.clone(),
                    variant_name: variant_name.clone(),
                    span: self.span.clone(),
                });
                err(warnings, errors)
            }
        }
    }
}

#[derive(Debug, Clone, Eq)]
pub struct TypedEnumVariant {
    pub name: Ident,
    pub type_id: TypeId,
    pub(crate) tag: usize,
    pub(crate) span: Span,
}

// NOTE: Hash and PartialEq must uphold the invariant:
// k1 == k2 -> hash(k1) == hash(k2)
// https://doc.rust-lang.org/std/collections/struct.HashMap.html
impl Hash for TypedEnumVariant {
    fn hash<H: Hasher>(&self, state: &mut H) {
        self.name.hash(state);
        look_up_type_id(self.type_id).hash(state);
        self.tag.hash(state);
    }
}

// NOTE: Hash and PartialEq must uphold the invariant:
// k1 == k2 -> hash(k1) == hash(k2)
// https://doc.rust-lang.org/std/collections/struct.HashMap.html
impl PartialEq for TypedEnumVariant {
    fn eq(&self, other: &Self) -> bool {
        self.name == other.name
            && look_up_type_id(self.type_id) == look_up_type_id(other.type_id)
            && self.tag == other.tag
    }
}

impl CopyTypes for TypedEnumVariant {
    fn copy_types(&mut self, type_mapping: &TypeMapping) {
        self.type_id.update_type(type_mapping, &self.span);
    }
}

impl ToJsonAbi for TypedEnumVariant {
    type Output = Property;

    fn generate_json_abi(&self) -> Self::Output {
        Property {
            name: self.name.to_string(),
            type_field: self.type_id.json_abi_str(),
            components: self.type_id.generate_json_abi(),
        }
    }
}

impl ReplaceSelfType for TypedEnumVariant {
    fn replace_self_type(&mut self, self_type: TypeId) {
        self.type_id.replace_self_type(self_type);
    }
}

impl TypedEnumVariant {
    pub(crate) fn type_check(
        mut ctx: TypeCheckContext,
        variant: EnumVariant,
    ) -> CompileResult<Self> {
        let mut warnings = vec![];
        let mut errors = vec![];
        let enum_variant_type = check!(
<<<<<<< HEAD
            ctx.resolve_type_with_self(
                variant.type_info.clone(),
                &variant.span,
=======
            namespace.resolve_type_with_self(
                insert_type(variant.type_info),
                self_type,
                &span,
>>>>>>> 7e0f8580
                EnforceTypeArguments::Yes
            ),
            insert_type(TypeInfo::ErrorRecovery),
            warnings,
            errors,
        );
        ok(
            TypedEnumVariant {
                name: variant.name.clone(),
                type_id: enum_variant_type,
                tag: variant.tag,
                span: variant.span,
            },
            vec![],
            errors,
        )
    }
}<|MERGE_RESOLUTION|>--- conflicted
+++ resolved
@@ -214,16 +214,9 @@
         let mut warnings = vec![];
         let mut errors = vec![];
         let enum_variant_type = check!(
-<<<<<<< HEAD
             ctx.resolve_type_with_self(
-                variant.type_info.clone(),
+                insert_type(variant.type_info),
                 &variant.span,
-=======
-            namespace.resolve_type_with_self(
-                insert_type(variant.type_info),
-                self_type,
-                &span,
->>>>>>> 7e0f8580
                 EnforceTypeArguments::Yes
             ),
             insert_type(TypeInfo::ErrorRecovery),
