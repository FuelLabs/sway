use std::collections::VecDeque;

use sway_error::{
    error::CompileError,
    handler::{ErrorEmitted, Handler},
    warning::{CompileWarning, Warning},
};
use sway_types::{style::is_screaming_snake_case, Spanned};
use symbol_collection_context::SymbolCollectionContext;

use crate::{
    decl_engine::{
        parsed_id::ParsedDeclId, DeclEngineGetParsedDeclId, DeclEngineInsert, ReplaceDecls,
    },
    language::{
        parsed::*,
<<<<<<< HEAD
        ty::{self, TyConfigurableDecl},
        CallPath, CallPathType, 
=======
        ty::{self, TyConfigurableDecl, TyExpression},
        CallPath,
>>>>>>> f5fd2e63
    },
    semantic_analysis::{type_check_context::EnforceTypeArguments, *},
    Engines, SubstTypes, SubstTypesContext, TypeArgument, TypeBinding, TypeCheckTypeBinding,
    TypeInfo,
};

impl ty::TyConfigurableDecl {
    pub(crate) fn collect(
        handler: &Handler,
        engines: &Engines,
        ctx: &mut SymbolCollectionContext,
        decl_id: &ParsedDeclId<ConfigurableDeclaration>,
    ) -> Result<(), ErrorEmitted> {
        let configurable_decl = engines.pe().get_configurable(decl_id);
        ctx.insert_parsed_symbol(
            handler,
            engines,
            configurable_decl.name.clone(),
            Declaration::ConfigurableDeclaration(*decl_id),
        )?;
        if let Some(value) = &configurable_decl.value {
            TyExpression::collect(handler, engines, ctx, value)?;
        }
        Ok(())
    }

    pub fn type_check(
        handler: &Handler,
        mut ctx: TypeCheckContext,
        decl: ConfigurableDeclaration,
    ) -> Result<Self, ErrorEmitted> {
        let type_engine = ctx.engines.te();
        let engines = ctx.engines();

        let ConfigurableDeclaration {
            name,
            span,
            mut type_ascription,
            value,
            attributes,
            visibility,
            block_keyword_span,
        } = decl;

        type_ascription.type_id = ctx
            .resolve_type(
                handler,
                type_ascription.type_id,
                &type_ascription.span,
                EnforceTypeArguments::No,
                None,
            )
            .unwrap_or_else(|err| type_engine.insert(engines, TypeInfo::ErrorRecovery(err), None));

        // this subst is required to replace associated types, namely TypeInfo::TraitType.
        type_ascription.type_id.subst(
            &ctx.type_subst(),
            &SubstTypesContext::new(engines, !ctx.code_block_first_pass()),
        );

        if !is_screaming_snake_case(name.as_str()) {
            handler.emit_warn(CompileWarning {
                span: name.span(),
                warning_content: Warning::NonScreamingSnakeCaseConstName { name: name.clone() },
            })
        }

        // Configurables using encoding v1 will be encoded and must be type_checked into "slice"
        let (value, decode_fn) = if ctx.experimental.new_encoding {
            let mut ctx = ctx
                .by_ref()
                .with_type_annotation(type_engine.insert(engines, TypeInfo::RawUntypedSlice, None))
                .with_help_text("Configurables must evaluate to slices.");

            let value = value.map(|value| {
                ty::TyExpression::type_check(handler, ctx.by_ref(), &value)
                    .unwrap_or_else(|err| ty::TyExpression::error(err, name.span(), engines))
            });

            let mut arguments = VecDeque::default();
            arguments.push_back(
                engines
                    .te()
                    .insert(engines, TypeInfo::RawUntypedSlice, None),
            );
            arguments.push_back(engines.te().insert(
                engines,
                TypeInfo::UnsignedInteger(sway_types::integer_bits::IntegerBits::SixtyFour),
                None,
            ));
            arguments.push_back(
                engines
                    .te()
                    .insert(engines, TypeInfo::RawUntypedSlice, None),
            );

            let value_span = value
                .as_ref()
                .map(|x| x.span.clone())
                .unwrap_or_else(|| span.clone());
            let abi_decode_in_place_handler = Handler::default();
            let r = crate::TypeBinding::type_check(
                &mut TypeBinding::<CallPath> {
                    inner: CallPath {
                        prefixes: vec![],
                        suffix: sway_types::Ident::new_with_override(
                            "abi_decode_in_place".into(),
                            value_span.clone(),
                        ),
                        callpath_type: CallPathType::Ambiguous,
                    },
                    type_arguments: crate::TypeArgs::Regular(vec![TypeArgument {
                        type_id: type_ascription.type_id,
                        initial_type_id: type_ascription.type_id,
                        span: sway_types::Span::dummy(),
                        call_path_tree: None,
                    }]),
                    span: value_span.clone(),
                },
                &abi_decode_in_place_handler,
                ctx.by_ref(),
            );

            // Map expected errors to more understandable ones
            handler.map_and_emit_errors_from(abi_decode_in_place_handler, |e| match e {
                CompileError::SymbolNotFound { .. } => {
                    Some(CompileError::ConfigurableMissingAbiDecodeInPlace {
                        span: block_keyword_span.clone(),
                    })
                }
                e => Some(e),
            })?;
            let (decode_fn_ref, _, _): (crate::decl_engine::DeclRefFunction, _, _) = r?;

            let decode_fn_id = *decode_fn_ref.id();
            let mut decode_fn_decl = (*engines.de().get_function(&decode_fn_id)).clone();
            let decl_mapping = crate::TypeParameter::gather_decl_mapping_from_trait_constraints(
                handler,
                ctx.by_ref(),
                &decode_fn_decl.type_parameters,
                decode_fn_decl.name.as_str(),
                &span,
            )?;
            decode_fn_decl.replace_decls(&decl_mapping, handler, &mut ctx)?;
            let decode_fn_ref = engines
                .de()
                .insert(
                    decode_fn_decl,
                    engines.de().get_parsed_decl_id(&decode_fn_id).as_ref(),
                )
                .with_parent(engines.de(), decode_fn_id.into());

            (value, Some(decode_fn_ref))
        } else {
            // while configurables using encoding v0 will typed as the configurable type itself
            let mut ctx = ctx
                .by_ref()
                .with_type_annotation(type_ascription.type_id)
                .with_help_text(
                    "This declaration's type annotation does not match up with the assigned \
            expression's type.",
                );

            let value = value.map(|value| {
                ty::TyExpression::type_check(handler, ctx.by_ref(), &value)
                    .unwrap_or_else(|err| ty::TyExpression::error(err, name.span(), engines))
            });

            (value, None)
        };

        let mut call_path: CallPath = name.into();
        call_path = call_path.to_fullpath(engines, ctx.namespace());

        Ok(ty::TyConfigurableDecl {
            call_path,
            attributes,
            return_type: type_ascription.type_id,
            type_ascription,
            span,
            value,
            decode_fn,
            visibility,
        })
    }
}

impl TypeCheckAnalysis for TyConfigurableDecl {
    fn type_check_analyze(
        &self,
        handler: &Handler,
        ctx: &mut TypeCheckAnalysisContext,
    ) -> Result<(), ErrorEmitted> {
        if let Some(value) = self.value.as_ref() {
            value.type_check_analyze(handler, ctx)?;
        }
        Ok(())
    }
}

impl TypeCheckFinalization for TyConfigurableDecl {
    fn type_check_finalize(
        &mut self,
        handler: &Handler,
        ctx: &mut TypeCheckFinalizationContext,
    ) -> Result<(), ErrorEmitted> {
        if let Some(value) = self.value.as_mut() {
            value.type_check_finalize(handler, ctx)?;
        }
        Ok(())
    }
}<|MERGE_RESOLUTION|>--- conflicted
+++ resolved
@@ -14,13 +14,8 @@
     },
     language::{
         parsed::*,
-<<<<<<< HEAD
-        ty::{self, TyConfigurableDecl},
+        ty::{self, TyConfigurableDecl, TyExpression},
         CallPath, CallPathType, 
-=======
-        ty::{self, TyConfigurableDecl, TyExpression},
-        CallPath,
->>>>>>> f5fd2e63
     },
     semantic_analysis::{type_check_context::EnforceTypeArguments, *},
     Engines, SubstTypes, SubstTypesContext, TypeArgument, TypeBinding, TypeCheckTypeBinding,
