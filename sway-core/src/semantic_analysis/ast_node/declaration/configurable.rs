--- conflicted
+++ resolved
@@ -17,14 +17,9 @@
         ty::{self, TyConfigurableDecl, TyExpression},
         CallPath,
     },
-<<<<<<< HEAD
-    semantic_analysis::{type_check_context::EnforceTypeArguments, *},
-    Engines, SubstTypes, SubstTypesContext, TypeArgument, TypeBinding, TypeCheckTypeBinding,
-=======
     semantic_analysis::*,
-    EnforceTypeArguments, Engines, SubstTypes, TypeArgument, TypeBinding, TypeCheckTypeBinding,
+    EnforceTypeArguments, Engines, SubstTypes, SubstTypesContext, TypeArgument, TypeBinding, TypeCheckTypeBinding,
     TypeInfo,
->>>>>>> 79170dbe
 };
 
 impl ty::TyConfigurableDecl {
