--- conflicted
+++ resolved
@@ -18,11 +18,7 @@
     error::CompileError,
     handler::{ErrorEmitted, Handler},
 };
-<<<<<<< HEAD
-use sway_types::{span::Span, Named, Spanned};
-=======
-use sway_types::Spanned;
->>>>>>> 029c593b
+use sway_types::{span::Span, Spanned};
 use sway_utils::iter_prefixes;
 use rustc_hash::FxHasher;
 use std::hash::BuildHasherDefault;
@@ -1188,74 +1184,6 @@
             },
         }
     }
-<<<<<<< HEAD
-
-    fn resolve_symbol_helper(
-        &self,
-        handler: &Handler,
-        engines: &Engines,
-        symbol: &Ident,
-        module: &Module,
-    ) -> Result<ResolvedDeclaration, ErrorEmitted> {
-        // Check locally declared items. Any name clash with imports will have already been reported as an error.
-        if let Some(decl) = module.current_items().symbols.get(symbol) {
-            return Ok(decl.clone());
-        }
-        // Check item imports
-        if let Some((_, _, decl, _)) = module.current_items().use_item_synonyms.get(symbol) {
-            return Ok(decl.clone());
-        }
-        // Check glob imports
-        if let Some(decls) = module.current_items().use_glob_synonyms.get(symbol) {
-            if decls.len() == 1 {
-                return Ok(decls[0].1.clone());
-            } else if decls.is_empty() {
-                return Err(handler.emit_err(CompileError::Internal(
-                    "The name {symbol} was bound in a star import, but no corresponding module paths were found",
-                    symbol.span(),
-                )));
-            } else {
-                return Err(handler.emit_err(CompileError::SymbolWithMultipleBindings {
-                    name: symbol.clone(),
-                    paths: decls
-                        .iter()
-                        .map(|(path, decl, _)| {
-                            let mut path_strs =
-                                path.iter().map(|x| x.to_string()).collect::<Vec<_>>();
-                            // Add the enum name to the path if the decl is an enum variant.
-                            match decl {
-                                ResolvedDeclaration::Parsed(decl) => {
-                                    if let Declaration::EnumVariantDeclaration(decl) = decl {
-                                        let enum_ref = engines.pe().get_enum(&decl.enum_ref);
-                                        path_strs.push(enum_ref.name().to_string())
-                                    };
-                                }
-                                ResolvedDeclaration::Typed(decl) => {
-                                    if let TyDecl::EnumVariantDecl(ty::EnumVariantDecl {
-                                        enum_ref,
-                                        ..
-                                    }) = decl
-                                    {
-                                        path_strs.push(enum_ref.name().to_string())
-                                    };
-                                }
-                            }
-                            path_strs.join("::")
-                        })
-                        .collect(),
-                    span: symbol.span(),
-                }));
-            }
-        }
-        // Symbol not found
-	// dbg!("resolve symbol helper");
-        Err(handler.emit_err(CompileError::SymbolNotFound {
-            name: symbol.clone(),
-            span: symbol.span(),
-        }))
-    }
-=======
->>>>>>> 029c593b
 }
 
 fn is_ancestor(src: &ModulePath, dst: &ModulePath) -> bool {
