use std::fmt;

use super::{
    module::Module, trait_map::TraitMap, Ident, ModuleName,
};
use crate::{
    decl_engine::{DeclEngine, DeclRef},
    engine_threading::*,
    language::{
        parsed::*,
        ty::{self, StructDecl, TyDecl, },
        CallPath, CallPathType, Visibility,
    },
    namespace::{ModulePath, ModulePathBuf},
    semantic_analysis::type_resolve::{resolve_associated_item, resolve_associated_type},
    TypeId,
};
use sway_error::{
    error::CompileError,
    handler::{ErrorEmitted, Handler},
};
use sway_types::{span::Span, Spanned};
use sway_utils::iter_prefixes;
use rustc_hash::FxHasher;
use std::hash::BuildHasherDefault;

#[derive(Clone, Debug)]
pub enum ResolvedDeclaration {
    Parsed(Declaration),
    Typed(ty::TyDecl),
}

impl DisplayWithEngines for ResolvedDeclaration {
    fn fmt(&self, f: &mut fmt::Formatter<'_>, engines: &Engines) -> fmt::Result {
        match self {
            ResolvedDeclaration::Parsed(decl) => DisplayWithEngines::fmt(decl, f, engines),
            ResolvedDeclaration::Typed(decl) => DisplayWithEngines::fmt(decl, f, engines),
        }
    }
}

impl DebugWithEngines for ResolvedDeclaration {
    fn fmt(&self, f: &mut fmt::Formatter<'_>, engines: &Engines) -> fmt::Result {
        match self {
            ResolvedDeclaration::Parsed(decl) => DebugWithEngines::fmt(decl, f, engines),
            ResolvedDeclaration::Typed(decl) => DebugWithEngines::fmt(decl, f, engines),
        }
    }
}

impl PartialEqWithEngines for ResolvedDeclaration {
    fn eq(&self, other: &Self, ctx: &PartialEqWithEnginesContext) -> bool {
        match (self, other) {
            (ResolvedDeclaration::Parsed(lhs), ResolvedDeclaration::Parsed(rhs)) => {
                lhs.eq(rhs, ctx)
            }
            (ResolvedDeclaration::Typed(lhs), ResolvedDeclaration::Typed(rhs)) => lhs.eq(rhs, ctx),
            // TODO: Right now we consider differently represented resolved declarations to not be
            // equal. This is only used for comparing paths when doing imports, and we will be able
            // to safely remove it once we introduce normalized paths.
            (ResolvedDeclaration::Parsed(_lhs), ResolvedDeclaration::Typed(_rhs)) => false,
            (ResolvedDeclaration::Typed(_lhs), ResolvedDeclaration::Parsed(_rhs)) => false,
        }
    }
}

impl ResolvedDeclaration {
    pub fn is_typed(&self) -> bool {
        match self {
            ResolvedDeclaration::Parsed(_) => false,
            ResolvedDeclaration::Typed(_) => true,
        }
    }

    pub fn resolve_parsed(self, decl_engine: &DeclEngine) -> Declaration {
        match self {
            ResolvedDeclaration::Parsed(decl) => decl,
            ResolvedDeclaration::Typed(ty_decl) => ty_decl
                .get_parsed_decl(decl_engine)
                .expect("expecting valid parsed declaration"),
        }
    }

    pub fn expect_parsed(self) -> Declaration {
        match self {
            ResolvedDeclaration::Parsed(decl) => decl,
            ResolvedDeclaration::Typed(_ty_decl) => panic!(),
        }
    }

    pub fn expect_typed(self) -> ty::TyDecl {
        match self {
            ResolvedDeclaration::Parsed(_) => panic!(),
            ResolvedDeclaration::Typed(ty_decl) => ty_decl,
        }
    }

    pub fn expect_typed_ref(&self) -> &ty::TyDecl {
        match self {
            ResolvedDeclaration::Parsed(_) => panic!(),
            ResolvedDeclaration::Typed(ty_decl) => ty_decl,
        }
    }

    pub(crate) fn to_struct_decl(
        &self,
        handler: &Handler,
        engines: &Engines,
    ) -> Result<ResolvedDeclaration, ErrorEmitted> {
        match self {
            ResolvedDeclaration::Parsed(decl) => decl
                .to_struct_decl(handler, engines)
                .map(|id| ResolvedDeclaration::Parsed(Declaration::StructDeclaration(id))),
            ResolvedDeclaration::Typed(decl) => decl.to_struct_decl(handler, engines).map(|id| {
                ResolvedDeclaration::Typed(TyDecl::StructDecl(StructDecl { decl_id: id }))
            }),
        }
    }

    pub(crate) fn visibility(&self, engines: &Engines) -> Visibility {
        match self {
            ResolvedDeclaration::Parsed(decl) => decl.visibility(engines.pe()),
            ResolvedDeclaration::Typed(decl) => decl.visibility(engines.de()),
        }
    }

    fn span(&self, engines: &Engines) -> sway_types::Span {
        match self {
            ResolvedDeclaration::Parsed(decl) => decl.span(engines),
            ResolvedDeclaration::Typed(decl) => decl.span(engines),
        }
    }

    pub(crate) fn return_type(
        &self,
        handler: &Handler,
        engines: &Engines,
    ) -> Result<TypeId, ErrorEmitted> {
        match self {
            ResolvedDeclaration::Parsed(_decl) => unreachable!(),
            ResolvedDeclaration::Typed(decl) => decl.return_type(handler, engines),
        }
    }

    fn is_trait(&self) -> bool {
        match self {
            ResolvedDeclaration::Parsed(decl) => {
                matches!(decl, Declaration::TraitDeclaration(_))
            }
            ResolvedDeclaration::Typed(decl) => {
                matches!(decl, TyDecl::TraitDecl(_))
            }
        }
    }
}

/// The root module, from which all other module dependencies can be accessed.
///
/// This is equivalent to the "crate root" of a Rust crate.
///
/// We use a custom type for the `Root` in order to ensure that methods that only work with
/// canonical paths, or that use canonical paths internally, are *only* called from the root. This
/// normally includes methods that first lookup some canonical path via `use_synonyms` before using
/// that canonical path to look up the symbol declaration.
#[derive(Clone, Debug, /*Default*/)]
pub struct Root {
    // The contents of the package being compiled.
    current_package: Module,
    // True if the current package is a contract, false otherwise.
    is_contract_package: bool,
    // The external dependencies of the current package. Note that an external package is
    // represented as a `Root` object. This is because external packages may have their own external
    // dependencies which are needed for lookups, but which are not directly accessible to the
    // current package.
    external_packages: im::HashMap<ModuleName, Root, BuildHasherDefault<FxHasher>>,
}

impl Root {

    // Create a new root object with a root module in the current package.
    //
    // To ensure the correct initialization the factory functions `package_root_without_contract_id`
    // and `package_root_with_contract_id` are supplied in `contract_helpers`.
    //
    // External packages must be added afterwards by calling `add_external`
    pub(super) fn new(package_name: Ident, span: Option<Span>, is_contract_package: bool) -> Self {
	// The root module must be public
	let module = Module::new(package_name, Visibility::Public, span, &vec!());
	Self {
	    current_package: module,
	    is_contract_package,
	    external_packages: Default::default(),
	}
    }

    // Add an external package to this package. The package name must be supplied, since the package
    // may be referred to by a different name in the forc.toml file than the actual name of the
    // package.
    pub fn add_external(&mut self, package_name: String, external_package: Root) {
	assert!(!self.external_packages.contains_key(&package_name));
	self.external_packages.insert(package_name, external_package);
    }

    pub(super) fn exists_as_external(&self, package_name: &String) -> bool {
	self.external_packages.contains_key(package_name)
    }
    
//    pub(super) fn next_package(&mut self, next_package_name: Ident, span: Option<Span>) {
//	// TODO: reject if the new package name already exist
//	let new_package = Module::new(next_package_name, Visibility::Public, span, &vec!());
//	let old_package = std::mem::replace(&mut self.current_package, new_package);
//	self.external_packages.insert(old_package.name().to_string(), old_package);
//    }

    pub(super) fn current_package_root_module(&self) -> &Module {
	&self.current_package
    }
    
    pub(super) fn current_package_name(&self) -> &Ident {
	self.current_package.name()
    }

    fn check_path_is_in_current_package(&self, mod_path: &ModulePathBuf) -> bool {
	!mod_path.is_empty() && mod_path[0] == *self.current_package.name()
    }

    fn package_relative_path(mod_path: &ModulePathBuf) -> ModulePathBuf {
	mod_path[1..].to_vec()
    }

    pub(super) fn is_contract_package(&self) -> bool {
	self.is_contract_package
    }

    pub fn add_span_to_root_module(&mut self, span: Span) {
	self.current_package.set_span(span)
    }
	
    // Find module in the current environment. `mod_path` must be a fully qualified path
    pub(super) fn module_from_absolute_path(&self, mod_path: &ModulePathBuf) -> Option<&Module> {
	assert!(!mod_path.is_empty());
	let package_relative_path = Self::package_relative_path(mod_path);
	if mod_path[0] == *self.current_package.name() {
	    self.current_package.submodule(&package_relative_path)
	} else if let Some(external_package) = self.external_packages.get(&mod_path[0].to_string()) {
	    external_package.current_package_root_module().submodule(&package_relative_path)
	} else {
	    None
	}
    }

    // Find module in the current environment. `mod_path` must be a fully qualified path.
    // Throw an error if the module doesn't exist
    pub(super) fn require_module(&self, handler: &Handler, mod_path: &ModulePathBuf) -> Result<&Module, ErrorEmitted> {
	match self.module_from_absolute_path(mod_path) {
	    Some(module) => Ok(module),
	    None => Err(handler.emit_err(crate::namespace::module::module_not_found(mod_path))),
	}
    }

    // Find a module in the current package. `mod_path` must be a fully qualified path
    pub(super) fn module_in_current_package(&self, mod_path: &ModulePathBuf) -> Option<&Module> {
//	dbg!(mod_path);
//	dbg!(self.current_package_name());
	assert!(self.check_path_is_in_current_package(mod_path));
	self.module_from_absolute_path(mod_path)
    }

    // Find mutable module in the current environment. `mod_path` must be a fully qualified path
    pub(super) fn module_mut_from_absolute_path(&mut self, mod_path: &ModulePathBuf) -> Option<&mut Module> {
	assert!(!mod_path.is_empty());
	let package_relative_path = Self::package_relative_path(mod_path);
	if *self.current_package.name() == mod_path[0] {
	    self.current_package.submodule_mut(&package_relative_path)
	} else if let Some(external_package) = self.external_packages.get_mut(&mod_path[0].to_string()) {
	    external_package.module_mut_in_current_package(&package_relative_path)
	} else {
	    None
	}
    }

    // Find mutable module in the current environment. `mod_path` must be a fully qualified path.
    // Throw an error if the module doesn't exist
    pub(super) fn require_module_mut(&mut self, handler: &Handler, mod_path: &ModulePathBuf) -> Result<&mut Module, ErrorEmitted> {
	match self.module_mut_from_absolute_path(mod_path) {
	    Some(module) => Ok(module),
	    None => Err(handler.emit_err(crate::namespace::module::module_not_found(mod_path))),
	}
    }

    // Find a mutable module in the current package. `mod_path` must be a fully qualified path
    pub(super) fn module_mut_in_current_package(&mut self, mod_path: &ModulePathBuf) -> Option<&mut Module> {
//	dbg!(mod_path);
	assert!(self.check_path_is_in_current_package(mod_path));
	self.module_mut_from_absolute_path(mod_path)
    }

    // Find a mutable module in the current package. `mod_path` must be a fully qualified path
    // Throw an error if the module doesn't exist
    pub(super) fn require_module_mut_in_current_package(&mut self, handler: &Handler, mod_path: &ModulePathBuf) -> Result<&mut Module, ErrorEmitted> {
	assert!(self.check_path_is_in_current_package(mod_path));
	self.require_module_mut(handler, mod_path)
    }


    
    ////// IMPORT //////

    /// Given a path to a `src` module, create synonyms to every symbol in that module to the given
    /// `dst` module.
    ///
    /// This is used when an import path contains an asterisk.
    ///
    /// Paths are assumed to be absolute.
    pub fn star_import(
        &mut self,
        handler: &Handler,
        engines: &Engines,
        src: &ModulePath,
        dst: &ModulePath,
        visibility: Visibility,
    ) -> Result<(), ErrorEmitted> {
        self.check_module_privacy(handler, src, dst)?;

        let src_mod = self.require_module(handler, &src.to_vec())?;

        let mut decls_and_item_imports = vec![];

        // Collect all items declared in the source module
        for (symbol, decl) in src_mod.current_items().symbols.iter() {
            if is_ancestor(src, dst) || decl.visibility(engines).is_public() {
                decls_and_item_imports.push((symbol.clone(), decl.clone(), src.to_vec()));
            }
        }
        // Collect those item-imported items that the source module reexports
        // These live in the same namespace as local declarations, so no shadowing is possible
        for (symbol, (_, path, decl, src_visibility)) in
            src_mod.current_items().use_item_synonyms.iter()
        {
            if src_visibility.is_public() {
                decls_and_item_imports.push((symbol.clone(), decl.clone(), path.clone()))
            }
        }

        // Collect those glob-imported items that the source module reexports. These may be shadowed
        // by local declarations and item imports in the source module, so they are treated
        // separately.
        let mut glob_imports = vec![];
        for (symbol, bindings) in src_mod.current_items().use_glob_synonyms.iter() {
            // Ignore if the symbol is shadowed by a local declaration or an item import in the source module
            if !decls_and_item_imports
                .iter()
                .any(|(other_symbol, _, _)| symbol == other_symbol)
            {
                for (path, decl, src_visibility) in bindings.iter() {
                    if src_visibility.is_public() {
                        glob_imports.push((symbol.clone(), decl.clone(), path.clone()))
                    }
                }
            }
        }

        let implemented_traits = src_mod.current_items().implemented_traits.clone();
        let dst_mod = self.require_module_mut_in_current_package(handler, &dst.to_vec())?;
        dst_mod
            .current_items_mut()
            .implemented_traits
            .extend(implemented_traits, engines);

        decls_and_item_imports
            .iter()
            .chain(glob_imports.iter())
            .for_each(|(symbol, decl, path)| {
                dst_mod.current_items_mut().insert_glob_use_symbol(
                    engines,
                    symbol.clone(),
                    path.clone(),
                    decl,
                    visibility,
                )
            });

        Ok(())
    }

    /// Pull a single item from a `src` module and import it into the `dst` module.
    ///
    /// The item we want to import is basically the last item in path because this is a `self`
    /// import.
    pub(crate) fn self_import(
        &mut self,
        handler: &Handler,
        engines: &Engines,
        src: &ModulePath,
        dst: &ModulePath,
        alias: Option<Ident>,
        visibility: Visibility,
    ) -> Result<(), ErrorEmitted> {
        let (last_item, src) = src.split_last().expect("guaranteed by grammar");
        self.item_import(handler, engines, src, last_item, dst, alias, visibility)
    }

    pub(super) fn item_lookup(
        &self,
        handler: &Handler,
        engines: &Engines,
        item: &Ident,
        src: &ModulePath,
        dst: &ModulePath,
	ignore_visibility: bool,
    ) -> Result<(ResolvedDeclaration, ModulePathBuf), ErrorEmitted> {
        let src_mod = self.require_module(handler, &src.to_vec())?;
        let src_items = src_mod.current_items();

        let (decl, path, src_visibility) = if let Some(decl) = src_items.symbols.get(item) {
            let visibility = if is_ancestor(src, dst) {
                Visibility::Public
            } else {
                decl.visibility(engines)
            };
            (decl.clone(), src.to_vec(), visibility)
        } else if let Some((_, path, decl, reexport)) = src_items.use_item_synonyms.get(item) {
            (decl.clone(), path.clone(), *reexport)
        } else if let Some(decls) = src_items.use_glob_synonyms.get(item) {
            if decls.len() == 1 {
                let (path, decl, reexport) = &decls[0];
                (decl.clone(), path.clone(), *reexport)
            } else if decls.is_empty() {
                return Err(handler.emit_err(CompileError::Internal(
            "The name {symbol} was bound in a star import, but no corresponding module paths were found",
            item.span(),
                    )));
            } else {
                return Err(handler.emit_err(CompileError::SymbolWithMultipleBindings {
                    name: item.clone(),
                    paths: decls
                        .iter()
                        .map(|(path, decl, _)| {
                            let mut path_strs = path.iter().map(|x| x.as_str()).collect::<Vec<_>>();
                            // Add the enum name to the path if the decl is an enum variant.
                            if let TyDecl::EnumVariantDecl(ty::EnumVariantDecl {
                                enum_ref, ..
                            }) = decl.expect_typed_ref()
                            {
                                path_strs.push(enum_ref.name().as_str())
                            };
                            path_strs.join("::")
                        })
                        .collect(),
                    span: item.span(),
                }));
            }
        } else {
            // Symbol not found
//	    dbg!("item lookup");
//	    dbg!(&item);
            return Err(handler.emit_err(CompileError::SymbolNotFound {
                name: item.clone(),
                span: item.span(),
            }));
        };

        if !ignore_visibility && !src_visibility.is_public() {
            handler.emit_err(CompileError::ImportPrivateSymbol {
                name: item.clone(),
                span: item.span(),
            });
        }

        Ok((decl, path))
    }

    /// Pull a single `item` from the given `src` module and import it into the `dst` module.
    ///
    /// Paths are assumed to be absolute.
    #[allow(clippy::too_many_arguments)]
    pub(crate) fn item_import(
        &mut self,
        handler: &Handler,
        engines: &Engines,
        src: &ModulePath,
        item: &Ident,
        dst: &ModulePath,
        alias: Option<Ident>,
        visibility: Visibility,
    ) -> Result<(), ErrorEmitted> {
        self.check_module_privacy(handler, src, dst)?;
        let src_mod = self.require_module(handler, &src.to_vec())?;

        let (decl, path) = self.item_lookup(handler, engines, item, src, dst, false)?;

        let mut impls_to_insert = TraitMap::default();
        if decl.is_typed() {
            // We only handle trait imports when handling typed declarations,
            // that is, when performing type-checking, and not when collecting.
            // Update this once the type system is updated to refer to parsed
            // declarations.
            //  if this is an enum or struct or function, import its implementations
            if let Ok(type_id) = decl.return_type(&Handler::default(), engines) {
                impls_to_insert.extend(
                    src_mod
                        .current_items()
                        .implemented_traits
                        .filter_by_type_item_import(
                            type_id,
                            engines,
                            super::CodeBlockFirstPass::No,
                        ),
                    engines,
                );
            }
            // if this is a trait, import its implementations
            let decl_span = decl.span(engines);
            if decl.is_trait() {
                // TODO: we only import local impls from the source namespace
                // this is okay for now but we'll need to device some mechanism to collect all available trait impls
                impls_to_insert.extend(
                    src_mod
                        .current_items()
                        .implemented_traits
                        .filter_by_trait_decl_span(decl_span),
                    engines,
                );
            }
        }

        // no matter what, import it this way though.
        let dst_mod = self.require_module_mut_in_current_package(handler, &dst.to_vec())?;
        let check_name_clash = |name| {
            if dst_mod.current_items().use_item_synonyms.contains_key(name) {
                handler.emit_err(CompileError::ShadowsOtherSymbol { name: name.into() });
            }
        };
        match alias {
            Some(alias) => {
                check_name_clash(&alias);
                dst_mod
                    .current_items_mut()
                    .use_item_synonyms
                    .insert(alias.clone(), (Some(item.clone()), path, decl, visibility))
            }
            None => {
                check_name_clash(item);
                dst_mod
                    .current_items_mut()
                    .use_item_synonyms
                    .insert(item.clone(), (None, path, decl, visibility))
            }
        };

        dst_mod
            .current_items_mut()
            .implemented_traits
            .extend(impls_to_insert, engines);

        Ok(())
    }

    /// Pull a single variant `variant` from the enum `enum_name` from the given `src` module and import it into the `dst` module.
    ///
    /// Paths are assumed to be absolute.
    #[allow(clippy::too_many_arguments)] // TODO: remove lint bypass once private modules are no longer experimental
    pub(crate) fn variant_import(
        &mut self,
        handler: &Handler,
        engines: &Engines,
        src: &ModulePath,
        enum_name: &Ident,
        variant_name: &Ident,
        dst: &ModulePath,
        alias: Option<Ident>,
        visibility: Visibility,
    ) -> Result<(), ErrorEmitted> {
        self.check_module_privacy(handler, src, dst)?;

        let decl_engine = engines.de();
        let parsed_decl_engine = engines.pe();

        let (decl, /*mut*/ path) = self.item_lookup(handler, engines, enum_name, src, dst, false)?;
	//path.push(enum_name.clone());
	
        match decl {
            ResolvedDeclaration::Parsed(decl) => {
                if let Declaration::EnumDeclaration(decl_id) = decl {
                    let enum_decl = parsed_decl_engine.get_enum(&decl_id);

                    if let Some(variant_decl) =
                        enum_decl.variants.iter().find(|v| v.name == *variant_name)
                    {
                        // import it this way.
                        let dst_mod = self.require_module_mut_in_current_package(handler, &dst.to_vec())?;
                        let check_name_clash = |name| {
                            if dst_mod.current_items().use_item_synonyms.contains_key(name) {
                                handler.emit_err(CompileError::ShadowsOtherSymbol {
                                    name: name.into(),
                                });
                            }
                        };

                        match alias {
                            Some(alias) => {
                                check_name_clash(&alias);
                                dst_mod.current_items_mut().use_item_synonyms.insert(
                                    alias.clone(),
                                    (
                                        Some(variant_name.clone()),
                                        path,
                                        ResolvedDeclaration::Parsed(
                                            Declaration::EnumVariantDeclaration(
                                                EnumVariantDeclaration {
                                                    enum_ref: decl_id,
                                                    variant_name: variant_name.clone(),
                                                    variant_decl_span: variant_decl.span.clone(),
                                                },
                                            ),
                                        ),
                                        visibility,
                                    ),
                                );
                            }
                            None => {
                                check_name_clash(variant_name);
                                dst_mod.current_items_mut().use_item_synonyms.insert(
                                    variant_name.clone(),
                                    (
                                        None,
                                        path,
                                        ResolvedDeclaration::Parsed(
                                            Declaration::EnumVariantDeclaration(
                                                EnumVariantDeclaration {
                                                    enum_ref: decl_id,
                                                    variant_name: variant_name.clone(),
                                                    variant_decl_span: variant_decl.span.clone(),
                                                },
                                            ),
                                        ),
                                        visibility,
                                    ),
                                );
                            }
                        };
                    } else {
//			dbg!("variant import parsed");
//			dbg!(&variant_name);
                        return Err(handler.emit_err(CompileError::SymbolNotFound {
                            name: variant_name.clone(),
                            span: variant_name.span(),
                        }));
                    }
                }
            }
            ResolvedDeclaration::Typed(decl) => {
                if let TyDecl::EnumDecl(ty::EnumDecl { decl_id, .. }) = decl {
                    let enum_decl = decl_engine.get_enum(&decl_id);
                    let enum_ref = DeclRef::new(
                        enum_decl.call_path.suffix.clone(),
                        decl_id,
                        enum_decl.span(),
                    );

                    if let Some(variant_decl) =
                        enum_decl.variants.iter().find(|v| v.name == *variant_name)
                    {
                        // import it this way.
                        let dst_mod = self.require_module_mut_in_current_package(handler, &dst.to_vec())?;
                        let check_name_clash = |name| {
                            if dst_mod.current_items().use_item_synonyms.contains_key(name) {
                                handler.emit_err(CompileError::ShadowsOtherSymbol {
                                    name: name.into(),
                                });
                            }
                        };

                        match alias {
                            Some(alias) => {
                                check_name_clash(&alias);
                                dst_mod.current_items_mut().use_item_synonyms.insert(
                                    alias.clone(),
                                    (
                                        Some(variant_name.clone()),
                                        path,
                                        ResolvedDeclaration::Typed(TyDecl::EnumVariantDecl(
                                            ty::EnumVariantDecl {
                                                enum_ref: enum_ref.clone(),
                                                variant_name: variant_name.clone(),
                                                variant_decl_span: variant_decl.span.clone(),
                                            },
                                        )),
                                        visibility,
                                    ),
                                );
                            }
                            None => {
                                check_name_clash(variant_name);
                                dst_mod.current_items_mut().use_item_synonyms.insert(
                                    variant_name.clone(),
                                    (
                                        None,
                                        path,
                                        ResolvedDeclaration::Typed(TyDecl::EnumVariantDecl(
                                            ty::EnumVariantDecl {
                                                enum_ref: enum_ref.clone(),
                                                variant_name: variant_name.clone(),
                                                variant_decl_span: variant_decl.span.clone(),
                                            },
                                        )),
                                        visibility,
                                    ),
                                );
                            }
                        };
                    } else {
//			dbg!("variant import typed");
//			dbg!(&variant_name);
                            return Err(handler.emit_err(CompileError::SymbolNotFound {
                            name: variant_name.clone(),
                            span: variant_name.span(),
                        }));
                    }
                } else {
                    return Err(handler.emit_err(CompileError::Internal(
                        "Attempting to import variants of something that isn't an enum",
                        enum_name.span(),
                    )));
                }
            }
        };

        Ok(())
    }

    /// Pull all variants from the enum `enum_name` from the given `src` module and import them all into the `dst` module.
    ///
    /// Paths are assumed to be absolute.
    pub(crate) fn variant_star_import(
        &mut self,
        handler: &Handler,
        engines: &Engines,
        src: &ModulePath,
        dst: &ModulePath,
        enum_name: &Ident,
        visibility: Visibility,
    ) -> Result<(), ErrorEmitted> {
        self.check_module_privacy(handler, src, dst)?;

        let parsed_decl_engine = engines.pe();
        let decl_engine = engines.de();

        let (decl, /*mut*/ path) = self.item_lookup(handler, engines, enum_name, src, dst, false)?;
//	path.push(enum_name.clone());

        match decl {
            ResolvedDeclaration::Parsed(Declaration::EnumDeclaration(decl_id)) => {
                let enum_decl = parsed_decl_engine.get_enum(&decl_id);

                for variant in enum_decl.variants.iter() {
                    let variant_name = &variant.name;
                    let variant_decl =
                        Declaration::EnumVariantDeclaration(EnumVariantDeclaration {
                            enum_ref: decl_id,
                            variant_name: variant_name.clone(),
                            variant_decl_span: variant.span.clone(),
                        });

                    // import it this way.
                    self.require_module_mut_in_current_package(handler, &dst.to_vec())?
                        .current_items_mut()
                        .insert_glob_use_symbol(
                            engines,
                            variant_name.clone(),
                            path.clone(),
                            &ResolvedDeclaration::Parsed(variant_decl),
                            visibility,
                        );
                }
            }
            ResolvedDeclaration::Typed(TyDecl::EnumDecl(ty::EnumDecl { decl_id, .. })) => {
                let enum_decl = decl_engine.get_enum(&decl_id);
                let enum_ref = DeclRef::new(
                    enum_decl.call_path.suffix.clone(),
                    decl_id,
                    enum_decl.span(),
                );

                for variant_decl in enum_decl.variants.iter() {
                    let variant_name = &variant_decl.name;
                    let decl =
                        ResolvedDeclaration::Typed(TyDecl::EnumVariantDecl(ty::EnumVariantDecl {
                            enum_ref: enum_ref.clone(),
                            variant_name: variant_name.clone(),
                            variant_decl_span: variant_decl.span.clone(),
                        }));

                    // import it this way.
                    self.require_module_mut_in_current_package(handler, &dst.to_vec())?
                        .current_items_mut()
                        .insert_glob_use_symbol(
                            engines,
                            variant_name.clone(),
                            path.clone(),
                            &decl,
                            visibility,
                        );
                }
            }
            _ => {
                return Err(handler.emit_err(CompileError::Internal(
                    "Attempting to import variants of something that isn't an enum",
                    enum_name.span(),
                )));
            }
        };

        Ok(())
    }

    /// Check that all accessed modules in the src path are visible from the dst path.
    /// If src and dst have a common ancestor module that is private, this privacy modifier is
    /// ignored for visibility purposes, since src and dst are both behind that private visibility
    /// modifier.  Additionally, items in a private module are visible to its immediate parent.
    fn check_module_privacy(
        &self,
        handler: &Handler,
        src: &ModulePath,
        dst: &ModulePath,
    ) -> Result<(), ErrorEmitted> {
<<<<<<< HEAD
	let mut ignored_prefixes = 0;
	
	// Ignore visibility of common ancestor modules
	for (src_prefix, dst_prefix) in src.iter().zip(dst) {
	    if src_prefix != dst_prefix {
		break;
	    }
	    ignored_prefixes += 1;
	}

	// Ignore visibility of direct submodules of the destination module
	if dst.len() == ignored_prefixes {
	    ignored_prefixes += 1;
	}

	// Check visibility of remaining submodules in the source path
	for prefix in iter_prefixes(src).skip(ignored_prefixes) {
	    let module = self.require_module(handler, &prefix.to_vec())?;
	    if module.visibility().is_private() {
=======
        // Calculate the number of src prefixes whose privacy is ignored.
        let mut ignored_prefixes = 0;

        // Ignore visibility of common ancestors
        ignored_prefixes += src
            .iter()
            .zip(dst)
            .position(|(src_id, dst_id)| src_id != dst_id)
            .unwrap_or(dst.len());

        // Ignore visibility of direct submodules of the destination module
        if dst.len() == ignored_prefixes {
            ignored_prefixes += 1;
        }

        // Check visibility of remaining submodules in the source path
        for prefix in iter_prefixes(src).skip(ignored_prefixes) {
            let module = self.module.lookup_submodule(handler, engines, prefix)?;
            if module.visibility().is_private() {
>>>>>>> bcd15c3d
                let prefix_last = prefix[prefix.len() - 1].clone();
                handler.emit_err(CompileError::ImportPrivateModule {
                    span: prefix_last.span(),
                    name: prefix_last,
                });
<<<<<<< HEAD
	    }
	}
	
//        }
=======
            }
        }

>>>>>>> bcd15c3d
        Ok(())
    }

    ////// NAME RESOLUTION //////

    /// Resolve a symbol that is potentially prefixed with some path, e.g. `foo::bar::symbol`.
    ///
    /// This is short-hand for concatenating the `mod_path` with the `call_path`'s prefixes and
    /// then calling `resolve_symbol` with the resulting path and call_path's suffix.
    pub(crate) fn resolve_call_path(
        &self,
        handler: &Handler,
        engines: &Engines,
        mod_path: &ModulePath,
        call_path: &CallPath,
        self_type: Option<TypeId>,
    ) -> Result<ResolvedDeclaration, ErrorEmitted> {
        let (decl, _) =
            self.resolve_call_path_and_mod_path(handler, engines, mod_path, call_path, self_type)?;
        Ok(decl)
    }

    // TODO: Move this into root, and separate into two: Check if call_path can be resolved in the local scope, otherwise check if it can be resolved as an absolute path.
    // TODO: Move type_check_context::resolve_call_path_with_visibility_check_and_modpath to here, to avoid external mod_paths to be decontextualized.
    pub(crate) fn resolve_call_path_and_mod_path(
        &self,
        handler: &Handler,
        engines: &Engines,
        _mod_path: &ModulePath,
        call_path: &CallPath,
        self_type: Option<TypeId>,
    ) -> Result<(ResolvedDeclaration, ModulePathBuf), ErrorEmitted> {
//	if call_path.prefixes.len() > 1 && call_path.prefixes[0].as_str() == "core" && call_path.prefixes[1].as_str() == "core" {
//	    panic!();
//	}
//	let problem = call_path.suffix.as_str() == "AbiEncode";
//	if problem {
//	    dbg!(call_path);
//	    dbg!(mod_path);
//	};
//        let symbol_path: Vec<_> = mod_path
//	    .iter()
//	    .chain(&call_path.prefixes)
//	    .cloned()
	//	    .collect();
	assert!(matches!(call_path.callpath_type, CallPathType::Full));
        self.resolve_symbol_and_mod_path(
            handler,
            engines,
            //&symbol_path,
	    &call_path.prefixes,
            &call_path.suffix,
            self_type,
        )
    }

    /// Given a path to a module and the identifier of a symbol within that module, resolve its
    /// declaration.
    ///
    /// If the symbol is within the given module's namespace via import, we recursively traverse
    /// imports until we find the original declaration.
    pub(crate) fn resolve_symbol(
        &self,
        handler: &Handler,
        engines: &Engines,
        mod_path: &ModulePath,
        symbol: &Ident,
        self_type: Option<TypeId>,
    ) -> Result<ResolvedDeclaration, ErrorEmitted> {
        let (decl, _) =
            self.resolve_symbol_and_mod_path(handler, engines, mod_path, symbol, self_type)?;
        Ok(decl)
    }

    // Resolve a path. The first identifier in the path is the package name, which may be the
    // current package or an external one.
    fn resolve_symbol_and_mod_path(
        &self,
        handler: &Handler,
        engines: &Engines,
        mod_path: &ModulePath,
        symbol: &Ident,
        self_type: Option<TypeId>,
    ) -> Result<(ResolvedDeclaration, Vec<Ident>), ErrorEmitted> {
	assert!(!mod_path.is_empty());
	if mod_path[0] == *self.current_package_name() {
	    self.resolve_symbol_and_mod_path_inner(handler, engines, mod_path, symbol, self_type)
	} else {
	    match self.external_packages.get(mod_path[0].as_str()) {
		Some(ext_root) => {
		    // The path must be resolved in an external package.
		    // The root module in that package may have a different name than the name we
		    // use to refer to the package, so replace it.
		    let mut new_mod_path = vec!(ext_root.current_package_name().clone());
		    for id in mod_path.iter().skip(1) {
			new_mod_path.push(id.clone());
		    }
		    ext_root.resolve_symbol_and_mod_path_inner(handler, engines, &new_mod_path, symbol, self_type)
		},
		None => Err(handler.emit_err(crate::namespace::module::module_not_found(mod_path)))
	    }
	}
    }

    // Resolve a path within the current package. External packages are not considered. The path
    // must still contain the package name as its first identifier.
    fn resolve_symbol_and_mod_path_inner(
        &self,
        handler: &Handler,
        engines: &Engines,
        mod_path: &ModulePath,
        symbol: &Ident,
        self_type: Option<TypeId>,
    ) -> Result<(ResolvedDeclaration, Vec<Ident>), ErrorEmitted> {
	assert!(!mod_path.is_empty());
	assert!(mod_path[0] == *self.current_package_name());
        // This block tries to resolve associated types
        let mut module = &self.current_package;
        let mut current_mod_path = vec![mod_path[0].clone()];
        let mut decl_opt = None;
        for ident in mod_path.iter().skip(1) {
            if let Some(decl) = decl_opt {
                decl_opt = Some(resolve_associated_type(
                    handler, engines, module, ident, decl, None, self_type,
                )?);
            } else {
                match module.submodule(&[ident.clone()]) {
                    Some(ns) => {
                        module = ns;
                        current_mod_path.push(ident.clone());
                    }
                    None => {
                        decl_opt = Some(
                            module
                                .current_lexical_scope()
                                .items
                                .resolve_symbol(handler, engines, ident)?,
                        );
                    }
                }
            }
        }
        if let Some(decl) = decl_opt {
            let decl =
                resolve_associated_item(handler, engines, module, symbol, decl, None, self_type)?;
            return Ok((decl, current_mod_path));
        }

        self.require_module(handler, &mod_path.to_vec())
            .and_then(|module| {
                let decl = module
                    .current_lexical_scope()
                    .items
                    .resolve_symbol(handler, engines, symbol)?;
                Ok((decl, mod_path.to_vec()))
            })
    }
}

fn is_ancestor(src: &ModulePath, dst: &ModulePath) -> bool {
    dst.len() >= src.len() && src.iter().zip(dst).all(|(src, dst)| src == dst)
}<|MERGE_RESOLUTION|>--- conflicted
+++ resolved
@@ -824,27 +824,6 @@
         src: &ModulePath,
         dst: &ModulePath,
     ) -> Result<(), ErrorEmitted> {
-<<<<<<< HEAD
-	let mut ignored_prefixes = 0;
-	
-	// Ignore visibility of common ancestor modules
-	for (src_prefix, dst_prefix) in src.iter().zip(dst) {
-	    if src_prefix != dst_prefix {
-		break;
-	    }
-	    ignored_prefixes += 1;
-	}
-
-	// Ignore visibility of direct submodules of the destination module
-	if dst.len() == ignored_prefixes {
-	    ignored_prefixes += 1;
-	}
-
-	// Check visibility of remaining submodules in the source path
-	for prefix in iter_prefixes(src).skip(ignored_prefixes) {
-	    let module = self.require_module(handler, &prefix.to_vec())?;
-	    if module.visibility().is_private() {
-=======
         // Calculate the number of src prefixes whose privacy is ignored.
         let mut ignored_prefixes = 0;
 
@@ -862,24 +841,16 @@
 
         // Check visibility of remaining submodules in the source path
         for prefix in iter_prefixes(src).skip(ignored_prefixes) {
-            let module = self.module.lookup_submodule(handler, engines, prefix)?;
+            let module = self.require_module(handler, &prefix.to_vec())?;
             if module.visibility().is_private() {
->>>>>>> bcd15c3d
                 let prefix_last = prefix[prefix.len() - 1].clone();
                 handler.emit_err(CompileError::ImportPrivateModule {
                     span: prefix_last.span(),
                     name: prefix_last,
                 });
-<<<<<<< HEAD
-	    }
-	}
-	
-//        }
-=======
-            }
-        }
-
->>>>>>> bcd15c3d
+            }
+        }
+
         Ok(())
     }
 
