use std::fmt;

use super::{
    module::Module, trait_map::TraitMap, Ident, ModuleName, ResolvedTraitImplItem,
};
use crate::{
    decl_engine::{DeclEngine, DeclRef},
    engine_threading::*,
    language::{
        parsed::*,
        ty::{self, StructDecl, TyDecl, TyTraitItem},
        CallPath, CallPathType, Visibility,
    },
    namespace::{ModulePath, ModulePathBuf},
    TypeId, TypeInfo,
};
use sway_error::{
    error::CompileError,
    handler::{ErrorEmitted, Handler},
};
use sway_types::{span::Span, Spanned};
use sway_utils::iter_prefixes;
use rustc_hash::FxHasher;
use std::hash::BuildHasherDefault;

#[derive(Clone, Debug)]
pub enum ResolvedDeclaration {
    Parsed(Declaration),
    Typed(ty::TyDecl),
}

impl DisplayWithEngines for ResolvedDeclaration {
    fn fmt(&self, f: &mut fmt::Formatter<'_>, engines: &Engines) -> fmt::Result {
        match self {
            ResolvedDeclaration::Parsed(decl) => DisplayWithEngines::fmt(decl, f, engines),
            ResolvedDeclaration::Typed(decl) => DisplayWithEngines::fmt(decl, f, engines),
        }
    }
}

impl DebugWithEngines for ResolvedDeclaration {
    fn fmt(&self, f: &mut fmt::Formatter<'_>, engines: &Engines) -> fmt::Result {
        match self {
            ResolvedDeclaration::Parsed(decl) => DebugWithEngines::fmt(decl, f, engines),
            ResolvedDeclaration::Typed(decl) => DebugWithEngines::fmt(decl, f, engines),
        }
    }
}

impl PartialEqWithEngines for ResolvedDeclaration {
    fn eq(&self, other: &Self, ctx: &PartialEqWithEnginesContext) -> bool {
        match (self, other) {
            (ResolvedDeclaration::Parsed(lhs), ResolvedDeclaration::Parsed(rhs)) => {
                lhs.eq(rhs, ctx)
            }
            (ResolvedDeclaration::Typed(lhs), ResolvedDeclaration::Typed(rhs)) => lhs.eq(rhs, ctx),
            // TODO: Right now we consider differently represented resolved declarations to not be
            // equal. This is only used for comparing paths when doing imports, and we will be able
            // to safely remove it once we introduce normalized paths.
            (ResolvedDeclaration::Parsed(_lhs), ResolvedDeclaration::Typed(_rhs)) => false,
            (ResolvedDeclaration::Typed(_lhs), ResolvedDeclaration::Parsed(_rhs)) => false,
        }
    }
}

impl ResolvedDeclaration {
    pub fn is_typed(&self) -> bool {
        match self {
            ResolvedDeclaration::Parsed(_) => false,
            ResolvedDeclaration::Typed(_) => true,
        }
    }

    pub fn resolve_parsed(self, decl_engine: &DeclEngine) -> Declaration {
        match self {
            ResolvedDeclaration::Parsed(decl) => decl,
            ResolvedDeclaration::Typed(ty_decl) => ty_decl
                .get_parsed_decl(decl_engine)
                .expect("expecting valid parsed declaration"),
        }
    }

    pub fn expect_parsed(self) -> Declaration {
        match self {
            ResolvedDeclaration::Parsed(decl) => decl,
            ResolvedDeclaration::Typed(_ty_decl) => panic!(),
        }
    }

    pub fn expect_typed(self) -> ty::TyDecl {
        match self {
            ResolvedDeclaration::Parsed(_) => panic!(),
            ResolvedDeclaration::Typed(ty_decl) => ty_decl,
        }
    }

    pub fn expect_typed_ref(&self) -> &ty::TyDecl {
        match self {
            ResolvedDeclaration::Parsed(_) => panic!(),
            ResolvedDeclaration::Typed(ty_decl) => ty_decl,
        }
    }

    pub(crate) fn to_struct_decl(
        &self,
        handler: &Handler,
        engines: &Engines,
    ) -> Result<ResolvedDeclaration, ErrorEmitted> {
        match self {
            ResolvedDeclaration::Parsed(decl) => decl
                .to_struct_decl(handler, engines)
                .map(|id| ResolvedDeclaration::Parsed(Declaration::StructDeclaration(id))),
            ResolvedDeclaration::Typed(decl) => decl.to_struct_decl(handler, engines).map(|id| {
                ResolvedDeclaration::Typed(TyDecl::StructDecl(StructDecl { decl_id: id }))
            }),
        }
    }

    pub(crate) fn visibility(&self, engines: &Engines) -> Visibility {
        match self {
            ResolvedDeclaration::Parsed(decl) => decl.visibility(engines.pe()),
            ResolvedDeclaration::Typed(decl) => decl.visibility(engines.de()),
        }
    }

    fn span(&self, engines: &Engines) -> sway_types::Span {
        match self {
            ResolvedDeclaration::Parsed(decl) => decl.span(engines),
            ResolvedDeclaration::Typed(decl) => decl.span(engines),
        }
    }

    pub(crate) fn return_type(
        &self,
        handler: &Handler,
        engines: &Engines,
    ) -> Result<TypeId, ErrorEmitted> {
        match self {
            ResolvedDeclaration::Parsed(_decl) => unreachable!(),
            ResolvedDeclaration::Typed(decl) => decl.return_type(handler, engines),
        }
    }

    fn is_trait(&self) -> bool {
        match self {
            ResolvedDeclaration::Parsed(decl) => {
                matches!(decl, Declaration::TraitDeclaration(_))
            }
            ResolvedDeclaration::Typed(decl) => {
                matches!(decl, TyDecl::TraitDecl(_))
            }
        }
    }
}

/// The root module, from which all other module dependencies can be accessed.
///
/// This is equivalent to the "crate root" of a Rust crate.
///
/// We use a custom type for the `Root` in order to ensure that methods that only work with
/// canonical paths, or that use canonical paths internally, are *only* called from the root. This
/// normally includes methods that first lookup some canonical path via `use_synonyms` before using
/// that canonical path to look up the symbol declaration.
#[derive(Clone, Debug, /*Default*/)]
pub struct Root {
    // The contents of the package being compiled.
    current_package: Module,
    // True if the current package is a contract, false otherwise.
    is_contract_package: bool,
    // The external dependencies of the current package. Note that an external package is
    // represented as a `Root` object. This is because external packages may have their own external
    // dependencies which are needed for lookups, but which are not directly accessible to the
    // current package.
    external_packages: im::HashMap<ModuleName, Root, BuildHasherDefault<FxHasher>>,
}

impl Root {

    // Create a new root object with a root module in the current package.
    //
    // To ensure the correct initialization the factory functions `package_root_without_contract_id`
    // and `package_root_with_contract_id` are supplied in `contract_helpers`.
    //
    // External packages must be added afterwards by calling `add_external`
    pub(super) fn new(package_name: Ident, span: Option<Span>, is_contract_package: bool) -> Self {
	// The root module must be public
	let module = Module::new(package_name, Visibility::Public, span, &vec!());
	Self {
	    current_package: module,
	    is_contract_package,
	    external_packages: Default::default(),
	}
    }

    // Add an external package to this package. The package name must be supplied, since the package
    // may be referred to by a different name in the forc.toml file than the actual name of the
    // package.
    pub fn add_external(&mut self, package_name: String, external_package: Root) {
	assert!(!self.external_packages.contains_key(&package_name));
	self.external_packages.insert(package_name, external_package);
    }

    pub(super) fn exists_as_external(&self, package_name: &String) -> bool {
	self.external_packages.contains_key(package_name)
    }
    
//    pub(super) fn next_package(&mut self, next_package_name: Ident, span: Option<Span>) {
//	// TODO: reject if the new package name already exist
//	let new_package = Module::new(next_package_name, Visibility::Public, span, &vec!());
//	let old_package = std::mem::replace(&mut self.current_package, new_package);
//	self.external_packages.insert(old_package.name().to_string(), old_package);
//    }

    pub(super) fn current_package_root_module(&self) -> &Module {
	&self.current_package
    }
    
    pub(super) fn current_package_name(&self) -> &Ident {
	self.current_package.name()
    }

    fn check_path_is_in_current_package(&self, mod_path: &ModulePathBuf) -> bool {
	!mod_path.is_empty() && mod_path[0] == *self.current_package.name()
    }

    fn package_relative_path(mod_path: &ModulePathBuf) -> ModulePathBuf {
	mod_path[1..].to_vec()
    }

    pub(super) fn is_contract_package(&self) -> bool {
	self.is_contract_package
    }

    pub fn add_span_to_root_module(&mut self, span: Span) {
	self.current_package.set_span(span)
    }
	
    // Find module in the current environment. `mod_path` must be a fully qualified path
    pub(super) fn module_from_absolute_path(&self, mod_path: &ModulePathBuf) -> Option<&Module> {
	assert!(!mod_path.is_empty());
	let package_relative_path = Self::package_relative_path(mod_path);
	if mod_path[0] == *self.current_package.name() {
	    self.current_package.submodule(&package_relative_path)
	} else if let Some(external_package) = self.external_packages.get(&mod_path[0].to_string()) {
	    external_package.current_package_root_module().submodule(&package_relative_path)
	} else {
	    None
	}
    }

    // Find module in the current environment. `mod_path` must be a fully qualified path.
    // Throw an error if the module doesn't exist
    pub(super) fn require_module(&self, handler: &Handler, mod_path: &ModulePathBuf) -> Result<&Module, ErrorEmitted> {
	match self.module_from_absolute_path(mod_path) {
	    Some(module) => Ok(module),
	    None => Err(handler.emit_err(crate::namespace::module::module_not_found(mod_path))),
	}
    }

    // Find a module in the current package. `mod_path` must be a fully qualified path
    pub(super) fn module_in_current_package(&self, mod_path: &ModulePathBuf) -> Option<&Module> {
//	dbg!(mod_path);
//	dbg!(self.current_package_name());
	assert!(self.check_path_is_in_current_package(mod_path));
	self.module_from_absolute_path(mod_path)
    }

    // Find mutable module in the current environment. `mod_path` must be a fully qualified path
    pub(super) fn module_mut_from_absolute_path(&mut self, mod_path: &ModulePathBuf) -> Option<&mut Module> {
	assert!(!mod_path.is_empty());
	let package_relative_path = Self::package_relative_path(mod_path);
	if *self.current_package.name() == mod_path[0] {
	    self.current_package.submodule_mut(&package_relative_path)
	} else if let Some(external_package) = self.external_packages.get_mut(&mod_path[0].to_string()) {
	    external_package.module_mut_in_current_package(&package_relative_path)
	} else {
	    None
	}
    }

    // Find mutable module in the current environment. `mod_path` must be a fully qualified path.
    // Throw an error if the module doesn't exist
    pub(super) fn require_module_mut(&mut self, handler: &Handler, mod_path: &ModulePathBuf) -> Result<&mut Module, ErrorEmitted> {
	match self.module_mut_from_absolute_path(mod_path) {
	    Some(module) => Ok(module),
	    None => Err(handler.emit_err(crate::namespace::module::module_not_found(mod_path))),
	}
    }

    // Find a mutable module in the current package. `mod_path` must be a fully qualified path
    pub(super) fn module_mut_in_current_package(&mut self, mod_path: &ModulePathBuf) -> Option<&mut Module> {
//	dbg!(mod_path);
	assert!(self.check_path_is_in_current_package(mod_path));
	self.module_mut_from_absolute_path(mod_path)
    }

    // Find a mutable module in the current package. `mod_path` must be a fully qualified path
    // Throw an error if the module doesn't exist
    pub(super) fn require_module_mut_in_current_package(&mut self, handler: &Handler, mod_path: &ModulePathBuf) -> Result<&mut Module, ErrorEmitted> {
	assert!(self.check_path_is_in_current_package(mod_path));
	self.require_module_mut(handler, mod_path)
    }


    
    ////// IMPORT //////

    /// Given a path to a `src` module, create synonyms to every symbol in that module to the given
    /// `dst` module.
    ///
    /// This is used when an import path contains an asterisk.
    ///
    /// Paths are assumed to be absolute.
    pub fn star_import(
        &mut self,
        handler: &Handler,
        engines: &Engines,
        src: &ModulePath,
        dst: &ModulePath,
        visibility: Visibility,
    ) -> Result<(), ErrorEmitted> {
<<<<<<< HEAD
        self.check_module_privacy(handler, src)?;
=======
        self.check_module_privacy(handler, engines, src, dst)?;
>>>>>>> d6b9defa

        let src_mod = self.require_module(handler, &src.to_vec())?;

        let mut decls_and_item_imports = vec![];

        // Collect all items declared in the source module
        for (symbol, decl) in src_mod.current_items().symbols.iter() {
            if is_ancestor(src, dst) || decl.visibility(engines).is_public() {
                decls_and_item_imports.push((symbol.clone(), decl.clone(), src.to_vec()));
            }
        }
        // Collect those item-imported items that the source module reexports
        // These live in the same namespace as local declarations, so no shadowing is possible
        for (symbol, (_, path, decl, src_visibility)) in
            src_mod.current_items().use_item_synonyms.iter()
        {
            if src_visibility.is_public() {
                decls_and_item_imports.push((symbol.clone(), decl.clone(), path.clone()))
            }
        }

        // Collect those glob-imported items that the source module reexports. These may be shadowed
        // by local declarations and item imports in the source module, so they are treated
        // separately.
        let mut glob_imports = vec![];
        for (symbol, bindings) in src_mod.current_items().use_glob_synonyms.iter() {
            // Ignore if the symbol is shadowed by a local declaration or an item import in the source module
            if !decls_and_item_imports
                .iter()
                .any(|(other_symbol, _, _)| symbol == other_symbol)
            {
                for (path, decl, src_visibility) in bindings.iter() {
                    if src_visibility.is_public() {
                        glob_imports.push((symbol.clone(), decl.clone(), path.clone()))
                    }
                }
            }
        }

        let implemented_traits = src_mod.current_items().implemented_traits.clone();
        let dst_mod = self.require_module_mut_in_current_package(handler, &dst.to_vec())?;
        dst_mod
            .current_items_mut()
            .implemented_traits
            .extend(implemented_traits, engines);

        decls_and_item_imports
            .iter()
            .chain(glob_imports.iter())
            .for_each(|(symbol, decl, path)| {
                dst_mod.current_items_mut().insert_glob_use_symbol(
                    engines,
                    symbol.clone(),
                    path.clone(),
                    decl,
                    visibility,
                )
            });

        Ok(())
    }

    /// Pull a single item from a `src` module and import it into the `dst` module.
    ///
    /// The item we want to import is basically the last item in path because this is a `self`
    /// import.
    pub(crate) fn self_import(
        &mut self,
        handler: &Handler,
        engines: &Engines,
        src: &ModulePath,
        dst: &ModulePath,
        alias: Option<Ident>,
        visibility: Visibility,
    ) -> Result<(), ErrorEmitted> {
        let (last_item, src) = src.split_last().expect("guaranteed by grammar");
        self.item_import(handler, engines, src, last_item, dst, alias, visibility)
    }

    pub(super) fn item_lookup(
        &self,
        handler: &Handler,
        engines: &Engines,
        item: &Ident,
        src: &ModulePath,
        dst: &ModulePath,
	ignore_visibility: bool,
    ) -> Result<(ResolvedDeclaration, ModulePathBuf), ErrorEmitted> {
        let src_mod = self.require_module(handler, &src.to_vec())?;
        let src_items = src_mod.current_items();

        let (decl, path, src_visibility) = if let Some(decl) = src_items.symbols.get(item) {
            let visibility = if is_ancestor(src, dst) {
                Visibility::Public
            } else {
                decl.visibility(engines)
            };
            (decl.clone(), src.to_vec(), visibility)
        } else if let Some((_, path, decl, reexport)) = src_items.use_item_synonyms.get(item) {
            (decl.clone(), path.clone(), *reexport)
        } else if let Some(decls) = src_items.use_glob_synonyms.get(item) {
            if decls.len() == 1 {
                let (path, decl, reexport) = &decls[0];
                (decl.clone(), path.clone(), *reexport)
            } else if decls.is_empty() {
                return Err(handler.emit_err(CompileError::Internal(
			"The name {symbol} was bound in a star import, but no corresponding module paths were found",
			item.span(),
                    )));
            } else {
                return Err(handler.emit_err(CompileError::SymbolWithMultipleBindings {
                    name: item.clone(),
                    paths: decls
                        .iter()
                        .map(|(path, decl, _)| {
                            let mut path_strs = path.iter().map(|x| x.as_str()).collect::<Vec<_>>();
                            // Add the enum name to the path if the decl is an enum variant.
                            if let TyDecl::EnumVariantDecl(ty::EnumVariantDecl {
                                enum_ref, ..
                            }) = decl.expect_typed_ref()
                            {
                                path_strs.push(enum_ref.name().as_str())
                            };
                            path_strs.join("::")
                        })
                        .collect(),
                    span: item.span(),
                }));
            }
        } else {
            // Symbol not found
//	    dbg!("item lookup");
//	    dbg!(&item);
            return Err(handler.emit_err(CompileError::SymbolNotFound {
                name: item.clone(),
                span: item.span(),
            }));
        };

        if !ignore_visibility && !src_visibility.is_public() {
            handler.emit_err(CompileError::ImportPrivateSymbol {
                name: item.clone(),
                span: item.span(),
            });
        }

        Ok((decl, path))
    }

    /// Pull a single `item` from the given `src` module and import it into the `dst` module.
    ///
    /// Paths are assumed to be absolute.
    #[allow(clippy::too_many_arguments)]
    pub(crate) fn item_import(
        &mut self,
        handler: &Handler,
        engines: &Engines,
        src: &ModulePath,
        item: &Ident,
        dst: &ModulePath,
        alias: Option<Ident>,
        visibility: Visibility,
    ) -> Result<(), ErrorEmitted> {
<<<<<<< HEAD
        self.check_module_privacy(handler, src)?;
        let src_mod = self.require_module(handler, &src.to_vec())?;
=======
        self.check_module_privacy(handler, engines, src, dst)?;
        let src_mod = self.module.lookup_submodule(handler, engines, src)?;
>>>>>>> d6b9defa

        let (decl, path) = self.item_lookup(handler, engines, item, src, dst, false)?;

        let mut impls_to_insert = TraitMap::default();
        if decl.is_typed() {
            // We only handle trait imports when handling typed declarations,
            // that is, when performing type-checking, and not when collecting.
            // Update this once the type system is updated to refer to parsed
            // declarations.
            //  if this is an enum or struct or function, import its implementations
            if let Ok(type_id) = decl.return_type(&Handler::default(), engines) {
                impls_to_insert.extend(
                    src_mod
                        .current_items()
                        .implemented_traits
                        .filter_by_type_item_import(
                            type_id,
                            engines,
                            super::CodeBlockFirstPass::No,
                        ),
                    engines,
                );
            }
            // if this is a trait, import its implementations
            let decl_span = decl.span(engines);
            if decl.is_trait() {
                // TODO: we only import local impls from the source namespace
                // this is okay for now but we'll need to device some mechanism to collect all available trait impls
                impls_to_insert.extend(
                    src_mod
                        .current_items()
                        .implemented_traits
                        .filter_by_trait_decl_span(decl_span),
                    engines,
                );
            }
        }

        // no matter what, import it this way though.
        let dst_mod = self.require_module_mut_in_current_package(handler, &dst.to_vec())?;
        let check_name_clash = |name| {
            if dst_mod.current_items().use_item_synonyms.contains_key(name) {
                handler.emit_err(CompileError::ShadowsOtherSymbol { name: name.into() });
            }
        };
        match alias {
            Some(alias) => {
                check_name_clash(&alias);
                dst_mod
                    .current_items_mut()
                    .use_item_synonyms
                    .insert(alias.clone(), (Some(item.clone()), path, decl, visibility))
            }
            None => {
                check_name_clash(item);
                dst_mod
                    .current_items_mut()
                    .use_item_synonyms
                    .insert(item.clone(), (None, path, decl, visibility))
            }
        };

        dst_mod
            .current_items_mut()
            .implemented_traits
            .extend(impls_to_insert, engines);

        Ok(())
    }

    /// Pull a single variant `variant` from the enum `enum_name` from the given `src` module and import it into the `dst` module.
    ///
    /// Paths are assumed to be absolute.
    #[allow(clippy::too_many_arguments)] // TODO: remove lint bypass once private modules are no longer experimental
    pub(crate) fn variant_import(
        &mut self,
        handler: &Handler,
        engines: &Engines,
        src: &ModulePath,
        enum_name: &Ident,
        variant_name: &Ident,
        dst: &ModulePath,
        alias: Option<Ident>,
        visibility: Visibility,
    ) -> Result<(), ErrorEmitted> {
<<<<<<< HEAD
        self.check_module_privacy(handler, src)?;
=======
        self.check_module_privacy(handler, engines, src, dst)?;
>>>>>>> d6b9defa

        let decl_engine = engines.de();
        let parsed_decl_engine = engines.pe();

        let (decl, /*mut*/ path) = self.item_lookup(handler, engines, enum_name, src, dst, false)?;
	//path.push(enum_name.clone());
	
        match decl {
            ResolvedDeclaration::Parsed(decl) => {
                if let Declaration::EnumDeclaration(decl_id) = decl {
                    let enum_decl = parsed_decl_engine.get_enum(&decl_id);

                    if let Some(variant_decl) =
                        enum_decl.variants.iter().find(|v| v.name == *variant_name)
                    {
                        // import it this way.
                        let dst_mod = self.require_module_mut_in_current_package(handler, &dst.to_vec())?;
                        let check_name_clash = |name| {
                            if dst_mod.current_items().use_item_synonyms.contains_key(name) {
                                handler.emit_err(CompileError::ShadowsOtherSymbol {
                                    name: name.into(),
                                });
                            }
                        };

                        match alias {
                            Some(alias) => {
                                check_name_clash(&alias);
                                dst_mod.current_items_mut().use_item_synonyms.insert(
                                    alias.clone(),
                                    (
                                        Some(variant_name.clone()),
                                        path,
                                        ResolvedDeclaration::Parsed(
                                            Declaration::EnumVariantDeclaration(
                                                EnumVariantDeclaration {
                                                    enum_ref: decl_id,
                                                    variant_name: variant_name.clone(),
                                                    variant_decl_span: variant_decl.span.clone(),
                                                },
                                            ),
                                        ),
                                        visibility,
                                    ),
                                );
                            }
                            None => {
                                check_name_clash(variant_name);
                                dst_mod.current_items_mut().use_item_synonyms.insert(
                                    variant_name.clone(),
                                    (
                                        None,
                                        path,
                                        ResolvedDeclaration::Parsed(
                                            Declaration::EnumVariantDeclaration(
                                                EnumVariantDeclaration {
                                                    enum_ref: decl_id,
                                                    variant_name: variant_name.clone(),
                                                    variant_decl_span: variant_decl.span.clone(),
                                                },
                                            ),
                                        ),
                                        visibility,
                                    ),
                                );
                            }
                        };
                    } else {
//			dbg!("variant import parsed");
//			dbg!(&variant_name);
                        return Err(handler.emit_err(CompileError::SymbolNotFound {
                            name: variant_name.clone(),
                            span: variant_name.span(),
                        }));
                    }
                }
            }
            ResolvedDeclaration::Typed(decl) => {
                if let TyDecl::EnumDecl(ty::EnumDecl { decl_id, .. }) = decl {
                    let enum_decl = decl_engine.get_enum(&decl_id);
                    let enum_ref = DeclRef::new(
                        enum_decl.call_path.suffix.clone(),
                        decl_id,
                        enum_decl.span(),
                    );

                    if let Some(variant_decl) =
                        enum_decl.variants.iter().find(|v| v.name == *variant_name)
                    {
                        // import it this way.
                        let dst_mod = self.require_module_mut_in_current_package(handler, &dst.to_vec())?;
                        let check_name_clash = |name| {
                            if dst_mod.current_items().use_item_synonyms.contains_key(name) {
                                handler.emit_err(CompileError::ShadowsOtherSymbol {
                                    name: name.into(),
                                });
                            }
                        };

                        match alias {
                            Some(alias) => {
                                check_name_clash(&alias);
                                dst_mod.current_items_mut().use_item_synonyms.insert(
                                    alias.clone(),
                                    (
                                        Some(variant_name.clone()),
                                        path,
                                        ResolvedDeclaration::Typed(TyDecl::EnumVariantDecl(
                                            ty::EnumVariantDecl {
                                                enum_ref: enum_ref.clone(),
                                                variant_name: variant_name.clone(),
                                                variant_decl_span: variant_decl.span.clone(),
                                            },
                                        )),
                                        visibility,
                                    ),
                                );
                            }
                            None => {
                                check_name_clash(variant_name);
                                dst_mod.current_items_mut().use_item_synonyms.insert(
                                    variant_name.clone(),
                                    (
                                        None,
                                        path,
                                        ResolvedDeclaration::Typed(TyDecl::EnumVariantDecl(
                                            ty::EnumVariantDecl {
                                                enum_ref: enum_ref.clone(),
                                                variant_name: variant_name.clone(),
                                                variant_decl_span: variant_decl.span.clone(),
                                            },
                                        )),
                                        visibility,
                                    ),
                                );
                            }
                        };
                    } else {
//			dbg!("variant import typed");
//			dbg!(&variant_name);
                            return Err(handler.emit_err(CompileError::SymbolNotFound {
                            name: variant_name.clone(),
                            span: variant_name.span(),
                        }));
                    }
                } else {
                    return Err(handler.emit_err(CompileError::Internal(
                        "Attempting to import variants of something that isn't an enum",
                        enum_name.span(),
                    )));
                }
            }
        };

        Ok(())
    }

    /// Pull all variants from the enum `enum_name` from the given `src` module and import them all into the `dst` module.
    ///
    /// Paths are assumed to be absolute.
    pub(crate) fn variant_star_import(
        &mut self,
        handler: &Handler,
        engines: &Engines,
        src: &ModulePath,
        dst: &ModulePath,
        enum_name: &Ident,
        visibility: Visibility,
    ) -> Result<(), ErrorEmitted> {
<<<<<<< HEAD
        self.check_module_privacy(handler, src)?;
=======
        self.check_module_privacy(handler, engines, src, dst)?;
>>>>>>> d6b9defa

        let parsed_decl_engine = engines.pe();
        let decl_engine = engines.de();

        let (decl, /*mut*/ path) = self.item_lookup(handler, engines, enum_name, src, dst, false)?;
//	path.push(enum_name.clone());

        match decl {
            ResolvedDeclaration::Parsed(Declaration::EnumDeclaration(decl_id)) => {
                let enum_decl = parsed_decl_engine.get_enum(&decl_id);

                for variant in enum_decl.variants.iter() {
                    let variant_name = &variant.name;
                    let variant_decl =
                        Declaration::EnumVariantDeclaration(EnumVariantDeclaration {
                            enum_ref: decl_id,
                            variant_name: variant_name.clone(),
                            variant_decl_span: variant.span.clone(),
                        });

                    // import it this way.
                    self.require_module_mut_in_current_package(handler, &dst.to_vec())?
                        .current_items_mut()
                        .insert_glob_use_symbol(
                            engines,
                            variant_name.clone(),
                            path.clone(),
                            &ResolvedDeclaration::Parsed(variant_decl),
                            visibility,
                        );
                }
            }
            ResolvedDeclaration::Typed(TyDecl::EnumDecl(ty::EnumDecl { decl_id, .. })) => {
                let enum_decl = decl_engine.get_enum(&decl_id);
                let enum_ref = DeclRef::new(
                    enum_decl.call_path.suffix.clone(),
                    decl_id,
                    enum_decl.span(),
                );

                for variant_decl in enum_decl.variants.iter() {
                    let variant_name = &variant_decl.name;
                    let decl =
                        ResolvedDeclaration::Typed(TyDecl::EnumVariantDecl(ty::EnumVariantDecl {
                            enum_ref: enum_ref.clone(),
                            variant_name: variant_name.clone(),
                            variant_decl_span: variant_decl.span.clone(),
                        }));

                    // import it this way.
                    self.require_module_mut_in_current_package(handler, &dst.to_vec())?
                        .current_items_mut()
                        .insert_glob_use_symbol(
                            engines,
                            variant_name.clone(),
                            path.clone(),
                            &decl,
                            visibility,
                        );
                }
            }
            _ => {
                return Err(handler.emit_err(CompileError::Internal(
                    "Attempting to import variants of something that isn't an enum",
                    enum_name.span(),
                )));
            }
        };

        Ok(())
    }

    fn check_module_privacy(
        &self,
        handler: &Handler,
        src: &ModulePath,
        dst: &ModulePath,
    ) -> Result<(), ErrorEmitted> {
<<<<<<< HEAD
        let dst = self.current_package.mod_path();
=======
>>>>>>> d6b9defa
        // you are always allowed to access your ancestor's symbols
        if !is_ancestor(src, dst) {
            for prefix in iter_prefixes(src) {
                let module = self.require_module(handler, &prefix.to_vec())?;
                if module.visibility().is_private() {
                    let prefix_last = prefix[prefix.len() - 1].clone();
                    handler.emit_err(CompileError::ImportPrivateModule {
                        span: prefix_last.span(),
                        name: prefix_last,
                    });
                }
            }
        }
        Ok(())
    }

    ////// NAME RESOLUTION //////

    /// Resolve a symbol that is potentially prefixed with some path, e.g. `foo::bar::symbol`.
    ///
    /// This is short-hand for concatenating the `mod_path` with the `call_path`'s prefixes and
    /// then calling `resolve_symbol` with the resulting path and call_path's suffix.
    pub(crate) fn resolve_call_path(
        &self,
        handler: &Handler,
        engines: &Engines,
        mod_path: &ModulePath,
        call_path: &CallPath,
        self_type: Option<TypeId>,
    ) -> Result<ResolvedDeclaration, ErrorEmitted> {
        let (decl, _) =
            self.resolve_call_path_and_mod_path(handler, engines, mod_path, call_path, self_type)?;
        Ok(decl)
    }

    // TODO: Move this into root, and separate into two: Check if call_path can be resolved in the local scope, otherwise check if it can be resolved as an absolute path.
    // TODO: Move type_check_context::resolve_call_path_with_visibility_check_and_modpath to here, to avoid external mod_paths to be decontextualized.
    pub(crate) fn resolve_call_path_and_mod_path(
        &self,
        handler: &Handler,
        engines: &Engines,
        _mod_path: &ModulePath,
        call_path: &CallPath,
        self_type: Option<TypeId>,
    ) -> Result<(ResolvedDeclaration, Vec<Ident>), ErrorEmitted> {
//	if call_path.prefixes.len() > 1 && call_path.prefixes[0].as_str() == "core" && call_path.prefixes[1].as_str() == "core" {
//	    panic!();
//	}
//	let problem = call_path.suffix.as_str() == "AbiEncode";
//	if problem {
//	    dbg!(call_path);
//	    dbg!(mod_path);
//	};
//        let symbol_path: Vec<_> = mod_path
//	    .iter()
//	    .chain(&call_path.prefixes)
//	    .cloned()
	//	    .collect();
	assert!(matches!(call_path.callpath_type, CallPathType::Full));
        self.resolve_symbol_and_mod_path(
            handler,
            engines,
            //&symbol_path,
	    &call_path.prefixes,
            &call_path.suffix,
            self_type,
        )
    }

    #[allow(clippy::too_many_arguments)]
    pub(crate) fn resolve_call_path_and_root_type_id(
        &self,
        handler: &Handler,
        engines: &Engines,
        module: &Module,
        root_type_id: TypeId,
        mut as_trait: Option<CallPath>,
        call_path: &CallPath,
        self_type: Option<TypeId>,
    ) -> Result<ResolvedDeclaration, ErrorEmitted> {
        // This block tries to resolve associated types
        let mut decl_opt = None;
        let mut type_id_opt = Some(root_type_id);
        for ident in call_path.prefixes.iter() {
            if let Some(type_id) = type_id_opt {
                type_id_opt = None;
                decl_opt = Some(self.resolve_associated_type_from_type_id(
                    handler,
                    engines,
                    module,
                    ident,
                    type_id,
                    as_trait.clone(),
                    self_type,
                )?);
                as_trait = None;
            } else if let Some(decl) = decl_opt {
                decl_opt = Some(self.resolve_associated_type(
                    handler,
                    engines,
                    module,
                    ident,
                    decl,
                    as_trait.clone(),
                    self_type,
                )?);
                as_trait = None;
            }
        }
        if let Some(type_id) = type_id_opt {
            let decl = self.resolve_associated_type_from_type_id(
                handler,
                engines,
                module,
                &call_path.suffix,
                type_id,
                as_trait,
                self_type,
            )?;
            return Ok(decl);
        }
        if let Some(decl) = decl_opt {
            let decl = self.resolve_associated_item(
                handler,
                engines,
                module,
                &call_path.suffix,
                decl,
                as_trait,
                self_type,
            )?;
            Ok(decl)
        } else {
            Err(handler.emit_err(CompileError::Internal("Unexpected error", call_path.span())))
        }
    }

    /// Given a path to a module and the identifier of a symbol within that module, resolve its
    /// declaration.
    ///
    /// If the symbol is within the given module's namespace via import, we recursively traverse
    /// imports until we find the original declaration.
    pub(crate) fn resolve_symbol(
        &self,
        handler: &Handler,
        engines: &Engines,
        mod_path: &ModulePath,
        symbol: &Ident,
        self_type: Option<TypeId>,
    ) -> Result<ResolvedDeclaration, ErrorEmitted> {
        let (decl, _) =
            self.resolve_symbol_and_mod_path(handler, engines, mod_path, symbol, self_type)?;
        Ok(decl)
    }

    // Resolve a path. The first identifier in the path is the package name, which may be the
    // current package or an external one.
    fn resolve_symbol_and_mod_path(
        &self,
        handler: &Handler,
        engines: &Engines,
        mod_path: &ModulePath,
        symbol: &Ident,
        self_type: Option<TypeId>,
    ) -> Result<(ResolvedDeclaration, Vec<Ident>), ErrorEmitted> {
	assert!(!mod_path.is_empty());
	if mod_path[0] == *self.current_package_name() {
	    self.resolve_symbol_and_mod_path_inner(handler, engines, mod_path, symbol, self_type)
	} else {
	    match self.external_packages.get(mod_path[0].as_str()) {
		Some(ext_root) => {
		    // The path must be resolved in an external package.
		    // The root module in that package may have a different name than the name we
		    // use to refer to the package, so replace it.
		    let mut new_mod_path = vec!(ext_root.current_package_name().clone());
		    for id in mod_path.iter().skip(1) {
			new_mod_path.push(id.clone());
		    }
		    ext_root.resolve_symbol_and_mod_path_inner(handler, engines, &new_mod_path, symbol, self_type)
		},
		None => Err(handler.emit_err(crate::namespace::module::module_not_found(mod_path)))
	    }
	}
    }

    // Resolve a path within the current package. External packages are not considered. The path
    // must still contain the package name as its first identifier.
    fn resolve_symbol_and_mod_path_inner(
        &self,
        handler: &Handler,
        engines: &Engines,
        mod_path: &ModulePath,
        symbol: &Ident,
        self_type: Option<TypeId>,
    ) -> Result<(ResolvedDeclaration, Vec<Ident>), ErrorEmitted> {
	assert!(!mod_path.is_empty());
	assert!(mod_path[0] == *self.current_package_name());
        // This block tries to resolve associated types
        let mut module = &self.current_package;
        let mut current_mod_path = vec![mod_path[0].clone()];
        let mut decl_opt = None;
        for ident in mod_path.iter().skip(1) {
            if let Some(decl) = decl_opt {
                decl_opt = Some(self.resolve_associated_type(
                    handler, engines, module, ident, decl, None, self_type,
                )?);
            } else {
                match module.submodule(&[ident.clone()]) {
                    Some(ns) => {
                        module = ns;
                        current_mod_path.push(ident.clone());
                    }
                    None => {
                        decl_opt = Some(
                            module
                                .current_lexical_scope()
                                .items
                                .resolve_symbol(handler, engines, ident)?,
                        );
                    }
                }
            }
        }
        if let Some(decl) = decl_opt {
            let decl = self
                .resolve_associated_item(handler, engines, module, symbol, decl, None, self_type)?;
            return Ok((decl, current_mod_path));
        }

        self.require_module(handler, &mod_path.to_vec())
            .and_then(|module| {
                let decl = module
                    .current_lexical_scope()
                    .items
                    .resolve_symbol(handler, engines, symbol)?;
                Ok((decl, mod_path.to_vec()))
            })
    }

    #[allow(clippy::too_many_arguments)]
    fn resolve_associated_type(
        &self,
        handler: &Handler,
        engines: &Engines,
        module: &Module,
        symbol: &Ident,
        decl: ResolvedDeclaration,
        as_trait: Option<CallPath>,
        self_type: Option<TypeId>,
    ) -> Result<ResolvedDeclaration, ErrorEmitted> {
        let type_info = self.decl_to_type_info(handler, engines, symbol, decl)?;
        let type_id = engines
            .te()
            .insert(engines, type_info, symbol.span().source_id());

        self.resolve_associated_type_from_type_id(
            handler, engines, module, symbol, type_id, as_trait, self_type,
        )
    }

    #[allow(clippy::too_many_arguments)]
    fn resolve_associated_item(
        &self,
        handler: &Handler,
        engines: &Engines,
        module: &Module,
        symbol: &Ident,
        decl: ResolvedDeclaration,
        as_trait: Option<CallPath>,
        self_type: Option<TypeId>,
    ) -> Result<ResolvedDeclaration, ErrorEmitted> {
        let type_info = self.decl_to_type_info(handler, engines, symbol, decl)?;
        let type_id = engines
            .te()
            .insert(engines, type_info, symbol.span().source_id());

        self.resolve_associated_item_from_type_id(
            handler, engines, module, symbol, type_id, as_trait, self_type,
        )
    }

    fn decl_to_type_info(
        &self,
        handler: &Handler,
        engines: &Engines,
        symbol: &Ident,
        decl: ResolvedDeclaration,
    ) -> Result<TypeInfo, ErrorEmitted> {
        match decl {
            ResolvedDeclaration::Parsed(_decl) => todo!(),
            ResolvedDeclaration::Typed(decl) => Ok(match decl.clone() {
                ty::TyDecl::StructDecl(struct_ty_decl) => TypeInfo::Struct(struct_ty_decl.decl_id),
                ty::TyDecl::EnumDecl(enum_ty_decl) => TypeInfo::Enum(enum_ty_decl.decl_id),
                ty::TyDecl::TraitTypeDecl(type_decl) => {
                    let type_decl = engines.de().get_type(&type_decl.decl_id);
                    if type_decl.ty.is_none() {
                        return Err(handler.emit_err(CompileError::Internal(
                            "Trait type declaration has no type",
                            symbol.span(),
                        )));
                    }
                    (*engines.te().get(type_decl.ty.clone().unwrap().type_id)).clone()
                }
                _ => {
//		    dbg!("decl_to_type_info");
//		    dbg!(&symbol);
                    return Err(handler.emit_err(CompileError::SymbolNotFound {
                        name: symbol.clone(),
                        span: symbol.span(),
                    }))
                }
            }),
        }
    }

    #[allow(clippy::too_many_arguments)]
    fn resolve_associated_type_from_type_id(
        &self,
        handler: &Handler,
        engines: &Engines,
        module: &Module,
        symbol: &Ident,
        type_id: TypeId,
        as_trait: Option<CallPath>,
        self_type: Option<TypeId>,
    ) -> Result<ResolvedDeclaration, ErrorEmitted> {
        let item_decl = self.resolve_associated_item_from_type_id(
            handler, engines, module, symbol, type_id, as_trait, self_type,
        )?;
        Ok(item_decl)
    }

    #[allow(clippy::too_many_arguments)]
    fn resolve_associated_item_from_type_id(
        &self,
        handler: &Handler,
        engines: &Engines,
        module: &Module,
        symbol: &Ident,
        type_id: TypeId,
        as_trait: Option<CallPath>,
        self_type: Option<TypeId>,
    ) -> Result<ResolvedDeclaration, ErrorEmitted> {
        let type_id = if engines.te().get(type_id).is_self_type() {
            if let Some(self_type) = self_type {
                self_type
            } else {
                return Err(handler.emit_err(CompileError::Internal(
                    "Self type not provided.",
                    symbol.span(),
                )));
            }
        } else {
            type_id
        };
        let item_ref = module
            .current_items()
            .implemented_traits
            .get_trait_item_for_type(handler, engines, symbol, type_id, as_trait)?;
        match item_ref {
            ResolvedTraitImplItem::Parsed(_item) => todo!(),
            ResolvedTraitImplItem::Typed(item) => match item {
                TyTraitItem::Fn(fn_ref) => Ok(ResolvedDeclaration::Typed(fn_ref.into())),
                TyTraitItem::Constant(const_ref) => {
                    Ok(ResolvedDeclaration::Typed(const_ref.into()))
                }
                TyTraitItem::Type(type_ref) => Ok(ResolvedDeclaration::Typed(type_ref.into())),
            },
        }
    }
}

fn is_ancestor(src: &ModulePath, dst: &ModulePath) -> bool {
    dst.len() >= src.len() && src.iter().zip(dst).all(|(src, dst)| src == dst)
}<|MERGE_RESOLUTION|>--- conflicted
+++ resolved
@@ -319,11 +319,7 @@
         dst: &ModulePath,
         visibility: Visibility,
     ) -> Result<(), ErrorEmitted> {
-<<<<<<< HEAD
-        self.check_module_privacy(handler, src)?;
-=======
-        self.check_module_privacy(handler, engines, src, dst)?;
->>>>>>> d6b9defa
+        self.check_module_privacy(handler, src, dst)?;
 
         let src_mod = self.require_module(handler, &src.to_vec())?;
 
@@ -487,13 +483,8 @@
         alias: Option<Ident>,
         visibility: Visibility,
     ) -> Result<(), ErrorEmitted> {
-<<<<<<< HEAD
-        self.check_module_privacy(handler, src)?;
+        self.check_module_privacy(handler, src, dst)?;
         let src_mod = self.require_module(handler, &src.to_vec())?;
-=======
-        self.check_module_privacy(handler, engines, src, dst)?;
-        let src_mod = self.module.lookup_submodule(handler, engines, src)?;
->>>>>>> d6b9defa
 
         let (decl, path) = self.item_lookup(handler, engines, item, src, dst, false)?;
 
@@ -579,11 +570,7 @@
         alias: Option<Ident>,
         visibility: Visibility,
     ) -> Result<(), ErrorEmitted> {
-<<<<<<< HEAD
-        self.check_module_privacy(handler, src)?;
-=======
-        self.check_module_privacy(handler, engines, src, dst)?;
->>>>>>> d6b9defa
+        self.check_module_privacy(handler, src, dst)?;
 
         let decl_engine = engines.de();
         let parsed_decl_engine = engines.pe();
@@ -753,11 +740,7 @@
         enum_name: &Ident,
         visibility: Visibility,
     ) -> Result<(), ErrorEmitted> {
-<<<<<<< HEAD
-        self.check_module_privacy(handler, src)?;
-=======
-        self.check_module_privacy(handler, engines, src, dst)?;
->>>>>>> d6b9defa
+        self.check_module_privacy(handler, src, dst)?;
 
         let parsed_decl_engine = engines.pe();
         let decl_engine = engines.de();
@@ -836,10 +819,6 @@
         src: &ModulePath,
         dst: &ModulePath,
     ) -> Result<(), ErrorEmitted> {
-<<<<<<< HEAD
-        let dst = self.current_package.mod_path();
-=======
->>>>>>> d6b9defa
         // you are always allowed to access your ancestor's symbols
         if !is_ancestor(src, dst) {
             for prefix in iter_prefixes(src) {
