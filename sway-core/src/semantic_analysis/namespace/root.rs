--- conflicted
+++ resolved
@@ -8,13 +8,8 @@
     engine_threading::*,
     language::{
         parsed::*,
-<<<<<<< HEAD
         ty::{self, StructDecl, TyDecl, },
-        CallPath, CallPathType, Visibility,
-=======
-        ty::{self, StructDecl, TyDecl},
         Visibility,
->>>>>>> ff8291a2
     },
     namespace::{ModulePath, ModulePathBuf},
     TypeId,
@@ -205,8 +200,12 @@
 	self.external_packages.insert(package_name, external_package);
     }
 
+    pub(crate) fn get_external_package(&self, package_name: &String) -> Option<&Root> {
+	self.external_packages.get(package_name)
+    }
+    
     pub(super) fn exists_as_external(&self, package_name: &String) -> bool {
-	self.external_packages.contains_key(package_name)
+	self.get_external_package(package_name).is_some()
     }
     
 //    pub(super) fn next_package(&mut self, next_package_name: Ident, span: Option<Span>) {
@@ -216,11 +215,11 @@
 //	self.external_packages.insert(old_package.name().to_string(), old_package);
 //    }
 
-    pub(super) fn current_package_root_module(&self) -> &Module {
+    pub(crate) fn current_package_root_module(&self) -> &Module {
 	&self.current_package
     }
     
-    pub(super) fn current_package_name(&self) -> &Ident {
+    pub(crate) fn current_package_name(&self) -> &Ident {
 	self.current_package.name()
     }
 
@@ -255,7 +254,7 @@
 
     // Find module in the current environment. `mod_path` must be a fully qualified path.
     // Throw an error if the module doesn't exist
-    pub(super) fn require_module(&self, handler: &Handler, mod_path: &ModulePathBuf) -> Result<&Module, ErrorEmitted> {
+    pub(crate) fn require_module(&self, handler: &Handler, mod_path: &ModulePathBuf) -> Result<&Module, ErrorEmitted> {
 	match self.module_from_absolute_path(mod_path) {
 	    Some(module) => Ok(module),
 	    None => Err(handler.emit_err(crate::namespace::module::module_not_found(mod_path))),
@@ -857,203 +856,6 @@
 
         Ok(())
     }
-<<<<<<< HEAD
-
-    ////// NAME RESOLUTION //////
-
-    /// Resolve a symbol that is potentially prefixed with some path, e.g. `foo::bar::symbol`.
-    ///
-    /// This is short-hand for concatenating the `mod_path` with the `call_path`'s prefixes and
-    /// then calling `resolve_symbol` with the resulting path and call_path's suffix.
-    pub(crate) fn resolve_call_path(
-        &self,
-        handler: &Handler,
-        engines: &Engines,
-        mod_path: &ModulePath,
-        call_path: &CallPath,
-        self_type: Option<TypeId>,
-    ) -> Result<ResolvedDeclaration, ErrorEmitted> {
-//	let problem = call_path.suffix.as_str() == "MyStruct";
-//	if problem {
-//	    dbg!(&mod_path);
-//	    dbg!(&call_path);
-//	}
-
-        let (decl, _) =
-            self.resolve_call_path_and_mod_path(handler, engines, mod_path, call_path, self_type)?;
-        Ok(decl)
-    }
-
-    pub(crate) fn resolve_call_path_and_mod_path(
-        &self,
-        handler: &Handler,
-        engines: &Engines,
-        _mod_path: &ModulePath,
-        call_path: &CallPath,
-        self_type: Option<TypeId>,
-    ) -> Result<(ResolvedDeclaration, ModulePathBuf), ErrorEmitted> {
-//	if call_path.prefixes.len() > 1 && call_path.prefixes[0].as_str() == "core" && call_path.prefixes[1].as_str() == "core" {
-//	    panic!();
-//	}
-//	let problem = call_path.suffix.as_str() == "AbiEncode";
-//	if problem {
-//	    dbg!(call_path);
-//	    dbg!(mod_path);
-//	};
-//        let symbol_path: Vec<_> = mod_path
-//	    .iter()
-//	    .chain(&call_path.prefixes)
-//	    .cloned()
-	//	    .collect();
-
-//	let problem = call_path.suffix.as_str() == "MyStruct";
-//
-//	if problem {
-//	    dbg!(&mod_path);
-//	    dbg!(&call_path);
-//	    // b::MyStruct is not resolved correctly
-//	}
-
-	assert!(matches!(call_path.callpath_type, CallPathType::Full));
-        self.resolve_symbol_and_mod_path(
-            handler,
-            engines,
-            //&symbol_path,
-	    &call_path.prefixes,
-            &call_path.suffix,
-            self_type,
-        )
-    }
-
-    /// Given a path to a module and the identifier of a symbol within that module, resolve its
-    /// declaration.
-    ///
-    /// If the symbol is within the given module's namespace via import, we recursively traverse
-    /// imports until we find the original declaration.
-    pub(crate) fn resolve_symbol(
-        &self,
-        handler: &Handler,
-        engines: &Engines,
-        mod_path: &ModulePath,
-        symbol: &Ident,
-        self_type: Option<TypeId>,
-    ) -> Result<ResolvedDeclaration, ErrorEmitted> {
-        let (decl, _) =
-            self.resolve_symbol_and_mod_path(handler, engines, mod_path, symbol, self_type)?;
-        Ok(decl)
-    }
-
-    // Resolve a path. The first identifier in the path is the package name, which may be the
-    // current package or an external one.
-    fn resolve_symbol_and_mod_path(
-        &self,
-        handler: &Handler,
-        engines: &Engines,
-        mod_path: &ModulePath,
-        symbol: &Ident,
-        self_type: Option<TypeId>,
-    ) -> Result<(ResolvedDeclaration, Vec<Ident>), ErrorEmitted> {
-	assert!(!mod_path.is_empty());
-	if mod_path[0] == *self.current_package_name() {
-	    self.resolve_symbol_and_mod_path_inner(handler, engines, mod_path, symbol, self_type)
-	} else {
-	    match self.external_packages.get(mod_path[0].as_str()) {
-		Some(ext_root) => {
-		    // The path must be resolved in an external package.
-		    // The root module in that package may have a different name than the name we
-		    // use to refer to the package, so replace it.
-		    let mut new_mod_path = vec!(ext_root.current_package_name().clone());
-		    for id in mod_path.iter().skip(1) {
-			new_mod_path.push(id.clone());
-		    }
-		    ext_root.resolve_symbol_and_mod_path_inner(handler, engines, &new_mod_path, symbol, self_type)
-		},
-		None => Err(handler.emit_err(crate::namespace::module::module_not_found(mod_path)))
-	    }
-	}
-    }
-
-    // Resolve a path within the current package. External packages are not considered. The path
-    // must still contain the package name as its first identifier.
-    fn resolve_symbol_and_mod_path_inner(
-        &self,
-        handler: &Handler,
-        engines: &Engines,
-        mod_path: &ModulePath,
-        symbol: &Ident,
-        self_type: Option<TypeId>,
-    ) -> Result<(ResolvedDeclaration, Vec<Ident>), ErrorEmitted> {
-	assert!(!mod_path.is_empty());
-	assert!(mod_path[0] == *self.current_package_name());
-
-//	let problem = symbol.as_str() == "MyStruct"
-//	    && mod_path.len() == 1
-//	    && mod_path[0].as_str() == "import_star_name_clash";
-	
-
-//	if problem {
-//	    dbg!(&mod_path);
-//	    dbg!(&symbol);
-//	    // b::MyStruct is not resolved correctly
-//	}
-
-        // This block tries to resolve associated types
-        let mut module = &self.current_package;
-        let mut current_mod_path = vec![mod_path[0].clone()];
-        let mut decl_opt = None;
-        for ident in mod_path.iter().skip(1) {
-            if let Some(decl) = decl_opt {
-                decl_opt = Some(resolve_associated_type(
-                    handler, engines, module, ident, decl, None, self_type,
-                )?);
-            } else {
-                match module.submodule(&[ident.clone()]) {
-                    Some(ns) => {
-                        module = ns;
-                        current_mod_path.push(ident.clone());
-                    }
-                    None => {
-                        decl_opt = Some(
-                            module
-                                .current_lexical_scope()
-                                .items
-                                .resolve_symbol(handler, engines, ident, self.current_package_name())?,
-                        );
-                    }
-                }
-            }
-        }
-        if let Some(decl) = decl_opt {
-            let decl =
-                resolve_associated_item(handler, engines, module, symbol, decl, None, self_type)?;
-            return Ok((decl, current_mod_path));
-        }
-
-        self.require_module(handler, &mod_path.to_vec())
-            .and_then(|module| {
-//                let decl = module
-//                    .current_lexical_scope()
-//                    .items
-		//                    .resolve_symbol(handler, engines, symbol, self.current_package_name())?;
-		// Ok((decl, mod_path.to_vec()))
-		match module
-                    .current_lexical_scope()
-                    .items
-		    .resolve_symbol(handler, engines, symbol, self.current_package_name()) {
-			Err(err) => {
-//			    if problem {
-//				dbg!(&mod_path);
-//				dbg!(&symbol);
-//				panic!();
-//			    }
-			    return Err(err);
-			}
-			Ok(decl) => Ok((decl, mod_path.to_vec()))
-		    }
-            })
-    }
-=======
->>>>>>> ff8291a2
 }
 
 fn is_ancestor(src: &ModulePath, dst: &ModulePath) -> bool {
