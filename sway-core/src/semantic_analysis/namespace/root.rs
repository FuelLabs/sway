use std::fmt;

use super::{module::Module, trait_map::TraitMap, Ident, ModuleName};
use crate::{
    decl_engine::{DeclEngine, DeclRef},
    engine_threading::*,
    language::{
        parsed::*,
        ty::{self, StructDecl, TyDecl},
        Visibility,
    },
    namespace::{ModulePath, ModulePathBuf},
    TypeId,
};
use rustc_hash::FxHasher;
use std::hash::BuildHasherDefault;
use sway_error::{
    error::CompileError,
    handler::{ErrorEmitted, Handler},
};
use sway_types::{span::Span, Spanned};
use sway_utils::iter_prefixes;

#[derive(Clone, Debug)]
pub enum ResolvedDeclaration {
    Parsed(Declaration),
    Typed(ty::TyDecl),
}

impl DisplayWithEngines for ResolvedDeclaration {
    fn fmt(&self, f: &mut fmt::Formatter<'_>, engines: &Engines) -> fmt::Result {
        match self {
            ResolvedDeclaration::Parsed(decl) => DisplayWithEngines::fmt(decl, f, engines),
            ResolvedDeclaration::Typed(decl) => DisplayWithEngines::fmt(decl, f, engines),
        }
    }
}

impl DebugWithEngines for ResolvedDeclaration {
    fn fmt(&self, f: &mut fmt::Formatter<'_>, engines: &Engines) -> fmt::Result {
        match self {
            ResolvedDeclaration::Parsed(decl) => DebugWithEngines::fmt(decl, f, engines),
            ResolvedDeclaration::Typed(decl) => DebugWithEngines::fmt(decl, f, engines),
        }
    }
}

impl PartialEqWithEngines for ResolvedDeclaration {
    fn eq(&self, other: &Self, ctx: &PartialEqWithEnginesContext) -> bool {
        match (self, other) {
            (ResolvedDeclaration::Parsed(lhs), ResolvedDeclaration::Parsed(rhs)) => {
                lhs.eq(rhs, ctx)
            }
            (ResolvedDeclaration::Typed(lhs), ResolvedDeclaration::Typed(rhs)) => lhs.eq(rhs, ctx),
            // TODO: Right now we consider differently represented resolved declarations to not be
            // equal. This is only used for comparing paths when doing imports, and we will be able
            // to safely remove it once we introduce normalized paths.
            (ResolvedDeclaration::Parsed(_lhs), ResolvedDeclaration::Typed(_rhs)) => false,
            (ResolvedDeclaration::Typed(_lhs), ResolvedDeclaration::Parsed(_rhs)) => false,
        }
    }
}

impl ResolvedDeclaration {
    pub fn is_typed(&self) -> bool {
        match self {
            ResolvedDeclaration::Parsed(_) => false,
            ResolvedDeclaration::Typed(_) => true,
        }
    }

    pub fn resolve_parsed(self, decl_engine: &DeclEngine) -> Declaration {
        match self {
            ResolvedDeclaration::Parsed(decl) => decl,
            ResolvedDeclaration::Typed(ty_decl) => ty_decl
                .get_parsed_decl(decl_engine)
                .expect("expecting valid parsed declaration"),
        }
    }

    pub fn expect_parsed(self) -> Declaration {
        match self {
            ResolvedDeclaration::Parsed(decl) => decl,
            ResolvedDeclaration::Typed(_ty_decl) => panic!(),
        }
    }

    pub fn expect_typed(self) -> ty::TyDecl {
        match self {
            ResolvedDeclaration::Parsed(_) => panic!(),
            ResolvedDeclaration::Typed(ty_decl) => ty_decl,
        }
    }

    pub fn expect_typed_ref(&self) -> &ty::TyDecl {
        match self {
            ResolvedDeclaration::Parsed(_) => panic!(),
            ResolvedDeclaration::Typed(ty_decl) => ty_decl,
        }
    }

    pub(crate) fn to_struct_decl(
        &self,
        handler: &Handler,
        engines: &Engines,
    ) -> Result<ResolvedDeclaration, ErrorEmitted> {
        match self {
            ResolvedDeclaration::Parsed(decl) => decl
                .to_struct_decl(handler, engines)
                .map(|id| ResolvedDeclaration::Parsed(Declaration::StructDeclaration(id))),
            ResolvedDeclaration::Typed(decl) => decl.to_struct_decl(handler, engines).map(|id| {
                ResolvedDeclaration::Typed(TyDecl::StructDecl(StructDecl { decl_id: id }))
            }),
        }
    }

    pub(crate) fn visibility(&self, engines: &Engines) -> Visibility {
        match self {
            ResolvedDeclaration::Parsed(decl) => decl.visibility(engines.pe()),
            ResolvedDeclaration::Typed(decl) => decl.visibility(engines.de()),
        }
    }

    fn span(&self, engines: &Engines) -> sway_types::Span {
        match self {
            ResolvedDeclaration::Parsed(decl) => decl.span(engines),
            ResolvedDeclaration::Typed(decl) => decl.span(engines),
        }
    }

    pub(crate) fn return_type(
        &self,
        handler: &Handler,
        engines: &Engines,
    ) -> Result<TypeId, ErrorEmitted> {
        match self {
            ResolvedDeclaration::Parsed(_decl) => unreachable!(),
            ResolvedDeclaration::Typed(decl) => decl.return_type(handler, engines),
        }
    }

    fn is_trait(&self) -> bool {
        match self {
            ResolvedDeclaration::Parsed(decl) => {
                matches!(decl, Declaration::TraitDeclaration(_))
            }
            ResolvedDeclaration::Typed(decl) => {
                matches!(decl, TyDecl::TraitDecl(_))
            }
        }
    }
}

/// The root module, from which all other module dependencies can be accessed.
///
/// This is equivalent to the "crate root" of a Rust crate.
///
/// We use a custom type for the `Root` in order to ensure that methods that only work with
/// canonical paths, or that use canonical paths internally, are *only* called from the root. This
/// normally includes methods that first lookup some canonical path via `use_synonyms` before using
/// that canonical path to look up the symbol declaration.
#[derive(Clone, Debug)]
pub struct Root {
    // The contents of the package being compiled.
    current_package: Module,
    // True if the current package is a contract, false otherwise.
    is_contract_package: bool,
    // The external dependencies of the current package. Note that an external package is
    // represented as a `Root` object. This is because external packages may have their own external
    // dependencies which are needed for lookups, but which are not directly accessible to the
    // current package.
    external_packages: im::HashMap<ModuleName, Root, BuildHasherDefault<FxHasher>>,
}

impl Root {
    // Create a new root object with a root module in the current package.
    //
    // To ensure the correct initialization the factory functions `package_root_without_contract_id`
    // and `package_root_with_contract_id` are supplied in `contract_helpers`.
    //
    // External packages must be added afterwards by calling `add_external`
    pub(crate) fn new(package_name: Ident, span: Option<Span>, is_contract_package: bool) -> Self {
        // The root module must be public
        let module = Module::new(package_name, Visibility::Public, span, &vec![]);
        Self {
            current_package: module,
            is_contract_package,
            external_packages: Default::default(),
        }
    }

    // Add an external package to this package. The package name must be supplied, since the package
    // may be referred to by a different name in the forc.toml file than the actual name of the
    // package.
    pub fn add_external(&mut self, package_name: String, external_package: Root) {
	// This should be ensured by the package manager
        assert!(!self.external_packages.contains_key(&package_name));
        self.external_packages
            .insert(package_name, external_package);
    }

    pub(crate) fn get_external_package(&self, package_name: &String) -> Option<&Root> {
        self.external_packages.get(package_name)
    }

    pub(super) fn exists_as_external(&self, package_name: &String) -> bool {
        self.get_external_package(package_name).is_some()
    }

    pub fn external_packages(
        &self,
    ) -> &im::HashMap<ModuleName, Root, BuildHasherDefault<FxHasher>> {
        &self.external_packages
    }

    pub fn current_package_root_module(&self) -> &Module {
        &self.current_package
    }

    pub fn current_package_root_module_mut(&mut self) -> &mut Module {
        &mut self.current_package
    }

    pub(crate) fn current_package_name(&self) -> &Ident {
        self.current_package.name()
    }

    fn check_path_is_in_current_package(&self, mod_path: &ModulePathBuf) -> bool {
        !mod_path.is_empty() && mod_path[0] == *self.current_package.name()
    }

    fn package_relative_path(mod_path: &ModulePathBuf) -> ModulePathBuf {
        mod_path[1..].to_vec()
    }

    pub(super) fn is_contract_package(&self) -> bool {
        self.is_contract_package
    }

    // Find module in the current environment. `mod_path` must be a fully qualified path
    pub(super) fn module_from_absolute_path(&self, mod_path: &ModulePathBuf) -> Option<&Module> {
        assert!(!mod_path.is_empty());
        let package_relative_path = Self::package_relative_path(mod_path);
        if mod_path[0] == *self.current_package.name() {
            self.current_package.submodule(&package_relative_path)
        } else if let Some(external_package) = self.external_packages.get(&mod_path[0].to_string())
        {
            external_package
                .current_package_root_module()
                .submodule(&package_relative_path)
        } else {
            None
        }
    }

    // Find module in the current environment. `mod_path` must be a fully qualified path.
    // Throw an error if the module doesn't exist
    pub(crate) fn require_module(
        &self,
        handler: &Handler,
        mod_path: &ModulePathBuf,
    ) -> Result<&Module, ErrorEmitted> {
	if mod_path.is_empty() {
	    return Err(handler.emit_err(CompileError::Internal("Found empty absolute mod path", Span::dummy())));
	}
        let is_in_current_package = self.check_path_is_in_current_package(mod_path);
        match self.module_from_absolute_path(mod_path) {
            Some(module) => Ok(module),
            None => Err(handler.emit_err(crate::namespace::module::module_not_found(
                mod_path,
                is_in_current_package,
            ))),
        }
    }

    // Find a module in the current package. `mod_path` must be a fully qualified path
    pub(super) fn module_in_current_package(&self, mod_path: &ModulePathBuf) -> Option<&Module> {
        assert!(self.check_path_is_in_current_package(mod_path));
        self.module_from_absolute_path(mod_path)
    }

    // Find mutable module in the current environment. `mod_path` must be a fully qualified path
    pub(super) fn module_mut_from_absolute_path(
        &mut self,
        mod_path: &ModulePathBuf,
    ) -> Option<&mut Module> {
        assert!(!mod_path.is_empty());
        let package_relative_path = Self::package_relative_path(mod_path);
        if *self.current_package.name() == mod_path[0] {
            self.current_package.submodule_mut(&package_relative_path)
        } else if let Some(external_package) =
            self.external_packages.get_mut(&mod_path[0].to_string())
        {
            external_package.module_mut_in_current_package(&package_relative_path)
        } else {
            None
        }
    }

    // Find mutable module in the current environment. `mod_path` must be a fully qualified path.
    // Throw an error if the module doesn't exist
    pub(super) fn require_module_mut(
        &mut self,
        handler: &Handler,
        mod_path: &ModulePathBuf,
    ) -> Result<&mut Module, ErrorEmitted> {
        let is_in_current_package = self.check_path_is_in_current_package(mod_path);
        match self.module_mut_from_absolute_path(mod_path) {
            Some(module) => Ok(module),
            None => Err(handler.emit_err(crate::namespace::module::module_not_found(
                mod_path,
                is_in_current_package,
            ))),
        }
    }

    // Find a mutable module in the current package. `mod_path` must be a fully qualified path
    pub(super) fn module_mut_in_current_package(
        &mut self,
        mod_path: &ModulePathBuf,
    ) -> Option<&mut Module> {
        assert!(self.check_path_is_in_current_package(mod_path));
        self.module_mut_from_absolute_path(mod_path)
    }

    // Find a mutable module in the current package. `mod_path` must be a fully qualified path
    // Throw an error if the module doesn't exist
    pub(super) fn require_module_mut_in_current_package(
        &mut self,
        handler: &Handler,
        mod_path: &ModulePathBuf,
    ) -> Result<&mut Module, ErrorEmitted> {
        assert!(self.check_path_is_in_current_package(mod_path));
        self.require_module_mut(handler, mod_path)
    }

    ////// IMPORT //////

    /// Given a path to a `src` module, create synonyms to every symbol in that module to the given
    /// `dst` module.
    ///
    /// This is used when an import path contains an asterisk.
    ///
    /// Paths are assumed to be absolute.
    pub fn star_import(
        &mut self,
        handler: &Handler,
        engines: &Engines,
        src: &ModulePath,
        dst: &ModulePath,
        visibility: Visibility,
    ) -> Result<(), ErrorEmitted> {
        self.check_module_privacy(handler, src, dst)?;

        let src_mod = self.require_module(handler, &src.to_vec())?;

        let mut decls_and_item_imports = vec![];

        // Collect all items declared in the source module
        let mut symbols = src_mod
            .root_items()
            .symbols
            .keys()
            .clone()
            .collect::<Vec<_>>();
        symbols.sort();
        for symbol in symbols {
            let decl = &src_mod.root_items().symbols[symbol];
            if is_ancestor(src, dst) || decl.visibility(engines).is_public() {
                decls_and_item_imports.push((symbol.clone(), decl.clone(), src.to_vec()));
            }
        }
        // Collect those item-imported items that the source module reexports
        // These live in the same namespace as local declarations, so no shadowing is possible
        let mut symbols = src_mod
            .root_items()
            .use_item_synonyms
            .keys()
            .clone()
            .collect::<Vec<_>>();
        symbols.sort();
        for symbol in symbols {
            let (_, path, decl, src_visibility) = &src_mod.root_items().use_item_synonyms[symbol];
            if src_visibility.is_public() {
                decls_and_item_imports.push((symbol.clone(), decl.clone(), path.clone()))
            }
        }

        // Collect those glob-imported items that the source module reexports. These may be shadowed
        // by local declarations and item imports in the source module, so they are treated
        // separately.
        let mut glob_imports = vec![];
        let mut symbols = src_mod
            .root_items()
            .use_glob_synonyms
            .keys()
            .clone()
            .collect::<Vec<_>>();
        symbols.sort();
        for symbol in symbols {
            let bindings = &src_mod.root_items().use_glob_synonyms[symbol];
            // Ignore if the symbol is shadowed by a local declaration or an item import in the source module
            if !decls_and_item_imports
                .iter()
                .any(|(other_symbol, _, _)| symbol == other_symbol)
            {
                for (path, decl, src_visibility) in bindings.iter() {
                    if src_visibility.is_public() {
                        glob_imports.push((symbol.clone(), decl.clone(), path.clone()))
                    }
                }
            }
        }

<<<<<<< HEAD
        let implemented_traits = src_mod.current_items().implemented_traits.clone();
        let dst_mod = self.require_module_mut_in_current_package(handler, &dst.to_vec())?;
=======
        let implemented_traits = src_mod.root_items().implemented_traits.clone();
        let dst_mod = self.module.lookup_submodule_mut(handler, engines, dst)?;
>>>>>>> e40ebf41
        dst_mod
            .current_items_mut()
            .implemented_traits
            .extend(implemented_traits, engines);

        decls_and_item_imports
            .iter()
            .chain(glob_imports.iter())
            .for_each(|(symbol, decl, path)| {
                dst_mod.current_items_mut().insert_glob_use_symbol(
                    engines,
                    symbol.clone(),
                    path.clone(),
                    decl,
                    visibility,
                )
            });

        Ok(())
    }

    /// Pull a single item from a `src` module and import it into the `dst` module.
    ///
    /// The item we want to import is basically the last item in path because this is a `self`
    /// import.
    pub(crate) fn self_import(
        &mut self,
        handler: &Handler,
        engines: &Engines,
        src: &ModulePath,
        dst: &ModulePath,
        alias: Option<Ident>,
        visibility: Visibility,
    ) -> Result<(), ErrorEmitted> {
        let (last_item, src) = src.split_last().expect("guaranteed by grammar");
        self.item_import(handler, engines, src, last_item, dst, alias, visibility)
    }

    pub(super) fn item_lookup(
        &self,
        handler: &Handler,
        engines: &Engines,
        item: &Ident,
        src: &ModulePath,
        dst: &ModulePath,
        ignore_visibility: bool,
    ) -> Result<(ResolvedDeclaration, ModulePathBuf), ErrorEmitted> {
<<<<<<< HEAD
        let src_mod = self.require_module(handler, &src.to_vec())?;
        let src_items = src_mod.current_items();
=======
        let src_mod = self.module.lookup_submodule(handler, engines, src)?;
        let src_items = src_mod.root_items();
>>>>>>> e40ebf41

        let (decl, path, src_visibility) = if let Some(decl) = src_items.symbols.get(item) {
            let visibility = if is_ancestor(src, dst) {
                Visibility::Public
            } else {
                decl.visibility(engines)
            };
            (decl.clone(), src.to_vec(), visibility)
        } else if let Some((_, path, decl, reexport)) = src_items.use_item_synonyms.get(item) {
            (decl.clone(), path.clone(), *reexport)
        } else if let Some(decls) = src_items.use_glob_synonyms.get(item) {
            if decls.len() == 1 {
                let (path, decl, reexport) = &decls[0];
                (decl.clone(), path.clone(), *reexport)
            } else if decls.is_empty() {
                return Err(handler.emit_err(CompileError::Internal(
            "The name {symbol} was bound in a star import, but no corresponding module paths were found",
            item.span(),
                    )));
            } else {
                return Err(handler.emit_err(CompileError::SymbolWithMultipleBindings {
                    name: item.clone(),
                    paths: decls
                        .iter()
                        .map(|(path, decl, _)| {
                            let mut path_strs = super::lexical_scope::get_path_for_decl(
                                path,
                                decl,
                                engines,
                                self.current_package_name(),
                            );
                            // Add the enum name to the path if the decl is an enum variant.
                            if let TyDecl::EnumVariantDecl(ty::EnumVariantDecl {
                                enum_ref, ..
                            }) = decl.expect_typed_ref()
                            {
                                path_strs.push(enum_ref.name().to_string())
                            };
                            path_strs.join("::")
                        })
                        .collect(),
                    span: item.span(),
                }));
            }
        } else {
            // Symbol not found
            return Err(handler.emit_err(CompileError::SymbolNotFound {
                name: item.clone(),
                span: item.span(),
            }));
        };

        if !ignore_visibility && !src_visibility.is_public() {
            handler.emit_err(CompileError::ImportPrivateSymbol {
                name: item.clone(),
                span: item.span(),
            });
        }

        Ok((decl, path))
    }

    /// Pull a single `item` from the given `src` module and import it into the `dst` module.
    ///
    /// Paths are assumed to be absolute.
    #[allow(clippy::too_many_arguments)]
    pub(crate) fn item_import(
        &mut self,
        handler: &Handler,
        engines: &Engines,
        src: &ModulePath,
        item: &Ident,
        dst: &ModulePath,
        alias: Option<Ident>,
        visibility: Visibility,
    ) -> Result<(), ErrorEmitted> {
        self.check_module_privacy(handler, src, dst)?;
        let src_mod = self.require_module(handler, &src.to_vec())?;

        let (decl, path) = self.item_lookup(handler, engines, item, src, dst, false)?;

        let mut impls_to_insert = TraitMap::default();
        if decl.is_typed() {
            // We only handle trait imports when handling typed declarations,
            // that is, when performing type-checking, and not when collecting.
            // Update this once the type system is updated to refer to parsed
            // declarations.
            //  if this is an enum or struct or function, import its implementations
            if let Ok(type_id) = decl.return_type(&Handler::default(), engines) {
                impls_to_insert.extend(
                    src_mod
                        .root_items()
                        .implemented_traits
                        .filter_by_type_item_import(
                            type_id,
                            engines,
                            super::CodeBlockFirstPass::No,
                        ),
                    engines,
                );
            }
            // if this is a trait, import its implementations
            let decl_span = decl.span(engines);
            if decl.is_trait() {
                // TODO: we only import local impls from the source namespace
                // this is okay for now but we'll need to device some mechanism to collect all available trait impls
                impls_to_insert.extend(
                    src_mod
                        .root_items()
                        .implemented_traits
                        .filter_by_trait_decl_span(decl_span),
                    engines,
                );
            }
        }

        // no matter what, import it this way though.
        let dst_mod = self.require_module_mut_in_current_package(handler, &dst.to_vec())?;
        let check_name_clash = |name| {
            if dst_mod.current_items().use_item_synonyms.contains_key(name) {
                handler.emit_err(CompileError::ShadowsOtherSymbol { name: name.into() });
            }
        };
        match alias {
            Some(alias) => {
                check_name_clash(&alias);
                dst_mod
                    .current_items_mut()
                    .use_item_synonyms
                    .insert(alias.clone(), (Some(item.clone()), path, decl, visibility))
            }
            None => {
                check_name_clash(item);
                dst_mod
                    .current_items_mut()
                    .use_item_synonyms
                    .insert(item.clone(), (None, path, decl, visibility))
            }
        };

        dst_mod
            .current_items_mut()
            .implemented_traits
            .extend(impls_to_insert, engines);

        Ok(())
    }

    /// Pull a single variant `variant` from the enum `enum_name` from the given `src` module and import it into the `dst` module.
    ///
    /// Paths are assumed to be absolute.
    #[allow(clippy::too_many_arguments)] // TODO: remove lint bypass once private modules are no longer experimental
    pub(crate) fn variant_import(
        &mut self,
        handler: &Handler,
        engines: &Engines,
        src: &ModulePath,
        enum_name: &Ident,
        variant_name: &Ident,
        dst: &ModulePath,
        alias: Option<Ident>,
        visibility: Visibility,
    ) -> Result<(), ErrorEmitted> {
        self.check_module_privacy(handler, src, dst)?;

        let decl_engine = engines.de();
        let parsed_decl_engine = engines.pe();

        let (decl, path) = self.item_lookup(handler, engines, enum_name, src, dst, false)?;

        match decl {
            ResolvedDeclaration::Parsed(decl) => {
                if let Declaration::EnumDeclaration(decl_id) = decl {
                    let enum_decl = parsed_decl_engine.get_enum(&decl_id);

                    if let Some(variant_decl) =
                        enum_decl.variants.iter().find(|v| v.name == *variant_name)
                    {
                        // import it this way.
                        let dst_mod =
                            self.require_module_mut_in_current_package(handler, &dst.to_vec())?;
                        let check_name_clash = |name| {
                            if dst_mod.current_items().use_item_synonyms.contains_key(name) {
                                handler.emit_err(CompileError::ShadowsOtherSymbol {
                                    name: name.into(),
                                });
                            }
                        };

                        match alias {
                            Some(alias) => {
                                check_name_clash(&alias);
                                dst_mod.current_items_mut().use_item_synonyms.insert(
                                    alias.clone(),
                                    (
                                        Some(variant_name.clone()),
                                        path,
                                        ResolvedDeclaration::Parsed(
                                            Declaration::EnumVariantDeclaration(
                                                EnumVariantDeclaration {
                                                    enum_ref: decl_id,
                                                    variant_name: variant_name.clone(),
                                                    variant_decl_span: variant_decl.span.clone(),
                                                },
                                            ),
                                        ),
                                        visibility,
                                    ),
                                );
                            }
                            None => {
                                check_name_clash(variant_name);
                                dst_mod.current_items_mut().use_item_synonyms.insert(
                                    variant_name.clone(),
                                    (
                                        None,
                                        path,
                                        ResolvedDeclaration::Parsed(
                                            Declaration::EnumVariantDeclaration(
                                                EnumVariantDeclaration {
                                                    enum_ref: decl_id,
                                                    variant_name: variant_name.clone(),
                                                    variant_decl_span: variant_decl.span.clone(),
                                                },
                                            ),
                                        ),
                                        visibility,
                                    ),
                                );
                            }
                        };
                    } else {
                        return Err(handler.emit_err(CompileError::SymbolNotFound {
                            name: variant_name.clone(),
                            span: variant_name.span(),
                        }));
                    }
                }
            }
            ResolvedDeclaration::Typed(decl) => {
                if let TyDecl::EnumDecl(ty::EnumDecl { decl_id, .. }) = decl {
                    let enum_decl = decl_engine.get_enum(&decl_id);
                    let enum_ref = DeclRef::new(
                        enum_decl.call_path.suffix.clone(),
                        decl_id,
                        enum_decl.span(),
                    );

                    if let Some(variant_decl) =
                        enum_decl.variants.iter().find(|v| v.name == *variant_name)
                    {
                        // import it this way.
                        let dst_mod =
                            self.require_module_mut_in_current_package(handler, &dst.to_vec())?;
                        let check_name_clash = |name| {
                            if dst_mod.current_items().use_item_synonyms.contains_key(name) {
                                handler.emit_err(CompileError::ShadowsOtherSymbol {
                                    name: name.into(),
                                });
                            }
                        };

                        match alias {
                            Some(alias) => {
                                check_name_clash(&alias);
                                dst_mod.current_items_mut().use_item_synonyms.insert(
                                    alias.clone(),
                                    (
                                        Some(variant_name.clone()),
                                        path,
                                        ResolvedDeclaration::Typed(TyDecl::EnumVariantDecl(
                                            ty::EnumVariantDecl {
                                                enum_ref: enum_ref.clone(),
                                                variant_name: variant_name.clone(),
                                                variant_decl_span: variant_decl.span.clone(),
                                            },
                                        )),
                                        visibility,
                                    ),
                                );
                            }
                            None => {
                                check_name_clash(variant_name);
                                dst_mod.current_items_mut().use_item_synonyms.insert(
                                    variant_name.clone(),
                                    (
                                        None,
                                        path,
                                        ResolvedDeclaration::Typed(TyDecl::EnumVariantDecl(
                                            ty::EnumVariantDecl {
                                                enum_ref: enum_ref.clone(),
                                                variant_name: variant_name.clone(),
                                                variant_decl_span: variant_decl.span.clone(),
                                            },
                                        )),
                                        visibility,
                                    ),
                                );
                            }
                        };
                    } else {
                        return Err(handler.emit_err(CompileError::SymbolNotFound {
                            name: variant_name.clone(),
                            span: variant_name.span(),
                        }));
                    }
                } else {
                    return Err(handler.emit_err(CompileError::Internal(
                        "Attempting to import variants of something that isn't an enum",
                        enum_name.span(),
                    )));
                }
            }
        };

        Ok(())
    }

    /// Pull all variants from the enum `enum_name` from the given `src` module and import them all into the `dst` module.
    ///
    /// Paths are assumed to be absolute.
    pub(crate) fn variant_star_import(
        &mut self,
        handler: &Handler,
        engines: &Engines,
        src: &ModulePath,
        dst: &ModulePath,
        enum_name: &Ident,
        visibility: Visibility,
    ) -> Result<(), ErrorEmitted> {
        self.check_module_privacy(handler, src, dst)?;

        let parsed_decl_engine = engines.pe();
        let decl_engine = engines.de();

        let (decl, path) = self.item_lookup(handler, engines, enum_name, src, dst, false)?;

        match decl {
            ResolvedDeclaration::Parsed(Declaration::EnumDeclaration(decl_id)) => {
                let enum_decl = parsed_decl_engine.get_enum(&decl_id);

                for variant in enum_decl.variants.iter() {
                    let variant_name = &variant.name;
                    let variant_decl =
                        Declaration::EnumVariantDeclaration(EnumVariantDeclaration {
                            enum_ref: decl_id,
                            variant_name: variant_name.clone(),
                            variant_decl_span: variant.span.clone(),
                        });

                    // import it this way.
                    self.require_module_mut_in_current_package(handler, &dst.to_vec())?
                        .current_items_mut()
                        .insert_glob_use_symbol(
                            engines,
                            variant_name.clone(),
                            path.clone(),
                            &ResolvedDeclaration::Parsed(variant_decl),
                            visibility,
                        );
                }
            }
            ResolvedDeclaration::Typed(TyDecl::EnumDecl(ty::EnumDecl { decl_id, .. })) => {
                let enum_decl = decl_engine.get_enum(&decl_id);
                let enum_ref = DeclRef::new(
                    enum_decl.call_path.suffix.clone(),
                    decl_id,
                    enum_decl.span(),
                );

                for variant_decl in enum_decl.variants.iter() {
                    let variant_name = &variant_decl.name;
                    let decl =
                        ResolvedDeclaration::Typed(TyDecl::EnumVariantDecl(ty::EnumVariantDecl {
                            enum_ref: enum_ref.clone(),
                            variant_name: variant_name.clone(),
                            variant_decl_span: variant_decl.span.clone(),
                        }));

                    // import it this way.
                    self.require_module_mut_in_current_package(handler, &dst.to_vec())?
                        .current_items_mut()
                        .insert_glob_use_symbol(
                            engines,
                            variant_name.clone(),
                            path.clone(),
                            &decl,
                            visibility,
                        );
                }
            }
            _ => {
                return Err(handler.emit_err(CompileError::Internal(
                    "Attempting to import variants of something that isn't an enum",
                    enum_name.span(),
                )));
            }
        };

        Ok(())
    }

    /// Check that all accessed modules in the src path are visible from the dst path.
    ///
    /// Only the module part of the src path will be checked. If the src path contains identifiers
    /// that refer to non-modules, e.g., enum names or associated types, then the visibility of
    /// those items will not be checked.
    ///
    /// If src and dst have a common ancestor module that is private, this privacy modifier is
    /// ignored for visibility purposes, since src and dst are both behind that private visibility
    /// modifier.  Additionally, items in a private module are visible to its immediate parent.
    ///
    /// The returned path is the part of the src path that refers to modules.
    pub(crate) fn check_module_privacy(
        &self,
        handler: &Handler,
        src: &ModulePath,
        dst: &ModulePath,
    ) -> Result<(), ErrorEmitted> {
        // Calculate the number of src prefixes whose visibility is ignored.
        let mut ignored_prefixes = 0;

        // Ignore visibility of common ancestors
        ignored_prefixes += src
            .iter()
            .zip(dst)
            .position(|(src_id, dst_id)| src_id != dst_id)
            .unwrap_or(dst.len());

        // Ignore visibility of direct submodules of the destination module
        if dst.len() == ignored_prefixes {
            ignored_prefixes += 1;
        }

        // Check visibility of remaining submodules in the source path
        for prefix in iter_prefixes(src).skip(ignored_prefixes) {
            if let Some(module) = self.module_from_absolute_path(&prefix.to_vec()) {
                if module.visibility().is_private() {
                    let prefix_last = prefix[prefix.len() - 1].clone();
                    handler.emit_err(CompileError::ImportPrivateModule {
                        span: prefix_last.span(),
                        name: prefix_last,
                    });
                }
            } else {
                return Ok(());
            }
        }

        Ok(())
    }
}

fn is_ancestor(src: &ModulePath, dst: &ModulePath) -> bool {
    dst.len() >= src.len() && src.iter().zip(dst).all(|(src, dst)| src == dst)
}<|MERGE_RESOLUTION|>--- conflicted
+++ resolved
@@ -412,13 +412,9 @@
             }
         }
 
-<<<<<<< HEAD
-        let implemented_traits = src_mod.current_items().implemented_traits.clone();
+        let implemented_traits = src_mod.root_items().implemented_traits.clone();
         let dst_mod = self.require_module_mut_in_current_package(handler, &dst.to_vec())?;
-=======
-        let implemented_traits = src_mod.root_items().implemented_traits.clone();
-        let dst_mod = self.module.lookup_submodule_mut(handler, engines, dst)?;
->>>>>>> e40ebf41
+
         dst_mod
             .current_items_mut()
             .implemented_traits
@@ -466,13 +462,8 @@
         dst: &ModulePath,
         ignore_visibility: bool,
     ) -> Result<(ResolvedDeclaration, ModulePathBuf), ErrorEmitted> {
-<<<<<<< HEAD
         let src_mod = self.require_module(handler, &src.to_vec())?;
-        let src_items = src_mod.current_items();
-=======
-        let src_mod = self.module.lookup_submodule(handler, engines, src)?;
         let src_items = src_mod.root_items();
->>>>>>> e40ebf41
 
         let (decl, path, src_visibility) = if let Some(decl) = src_items.symbols.get(item) {
             let visibility = if is_ancestor(src, dst) {
