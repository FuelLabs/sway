use crate::{
    decl_engine::*, engine_threading::Engines, error::*, language::ty, namespace::*, type_system::*,
};

use super::TraitMap;

use sway_error::error::CompileError;
use sway_types::{span::Span, Spanned};

use std::sync::Arc;

/// Is this a glob (`use foo::*;`) import?
#[derive(Clone, Copy, PartialEq, Debug)]
pub(crate) enum GlobImport {
    Yes,
    No,
}

pub(super) type SymbolMap = im::OrdMap<Ident, ty::TyDeclaration>;
pub(super) type UseSynonyms = im::HashMap<Ident, (Vec<Ident>, GlobImport, ty::TyDeclaration)>;
pub(super) type UseAliases = im::HashMap<String, Ident>;

/// The set of items that exist within some lexical scope via declaration or importing.
#[derive(Clone, Debug, Default)]
pub struct Items {
    /// An ordered map from `Ident`s to their associated typed declarations.
    pub(crate) symbols: SymbolMap,
    pub(crate) implemented_traits: TraitMap,
    /// Represents the absolute path from which a symbol was imported.
    ///
    /// For example, in `use ::foo::bar::Baz;`, we store a mapping from the symbol `Baz` to its
    /// path `foo::bar::Baz`.
    pub(crate) use_synonyms: UseSynonyms,
    /// Represents an alternative name for an imported symbol.
    ///
    /// Aliases are introduced with syntax like `use foo::bar as baz;` syntax, where `baz` is an
    /// alias for `bar`.
    pub(crate) use_aliases: UseAliases,
    /// If there is a storage declaration (which are only valid in contracts), store it here.
    pub(crate) declared_storage: Option<DeclRefStorage>,
}

impl Items {
    /// Immutable access to the inner symbol map.
    pub fn symbols(&self) -> &SymbolMap {
        &self.symbols
    }

    pub fn apply_storage_load(
        &self,
        engines: Engines<'_>,
        fields: Vec<Ident>,
        storage_fields: &[ty::TyStorageField],
    ) -> CompileResult<(ty::TyStorageAccess, TypeId)> {
        let warnings = vec![];
        let mut errors = vec![];
        let type_engine = engines.te();
        let decl_engine = engines.de();
        match self.declared_storage {
            Some(ref decl_ref) => {
                let storage = decl_engine.get_storage(&decl_ref.id);
                storage.apply_storage_load(type_engine, decl_engine, fields, storage_fields)
            }
            None => {
                errors.push(CompileError::NoDeclaredStorage {
                    span: fields[0].span(),
                });
                err(warnings, errors)
            }
        }
    }

    pub fn set_storage_declaration(&mut self, decl_ref: DeclRefStorage) -> CompileResult<()> {
        if self.declared_storage.is_some() {
            return err(
                vec![],
                vec![CompileError::MultipleStorageDeclarations {
                    span: decl_ref.span(),
                }],
            );
        }
        self.declared_storage = Some(decl_ref);
        ok((), vec![], vec![])
    }

    pub fn get_all_declared_symbols(&self) -> impl Iterator<Item = &Ident> {
        self.symbols().keys()
    }

    pub(crate) fn insert_symbol(
        &mut self,
        name: Ident,
        item: ty::TyDeclaration,
    ) -> CompileResult<()> {
        let mut errors = vec![];

        let append_shadowing_error =
            |decl: &ty::TyDeclaration, item: &ty::TyDeclaration, errors: &mut Vec<CompileError>| {
                use ty::TyDeclaration::*;
                match (decl, &item) {
                // variable shadowing a constant
                // constant shadowing a constant
                (
                    ConstantDeclaration { .. },
                    VariableDeclaration { .. } | ConstantDeclaration { .. },
                )
                // constant shadowing a variable
                | (VariableDeclaration { .. }, ConstantDeclaration { .. })
                // type shadowing another type
                // trait/abi shadowing another trait/abi
                // type shadowing a trait/abi or vice versa
                | (
                    StructDeclaration { .. }
                    | EnumDeclaration { .. }
                    | TraitDeclaration { .. }
                    | AbiDeclaration { .. },
                    StructDeclaration { .. }
                    | EnumDeclaration { .. }
                    | TraitDeclaration { .. }
                    | AbiDeclaration { .. },
                ) => errors.push(CompileError::NameDefinedMultipleTimes { name: name.to_string(), span: name.span() }),
                // Generic parameter shadowing another generic parameter
                (GenericTypeForFunctionScope { .. }, GenericTypeForFunctionScope { .. }) => {
                    errors.push(CompileError::GenericShadowsGeneric { name: name.clone() });
                }
                _ => {}
            }
            };

        if let Some(decl) = self.symbols.get(&name) {
            append_shadowing_error(decl, &item, &mut errors);
        }

        if let Some((_, GlobImport::No, decl)) = self.use_synonyms.get(&name) {
            append_shadowing_error(decl, &item, &mut errors);
        }

        self.symbols.insert(name, item);
        ok((), vec![], errors)
    }

    pub(crate) fn check_symbol(&self, name: &Ident) -> Result<&ty::TyDeclaration, CompileError> {
        self.symbols
            .get(name)
            .ok_or_else(|| CompileError::SymbolNotFound {
                name: name.clone(),
                span: name.span(),
            })
    }

    pub(crate) fn insert_trait_implementation_for_type(
        &mut self,
        engines: Engines<'_>,
        type_id: TypeId,
    ) {
        self.implemented_traits.insert_for_type(engines, type_id);
    }

<<<<<<< HEAD
    pub fn get_methods_for_type(&self, engines: Engines<'_>, type_id: TypeId) -> Vec<DeclRef> {
=======
    pub(crate) fn get_methods_for_type(
        &self,
        engines: Engines<'_>,
        type_id: TypeId,
    ) -> Vec<DeclRefFunction> {
>>>>>>> 3770dd8c
        self.implemented_traits
            .get_methods_for_type(engines, type_id)
    }

    pub(crate) fn has_storage_declared(&self) -> bool {
        self.declared_storage.is_some()
    }

    pub(crate) fn get_storage_field_descriptors(
        &self,
        decl_engine: &DeclEngine,
    ) -> CompileResult<Vec<ty::TyStorageField>> {
        let warnings = vec![];
        let mut errors = vec![];
        match self.declared_storage {
            Some(ref decl_ref) => {
                let storage = decl_engine.get_storage(decl_ref);
                ok(storage.fields, warnings, errors)
            }
            None => {
                let msg = "unknown source location";
                let span = Span::new(Arc::from(msg), 0, msg.len(), None).unwrap();
                errors.push(CompileError::NoDeclaredStorage { span });
                err(warnings, errors)
            }
        }
    }

    /// Returns a tuple where the first element is the [ResolvedType] of the actual expression, and
    /// the second is the [ResolvedType] of its parent, for control-flow analysis.
    pub(crate) fn find_subfield_type(
        &self,
        engines: Engines<'_>,
        base_name: &Ident,
        projections: &[ty::ProjectionKind],
    ) -> CompileResult<(TypeId, TypeId)> {
        let mut warnings = vec![];
        let mut errors = vec![];

        let type_engine = engines.te();
        let decl_engine = engines.de();

        let symbol = match self.symbols.get(base_name).cloned() {
            Some(s) => s,
            None => {
                errors.push(CompileError::UnknownVariable {
                    var_name: base_name.clone(),
                    span: base_name.span(),
                });
                return err(warnings, errors);
            }
        };
        let mut symbol = check!(
            symbol.return_type(engines),
            return err(warnings, errors),
            warnings,
            errors
        );
        let mut symbol_span = base_name.span();
        let mut parent_rover = symbol;
        let mut full_name_for_error = base_name.to_string();
        let mut full_span_for_error = base_name.span();
        for projection in projections {
            let resolved_type = match type_engine.to_typeinfo(symbol, &symbol_span) {
                Ok(resolved_type) => resolved_type,
                Err(error) => {
                    errors.push(CompileError::TypeError(error));
                    return err(warnings, errors);
                }
            };
            match (resolved_type, projection) {
                (
                    TypeInfo::Struct(decl_ref),
                    ty::ProjectionKind::StructField { name: field_name },
                ) => {
                    let struct_decl = decl_engine.get_struct(&decl_ref);
                    let field_type_opt = {
                        struct_decl.fields.iter().find_map(
                            |ty::TyStructField {
                                 type_argument,
                                 name,
                                 ..
                             }| {
                                if name == field_name {
                                    Some(type_argument.type_id)
                                } else {
                                    None
                                }
                            },
                        )
                    };
                    let field_type = match field_type_opt {
                        Some(field_type) => field_type,
                        None => {
                            // gather available fields for the error message
                            let available_fields = struct_decl
                                .fields
                                .iter()
                                .map(|field| field.name.as_str())
                                .collect::<Vec<_>>();

                            errors.push(CompileError::FieldNotFound {
                                field_name: field_name.clone(),
                                struct_name: struct_decl.call_path.suffix,
                                available_fields: available_fields.join(", "),
                                span: field_name.span(),
                            });
                            return err(warnings, errors);
                        }
                    };
                    parent_rover = symbol;
                    symbol = field_type;
                    symbol_span = field_name.span().clone();
                    full_name_for_error.push_str(field_name.as_str());
                    full_span_for_error =
                        Span::join(full_span_for_error, field_name.span().clone());
                }
                (TypeInfo::Tuple(fields), ty::ProjectionKind::TupleField { index, index_span }) => {
                    let field_type_opt = {
                        fields
                            .get(*index)
                            .map(|TypeArgument { type_id, .. }| type_id)
                    };
                    let field_type = match field_type_opt {
                        Some(field_type) => field_type,
                        None => {
                            errors.push(CompileError::TupleIndexOutOfBounds {
                                index: *index,
                                count: fields.len(),
                                span: Span::join(full_span_for_error, index_span.clone()),
                            });
                            return err(warnings, errors);
                        }
                    };
                    parent_rover = symbol;
                    symbol = *field_type;
                    symbol_span = index_span.clone();
                    full_name_for_error.push_str(&index.to_string());
                    full_span_for_error = Span::join(full_span_for_error, index_span.clone());
                }
                (
                    TypeInfo::Array(elem_ty, _),
                    ty::ProjectionKind::ArrayIndex { index_span, .. },
                ) => {
                    parent_rover = symbol;
                    symbol = elem_ty.type_id;
                    symbol_span = index_span.clone();
                    full_span_for_error = index_span.clone();
                }
                (actually, ty::ProjectionKind::StructField { .. }) => {
                    errors.push(CompileError::FieldAccessOnNonStruct {
                        span: full_span_for_error,
                        actually: engines.help_out(actually).to_string(),
                    });
                    return err(warnings, errors);
                }
                (actually, ty::ProjectionKind::TupleField { .. }) => {
                    errors.push(CompileError::NotATuple {
                        name: full_name_for_error,
                        span: full_span_for_error,
                        actually: engines.help_out(actually).to_string(),
                    });
                    return err(warnings, errors);
                }
                (actually, ty::ProjectionKind::ArrayIndex { .. }) => {
                    errors.push(CompileError::NotIndexable {
                        name: full_name_for_error,
                        span: full_span_for_error,
                        actually: engines.help_out(actually).to_string(),
                    });
                    return err(warnings, errors);
                }
            }
        }
        ok((symbol, parent_rover), warnings, errors)
    }
}<|MERGE_RESOLUTION|>--- conflicted
+++ resolved
@@ -156,15 +156,11 @@
         self.implemented_traits.insert_for_type(engines, type_id);
     }
 
-<<<<<<< HEAD
-    pub fn get_methods_for_type(&self, engines: Engines<'_>, type_id: TypeId) -> Vec<DeclRef> {
-=======
-    pub(crate) fn get_methods_for_type(
+    pub fn get_methods_for_type(
         &self,
         engines: Engines<'_>,
         type_id: TypeId,
     ) -> Vec<DeclRefFunction> {
->>>>>>> 3770dd8c
         self.implemented_traits
             .get_methods_for_type(engines, type_id)
     }
