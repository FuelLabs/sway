use crate::{
    declaration_engine::{declaration_engine::de_get_storage, declaration_id::DeclarationId},
    error::*,
    language::{ty, CallPath},
    namespace::*,
    semantic_analysis::*,
    type_system::*,
};

use super::TraitMap;

use sway_error::{
    error::CompileError,
    warning::{CompileWarning, Warning},
};
use sway_types::{span::Span, Spanned};

use std::sync::Arc;

/// Is this a glob (`use foo::*;`) import?
#[derive(Clone, Copy, PartialEq, Debug)]
pub(crate) enum GlobImport {
    Yes,
    No,
}

pub(super) type SymbolMap = im::OrdMap<Ident, ty::TyDeclaration>;
pub(super) type UseSynonyms = im::HashMap<Ident, (Vec<Ident>, GlobImport)>;
pub(super) type UseAliases = im::HashMap<String, Ident>;

/// The set of items that exist within some lexical scope via declaration or importing.
#[derive(Clone, Debug, Default, PartialEq)]
pub struct Items {
    /// An ordered map from `Ident`s to their associated typed declarations.
    pub(crate) symbols: SymbolMap,
    pub(crate) implemented_traits: TraitMap,
    /// Represents the absolute path from which a symbol was imported.
    ///
    /// For example, in `use ::foo::bar::Baz;`, we store a mapping from the symbol `Baz` to its
    /// path `foo::bar::Baz`.
    pub(crate) use_synonyms: UseSynonyms,
    /// Represents an alternative name for an imported symbol.
    ///
    /// Aliases are introduced with syntax like `use foo::bar as baz;` syntax, where `baz` is an
    /// alias for `bar`.
    pub(crate) use_aliases: UseAliases,
    /// If there is a storage declaration (which are only valid in contracts), store it here.
    pub(crate) declared_storage: Option<DeclarationId>,
}

impl Items {
    /// Immutable access to the inner symbol map.
    pub fn symbols(&self) -> &SymbolMap {
        &self.symbols
    }

    pub fn apply_storage_load(
        &self,
        fields: Vec<Ident>,
        storage_fields: &[TyStorageField],
        access_span: &Span,
    ) -> CompileResult<(ty::TyStorageAccess, TypeId)> {
        let mut warnings = vec![];
        let mut errors = vec![];
        match self.declared_storage {
            Some(ref decl_id) => {
                let storage = check!(
                    CompileResult::from(de_get_storage(decl_id.clone(), access_span)),
                    return err(warnings, errors),
                    warnings,
                    errors
                );
                storage.apply_storage_load(fields, storage_fields)
            }
            None => {
                errors.push(CompileError::NoDeclaredStorage {
                    span: fields[0].span(),
                });
                err(warnings, errors)
            }
        }
    }

    pub fn set_storage_declaration(&mut self, decl_id: DeclarationId) -> CompileResult<()> {
        if self.declared_storage.is_some() {
            return err(
                vec![],
                vec![CompileError::MultipleStorageDeclarations {
                    span: decl_id.span(),
                }],
            );
        }
        self.declared_storage = Some(decl_id);
        ok((), vec![], vec![])
    }

    pub fn get_all_declared_symbols(&self) -> impl Iterator<Item = &Ident> {
        self.symbols().keys()
    }

    pub(crate) fn insert_symbol(
        &mut self,
        name: Ident,
        item: ty::TyDeclaration,
    ) -> CompileResult<()> {
        let mut warnings = vec![];
        let mut errors = vec![];
        // purposefully do not preemptively return errors so that the
        // new definition allows later usages to compile
        if self.symbols.get(&name).is_some() {
            match item {
<<<<<<< HEAD
                TyDeclaration::EnumDeclaration { .. }
                | TyDeclaration::StructDeclaration { .. }
                | TyDeclaration::TraitDeclaration { .. }
                | TyDeclaration::AbiDeclaration { .. } => {
=======
                ty::TyDeclaration::EnumDeclaration { .. }
                | ty::TyDeclaration::StructDeclaration { .. } => {
>>>>>>> 081791f4
                    errors.push(CompileError::ShadowsOtherSymbol { name: name.clone() });
                }
                ty::TyDeclaration::GenericTypeForFunctionScope { .. } => {
                    errors.push(CompileError::GenericShadowsGeneric { name: name.clone() });
                }
                _ => {
                    warnings.push(CompileWarning {
                        span: name.span(),
                        warning_content: Warning::ShadowsOtherSymbol { name: name.clone() },
                    });
                }
            }
        }
        self.symbols.insert(name, item);
        ok((), warnings, errors)
    }

    pub(crate) fn check_symbol(&self, name: &Ident) -> Result<&ty::TyDeclaration, CompileError> {
        self.symbols
            .get(name)
            .ok_or_else(|| CompileError::SymbolNotFound { name: name.clone() })
    }

    pub(crate) fn insert_trait_implementation(
        &mut self,
        trait_name: CallPath,
        implementing_for_type_id: TypeId,
        functions_buf: Vec<TyFunctionDeclaration>,
    ) {
        let new_prefixes = if trait_name.prefixes.is_empty() {
            self.use_synonyms
                .get(&trait_name.suffix)
                .map(|us| &us.0)
                .unwrap_or(&trait_name.prefixes)
                .clone()
        } else {
            trait_name.prefixes
        };
        let trait_name = CallPath {
            suffix: trait_name.suffix,
            prefixes: new_prefixes,
            is_absolute: trait_name.is_absolute,
        };
        self.implemented_traits
            .insert(trait_name, implementing_for_type_id, functions_buf);
    }

    pub(crate) fn get_methods_for_type(
        &self,
        implementing_for_type_id: TypeId,
    ) -> Vec<TyFunctionDeclaration> {
        self.implemented_traits
            .get_methods_for_type(implementing_for_type_id)
    }

    pub(crate) fn get_canonical_path(&self, symbol: &Ident) -> &[Ident] {
        self.use_synonyms
            .get(symbol)
            .map(|v| &v.0[..])
            .unwrap_or(&[])
    }

    pub(crate) fn has_storage_declared(&self) -> bool {
        self.declared_storage.is_some()
    }

    pub(crate) fn get_storage_field_descriptors(
        &self,
        access_span: &Span,
    ) -> CompileResult<Vec<TyStorageField>> {
        let mut warnings = vec![];
        let mut errors = vec![];
        match self.declared_storage {
            Some(ref decl_id) => {
                let storage = check!(
                    CompileResult::from(de_get_storage(decl_id.clone(), access_span)),
                    return err(warnings, errors),
                    warnings,
                    errors
                );
                ok(storage.fields, warnings, errors)
            }
            None => {
                let msg = "unknown source location";
                let span = Span::new(Arc::from(msg), 0, msg.len(), None).unwrap();
                errors.push(CompileError::NoDeclaredStorage { span });
                err(warnings, errors)
            }
        }
    }

    /// Returns a tuple where the first element is the [ResolvedType] of the actual expression, and
    /// the second is the [ResolvedType] of its parent, for control-flow analysis.
    pub(crate) fn find_subfield_type(
        &self,
        base_name: &Ident,
        projections: &[ProjectionKind],
    ) -> CompileResult<(TypeId, TypeId)> {
        let mut warnings = vec![];
        let mut errors = vec![];
        let symbol = match self.symbols.get(base_name).cloned() {
            Some(s) => s,
            None => {
                errors.push(CompileError::UnknownVariable {
                    var_name: base_name.clone(),
                });
                return err(warnings, errors);
            }
        };
        let mut symbol = check!(
            symbol.return_type(&base_name.span()),
            return err(warnings, errors),
            warnings,
            errors
        );
        let mut symbol_span = base_name.span();
        let mut parent_rover = symbol;
        let mut full_name_for_error = base_name.to_string();
        let mut full_span_for_error = base_name.span();
        for projection in projections {
            let resolved_type = match to_typeinfo(symbol, &symbol_span) {
                Ok(resolved_type) => resolved_type,
                Err(error) => {
                    errors.push(CompileError::TypeError(error));
                    return err(warnings, errors);
                }
            };
            match (resolved_type, projection) {
                (
                    TypeInfo::Struct {
                        name: struct_name,
                        fields,
                        ..
                    },
                    ProjectionKind::StructField { name: field_name },
                ) => {
                    let field_type_opt = {
                        fields.iter().find_map(
                            |TyStructField {
                                 type_id: r#type,
                                 name,
                                 ..
                             }| {
                                if name == field_name {
                                    Some(r#type)
                                } else {
                                    None
                                }
                            },
                        )
                    };
                    let field_type = match field_type_opt {
                        Some(field_type) => field_type,
                        None => {
                            // gather available fields for the error message
                            let available_fields = fields
                                .iter()
                                .map(|field| field.name.as_str())
                                .collect::<Vec<_>>();

                            errors.push(CompileError::FieldNotFound {
                                field_name: field_name.clone(),
                                struct_name,
                                available_fields: available_fields.join(", "),
                            });
                            return err(warnings, errors);
                        }
                    };
                    parent_rover = symbol;
                    symbol = *field_type;
                    symbol_span = field_name.span().clone();
                    full_name_for_error.push_str(field_name.as_str());
                    full_span_for_error =
                        Span::join(full_span_for_error, field_name.span().clone());
                }
                (TypeInfo::Tuple(fields), ProjectionKind::TupleField { index, index_span }) => {
                    let field_type_opt = {
                        fields
                            .get(*index)
                            .map(|TypeArgument { type_id, .. }| type_id)
                    };
                    let field_type = match field_type_opt {
                        Some(field_type) => field_type,
                        None => {
                            errors.push(CompileError::TupleIndexOutOfBounds {
                                index: *index,
                                count: fields.len(),
                                span: Span::join(full_span_for_error, index_span.clone()),
                            });
                            return err(warnings, errors);
                        }
                    };
                    parent_rover = symbol;
                    symbol = *field_type;
                    symbol_span = index_span.clone();
                    full_name_for_error.push_str(&index.to_string());
                    full_span_for_error = Span::join(full_span_for_error, index_span.clone());
                }
                (actually, ProjectionKind::StructField { .. }) => {
                    errors.push(CompileError::FieldAccessOnNonStruct {
                        span: full_span_for_error,
                        actually: actually.to_string(),
                    });
                    return err(warnings, errors);
                }
                (actually, ProjectionKind::TupleField { .. }) => {
                    errors.push(CompileError::NotATuple {
                        name: full_name_for_error,
                        span: full_span_for_error,
                        actually: actually.to_string(),
                    });
                    return err(warnings, errors);
                }
            }
        }
        ok((symbol, parent_rover), warnings, errors)
    }
}<|MERGE_RESOLUTION|>--- conflicted
+++ resolved
@@ -109,15 +109,10 @@
         // new definition allows later usages to compile
         if self.symbols.get(&name).is_some() {
             match item {
-<<<<<<< HEAD
                 TyDeclaration::EnumDeclaration { .. }
                 | TyDeclaration::StructDeclaration { .. }
                 | TyDeclaration::TraitDeclaration { .. }
                 | TyDeclaration::AbiDeclaration { .. } => {
-=======
-                ty::TyDeclaration::EnumDeclaration { .. }
-                | ty::TyDeclaration::StructDeclaration { .. } => {
->>>>>>> 081791f4
                     errors.push(CompileError::ShadowsOtherSymbol { name: name.clone() });
                 }
                 ty::TyDeclaration::GenericTypeForFunctionScope { .. } => {
