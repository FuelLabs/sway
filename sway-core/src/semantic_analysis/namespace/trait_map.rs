--- conflicted
+++ resolved
@@ -422,34 +422,22 @@
                 } else if decider(&type_info, &look_up_type_id(*map_type_id)) {
                     let type_mapping =
                         TypeMapping::from_superset_and_subset(*map_type_id, *type_id);
-                    // let mut trait_methods = map_trait_methods.clone();
-                    // trait_methods.iter_mut().for_each(|(_, trait_method)| {
-                    //     trait_method.copy_types(&type_mapping);
-                    //     let new_self_type = insert_type(TypeInfo::SelfType);
-                    //     type_id.replace_self_type(new_self_type);
-                    //     trait_method.replace_self_type(new_self_type);
-                    // });
+                    let new_self_type = insert_type(TypeInfo::SelfType);
+                    type_id.replace_self_type(new_self_type);
                     let trait_methods: TraitMethods = map_trait_methods
                         .clone()
                         .into_iter()
-<<<<<<< HEAD
                         .map(|(name, decl_id)| {
                             let mut decl = de_look_up_decl_id(decl_id.clone());
                             decl.copy_types(&type_mapping);
-                            let new_self_type = insert_type(TypeInfo::SelfType);
                             decl.replace_self_type(new_self_type);
                             (name, de_insert(decl, decl_id.span()))
                         })
                         .collect();
-=======
-                        .collect::<Vec<_>>();
-                    let new_self_type = insert_type(TypeInfo::SelfType);
-                    type_id.replace_self_type(new_self_type);
-                    trait_methods.iter_mut().for_each(|trait_method| {
-                        trait_method.copy_types(&type_mapping);
-                        trait_method.replace_self_type(new_self_type);
-                    });
->>>>>>> e6207190
+                    // trait_methods.iter_mut().for_each(|trait_method| {
+                    //     trait_method.copy_types(&type_mapping);
+                    //     trait_method.replace_self_type(new_self_type);
+                    // });
                     trait_map.insert_inner(map_trait_name.clone(), *type_id, trait_methods);
                 }
             }
