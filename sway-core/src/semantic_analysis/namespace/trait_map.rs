--- conflicted
+++ resolved
@@ -412,22 +412,12 @@
             for type_id in all_types.iter_mut() {
                 let type_info = look_up_type_id(*type_id);
                 if !type_info.can_change() && *type_id == *map_type_id {
-<<<<<<< HEAD
                     trait_map.insert_inner(
                         map_trait_name.clone(),
                         *type_id,
                         map_trait_methods.clone(),
                     );
-                } else if type_info.is_subset_of(&look_up_type_id(*map_type_id)) {
-=======
-                    let trait_methods = map_trait_methods
-                        .values()
-                        .cloned()
-                        .into_iter()
-                        .collect::<Vec<_>>();
-                    trait_map.insert_inner(map_trait_name.clone(), *type_id, trait_methods);
                 } else if decider(&type_info, &look_up_type_id(*map_type_id)) {
->>>>>>> 1abbd265
                     let type_mapping =
                         TypeMapping::from_superset_and_subset(*map_type_id, *type_id);
                     // let mut trait_methods = map_trait_methods.clone();
