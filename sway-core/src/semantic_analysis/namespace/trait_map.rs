use std::fmt;

use crate::{
    insert_type,
    language::{ty, CallPath},
    type_system::{look_up_type_id, CopyTypes, TypeId},
    ReplaceSelfType, TypeInfo, TypeMapping,
};

type TraitName = CallPath;
/// Map of function name to [TyFunctionDeclaration](ty::TyFunctionDeclaration)
type TraitMethods = im::HashMap<String, ty::TyFunctionDeclaration>;
/// Map of trait name and type to [TraitMethods].
type TraitImpls = im::HashMap<(TraitName, TypeId), TraitMethods>;

<<<<<<< HEAD
#[derive(Clone, Debug, Default, PartialEq, Eq)]
pub struct TraitMap {
=======
/// Map holding trait implementations for types.
///
/// Note: "impl self" blocks are considered traits and are stored in the
/// [TraitMap].
#[derive(Clone, Debug, Default, PartialEq)]
pub(crate) struct TraitMap {
>>>>>>> 27179f76
    trait_impls: TraitImpls,
}

impl fmt::Display for TraitMap {
    fn fmt(&self, f: &mut fmt::Formatter<'_>) -> fmt::Result {
        write!(
            f,
            "TraitMap [\n\t{}\n]",
            self.trait_impls
                .iter()
                .map(|trait_impl| {
                    let ((trait_name, type_id), trait_methods) = trait_impl;
                    format!(
                        "impl {} for {} {{\n\t\t{}\n\t}}",
                        trait_name,
                        type_id,
                        trait_methods
                            .iter()
                            .map(|(_, method)| method.to_string())
                            .collect::<Vec<_>>()
                            .join("\n\t\t")
                    )
                })
                .collect::<Vec<_>>()
                .join("\n\t")
        )
    }
}

impl TraitMap {
    /// Given a [TraitName] `trait_name`, [TypeId] `type_id`, and list of
    /// [TyFunctionDeclaration](ty::TyFunctionDeclaration) `methods`, inserts
    /// `methods` into the [TraitMap] with the key `(trait_name, type_id)`.
    ///
    /// This method is as conscious as possible of existing entries in the
    /// [TraitMap], and tries to append `methods` to an existing list of
    /// [TyFunctionDeclaration](ty::TyFunctionDeclaration) for the key
    /// `(trait_name, type_id)` whenever possible.
    pub(crate) fn insert(
        &mut self,
        trait_name: TraitName,
        type_id: TypeId,
        methods: Vec<ty::TyFunctionDeclaration>,
    ) {
        let trait_methods: TraitMethods = methods
            .into_iter()
            .map(|method| (method.name.as_str().to_string(), method))
            .collect();
        let trait_impls: TraitImpls =
            std::iter::once(((trait_name, type_id), trait_methods)).collect();
        let trait_map = TraitMap { trait_impls };
        self.extend(trait_map);
    }

<<<<<<< HEAD
    pub(crate) fn insert_for_type(&mut self, type_id: TypeId) {
        // println!("insert_for_type: {}", type_id);
        // println!("during: {}", self);
        // let trait_map = self.filter_by_type(type_id);
        // self.extend(trait_map);
        self.extend(self.filter_by_type_recursively(type_id));
        // for type_id in look_up_type_id(type_id).extract_inner_types().into_iter() {
        //     self.extend(self.filter_by_type(type_id));
        // }
    }

=======
    /// Given a [TypeId] `type_id`, retrieve entries in the [TraitMap] `self`
    /// for which `type_id` is a subset and re-insert them under `type_id`.
    ///
    /// Here is an example of what this means. Imagine we have this Sway code:
    ///
    /// ```ignore
    /// struct Data<T, F> {
    ///     first: T,
    ///     second: F,
    /// }
    ///
    /// impl<T, F> Data<T, F> {
    ///     fn get_first(self) -> T {
    ///         self.first
    ///     }
    ///
    ///     fn get_second(self) -> F {
    ///         self.second
    ///     }
    /// }
    ///
    /// impl<T> Data<T, T> {
    ///     fn switch(ref mut self) {
    ///         let first = self.first;
    ///         self.first = self.second;
    ///         self.second = first;
    ///     }
    /// }
    ///
    /// impl Data<u8, u8> {
    ///     fn add_u8(ref mut self, input: u8) {
    ///         self.first += input;
    ///         self.second += input;
    ///     }
    /// }
    ///
    /// impl Data<bool, bool> {
    ///     fn inner_and(self) -> bool {
    ///         self.first && self.second
    ///     }
    /// }
    ///
    /// fn main() {
    ///     let mut foo = Data {
    ///         first: 1u8,
    ///         second: 2u8,
    ///     };
    ///
    ///     let a = foo.get_first();
    ///     let b = foo.get_second();
    ///     foo.switch();
    ///     let c = foo.add_u8(3u8);
    ///     let d = foo.inner_and();    // fails to compile
    ///
    ///     let mut bar = Data {
    ///         first: true,
    ///         second: false,
    ///     };
    ///
    ///     let e = bar.get_first();
    ///     let f = bar.get_second();
    ///     bar.switch();
    ///     let g = bar.add_u8(3u8);    // fails to compile
    ///     let h = bar.inner_and();
    ///
    ///     let mut baz = Data {
    ///         first: 1u8,
    ///         second: false,
    ///     };
    ///
    ///     let i = baz.get_first();
    ///     let j = baz.get_second();
    ///     baz.switch();               // fails to compile
    ///     let k = baz.add_u8(3u8);    // fails to compile
    ///     let l = baz.inner_and();    // fails to compile
    /// }
    /// ```
    ///
    /// When we first create the type of `Data<u8, u8>` when we declare the
    /// variable `foo`, we need some way of gathering all of the applicable
    /// traits that have been implemented for `Data<u8, u8>`, even if they were
    /// not implemented for `Data<u8, u8>` directly. That's why we look for
    /// entries in the [TraitMap] `self` for which `type_id` is a subset and
    /// re-insert them under `type_id`. Moreover, the impl block for
    /// `Data<T, T>` needs to be able to call methods that are defined in the
    /// impl block of `Data<T, F>`
    pub(crate) fn insert_for_type(&mut self, type_id: TypeId) {
        self.extend(self.filter_by_type(type_id));
    }

    /// Given [TraitMap]s `self` and `other`, extend `self` with `other`,
    /// extending existing entries when possible.
>>>>>>> 27179f76
    pub(crate) fn extend(&mut self, other: TraitMap) {
        // println!("extend: {} traits", other.trait_impls.len());
        for (key, other_trait_methods) in other.trait_impls.into_iter() {
            self.trait_impls
                .entry(key)
                .or_insert(other_trait_methods.clone())
                .extend(other_trait_methods.into_iter());
        }
    }

<<<<<<< HEAD
    // pub(crate) fn filter_by_type_recursively(&self, type_id: TypeId) -> TraitMap {
    //     // let mut trait_impls: TraitImpls = im::HashMap::new();
    //     // for ((map_trait_name, map_type_id), map_trait_impls) in self.trait_impls.iter() {
    //     //     if look_up_type_id(type_id).is_subset_of(&look_up_type_id(*map_type_id)) {
    //     //         trait_impls.insert((map_trait_name.clone(), type_id), map_trait_impls.clone());
    //     //     }
    //     // }
    //     let mut all_types = im::HashSet::new();
    //     all_types.insert(type_id);
    //     all_types.extend(look_up_type_id(type_id).extract_inner_types());
    //     let all_types = all_types.into_iter().collect::<Vec<_>>();

    //     let mut trait_map = TraitMap { trait_impls: Default::default() };
    //     for ((map_trait_name, map_type_id), map_trait_methods) in self.trait_impls.iter() {
    //         for type_id in all_types.iter() {
    //             if look_up_type_id(*type_id).is_subset_of(&look_up_type_id(*map_type_id)) {
    //                 // println!("\tfound subsets:\n\t\t{}\n\t\t{}", type_id, map_type_id);
    //                 let type_mapping = TypeMapping::from_superset_and_subset(*map_type_id, *type_id);
    //                 let mut trait_methods = map_trait_methods.values().cloned().into_iter().collect::<Vec<_>>();
    //                 trait_methods.iter_mut().for_each(|trait_method| {
    //                     // println!("before copy types: {} with {}", method, type_mapping);
    //                     trait_method.copy_types(&type_mapping);
    //                     trait_map.extend(self.filter_by_type_recursively(trait_method.return_type));
    //                     // println!("after copy types: {} with {}", method, type_mapping);
    //                 });
    //                 trait_map.insert(map_trait_name.clone(), *type_id, trait_methods);
    //             }
    //         }
    //     }
    //     println!(
    //         "filter_by_type: {} -------\n{}",
    //         type_id,
    //         trait_map
    //     );
    //     trait_map
    // }

    pub(crate) fn filter_by_type_recursively(&self, type_id: TypeId) -> TraitMap {
        fn helper(
            trait_map_self: &TraitMap,
            type_id: TypeId,
            seen: &mut im::HashSet<TypeId>,
        ) -> TraitMap {
            println!("helper for {}, {}", *type_id, type_id);
            seen.insert(type_id);
            let all_types = TraitMap::calculate_all_types(type_id);
            let mut trait_map = TraitMap {
                trait_impls: Default::default(),
            };

            for ((map_trait_name, map_type_id), map_trait_methods) in
                trait_map_self.trait_impls.iter()
            {
                for type_id in all_types.iter() {
                    if look_up_type_id(*type_id).is_subset_of(&look_up_type_id(*map_type_id)) {
                        let type_mapping =
                            TypeMapping::from_superset_and_subset(*map_type_id, *type_id);
                        let mut trait_methods = map_trait_methods
                            .values()
                            .cloned()
                            .into_iter()
                            .collect::<Vec<_>>();
                        trait_methods.iter_mut().for_each(|trait_method| {
                            let seen_it = seen.contains(&trait_method.return_type);
                            seen.insert(trait_method.return_type);
                            trait_method.copy_types(&type_mapping);
                            if !seen_it {
                                seen.insert(trait_method.return_type);
                                trait_map.extend(helper(
                                    trait_map_self,
                                    trait_method.return_type,
                                    seen,
                                ));
                            }
                        });
                        trait_map.insert(map_trait_name.clone(), *type_id, trait_methods);
                    }
=======
    /// Filter the entries in `self` with the given [TypeId] `type_id` and
    /// return a new [TraitMap] with all of the entries from `self` for which
    /// `type_id` is a subtype. Additionally, the new [TraitMap] contains the
    /// entries for the inner types of `self`.
    ///
    /// An "inner type" of `self` is one that is contained within `self`, but
    /// not including `self`. So the types of the fields of a struct would be
    /// inner types, for instance.
    ///
    /// The new [TraitMap] must contain entries for the inner types of `self`
    /// because users will want to chain field access's and method calls.
    /// Here is some example Sway code to demonstrate this:
    ///
    /// `data.sw`:
    /// ```ignore
    /// library data;
    ///
    /// enum MyResult<T, E> {
    ///     Ok: T,
    ///     Err: E,
    /// }
    ///
    /// impl<T, E> MyResult<T, E> {
    ///     fn is_ok(self) -> bool {
    ///         match self {
    ///             MyResult::Ok(_) => true,
    ///             _ => false,
    ///         }
    ///     }
    /// }
    ///
    /// pub struct Data<T> {
    ///     value: MyResult<T, str[10]>,
    /// }
    ///
    /// impl<T> Data<T> {
    ///     fn new(value: T) -> Data<T> {
    ///         Data {
    ///             value: MyResult::Ok(value)
    ///         }
    ///     }
    /// }
    /// ```
    ///
    /// `main.sw`:
    /// ```ignore
    /// script;
    ///
    /// dep data;
    ///
    /// use data::Data;
    ///
    /// fn main() {
    ///     let foo = Data::new(true);
    ///     let bar = foo.value.is_ok();
    /// }
    /// ```
    ///
    /// In this example, we need to be able to find the definition of the
    /// `is_ok` method for the correct type, but we need to do that without
    /// requiring the user to import the whole `MyResult<T, E>` enum. Because if
    /// this was required, this would make users make large portions of their
    /// libraries public with `pub`. Moreover, we wouldn't need to import the
    /// whole `MyResult<T, E>` enum anyway, because the only type that we are
    /// seeing in `main.sw` is `MyResult<bool, str[10]>`!
    ///
    /// When an entry is found from `self` with type `type_id'` for which
    /// `type_id` is a subtype, we take the methods defined upon `type_id'` and
    /// translate them to be defined upon `type_id`.
    ///
    /// Here is an example of what this looks like. Take this Sway code:
    ///
    /// ```ignore
    /// impl<T, F> Data<T, F> {
    ///     fn get_first(self) -> T {
    ///         self.first
    ///     }
    ///
    ///     fn get_second(self) -> F {
    ///         self.second
    ///     }
    /// }
    ///
    /// impl<T> Data<T, T> {
    ///     fn switch(ref mut self) {
    ///         let first = self.first;
    ///         self.first = self.second;
    ///         self.second = first;
    ///     }
    /// }
    /// ```
    ///
    /// If we were to list all of the methods by hand defined for `Data<T, T>`,
    /// these would be `get_first()`, `get_second()`, and `switch()`. But if we
    /// were to list all of the methods by hand for `Data<T, F>`, these would
    /// just include `get_first()` and `get_second()`. So, for any given
    /// [TraitMap], in order to find all of the methods defined for a `type_id`,
    /// we must iterate through the [TraitMap] and extract all methods that are
    /// defined upon any type for which `type_id` is a subset.
    ///
    /// Once those methods are identified, we need to translate them to be
    /// defined upon `type_id`. Imagine that `type_id` is `Data<T, T>`, when
    /// we iterate on `self` we find `Data<T, F>: get_first(self) -> T`,
    /// `Data<T, F>: get_second(self) -> F`. Once we translate these methods, we
    /// have `Data<T, T>: get_first(self) -> T` and
    /// `Data<T, T>: get_second(self) -> T`, and we can create a new [TraitMap]
    /// with those entries for `Data<T, T>`.
    pub(crate) fn filter_by_type(&self, type_id: TypeId) -> TraitMap {
        let mut all_types = look_up_type_id(type_id).extract_inner_types();
        all_types.insert(type_id);
        let mut all_types = all_types.into_iter().collect::<Vec<_>>();
        let mut trait_map = TraitMap::default();
        for ((map_trait_name, map_type_id), map_trait_methods) in self.trait_impls.iter() {
            for type_id in all_types.iter_mut() {
                let type_info = look_up_type_id(*type_id);
                if !type_info.can_change() && *type_id == *map_type_id {
                    let trait_methods = map_trait_methods
                        .values()
                        .cloned()
                        .into_iter()
                        .collect::<Vec<_>>();
                    trait_map.insert(map_trait_name.clone(), *type_id, trait_methods);
                } else if type_info.is_subset_of(&look_up_type_id(*map_type_id)) {
                    let type_mapping =
                        TypeMapping::from_superset_and_subset(*map_type_id, *type_id);
                    let mut trait_methods = map_trait_methods
                        .values()
                        .cloned()
                        .into_iter()
                        .collect::<Vec<_>>();
                    trait_methods.iter_mut().for_each(|trait_method| {
                        trait_method.copy_types(&type_mapping);
                        let new_self_type = insert_type(TypeInfo::SelfType);
                        type_id.replace_self_type(new_self_type);
                        trait_method.replace_self_type(new_self_type);
                    });
                    trait_map.insert(map_trait_name.clone(), *type_id, trait_methods);
>>>>>>> 27179f76
                }
            }

            trait_map
        }
<<<<<<< HEAD

        let mut seen = im::HashSet::new();
        helper(self, type_id, &mut seen)
    }

    fn calculate_all_types(type_id: TypeId) -> Vec<TypeId> {
        let mut all_types = im::HashSet::new();
        all_types.insert(type_id);
        all_types.extend(look_up_type_id(type_id).extract_inner_types());
        all_types.into_iter().collect::<Vec<_>>()
=======
        trait_map
>>>>>>> 27179f76
    }

    /// Find the entries in `self` that are equivalent to `type_id`.
    ///
    /// Notes:
    /// - equivalency is defined (1) based on whether the types contains types
    ///     that are dynamic and can change and (2) whether the types hold
    ///     equivalency after (1) is fulfilled
    /// - this method does not translate types from the found entries to the
    ///     `type_id` (like in `filter_by_type()`). This is because the only
    ///     entries that qualify as hits are equivalents of `type_id`
    pub(crate) fn get_methods_for_type(&self, type_id: TypeId) -> Vec<ty::TyFunctionDeclaration> {
        println!("get_methods_for_type: {}", type_id);
        println!("during: {}", self);
        let mut methods = vec![];
        // small performance gain in bad case
        if look_up_type_id(type_id) == TypeInfo::ErrorRecovery {
            return methods;
        }
        for ((_, map_type_id), map_trait_methods) in self.trait_impls.iter() {
<<<<<<< HEAD
            if look_up_type_id(type_id) == look_up_type_id(*map_type_id) {
=======
            if are_equal_minus_dynamic_types(type_id, *map_type_id) {
>>>>>>> 27179f76
                let mut trait_methods = map_trait_methods
                    .values()
                    .cloned()
                    .into_iter()
                    .collect::<Vec<_>>();
                methods.append(&mut trait_methods);
            }
        }
        // println!("found {} methods", methods.len());
        methods
    }
}

fn are_equal_minus_dynamic_types(left: TypeId, right: TypeId) -> bool {
    if *left == *right {
        return true;
    }
    match (look_up_type_id(left), look_up_type_id(right)) {
        // these cases are false because, unless left and right have the same
        // TypeId, they may later resolve to be different types in the type
        // engine
        (TypeInfo::Unknown, TypeInfo::Unknown) => false,
        (TypeInfo::SelfType, TypeInfo::SelfType) => false,
        (TypeInfo::Numeric, TypeInfo::Numeric) => false,
        (TypeInfo::UnknownGeneric { .. }, TypeInfo::UnknownGeneric { .. }) => false,
        (TypeInfo::Contract, TypeInfo::Contract) => false,
        (TypeInfo::Storage { .. }, TypeInfo::Storage { .. }) => false,

        // these cases are able to be directly compared
        (TypeInfo::Boolean, TypeInfo::Boolean) => true,
        (TypeInfo::B256, TypeInfo::B256) => true,
        (TypeInfo::ErrorRecovery, TypeInfo::ErrorRecovery) => true,
        (TypeInfo::Str(l), TypeInfo::Str(r)) => l == r,
        (TypeInfo::UnsignedInteger(l), TypeInfo::UnsignedInteger(r)) => l == r,

        // these cases may contain dynamic types
        (
            TypeInfo::Custom {
                name: l_name,
                type_arguments: l_type_args,
            },
            TypeInfo::Custom {
                name: r_name,
                type_arguments: r_type_args,
            },
        ) => {
            l_name == r_name
                && l_type_args
                    .unwrap_or_default()
                    .iter()
                    .zip(r_type_args.unwrap_or_default().iter())
                    .fold(true, |acc, (left, right)| {
                        acc && are_equal_minus_dynamic_types(left.type_id, right.type_id)
                    })
        }
        (
            TypeInfo::Enum {
                name: l_name,
                variant_types: l_variant_types,
                type_parameters: l_type_parameters,
            },
            TypeInfo::Enum {
                name: r_name,
                variant_types: r_variant_types,
                type_parameters: r_type_parameters,
            },
        ) => {
            l_name == r_name
                && l_variant_types.iter().zip(r_variant_types.iter()).fold(
                    true,
                    |acc, (left, right)| {
                        acc && left.name == right.name
                            && are_equal_minus_dynamic_types(left.type_id, right.type_id)
                    },
                )
                && l_type_parameters.iter().zip(r_type_parameters.iter()).fold(
                    true,
                    |acc, (left, right)| {
                        acc && left.name_ident == right.name_ident
                            && are_equal_minus_dynamic_types(left.type_id, right.type_id)
                    },
                )
        }
        (
            TypeInfo::Struct {
                name: l_name,
                fields: l_fields,
                type_parameters: l_type_parameters,
            },
            TypeInfo::Struct {
                name: r_name,
                fields: r_fields,
                type_parameters: r_type_parameters,
            },
        ) => {
            l_name == r_name
                && l_fields
                    .iter()
                    .zip(r_fields.iter())
                    .fold(true, |acc, (left, right)| {
                        acc && left.name == right.name
                            && are_equal_minus_dynamic_types(left.type_id, right.type_id)
                    })
                && l_type_parameters.iter().zip(r_type_parameters.iter()).fold(
                    true,
                    |acc, (left, right)| {
                        acc && left.name_ident == right.name_ident
                            && are_equal_minus_dynamic_types(left.type_id, right.type_id)
                    },
                )
        }
        (TypeInfo::Tuple(l), TypeInfo::Tuple(r)) => {
            l.iter().zip(r.iter()).fold(true, |acc, (left, right)| {
                acc && are_equal_minus_dynamic_types(left.type_id, right.type_id)
            })
        }
        (
            TypeInfo::ContractCaller {
                abi_name: l_abi_name,
                address: l_address,
            },
            TypeInfo::ContractCaller {
                abi_name: r_abi_name,
                address: r_address,
            },
        ) => {
            l_abi_name == r_abi_name
                && Option::zip(l_address, r_address)
                    .map(|(l_address, r_address)| {
                        are_equal_minus_dynamic_types(l_address.return_type, r_address.return_type)
                    })
                    .unwrap_or(true)
        }
        (TypeInfo::Array(l0, l1, _), TypeInfo::Array(r0, r1, _)) => {
            l1 == r1 && are_equal_minus_dynamic_types(l0, r0)
        }
        _ => false,
    }
}<|MERGE_RESOLUTION|>--- conflicted
+++ resolved
@@ -1,5 +1,3 @@
-use std::fmt;
-
 use crate::{
     insert_type,
     language::{ty, CallPath},
@@ -13,44 +11,13 @@
 /// Map of trait name and type to [TraitMethods].
 type TraitImpls = im::HashMap<(TraitName, TypeId), TraitMethods>;
 
-<<<<<<< HEAD
-#[derive(Clone, Debug, Default, PartialEq, Eq)]
-pub struct TraitMap {
-=======
 /// Map holding trait implementations for types.
 ///
 /// Note: "impl self" blocks are considered traits and are stored in the
 /// [TraitMap].
 #[derive(Clone, Debug, Default, PartialEq)]
 pub(crate) struct TraitMap {
->>>>>>> 27179f76
     trait_impls: TraitImpls,
-}
-
-impl fmt::Display for TraitMap {
-    fn fmt(&self, f: &mut fmt::Formatter<'_>) -> fmt::Result {
-        write!(
-            f,
-            "TraitMap [\n\t{}\n]",
-            self.trait_impls
-                .iter()
-                .map(|trait_impl| {
-                    let ((trait_name, type_id), trait_methods) = trait_impl;
-                    format!(
-                        "impl {} for {} {{\n\t\t{}\n\t}}",
-                        trait_name,
-                        type_id,
-                        trait_methods
-                            .iter()
-                            .map(|(_, method)| method.to_string())
-                            .collect::<Vec<_>>()
-                            .join("\n\t\t")
-                    )
-                })
-                .collect::<Vec<_>>()
-                .join("\n\t")
-        )
-    }
 }
 
 impl TraitMap {
@@ -78,19 +45,6 @@
         self.extend(trait_map);
     }
 
-<<<<<<< HEAD
-    pub(crate) fn insert_for_type(&mut self, type_id: TypeId) {
-        // println!("insert_for_type: {}", type_id);
-        // println!("during: {}", self);
-        // let trait_map = self.filter_by_type(type_id);
-        // self.extend(trait_map);
-        self.extend(self.filter_by_type_recursively(type_id));
-        // for type_id in look_up_type_id(type_id).extract_inner_types().into_iter() {
-        //     self.extend(self.filter_by_type(type_id));
-        // }
-    }
-
-=======
     /// Given a [TypeId] `type_id`, retrieve entries in the [TraitMap] `self`
     /// for which `type_id` is a subset and re-insert them under `type_id`.
     ///
@@ -183,9 +137,7 @@
 
     /// Given [TraitMap]s `self` and `other`, extend `self` with `other`,
     /// extending existing entries when possible.
->>>>>>> 27179f76
     pub(crate) fn extend(&mut self, other: TraitMap) {
-        // println!("extend: {} traits", other.trait_impls.len());
         for (key, other_trait_methods) in other.trait_impls.into_iter() {
             self.trait_impls
                 .entry(key)
@@ -194,85 +146,6 @@
         }
     }
 
-<<<<<<< HEAD
-    // pub(crate) fn filter_by_type_recursively(&self, type_id: TypeId) -> TraitMap {
-    //     // let mut trait_impls: TraitImpls = im::HashMap::new();
-    //     // for ((map_trait_name, map_type_id), map_trait_impls) in self.trait_impls.iter() {
-    //     //     if look_up_type_id(type_id).is_subset_of(&look_up_type_id(*map_type_id)) {
-    //     //         trait_impls.insert((map_trait_name.clone(), type_id), map_trait_impls.clone());
-    //     //     }
-    //     // }
-    //     let mut all_types = im::HashSet::new();
-    //     all_types.insert(type_id);
-    //     all_types.extend(look_up_type_id(type_id).extract_inner_types());
-    //     let all_types = all_types.into_iter().collect::<Vec<_>>();
-
-    //     let mut trait_map = TraitMap { trait_impls: Default::default() };
-    //     for ((map_trait_name, map_type_id), map_trait_methods) in self.trait_impls.iter() {
-    //         for type_id in all_types.iter() {
-    //             if look_up_type_id(*type_id).is_subset_of(&look_up_type_id(*map_type_id)) {
-    //                 // println!("\tfound subsets:\n\t\t{}\n\t\t{}", type_id, map_type_id);
-    //                 let type_mapping = TypeMapping::from_superset_and_subset(*map_type_id, *type_id);
-    //                 let mut trait_methods = map_trait_methods.values().cloned().into_iter().collect::<Vec<_>>();
-    //                 trait_methods.iter_mut().for_each(|trait_method| {
-    //                     // println!("before copy types: {} with {}", method, type_mapping);
-    //                     trait_method.copy_types(&type_mapping);
-    //                     trait_map.extend(self.filter_by_type_recursively(trait_method.return_type));
-    //                     // println!("after copy types: {} with {}", method, type_mapping);
-    //                 });
-    //                 trait_map.insert(map_trait_name.clone(), *type_id, trait_methods);
-    //             }
-    //         }
-    //     }
-    //     println!(
-    //         "filter_by_type: {} -------\n{}",
-    //         type_id,
-    //         trait_map
-    //     );
-    //     trait_map
-    // }
-
-    pub(crate) fn filter_by_type_recursively(&self, type_id: TypeId) -> TraitMap {
-        fn helper(
-            trait_map_self: &TraitMap,
-            type_id: TypeId,
-            seen: &mut im::HashSet<TypeId>,
-        ) -> TraitMap {
-            println!("helper for {}, {}", *type_id, type_id);
-            seen.insert(type_id);
-            let all_types = TraitMap::calculate_all_types(type_id);
-            let mut trait_map = TraitMap {
-                trait_impls: Default::default(),
-            };
-
-            for ((map_trait_name, map_type_id), map_trait_methods) in
-                trait_map_self.trait_impls.iter()
-            {
-                for type_id in all_types.iter() {
-                    if look_up_type_id(*type_id).is_subset_of(&look_up_type_id(*map_type_id)) {
-                        let type_mapping =
-                            TypeMapping::from_superset_and_subset(*map_type_id, *type_id);
-                        let mut trait_methods = map_trait_methods
-                            .values()
-                            .cloned()
-                            .into_iter()
-                            .collect::<Vec<_>>();
-                        trait_methods.iter_mut().for_each(|trait_method| {
-                            let seen_it = seen.contains(&trait_method.return_type);
-                            seen.insert(trait_method.return_type);
-                            trait_method.copy_types(&type_mapping);
-                            if !seen_it {
-                                seen.insert(trait_method.return_type);
-                                trait_map.extend(helper(
-                                    trait_map_self,
-                                    trait_method.return_type,
-                                    seen,
-                                ));
-                            }
-                        });
-                        trait_map.insert(map_trait_name.clone(), *type_id, trait_methods);
-                    }
-=======
     /// Filter the entries in `self` with the given [TypeId] `type_id` and
     /// return a new [TraitMap] with all of the entries from `self` for which
     /// `type_id` is a subtype. Additionally, the new [TraitMap] contains the
@@ -410,26 +283,10 @@
                         trait_method.replace_self_type(new_self_type);
                     });
                     trait_map.insert(map_trait_name.clone(), *type_id, trait_methods);
->>>>>>> 27179f76
                 }
             }
-
-            trait_map
-        }
-<<<<<<< HEAD
-
-        let mut seen = im::HashSet::new();
-        helper(self, type_id, &mut seen)
-    }
-
-    fn calculate_all_types(type_id: TypeId) -> Vec<TypeId> {
-        let mut all_types = im::HashSet::new();
-        all_types.insert(type_id);
-        all_types.extend(look_up_type_id(type_id).extract_inner_types());
-        all_types.into_iter().collect::<Vec<_>>()
-=======
+        }
         trait_map
->>>>>>> 27179f76
     }
 
     /// Find the entries in `self` that are equivalent to `type_id`.
@@ -442,19 +299,13 @@
     ///     `type_id` (like in `filter_by_type()`). This is because the only
     ///     entries that qualify as hits are equivalents of `type_id`
     pub(crate) fn get_methods_for_type(&self, type_id: TypeId) -> Vec<ty::TyFunctionDeclaration> {
-        println!("get_methods_for_type: {}", type_id);
-        println!("during: {}", self);
         let mut methods = vec![];
         // small performance gain in bad case
         if look_up_type_id(type_id) == TypeInfo::ErrorRecovery {
             return methods;
         }
         for ((_, map_type_id), map_trait_methods) in self.trait_impls.iter() {
-<<<<<<< HEAD
-            if look_up_type_id(type_id) == look_up_type_id(*map_type_id) {
-=======
             if are_equal_minus_dynamic_types(type_id, *map_type_id) {
->>>>>>> 27179f76
                 let mut trait_methods = map_trait_methods
                     .values()
                     .cloned()
@@ -463,7 +314,6 @@
                 methods.append(&mut trait_methods);
             }
         }
-        // println!("found {} methods", methods.len());
         methods
     }
 }
