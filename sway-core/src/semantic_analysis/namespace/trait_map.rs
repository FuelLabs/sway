--- conflicted
+++ resolved
@@ -881,13 +881,9 @@
                     },
             } in impls.iter()
             {
-<<<<<<< HEAD
-                if !type_engine.is_type_changeable(decl_engine, &type_info)
+                if !type_engine.is_type_changeable(engines, &type_info)
                     && *type_id == *map_type_id
                 {
-=======
-                if !type_info.can_change(engines) && *type_id == *map_type_id {
->>>>>>> 34b70f2b
                     trait_map.insert_inner(
                         map_trait_name.clone(),
                         impl_span.clone(),
