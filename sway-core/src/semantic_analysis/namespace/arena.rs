use crate::{
    error::*,
<<<<<<< HEAD
    semantic_analysis::{
        ast_node::{
            TypedEnumDeclaration, TypedStructField, TypedVariableDeclaration, VariableMutability,
        },
        *,
    },
=======
    semantic_analysis::{ast_node::*, declaration::TypedStorageField, *},
>>>>>>> cb78eb24
    type_engine::*,
    CallPath, TypeArgument, TypeParameter, Visibility,
};
use generational_arena::{Arena, Index};
use lazy_static::lazy_static;
use std::{collections::VecDeque, sync::RwLock};
use sway_types::{join_spans, Ident, Span};
pub type NamespaceRef = Index;

pub trait NamespaceWrapper {
    /// this function either returns a struct (i.e. custom type), `None`, denoting the type that is
    /// being looked for is actually a generic, not-yet-resolved type.
    ///
    /// If a self type is given and anything on this ref chain refers to self, update the chain.
    #[allow(clippy::result_unit_err)]
    fn resolve_type_with_self(
        &self,
        ty: TypeInfo,
        self_type: TypeId,
        span: Span,
    ) -> CompileResult<TypeId>;
    fn resolve_type_without_self(&self, ty: &TypeInfo) -> CompileResult<TypeId>;
    fn insert(&self, name: Ident, item: TypedDeclaration) -> CompileResult<()>;
    fn insert_module(&self, module_name: String, module_contents: Namespace);
    fn insert_module_ref(&self, module_name: String, ix: NamespaceRef);
    fn insert_trait_implementation(
        &self,
        trait_name: CallPath,
        type_implementing_for: TypeInfo,
        functions_buf: Vec<TypedFunctionDeclaration>,
    ) -> CompileResult<()>;
    fn item_import(
        &self,
        from_namespace: Option<NamespaceRef>,
        path: Vec<Ident>,
        item: &Ident,
        alias: Option<Ident>,
    ) -> CompileResult<()>;
    fn self_import(
        &self,
        from_module: Option<NamespaceRef>,
        path: Vec<Ident>,
        alias: Option<Ident>,
    ) -> CompileResult<()>;
    fn find_module_relative(&self, path: &[Ident]) -> CompileResult<NamespaceRef>;
    /// Given a method and a type (plus a `self_type` to potentially resolve it), find that
    /// method in the namespace. Requires `args_buf` because of some special casing for the
    /// standard library where we pull the type from the arguments buffer.
    ///
    /// This function will generate a missing method error if the method is not found.
    fn find_method_for_type(
        &self,
        r#type: TypeId,
        method_name: &Ident,
        method_path: &[Ident],
        from_module: Option<NamespaceRef>,
        self_type: TypeId,
        args_buf: &VecDeque<TypedExpression>,
    ) -> CompileResult<TypedFunctionDeclaration>;

    /// Given a path to a module, create synonyms to every symbol in that module.
    /// This is used when an import path contains an asterisk.
    fn star_import(&self, from_module: Option<NamespaceRef>, path: Vec<Ident>)
        -> CompileResult<()>;
    fn get_methods_for_type(&self, r#type: TypeId) -> Vec<TypedFunctionDeclaration>;
    fn copy_methods_to_type(
        &self,
        old_type: TypeInfo,
        new_type: TypeInfo,
        type_mapping: &[(TypeParameter, usize)],
    );
    fn get_name_from_path(&self, path: &[Ident], name: &Ident) -> CompileResult<TypedDeclaration>;
    /// Used for calls that look like this:
    /// `foo::bar::function`
    /// where `foo` and `bar` are the prefixes
    /// and `function` is the suffix
    fn get_call_path(&self, symbol: &CallPath) -> CompileResult<TypedDeclaration>;
    fn get_symbol(&self, symbol: &Ident) -> CompileResult<TypedDeclaration>;
    fn find_enum(&self, enum_name: &Ident) -> Option<TypedEnumDeclaration>;
    /// given a declaration that may refer to a variable which contains a struct,
    /// find that struct's fields and name for use in determining if a subfield expression is valid
    /// e.g. foo.bar.baz
    /// is foo a struct? does it contain a field bar? is foo.bar a struct? does foo.bar contain a
    /// field baz? this is the problem this function addresses
    fn get_struct_type_fields(
        &self,
        ty: TypeId,
        debug_string: impl Into<String>,
        debug_span: &Span,
    ) -> CompileResult<(Vec<TypedStructField>, Ident)>;
    fn get_tuple_elems(
        &self,
        ty: TypeId,
        debug_string: impl Into<String>,
        debug_span: &Span,
    ) -> CompileResult<Vec<TypeArgument>>;
    /// Returns a tuple where the first element is the [ResolvedType] of the actual expression,
    /// and the second is the [ResolvedType] of its parent, for control-flow analysis.
    fn find_subfield_type(&self, subfield_exp: &[Ident]) -> CompileResult<(TypeId, TypeId)>;
    fn apply_storage_load(
        &self,
        field: Vec<Ident>,
        storage_fields: &[TypedStorageField],
    ) -> CompileResult<(TypeCheckedStorageAccess, TypeId)>;
    fn set_storage_declaration(&self, decl: TypedStorageDeclaration) -> CompileResult<()>;
    fn has_storage_declared(&self) -> bool;
    fn get_storage_field_descriptors(&self) -> CompileResult<Vec<TypedStorageField>>;
}

impl NamespaceWrapper for NamespaceRef {
    fn apply_storage_load(
        &self,
        fields: Vec<Ident>,
        storage_fields: &[TypedStorageField],
    ) -> CompileResult<(TypeCheckedStorageAccess, TypeId)> {
        read_module(
            move |ns| ns.apply_storage_load(fields.clone(), storage_fields),
            *self,
        )
    }
    fn set_storage_declaration(&self, decl: TypedStorageDeclaration) -> CompileResult<()> {
        write_module(|ns| ns.set_storage_declaration(decl), *self)
    }
    fn has_storage_declared(&self) -> bool {
        read_module(move |ns| ns.declared_storage.is_some(), *self)
    }
    fn get_storage_field_descriptors(&self) -> CompileResult<Vec<TypedStorageField>> {
        if let Some(fields) = read_module(
            |ns| ns.declared_storage.as_ref().map(|x| x.fields.clone()),
            *self,
        ) {
            ok(fields, vec![], vec![])
        } else {
            let msg = "unknown source location";
            let span = Span {
                span: pest::Span::new(std::sync::Arc::from(msg), 0, msg.len()).unwrap(),
                path: None,
            };
            err(vec![], vec![CompileError::NoDeclaredStorage { span }])
        }
    }
    fn insert_module_ref(&self, module_name: String, ix: NamespaceRef) {
        write_module(|ns| ns.insert_module(module_name, ix), *self)
    }
    fn find_subfield_type(&self, subfield_exp: &[Ident]) -> CompileResult<(TypeId, TypeId)> {
        let mut warnings = vec![];
        let mut errors = vec![];
        let mut ident_iter = subfield_exp.iter().peekable();
        let first_ident = ident_iter.next().unwrap();
        let symbol = match read_module(|m| m.symbols.get(first_ident).cloned(), *self) {
            Some(s) => s,
            None => {
                errors.push(CompileError::UnknownVariable {
                    var_name: first_ident.as_str().to_string(),
                    span: first_ident.span().clone(),
                });
                return err(warnings, errors);
            }
        };
        if ident_iter.peek().is_none() {
            let ty = check!(
                symbol.return_type(),
                return err(warnings, errors),
                warnings,
                errors
            );
            return ok((ty, ty), warnings, errors);
        }
        let mut symbol = check!(
            symbol.return_type(),
            return err(warnings, errors),
            warnings,
            errors
        );
        let mut type_fields =
            self.get_struct_type_fields(symbol, first_ident.as_str(), first_ident.span());
        warnings.append(&mut type_fields.warnings);
        errors.append(&mut type_fields.errors);
        let (mut fields, struct_name): (Vec<TypedStructField>, Ident) = match type_fields.value {
            // if it is missing, the error message comes from within the above method
            // so we don't need to re-add it here
            None => return err(warnings, errors),
            Some(value) => value,
        };

        let mut parent_rover = symbol;

        for ident in ident_iter {
            // find the ident in the currently available fields
            let TypedStructField { r#type, .. } =
                match fields.iter().find(|x| x.name.as_str() == ident.as_str()) {
                    Some(field) => field.clone(),
                    None => {
                        // gather available fields for the error message
                        let available_fields =
                            fields.iter().map(|x| x.name.as_str()).collect::<Vec<_>>();

                        errors.push(CompileError::FieldNotFound {
                            field_name: ident.clone(),
                            struct_name: struct_name.to_string(),
                            available_fields: available_fields.join(", "),
                            span: ident.span().clone(),
                        });
                        return err(warnings, errors);
                    }
                };

            match look_up_type_id(r#type) {
                TypeInfo::Struct {
                    fields: ref l_fields,
                    ..
                } => {
                    parent_rover = symbol;
                    fields = l_fields.clone();
                    symbol = r#type;
                }
                _ => {
                    fields = vec![];
                    parent_rover = symbol;
                    symbol = r#type;
                }
            }
        }
        ok((symbol, parent_rover), warnings, errors)
    }

    fn get_tuple_elems(
        &self,
        ty: TypeId,
        debug_string: impl Into<String>,
        debug_span: &Span,
    ) -> CompileResult<Vec<TypeArgument>> {
        let debug_string = debug_string.into();
        read_module(
            |ns| ns.get_tuple_elems(ty, debug_string.clone(), debug_span),
            *self,
        )
    }

    /// Returns a tuple of all of the fields of a struct and the struct's name.
    fn get_struct_type_fields(
        &self,
        ty: TypeId,
        debug_string: impl Into<String>,
        debug_span: &Span,
    ) -> CompileResult<(Vec<TypedStructField>, Ident)> {
        let ty = look_up_type_id(ty);
        match ty {
            TypeInfo::Struct { name, fields, .. } => ok((fields.to_vec(), name), vec![], vec![]),
            // If we hit `ErrorRecovery` then the source of that type should have populated
            // the error buffer elsewhere
            TypeInfo::ErrorRecovery => err(vec![], vec![]),
            a => err(
                vec![],
                vec![CompileError::NotAStruct {
                    name: debug_string.into(),
                    span: debug_span.clone(),
                    actually: a.friendly_type_str(),
                }],
            ),
        }
    }

    fn find_enum(&self, enum_name: &Ident) -> Option<TypedEnumDeclaration> {
        match self.get_symbol(enum_name) {
            CompileResult {
                value: Some(TypedDeclaration::EnumDeclaration(inner)),
                ..
            } => Some(inner),
            _ => None,
        }
    }

    fn get_symbol(&self, symbol: &Ident) -> CompileResult<TypedDeclaration> {
        let (path, true_symbol) = read_module(
            |m| {
                let empty = vec![];
                let path = m.use_synonyms.get(symbol).unwrap_or(&empty);
                let true_symbol = m
                    .use_aliases
                    .get(&symbol.as_str().to_string())
                    .unwrap_or(symbol);
                (path.clone(), true_symbol.clone())
            },
            *self,
        );
        self.get_name_from_path(&path, &true_symbol)
    }

    fn get_call_path(&self, symbol: &CallPath) -> CompileResult<TypedDeclaration> {
        read_module(
            |m| {
                let path = if symbol.prefixes.is_empty() {
                    m.use_synonyms
                        .get(&symbol.suffix)
                        .unwrap_or(&symbol.prefixes)
                } else {
                    &symbol.prefixes
                };
                self.get_name_from_path(path, &symbol.suffix)
            },
            *self,
        )
    }

    fn get_name_from_path(&self, path: &[Ident], name: &Ident) -> CompileResult<TypedDeclaration> {
        let mut warnings = vec![];
        let mut errors = vec![];
        let module = check!(
            self.find_module_relative(path),
            return err(warnings, errors),
            warnings,
            errors
        );
        match read_module(|module| module.symbols.get(name).cloned(), module) {
            Some(decl) => ok(decl, warnings, errors),
            None => {
                errors.push(CompileError::SymbolNotFound {
                    name: name.as_str().to_string(),
                    span: name.span().clone(),
                });
                err(warnings, errors)
            }
        }
    }

    fn get_methods_for_type(&self, r#type: TypeId) -> Vec<TypedFunctionDeclaration> {
        read_module(|ns| ns.get_methods_for_type(r#type), *self)
    }

    fn copy_methods_to_type(
        &self,
        old_type: TypeInfo,
        new_type: TypeInfo,
        type_mapping: &[(TypeParameter, usize)],
    ) {
        write_module(
            move |ns| ns.copy_methods_to_type(old_type.clone(), new_type, type_mapping),
            *self,
        )
    }

    fn star_import(
        &self,
        from_module: Option<NamespaceRef>,
        path: Vec<Ident>,
    ) -> CompileResult<()> {
        let mut warnings = vec![];
        let mut errors = vec![];
        let namespace = {
            let base_namespace = match from_module {
                Some(base_namespace) => base_namespace,
                None => *self,
            };
            check!(
                base_namespace.find_module_relative(&path),
                return err(warnings, errors),
                warnings,
                errors
            )
        };
        let (symbols, implemented_traits) = read_module(
            |namespace| {
                let symbols = namespace
                    .symbols
                    .iter()
                    .filter_map(|(symbol, decl)| {
                        if decl.visibility() == Visibility::Public {
                            Some(symbol.clone())
                        } else {
                            None
                        }
                    })
                    .collect::<Vec<_>>();
                (symbols, namespace.implemented_traits.clone())
            },
            namespace,
        );
        write_module(
            |m| {
                check!(
                    m.implemented_traits.extend(implemented_traits),
                    (),
                    warnings,
                    errors
                );
                for symbol in symbols {
                    if m.use_synonyms.contains_key(&symbol) {
                        errors.push(CompileError::StarImportShadowsOtherSymbol {
                            name: symbol.as_str().to_string(),
                            span: symbol.span().clone(),
                        });
                    }
                    m.use_synonyms.insert(symbol, path.clone());
                }
            },
            *self,
        );
        ok((), warnings, errors)
    }
    fn find_method_for_type(
        &self,
        r#type: TypeId,
        method_name: &Ident,
        method_path: &[Ident],
        from_module: Option<NamespaceRef>,
        self_type: TypeId,
        args_buf: &VecDeque<TypedExpression>,
    ) -> CompileResult<TypedFunctionDeclaration> {
        let mut warnings = vec![];
        let mut errors = vec![];
        let base_module = match from_module {
            Some(base_module) => base_module,
            None => *self,
        };
        let namespace = check!(
            base_module.find_module_relative(method_path),
            return err(warnings, errors),
            warnings,
            errors
        );

        // This is a hack and I don't think it should be used.  We check the local namespace first,
        // but if nothing turns up then we try the namespace where the type itself is declared.
        let r#type = check!(
            namespace.resolve_type_with_self(
                look_up_type_id(r#type),
                self_type,
                method_name.span().clone()
            ),
            insert_type(TypeInfo::ErrorRecovery),
            warnings,
            errors
        );
        let local_methods = self.get_methods_for_type(r#type);
        let mut ns_methods = read_module(
            |namespace| namespace.get_methods_for_type(r#type),
            namespace,
        );

        let mut methods = local_methods;
        methods.append(&mut ns_methods);

        match methods
            .into_iter()
            .find(|TypedFunctionDeclaration { name, .. }| name == method_name)
        {
            Some(o) => ok(o, warnings, errors),
            None => {
                if args_buf.get(0).map(|x| look_up_type_id(x.return_type))
                    != Some(TypeInfo::ErrorRecovery)
                {
                    errors.push(CompileError::MethodNotFound {
                        method_name: method_name.as_str().to_string(),
                        type_name: r#type.friendly_type_str(),
                        span: method_name.span().clone(),
                    });
                }
                err(warnings, errors)
            }
        }
    }

    fn find_module_relative(&self, path: &[Ident]) -> CompileResult<NamespaceRef> {
        let mut errors = vec![];
        let warnings = vec![];
        if path.is_empty() {
            return ok(*self, warnings, errors);
        }
        let ix = read_module(|m| m.modules.get(path[0].as_str()).cloned(), *self);
        let mut ix: NamespaceRef = match ix {
            Some(ix) => ix,
            None => {
                errors.push(CompileError::ModuleNotFound {
                    span: path.iter().fold(path[0].span().clone(), |acc, this_one| {
                        join_spans(acc, this_one.span().clone())
                    }),
                    name: path
                        .iter()
                        .map(|x| x.as_str())
                        .collect::<Vec<_>>()
                        .join("::"),
                });
                return err(warnings, errors);
            }
        };
        for ident in path.iter().skip(1) {
            match read_module(
                |namespace| namespace.modules.get(ident.as_str()).cloned(),
                ix,
            ) {
                Some(ns_ix) => {
                    ix = ns_ix;
                }
                _ => {
                    errors.push(CompileError::ModuleNotFound {
                        span: path.iter().fold(path[0].span().clone(), |acc, this_one| {
                            join_spans(acc, this_one.span().clone())
                        }),
                        name: path
                            .iter()
                            .map(|x| x.as_str())
                            .collect::<Vec<_>>()
                            .join("::"),
                    });
                    return err(warnings, errors);
                }
            };
        }

        ok(ix, warnings, errors)
    }

    /// Pull a single item from a module and import it into this namespace.
    fn item_import(
        &self,
        from_namespace: Option<NamespaceRef>,
        path: Vec<Ident>,
        item: &Ident,
        alias: Option<Ident>,
    ) -> CompileResult<()> {
        let mut warnings = vec![];
        let mut errors = vec![];
        let base_namespace = match from_namespace {
            Some(base_namespace) => base_namespace,
            None => *self,
        };
        let namespace = check!(
            base_namespace.find_module_relative(&path),
            return err(warnings, errors),
            warnings,
            errors
        );
        let mut impls_to_insert = vec![];

        match read_module(|namespace| namespace.symbols.get(item).cloned(), namespace) {
            Some(decl) => {
                if decl.visibility() != Visibility::Public {
                    errors.push(CompileError::ImportPrivateSymbol {
                        name: item.as_str().to_string(),
                        span: item.span().clone(),
                    });
                }
                // if this is a const, insert it into the local namespace directly
                if let TypedDeclaration::VariableDeclaration(TypedVariableDeclaration {
                    is_mutable: VariableMutability::ExportedConst,
                    ref name,
                    ..
                }) = decl
                {
                    self.insert(alias.unwrap_or_else(|| name.clone()), decl.clone());
                    return ok((), warnings, errors);
                }
                let a = decl.return_type().value;
                //  if this is an enum or struct, import its implementations
                let mut res = read_module(
                    move |namespace| match a {
                        Some(a) => namespace
                            .implemented_traits
                            .get_call_path_and_type_info(look_up_type_id(a)),
                        None => vec![],
                    },
                    namespace,
                );
                impls_to_insert.append(&mut res);
                write_module(
                    |m| {
                        // no matter what, import it this way though.
                        match alias.clone() {
                            Some(alias) => {
                                if m.use_synonyms.contains_key(&alias) {
                                    errors.push(CompileError::ShadowsOtherSymbol {
                                        name: alias.as_str().to_string(),
                                        span: alias.span().clone(),
                                    });
                                }
                                m.use_synonyms.insert(alias.clone(), path.clone());
                                m.use_aliases
                                    .insert(alias.as_str().to_string(), item.clone());
                            }
                            None => {
                                if m.use_synonyms.contains_key(item) {
                                    errors.push(CompileError::ShadowsOtherSymbol {
                                        name: item.as_str().to_string(),
                                        span: item.span().clone(),
                                    });
                                }
                                m.use_synonyms.insert(item.clone(), path.clone());
                            }
                        };
                    },
                    *self,
                );
            }
            None => {
                errors.push(CompileError::SymbolNotFound {
                    name: item.as_str().to_string(),
                    span: item.span().clone(),
                });
                return err(warnings, errors);
            }
        };

        write_module(
            |m| {
                impls_to_insert
                    .into_iter()
                    .for_each(|((call_path, type_info), methods)| {
                        m.implemented_traits.insert(call_path, type_info, methods);
                    });
            },
            *self,
        );

        ok((), warnings, errors)
    }

    /// Pull a single item from a module and import it into this namespace.
    /// The item we want to import is basically the last item in path because
    /// this is a self import.
    fn self_import(
        &self,
        from_namespace: Option<NamespaceRef>,
        path: Vec<Ident>,
        alias: Option<Ident>,
    ) -> CompileResult<()> {
        let mut new_path = path;
        let last_item = new_path.pop().expect("guaranteed by grammar");
        self.item_import(from_namespace, new_path, &last_item, alias)
    }

    fn insert_trait_implementation(
        &self,
        trait_name: CallPath,
        type_implementing_for: TypeInfo,
        functions_buf: Vec<TypedFunctionDeclaration>,
    ) -> CompileResult<()> {
        write_module(
            move |ns| {
                ns.insert_trait_implementation(trait_name, type_implementing_for, functions_buf)
            },
            *self,
        )
    }

    fn insert_module(&self, module_name: String, module_contents: Namespace) {
        let ix = {
            let mut write_lock = MODULES.write().expect("poisoned lock");
            write_lock.insert(module_contents)
        };
        write_module(|ns| ns.insert_module(module_name, ix), *self)
    }

    fn insert(&self, name: Ident, item: TypedDeclaration) -> CompileResult<()> {
        write_module(|ns| ns.insert(name, item), *self)
    }

    fn resolve_type_with_self(
        &self,
        ty: TypeInfo,
        self_type: TypeId,
        span: Span,
    ) -> CompileResult<TypeId> {
        let mut warnings = vec![];
        let mut errors = vec![];
        let type_id = match ty {
            TypeInfo::Custom {
                ref name,
                type_arguments,
            } => match self.get_symbol(name).ok(&mut warnings, &mut errors) {
                Some(TypedDeclaration::StructDeclaration(decl)) => {
                    let mut new_type_arguments = vec![];
                    for type_argument in type_arguments.into_iter() {
                        let new_type_id = check!(
                            Self::resolve_type_with_self(
                                self,
                                look_up_type_id(type_argument.type_id),
                                self_type,
                                type_argument.span.clone()
                            ),
                            insert_type(TypeInfo::ErrorRecovery),
                            warnings,
                            errors
                        );
                        let type_argument = TypeArgument {
                            type_id: new_type_id,
                            span: type_argument.span,
                        };
                        new_type_arguments.push(type_argument);
                    }
                    if !decl.type_parameters.is_empty() {
                        let new_decl = check!(
                            decl.monomorphize_with_type_arguments(
                                self,
                                &new_type_arguments,
                                Some(self_type)
                            ),
                            return err(warnings, errors),
                            warnings,
                            errors
                        );
                        new_decl.type_id()
                    } else {
                        decl.type_id()
                    }
                }
                Some(TypedDeclaration::EnumDeclaration(decl)) => {
                    let mut new_type_arguments = vec![];
                    for type_argument in type_arguments.into_iter() {
                        let new_type_id = check!(
                            Self::resolve_type_with_self(
                                self,
                                look_up_type_id(type_argument.type_id),
                                self_type,
                                type_argument.span.clone()
                            ),
                            insert_type(TypeInfo::ErrorRecovery),
                            warnings,
                            errors
                        );
                        let type_argument = TypeArgument {
                            type_id: new_type_id,
                            span: type_argument.span,
                        };
                        new_type_arguments.push(type_argument);
                    }
                    if !decl.type_parameters.is_empty() {
                        let new_decl = check!(
                            decl.monomorphize_with_type_arguments(
                                self,
                                &new_type_arguments,
                                Some(self_type)
                            ),
                            return err(warnings, errors),
                            warnings,
                            errors
                        );
                        new_decl.type_id()
                    } else {
                        decl.type_id()
                    }
                }
                Some(TypedDeclaration::GenericTypeForFunctionScope { name, .. }) => {
                    insert_type(TypeInfo::UnknownGeneric { name })
                }
                _ => {
                    errors.push(CompileError::UnknownType { span });
                    return err(warnings, errors);
                }
            },
            TypeInfo::SelfType => self_type,
            TypeInfo::Ref(id) => id,
            o => insert_type(o),
        };
        ok(type_id, warnings, errors)
    }

    fn resolve_type_without_self(&self, ty: &TypeInfo) -> CompileResult<TypeId> {
        let ty = ty.clone();
        let mut warnings = vec![];
        let mut errors = vec![];
        let type_id = match ty {
            TypeInfo::Custom {
                name,
                type_arguments,
            } => match self.get_symbol(&name).ok(&mut warnings, &mut errors) {
                Some(TypedDeclaration::StructDeclaration(decl)) => {
                    let mut new_type_arguments = vec![];
                    for type_argument in type_arguments.into_iter() {
                        let new_type_id = check!(
                            Self::resolve_type_without_self(
                                self,
                                &look_up_type_id(type_argument.type_id),
                            ),
                            insert_type(TypeInfo::ErrorRecovery),
                            warnings,
                            errors
                        );
                        let type_argument = TypeArgument {
                            type_id: new_type_id,
                            span: type_argument.span,
                        };
                        new_type_arguments.push(type_argument);
                    }
                    if !decl.type_parameters.is_empty() {
                        let new_decl = check!(
                            decl.monomorphize_with_type_arguments(self, &new_type_arguments, None),
                            return err(warnings, errors),
                            warnings,
                            errors
                        );
                        new_decl.type_id()
                    } else {
                        decl.type_id()
                    }
                }
                Some(TypedDeclaration::EnumDeclaration(decl)) => {
                    let mut new_type_arguments = vec![];
                    for type_argument in type_arguments.into_iter() {
                        let new_type_id = check!(
                            Self::resolve_type_without_self(
                                self,
                                &look_up_type_id(type_argument.type_id),
                            ),
                            insert_type(TypeInfo::ErrorRecovery),
                            warnings,
                            errors
                        );
                        let type_argument = TypeArgument {
                            type_id: new_type_id,
                            span: type_argument.span,
                        };
                        new_type_arguments.push(type_argument);
                    }
                    if !decl.type_parameters.is_empty() {
                        let new_decl = check!(
                            decl.monomorphize_with_type_arguments(self, &new_type_arguments, None),
                            return err(warnings, errors),
                            warnings,
                            errors
                        );
                        new_decl.type_id()
                    } else {
                        decl.type_id()
                    }
                }
                _ => crate::type_engine::insert_type(TypeInfo::Unknown),
            },
            TypeInfo::Ref(id) => id,
            o => insert_type(o),
        };
        ok(type_id, warnings, errors)
    }
}

/// Create a new module ([Namespace]), insert it into the arena, and get its id back.
pub fn create_module() -> NamespaceRef {
    let res = {
        let mut write_lock = MODULES.write().expect("poisoned mutex");
        write_lock.insert(Default::default())
    };
    res
}

/// Given a function `func` and a reference to a module `ix`, read from `MODULES[ix]` with `func`.
pub fn read_module<F, R>(mut func: F, ix: NamespaceRef) -> R
where
    F: FnMut(&Namespace) -> R,
{
    let res = {
        let read_lock = MODULES.read().expect("poisoned lock");
        let ns = read_lock
            .get(ix)
            .expect("namespace index did not exist in arena");
        func(ns)
    };
    res
}

/// Given a function `func` and a reference to a module `ix`, mutate `MODULES[ix]` with `func`.
pub fn write_module<F, R>(func: F, ix: NamespaceRef) -> R
where
    F: FnOnce(&mut Namespace) -> R,
{
    let res = {
        let mut write_lock = MODULES.write().expect("poisoned lock");
        let ns = write_lock
            .get_mut(ix)
            .expect("namespace index did not exist in arena");
        func(ns)
    };
    res
}

lazy_static! {
    /// The arena which contains all modules in all dependencies and the main compilation target.
    pub static ref MODULES: RwLock<Arena<Namespace>> = Default::default();
}

/// Given a [NamespaceRef], get a clone of the actual [Namespace] it refers to.
pub fn retrieve_module(ix: NamespaceRef) -> Namespace {
    let module = {
        let lock = MODULES.read().expect("poisoned lock");
        lock.get(ix)
            .expect("index did not exist in namespace arena")
            .clone()
    };
    module
}

/// Given a [NamespaceRef] that refers to a module, construct a new `Namespace` (incurring the
/// cloning cost) with `parent` as its parent.
pub fn create_new_scope(parent: NamespaceRef) -> NamespaceRef {
    let new_module = read_module(|ns| ns.clone(), parent);

    let res = {
        let mut write_lock = MODULES.write().expect("poisoned mutex");
        write_lock.insert(new_module)
    };
    res
}<|MERGE_RESOLUTION|>--- conflicted
+++ resolved
@@ -1,15 +1,12 @@
 use crate::{
     error::*,
-<<<<<<< HEAD
+    semantic_analysis::{ast_node::*, declaration::TypedStorageField},
     semantic_analysis::{
         ast_node::{
             TypedEnumDeclaration, TypedStructField, TypedVariableDeclaration, VariableMutability,
         },
         *,
     },
-=======
-    semantic_analysis::{ast_node::*, declaration::TypedStorageField, *},
->>>>>>> cb78eb24
     type_engine::*,
     CallPath, TypeArgument, TypeParameter, Visibility,
 };
