use crate::{
    error::*,
    language::{parsed::*, ty, Visibility},
    semantic_analysis::*,
    transform::to_parsed_lang,
    Ident, Namespace,
};

use super::{
    items::{GlobImport, Items, SymbolMap},
    root::Root,
    trait_map::TraitMap,
    ModuleName, Path,
};

use std::collections::BTreeMap;
use sway_ast::ItemConst;
use sway_error::handler::Handler;
use sway_error::{error::CompileError, handler::ErrorEmitted};
use sway_parse::{lex, Parser};
use sway_types::{span::Span, ConfigTimeConstant, Spanned};

/// A single `Module` within a Sway project.
///
/// A `Module` is most commonly associated with an individual file of Sway code, e.g. a top-level
/// script/predicate/contract file or some library dependency whether introduced via `dep` or the
/// `[dependencies]` table of a `forc` manifest.
///
/// A `Module` contains a set of all items that exist within the lexical scope via declaration or
/// importing, along with a map of each of its submodules.
#[derive(Clone, Debug, Default, PartialEq)]
pub struct Module {
    /// Submodules of the current module represented as an ordered map from each submodule's name
    /// to the associated `Module`.
    ///
    /// Submodules are normally introduced in Sway code with the `dep foo;` syntax where `foo` is
    /// some library dependency that we include as a submodule.
    ///
    /// Note that we *require* this map to be ordered to produce deterministic codegen results.
    pub(crate) submodules: im::OrdMap<ModuleName, Module>,
    /// The set of symbols, implementations, synonyms and aliases present within this module.
    items: Items,
}

impl Module {
    pub fn default_with_constants(
        constants: BTreeMap<String, ConfigTimeConstant>,
    ) -> Result<Self, vec1::Vec1<CompileError>> {
        let handler = <_>::default();
        Module::default_with_constants_inner(&handler, constants).map_err(|_| {
            let (errors, warnings) = handler.consume();
            assert!(warnings.is_empty());

            // Invariant: `.value == None` => `!errors.is_empty()`.
            vec1::Vec1::try_from_vec(errors).unwrap()
        })
    }

    fn default_with_constants_inner(
        handler: &Handler,
        constants: BTreeMap<String, ConfigTimeConstant>,
    ) -> Result<Self, ErrorEmitted> {
        // it would be nice to one day maintain a span from the manifest file, but
        // we don't keep that around so we just use the span from the generated const decl instead.
        let mut compiled_constants: SymbolMap = Default::default();
        // this for loop performs a miniature compilation of each const item in the config
        for (
            name,
            ConfigTimeConstant {
                r#type,
                value,
                public,
            },
        ) in constants.into_iter()
        {
            // FIXME(Centril): Stop parsing. Construct AST directly instead!
            // parser config
            let const_item = match public {
                true => format!("pub const {name}: {type} = {value};"),
                false => format!("const {name}: {type} = {value};"),
            };
            let const_item_len = const_item.len();
            let input_arc = std::sync::Arc::from(const_item);
            let token_stream = lex(handler, &input_arc, 0, const_item_len, None).unwrap();
            let mut parser = Parser::new(handler, &token_stream);
            // perform the parse
            let const_item: ItemConst = parser.parse()?;
            let const_item_span = const_item.span().clone();

            // perform the conversions from parser code to parse tree types
            let name = const_item.name.clone();
            let attributes = Default::default();
            // convert to const decl
            let const_decl = to_parsed_lang::item_const_to_constant_declaration(
                handler, const_item, attributes,
            )?;

            // Temporarily disallow non-literals. See https://github.com/FuelLabs/sway/issues/2647.
            if !matches!(const_decl.value.kind, ExpressionKind::Literal(_)) {
                return Err(
                    handler.emit_err(CompileError::ConfigTimeConstantNotALiteral {
                        span: const_item_span,
                    }),
                );
            }

            let ast_node = AstNode {
                content: AstNodeContent::Declaration(Declaration::ConstantDeclaration(const_decl)),
                span: const_item_span.clone(),
            };
            let mut ns = Namespace::init_root(Default::default());
            let type_check_ctx = TypeCheckContext::from_root(&mut ns);
            let typed_node = ty::TyAstNode::type_check(type_check_ctx, ast_node)
                .unwrap(&mut vec![], &mut vec![]);
            // get the decl out of the typed node:
            // we know as an invariant this must be a const decl, as we hardcoded a const decl in
            // the above `format!`.  if it isn't we report an
            // error that only constant items are alowed, defensive programming etc...
            let typed_decl = match typed_node.content {
                ty::TyAstNodeContent::Declaration(decl) => decl,
                _ => {
                    return Err(
                        handler.emit_err(CompileError::ConfigTimeConstantNotAConstDecl {
                            span: const_item_span,
                        }),
                    );
                }
            };
            compiled_constants.insert(name, typed_decl);
        }

        let mut ret = Self::default();
        ret.items.symbols = compiled_constants;
        Ok(ret)
    }

    /// Immutable access to this module's submodules.
    pub fn submodules(&self) -> &im::OrdMap<ModuleName, Module> {
        &self.submodules
    }

    /// Insert a submodule into this `Module`.
    pub fn insert_submodule(&mut self, name: String, submodule: Module) {
        self.submodules.insert(name, submodule);
    }

    /// Lookup the submodule at the given path.
    pub fn submodule(&self, path: &Path) -> Option<&Module> {
        let mut module = self;
        for ident in path.iter() {
            match module.submodules.get(ident.as_str()) {
                Some(ns) => module = ns,
                None => return None,
            }
        }
        Some(module)
    }

    /// Unique access to the submodule at the given path.
    pub fn submodule_mut(&mut self, path: &Path) -> Option<&mut Module> {
        let mut module = self;
        for ident in path.iter() {
            match module.submodules.get_mut(ident.as_str()) {
                Some(ns) => module = ns,
                None => return None,
            }
        }
        Some(module)
    }

    /// Lookup the submodule at the given path.
    ///
    /// This should be used rather than `Index` when we don't yet know whether the module exists.
    pub(crate) fn check_submodule(&self, path: &[Ident]) -> CompileResult<&Module> {
        match self.submodule(path) {
            None => err(vec![], vec![module_not_found(path)]),
            Some(module) => ok(module, vec![], vec![]),
        }
    }

    /// Given a path to a `src` module, create synonyms to every symbol in that module to the given
    /// `dst` module.
    ///
    /// This is used when an import path contains an asterisk.
    ///
    /// Paths are assumed to be relative to `self`.
    pub(crate) fn star_import(&mut self, src: &Path, dst: &Path) -> CompileResult<()> {
        let mut warnings = vec![];
        let mut errors = vec![];
        let src_ns = check!(
            self.check_submodule(src),
            return err(warnings, errors),
            warnings,
            errors
        );

        let implemented_traits = src_ns.implemented_traits.clone();
        let mut symbols = vec![];
        for (symbol, decl) in src_ns.symbols.iter() {
            let visibility = check!(
                decl.visibility(),
                return err(warnings, errors),
                warnings,
                errors
            );
            if visibility == Visibility::Public {
                symbols.push(symbol.clone());
            }
        }

        let dst_ns = &mut self[dst];
        dst_ns.implemented_traits.extend(implemented_traits);
        for symbol in symbols {
            dst_ns
                .use_synonyms
                .insert(symbol, (src.to_vec(), GlobImport::Yes));
        }

        ok((), warnings, errors)
    }

    /// Given a path to a `src` module, create synonyms to every symbol in that module to the given
    /// `dst` module.
    ///
    /// This is used when an import path contains an asterisk.
    ///
    /// Paths are assumed to be relative to `self`.
    pub fn star_import_with_reexports(&mut self, src: &Path, dst: &Path) -> CompileResult<()> {
        let mut warnings = vec![];
        let mut errors = vec![];
        let src_ns = check!(
            self.check_submodule(src),
            return err(warnings, errors),
            warnings,
            errors
        );

        let implemented_traits = src_ns.implemented_traits.clone();
        let use_synonyms = src_ns.use_synonyms.clone();
        let mut symbols = src_ns.use_synonyms.keys().cloned().collect::<Vec<_>>();
        for (symbol, decl) in src_ns.symbols.iter() {
            let visibility = check!(
                decl.visibility(),
                return err(warnings, errors),
                warnings,
                errors
            );
            if visibility == Visibility::Public {
                symbols.push(symbol.clone());
            }
        }

        let dst_ns = &mut self[dst];
        dst_ns.implemented_traits.extend(implemented_traits);
        let mut try_add = |symbol, path| {
            dst_ns.use_synonyms.insert(symbol, (path, GlobImport::Yes));
        };

        for symbol in symbols {
            try_add(symbol, src.to_vec());
        }
        for (symbol, (mod_path, _)) in use_synonyms {
            // N.B. We had a path like `::bar::baz`, which makes the module `bar` "crate-relative".
            // Given that `bar`'s "crate" is `foo`, we'll need `foo::bar::baz` outside of it.
            //
            // FIXME(Centril, #2780): Seems like the compiler has no way of
            // distinguishing between external and crate-relative paths?
            let mut src = src[..1].to_vec();
            src.extend(mod_path);
            try_add(symbol, src);
        }

        ok((), warnings, errors)
    }

    /// Pull a single item from a `src` module and import it into the `dst` module.
    ///
    /// The item we want to import is basically the last item in path because this is a `self`
    /// import.
    pub(crate) fn self_import(
        &mut self,
        src: &Path,
        dst: &Path,
        alias: Option<Ident>,
    ) -> CompileResult<()> {
        let (last_item, src) = src.split_last().expect("guaranteed by grammar");
        self.item_import(src, last_item, dst, alias)
    }

    /// Pull a single `item` from the given `src` module and import it into the `dst` module.
    ///
    /// Paths are assumed to be relative to `self`.
    pub(crate) fn item_import(
        &mut self,
        src: &Path,
        item: &Ident,
        dst: &Path,
        alias: Option<Ident>,
    ) -> CompileResult<()> {
        let mut warnings = vec![];
        let mut errors = vec![];
        let src_ns = check!(
            self.check_submodule(src),
            return err(warnings, errors),
            warnings,
            errors
        );
<<<<<<< HEAD
        let mut impls_to_insert = TraitMap::default();
=======
        let mut impls_to_insert: TraitMap = TraitMap::default();
>>>>>>> a9b8bb09
        match src_ns.symbols.get(item).cloned() {
            Some(decl) => {
                let visibility = check!(
                    decl.visibility(),
                    return err(warnings, errors),
                    warnings,
                    errors
                );
                if visibility != Visibility::Public {
                    errors.push(CompileError::ImportPrivateSymbol { name: item.clone() });
                }
                // if this is a const, insert it into the local namespace directly
                if let ty::TyDeclaration::VariableDeclaration(ref var_decl) = decl {
                    let ty::TyVariableDeclaration {
                        mutability, name, ..
                    } = &**var_decl;
                    if mutability == &ty::VariableMutability::ExportedConst {
                        self[dst]
                            .insert_symbol(alias.unwrap_or_else(|| name.clone()), decl.clone());
                        return ok((), warnings, errors);
                    }
                }
<<<<<<< HEAD
                let type_id = decl.return_type(&item.span()).value;
                //  if this is an enum or struct or function, import its implementations
                if let Some(type_id) = type_id {
                    impls_to_insert.extend(src_ns.implemented_traits.filter_by_type(type_id));
=======
                let a = decl.return_type(&item.span()).value;
                //  if this is an enum or struct, import its implementations
                if let Some(a) = a {
                    impls_to_insert.extend(src_ns.implemented_traits.filter_by_type(a));
>>>>>>> a9b8bb09
                }
                // no matter what, import it this way though.
                let dst_ns = &mut self[dst];
                let mut add_synonym = |name| {
                    if let Some((_, GlobImport::No)) = dst_ns.use_synonyms.get(name) {
                        errors.push(CompileError::ShadowsOtherSymbol { name: name.clone() });
                    }
                    dst_ns
                        .use_synonyms
                        .insert(name.clone(), (src.to_vec(), GlobImport::No));
                };
                match alias {
                    Some(alias) => {
                        add_synonym(&alias);
                        dst_ns
                            .use_aliases
                            .insert(alias.as_str().to_string(), item.clone());
                    }
                    None => add_synonym(item),
                };
            }
            None => {
                errors.push(CompileError::SymbolNotFound { name: item.clone() });
                return err(warnings, errors);
            }
        };

        let dst_ns = &mut self[dst];
        dst_ns.implemented_traits.extend(impls_to_insert);

        ok((), warnings, errors)
    }
}

impl std::ops::Deref for Module {
    type Target = Items;
    fn deref(&self) -> &Self::Target {
        &self.items
    }
}

impl std::ops::DerefMut for Module {
    fn deref_mut(&mut self) -> &mut Self::Target {
        &mut self.items
    }
}

impl<'a> std::ops::Index<&'a Path> for Module {
    type Output = Module;
    fn index(&self, path: &'a Path) -> &Self::Output {
        self.submodule(path)
            .unwrap_or_else(|| panic!("no module for the given path {:?}", path))
    }
}

impl<'a> std::ops::IndexMut<&'a Path> for Module {
    fn index_mut(&mut self, path: &'a Path) -> &mut Self::Output {
        self.submodule_mut(path)
            .unwrap_or_else(|| panic!("no module for the given path {:?}", path))
    }
}

impl From<Root> for Module {
    fn from(root: Root) -> Self {
        root.module
    }
}

fn module_not_found(path: &[Ident]) -> CompileError {
    CompileError::ModuleNotFound {
        span: path.iter().fold(path[0].span(), |acc, this_one| {
            if acc.path() == this_one.span().path() {
                Span::join(acc, this_one.span())
            } else {
                acc
            }
        }),
        name: path
            .iter()
            .map(|x| x.as_str())
            .collect::<Vec<_>>()
            .join("::"),
    }
}<|MERGE_RESOLUTION|>--- conflicted
+++ resolved
@@ -1,6 +1,7 @@
 use crate::{
     error::*,
     language::{parsed::*, ty, Visibility},
+    look_up_type_id,
     semantic_analysis::*,
     transform::to_parsed_lang,
     Ident, Namespace,
@@ -305,11 +306,7 @@
             warnings,
             errors
         );
-<<<<<<< HEAD
         let mut impls_to_insert = TraitMap::default();
-=======
-        let mut impls_to_insert: TraitMap = TraitMap::default();
->>>>>>> a9b8bb09
         match src_ns.symbols.get(item).cloned() {
             Some(decl) => {
                 let visibility = check!(
@@ -332,17 +329,18 @@
                         return ok((), warnings, errors);
                     }
                 }
-<<<<<<< HEAD
                 let type_id = decl.return_type(&item.span()).value;
+                println!(
+                    "importing type {}",
+                    type_id.map(look_up_type_id).unwrap_or_default()
+                );
                 //  if this is an enum or struct or function, import its implementations
                 if let Some(type_id) = type_id {
-                    impls_to_insert.extend(src_ns.implemented_traits.filter_by_type(type_id));
-=======
-                let a = decl.return_type(&item.span()).value;
-                //  if this is an enum or struct, import its implementations
-                if let Some(a) = a {
-                    impls_to_insert.extend(src_ns.implemented_traits.filter_by_type(a));
->>>>>>> a9b8bb09
+                    impls_to_insert.extend(
+                        src_ns
+                            .implemented_traits
+                            .filter_by_type_item_import(type_id),
+                    );
                 }
                 // no matter what, import it this way though.
                 let dst_ns = &mut self[dst];
