--- conflicted
+++ resolved
@@ -50,11 +50,11 @@
     mod_path: ModulePathBuf,
 }
 
-impl Default for Module {
-    fn default() -> Self {
-        Self::new(Ident::dummy(), Visibility::Public, None)
-    }
-}
+//impl Default for Module {
+//    fn default() -> Self {
+//        Self::new(Ident::dummy(), Visibility::Public, None)
+//    }
+//}
 
 impl Module {
     pub(super) fn new(name: Ident, visibility: Visibility, span: Option<Span>, parent_mod_path: &ModulePathBuf) -> Self {
@@ -68,32 +68,6 @@
             current_lexical_scope_id: 0,
             name,
             span,
-<<<<<<< HEAD
-=======
-            is_external: Default::default(),
-            mod_path: Default::default(),
-        }
-    }
-
-    // Specialized constructor for cloning Namespace::init. Should not be used for anything else
-    pub(super) fn new_submodule_from_init(
-        &self,
-        name: Ident,
-        visibility: Visibility,
-        span: Option<Span>,
-        is_external: bool,
-        mod_path: ModulePathBuf,
-    ) -> Self {
-        Self {
-            visibility,
-            submodules: self.submodules.clone(),
-            lexical_scopes: self.lexical_scopes.clone(),
-            lexical_scopes_spans: self.lexical_scopes_spans.clone(),
-            current_lexical_scope_id: self.current_lexical_scope_id,
-            name,
-            span,
-            is_external,
->>>>>>> f5fd2e63
             mod_path,
         }
     }
@@ -222,7 +196,6 @@
     pub fn enter_lexical_scope(
         &mut self,
         handler: &Handler,
-        _engines: &Engines,
         span: Span,
     ) -> Result<LexicalScopeId, ErrorEmitted> {
         let id_opt = self.lexical_scopes_spans.get(&span);
