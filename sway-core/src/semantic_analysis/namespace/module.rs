--- conflicted
+++ resolved
@@ -1,15 +1,7 @@
 use crate::{
     error::*,
     language::{parsed::*, ty, Visibility},
-    semantic_analysis::{
-<<<<<<< HEAD
-        ast_node::{TyAstNode, TyAstNodeContent, TyVariableDeclaration},
-=======
-        ast_node::{TyAstNode, TyAstNodeContent},
-        declaration::VariableMutability,
->>>>>>> 15ffb033
-        TypeCheckContext,
-    },
+    semantic_analysis::*,
     Ident, Namespace,
 };
 
