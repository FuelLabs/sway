--- conflicted
+++ resolved
@@ -2,13 +2,7 @@
     error::*,
     parse_tree::{Declaration, ExpressionKind, Visibility},
     semantic_analysis::{
-<<<<<<< HEAD
-        ast_node::{
-            TypedAstNode, TypedAstNodeContent, TypedStorageField, TypedVariableDeclaration,
-        },
-=======
-        ast_node::{TyAstNode, TyAstNodeContent, TyVariableDeclaration},
->>>>>>> 4740fb2f
+        ast_node::{TyAstNode, TyAstNodeContent, TyStorageField, TyVariableDeclaration},
         declaration::VariableMutability,
         TypeCheckContext,
     },
@@ -440,7 +434,7 @@
         let alias_name = match dst_ns_storage_fields
             .iter()
             .enumerate()
-            .find(|(_, TypedStorageField { name, .. })| name == alias)
+            .find(|(_, TyStorageField { name, .. })| name == alias)
         {
             Some((_, tsf)) => &tsf.name,
             None => {
@@ -454,7 +448,7 @@
         let item_name = match src_ns_storage_fields
             .iter()
             .enumerate()
-            .find(|(_, TypedStorageField { name, .. })| name == item)
+            .find(|(_, TyStorageField { name, .. })| name == item)
         {
             Some((_, tsf)) => &tsf.name,
             None => {
