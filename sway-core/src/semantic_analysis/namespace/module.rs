use crate::{
    engine_threading::Engines,
    error::*,
    language::{parsed::*, ty, Visibility},
    semantic_analysis::*,
    transform::to_parsed_lang,
    Ident, Namespace,
};

use super::{
    items::{GlobImport, Items, SymbolMap},
    root::Root,
    trait_map::TraitMap,
    ModuleName, Path,
};

use std::collections::BTreeMap;
use sway_ast::ItemConst;
use sway_error::handler::Handler;
use sway_error::{error::CompileError, handler::ErrorEmitted};
use sway_parse::{lex, Parser};
use sway_types::{span::Span, ConfigTimeConstant, Spanned};

/// A single `Module` within a Sway project.
///
/// A `Module` is most commonly associated with an individual file of Sway code, e.g. a top-level
/// script/predicate/contract file or some library dependency whether introduced via `dep` or the
/// `[dependencies]` table of a `forc` manifest.
///
/// A `Module` contains a set of all items that exist within the lexical scope via declaration or
/// importing, along with a map of each of its submodules.
#[derive(Clone, Debug, Default)]
pub struct Module {
    /// Submodules of the current module represented as an ordered map from each submodule's name
    /// to the associated `Module`.
    ///
    /// Submodules are normally introduced in Sway code with the `dep foo;` syntax where `foo` is
    /// some library dependency that we include as a submodule.
    ///
    /// Note that we *require* this map to be ordered to produce deterministic codegen results.
    pub(crate) submodules: im::OrdMap<ModuleName, Module>,
    /// The set of symbols, implementations, synonyms and aliases present within this module.
    items: Items,
}

impl Module {
    pub fn default_with_constants(
        engines: Engines<'_>,
        constants: BTreeMap<String, ConfigTimeConstant>,
    ) -> Result<Self, vec1::Vec1<CompileError>> {
        let handler = <_>::default();
        Module::default_with_constants_inner(&handler, engines, constants).map_err(|_| {
            let (errors, warnings) = handler.consume();
            assert!(warnings.is_empty());

            // Invariant: `.value == None` => `!errors.is_empty()`.
            vec1::Vec1::try_from_vec(errors).unwrap()
        })
    }

    fn default_with_constants_inner(
        handler: &Handler,
        engines: Engines<'_>,
        constants: BTreeMap<String, ConfigTimeConstant>,
    ) -> Result<Self, ErrorEmitted> {
        // it would be nice to one day maintain a span from the manifest file, but
        // we don't keep that around so we just use the span from the generated const decl instead.
        let mut compiled_constants: SymbolMap = Default::default();
        // this for loop performs a miniature compilation of each const item in the config
        for (
            name,
            ConfigTimeConstant {
                r#type,
                value,
                public,
            },
        ) in constants.into_iter()
        {
            // FIXME(Centril): Stop parsing. Construct AST directly instead!
            // parser config
            let const_item = match public {
                true => format!("pub const {name}: {type} = {value};"),
                false => format!("const {name}: {type} = {value};"),
            };
            let const_item_len = const_item.len();
            let input_arc = std::sync::Arc::from(const_item);
            let token_stream = lex(handler, &input_arc, 0, const_item_len, None).unwrap();
            let mut parser = Parser::new(handler, &token_stream);
            // perform the parse
            let const_item: ItemConst = parser.parse()?;
            let const_item_span = const_item.span().clone();

            // perform the conversions from parser code to parse tree types
            let name = const_item.name.clone();
            let attributes = Default::default();
            // convert to const decl
            let const_decl = to_parsed_lang::item_const_to_constant_declaration(
                handler, engines, const_item, attributes,
            )?;

            // Temporarily disallow non-literals. See https://github.com/FuelLabs/sway/issues/2647.
            if !matches!(const_decl.value.kind, ExpressionKind::Literal(_)) {
                return Err(
                    handler.emit_err(CompileError::ConfigTimeConstantNotALiteral {
                        span: const_item_span,
                    }),
                );
            }

            let ast_node = AstNode {
                content: AstNodeContent::Declaration(Declaration::ConstantDeclaration(const_decl)),
                span: const_item_span.clone(),
            };
            let mut ns = Namespace::init_root(Default::default());
            let type_check_ctx = TypeCheckContext::from_root(&mut ns, engines);
            let typed_node = ty::TyAstNode::type_check(type_check_ctx, ast_node)
                .unwrap(&mut vec![], &mut vec![]);
            // get the decl out of the typed node:
            // we know as an invariant this must be a const decl, as we hardcoded a const decl in
            // the above `format!`.  if it isn't we report an
            // error that only constant items are alowed, defensive programming etc...
            let typed_decl = match typed_node.content {
                ty::TyAstNodeContent::Declaration(decl) => decl,
                _ => {
                    return Err(
                        handler.emit_err(CompileError::ConfigTimeConstantNotAConstDecl {
                            span: const_item_span,
                        }),
                    );
                }
            };
            compiled_constants.insert(name, typed_decl);
        }

        let mut ret = Self::default();
        ret.items.symbols = compiled_constants;
        Ok(ret)
    }

    /// Immutable access to this module's submodules.
    pub fn submodules(&self) -> &im::OrdMap<ModuleName, Module> {
        &self.submodules
    }

    /// Insert a submodule into this `Module`.
    pub fn insert_submodule(&mut self, name: String, submodule: Module) {
        self.submodules.insert(name, submodule);
    }

    /// Lookup the submodule at the given path.
    pub fn submodule(&self, path: &Path) -> Option<&Module> {
        let mut module = self;
        for ident in path.iter() {
            match module.submodules.get(ident.as_str()) {
                Some(ns) => module = ns,
                None => return None,
            }
        }
        Some(module)
    }

    /// Unique access to the submodule at the given path.
    pub fn submodule_mut(&mut self, path: &Path) -> Option<&mut Module> {
        let mut module = self;
        for ident in path.iter() {
            match module.submodules.get_mut(ident.as_str()) {
                Some(ns) => module = ns,
                None => return None,
            }
        }
        Some(module)
    }

    /// Lookup the submodule at the given path.
    ///
    /// This should be used rather than `Index` when we don't yet know whether the module exists.
    pub(crate) fn check_submodule(&self, path: &[Ident]) -> CompileResult<&Module> {
        match self.submodule(path) {
            None => err(vec![], vec![module_not_found(path)]),
            Some(module) => ok(module, vec![], vec![]),
        }
    }

    /// Given a path to a `src` module, create synonyms to every symbol in that module to the given
    /// `dst` module.
    ///
    /// This is used when an import path contains an asterisk.
    ///
    /// Paths are assumed to be relative to `self`.
    pub(crate) fn star_import(
        &mut self,
        src: &Path,
        dst: &Path,
        engines: Engines<'_>,
    ) -> CompileResult<()> {
        let mut warnings = vec![];
        let mut errors = vec![];

        let decl_engine = engines.de();

        let src_ns = check!(
            self.check_submodule(src),
            return err(warnings, errors),
            warnings,
            errors
        );

        let implemented_traits = src_ns.implemented_traits.clone();
        let mut symbols = vec![];
        for (symbol, decl) in src_ns.symbols.iter() {
            let visibility = check!(
                decl.visibility(decl_engine),
                return err(warnings, errors),
                warnings,
                errors
            );
            if visibility == Visibility::Public {
                symbols.push(symbol.clone());
            }
        }

        let dst_ns = &mut self[dst];
        dst_ns
            .implemented_traits
            .extend(implemented_traits, engines);
        for symbol in symbols {
            dst_ns
                .use_synonyms
                .insert(symbol, (src.to_vec(), GlobImport::Yes));
        }

        ok((), warnings, errors)
    }

    /// Given a path to a `src` module, create synonyms to every symbol in that module to the given
    /// `dst` module.
    ///
    /// This is used when an import path contains an asterisk.
    ///
    /// Paths are assumed to be relative to `self`.
    pub fn star_import_with_reexports(
        &mut self,
        src: &Path,
        dst: &Path,
        engines: Engines<'_>,
    ) -> CompileResult<()> {
        let mut warnings = vec![];
        let mut errors = vec![];

        let decl_engine = engines.de();

        let src_ns = check!(
            self.check_submodule(src),
            return err(warnings, errors),
            warnings,
            errors
        );

        let implemented_traits = src_ns.implemented_traits.clone();
        let use_synonyms = src_ns.use_synonyms.clone();
        let mut symbols = src_ns.use_synonyms.keys().cloned().collect::<Vec<_>>();
        for (symbol, decl) in src_ns.symbols.iter() {
            let visibility = check!(
                decl.visibility(decl_engine),
                return err(warnings, errors),
                warnings,
                errors
            );
            if visibility == Visibility::Public {
                symbols.push(symbol.clone());
            }
        }

        let dst_ns = &mut self[dst];
        dst_ns
            .implemented_traits
            .extend(implemented_traits, engines);
        let mut try_add = |symbol, path| {
            dst_ns.use_synonyms.insert(symbol, (path, GlobImport::Yes));
        };

        for symbol in symbols {
            try_add(symbol, src.to_vec());
        }
        for (symbol, (mod_path, _)) in use_synonyms {
            // N.B. We had a path like `::bar::baz`, which makes the module `bar` "crate-relative".
            // Given that `bar`'s "crate" is `foo`, we'll need `foo::bar::baz` outside of it.
            //
            // FIXME(Centril, #2780): Seems like the compiler has no way of
            // distinguishing between external and crate-relative paths?
            let mut src = src[..1].to_vec();
            src.extend(mod_path);
            try_add(symbol, src);
        }

        ok((), warnings, errors)
    }

    /// Pull a single item from a `src` module and import it into the `dst` module.
    ///
    /// The item we want to import is basically the last item in path because this is a `self`
    /// import.
    pub(crate) fn self_import(
        &mut self,
        engines: Engines<'_>,
        src: &Path,
        dst: &Path,
        alias: Option<Ident>,
    ) -> CompileResult<()> {
        let (last_item, src) = src.split_last().expect("guaranteed by grammar");
        self.item_import(engines, src, last_item, dst, alias)
    }

    /// Pull a single `item` from the given `src` module and import it into the `dst` module.
    ///
    /// Paths are assumed to be relative to `self`.
    pub(crate) fn item_import(
        &mut self,
        engines: Engines<'_>,
        src: &Path,
        item: &Ident,
        dst: &Path,
        alias: Option<Ident>,
    ) -> CompileResult<()> {
        let mut warnings = vec![];
        let mut errors = vec![];

        let decl_engine = engines.de();

        let src_ns = check!(
            self.check_submodule(src),
            return err(warnings, errors),
            warnings,
            errors
        );
        let mut impls_to_insert = TraitMap::default();
        match src_ns.symbols.get(item).cloned() {
            Some(decl) => {
                let visibility = check!(
                    decl.visibility(decl_engine),
                    return err(warnings, errors),
                    warnings,
                    errors
                );
                if visibility != Visibility::Public {
                    errors.push(CompileError::ImportPrivateSymbol { name: item.clone() });
                }
<<<<<<< HEAD
                // if this is a const, insert it into the local namespace directly
                if let ty::TyDeclaration::VariableDeclaration(ref var_decl) = decl {
                    let ty::TyVariableDeclaration {
                        mutability, name, ..
                    } = &**var_decl;
                    if mutability == &ty::VariableMutability::ExportedConst {
                        check!(
                            self[dst]
                                .insert_symbol(alias.unwrap_or_else(|| name.clone()), decl.clone()),
                            return err(warnings, errors),
                            warnings,
                            errors
                        );
                        return ok((), warnings, errors);
                    }
                }

                if let ty::TyDeclaration::ConstantDeclaration(ref var_decl) = decl {
                    let const_decl = check!(
                        CompileResult::from(
                            decl_engine.get_constant(var_decl.clone(), &var_decl.span())
                        ),
                        return err(warnings, errors),
                        warnings,
                        errors,
                    );
                    check!(
                        self[dst].insert_symbol(
                            alias.unwrap_or_else(|| const_decl.name.clone()),
                            decl.clone(),
                        ),
                        return err(warnings, errors),
                        warnings,
                        errors
                    );
                    return ok((), warnings, errors);
                }

=======
>>>>>>> 2b6f72fa
                let type_id = decl.return_type(engines, &item.span()).value;
                //  if this is an enum or struct or function, import its implementations
                if let Some(type_id) = type_id {
                    impls_to_insert.extend(
                        src_ns
                            .implemented_traits
                            .filter_by_type_item_import(type_id, engines),
                        engines,
                    );
                }
                // no matter what, import it this way though.
                let dst_ns = &mut self[dst];
                let mut add_synonym = |name| {
                    if let Some((_, GlobImport::No)) = dst_ns.use_synonyms.get(name) {
                        errors.push(CompileError::ShadowsOtherSymbol { name: name.clone() });
                    }
                    dst_ns
                        .use_synonyms
                        .insert(name.clone(), (src.to_vec(), GlobImport::No));
                };
                match alias {
                    Some(alias) => {
                        add_synonym(&alias);
                        dst_ns
                            .use_aliases
                            .insert(alias.as_str().to_string(), item.clone());
                    }
                    None => add_synonym(item),
                };
            }
            None => {
                errors.push(CompileError::SymbolNotFound { name: item.clone() });
                return err(warnings, errors);
            }
        };

        let dst_ns = &mut self[dst];
        dst_ns.implemented_traits.extend(impls_to_insert, engines);

        ok((), warnings, errors)
    }
}

impl std::ops::Deref for Module {
    type Target = Items;
    fn deref(&self) -> &Self::Target {
        &self.items
    }
}

impl std::ops::DerefMut for Module {
    fn deref_mut(&mut self) -> &mut Self::Target {
        &mut self.items
    }
}

impl<'a> std::ops::Index<&'a Path> for Module {
    type Output = Module;
    fn index(&self, path: &'a Path) -> &Self::Output {
        self.submodule(path)
            .unwrap_or_else(|| panic!("no module for the given path {:?}", path))
    }
}

impl<'a> std::ops::IndexMut<&'a Path> for Module {
    fn index_mut(&mut self, path: &'a Path) -> &mut Self::Output {
        self.submodule_mut(path)
            .unwrap_or_else(|| panic!("no module for the given path {:?}", path))
    }
}

impl From<Root> for Module {
    fn from(root: Root) -> Self {
        root.module
    }
}

fn module_not_found(path: &[Ident]) -> CompileError {
    CompileError::ModuleNotFound {
        span: path.iter().fold(path[0].span(), |acc, this_one| {
            if acc.path() == this_one.span().path() {
                Span::join(acc, this_one.span())
            } else {
                acc
            }
        }),
        name: path
            .iter()
            .map(|x| x.as_str())
            .collect::<Vec<_>>()
            .join("::"),
    }
}<|MERGE_RESOLUTION|>--- conflicted
+++ resolved
@@ -345,22 +345,11 @@
                 if visibility != Visibility::Public {
                     errors.push(CompileError::ImportPrivateSymbol { name: item.clone() });
                 }
-<<<<<<< HEAD
                 // if this is a const, insert it into the local namespace directly
                 if let ty::TyDeclaration::VariableDeclaration(ref var_decl) = decl {
                     let ty::TyVariableDeclaration {
                         mutability, name, ..
                     } = &**var_decl;
-                    if mutability == &ty::VariableMutability::ExportedConst {
-                        check!(
-                            self[dst]
-                                .insert_symbol(alias.unwrap_or_else(|| name.clone()), decl.clone()),
-                            return err(warnings, errors),
-                            warnings,
-                            errors
-                        );
-                        return ok((), warnings, errors);
-                    }
                 }
 
                 if let ty::TyDeclaration::ConstantDeclaration(ref var_decl) = decl {
@@ -384,8 +373,6 @@
                     return ok((), warnings, errors);
                 }
 
-=======
->>>>>>> 2b6f72fa
                 let type_id = decl.return_type(engines, &item.span()).value;
                 //  if this is an enum or struct or function, import its implementations
                 if let Some(type_id) = type_id {
