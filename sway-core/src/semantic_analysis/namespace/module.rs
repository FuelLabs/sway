--- conflicted
+++ resolved
@@ -1,5 +1,3 @@
-<<<<<<< HEAD
-=======
 use crate::{
     engine_threading::Engines,
     language::{
@@ -9,16 +7,10 @@
     Ident, TypeId,
 };
 
->>>>>>> e40ebf41
 use super::{
     lexical_scope::{Items, LexicalScope, ResolvedFunctionDecl},
     LexicalScopeId, ModuleName, ModulePath, ModulePathBuf, ResolvedDeclaration,
     ResolvedTraitImplItem, TraitMap,
-};
-use crate::{
-    engine_threading::Engines,
-    language::{ty, Visibility},
-    Ident, TypeId,
 };
 
 use rustc_hash::FxHasher;
@@ -350,23 +342,15 @@
         handler: &Handler,
         engines: &Engines,
         symbol: &Ident,
-<<<<<<< HEAD
     ) -> Result<(ResolvedDeclaration, ModulePathBuf), ErrorEmitted> {
-        let ret = self.walk_scope_chain(|lexical_scope| {
-            lexical_scope
-                .items
-                .resolve_symbol(handler, engines, symbol, &self.mod_path)
-=======
-    ) -> Result<ResolvedDeclaration, ErrorEmitted> {
         let mut last_handler = Handler::default();
         let ret = self.walk_scope_chain(|lexical_scope| {
             last_handler = Handler::default();
             Ok(lexical_scope
                 .items
-                .resolve_symbol(&last_handler, engines, symbol)
+                .resolve_symbol(&last_handler, engines, symbol, &self.mod_path)
                 .ok()
                 .flatten())
->>>>>>> e40ebf41
         })?;
 
         handler.append(last_handler);
