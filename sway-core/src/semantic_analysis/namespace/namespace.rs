--- conflicted
+++ resolved
@@ -1,10 +1,7 @@
 use crate::{language::Visibility, Engines, Ident};
 
 use super::{
-<<<<<<< HEAD
-    module::Module,
-    root::{ResolvedDeclaration, Root},
-    ModulePath, ModulePathBuf,
+    module::Module, root::Root, ModulePath, ModulePathBuf,
 };
 
 use sway_error::handler::{ErrorEmitted, Handler};
@@ -12,13 +9,6 @@
     constants::{CONTRACT_ID, CORE, PRELUDE, STD},
     span::Span,
 };
-=======
-    module::Module, root::Root, submodule_namespace::SubmoduleNamespace, ModulePath, ModulePathBuf,
-};
-
-use sway_error::handler::Handler;
-use sway_types::span::Span;
->>>>>>> ff8291a2
 
 /// The set of items that represent the namespace context passed throughout type checking.
 #[derive(Clone, Debug, /*Default*/)]
@@ -74,6 +64,10 @@
 
     pub fn root(self) -> Root {
         self.root
+    }
+
+    pub fn borrow_root(&self) -> &Root {
+	&self.root
     }
 
     pub fn current_module(&self) -> &Module {
@@ -181,7 +175,6 @@
         self.root.module_from_absolute_path(path)
     }
 
-<<<<<<< HEAD
     // Like module_from_absolute_path, but throws an error if the module is not found
     pub fn require_module_from_absolute_path(
         &self,
@@ -191,8 +184,6 @@
         self.root.require_module(handler, path)
     }
 
-=======
->>>>>>> ff8291a2
     /// Returns true if the current module being checked is a direct or indirect submodule of
     /// the module given by the `absolute_module_path`.
     ///
@@ -232,7 +223,6 @@
 
         self.root.current_package_name() != &absolute_module_path[0]
     }
-<<<<<<< HEAD
 
     pub fn package_exists(&self, name: &Ident) -> bool {
 	self.module_from_absolute_path(&vec![name.clone()]).is_some()
@@ -246,95 +236,6 @@
 	let dummy_handler = Handler::default();
 	self.root.item_lookup(&dummy_handler, engines, symbol, mod_path, &self.current_mod_path, true).is_ok()
     }
-
-    /// Short-hand for calling [Root::resolve_symbol] on `root` with the `mod_path`.
-    pub(crate) fn resolve_symbol(
-        &self,
-        handler: &Handler,
-        engines: &Engines,
-        symbol: &Ident,
-        self_type: Option<TypeId>,
-    ) -> Result<ResolvedDeclaration, ErrorEmitted> {
-        self.resolve_symbol_with_path(handler, engines, &self.current_mod_path, symbol, self_type)
-    }
-
-    /// Short-hand for calling [Root::resolve_symbol] on `root` with the `mod_path`.
-    pub(crate) fn resolve_symbol_with_path(
-        &self,
-        handler: &Handler,
-        engines: &Engines,
-	mod_path: &ModulePathBuf,
-        symbol: &Ident,
-        self_type: Option<TypeId>,
-    ) -> Result<ResolvedDeclaration, ErrorEmitted> {
-        self.root
-            .resolve_symbol(handler, engines, mod_path, symbol, self_type)
-    }
-
-    /// Short-hand for calling [Root::resolve_symbol] on `root` with the `mod_path`.
-    pub(crate) fn resolve_symbol_typed(
-        &self,
-        handler: &Handler,
-        engines: &Engines,
-        symbol: &Ident,
-        self_type: Option<TypeId>,
-    ) -> Result<ty::TyDecl, ErrorEmitted> {
-        self.resolve_symbol(handler, engines, symbol, self_type)
-            .map(|resolved_decl| resolved_decl.expect_typed())
-    }
-
-    /// Short-hand for calling [Root::resolve_call_path] on `root` with the `mod_path`.
-    pub(crate) fn resolve_call_path_typed(
-        &self,
-        handler: &Handler,
-        engines: &Engines,
-        call_path: &CallPath,
-        self_type: Option<TypeId>,
-    ) -> Result<ty::TyDecl, ErrorEmitted> {
-        self.resolve_call_path(handler, engines, call_path, self_type)
-            .map(|resolved_decl| resolved_decl.expect_typed())
-    }
-
-    /// Short-hand for calling [Root::resolve_call_path] on `root` with the `mod_path`.
-    pub(crate) fn resolve_call_path(
-        &self,
-        handler: &Handler,
-        engines: &Engines,
-        call_path: &CallPath,
-        self_type: Option<TypeId>,
-    ) -> Result<ResolvedDeclaration, ErrorEmitted> {
-	let full_path = call_path.to_fullpath(engines, &self);
-//	let problem =
-//	    call_path.suffix.as_str() == "Eq"
-//	    && call_path.prefixes.len() == 2
-//	    && call_path.prefixes[0].as_str() == "core"
-//	    && call_path.prefixes[1].as_str() == "ops";
-//	if problem {
-//	    dbg!(call_path);
-//	    dbg!(&full_path);
-//	    dbg!(self.current_mod_path());
-//	};
-        self.root.resolve_call_path(
-            handler,
-            engines,
-            &self.current_mod_path,
-            &full_path,
-            self_type,
-        )
-    }
-
-//    /// Short-hand for calling [Root::resolve_call_and_root_type_id] on `root` with the `mod_path`.
-//    pub fn resolve_call_path_and_root_type_id(
-//        &self,
-//        handler: &Handler,
-//        engines: &Engines,
-//	root_type_id: TypeId,
-//	as_trait: Option<CallPath>,
-//	call_path: &CallPath,
-//        self_type: Option<TypeId>,
-//    ) -> Result<ty::TyDecl, ErrorEmitted> {
-//        self.root.resolve_call_path_and_root_type_id(handler, engines, self.current_module(), root_type_id, as_trait, call_path, self_type).map(|decl| decl.expect_typed())
-//    }
 
     // Import core::prelude::*, std::prelude::* and ::CONTRACT_ID as appropriate into the current module
     fn import_implicits(
@@ -400,8 +301,6 @@
 
         Ok(())
     }
-=======
->>>>>>> ff8291a2
 
     pub(crate) fn enter_submodule(
         &mut self,
