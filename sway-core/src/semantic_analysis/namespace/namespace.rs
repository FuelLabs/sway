--- conflicted
+++ resolved
@@ -197,16 +197,16 @@
         symbol: &Ident,
     ) -> bool {
         let dummy_handler = Handler::default();
-        self.root
-            .item_lookup(
-                &dummy_handler,
-                engines,
-                symbol,
-                mod_path,
-                &self.current_mod_path,
-                true,
-            )
-            .is_ok()
+        if let Some(module) = self.module_from_absolute_path(mod_path) {
+            module.resolve_symbol(
+		&dummy_handler,
+		engines,
+		symbol,
+	    )
+		.is_ok()
+	} else {
+	    false
+	}
     }
 
     // Import core::prelude::*, std::prelude::* and ::CONTRACT_ID as appropriate into the current module
@@ -315,20 +315,11 @@
         mod_name: Ident,
         visibility: Visibility,
         module_span: Span,
-<<<<<<< HEAD
     ) -> Result<(), ErrorEmitted> {
         match self.enter_submodule(handler, engines, mod_name, visibility, module_span) {
             Ok(_) => Ok(()),
             Err(e) => Err(e),
         }
-=======
-    ) {
-        self.module_mut(engines)
-            .submodules
-            .entry(mod_name.to_string())
-            .or_insert(Module::new(mod_name.clone(), visibility, Some(module_span)));
-        self.mod_path.push(mod_name.clone());
->>>>>>> e40ebf41
     }
 
     /// Pops the current submodule from the namespace's module hierarchy.
