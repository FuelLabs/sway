--- conflicted
+++ resolved
@@ -6,11 +6,6 @@
 use super::{
     module::Module,
     root::{ResolvedDeclaration, Root},
-<<<<<<< HEAD
-    trait_map::ResolvedTraitImplItem,
-=======
-    submodule_namespace::SubmoduleNamespace,
->>>>>>> be707745
     ModulePath, ModulePathBuf,
 };
 
@@ -149,7 +144,6 @@
             .collect()
     }
 
-<<<<<<< HEAD
     /// Convert a parsed path to a full path.
     pub fn parsed_path_to_full_path(&self, parsed_path: &ModulePathBuf, is_relative_to_package_root: bool) -> ModulePathBuf {
 	if is_relative_to_package_root {
@@ -176,14 +170,6 @@
 
     pub fn current_package_root_module(&self) -> &Module {
         &self.root.current_package_root_module()
-=======
-    /// Access to the current [Module], i.e. the module at the inner `mod_path`.
-    pub fn module(&self, engines: &Engines) -> &Module {
-        self.root
-            .module
-            .lookup_submodule(&Handler::default(), engines, &self.mod_path)
-            .unwrap()
->>>>>>> be707745
     }
 
     pub fn module_from_absolute_path(&self, path: &ModulePathBuf) -> Option<&Module> {
@@ -194,12 +180,7 @@
     pub fn require_module_from_absolute_path(
         &self,
         handler: &Handler,
-<<<<<<< HEAD
         path: &ModulePathBuf,
-=======
-        engines: &Engines,
-        path: &ModulePath,
->>>>>>> be707745
     ) -> Result<&Module, ErrorEmitted> {
         self.root.require_module(handler, path)
     }
@@ -252,47 +233,29 @@
 	let dummy_handler = Handler::default();
 	self.root.item_lookup(&dummy_handler, engines, symbol, &self.current_mod_path, &self.current_mod_path, true).is_ok()
     }
-<<<<<<< HEAD
-
-    pub fn get_root_trait_item_for_type(
-        &self,
-        handler: &Handler,
-        engines: &Engines,
-        name: &Ident,
-        type_id: TypeId,
-        as_trait: Option<CallPath>,
-    ) -> Result<ResolvedTraitImplItem, ErrorEmitted> {
-        self.root
-            .current_package_root_module()
-            .current_items()
-            .implemented_traits
-            .get_trait_item_for_type(handler, engines, name, type_id, as_trait)
-    }
-
-    pub fn resolve_root_symbol(
-        &self,
-        handler: &Handler,
-        engines: &Engines,
-        mod_path: &ModulePath,
+
+    /// Short-hand for calling [Root::resolve_symbol] on `root` with the `mod_path`.
+    pub(crate) fn resolve_symbol(
+        &self,
+        handler: &Handler,
+        engines: &Engines,
+        symbol: &Ident,
+        self_type: Option<TypeId>,
+    ) -> Result<ResolvedDeclaration, ErrorEmitted> {
+        self.resolve_symbol_with_path(handler, engines, &self.current_mod_path, symbol, self_type)
+    }
+
+    /// Short-hand for calling [Root::resolve_symbol] on `root` with the `mod_path`.
+    pub(crate) fn resolve_symbol_with_path(
+        &self,
+        handler: &Handler,
+        engines: &Engines,
+	mod_path: &ModulePathBuf,
         symbol: &Ident,
         self_type: Option<TypeId>,
     ) -> Result<ResolvedDeclaration, ErrorEmitted> {
         self.root
             .resolve_symbol(handler, engines, mod_path, symbol, self_type)
-    }
-
-=======
->>>>>>> be707745
-    /// Short-hand for calling [Root::resolve_symbol] on `root` with the `mod_path`.
-    pub(crate) fn resolve_symbol(
-        &self,
-        handler: &Handler,
-        engines: &Engines,
-        symbol: &Ident,
-        self_type: Option<TypeId>,
-    ) -> Result<ResolvedDeclaration, ErrorEmitted> {
-        self.root
-            .resolve_symbol(handler, engines, &self.current_mod_path, symbol, self_type)
     }
 
     /// Short-hand for calling [Root::resolve_symbol] on `root` with the `mod_path`.
@@ -346,18 +309,18 @@
         )
     }
 
-    /// Short-hand for calling [Root::resolve_call_and_root_type_id] on `root` with the `mod_path`.
-    pub fn resolve_call_path_and_root_type_id(
-        &self,
-        handler: &Handler,
-        engines: &Engines,
-	root_type_id: TypeId,
-	as_trait: Option<CallPath>,
-	call_path: &CallPath,
-        self_type: Option<TypeId>,
-    ) -> Result<ty::TyDecl, ErrorEmitted> {
-        self.root.resolve_call_path_and_root_type_id(handler, engines, self.current_module(), root_type_id, as_trait, call_path, self_type).map(|decl| decl.expect_typed())
-    }
+//    /// Short-hand for calling [Root::resolve_call_and_root_type_id] on `root` with the `mod_path`.
+//    pub fn resolve_call_path_and_root_type_id(
+//        &self,
+//        handler: &Handler,
+//        engines: &Engines,
+//	root_type_id: TypeId,
+//	as_trait: Option<CallPath>,
+//	call_path: &CallPath,
+//        self_type: Option<TypeId>,
+//    ) -> Result<ty::TyDecl, ErrorEmitted> {
+//        self.root.resolve_call_path_and_root_type_id(handler, engines, self.current_module(), root_type_id, as_trait, call_path, self_type).map(|decl| decl.expect_typed())
+//    }
 
     // Import core::prelude::*, std::prelude::* and ::CONTRACT_ID as appropriate into the current module
     fn import_implicits(
