--- conflicted
+++ resolved
@@ -272,21 +272,11 @@
             // Import std::prelude::*
             let std_string = STD.to_string();
             // Only import std::prelude::* if std exists as a dependency
-<<<<<<< HEAD
             if self.exists_as_external(&std_string) {
-                self.star_import_to_current_module(
+                self.prelude_import(
                     handler,
                     engines,
                     &[Ident::new_no_span(std_string), prelude_ident],
-                    Visibility::Private,
-=======
-            if self.root.exists_as_external(&std_string) {
-                self.root.prelude_import(
-                    handler,
-                    engines,
-                    &[Ident::new_no_span(std_string), prelude_ident],
-                    &self.current_mod_path,
->>>>>>> 516c999c
                 )?
             }
         }
@@ -362,6 +352,78 @@
     }
 
     ////// IMPORT //////
+
+    /// Given a path to a prelude in the standard library, create synonyms to every symbol in that
+    /// prelude to the current module.
+    ///
+    /// This is used when a new module is created in order to pupulate the module with implicit
+    /// imports from the standard library preludes.
+    ///
+    /// `src` is assumed to be absolute.
+    fn prelude_import(
+        &mut self,
+        handler: &Handler,
+        engines: &Engines,
+        src: &ModulePath,
+    ) -> Result<(), ErrorEmitted> {
+        let src_mod = self.require_module_from_absolute_path(handler, &src.to_vec())?;
+
+        let mut imports = vec![];
+
+        // A prelude should not declare its own items
+        assert!(src_mod.root_items().symbols.is_empty());
+
+        // Collect those item-imported items that the source module reexports
+        let mut symbols = src_mod
+            .root_items()
+            .use_item_synonyms
+            .keys()
+            .clone()
+            .collect::<Vec<_>>();
+        symbols.sort();
+        for symbol in symbols {
+            let (_, path, decl, src_visibility) = &src_mod.root_items().use_item_synonyms[symbol];
+            // Preludes reexport all their imports
+            assert!(matches!(src_visibility, Visibility::Public));
+            imports.push((symbol.clone(), decl.clone(), path.clone()))
+        }
+
+        // Collect those glob-imported items that the source module reexports.  There should be no
+        // name clashes in a prelude, so item reexports and glob reexports can be treated the same
+        // way.
+        let mut symbols = src_mod
+            .root_items()
+            .use_glob_synonyms
+            .keys()
+            .clone()
+            .collect::<Vec<_>>();
+        symbols.sort();
+        for symbol in symbols {
+            let bindings = &src_mod.root_items().use_glob_synonyms[symbol];
+            for (path, decl, src_visibility) in bindings.iter() {
+                // Preludes reexport all their imports.
+                assert!(matches!(src_visibility, Visibility::Public));
+                imports.push((symbol.clone(), decl.clone(), path.clone()))
+            }
+        }
+
+        let implemented_traits = src_mod.root_items().implemented_traits.clone();
+        let dst_mod = self.current_module_mut();
+
+        dst_mod
+            .current_items_mut()
+            .implemented_traits
+            .extend(implemented_traits, engines);
+
+        let dst_prelude_synonyms = &mut dst_mod.current_items_mut().prelude_synonyms;
+        imports.iter().for_each(|(symbol, decl, path)| {
+            // Preludes should not contain name clashes
+            assert!(!dst_prelude_synonyms.contains_key(symbol));
+            dst_prelude_synonyms.insert(symbol.clone(), (path.clone(), decl.clone()));
+        });
+
+        Ok(())
+    }
 
     /// Given a path to a `src` module, create synonyms to every symbol in that module to the
     /// current module.
