--- conflicted
+++ resolved
@@ -161,12 +161,8 @@
         handler: &Handler,
         engines: &Engines,
         symbol: &Ident,
-<<<<<<< HEAD
 	package_name: &Ident,
-    ) -> Result<ResolvedDeclaration, ErrorEmitted> {
-=======
     ) -> Result<Option<ResolvedDeclaration>, ErrorEmitted> {
->>>>>>> ff8291a2
         // Check locally declared items. Any name clash with imports will have already been reported as an error.
         if let Some(decl) = self.symbols.get(symbol) {
             return Ok(Some(decl.clone()));
@@ -199,21 +195,7 @@
             }
         }
 
-<<<<<<< HEAD
-        // Symbol not found
-//	let problem = symbol.as_str() == "core";
-//	if problem {
-//	    dbg!("resolve symbol");
-//	    dbg!(&symbol);
-//	    panic!();
-//	}
-        Err(handler.emit_err(CompileError::SymbolNotFound {
-            name: symbol.clone(),
-            span: symbol.span(),
-        }))
-=======
         Ok(None)
->>>>>>> ff8291a2
     }
 
     pub(crate) fn insert_parsed_symbol(
