use sway_error::error::CompileError;
use sway_error::warning::CompileWarning;
use sway_types::{Span, Spanned};

use crate::{
    declaration_engine::declaration_engine::*,
    error::*,
    language::ty,
    semantic_analysis::{
<<<<<<< HEAD
        TyAstNodeContent, TyCodeBlock, TyConstantDeclaration, TyEnumDeclaration,
        TyFunctionDeclaration, TyImplTrait, TyReassignment, TyStorageDeclaration,
        TyStructDeclaration,
=======
        TyAstNodeContent, TyConstantDeclaration, TyDeclaration, TyEnumDeclaration,
        TyFunctionDeclaration, TyImplTrait, TyIntrinsicFunctionKind, TyReassignment,
        TyStorageDeclaration, TyStructDeclaration,
>>>>>>> 6128c347
    },
    type_system::*,
};

fn ast_node_validate(x: &TyAstNodeContent) -> CompileResult<()> {
    let errors: Vec<CompileError> = vec![];
    let warnings: Vec<CompileWarning> = vec![];
    match x {
        TyAstNodeContent::Expression(expr) | TyAstNodeContent::ImplicitReturnExpression(expr) => {
            expr_validate(expr)
        }
        TyAstNodeContent::Declaration(decl) => decl_validate(decl),
        TyAstNodeContent::SideEffect => ok((), warnings, errors),
    }
}

fn expr_validate(expr: &ty::TyExpression) -> CompileResult<()> {
    let mut errors: Vec<CompileError> = vec![];
    let mut warnings: Vec<CompileWarning> = vec![];
    match &expr.expression {
        ty::TyExpressionVariant::Literal(_)
        | ty::TyExpressionVariant::VariableExpression { .. }
        | ty::TyExpressionVariant::FunctionParameter
        | ty::TyExpressionVariant::AsmExpression { .. }
        | ty::TyExpressionVariant::StorageAccess(_)
        | ty::TyExpressionVariant::AbiName(_) => (),
        ty::TyExpressionVariant::FunctionApplication { arguments, .. } => {
            for f in arguments {
                check!(expr_validate(&f.1), continue, warnings, errors);
            }
        }
        ty::TyExpressionVariant::LazyOperator {
            lhs: expr1,
            rhs: expr2,
            ..
        }
        | ty::TyExpressionVariant::ArrayIndex {
            prefix: expr1,
            index: expr2,
        } => {
            check!(expr_validate(expr1), (), warnings, errors);
            check!(expr_validate(expr2), (), warnings, errors);
        }
        ty::TyExpressionVariant::IntrinsicFunction(ty::TyIntrinsicFunctionKind {
            arguments: exprvec,
            ..
        })
        | ty::TyExpressionVariant::Tuple { fields: exprvec }
        | ty::TyExpressionVariant::Array { contents: exprvec } => {
            for f in exprvec {
                check!(expr_validate(f), continue, warnings, errors)
            }
        }
        ty::TyExpressionVariant::StructExpression { fields, .. } => {
            for f in fields {
                check!(expr_validate(&f.value), continue, warnings, errors);
            }
        }
        ty::TyExpressionVariant::CodeBlock(cb) => {
            check!(
                validate_decls_for_storage_only_types_in_codeblock(cb),
                (),
                warnings,
                errors
            );
        }
        ty::TyExpressionVariant::IfExp {
            condition,
            then,
            r#else,
        } => {
            check!(expr_validate(condition), (), warnings, errors);
            check!(expr_validate(then), (), warnings, errors);
            if let Some(r#else) = r#else {
                check!(expr_validate(r#else), (), warnings, errors);
            }
        }
        ty::TyExpressionVariant::StructFieldAccess { prefix: exp, .. }
        | ty::TyExpressionVariant::TupleElemAccess { prefix: exp, .. }
        | ty::TyExpressionVariant::AbiCast { address: exp, .. }
        | ty::TyExpressionVariant::EnumTag { exp }
        | ty::TyExpressionVariant::UnsafeDowncast { exp, .. } => {
            check!(expr_validate(exp), (), warnings, errors)
        }
        ty::TyExpressionVariant::EnumInstantiation { contents, .. } => {
            if let Some(f) = contents {
                check!(expr_validate(f), (), warnings, errors);
            }
        }
        ty::TyExpressionVariant::WhileLoop { condition, body } => {
            check!(expr_validate(condition), (), warnings, errors);
            check!(
                validate_decls_for_storage_only_types_in_codeblock(body),
                (),
                warnings,
                errors
            );
        }
        ty::TyExpressionVariant::Break => (),
        ty::TyExpressionVariant::Continue => (),
        ty::TyExpressionVariant::Reassignment(reassignment) => {
            let TyReassignment {
                lhs_base_name, rhs, ..
            } = &**reassignment;
            check!(
                check_type(rhs.return_type, lhs_base_name.span(), false),
                (),
                warnings,
                errors,
            );
            check!(expr_validate(rhs), (), warnings, errors)
        }
        ty::TyExpressionVariant::StorageReassignment(storage_reassignment) => {
            let span = storage_reassignment.span();
            let rhs = &storage_reassignment.rhs;
            check!(
                check_type(rhs.return_type, span, false),
                (),
                warnings,
                errors,
            );
            check!(expr_validate(rhs), (), warnings, errors)
        }
        ty::TyExpressionVariant::Return(exp) => {
            check!(expr_validate(exp), (), warnings, errors)
        }
    }
    ok((), warnings, errors)
}

fn check_type(ty: TypeId, span: Span, ignore_self: bool) -> CompileResult<()> {
    let mut warnings: Vec<CompileWarning> = vec![];
    let mut errors: Vec<CompileError> = vec![];

    let type_info = check!(
        CompileResult::from(to_typeinfo(ty, &span).map_err(CompileError::from)),
        TypeInfo::ErrorRecovery,
        warnings,
        errors
    );
    let nested_types = check!(
        type_info.clone().extract_nested_types(&span),
        vec![],
        warnings,
        errors
    );
    for ty in nested_types {
        if ignore_self && ty == type_info {
            continue;
        }
        if is_type_info_storage_only(&ty) {
            errors.push(CompileError::InvalidStorageOnlyTypeDecl {
                ty: ty.to_string(),
                span: span.clone(),
            });
        }
    }
    ok((), warnings, errors)
}

fn decl_validate(decl: &ty::TyDeclaration) -> CompileResult<()> {
    let mut warnings: Vec<CompileWarning> = vec![];
    let mut errors: Vec<CompileError> = vec![];
    match decl {
        ty::TyDeclaration::VariableDeclaration(decl) => {
            check!(
                check_type(decl.body.return_type, decl.name.span(), false),
                (),
                warnings,
                errors
            );
            check!(expr_validate(&decl.body), (), warnings, errors)
        }
        ty::TyDeclaration::ConstantDeclaration(decl_id) => {
            let TyConstantDeclaration {
                value: expr, name, ..
            } = check!(
                CompileResult::from(de_get_constant(decl_id.clone(), &decl_id.span())),
                return err(warnings, errors),
                warnings,
                errors
            );
            check!(
                check_type(expr.return_type, name.span(), false),
                (),
                warnings,
                errors
            );
            check!(expr_validate(&expr), (), warnings, errors)
        }
        ty::TyDeclaration::FunctionDeclaration(decl_id) => {
            let TyFunctionDeclaration {
                body, parameters, ..
            } = check!(
                CompileResult::from(de_get_function(decl_id.clone(), &decl.span())),
                return err(warnings, errors),
                warnings,
                errors
            );
            check!(
                validate_decls_for_storage_only_types_in_codeblock(&body),
                (),
                warnings,
                errors
            );
            for param in parameters {
                check!(
                    check_type(param.type_id, param.type_span.clone(), false),
                    continue,
                    warnings,
                    errors
                );
            }
        }
        ty::TyDeclaration::AbiDeclaration(_) | ty::TyDeclaration::TraitDeclaration(_) => {
            // These methods are not typed. They are however handled from ImplTrait.
        }
        ty::TyDeclaration::ImplTrait(decl_id) => {
            let TyImplTrait { methods, .. } = check!(
                CompileResult::from(de_get_impl_trait(decl_id.clone(), &decl_id.span())),
                return err(warnings, errors),
                warnings,
                errors
            );
            for method in methods {
                check!(
                    validate_decls_for_storage_only_types_in_codeblock(&method.body),
                    continue,
                    warnings,
                    errors
                )
            }
        }
        ty::TyDeclaration::StructDeclaration(decl_id) => {
            let TyStructDeclaration { fields, .. } = check!(
                CompileResult::from(de_get_struct(decl_id.clone(), &decl_id.span())),
                return err(warnings, errors),
                warnings,
                errors,
            );
            for field in fields {
                check!(
                    check_type(field.type_id, field.span.clone(), false),
                    continue,
                    warnings,
                    errors
                );
            }
        }
        ty::TyDeclaration::EnumDeclaration(decl_id) => {
            let TyEnumDeclaration { variants, .. } = check!(
                CompileResult::from(de_get_enum(decl_id.clone(), &decl.span())),
                return err(warnings, errors),
                warnings,
                errors
            );
            for variant in variants {
                check!(
                    check_type(variant.type_id, variant.span.clone(), false),
                    continue,
                    warnings,
                    errors
                );
            }
        }
        ty::TyDeclaration::StorageDeclaration(decl_id) => {
            let TyStorageDeclaration { fields, .. } = check!(
                CompileResult::from(de_get_storage(decl_id.clone(), &decl.span())),
                return err(warnings, errors),
                warnings,
                errors
            );
            for field in fields {
                check!(
                    check_type(field.type_id, field.name.span().clone(), true),
                    continue,
                    warnings,
                    errors
                );
            }
        }
        ty::TyDeclaration::GenericTypeForFunctionScope { .. }
        | ty::TyDeclaration::ErrorRecovery => {}
    }
    ok((), warnings, errors)
}

pub fn validate_decls_for_storage_only_types_in_ast(ast_n: &TyAstNodeContent) -> CompileResult<()> {
    ast_node_validate(ast_n)
}

pub fn validate_decls_for_storage_only_types_in_codeblock(
    cb: &ty::TyCodeBlock,
) -> CompileResult<()> {
    let mut warnings: Vec<CompileWarning> = vec![];
    let mut errors: Vec<CompileError> = vec![];
    for x in &cb.contents {
        check!(ast_node_validate(&x.content), continue, warnings, errors)
    }
    ok((), warnings, errors)
}<|MERGE_RESOLUTION|>--- conflicted
+++ resolved
@@ -7,15 +7,8 @@
     error::*,
     language::ty,
     semantic_analysis::{
-<<<<<<< HEAD
-        TyAstNodeContent, TyCodeBlock, TyConstantDeclaration, TyEnumDeclaration,
-        TyFunctionDeclaration, TyImplTrait, TyReassignment, TyStorageDeclaration,
-        TyStructDeclaration,
-=======
-        TyAstNodeContent, TyConstantDeclaration, TyDeclaration, TyEnumDeclaration,
-        TyFunctionDeclaration, TyImplTrait, TyIntrinsicFunctionKind, TyReassignment,
-        TyStorageDeclaration, TyStructDeclaration,
->>>>>>> 6128c347
+        TyAstNodeContent, TyConstantDeclaration, TyEnumDeclaration, TyFunctionDeclaration,
+        TyImplTrait, TyReassignment, TyStorageDeclaration, TyStructDeclaration,
     },
     type_system::*,
 };
