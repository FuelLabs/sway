use sway_error::error::CompileError;
use sway_error::warning::CompileWarning;
use sway_types::{Span, Spanned};

use crate::{
    declaration_engine::declaration_engine::*,
    error::*,
    language::ty,
    semantic_analysis::{
<<<<<<< HEAD
        TyAstNodeContent, TyEnumDeclaration, TyFunctionDeclaration, TyImplTrait,
        TyStorageDeclaration, TyStructDeclaration,
=======
        TyAstNodeContent, TyCodeBlock, TyConstantDeclaration, TyFunctionDeclaration, TyImplTrait,
        TyIntrinsicFunctionKind, TyReassignment, TyStorageDeclaration, TyStructDeclaration,
>>>>>>> 50661106
    },
    type_system::*,
};

fn ast_node_validate(x: &TyAstNodeContent) -> CompileResult<()> {
    let errors: Vec<CompileError> = vec![];
    let warnings: Vec<CompileWarning> = vec![];
    match x {
        TyAstNodeContent::Expression(expr) | TyAstNodeContent::ImplicitReturnExpression(expr) => {
            expr_validate(expr)
        }
        TyAstNodeContent::Declaration(decl) => decl_validate(decl),
        TyAstNodeContent::SideEffect => ok((), warnings, errors),
    }
}

fn expr_validate(expr: &ty::TyExpression) -> CompileResult<()> {
    let mut errors: Vec<CompileError> = vec![];
    let mut warnings: Vec<CompileWarning> = vec![];
    match &expr.expression {
        ty::TyExpressionVariant::Literal(_)
        | ty::TyExpressionVariant::VariableExpression { .. }
        | ty::TyExpressionVariant::FunctionParameter
        | ty::TyExpressionVariant::AsmExpression { .. }
        | ty::TyExpressionVariant::StorageAccess(_)
        | ty::TyExpressionVariant::AbiName(_) => (),
        ty::TyExpressionVariant::FunctionApplication { arguments, .. } => {
            for f in arguments {
                check!(expr_validate(&f.1), continue, warnings, errors);
            }
        }
        ty::TyExpressionVariant::LazyOperator {
            lhs: expr1,
            rhs: expr2,
            ..
        }
        | ty::TyExpressionVariant::ArrayIndex {
            prefix: expr1,
            index: expr2,
        } => {
            check!(expr_validate(expr1), (), warnings, errors);
            check!(expr_validate(expr2), (), warnings, errors);
        }
        ty::TyExpressionVariant::IntrinsicFunction(ty::TyIntrinsicFunctionKind {
            arguments: exprvec,
            ..
        })
        | ty::TyExpressionVariant::Tuple { fields: exprvec }
        | ty::TyExpressionVariant::Array { contents: exprvec } => {
            for f in exprvec {
                check!(expr_validate(f), continue, warnings, errors)
            }
        }
        ty::TyExpressionVariant::StructExpression { fields, .. } => {
            for f in fields {
                check!(expr_validate(&f.value), continue, warnings, errors);
            }
        }
        ty::TyExpressionVariant::CodeBlock(cb) => {
            check!(
                validate_decls_for_storage_only_types_in_codeblock(cb),
                (),
                warnings,
                errors
            );
        }
        ty::TyExpressionVariant::IfExp {
            condition,
            then,
            r#else,
        } => {
            check!(expr_validate(condition), (), warnings, errors);
            check!(expr_validate(then), (), warnings, errors);
            if let Some(r#else) = r#else {
                check!(expr_validate(r#else), (), warnings, errors);
            }
        }
        ty::TyExpressionVariant::StructFieldAccess { prefix: exp, .. }
        | ty::TyExpressionVariant::TupleElemAccess { prefix: exp, .. }
        | ty::TyExpressionVariant::AbiCast { address: exp, .. }
        | ty::TyExpressionVariant::EnumTag { exp }
        | ty::TyExpressionVariant::UnsafeDowncast { exp, .. } => {
            check!(expr_validate(exp), (), warnings, errors)
        }
        ty::TyExpressionVariant::EnumInstantiation { contents, .. } => {
            if let Some(f) = contents {
                check!(expr_validate(f), (), warnings, errors);
            }
        }
        ty::TyExpressionVariant::WhileLoop { condition, body } => {
            check!(expr_validate(condition), (), warnings, errors);
            check!(
                validate_decls_for_storage_only_types_in_codeblock(body),
                (),
                warnings,
                errors
            );
        }
        ty::TyExpressionVariant::Break => (),
        ty::TyExpressionVariant::Continue => (),
        ty::TyExpressionVariant::Reassignment(reassignment) => {
            let ty::TyReassignment {
                lhs_base_name, rhs, ..
            } = &**reassignment;
            check!(
                check_type(rhs.return_type, lhs_base_name.span(), false),
                (),
                warnings,
                errors,
            );
            check!(expr_validate(rhs), (), warnings, errors)
        }
        ty::TyExpressionVariant::StorageReassignment(storage_reassignment) => {
            let span = storage_reassignment.span();
            let rhs = &storage_reassignment.rhs;
            check!(
                check_type(rhs.return_type, span, false),
                (),
                warnings,
                errors,
            );
            check!(expr_validate(rhs), (), warnings, errors)
        }
        ty::TyExpressionVariant::Return(exp) => {
            check!(expr_validate(exp), (), warnings, errors)
        }
    }
    ok((), warnings, errors)
}

fn check_type(ty: TypeId, span: Span, ignore_self: bool) -> CompileResult<()> {
    let mut warnings: Vec<CompileWarning> = vec![];
    let mut errors: Vec<CompileError> = vec![];

    let type_info = check!(
        CompileResult::from(to_typeinfo(ty, &span).map_err(CompileError::from)),
        TypeInfo::ErrorRecovery,
        warnings,
        errors
    );
    let nested_types = check!(
        type_info.clone().extract_nested_types(&span),
        vec![],
        warnings,
        errors
    );
    for ty in nested_types {
        if ignore_self && ty == type_info {
            continue;
        }
        if is_type_info_storage_only(&ty) {
            errors.push(CompileError::InvalidStorageOnlyTypeDecl {
                ty: ty.to_string(),
                span: span.clone(),
            });
        }
    }
    ok((), warnings, errors)
}

fn decl_validate(decl: &ty::TyDeclaration) -> CompileResult<()> {
    let mut warnings: Vec<CompileWarning> = vec![];
    let mut errors: Vec<CompileError> = vec![];
    match decl {
        ty::TyDeclaration::VariableDeclaration(decl) => {
            check!(
                check_type(decl.body.return_type, decl.name.span(), false),
                (),
                warnings,
                errors
            );
            check!(expr_validate(&decl.body), (), warnings, errors)
        }
        ty::TyDeclaration::ConstantDeclaration(decl_id) => {
<<<<<<< HEAD
            let ty::TyConstantDeclaration {
=======
            let TyConstantDeclaration {
>>>>>>> 50661106
                value: expr, name, ..
            } = check!(
                CompileResult::from(de_get_constant(decl_id.clone(), &decl_id.span())),
                return err(warnings, errors),
                warnings,
                errors
            );
            check!(
                check_type(expr.return_type, name.span(), false),
                (),
                warnings,
                errors
            );
            check!(expr_validate(&expr), (), warnings, errors)
        }
        ty::TyDeclaration::FunctionDeclaration(decl_id) => {
            let TyFunctionDeclaration {
                body, parameters, ..
            } = check!(
                CompileResult::from(de_get_function(decl_id.clone(), &decl.span())),
                return err(warnings, errors),
                warnings,
                errors
            );
            check!(
                validate_decls_for_storage_only_types_in_codeblock(&body),
                (),
                warnings,
                errors
            );
            for param in parameters {
                check!(
                    check_type(param.type_id, param.type_span.clone(), false),
                    continue,
                    warnings,
                    errors
                );
            }
        }
        ty::TyDeclaration::AbiDeclaration(_) | ty::TyDeclaration::TraitDeclaration(_) => {
            // These methods are not typed. They are however handled from ImplTrait.
        }
        ty::TyDeclaration::ImplTrait(decl_id) => {
            let TyImplTrait { methods, .. } = check!(
                CompileResult::from(de_get_impl_trait(decl_id.clone(), &decl_id.span())),
                return err(warnings, errors),
                warnings,
                errors
            );
            for method in methods {
                check!(
                    validate_decls_for_storage_only_types_in_codeblock(&method.body),
                    continue,
                    warnings,
                    errors
                )
            }
        }
        ty::TyDeclaration::StructDeclaration(decl_id) => {
            let TyStructDeclaration { fields, .. } = check!(
                CompileResult::from(de_get_struct(decl_id.clone(), &decl_id.span())),
                return err(warnings, errors),
                warnings,
                errors,
            );
            for field in fields {
                check!(
                    check_type(field.type_id, field.span.clone(), false),
                    continue,
                    warnings,
                    errors
                );
            }
        }
        ty::TyDeclaration::EnumDeclaration(decl_id) => {
<<<<<<< HEAD
            let TyEnumDeclaration { variants, .. } = check!(
=======
            let ty::TyEnumDeclaration { variants, .. } = check!(
>>>>>>> 50661106
                CompileResult::from(de_get_enum(decl_id.clone(), &decl.span())),
                return err(warnings, errors),
                warnings,
                errors
            );
            for variant in variants {
                check!(
                    check_type(variant.type_id, variant.span.clone(), false),
                    continue,
                    warnings,
                    errors
                );
            }
        }
        ty::TyDeclaration::StorageDeclaration(decl_id) => {
            let TyStorageDeclaration { fields, .. } = check!(
                CompileResult::from(de_get_storage(decl_id.clone(), &decl.span())),
                return err(warnings, errors),
                warnings,
                errors
            );
            for field in fields {
                check!(
                    check_type(field.type_id, field.name.span().clone(), true),
                    continue,
                    warnings,
                    errors
                );
            }
        }
        ty::TyDeclaration::GenericTypeForFunctionScope { .. }
        | ty::TyDeclaration::ErrorRecovery => {}
    }
    ok((), warnings, errors)
}

pub fn validate_decls_for_storage_only_types_in_ast(ast_n: &TyAstNodeContent) -> CompileResult<()> {
    ast_node_validate(ast_n)
}

pub fn validate_decls_for_storage_only_types_in_codeblock(
    cb: &ty::TyCodeBlock,
) -> CompileResult<()> {
    let mut warnings: Vec<CompileWarning> = vec![];
    let mut errors: Vec<CompileError> = vec![];
    for x in &cb.contents {
        check!(ast_node_validate(&x.content), continue, warnings, errors)
    }
    ok((), warnings, errors)
}<|MERGE_RESOLUTION|>--- conflicted
+++ resolved
@@ -3,18 +3,7 @@
 use sway_types::{Span, Spanned};
 
 use crate::{
-    declaration_engine::declaration_engine::*,
-    error::*,
-    language::ty,
-    semantic_analysis::{
-<<<<<<< HEAD
-        TyAstNodeContent, TyEnumDeclaration, TyFunctionDeclaration, TyImplTrait,
-        TyStorageDeclaration, TyStructDeclaration,
-=======
-        TyAstNodeContent, TyCodeBlock, TyConstantDeclaration, TyFunctionDeclaration, TyImplTrait,
-        TyIntrinsicFunctionKind, TyReassignment, TyStorageDeclaration, TyStructDeclaration,
->>>>>>> 50661106
-    },
+    declaration_engine::declaration_engine::*, error::*, language::ty, semantic_analysis::*,
     type_system::*,
 };
 
@@ -188,11 +177,7 @@
             check!(expr_validate(&decl.body), (), warnings, errors)
         }
         ty::TyDeclaration::ConstantDeclaration(decl_id) => {
-<<<<<<< HEAD
             let ty::TyConstantDeclaration {
-=======
-            let TyConstantDeclaration {
->>>>>>> 50661106
                 value: expr, name, ..
             } = check!(
                 CompileResult::from(de_get_constant(decl_id.clone(), &decl_id.span())),
@@ -268,11 +253,7 @@
             }
         }
         ty::TyDeclaration::EnumDeclaration(decl_id) => {
-<<<<<<< HEAD
-            let TyEnumDeclaration { variants, .. } = check!(
-=======
             let ty::TyEnumDeclaration { variants, .. } = check!(
->>>>>>> 50661106
                 CompileResult::from(de_get_enum(decl_id.clone(), &decl.span())),
                 return err(warnings, errors),
                 warnings,
