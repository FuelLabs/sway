use sway_error::error::CompileError;
use sway_error::warning::CompileWarning;
use sway_types::{Span, Spanned};

use crate::{
    declaration_engine::declaration_engine::*,
    error::*,
    language::ty,
    semantic_analysis::{
<<<<<<< HEAD
        TyAstNodeContent, TyCodeBlock, TyConstantDeclaration, TyEnumDeclaration,
        TyFunctionDeclaration, TyImplTrait, TyIntrinsicFunctionKind, TyReassignment,
        TyStorageDeclaration, TyStructDeclaration,
=======
        TyAstNodeContent, TyCodeBlock, TyConstantDeclaration, TyDeclaration, TyEnumDeclaration,
        TyFunctionDeclaration, TyImplTrait, TyReassignment, TyStorageDeclaration,
        TyStructDeclaration,
>>>>>>> 764558cf
    },
    type_system::*,
};

fn ast_node_validate(x: &TyAstNodeContent) -> CompileResult<()> {
    let errors: Vec<CompileError> = vec![];
    let warnings: Vec<CompileWarning> = vec![];
    match x {
        TyAstNodeContent::Expression(expr) | TyAstNodeContent::ImplicitReturnExpression(expr) => {
            expr_validate(expr)
        }
        TyAstNodeContent::Declaration(decl) => decl_validate(decl),
        TyAstNodeContent::SideEffect => ok((), warnings, errors),
    }
}

fn expr_validate(expr: &ty::TyExpression) -> CompileResult<()> {
    let mut errors: Vec<CompileError> = vec![];
    let mut warnings: Vec<CompileWarning> = vec![];
    match &expr.expression {
        ty::TyExpressionVariant::Literal(_)
        | ty::TyExpressionVariant::VariableExpression { .. }
        | ty::TyExpressionVariant::FunctionParameter
        | ty::TyExpressionVariant::AsmExpression { .. }
        | ty::TyExpressionVariant::StorageAccess(_)
        | ty::TyExpressionVariant::AbiName(_) => (),
        ty::TyExpressionVariant::FunctionApplication { arguments, .. } => {
            for f in arguments {
                check!(expr_validate(&f.1), continue, warnings, errors);
            }
        }
        ty::TyExpressionVariant::LazyOperator {
            lhs: expr1,
            rhs: expr2,
            ..
        }
        | ty::TyExpressionVariant::ArrayIndex {
            prefix: expr1,
            index: expr2,
        } => {
            check!(expr_validate(expr1), (), warnings, errors);
            check!(expr_validate(expr2), (), warnings, errors);
        }
        ty::TyExpressionVariant::IntrinsicFunction(ty::TyIntrinsicFunctionKind {
            arguments: exprvec,
            ..
        })
        | ty::TyExpressionVariant::Tuple { fields: exprvec }
        | ty::TyExpressionVariant::Array { contents: exprvec } => {
            for f in exprvec {
                check!(expr_validate(f), continue, warnings, errors)
            }
        }
        ty::TyExpressionVariant::StructExpression { fields, .. } => {
            for f in fields {
                check!(expr_validate(&f.value), continue, warnings, errors);
            }
        }
        ty::TyExpressionVariant::CodeBlock(cb) => {
            check!(
                validate_decls_for_storage_only_types_in_codeblock(cb),
                (),
                warnings,
                errors
            );
        }
        ty::TyExpressionVariant::IfExp {
            condition,
            then,
            r#else,
        } => {
            check!(expr_validate(condition), (), warnings, errors);
            check!(expr_validate(then), (), warnings, errors);
            if let Some(r#else) = r#else {
                check!(expr_validate(r#else), (), warnings, errors);
            }
        }
        ty::TyExpressionVariant::StructFieldAccess { prefix: exp, .. }
        | ty::TyExpressionVariant::TupleElemAccess { prefix: exp, .. }
        | ty::TyExpressionVariant::AbiCast { address: exp, .. }
        | ty::TyExpressionVariant::EnumTag { exp }
        | ty::TyExpressionVariant::UnsafeDowncast { exp, .. } => {
            check!(expr_validate(exp), (), warnings, errors)
        }
        ty::TyExpressionVariant::EnumInstantiation { contents, .. } => {
            if let Some(f) = contents {
                check!(expr_validate(f), (), warnings, errors);
            }
        }
        ty::TyExpressionVariant::WhileLoop { condition, body } => {
            check!(expr_validate(condition), (), warnings, errors);
            check!(
                validate_decls_for_storage_only_types_in_codeblock(body),
                (),
                warnings,
                errors
            );
        }
        ty::TyExpressionVariant::Break => (),
        ty::TyExpressionVariant::Continue => (),
        ty::TyExpressionVariant::Reassignment(reassignment) => {
            let TyReassignment {
                lhs_base_name, rhs, ..
            } = &**reassignment;
            check!(
                check_type(rhs.return_type, lhs_base_name.span(), false),
                (),
                warnings,
                errors,
            );
            check!(expr_validate(rhs), (), warnings, errors)
        }
        ty::TyExpressionVariant::StorageReassignment(storage_reassignment) => {
            let span = storage_reassignment.span();
            let rhs = &storage_reassignment.rhs;
            check!(
                check_type(rhs.return_type, span, false),
                (),
                warnings,
                errors,
            );
            check!(expr_validate(rhs), (), warnings, errors)
        }
        ty::TyExpressionVariant::Return(exp) => {
            check!(expr_validate(exp), (), warnings, errors)
        }
    }
    ok((), warnings, errors)
}

fn check_type(ty: TypeId, span: Span, ignore_self: bool) -> CompileResult<()> {
    let mut warnings: Vec<CompileWarning> = vec![];
    let mut errors: Vec<CompileError> = vec![];

    let type_info = check!(
        CompileResult::from(to_typeinfo(ty, &span).map_err(CompileError::from)),
        TypeInfo::ErrorRecovery,
        warnings,
        errors
    );
    let nested_types = check!(
        type_info.clone().extract_nested_types(&span),
        vec![],
        warnings,
        errors
    );
    for ty in nested_types {
        if ignore_self && ty == type_info {
            continue;
        }
        if is_type_info_storage_only(&ty) {
            errors.push(CompileError::InvalidStorageOnlyTypeDecl {
                ty: ty.to_string(),
                span: span.clone(),
            });
        }
    }
    ok((), warnings, errors)
}

fn decl_validate(decl: &ty::TyDeclaration) -> CompileResult<()> {
    let mut warnings: Vec<CompileWarning> = vec![];
    let mut errors: Vec<CompileError> = vec![];
    match decl {
        ty::TyDeclaration::VariableDeclaration(decl) => {
            check!(
                check_type(decl.body.return_type, decl.name.span(), false),
                (),
                warnings,
                errors
            );
            check!(expr_validate(&decl.body), (), warnings, errors)
        }
        ty::TyDeclaration::ConstantDeclaration(decl_id) => {
            let TyConstantDeclaration {
                value: expr, name, ..
            } = check!(
                CompileResult::from(de_get_constant(decl_id.clone(), &decl_id.span())),
                return err(warnings, errors),
                warnings,
                errors
            );
            check!(
                check_type(expr.return_type, name.span(), false),
                (),
                warnings,
                errors
            );
            check!(expr_validate(&expr), (), warnings, errors)
        }
        ty::TyDeclaration::FunctionDeclaration(decl_id) => {
            let TyFunctionDeclaration {
                body, parameters, ..
            } = check!(
                CompileResult::from(de_get_function(decl_id.clone(), &decl.span())),
                return err(warnings, errors),
                warnings,
                errors
            );
            check!(
                validate_decls_for_storage_only_types_in_codeblock(&body),
                (),
                warnings,
                errors
            );
            for param in parameters {
                check!(
                    check_type(param.type_id, param.type_span.clone(), false),
                    continue,
                    warnings,
                    errors
                );
            }
        }
        ty::TyDeclaration::AbiDeclaration(_) | ty::TyDeclaration::TraitDeclaration(_) => {
            // These methods are not typed. They are however handled from ImplTrait.
        }
        ty::TyDeclaration::ImplTrait(decl_id) => {
            let TyImplTrait { methods, .. } = check!(
                CompileResult::from(de_get_impl_trait(decl_id.clone(), &decl_id.span())),
                return err(warnings, errors),
                warnings,
                errors
            );
            for method in methods {
                check!(
                    validate_decls_for_storage_only_types_in_codeblock(&method.body),
                    continue,
                    warnings,
                    errors
                )
            }
        }
        ty::TyDeclaration::StructDeclaration(decl_id) => {
            let TyStructDeclaration { fields, .. } = check!(
                CompileResult::from(de_get_struct(decl_id.clone(), &decl_id.span())),
                return err(warnings, errors),
                warnings,
                errors,
            );
            for field in fields {
                check!(
                    check_type(field.type_id, field.span.clone(), false),
                    continue,
                    warnings,
                    errors
                );
            }
        }
        ty::TyDeclaration::EnumDeclaration(decl_id) => {
            let TyEnumDeclaration { variants, .. } = check!(
                CompileResult::from(de_get_enum(decl_id.clone(), &decl.span())),
                return err(warnings, errors),
                warnings,
                errors
            );
            for variant in variants {
                check!(
                    check_type(variant.type_id, variant.span.clone(), false),
                    continue,
                    warnings,
                    errors
                );
            }
        }
        ty::TyDeclaration::StorageDeclaration(decl_id) => {
            let TyStorageDeclaration { fields, .. } = check!(
                CompileResult::from(de_get_storage(decl_id.clone(), &decl.span())),
                return err(warnings, errors),
                warnings,
                errors
            );
            for field in fields {
                check!(
                    check_type(field.type_id, field.name.span().clone(), true),
                    continue,
                    warnings,
                    errors
                );
            }
        }
        ty::TyDeclaration::GenericTypeForFunctionScope { .. }
        | ty::TyDeclaration::ErrorRecovery => {}
    }
    ok((), warnings, errors)
}

pub fn validate_decls_for_storage_only_types_in_ast(ast_n: &TyAstNodeContent) -> CompileResult<()> {
    ast_node_validate(ast_n)
}

pub fn validate_decls_for_storage_only_types_in_codeblock(cb: &TyCodeBlock) -> CompileResult<()> {
    let mut warnings: Vec<CompileWarning> = vec![];
    let mut errors: Vec<CompileError> = vec![];
    for x in &cb.contents {
        check!(ast_node_validate(&x.content), continue, warnings, errors)
    }
    ok((), warnings, errors)
}<|MERGE_RESOLUTION|>--- conflicted
+++ resolved
@@ -7,15 +7,9 @@
     error::*,
     language::ty,
     semantic_analysis::{
-<<<<<<< HEAD
         TyAstNodeContent, TyCodeBlock, TyConstantDeclaration, TyEnumDeclaration,
-        TyFunctionDeclaration, TyImplTrait, TyIntrinsicFunctionKind, TyReassignment,
-        TyStorageDeclaration, TyStructDeclaration,
-=======
-        TyAstNodeContent, TyCodeBlock, TyConstantDeclaration, TyDeclaration, TyEnumDeclaration,
         TyFunctionDeclaration, TyImplTrait, TyReassignment, TyStorageDeclaration,
         TyStructDeclaration,
->>>>>>> 764558cf
     },
     type_system::*,
 };
