use sway_error::error::CompileError;
use sway_error::warning::CompileWarning;
use sway_types::{Span, Spanned};

use crate::{
<<<<<<< HEAD
    declaration_engine::declaration_engine::*, error::*, language::ty, semantic_analysis::*,
=======
    declaration_engine::declaration_engine::*,
    error::*,
    language::ty,
    semantic_analysis::{
        TyAstNodeContent, TyCodeBlock, TyConstantDeclaration, TyEnumDeclaration, TyImplTrait,
        TyIntrinsicFunctionKind, TyReassignment, TyStorageDeclaration, TyStructDeclaration,
    },
>>>>>>> b9db8ae8
    type_system::*,
};

fn ast_node_validate(x: &TyAstNodeContent) -> CompileResult<()> {
    let errors: Vec<CompileError> = vec![];
    let warnings: Vec<CompileWarning> = vec![];
    match x {
        TyAstNodeContent::Expression(expr) | TyAstNodeContent::ImplicitReturnExpression(expr) => {
            expr_validate(expr)
        }
        TyAstNodeContent::Declaration(decl) => decl_validate(decl),
        TyAstNodeContent::SideEffect => ok((), warnings, errors),
    }
}

fn expr_validate(expr: &ty::TyExpression) -> CompileResult<()> {
    let mut errors: Vec<CompileError> = vec![];
    let mut warnings: Vec<CompileWarning> = vec![];
    match &expr.expression {
        ty::TyExpressionVariant::Literal(_)
        | ty::TyExpressionVariant::VariableExpression { .. }
        | ty::TyExpressionVariant::FunctionParameter
        | ty::TyExpressionVariant::AsmExpression { .. }
        | ty::TyExpressionVariant::StorageAccess(_)
        | ty::TyExpressionVariant::AbiName(_) => (),
        ty::TyExpressionVariant::FunctionApplication { arguments, .. } => {
            for f in arguments {
                check!(expr_validate(&f.1), continue, warnings, errors);
            }
        }
        ty::TyExpressionVariant::LazyOperator {
            lhs: expr1,
            rhs: expr2,
            ..
        }
        | ty::TyExpressionVariant::ArrayIndex {
            prefix: expr1,
            index: expr2,
        } => {
            check!(expr_validate(expr1), (), warnings, errors);
            check!(expr_validate(expr2), (), warnings, errors);
        }
        ty::TyExpressionVariant::IntrinsicFunction(ty::TyIntrinsicFunctionKind {
            arguments: exprvec,
            ..
        })
        | ty::TyExpressionVariant::Tuple { fields: exprvec }
        | ty::TyExpressionVariant::Array { contents: exprvec } => {
            for f in exprvec {
                check!(expr_validate(f), continue, warnings, errors)
            }
        }
        ty::TyExpressionVariant::StructExpression { fields, .. } => {
            for f in fields {
                check!(expr_validate(&f.value), continue, warnings, errors);
            }
        }
        ty::TyExpressionVariant::CodeBlock(cb) => {
            check!(
                validate_decls_for_storage_only_types_in_codeblock(cb),
                (),
                warnings,
                errors
            );
        }
        ty::TyExpressionVariant::IfExp {
            condition,
            then,
            r#else,
        } => {
            check!(expr_validate(condition), (), warnings, errors);
            check!(expr_validate(then), (), warnings, errors);
            if let Some(r#else) = r#else {
                check!(expr_validate(r#else), (), warnings, errors);
            }
        }
        ty::TyExpressionVariant::StructFieldAccess { prefix: exp, .. }
        | ty::TyExpressionVariant::TupleElemAccess { prefix: exp, .. }
        | ty::TyExpressionVariant::AbiCast { address: exp, .. }
        | ty::TyExpressionVariant::EnumTag { exp }
        | ty::TyExpressionVariant::UnsafeDowncast { exp, .. } => {
            check!(expr_validate(exp), (), warnings, errors)
        }
        ty::TyExpressionVariant::EnumInstantiation { contents, .. } => {
            if let Some(f) = contents {
                check!(expr_validate(f), (), warnings, errors);
            }
        }
        ty::TyExpressionVariant::WhileLoop { condition, body } => {
            check!(expr_validate(condition), (), warnings, errors);
            check!(
                validate_decls_for_storage_only_types_in_codeblock(body),
                (),
                warnings,
                errors
            );
        }
        ty::TyExpressionVariant::Break => (),
        ty::TyExpressionVariant::Continue => (),
        ty::TyExpressionVariant::Reassignment(reassignment) => {
            let ty::TyReassignment {
                lhs_base_name, rhs, ..
            } = &**reassignment;
            check!(
                check_type(rhs.return_type, lhs_base_name.span(), false),
                (),
                warnings,
                errors,
            );
            check!(expr_validate(rhs), (), warnings, errors)
        }
        ty::TyExpressionVariant::StorageReassignment(storage_reassignment) => {
            let span = storage_reassignment.span();
            let rhs = &storage_reassignment.rhs;
            check!(
                check_type(rhs.return_type, span, false),
                (),
                warnings,
                errors,
            );
            check!(expr_validate(rhs), (), warnings, errors)
        }
        ty::TyExpressionVariant::Return(exp) => {
            check!(expr_validate(exp), (), warnings, errors)
        }
    }
    ok((), warnings, errors)
}

fn check_type(ty: TypeId, span: Span, ignore_self: bool) -> CompileResult<()> {
    let mut warnings: Vec<CompileWarning> = vec![];
    let mut errors: Vec<CompileError> = vec![];

    let type_info = check!(
        CompileResult::from(to_typeinfo(ty, &span).map_err(CompileError::from)),
        TypeInfo::ErrorRecovery,
        warnings,
        errors
    );
    let nested_types = check!(
        type_info.clone().extract_nested_types(&span),
        vec![],
        warnings,
        errors
    );
    for ty in nested_types {
        if ignore_self && ty == type_info {
            continue;
        }
        if is_type_info_storage_only(&ty) {
            errors.push(CompileError::InvalidStorageOnlyTypeDecl {
                ty: ty.to_string(),
                span: span.clone(),
            });
        }
    }
    ok((), warnings, errors)
}

fn decl_validate(decl: &ty::TyDeclaration) -> CompileResult<()> {
    let mut warnings: Vec<CompileWarning> = vec![];
    let mut errors: Vec<CompileError> = vec![];
    match decl {
        ty::TyDeclaration::VariableDeclaration(decl) => {
            check!(
                check_type(decl.body.return_type, decl.name.span(), false),
                (),
                warnings,
                errors
            );
            check!(expr_validate(&decl.body), (), warnings, errors)
        }
        ty::TyDeclaration::ConstantDeclaration(decl_id) => {
            let ty::TyConstantDeclaration {
                value: expr, name, ..
            } = check!(
                CompileResult::from(de_get_constant(decl_id.clone(), &decl_id.span())),
                return err(warnings, errors),
                warnings,
                errors
            );
            check!(
                check_type(expr.return_type, name.span(), false),
                (),
                warnings,
                errors
            );
            check!(expr_validate(&expr), (), warnings, errors)
        }
        ty::TyDeclaration::FunctionDeclaration(decl_id) => {
            let ty::TyFunctionDeclaration {
                body, parameters, ..
            } = check!(
                CompileResult::from(de_get_function(decl_id.clone(), &decl.span())),
                return err(warnings, errors),
                warnings,
                errors
            );
            check!(
                validate_decls_for_storage_only_types_in_codeblock(&body),
                (),
                warnings,
                errors
            );
            for param in parameters {
                check!(
                    check_type(param.type_id, param.type_span.clone(), false),
                    continue,
                    warnings,
                    errors
                );
            }
        }
        ty::TyDeclaration::AbiDeclaration(_) | ty::TyDeclaration::TraitDeclaration(_) => {
            // These methods are not typed. They are however handled from ImplTrait.
        }
        ty::TyDeclaration::ImplTrait(decl_id) => {
            let TyImplTrait { methods, .. } = check!(
                CompileResult::from(de_get_impl_trait(decl_id.clone(), &decl_id.span())),
                return err(warnings, errors),
                warnings,
                errors
            );
            for method in methods {
                check!(
                    validate_decls_for_storage_only_types_in_codeblock(&method.body),
                    continue,
                    warnings,
                    errors
                )
            }
        }
        ty::TyDeclaration::StructDeclaration(decl_id) => {
            let TyStructDeclaration { fields, .. } = check!(
                CompileResult::from(de_get_struct(decl_id.clone(), &decl_id.span())),
                return err(warnings, errors),
                warnings,
                errors,
            );
            for field in fields {
                check!(
                    check_type(field.type_id, field.span.clone(), false),
                    continue,
                    warnings,
                    errors
                );
            }
        }
        ty::TyDeclaration::EnumDeclaration(decl_id) => {
            let ty::TyEnumDeclaration { variants, .. } = check!(
                CompileResult::from(de_get_enum(decl_id.clone(), &decl.span())),
                return err(warnings, errors),
                warnings,
                errors
            );
            for variant in variants {
                check!(
                    check_type(variant.type_id, variant.span.clone(), false),
                    continue,
                    warnings,
                    errors
                );
            }
        }
        ty::TyDeclaration::StorageDeclaration(decl_id) => {
            let TyStorageDeclaration { fields, .. } = check!(
                CompileResult::from(de_get_storage(decl_id.clone(), &decl.span())),
                return err(warnings, errors),
                warnings,
                errors
            );
            for field in fields {
                check!(
                    check_type(field.type_id, field.name.span().clone(), true),
                    continue,
                    warnings,
                    errors
                );
            }
        }
        ty::TyDeclaration::GenericTypeForFunctionScope { .. }
        | ty::TyDeclaration::ErrorRecovery => {}
    }
    ok((), warnings, errors)
}

pub fn validate_decls_for_storage_only_types_in_ast(ast_n: &TyAstNodeContent) -> CompileResult<()> {
    ast_node_validate(ast_n)
}

pub fn validate_decls_for_storage_only_types_in_codeblock(
    cb: &ty::TyCodeBlock,
) -> CompileResult<()> {
    let mut warnings: Vec<CompileWarning> = vec![];
    let mut errors: Vec<CompileError> = vec![];
    for x in &cb.contents {
        check!(ast_node_validate(&x.content), continue, warnings, errors)
    }
    ok((), warnings, errors)
}<|MERGE_RESOLUTION|>--- conflicted
+++ resolved
@@ -3,17 +3,7 @@
 use sway_types::{Span, Spanned};
 
 use crate::{
-<<<<<<< HEAD
     declaration_engine::declaration_engine::*, error::*, language::ty, semantic_analysis::*,
-=======
-    declaration_engine::declaration_engine::*,
-    error::*,
-    language::ty,
-    semantic_analysis::{
-        TyAstNodeContent, TyCodeBlock, TyConstantDeclaration, TyEnumDeclaration, TyImplTrait,
-        TyIntrinsicFunctionKind, TyReassignment, TyStorageDeclaration, TyStructDeclaration,
-    },
->>>>>>> b9db8ae8
     type_system::*,
 };
 
