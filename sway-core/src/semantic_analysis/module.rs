use std::{
    collections::{HashMap, HashSet},
    fmt::Display,
    fs,
};

use graph_cycles::Cycles;
use sway_error::{
    error::CompileError,
    handler::{ErrorEmitted, Handler},
};
use sway_types::{BaseIdent, Named};

use crate::{
    decl_engine::{DeclEngineGet, DeclId},
    engine_threading::DebugWithEngines,
    language::{
        parsed::*,
        ty::{self, TyAstNodeContent, TyDecl},
        CallPath, ModName,
    },
    semantic_analysis::*,
    Engines, TypeInfo,
};

use super::{
    collection_context::SymbolCollectionContext,
    declaration::auto_impl::{self, AutoImplAbiEncodeContext},
};

#[derive(Clone, Debug)]
pub struct ModuleDepGraphEdge();

impl Display for ModuleDepGraphEdge {
    fn fmt(&self, f: &mut std::fmt::Formatter<'_>) -> std::fmt::Result {
        write!(f, "")
    }
}

pub type ModuleDepGraphNodeId = petgraph::graph::NodeIndex;

#[derive(Clone, Debug)]
pub enum ModuleDepGraphNode {
    Module {},
    Submodule { name: ModName },
}

impl DebugWithEngines for ModuleDepGraphNode {
    fn fmt(&self, f: &mut std::fmt::Formatter<'_>, _engines: &Engines) -> std::fmt::Result {
        let text = match self {
            ModuleDepGraphNode::Module { .. } => {
                format!("{:?}", "Root module")
            }
            ModuleDepGraphNode::Submodule { name: mod_name } => {
                format!("{:?}", mod_name.as_str())
            }
        };
        f.write_str(&text)
    }
}

// Represents an ordered graph between declaration id indexes.
pub type ModuleDepNodeGraph = petgraph::graph::DiGraph<ModuleDepGraphNode, ModuleDepGraphEdge>;

pub struct ModuleDepGraph {
    dep_graph: ModuleDepNodeGraph,
    root: ModuleDepGraphNodeId,
    node_name_map: HashMap<String, ModuleDepGraphNodeId>,
}

pub type ModuleEvaluationOrder = Vec<ModName>;

impl ModuleDepGraph {
    pub(crate) fn new() -> Self {
        Self {
            dep_graph: Default::default(),
            root: Default::default(),
            node_name_map: Default::default(),
        }
    }

    pub fn add_node(&mut self, node: ModuleDepGraphNode) -> ModuleDepGraphNodeId {
        let node_id = self.dep_graph.add_node(node.clone());
        match node {
            ModuleDepGraphNode::Module {} => {}
            ModuleDepGraphNode::Submodule { name: mod_name } => {
                self.node_name_map.insert(mod_name.to_string(), node_id);
            }
        };
        node_id
    }

    pub fn add_root_node(&mut self) -> ModuleDepGraphNodeId {
        self.root = self.add_node(super::module::ModuleDepGraphNode::Module {});
        self.root
    }

    fn get_node_id_for_module(
        &self,
        mod_name: &sway_types::BaseIdent,
    ) -> Option<ModuleDepGraphNodeId> {
        self.node_name_map.get(&mod_name.to_string()).copied()
    }

    /// Prints out GraphViz DOT format for the dependency graph.
    #[allow(dead_code)]
    pub(crate) fn visualize(&self, engines: &Engines, print_graph: Option<String>) {
        if let Some(graph_path) = print_graph {
            use petgraph::dot::{Config, Dot};
            let string_graph = self.dep_graph.filter_map(
                |_idx, node| Some(format!("{:?}", engines.help_out(node))),
                |_idx, edge| Some(format!("{}", edge)),
            );

            let output = format!(
                "{:?}",
                Dot::with_attr_getters(
                    &string_graph,
                    &[Config::NodeNoLabel, Config::EdgeNoLabel],
                    &|_, er| format!("label = {:?}", er.weight()),
                    &|_, nr| {
                        let _node = &self.dep_graph[nr.0];
                        let shape = "";
                        let url = "".to_string();
                        format!("{shape} label = {:?} {url}", nr.1)
                    },
                )
            );

            if graph_path.is_empty() {
                tracing::info!("{output}");
            } else {
                let result = fs::write(graph_path.clone(), output);
                if let Some(error) = result.err() {
                    tracing::error!(
                        "There was an issue while outputing module dep analysis graph to path {graph_path:?}\n{error}"
                    );
                }
            }
        }
    }

    /// Computes the ordered list by dependency, which will be used for evaluating the modules
    /// in the correct order. We run a topological sort and cycle finding algorithm to check
    /// for unsupported cyclic dependency cases.
    pub(crate) fn compute_order(
        &self,
        handler: &Handler,
    ) -> Result<ModuleEvaluationOrder, ErrorEmitted> {
        // Check for dependency cycles in the graph by running the Johnson's algorithm.
        let cycles = self.dep_graph.cycles();
        if !cycles.is_empty() {
            let mut modules = Vec::new();
            for cycle in cycles.first().unwrap() {
                let node = self.dep_graph.node_weight(*cycle).unwrap();
                match node {
                    ModuleDepGraphNode::Module {} => unreachable!(),
                    ModuleDepGraphNode::Submodule { name } => modules.push(name.clone()),
                };
            }
            return Err(handler.emit_err(CompileError::ModuleDepGraphCyclicReference { modules }));
        }

        // Do a topological sort to compute an ordered list of nodes.
        let sorted = match petgraph::algo::toposort(&self.dep_graph, None) {
            Ok(value) => value,
            // If we were not able to toposort, this means there is likely a cycle in the module dependency graph,
            // which we already handled above, so lets just return an empty evaluation order instead of panic'ing.
            // module dependencies, which we have already reported.
            Err(_) => return Err(handler.emit_err(CompileError::ModuleDepGraphEvaluationError {})),
        };

        let sorted = sorted
            .into_iter()
            .filter_map(|node_index| {
                let node = self.dep_graph.node_weight(node_index);
                match node {
                    Some(node) => match node {
                        ModuleDepGraphNode::Module {} => None, // root module
                        ModuleDepGraphNode::Submodule { name: mod_name } => Some(mod_name.clone()),
                    },
                    None => None,
                }
            })
            .rev()
            .collect::<Vec<_>>();

        Ok(sorted)
    }
}

impl ty::TyModule {
    /// Analyzes the given parsed module to produce a dependency graph.
    pub fn build_dep_graph(
        handler: &Handler,
        parsed: &ParseModule,
    ) -> Result<ModuleDepGraph, ErrorEmitted> {
        let mut dep_graph = ModuleDepGraph::new();
        dep_graph.add_root_node();

        let ParseModule { submodules, .. } = parsed;

        // Create graph nodes for each submodule.
        submodules.iter().for_each(|(name, _submodule)| {
            let sub_mod_node =
                dep_graph.add_node(ModuleDepGraphNode::Submodule { name: name.clone() });
            dep_graph
                .dep_graph
                .add_edge(dep_graph.root, sub_mod_node, ModuleDepGraphEdge {});
        });

        // Analyze submodules first in order of declaration.
        submodules.iter().for_each(|(name, submodule)| {
            let _ =
                ty::TySubmodule::build_dep_graph(handler, &mut dep_graph, name.clone(), submodule);
        });

        Ok(dep_graph)
    }

    /// Collects the given parsed module to produce a module symbol map.
    ///
    /// Recursively collects submodules first.
    pub fn collect(
        handler: &Handler,
        engines: &Engines,
        ctx: &mut SymbolCollectionContext,
        parsed: &ParseModule,
        module_eval_order: &ModuleEvaluationOrder,
    ) -> Result<(), ErrorEmitted> {
        let ParseModule {
            submodules,
            tree,
            attributes: _,
            span: _,
            hash: _,
            ..
        } = parsed;

        // Analyze submodules first in order of evaluation previously computed by the dependency graph.
        module_eval_order.iter().for_each(|eval_mod_name| {
            let (name, submodule) = submodules
                .iter()
                .find(|(submod_name, _submodule)| eval_mod_name == submod_name)
                .unwrap();
            let _ = ty::TySubmodule::collect(handler, engines, ctx, name.clone(), submodule);
        });

        let _ = tree
            .root_nodes
            .iter()
            .map(|node| ty::TyAstNode::collect(handler, engines, ctx, node))
            .filter_map(|res| res.ok())
            .collect::<Vec<_>>();

        Ok(())
    }

    /// Type-check the given parsed module to produce a typed module.
    ///
    /// Recursively type-checks submodules first.
    pub fn type_check(
        handler: &Handler,
        mut ctx: TypeCheckContext,
        engines: &Engines,
        kind: TreeType,
        parsed: &ParseModule,
        module_eval_order: ModuleEvaluationOrder,
    ) -> Result<Self, ErrorEmitted> {
        let ParseModule {
            submodules,
            tree,
            attributes,
            span,
            ..
        } = parsed;

        // Type-check submodules first in order of evaluation previously computed by the dependency graph.
        let submodules_res = module_eval_order
            .iter()
            .map(|eval_mod_name| {
                let (name, submodule) = submodules
                    .iter()
                    .find(|(submod_name, _submodule)| eval_mod_name == submod_name)
                    .unwrap();
                Ok((
                    name.clone(),
                    ty::TySubmodule::type_check(
                        handler,
                        ctx.by_ref(),
                        engines,
                        name.clone(),
                        kind,
                        submodule,
                    )?,
                ))
            })
            .collect::<Result<Vec<_>, _>>();

        // TODO: Ordering should be solved across all modules prior to the beginning of type-check.
        let ordered_nodes = node_dependencies::order_ast_nodes_by_dependency(
            handler,
            ctx.engines(),
            tree.root_nodes.clone(),
        )?;

        let mut all_nodes = Self::type_check_nodes(handler, ctx.by_ref(), ordered_nodes)?;
        let submodules = submodules_res?;

        let fallback_fn = collect_fallback_fn(&all_nodes, engines, handler)?;
        match (&kind, &fallback_fn) {
            (TreeType::Contract, _) | (_, None) => {}
            (_, Some(fallback_fn)) => {
                let fallback_fn = engines.de().get(fallback_fn);
                return Err(handler.emit_err(CompileError::FallbackFnsAreContractOnly {
                    span: fallback_fn.span.clone(),
                }));
            }
        }

        if ctx.experimental.new_encoding {
            let main_decl = all_nodes.iter_mut().find_map(|x| match &mut x.content {
                ty::TyAstNodeContent::Declaration(ty::TyDecl::FunctionDecl(decl)) => {
                    (decl.name.as_str() == "main").then(|| engines.de().get(&decl.decl_id))
                }
                _ => None,
            });

            match (&kind, main_decl.is_some()) {
                (TreeType::Predicate, true) => {
                    let mut fn_generator =
                        auto_impl::AutoImplAbiEncodeContext::new(&mut ctx).unwrap();
                    let node = fn_generator
                        .generate_predicate_entry(engines, main_decl.as_ref().unwrap())
                        .unwrap();
                    all_nodes.push(node)
                }
                (TreeType::Script, true) => {
                    let mut fn_generator =
                        auto_impl::AutoImplAbiEncodeContext::new(&mut ctx).unwrap();
                    let node = fn_generator
                        .generate_script_entry(engines, main_decl.as_ref().unwrap())
                        .unwrap();
                    all_nodes.push(node)
                }
                (TreeType::Contract, _) => {
                    // collect all contract methods
                    let contract_fns = submodules
                        .iter()
                        .flat_map(|x| x.1.module.submodules_recursive())
                        .flat_map(|x| x.1.module.contract_fns(engines))
                        .chain(all_nodes.iter().flat_map(|x| x.contract_fns(engines)))
                        .collect::<Vec<_>>();

                    let mut fn_generator =
                        auto_impl::AutoImplAbiEncodeContext::new(&mut ctx).unwrap();
                    let node = fn_generator
<<<<<<< HEAD
                        .generate_contract_entry(engines, &contract_fns, fallback_fn)
=======
                        .generate_contract_entry(
                            engines,
                            parsed.span.source_id().map(|x| x.module_id()),
                            &contract_fns,
                        )
>>>>>>> f3309dab
                        .unwrap();
                    all_nodes.push(node)
                }
                _ => {}
            }
        }

        Ok(Self {
            span: span.clone(),
            submodules,
            namespace: ctx.namespace.clone(),
            all_nodes,
            attributes: attributes.clone(),
        })
    }

    // Filter and gather impl items
    fn get_all_impls(
        ctx: TypeCheckContext<'_>,
        nodes: &[AstNode],
        predicate: fn(&ImplTrait) -> bool,
    ) -> HashMap<BaseIdent, HashSet<CallPath>> {
        let engines = ctx.engines();
        // Check which structs and enums needs to have auto impl for AbiEncode
        // We need to do this before type checking, because the impls must be right after
        // the declarations
        let mut impls = HashMap::<BaseIdent, HashSet<CallPath>>::new();

        for node in nodes.iter() {
            if let AstNodeContent::Declaration(Declaration::ImplTrait(decl_id)) = &node.content {
                let decl = &*engines.pe().get_impl_trait(decl_id);
                let implementing_for = ctx.engines.te().get(decl.implementing_for.type_id);
                let implementing_for = match &*implementing_for {
                    TypeInfo::Struct(decl) => {
                        Some(ctx.engines().de().get(decl.id()).name().clone())
                    }
                    TypeInfo::Enum(decl) => Some(ctx.engines().de().get(decl.id()).name().clone()),
                    TypeInfo::Custom {
                        qualified_call_path,
                        ..
                    } => Some(qualified_call_path.call_path.suffix.clone()),
                    _ => None,
                };

                if let Some(implementing_for) = implementing_for {
                    if predicate(decl) {
                        impls
                            .entry(implementing_for)
                            .or_default()
                            .insert(decl.trait_name.clone());
                    }
                }
            }
        }

        impls
    }

    fn type_check_nodes(
        handler: &Handler,
        mut ctx: TypeCheckContext,
        nodes: Vec<AstNode>,
    ) -> Result<Vec<ty::TyAstNode>, ErrorEmitted> {
        let engines = ctx.engines();
        let all_abiencode_impls = Self::get_all_impls(ctx.by_ref(), &nodes, |decl| {
            decl.trait_name.suffix.as_str() == "AbiEncode"
        });

        let mut typed_nodes = vec![];
        for node in nodes {
            let auto_impl_encoding_traits = match &node.content {
                AstNodeContent::Declaration(Declaration::StructDeclaration(decl_id)) => {
                    let decl = ctx.engines().pe().get_struct(decl_id);
                    all_abiencode_impls.get(&decl.name).is_none()
                }
                AstNodeContent::Declaration(Declaration::EnumDeclaration(decl_id)) => {
                    let decl = ctx.engines().pe().get_enum(decl_id);
                    all_abiencode_impls.get(&decl.name).is_none()
                }
                _ => false,
            };

            let Ok(node) = ty::TyAstNode::type_check(handler, ctx.by_ref(), node) else {
                continue;
            };

            if ctx.experimental.new_encoding {
                let mut generated = vec![];
                if let (true, Some(mut ctx)) = (
                    auto_impl_encoding_traits,
                    AutoImplAbiEncodeContext::new(&mut ctx),
                ) {
                    match &node.content {
                        TyAstNodeContent::Declaration(decl @ TyDecl::StructDecl(_))
                        | TyAstNodeContent::Declaration(decl @ TyDecl::EnumDecl(_)) => {
                            let (a, b) = ctx.generate(engines, decl);
                            generated.extend(a);
                            generated.extend(b);
                        }
                        _ => {}
                    }
                };

                typed_nodes.push(node);
                typed_nodes.extend(generated);
            } else {
                typed_nodes.push(node);
            }
        }

        Ok(typed_nodes)
    }
}

fn collect_fallback_fn(
    all_nodes: &[ty::TyAstNode],
    engines: &Engines,
    handler: &Handler,
) -> Result<Option<DeclId<ty::TyFunctionDecl>>, ErrorEmitted> {
    let mut fallback_fns = all_nodes
        .iter()
        .filter_map(|x| match &x.content {
            ty::TyAstNodeContent::Declaration(ty::TyDecl::FunctionDecl(decl)) => {
                let d = engines.de().get(&decl.decl_id);
                d.is_fallback().then_some(decl.decl_id)
            }
            _ => None,
        })
        .collect::<Vec<_>>();

    let mut last_error = None;
    for f in fallback_fns.iter().skip(1) {
        let decl = engines.de().get(f);
        last_error = Some(
            handler.emit_err(CompileError::MultipleDefinitionsOfFallbackFunction {
                name: decl.name.clone(),
                span: decl.span.clone(),
            }),
        );
    }

    if let Some(last_error) = last_error {
        return Err(last_error);
    }

    if let Some(fallback_fn) = fallback_fns.pop() {
        let f = engines.de().get(&fallback_fn);
        if !f.parameters.is_empty() {
            Err(
                handler.emit_err(CompileError::FallbackFnsCannotHaveParameters {
                    span: f.span.clone(),
                }),
            )
        } else {
            Ok(Some(fallback_fn))
        }
    } else {
        Ok(None)
    }
}

impl ty::TySubmodule {
    pub fn build_dep_graph(
        _handler: &Handler,
        module_dep_graph: &mut ModuleDepGraph,
        mod_name: ModName,
        submodule: &ParseSubmodule,
    ) -> Result<(), ErrorEmitted> {
        let ParseSubmodule { module, .. } = submodule;
        let sub_mod_node = module_dep_graph.get_node_id_for_module(&mod_name).unwrap();
        for node in module.tree.root_nodes.iter() {
            match &node.content {
                AstNodeContent::UseStatement(use_stmt) => {
                    if let Some(use_mod_ident) = use_stmt.call_path.first() {
                        if let Some(mod_name_node) =
                            module_dep_graph.get_node_id_for_module(use_mod_ident)
                        {
                            // Prevent adding edge loops between the same node as that will throw off
                            // the cyclic dependency analysis.
                            if sub_mod_node != mod_name_node {
                                module_dep_graph.dep_graph.add_edge(
                                    sub_mod_node,
                                    mod_name_node,
                                    ModuleDepGraphEdge {},
                                );
                            }
                        }
                    }
                }
                AstNodeContent::Declaration(_) => {}
                AstNodeContent::Expression(_) => {}
                AstNodeContent::IncludeStatement(_) => {}
                AstNodeContent::Error(_, _) => {}
            }
        }
        Ok(())
    }

    pub fn collect(
        handler: &Handler,
        engines: &Engines,
        parent_ctx: &mut SymbolCollectionContext,
        mod_name: ModName,
        submodule: &ParseSubmodule,
    ) -> Result<(), ErrorEmitted> {
        let ParseSubmodule {
            module,
            mod_name_span: _,
            visibility,
        } = submodule;
        let modules_dep_graph = ty::TyModule::build_dep_graph(handler, module)?;
        let module_eval_order = modules_dep_graph.compute_order(handler)?;
        parent_ctx.enter_submodule(mod_name, *visibility, module.span.clone(), |submod_ctx| {
            ty::TyModule::collect(handler, engines, submod_ctx, module, &module_eval_order)
        })
    }

    pub fn type_check(
        handler: &Handler,
        parent_ctx: TypeCheckContext,
        engines: &Engines,
        mod_name: ModName,
        kind: TreeType,
        submodule: &ParseSubmodule,
    ) -> Result<Self, ErrorEmitted> {
        let ParseSubmodule {
            module,
            mod_name_span,
            visibility,
        } = submodule;
        let modules_dep_graph = ty::TyModule::build_dep_graph(handler, module)?;
        let module_eval_order = modules_dep_graph.compute_order(handler)?;
        parent_ctx.enter_submodule(mod_name, *visibility, module.span.clone(), |submod_ctx| {
            let module_res = ty::TyModule::type_check(
                handler,
                submod_ctx,
                engines,
                kind,
                module,
                module_eval_order,
            );
            module_res.map(|module| ty::TySubmodule {
                module,
                mod_name_span: mod_name_span.clone(),
            })
        })
    }
}<|MERGE_RESOLUTION|>--- conflicted
+++ resolved
@@ -355,15 +355,12 @@
                     let mut fn_generator =
                         auto_impl::AutoImplAbiEncodeContext::new(&mut ctx).unwrap();
                     let node = fn_generator
-<<<<<<< HEAD
-                        .generate_contract_entry(engines, &contract_fns, fallback_fn)
-=======
                         .generate_contract_entry(
                             engines,
                             parsed.span.source_id().map(|x| x.module_id()),
                             &contract_fns,
+                            fallback_fn,
                         )
->>>>>>> f3309dab
                         .unwrap();
                     all_nodes.push(node)
                 }
