--- conflicted
+++ resolved
@@ -14,12 +14,8 @@
 
 use crate::{
     decl_engine::{DeclEngineGet, DeclId},
-<<<<<<< HEAD
-    engine_threading::DebugWithEngines,
+    engine_threading::{DebugWithEngines, PartialEqWithEngines, PartialEqWithEnginesContext},
     is_ty_module_cache_up_to_date,
-=======
-    engine_threading::{DebugWithEngines, PartialEqWithEngines, PartialEqWithEnginesContext},
->>>>>>> 25060f4f
     language::{
         parsed::*,
         ty::{self, TyAstNodeContent, TyDecl},
