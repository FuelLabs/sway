use crate::{
<<<<<<< HEAD
    declaration_engine::declaration_engine::{de_get_impl_trait, de_get_trait},
    error::*,
    parse_tree::*,
    semantic_analysis::*,
    type_system::*,
=======
    declaration_engine::declaration_engine::de_get_trait, error::*, parse_tree::*,
    semantic_analysis::*, type_system::*,
>>>>>>> ea4f1b78
};

use sway_types::{Ident, Spanned};

#[derive(Clone, Debug)]
pub struct TypedModule {
    pub submodules: Vec<(DepName, TypedSubmodule)>,
    pub namespace: namespace::Module,
    pub all_nodes: Vec<TypedAstNode>,
}

#[derive(Clone, Debug)]
pub struct TypedSubmodule {
    pub library_name: Ident,
    pub module: TypedModule,
}

impl TypedModule {
    /// Type-check the given parsed module to produce a typed module.
    ///
    /// Recursively type-checks submodules first.
    pub fn type_check(mut ctx: TypeCheckContext, parsed: &ParseModule) -> CompileResult<Self> {
        let ParseModule { submodules, tree } = parsed;

        // Type-check submodules first in order of declaration.
        let mut submodules_res = ok(vec![], vec![], vec![]);
        for (name, submodule) in submodules {
            let submodule_res = TypedSubmodule::type_check(ctx.by_ref(), name.clone(), submodule);
            submodules_res = submodules_res.flat_map(|mut submodules| {
                submodule_res.map(|submodule| {
                    submodules.push((name.clone(), submodule));
                    submodules
                })
            });
        }

        // TODO: Ordering should be solved across all modules prior to the beginning of type-check.
        let ordered_nodes_res =
            node_dependencies::order_ast_nodes_by_dependency(tree.root_nodes.clone());

        let typed_nodes_res = ordered_nodes_res
            .flat_map(|ordered_nodes| Self::type_check_nodes(ctx.by_ref(), ordered_nodes));

        let validated_nodes_res = typed_nodes_res.flat_map(|typed_nodes| {
            let errors = check_supertraits(&typed_nodes, ctx.namespace);
            ok(typed_nodes, vec![], errors)
        });

        submodules_res.flat_map(|submodules| {
            validated_nodes_res.map(|all_nodes| Self {
                submodules,
                namespace: ctx.namespace.module().clone(),
                all_nodes,
            })
        })
    }

    fn type_check_nodes(
        mut ctx: TypeCheckContext,
        nodes: Vec<AstNode>,
    ) -> CompileResult<Vec<TypedAstNode>> {
        let mut warnings = Vec::new();
        let mut errors = Vec::new();
        let typed_nodes = nodes
            .into_iter()
            .map(|node| TypedAstNode::type_check(ctx.by_ref(), node))
            .filter_map(|res| res.ok(&mut warnings, &mut errors))
            .collect();

        if !errors.is_empty() {
            err(warnings, errors)
        } else {
            ok(typed_nodes, warnings, errors)
        }
    }
}

impl TypedSubmodule {
    pub fn type_check(
        parent_ctx: TypeCheckContext,
        dep_name: DepName,
        submodule: &ParseSubmodule,
    ) -> CompileResult<Self> {
        let ParseSubmodule {
            library_name,
            module,
        } = submodule;
        parent_ctx.enter_submodule(dep_name, |submod_ctx| {
            let module_res = TypedModule::type_check(submod_ctx, module);
            module_res.map(|module| TypedSubmodule {
                library_name: library_name.clone(),
                module,
            })
        })
    }
}

/// Given a list of typed AST nodes and a namespace, check whether all supertrait constraints are
/// satisfied. We're basically checking the following condition:
///    if trait B is implemented for type T, then trait A_i is also implemented for type T for
///    every A_i such that A_i is a supertrait of B.
///
/// This nicely works for transitive supertraits as well.
///
fn check_supertraits(
    typed_tree_nodes: &[TypedAstNode],
    namespace: &Namespace,
) -> Vec<CompileError> {
    let mut errors = vec![];
    for node in typed_tree_nodes {
<<<<<<< HEAD
        if let TypedAstNodeContent::Declaration(TypedDeclaration::ImplTrait(decl_id)) =
=======
        if let TypedAstNodeContent::Declaration(TypedDeclaration::ImplTrait(impl_trait)) =
>>>>>>> ea4f1b78
            &node.content
        {
            let TypedImplTrait {
                trait_name,
                span,
                implementing_for_type_id,
                ..
<<<<<<< HEAD
            } = match de_get_impl_trait(decl_id.clone(), &node.span) {
                Ok(impl_trait) => impl_trait,
                Err(e) => {
                    errors.push(e);
                    return errors;
                }
            };
=======
            } = impl_trait;
>>>>>>> ea4f1b78
            if let CompileResult {
                value: Some(TypedDeclaration::TraitDeclaration(decl_id)),
                ..
            } = namespace.resolve_call_path(&trait_name)
            {
                let tr = match de_get_trait(decl_id.clone(), &trait_name.span()) {
                    Ok(tr) => tr,
                    Err(e) => {
                        errors.push(e);
                        return errors;
                    }
                };
                for supertrait in &tr.supertraits {
                    if !typed_tree_nodes.iter().any(|search_node| {
                        if let TypedAstNodeContent::Declaration(TypedDeclaration::ImplTrait(
<<<<<<< HEAD
                            decl_id,
=======
                            impl_trait,
>>>>>>> ea4f1b78
                        )) = &search_node.content
                        {
                            let TypedImplTrait {
                                trait_name: search_node_trait_name,
                                implementing_for_type_id: search_node_type_implementing_for,
                                ..
<<<<<<< HEAD
                            } = match de_get_impl_trait(decl_id.clone(), &search_node.span) {
                                Ok(impl_trait) => impl_trait,
                                Err(e) => {
                                    errors.push(e);
                                    return false;
                                }
                            };
=======
                            } = impl_trait;
>>>>>>> ea4f1b78
                            if let (
                                CompileResult {
                                    value: Some(TypedDeclaration::TraitDeclaration(decl_id1)),
                                    ..
                                },
                                CompileResult {
                                    value: Some(TypedDeclaration::TraitDeclaration(decl_id2)),
                                    ..
                                },
                            ) = (
                                namespace.resolve_call_path(&search_node_trait_name),
                                namespace.resolve_call_path(&supertrait.name),
                            ) {
                                let tr1 = match de_get_trait(
                                    decl_id1.clone(),
                                    &search_node_trait_name.span(),
                                ) {
                                    Ok(tr) => tr,
                                    Err(e) => {
                                        errors.push(e);
                                        return false;
                                    }
                                };
                                let tr2 =
                                    match de_get_trait(decl_id2.clone(), &supertrait.name.span()) {
                                        Ok(tr) => tr,
                                        Err(e) => {
                                            errors.push(e);
                                            return false;
                                        }
                                    };
                                return (tr1.name == tr2.name)
                                    && (look_up_type_id(implementing_for_type_id)
                                        == look_up_type_id(search_node_type_implementing_for));
                            }
                        }
                        false
                    }) {
                        // The two errors below should really be a single error (and a "note"),
                        // but we don't have a way today to point to two separate locations in the
                        // user code with a single error.
                        errors.push(CompileError::SupertraitImplMissing {
                            supertrait_name: supertrait.name.clone(),
                            type_name: implementing_for_type_id.to_string(),
                            span: span.clone(),
                        });
                        errors.push(CompileError::SupertraitImplRequired {
                            supertrait_name: supertrait.name.clone(),
                            trait_name: tr.name.clone(),
                            span: tr.name.span().clone(),
                        });
                    }
                }
            }
        }
    }
    errors
}<|MERGE_RESOLUTION|>--- conflicted
+++ resolved
@@ -1,14 +1,6 @@
 use crate::{
-<<<<<<< HEAD
-    declaration_engine::declaration_engine::{de_get_impl_trait, de_get_trait},
-    error::*,
-    parse_tree::*,
-    semantic_analysis::*,
+    declaration_engine::declaration_engine::*, error::*, parse_tree::*, semantic_analysis::*,
     type_system::*,
-=======
-    declaration_engine::declaration_engine::de_get_trait, error::*, parse_tree::*,
-    semantic_analysis::*, type_system::*,
->>>>>>> ea4f1b78
 };
 
 use sway_types::{Ident, Spanned};
@@ -119,11 +111,7 @@
 ) -> Vec<CompileError> {
     let mut errors = vec![];
     for node in typed_tree_nodes {
-<<<<<<< HEAD
         if let TypedAstNodeContent::Declaration(TypedDeclaration::ImplTrait(decl_id)) =
-=======
-        if let TypedAstNodeContent::Declaration(TypedDeclaration::ImplTrait(impl_trait)) =
->>>>>>> ea4f1b78
             &node.content
         {
             let TypedImplTrait {
@@ -131,7 +119,6 @@
                 span,
                 implementing_for_type_id,
                 ..
-<<<<<<< HEAD
             } = match de_get_impl_trait(decl_id.clone(), &node.span) {
                 Ok(impl_trait) => impl_trait,
                 Err(e) => {
@@ -139,9 +126,6 @@
                     return errors;
                 }
             };
-=======
-            } = impl_trait;
->>>>>>> ea4f1b78
             if let CompileResult {
                 value: Some(TypedDeclaration::TraitDeclaration(decl_id)),
                 ..
@@ -157,18 +141,13 @@
                 for supertrait in &tr.supertraits {
                     if !typed_tree_nodes.iter().any(|search_node| {
                         if let TypedAstNodeContent::Declaration(TypedDeclaration::ImplTrait(
-<<<<<<< HEAD
                             decl_id,
-=======
-                            impl_trait,
->>>>>>> ea4f1b78
                         )) = &search_node.content
                         {
                             let TypedImplTrait {
                                 trait_name: search_node_trait_name,
                                 implementing_for_type_id: search_node_type_implementing_for,
                                 ..
-<<<<<<< HEAD
                             } = match de_get_impl_trait(decl_id.clone(), &search_node.span) {
                                 Ok(impl_trait) => impl_trait,
                                 Err(e) => {
@@ -176,9 +155,6 @@
                                     return false;
                                 }
                             };
-=======
-                            } = impl_trait;
->>>>>>> ea4f1b78
                             if let (
                                 CompileResult {
                                     value: Some(TypedDeclaration::TraitDeclaration(decl_id1)),
