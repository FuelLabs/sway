--- conflicted
+++ resolved
@@ -219,41 +219,27 @@
     }
 
     /// Ensures there are no unresolved types or types awaiting resolution in the AST.
-<<<<<<< HEAD
-    pub(crate) fn finalize_types(&self) -> CompileResult<()> {
-        let mut prob_warnings = vec![];
-        let mut prob_errors = vec![];
+    pub(crate) fn collect_types_metadata(&mut self) -> CompileResult<Vec<TypeMetadata>> {
+        let mut warnings = vec![];
+        let mut errors = vec![];
         // Get all of the entry points for this tree type. For libraries, that's everything
         // public. For contracts, ABI entries. For scripts and predicates, any function named `main`.
-        let errors: Vec<_> = match &self.kind {
+        let metadata = match &self.kind {
             TypedProgramKind::Library { .. } => {
                 let mut ret = vec![];
                 for node in self.root.all_nodes.iter() {
                     let public = check!(
                         node.is_public(),
-                        return err(prob_warnings, prob_errors),
-                        prob_warnings,
-                        prob_errors
+                        return err(warnings, errors),
+                        warnings,
+                        errors
                     );
                     if public {
-                        ret.append(&mut node.check_for_unresolved_types());
+                        ret.append(&mut node.collect_types_metadata());
                     }
                 }
                 ret
             }
-=======
-    pub(crate) fn collect_types_metadata(&mut self) -> Vec<TypeMetadata> {
-        // Get all of the entry points for this tree type. For libraries, that's everything
-        // public. For contracts, ABI entries. For scripts and predicates, any function named `main`.
-        match &self.kind {
-            TypedProgramKind::Library { .. } => self
-                .root
-                .all_nodes
-                .iter()
-                .filter(|x| x.is_public())
-                .flat_map(CollectTypesMetadata::collect_types_metadata)
-                .collect(),
->>>>>>> a989e6ca
             TypedProgramKind::Script { .. } => self
                 .root
                 .all_nodes
@@ -273,6 +259,11 @@
                 .map(TypedAstNode::from)
                 .flat_map(|x| x.collect_types_metadata())
                 .collect(),
+        };
+        if errors.is_empty() {
+            ok(metadata, warnings, errors)
+        } else {
+            err(warnings, errors)
         }
     }
 
