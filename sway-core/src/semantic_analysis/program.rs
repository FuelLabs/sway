--- conflicted
+++ resolved
@@ -337,7 +337,8 @@
                     logged_types,
                 }
             }
-            TypedProgramKind::Script { main_function, .. } => {
+            TypedProgramKind::Script { main_function, .. }
+            | TypedProgramKind::Predicate { main_function, .. } => {
                 let functions = vec![main_function.generate_json_abi_function(types)];
                 let logged_types = self.generate_json_logged_types(types);
                 JsonABIProgram {
@@ -417,39 +418,6 @@
             TypedProgramKind::Script { .. } => TreeType::Script,
         }
     }
-<<<<<<< HEAD
-=======
-
-    pub fn generate_json_abi_program(
-        &self,
-        types: &mut Vec<JsonTypeDeclaration>,
-    ) -> JsonABIProgram {
-        match self {
-            TypedProgramKind::Contract { abi_entries, .. } => {
-                let result = abi_entries
-                    .iter()
-                    .map(|x| x.generate_json_abi_function(types))
-                    .collect();
-                JsonABIProgram {
-                    types: types.to_vec(),
-                    functions: result,
-                }
-            }
-            TypedProgramKind::Script { main_function, .. }
-            | TypedProgramKind::Predicate { main_function, .. } => {
-                let result = vec![main_function.generate_json_abi_function(types)];
-                JsonABIProgram {
-                    types: types.to_vec(),
-                    functions: result,
-                }
-            }
-            _ => JsonABIProgram {
-                types: vec![],
-                functions: vec![],
-            },
-        }
-    }
->>>>>>> d083ea6b
 }
 
 fn disallow_impure_functions(
