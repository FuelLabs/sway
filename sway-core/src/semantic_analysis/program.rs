--- conflicted
+++ resolved
@@ -98,15 +98,8 @@
                 // itself.
                 TypedAstNodeContent::Declaration(TypedDeclaration::ImplTrait(TypedImplTrait {
                     methods,
-                    implementing_for_type_id,
                     ..
-<<<<<<< HEAD
-                })) if look_up_type_id(*implementing_for_type_id) == TypeInfo::Contract => {
-                    abi_entries.extend(methods.clone())
-                }
-=======
                 })) => abi_entries.extend(methods.clone()),
->>>>>>> ce7000d8
                 // XXX we're excluding the above ABI methods, is that OK?
                 TypedAstNodeContent::Declaration(decl) => {
                     // Variable and constant declarations don't need a duplicate check.
