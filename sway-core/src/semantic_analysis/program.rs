--- conflicted
+++ resolved
@@ -36,299 +36,6 @@
         })
     }
 
-<<<<<<< HEAD
-    /// Validate the root module given the expected program kind.
-    pub fn validate_root(
-        root: &ty::TyModule,
-        kind: TreeType,
-        module_span: Span,
-    ) -> CompileResult<ty::TyProgramKind> {
-        // Extract program-kind-specific properties from the root nodes.
-        let mut errors = vec![];
-        let mut warnings = vec![];
-
-        // Validate all submodules
-        for (_, submodule) in &root.submodules {
-            check!(
-                Self::validate_root(
-                    &submodule.module,
-                    TreeType::Library {
-                        name: submodule.library_name.clone(),
-                    },
-                    submodule.library_name.span().clone(),
-                ),
-                continue,
-                warnings,
-                errors
-            );
-        }
-
-        let mut mains = Vec::new();
-        let mut declarations = Vec::<ty::TyDeclaration>::new();
-        let mut abi_entries = Vec::new();
-        let mut fn_declarations = std::collections::HashSet::new();
-        for node in &root.all_nodes {
-            match &node.content {
-                ty::TyAstNodeContent::Declaration(ty::TyDeclaration::FunctionDeclaration(
-                    decl_id,
-                )) => {
-                    let func = check!(
-                        CompileResult::from(de_get_function(decl_id.clone(), &node.span)),
-                        return err(warnings, errors),
-                        warnings,
-                        errors
-                    );
-
-                    if func.name.as_str() == "main" {
-                        mains.push(func.clone());
-                    }
-
-                    if !fn_declarations.insert(func.name.clone()) {
-                        errors
-                            .push(CompileError::MultipleDefinitionsOfFunction { name: func.name });
-                    }
-
-                    declarations.push(ty::TyDeclaration::FunctionDeclaration(decl_id.clone()));
-                }
-                // ABI entries are all functions declared in impl_traits on the contract type
-                // itself.
-                ty::TyAstNodeContent::Declaration(ty::TyDeclaration::ImplTrait(decl_id)) => {
-                    let ty::TyImplTrait {
-                        methods,
-                        implementing_for_type_id,
-                        span,
-                        ..
-                    } = check!(
-                        CompileResult::from(de_get_impl_trait(decl_id.clone(), &node.span)),
-                        return err(warnings, errors),
-                        warnings,
-                        errors
-                    );
-                    if matches!(
-                        look_up_type_id(implementing_for_type_id),
-                        TypeInfo::Contract
-                    ) {
-                        for method_id in methods {
-                            match de_get_function(method_id, &span) {
-                                Ok(method) => abi_entries.push(method),
-                                Err(err) => errors.push(err),
-                            }
-                        }
-                    }
-                }
-                // XXX we're excluding the above ABI methods, is that OK?
-                ty::TyAstNodeContent::Declaration(decl) => {
-                    declarations.push(decl.clone());
-                }
-                _ => {}
-            };
-        }
-
-        for ast_n in &root.all_nodes {
-            check!(
-                storage_only_types::validate_decls_for_storage_only_types_in_ast(&ast_n.content),
-                continue,
-                warnings,
-                errors
-            );
-        }
-
-        // Some checks that are specific to non-contracts
-        if kind != TreeType::Contract {
-            // impure functions are disallowed in non-contracts
-            if !matches!(kind, TreeType::Library { .. }) {
-                errors.extend(disallow_impure_functions(&declarations, &mains));
-            }
-
-            // `storage` declarations are not allowed in non-contracts
-            let storage_decl = declarations
-                .iter()
-                .find(|decl| matches!(decl, ty::TyDeclaration::StorageDeclaration(_)));
-
-            if let Some(ty::TyDeclaration::StorageDeclaration(decl_id)) = storage_decl {
-                let ty::TyStorageDeclaration { span, .. } = check!(
-                    CompileResult::from(de_get_storage(decl_id.clone(), &decl_id.span())),
-                    return err(warnings, errors),
-                    warnings,
-                    errors
-                );
-                errors.push(CompileError::StorageDeclarationInNonContract {
-                    program_kind: format!("{kind}"),
-                    span,
-                });
-            }
-        }
-
-        // Perform other validation based on the tree type.
-        let typed_program_kind = match kind {
-            TreeType::Contract => ty::TyProgramKind::Contract {
-                abi_entries,
-                declarations,
-            },
-            TreeType::Library { name } => ty::TyProgramKind::Library { name },
-            TreeType::Predicate => {
-                // A predicate must have a main function and that function must return a boolean.
-                if mains.is_empty() {
-                    errors.push(CompileError::NoPredicateMainFunction(module_span));
-                    return err(vec![], errors);
-                }
-                if mains.len() > 1 {
-                    errors.push(CompileError::MultipleDefinitionsOfFunction {
-                        name: mains.last().unwrap().name.clone(),
-                    });
-                }
-                let main_func = mains.remove(0);
-                match look_up_type_id(main_func.return_type) {
-                    TypeInfo::Boolean => (),
-                    _ => errors.push(CompileError::PredicateMainDoesNotReturnBool(
-                        main_func.span.clone(),
-                    )),
-                }
-                ty::TyProgramKind::Predicate {
-                    main_function: main_func,
-                    declarations,
-                }
-            }
-            TreeType::Script => {
-                // A script must have exactly one main function.
-                if mains.is_empty() {
-                    errors.push(CompileError::NoScriptMainFunction(module_span));
-                    return err(vec![], errors);
-                }
-                if mains.len() > 1 {
-                    errors.push(CompileError::MultipleDefinitionsOfFunction {
-                        name: mains.last().unwrap().name.clone(),
-                    });
-                }
-                // A script must not return a `raw_ptr`
-                let main_function = mains.remove(0);
-                let nested_types = check!(
-                    look_up_type_id(main_function.return_type)
-                        .extract_nested_types(&main_function.return_type_span),
-                    vec![],
-                    warnings,
-                    errors
-                );
-                if nested_types
-                    .iter()
-                    .any(|ty| matches!(ty, TypeInfo::RawUntypedPtr))
-                {
-                    errors.push(CompileError::PointerReturnNotAllowedInMain {
-                        span: main_function.return_type_span.clone(),
-                    });
-                }
-                ty::TyProgramKind::Script {
-                    main_function,
-                    declarations,
-                }
-            }
-        };
-        // check if no ref mut arguments passed to a `main()` in a `script` or `predicate`.
-        match &typed_program_kind {
-            ty::TyProgramKind::Script { main_function, .. }
-            | ty::TyProgramKind::Predicate { main_function, .. } => {
-                for param in &main_function.parameters {
-                    if param.is_reference && param.is_mutable {
-                        errors.push(CompileError::RefMutableNotAllowedInMain {
-                            param_name: param.name.clone(),
-                        })
-                    }
-                }
-            }
-            _ => (),
-        }
-        ok(typed_program_kind, warnings, errors)
-    }
-
-    /// Ensures there are no unresolved types or types awaiting resolution in the AST.
-    pub(crate) fn collect_types_metadata(&mut self) -> CompileResult<Vec<TypeMetadata>> {
-        let mut warnings = vec![];
-        let mut errors = vec![];
-        // Get all of the entry points for this tree type. For libraries, that's everything
-        // public. For contracts, ABI entries. For scripts and predicates, any function named `main`.
-        let metadata = match &self.kind {
-            ty::TyProgramKind::Library { .. } => {
-                let mut ret = vec![];
-                for node in self.root.all_nodes.iter() {
-                    let public = check!(
-                        node.is_public(),
-                        return err(warnings, errors),
-                        warnings,
-                        errors
-                    );
-                    if public {
-                        ret.append(&mut check!(
-                            node.collect_types_metadata(),
-                            return err(warnings, errors),
-                            warnings,
-                            errors
-                        ));
-                    }
-                }
-                ret
-            }
-            ty::TyProgramKind::Script { .. } => {
-                let mut data = vec![];
-                for node in self.root.all_nodes.iter() {
-                    let is_main = check!(
-                        node.is_main_function(TreeType::Script),
-                        return err(warnings, errors),
-                        warnings,
-                        errors
-                    );
-                    if is_main {
-                        data.append(&mut check!(
-                            node.collect_types_metadata(),
-                            return err(warnings, errors),
-                            warnings,
-                            errors
-                        ));
-                    }
-                }
-                data
-            }
-            ty::TyProgramKind::Predicate { .. } => {
-                let mut data = vec![];
-                for node in self.root.all_nodes.iter() {
-                    let is_main = check!(
-                        node.is_main_function(TreeType::Predicate),
-                        return err(warnings, errors),
-                        warnings,
-                        errors
-                    );
-                    if is_main {
-                        data.append(&mut check!(
-                            node.collect_types_metadata(),
-                            return err(warnings, errors),
-                            warnings,
-                            errors
-                        ));
-                    }
-                }
-                data
-            }
-            ty::TyProgramKind::Contract { abi_entries, .. } => {
-                let mut data = vec![];
-                for entry in abi_entries.iter() {
-                    data.append(&mut check!(
-                        ty::TyAstNode::from(entry).collect_types_metadata(),
-                        return err(warnings, errors),
-                        warnings,
-                        errors
-                    ));
-                }
-                data
-            }
-        };
-        if errors.is_empty() {
-            ok(metadata, warnings, errors)
-        } else {
-            err(warnings, errors)
-        }
-    }
-
-=======
->>>>>>> 642c4b01
     pub(crate) fn get_typed_program_with_initialized_storage_slots(
         &self,
         context: &mut Context,
