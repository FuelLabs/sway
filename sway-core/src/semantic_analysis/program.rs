use super::{
    storage_only_types, TypedAstNode, TypedAstNodeContent, TypedDeclaration,
    TypedFunctionDeclaration, TypedImplTrait, TypedStorageDeclaration,
};
use crate::{
<<<<<<< HEAD
    declaration_engine::declaration_engine::de_get_storage,
=======
>>>>>>> 9076eb23
    error::*,
    metadata::MetadataManager,
    parse_tree::{ParseProgram, Purity, TreeType},
    semantic_analysis::{
        namespace::{self, Namespace},
        TypeCheckContext, TypedModule,
    },
    type_system::*,
};
use fuel_tx::StorageSlot;
use sway_ir::{Context, Module};
use sway_types::{span::Span, Ident, JsonABIProgram, JsonTypeDeclaration, Spanned};

#[derive(Debug)]
pub struct TypedProgram {
    pub kind: TypedProgramKind,
    pub root: TypedModule,
    pub storage_slots: Vec<StorageSlot>,
}

impl TypedProgram {
    /// Type-check the given parsed program to produce a typed program.
    ///
    /// The given `initial_namespace` acts as an initial state for each module within this program.
    /// It should contain a submodule for each library package dependency.
    pub fn type_check(
        parsed: &ParseProgram,
        initial_namespace: namespace::Module,
    ) -> CompileResult<Self> {
        let mut namespace = Namespace::init_root(initial_namespace);
        let ctx = TypeCheckContext::from_root(&mut namespace);
        let ParseProgram { root, kind } = parsed;
        let mod_span = root.tree.span.clone();
        let mod_res = TypedModule::type_check(ctx, root);
        mod_res.flat_map(|root| {
            let kind_res = Self::validate_root(&root, kind.clone(), mod_span);
            kind_res.map(|kind| Self {
                kind,
                root,
                storage_slots: vec![],
            })
        })
    }

    /// Validate the root module given the expected program kind.
    pub fn validate_root(
        root: &TypedModule,
        kind: TreeType,
        module_span: Span,
    ) -> CompileResult<TypedProgramKind> {
        // Extract program-kind-specific properties from the root nodes.
        let mut errors = vec![];
        let mut warnings = vec![];

        // Validate all submodules
        for (_, submodule) in &root.submodules {
            check!(
                Self::validate_root(
                    &submodule.module,
                    TreeType::Library {
                        name: submodule.library_name.clone(),
                    },
                    submodule.library_name.span().clone(),
                ),
                continue,
                warnings,
                errors
            );
        }

        let mut mains = Vec::new();
        let mut declarations = Vec::new();
        let mut abi_entries = Vec::new();
        let mut fn_declarations = std::collections::HashSet::new();
        for node in &root.all_nodes {
            match &node.content {
                TypedAstNodeContent::Declaration(TypedDeclaration::FunctionDeclaration(func))
                    if func.name.as_str() == "main" =>
                {
                    mains.push(func.clone())
                }
                // ABI entries are all functions declared in impl_traits on the contract type
                // itself.
                TypedAstNodeContent::Declaration(TypedDeclaration::ImplTrait(TypedImplTrait {
                    methods,
                    implementing_for_type_id,
                    ..
                })) if matches!(
                    look_up_type_id(*implementing_for_type_id),
                    TypeInfo::Contract
                ) =>
                {
                    abi_entries.extend(methods.clone())
                }
                // XXX we're excluding the above ABI methods, is that OK?
                TypedAstNodeContent::Declaration(decl) => {
                    // Variable and constant declarations don't need a duplicate check.
                    // Type declarations are checked elsewhere. That leaves functions.
                    if let TypedDeclaration::FunctionDeclaration(func) = &decl {
                        let name = func.name.clone();
                        if !fn_declarations.insert(name.clone()) {
                            errors.push(CompileError::MultipleDefinitionsOfFunction { name });
                        }
                    }
                    declarations.push(decl.clone())
                }
                _ => (),
            };
        }

        for ast_n in &root.all_nodes {
            check!(
                storage_only_types::validate_decls_for_storage_only_types_in_ast(&ast_n.content),
                continue,
                warnings,
                errors
            );
        }

        // Some checks that are specific to non-contracts
        if kind != TreeType::Contract {
            // impure functions are disallowed in non-contracts
            if !matches!(kind, TreeType::Library { .. }) {
                errors.extend(disallow_impure_functions(&declarations, &mains));
            }

            // `storage` declarations are not allowed in non-contracts
            let storage_decl = declarations
                .iter()
                .find(|decl| matches!(decl, TypedDeclaration::StorageDeclaration(_)));

            if let Some(TypedDeclaration::StorageDeclaration(decl_id)) = storage_decl {
                let TypedStorageDeclaration { span, .. } = check!(
                    res!(de_get_storage(decl_id.clone(), &decl_id.span())),
                    return err(warnings, errors),
                    warnings,
                    errors
                );
                errors.push(CompileError::StorageDeclarationInNonContract {
                    program_kind: format!("{kind}"),
                    span,
                });
            }
        }

        // Perform other validation based on the tree type.
        let typed_program_kind = match kind {
            TreeType::Contract => TypedProgramKind::Contract {
                abi_entries,
                declarations,
            },
            TreeType::Library { name } => TypedProgramKind::Library { name },
            TreeType::Predicate => {
                // A predicate must have a main function and that function must return a boolean.
                if mains.is_empty() {
                    errors.push(CompileError::NoPredicateMainFunction(module_span));
                    return err(vec![], errors);
                }
                if mains.len() > 1 {
                    errors.push(CompileError::MultipleDefinitionsOfFunction {
                        name: mains.last().unwrap().name.clone(),
                    });
                }
                let main_func = mains.remove(0);
                match look_up_type_id(main_func.return_type) {
                    TypeInfo::Boolean => (),
                    _ => errors.push(CompileError::PredicateMainDoesNotReturnBool(
                        main_func.span.clone(),
                    )),
                }
                TypedProgramKind::Predicate {
                    main_function: main_func,
                    declarations,
                }
            }
            TreeType::Script => {
                // A script must have exactly one main function.
                if mains.is_empty() {
                    errors.push(CompileError::NoScriptMainFunction(module_span));
                    return err(vec![], errors);
                }
                if mains.len() > 1 {
                    errors.push(CompileError::MultipleDefinitionsOfFunction {
                        name: mains.last().unwrap().name.clone(),
                    });
                }
                TypedProgramKind::Script {
                    main_function: mains.remove(0),
                    declarations,
                }
            }
        };
        // check if no arguments passed to a `main()` in a `script` or `predicate`.
        match &typed_program_kind {
            TypedProgramKind::Script { main_function, .. }
            | TypedProgramKind::Predicate { main_function, .. } => {
                if !main_function.parameters.is_empty() {
                    errors.push(CompileError::MainArgsNotYetSupported {
                        span: main_function.span.clone(),
                    })
                }
            }
            _ => (),
        }
        ok(typed_program_kind, warnings, errors)
    }

    /// Ensures there are no unresolved types or types awaiting resolution in the AST.
    pub(crate) fn finalize_types(&self) -> CompileResult<()> {
        // Get all of the entry points for this tree type. For libraries, that's everything
        // public. For contracts, ABI entries. For scripts and predicates, any function named `main`.
        let errors: Vec<_> = match &self.kind {
            TypedProgramKind::Library { .. } => self
                .root
                .all_nodes
                .iter()
                .filter(|x| x.is_public())
                .flat_map(UnresolvedTypeCheck::check_for_unresolved_types)
                .collect(),
            TypedProgramKind::Script { .. } => self
                .root
                .all_nodes
                .iter()
                .filter(|x| x.is_main_function(TreeType::Script))
                .flat_map(UnresolvedTypeCheck::check_for_unresolved_types)
                .collect(),
            TypedProgramKind::Predicate { .. } => self
                .root
                .all_nodes
                .iter()
                .filter(|x| x.is_main_function(TreeType::Predicate))
                .flat_map(UnresolvedTypeCheck::check_for_unresolved_types)
                .collect(),
            TypedProgramKind::Contract { abi_entries, .. } => abi_entries
                .iter()
                .map(TypedAstNode::from)
                .flat_map(|x| x.check_for_unresolved_types())
                .collect(),
        };

        if errors.is_empty() {
            ok((), vec![], errors)
        } else {
            err(vec![], errors)
        }
    }

    pub(crate) fn get_typed_program_with_initialized_storage_slots(
        &self,
        context: &mut Context,
        md_mgr: &mut MetadataManager,
        module: Module,
    ) -> CompileResult<Self> {
        let mut warnings = vec![];
        let mut errors = vec![];
        match &self.kind {
            TypedProgramKind::Contract { declarations, .. } => {
                let storage_decl = declarations
                    .iter()
                    .find(|decl| matches!(decl, TypedDeclaration::StorageDeclaration(_)));

                // Expecting at most a single storage declaration
                match storage_decl {
                    Some(TypedDeclaration::StorageDeclaration(decl_id)) => {
                        let decl = check!(
                            res!(de_get_storage(decl_id.clone(), &decl_id.span())),
                            return err(warnings, errors),
                            warnings,
                            errors
                        );
                        let mut storage_slots = check!(
                            decl.get_initialized_storage_slots(context, md_mgr, module),
                            return err(warnings, errors),
                            warnings,
                            errors,
                        );
                        // Sort the slots to standardize the output. Not strictly required by the
                        // spec.
                        storage_slots.sort();
                        ok(
                            Self {
                                kind: self.kind.clone(),
                                root: self.root.clone(),
                                storage_slots,
                            },
                            warnings,
                            errors,
                        )
                    }
                    _ => ok(
                        Self {
                            kind: self.kind.clone(),
                            root: self.root.clone(),
                            storage_slots: vec![],
                        },
                        warnings,
                        errors,
                    ),
                }
            }
            _ => ok(
                Self {
                    kind: self.kind.clone(),
                    root: self.root.clone(),
                    storage_slots: vec![],
                },
                warnings,
                errors,
            ),
        }
    }
}

#[derive(Clone, Debug)]
pub enum TypedProgramKind {
    Contract {
        abi_entries: Vec<TypedFunctionDeclaration>,
        declarations: Vec<TypedDeclaration>,
    },
    Library {
        name: Ident,
    },
    Predicate {
        main_function: TypedFunctionDeclaration,
        declarations: Vec<TypedDeclaration>,
    },
    Script {
        main_function: TypedFunctionDeclaration,
        declarations: Vec<TypedDeclaration>,
    },
}

impl TypedProgramKind {
    /// The parse tree type associated with this program kind.
    pub fn tree_type(&self) -> TreeType {
        match self {
            TypedProgramKind::Contract { .. } => TreeType::Contract,
            TypedProgramKind::Library { name } => TreeType::Library { name: name.clone() },
            TypedProgramKind::Predicate { .. } => TreeType::Predicate,
            TypedProgramKind::Script { .. } => TreeType::Script,
        }
    }

    pub fn generate_json_abi_program(
        &self,
        types: &mut Vec<JsonTypeDeclaration>,
    ) -> JsonABIProgram {
        match self {
            TypedProgramKind::Contract { abi_entries, .. } => {
                let result = abi_entries
                    .iter()
                    .map(|x| x.generate_json_abi_function(types))
                    .collect();
                JsonABIProgram {
                    types: types.to_vec(),
                    functions: result,
                }
            }
            TypedProgramKind::Script { main_function, .. } => {
                let result = vec![main_function.generate_json_abi_function(types)];
                JsonABIProgram {
                    types: types.to_vec(),
                    functions: result,
                }
            }
            _ => JsonABIProgram {
                types: vec![],
                functions: vec![],
            },
        }
    }
}

fn disallow_impure_functions(
    declarations: &[TypedDeclaration],
    mains: &[TypedFunctionDeclaration],
) -> Vec<CompileError> {
    let fn_decls = declarations
        .iter()
        .filter_map(|decl| match decl {
            TypedDeclaration::FunctionDeclaration(decl) => Some(decl),
            _ => None,
        })
        .chain(mains);
    fn_decls
        .filter_map(|TypedFunctionDeclaration { purity, name, .. }| {
            if *purity != Purity::Pure {
                Some(CompileError::ImpureInNonContract { span: name.span() })
            } else {
                None
            }
        })
        .collect()
}<|MERGE_RESOLUTION|>--- conflicted
+++ resolved
@@ -3,10 +3,7 @@
     TypedFunctionDeclaration, TypedImplTrait, TypedStorageDeclaration,
 };
 use crate::{
-<<<<<<< HEAD
     declaration_engine::declaration_engine::de_get_storage,
-=======
->>>>>>> 9076eb23
     error::*,
     metadata::MetadataManager,
     parse_tree::{ParseProgram, Purity, TreeType},
