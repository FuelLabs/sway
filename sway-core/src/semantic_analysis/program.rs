use super::storage_only_types;
use crate::{
    declaration_engine::declaration_engine::{de_get_function, de_get_impl_trait, de_get_storage},
    error::*,
    language::{
        parsed::{ParseProgram, TreeType},
        ty, *,
    },
    metadata::MetadataManager,
    semantic_analysis::{
        namespace::{self, Namespace},
        TypeCheckContext,
    },
    type_system::*,
};
use sway_error::error::CompileError;
use sway_ir::{Context, Module};
use sway_types::{
    span::Span, JsonABIProgram, JsonLoggedType, JsonTypeApplication, JsonTypeDeclaration, Spanned,
};

impl ty::TyProgram {
    /// Type-check the given parsed program to produce a typed program.
    ///
    /// The given `initial_namespace` acts as an initial state for each module within this program.
    /// It should contain a submodule for each library package dependency.
    pub fn type_check(
        parsed: &ParseProgram,
        initial_namespace: namespace::Module,
    ) -> CompileResult<Self> {
        let mut namespace = Namespace::init_root(initial_namespace);
        let ctx = TypeCheckContext::from_root(&mut namespace);
        let ParseProgram { root, kind } = parsed;
        let mod_span = root.tree.span.clone();
        let mod_res = ty::TyModule::type_check(ctx, root);
        mod_res.flat_map(|root| {
            let kind_res = Self::validate_root(&root, kind.clone(), mod_span);
            kind_res.map(|kind| Self {
                kind,
                root,
                storage_slots: vec![],
                logged_types: vec![],
            })
        })
    }

    /// Validate the root module given the expected program kind.
    pub fn validate_root(
        root: &ty::TyModule,
        kind: TreeType,
        module_span: Span,
    ) -> CompileResult<ty::TyProgramKind> {
        // Extract program-kind-specific properties from the root nodes.
        let mut errors = vec![];
        let mut warnings = vec![];

        // Validate all submodules
        for (_, submodule) in &root.submodules {
            check!(
                Self::validate_root(
                    &submodule.module,
                    TreeType::Library {
                        name: submodule.library_name.clone(),
                    },
                    submodule.library_name.span().clone(),
                ),
                continue,
                warnings,
                errors
            );
        }

        let mut mains = Vec::new();
        let mut declarations = Vec::<ty::TyDeclaration>::new();
        let mut abi_entries = Vec::new();
        let mut fn_declarations = std::collections::HashSet::new();
        for node in &root.all_nodes {
            match &node.content {
                ty::TyAstNodeContent::Declaration(ty::TyDeclaration::FunctionDeclaration(
                    decl_id,
                )) => {
                    let func = check!(
                        CompileResult::from(de_get_function(decl_id.clone(), &node.span)),
                        return err(warnings, errors),
                        warnings,
                        errors
                    );

                    if func.name.as_str() == "main" {
                        mains.push(func.clone());
                    }

                    if !fn_declarations.insert(func.name.clone()) {
                        errors
                            .push(CompileError::MultipleDefinitionsOfFunction { name: func.name });
                    }

                    declarations.push(ty::TyDeclaration::FunctionDeclaration(decl_id.clone()));
                }
                // ABI entries are all functions declared in impl_traits on the contract type
                // itself.
                ty::TyAstNodeContent::Declaration(ty::TyDeclaration::ImplTrait(decl_id)) => {
                    let ty::TyImplTrait {
                        methods,
                        implementing_for_type_id,
                        ..
                    } = check!(
                        CompileResult::from(de_get_impl_trait(decl_id.clone(), &node.span)),
                        return err(warnings, errors),
                        warnings,
                        errors
                    );
                    if matches!(
                        look_up_type_id(implementing_for_type_id),
                        TypeInfo::Contract
                    ) {
                        abi_entries.extend(methods.clone());
                    }
                }
                // XXX we're excluding the above ABI methods, is that OK?
                ty::TyAstNodeContent::Declaration(decl) => {
                    declarations.push(decl.clone());
                }
                _ => {}
            };
        }

        for ast_n in &root.all_nodes {
            check!(
                storage_only_types::validate_decls_for_storage_only_types_in_ast(&ast_n.content),
                continue,
                warnings,
                errors
            );
        }

        // Some checks that are specific to non-contracts
        if kind != TreeType::Contract {
            // impure functions are disallowed in non-contracts
            if !matches!(kind, TreeType::Library { .. }) {
                errors.extend(disallow_impure_functions(&declarations, &mains));
            }

            // `storage` declarations are not allowed in non-contracts
            let storage_decl = declarations
                .iter()
                .find(|decl| matches!(decl, ty::TyDeclaration::StorageDeclaration(_)));

            if let Some(ty::TyDeclaration::StorageDeclaration(decl_id)) = storage_decl {
                let ty::TyStorageDeclaration { span, .. } = check!(
                    CompileResult::from(de_get_storage(decl_id.clone(), &decl_id.span())),
                    return err(warnings, errors),
                    warnings,
                    errors
                );
                errors.push(CompileError::StorageDeclarationInNonContract {
                    program_kind: format!("{kind}"),
                    span,
                });
            }
        }

        // Perform other validation based on the tree type.
        let typed_program_kind = match kind {
            TreeType::Contract => ty::TyProgramKind::Contract {
                abi_entries,
                declarations,
            },
            TreeType::Library { name } => ty::TyProgramKind::Library { name },
            TreeType::Predicate => {
                // A predicate must have a main function and that function must return a boolean.
                if mains.is_empty() {
                    errors.push(CompileError::NoPredicateMainFunction(module_span));
                    return err(vec![], errors);
                }
                if mains.len() > 1 {
                    errors.push(CompileError::MultipleDefinitionsOfFunction {
                        name: mains.last().unwrap().name.clone(),
                    });
                }
                let main_func = mains.remove(0);
                match look_up_type_id(main_func.return_type) {
                    TypeInfo::Boolean => (),
                    _ => errors.push(CompileError::PredicateMainDoesNotReturnBool(
                        main_func.span.clone(),
                    )),
                }
                ty::TyProgramKind::Predicate {
                    main_function: main_func,
                    declarations,
                }
            }
            TreeType::Script => {
                // A script must have exactly one main function.
                if mains.is_empty() {
                    errors.push(CompileError::NoScriptMainFunction(module_span));
                    return err(vec![], errors);
                }
                if mains.len() > 1 {
                    errors.push(CompileError::MultipleDefinitionsOfFunction {
                        name: mains.last().unwrap().name.clone(),
                    });
                }
<<<<<<< HEAD
                // A script must not return a `raw_ptr`
                let main_function = mains.remove(0);
                let nested_types = check!(
                    look_up_type_id(main_function.return_type)
                        .extract_nested_types(&main_function.return_type_span),
                    vec![],
                    warnings,
                    errors
                );
                if nested_types
                    .iter()
                    .any(|ty| matches!(ty, TypeInfo::RawUntypedPtr))
                {
                    errors.push(CompileError::PointerReturnNotAllowedInMain {
                        span: main_function.return_type_span.clone(),
                    });
                }
                TyProgramKind::Script {
                    main_function,
=======
                ty::TyProgramKind::Script {
                    main_function: mains.remove(0),
>>>>>>> 0bb2b502
                    declarations,
                }
            }
        };
        // check if no ref mut arguments passed to a `main()` in a `script` or `predicate`.
        match &typed_program_kind {
            ty::TyProgramKind::Script { main_function, .. }
            | ty::TyProgramKind::Predicate { main_function, .. } => {
                for param in &main_function.parameters {
                    if param.is_reference && param.is_mutable {
                        errors.push(CompileError::RefMutableNotAllowedInMain {
                            param_name: param.name.clone(),
                        })
                    }
                }
            }
            _ => (),
        }
        ok(typed_program_kind, warnings, errors)
    }

    /// Ensures there are no unresolved types or types awaiting resolution in the AST.
    pub(crate) fn collect_types_metadata(&mut self) -> CompileResult<Vec<TypeMetadata>> {
        let mut warnings = vec![];
        let mut errors = vec![];
        // Get all of the entry points for this tree type. For libraries, that's everything
        // public. For contracts, ABI entries. For scripts and predicates, any function named `main`.
        let metadata = match &self.kind {
            ty::TyProgramKind::Library { .. } => {
                let mut ret = vec![];
                for node in self.root.all_nodes.iter() {
                    let public = check!(
                        node.is_public(),
                        return err(warnings, errors),
                        warnings,
                        errors
                    );
                    if public {
                        ret.append(&mut check!(
                            node.collect_types_metadata(),
                            return err(warnings, errors),
                            warnings,
                            errors
                        ));
                    }
                }
                ret
            }
            ty::TyProgramKind::Script { .. } => {
                let mut data = vec![];
                for node in self.root.all_nodes.iter() {
                    let is_main = check!(
                        node.is_main_function(TreeType::Script),
                        return err(warnings, errors),
                        warnings,
                        errors
                    );
                    if is_main {
                        data.append(&mut check!(
                            node.collect_types_metadata(),
                            return err(warnings, errors),
                            warnings,
                            errors
                        ));
                    }
                }
                data
            }
            ty::TyProgramKind::Predicate { .. } => {
                let mut data = vec![];
                for node in self.root.all_nodes.iter() {
                    let is_main = check!(
                        node.is_main_function(TreeType::Predicate),
                        return err(warnings, errors),
                        warnings,
                        errors
                    );
                    if is_main {
                        data.append(&mut check!(
                            node.collect_types_metadata(),
                            return err(warnings, errors),
                            warnings,
                            errors
                        ));
                    }
                }
                data
            }
            ty::TyProgramKind::Contract { abi_entries, .. } => {
                let mut data = vec![];
                for entry in abi_entries.iter() {
                    data.append(&mut check!(
                        ty::TyAstNode::from(entry).collect_types_metadata(),
                        return err(warnings, errors),
                        warnings,
                        errors
                    ));
                }
                data
            }
        };
        if errors.is_empty() {
            ok(metadata, warnings, errors)
        } else {
            err(warnings, errors)
        }
    }

    pub(crate) fn get_typed_program_with_initialized_storage_slots(
        &self,
        context: &mut Context,
        md_mgr: &mut MetadataManager,
        module: Module,
    ) -> CompileResult<Self> {
        let mut warnings = vec![];
        let mut errors = vec![];
        match &self.kind {
            ty::TyProgramKind::Contract { declarations, .. } => {
                let storage_decl = declarations
                    .iter()
                    .find(|decl| matches!(decl, ty::TyDeclaration::StorageDeclaration(_)));

                // Expecting at most a single storage declaration
                match storage_decl {
                    Some(ty::TyDeclaration::StorageDeclaration(decl_id)) => {
                        let decl = check!(
                            CompileResult::from(de_get_storage(decl_id.clone(), &decl_id.span())),
                            return err(warnings, errors),
                            warnings,
                            errors
                        );
                        let mut storage_slots = check!(
                            decl.get_initialized_storage_slots(context, md_mgr, module),
                            return err(warnings, errors),
                            warnings,
                            errors,
                        );
                        // Sort the slots to standardize the output. Not strictly required by the
                        // spec.
                        storage_slots.sort();
                        ok(
                            Self {
                                kind: self.kind.clone(),
                                root: self.root.clone(),
                                storage_slots,
                                logged_types: self.logged_types.clone(),
                            },
                            warnings,
                            errors,
                        )
                    }
                    _ => ok(
                        Self {
                            kind: self.kind.clone(),
                            root: self.root.clone(),
                            storage_slots: vec![],
                            logged_types: self.logged_types.clone(),
                        },
                        warnings,
                        errors,
                    ),
                }
            }
            _ => ok(
                Self {
                    kind: self.kind.clone(),
                    root: self.root.clone(),
                    storage_slots: vec![],
                    logged_types: self.logged_types.clone(),
                },
                warnings,
                errors,
            ),
        }
    }

    pub fn generate_json_abi_program(
        &self,
        types: &mut Vec<JsonTypeDeclaration>,
    ) -> JsonABIProgram {
        match &self.kind {
            ty::TyProgramKind::Contract { abi_entries, .. } => {
                let functions = abi_entries
                    .iter()
                    .map(|x| x.generate_json_abi_function(types))
                    .collect();
                let logged_types = self.generate_json_logged_types(types);
                JsonABIProgram {
                    types: types.to_vec(),
                    functions,
                    logged_types,
                }
            }
            ty::TyProgramKind::Script { main_function, .. }
            | ty::TyProgramKind::Predicate { main_function, .. } => {
                let functions = vec![main_function.generate_json_abi_function(types)];
                let logged_types = self.generate_json_logged_types(types);
                JsonABIProgram {
                    types: types.to_vec(),
                    functions,
                    logged_types,
                }
            }
            _ => JsonABIProgram {
                types: vec![],
                functions: vec![],
                logged_types: vec![],
            },
        }
    }

    fn generate_json_logged_types(
        &self,
        types: &mut Vec<JsonTypeDeclaration>,
    ) -> Vec<JsonLoggedType> {
        // A list of all `JsonTypeDeclaration`s needed for the logged types
        let logged_types = self
            .logged_types
            .iter()
            .map(|x| JsonTypeDeclaration {
                type_id: **x,
                type_field: x.get_json_type_str(*x),
                components: x.get_json_type_components(types, *x),
                type_parameters: x.get_json_type_parameters(types, *x),
            })
            .collect::<Vec<_>>();

        // Add the new types to `types`
        types.extend(logged_types);

        // Generate the JSON data for the logged types
        self.logged_types
            .iter()
            .map(|x| JsonLoggedType {
                log_id: **x,
                logged_type: JsonTypeApplication {
                    name: "".to_string(),
                    type_id: **x,
                    type_arguments: x.get_json_type_arguments(types, *x),
                },
            })
            .collect()
    }
}

fn disallow_impure_functions(
    declarations: &[ty::TyDeclaration],
    mains: &[ty::TyFunctionDeclaration],
) -> Vec<CompileError> {
    let mut errs: Vec<CompileError> = vec![];
    let fn_decls = declarations
        .iter()
        .filter_map(|decl| match decl {
            ty::TyDeclaration::FunctionDeclaration(decl_id) => {
                match de_get_function(decl_id.clone(), &decl.span()) {
                    Ok(fn_decl) => Some(fn_decl),
                    Err(err) => {
                        errs.push(err);
                        None
                    }
                }
            }
            _ => None,
        })
        .chain(mains.to_owned());
    let mut err_purity = fn_decls
        .filter_map(|ty::TyFunctionDeclaration { purity, name, .. }| {
            if purity != Purity::Pure {
                Some(CompileError::ImpureInNonContract { span: name.span() })
            } else {
                None
            }
        })
        .collect::<Vec<_>>();
    errs.append(&mut err_purity);
    errs
}<|MERGE_RESOLUTION|>--- conflicted
+++ resolved
@@ -201,7 +201,6 @@
                         name: mains.last().unwrap().name.clone(),
                     });
                 }
-<<<<<<< HEAD
                 // A script must not return a `raw_ptr`
                 let main_function = mains.remove(0);
                 let nested_types = check!(
@@ -219,12 +218,8 @@
                         span: main_function.return_type_span.clone(),
                     });
                 }
-                TyProgramKind::Script {
+                ty::TyProgramKind::Script {
                     main_function,
-=======
-                ty::TyProgramKind::Script {
-                    main_function: mains.remove(0),
->>>>>>> 0bb2b502
                     declarations,
                 }
             }
