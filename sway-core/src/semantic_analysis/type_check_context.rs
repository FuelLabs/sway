use crate::{
    engine_threading::*,
    language::{parsed::TreeType, ty::TyDecl, Purity, Visibility},
    namespace::Path,
    semantic_analysis::{
        ast_node::{AbiMode, ConstShadowingMode},
        Namespace,
    },
    type_system::{
        EnforceTypeArguments, MonomorphizeHelper, SubstTypes, TypeArgument, TypeId, TypeInfo,
    },
    CompileResult, CompileWarning,
};
use sway_error::error::CompileError;
use sway_types::{span::Span, Ident};

/// Contextual state tracked and accumulated throughout type-checking.
pub struct TypeCheckContext<'a> {
    /// The namespace context accumulated throughout type-checking.
    ///
    /// Internally, this includes:
    ///
    /// - The `root` module from which all other modules maybe be accessed using absolute paths.
    /// - The `init` module used to initialise submodule namespaces.
    /// - A `mod_path` that represents the current module being type-checked. This is automatically
    ///   updated upon entering/exiting submodules via the `enter_submodule` method.
    pub(crate) namespace: &'a mut Namespace,

    pub(crate) engines: &'a Engines,

    // The following set of fields are intentionally private. When a `TypeCheckContext` is passed
    // into a new node during type checking, these fields should be updated using the `with_*`
    // methods which provides a new `TypeCheckContext`, ensuring we don't leak our changes into
    // the parent nodes.
    /// While type-checking an `impl` (whether inherent or for a `trait`/`abi`) this represents the
    /// type for which we are implementing. For example in `impl Foo {}` or `impl Trait for Foo
    /// {}`, this represents the type ID of `Foo`.
    self_type: TypeId,
    /// While type-checking an expression, this indicates the expected type.
    ///
    /// Assists type inference.
    type_annotation: TypeId,
    /// Whether or not we're within an `abi` implementation.
    ///
    /// This is `ImplAbiFn` while checking `abi` implementations whether at their original impl
    /// declaration or within an abi cast expression.
    abi_mode: AbiMode,
    /// Whether or not a const declaration shadows previous const declarations sequentially.
    ///
    /// This is `Sequential` while checking const declarations in functions, otherwise `ItemStyle`.
    const_shadowing_mode: ConstShadowingMode,
    /// Provides "help text" to `TypeError`s during unification.
    // TODO: We probably shouldn't carry this through the `Context`, but instead pass it directly
    // to `unify` as necessary?
    help_text: &'static str,
    /// Tracks the purity of the context, e.g. whether or not we should be allowed to write to
    /// storage.
    purity: Purity,
    /// Provides the kind of the module.
    /// This is useful for example to throw an error when while loops are present in predicates.
    kind: TreeType,

    /// Indicates when semantic analysis should disallow functions. (i.e.
    /// disallowing functions from being defined inside of another function
    /// body).
    disallow_functions: bool,
}

impl<'a> TypeCheckContext<'a> {
    /// Initialise a context at the top-level of a module with its namespace.
    ///
    /// Initializes with:
    ///
    /// - type_annotation: unknown
    /// - mode: NoneAbi
    /// - help_text: ""
    /// - purity: Pure
    pub fn from_root(root_namespace: &'a mut Namespace, engines: &'a Engines) -> Self {
        Self::from_module_namespace(root_namespace, engines)
    }

    fn from_module_namespace(namespace: &'a mut Namespace, engines: &'a Engines) -> Self {
        Self {
            namespace,
            engines,
            type_annotation: engines.te().insert(engines, TypeInfo::Unknown),
            help_text: "",
            // TODO: Contract? Should this be passed in based on program kind (aka TreeType)?
            self_type: engines.te().insert(engines, TypeInfo::Contract),
            abi_mode: AbiMode::NonAbi,
            const_shadowing_mode: ConstShadowingMode::ItemStyle,
            purity: Purity::default(),
            kind: TreeType::Contract,
            disallow_functions: false,
        }
    }

    /// Create a new context that mutably borrows the inner `namespace` with a lifetime bound by
    /// `self`.
    ///
    /// This is particularly useful when type-checking a node that has more than one child node
    /// (very often the case). By taking the context with the namespace lifetime bound to `self`
    /// rather than the original namespace reference, we instead restrict the returned context to
    /// the local scope and avoid consuming the original context when providing context to the
    /// first visited child node.
    pub fn by_ref(&mut self) -> TypeCheckContext<'_> {
        TypeCheckContext {
            namespace: self.namespace,
            type_annotation: self.type_annotation,
            self_type: self.self_type,
<<<<<<< HEAD
            mode: self.mode.clone(),
=======
            abi_mode: self.abi_mode,
            const_shadowing_mode: self.const_shadowing_mode,
>>>>>>> cdf825a5
            help_text: self.help_text,
            purity: self.purity,
            kind: self.kind.clone(),
            engines: self.engines,
            disallow_functions: self.disallow_functions,
        }
    }

    /// Scope the `TypeCheckContext` with the given `Namespace`.
    pub fn scoped(self, namespace: &'a mut Namespace) -> TypeCheckContext<'a> {
        TypeCheckContext {
            namespace,
            type_annotation: self.type_annotation,
            self_type: self.self_type,
            abi_mode: self.abi_mode,
            const_shadowing_mode: self.const_shadowing_mode,
            help_text: self.help_text,
            purity: self.purity,
            kind: self.kind,
            engines: self.engines,
            disallow_functions: self.disallow_functions,
        }
    }

    /// Enter the submodule with the given name and produce a type-check context ready for
    /// type-checking its content.
    ///
    /// Returns the result of the given `with_submod_ctx` function.
    pub fn enter_submodule<T>(
        self,
        mod_name: Ident,
        visibility: Visibility,
        module_span: Span,
        with_submod_ctx: impl FnOnce(TypeCheckContext) -> T,
    ) -> T {
        // We're checking a submodule, so no need to pass through anything other than the
        // namespace. However, we will likely want to pass through the type engine and declaration
        // engine here once they're added.
        let Self { namespace, .. } = self;
        let mut submod_ns = namespace.enter_submodule(mod_name, visibility, module_span);
        let submod_ctx = TypeCheckContext::from_module_namespace(&mut submod_ns, self.engines);
        with_submod_ctx(submod_ctx)
    }

    /// Map this `TypeCheckContext` instance to a new one with the given `help_text`.
    pub(crate) fn with_help_text(self, help_text: &'static str) -> Self {
        Self { help_text, ..self }
    }

    /// Map this `TypeCheckContext` instance to a new one with the given type annotation.
    pub(crate) fn with_type_annotation(self, type_annotation: TypeId) -> Self {
        Self {
            type_annotation,
            ..self
        }
    }

    /// Map this `TypeCheckContext` instance to a new one with the given ABI `mode`.
    pub(crate) fn with_abi_mode(self, abi_mode: AbiMode) -> Self {
        Self { abi_mode, ..self }
    }

    /// Map this `TypeCheckContext` instance to a new one with the given const shadowing `mode`.
    pub(crate) fn with_const_shadowing_mode(
        self,
        const_shadowing_mode: ConstShadowingMode,
    ) -> Self {
        Self {
            const_shadowing_mode,
            ..self
        }
    }

    /// Map this `TypeCheckContext` instance to a new one with the given purity.
    pub(crate) fn with_purity(self, purity: Purity) -> Self {
        Self { purity, ..self }
    }

    /// Map this `TypeCheckContext` instance to a new one with the given module kind.
    pub(crate) fn with_kind(self, kind: TreeType) -> Self {
        Self { kind, ..self }
    }

    /// Map this `TypeCheckContext` instance to a new one with the given purity.
    pub(crate) fn with_self_type(self, self_type: TypeId) -> Self {
        Self { self_type, ..self }
    }

    /// Map this `TypeCheckContext` instance to a new one with
    /// `disallow_functions` set to `true`.
    pub(crate) fn disallow_functions(self) -> Self {
        Self {
            disallow_functions: true,
            ..self
        }
    }

    /// Map this `TypeCheckContext` instance to a new one with
    /// `disallow_functions` set to `false`.
    pub(crate) fn allow_functions(self) -> Self {
        Self {
            disallow_functions: false,
            ..self
        }
    }

    // A set of accessor methods. We do this rather than making the fields `pub` in order to ensure
    // that these are only updated via the `with_*` methods that produce a new `TypeCheckContext`.

    pub(crate) fn help_text(&self) -> &'static str {
        self.help_text
    }

    pub(crate) fn type_annotation(&self) -> TypeId {
        self.type_annotation
    }

<<<<<<< HEAD
    pub(crate) fn mode(&self) -> Mode {
        self.mode.clone()
=======
    pub(crate) fn abi_mode(&self) -> AbiMode {
        self.abi_mode
    }

    pub(crate) fn const_shadowing_mode(&self) -> ConstShadowingMode {
        self.const_shadowing_mode
>>>>>>> cdf825a5
    }

    pub(crate) fn purity(&self) -> Purity {
        self.purity
    }

    #[allow(dead_code)]
    pub(crate) fn kind(&self) -> TreeType {
        self.kind.clone()
    }

    pub(crate) fn self_type(&self) -> TypeId {
        self.self_type
    }

    pub(crate) fn functions_disallowed(&self) -> bool {
        self.disallow_functions
    }

    // Provide some convenience functions around the inner context.

    /// Short-hand for calling the `monomorphize` function in the type engine
    pub(crate) fn monomorphize<T>(
        &mut self,
        value: &mut T,
        type_arguments: &mut [TypeArgument],
        enforce_type_arguments: EnforceTypeArguments,
        call_site_span: &Span,
    ) -> CompileResult<()>
    where
        T: MonomorphizeHelper + SubstTypes,
    {
        let mod_path = self.namespace.mod_path.clone();
        self.engines.te().monomorphize(
            self.engines(),
            value,
            type_arguments,
            enforce_type_arguments,
            call_site_span,
            self.namespace,
            &mod_path,
        )
    }

    /// Short-hand for calling [Namespace::resolve_type_with_self] with the `self_type` provided by
    /// the `TypeCheckContext`.
    pub(crate) fn resolve_type_with_self(
        &mut self,
        type_id: TypeId,
        span: &Span,
        enforce_type_args: EnforceTypeArguments,
        type_info_prefix: Option<&Path>,
    ) -> CompileResult<TypeId> {
        self.namespace.resolve_type_with_self(
            self.engines(),
            type_id,
            self.self_type,
            span,
            enforce_type_args,
            type_info_prefix,
        )
    }

    /// Short-hand for calling [Namespace::resolve_type_without_self]
    pub(crate) fn resolve_type_without_self(
        &mut self,
        type_id: TypeId,
        span: &Span,
        type_info_prefix: Option<&Path>,
    ) -> CompileResult<TypeId> {
        self.namespace
            .resolve_type_without_self(self.engines(), type_id, span, type_info_prefix)
    }

    /// Short-hand around `type_system::unify_with_self`, where the `TypeCheckContext` provides the
    /// type annotation, self type and help text.
    pub(crate) fn unify_with_self(
        &self,
        ty: TypeId,
        span: &Span,
    ) -> (Vec<CompileWarning>, Vec<CompileError>) {
        self.engines.te().unify_with_self(
            self.engines(),
            ty,
            self.type_annotation(),
            self.self_type(),
            span,
            self.help_text(),
            None,
        )
    }

    /// Short-hand for calling [Namespace::insert_symbol] with the `const_shadowing_mode` provided by
    /// the `TypeCheckContext`.
    pub(crate) fn insert_symbol(&mut self, name: Ident, item: TyDecl) -> CompileResult<()> {
        self.namespace
            .insert_symbol(name, item, self.const_shadowing_mode)
    }

    /// Get the engines needed for engine threading.
    pub(crate) fn engines(&self) -> &'a Engines {
        self.engines
    }
}<|MERGE_RESOLUTION|>--- conflicted
+++ resolved
@@ -108,12 +108,8 @@
             namespace: self.namespace,
             type_annotation: self.type_annotation,
             self_type: self.self_type,
-<<<<<<< HEAD
-            mode: self.mode.clone(),
-=======
-            abi_mode: self.abi_mode,
+            abi_mode: self.abi_mode.clone(),
             const_shadowing_mode: self.const_shadowing_mode,
->>>>>>> cdf825a5
             help_text: self.help_text,
             purity: self.purity,
             kind: self.kind.clone(),
@@ -231,17 +227,12 @@
         self.type_annotation
     }
 
-<<<<<<< HEAD
-    pub(crate) fn mode(&self) -> Mode {
-        self.mode.clone()
-=======
     pub(crate) fn abi_mode(&self) -> AbiMode {
-        self.abi_mode
+        self.abi_mode.clone()
     }
 
     pub(crate) fn const_shadowing_mode(&self) -> ConstShadowingMode {
         self.const_shadowing_mode
->>>>>>> cdf825a5
     }
 
     pub(crate) fn purity(&self) -> Purity {
