--- conflicted
+++ resolved
@@ -62,15 +62,9 @@
     /// disallowing functions from being defined inside of another function
     /// body).
     disallow_functions: bool,
-<<<<<<< HEAD
-
-    /// Enable the experimental storage implementation and UI.
-    experimental_storage: bool,
 
     /// Enable experimental module privacy rules
     experimental_private_modules: bool,
-=======
->>>>>>> f3ae93e3
 }
 
 impl<'a> TypeCheckContext<'a> {
@@ -100,11 +94,7 @@
             purity: Purity::default(),
             kind: TreeType::Contract,
             disallow_functions: false,
-<<<<<<< HEAD
-            experimental_storage: false,
             experimental_private_modules: false,
-=======
->>>>>>> f3ae93e3
         }
     }
 
@@ -128,11 +118,7 @@
             type_engine: self.type_engine,
             decl_engine: self.decl_engine,
             disallow_functions: self.disallow_functions,
-<<<<<<< HEAD
-            experimental_storage: self.experimental_storage,
             experimental_private_modules: self.experimental_private_modules,
-=======
->>>>>>> f3ae93e3
         }
     }
 
@@ -149,11 +135,7 @@
             type_engine: self.type_engine,
             decl_engine: self.decl_engine,
             disallow_functions: self.disallow_functions,
-<<<<<<< HEAD
-            experimental_storage: self.experimental_storage,
             experimental_private_modules: self.experimental_private_modules,
-=======
->>>>>>> f3ae93e3
         }
     }
 
@@ -208,15 +190,6 @@
         Self { kind, ..self }
     }
 
-<<<<<<< HEAD
-    /// Map this `TypeCheckContext` instance to a new one with the given module kind.
-    pub(crate) fn with_experimental_storage(self, experimental_storage: bool) -> Self {
-        Self {
-            experimental_storage,
-            ..self
-        }
-    }
-
     /// Map this `TypeCheckContext` instance to a new one with the given module kind.
     pub(crate) fn with_experimental_private_modules(
         self,
@@ -228,8 +201,6 @@
         }
     }
 
-=======
->>>>>>> f3ae93e3
     /// Map this `TypeCheckContext` instance to a new one with the given purity.
     pub(crate) fn with_self_type(self, self_type: TypeId) -> Self {
         Self { self_type, ..self }
@@ -284,17 +255,10 @@
         self.disallow_functions
     }
 
-<<<<<<< HEAD
-    pub(crate) fn experimental_storage_enabled(&self) -> bool {
-        self.experimental_storage
-    }
-
     pub(crate) fn experimental_private_modules_enabled(&self) -> bool {
         self.experimental_private_modules
     }
 
-=======
->>>>>>> f3ae93e3
     // Provide some convenience functions around the inner context.
 
     /// Short-hand for calling the `monomorphize` function in the type engine
