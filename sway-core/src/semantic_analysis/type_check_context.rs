--- conflicted
+++ resolved
@@ -690,7 +690,7 @@
             handler,
             self.engines(),
             self.namespace(),
-            &self.namespace().mod_path.clone(),
+            &self.namespace().current_mod_path().clone(),
             qualified_call_path,
             self.self_type(),
             &self.subst_ctx(),
@@ -708,8 +708,8 @@
         resolve_call_path(
             handler,
             self.engines(),
-            self.namespace().root(),
-            self.namespace().mod_path(),
+            self.namespace(),
+            self.namespace().current_mod_path(),
             &symbol.clone().into(),
             self.self_type(),
             VisibilityCheck::No,
@@ -726,13 +726,8 @@
         resolve_call_path(
             handler,
             self.engines(),
-<<<<<<< HEAD
             self.namespace(),
             &self.namespace().current_mod_path(),
-=======
-            self.namespace().root(),
-            &self.namespace().mod_path,
->>>>>>> ff8291a2
             call_path,
             self.self_type(),
             VisibilityCheck::Yes,
@@ -749,15 +744,9 @@
         resolve_call_path(
             handler,
             self.engines(),
-<<<<<<< HEAD
             self.namespace(),
-            &self.namespace().current_mod_path().clone(),
-            qualified_call_path,
-=======
-            self.namespace().root(),
-            self.namespace().mod_path(),
+            self.namespace().current_mod_path(),
             call_path,
->>>>>>> ff8291a2
             self.self_type(),
             VisibilityCheck::No,
         )
@@ -788,11 +777,7 @@
         }
 
         // grab the local module
-<<<<<<< HEAD
         let local_module = self.namespace().require_module_from_absolute_path(
-=======
-        let local_module = self.namespace().root_module().lookup_submodule(
->>>>>>> ff8291a2
             handler,
             &self.namespace().current_mod_path,
         )?;
@@ -819,11 +804,7 @@
         .unwrap_or_else(|err| type_engine.id_of_error_recovery(err));
 
         // grab the module where the type itself is declared
-<<<<<<< HEAD
         let type_module = self.namespace().require_module_from_absolute_path(
-=======
-        let type_module = self.namespace().root_module().lookup_submodule(
->>>>>>> ff8291a2
             handler,
             &item_prefix.to_vec(),
         )?;
@@ -1458,25 +1439,9 @@
         let handler = Handler::default();
         let engines = self.engines;
         let code_block_first_pass = self.code_block_first_pass();
-<<<<<<< HEAD
-        self.namespace_mut()
-            .current_module_mut()
-            .current_items_mut()
-            .implemented_traits
-            .check_if_trait_constraints_are_satisfied_for_type(
-                &handler,
-                type_id,
-                constraints,
-                &Span::dummy(),
-                engines,
-                crate::namespace::TryInsertingTraitImplOnFailure::Yes,
-                code_block_first_pass.into(),
-            )
-            .is_ok()
-=======
         TraitMap::check_if_trait_constraints_are_satisfied_for_type(
             &handler,
-            self.namespace_mut().module_mut(engines),
+            self.namespace_mut().current_module_mut(),
             type_id,
             constraints,
             &Span::dummy(),
@@ -1485,6 +1450,5 @@
             code_block_first_pass.into(),
         )
         .is_ok()
->>>>>>> ff8291a2
     }
 }