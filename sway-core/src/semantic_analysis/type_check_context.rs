use crate::{
    namespace::Path,
    parse_tree::declaration::Purity,
    semantic_analysis::{ast_node::Mode, Namespace},
    type_system::{
        insert_type, monomorphize, unify_with_self, CopyTypes, EnforceTypeArguments,
        MonomorphizeHelper, TypeArgument, TypeId, TypeInfo,
    },
<<<<<<< HEAD
    CompileError, CompileResult, CompileWarning, TypeError,
=======
    CompileError, CompileResult, CompileWarning,
>>>>>>> e6afd898
};
use sway_types::{span::Span, Ident};

/// Contextual state tracked and accumulated throughout type-checking.
pub struct TypeCheckContext<'ns> {
    /// The namespace context accumulated throughout type-checking.
    ///
    /// Internally, this includes:
    ///
    /// - The `root` module from which all other modules maybe be accessed using absolute paths.
    /// - The `init` module used to initialise submodule namespaces.
    /// - A `mod_path` that represents the current module being type-checked. This is automatically
    ///   updated upon entering/exiting submodules via the `enter_submodule` method.
    pub(crate) namespace: &'ns mut Namespace,

    // The following set of fields are intentionally private. When a `TypeCheckContext` is passed
    // into a new node during type checking, these fields should be updated using the `with_*`
    // methods which provides a new `TypeCheckContext`, ensuring we don't leak our changes into
    // the parent nodes.
    /// While type-checking an `impl` (whether inherent or for a `trait`/`abi`) this represents the
    /// type for which we are implementing. For example in `impl Foo {}` or `impl Trait for Foo
    /// {}`, this represents the type ID of `Foo`.
    self_type: TypeId,
    /// While type-checking an expression, this indicates the expected type.
    ///
    /// Assists type inference.
    type_annotation: TypeId,
    /// Whether or not we're within an `abi` implementation.
    ///
    /// This is `ImplAbiFn` while checking `abi` implementations whether at their original impl
    /// declaration or within an abi cast expression.
    mode: Mode,
    /// Provides "help text" to `TypeError`s during unification.
    // TODO: We probably shouldn't carry this through the `Context`, but instead pass it directly
    // to `unify` as necessary?
    help_text: &'static str,
    /// Tracks the purity of the context, e.g. whether or not we should be allowed to write to
    /// storage.
    purity: Purity,
}

impl<'ns> TypeCheckContext<'ns> {
    /// Initialise a context at the top-level of a module with its namespace.
    ///
    /// Initializes with:
    ///
    /// - type_annotation: unknown
    /// - mode: NoneAbi
    /// - help_text: ""
    /// - purity: Pure
    pub fn from_root(root_namespace: &'ns mut Namespace) -> Self {
        Self::from_module_namespace(root_namespace)
    }

    fn from_module_namespace(namespace: &'ns mut Namespace) -> Self {
        Self {
            namespace,
            type_annotation: insert_type(TypeInfo::Unknown),
            help_text: "",
            // TODO: Contract? Should this be passed in based on program kind (aka TreeType)?
            self_type: insert_type(TypeInfo::Contract),
            mode: Mode::NonAbi,
            purity: Purity::default(),
        }
    }

    /// Create a new context that mutably borrows the inner `namespace` with a lifetime bound by
    /// `self`.
    ///
    /// This is particularly useful when type-checking a node that has more than one child node
    /// (very often the case). By taking the context with the namespace lifetime bound to `self`
    /// rather than the original namespace reference, we instead restrict the returned context to
    /// the local scope and avoid consuming the original context when providing context to the
    /// first visited child node.
    pub fn by_ref(&mut self) -> TypeCheckContext {
        TypeCheckContext {
            namespace: self.namespace,
            type_annotation: self.type_annotation,
            self_type: self.self_type,
            mode: self.mode,
            help_text: self.help_text,
            purity: self.purity,
        }
    }

    /// Scope the `TypeCheckContext` with the given `Namespace`.
    pub fn scoped(self, namespace: &mut Namespace) -> TypeCheckContext {
        TypeCheckContext {
            namespace,
            type_annotation: self.type_annotation,
            self_type: self.self_type,
            mode: self.mode,
            help_text: self.help_text,
            purity: self.purity,
        }
    }

    /// Enter the submodule with the given name and produce a type-check context ready for
    /// type-checking its content.
    ///
    /// Returns the result of the given `with_submod_ctx` function.
    pub fn enter_submodule<F, T>(self, dep_name: Ident, with_submod_ctx: F) -> T
    where
        F: FnOnce(TypeCheckContext) -> T,
    {
        // We're checking a submodule, so no need to pass through anything other than the
        // namespace. However, we will likely want to pass through the type engine and declaration
        // engine here once they're added.
        let Self { namespace, .. } = self;
        let mut submod_ns = namespace.enter_submodule(dep_name);
        let submod_ctx = TypeCheckContext::from_module_namespace(&mut submod_ns);
        with_submod_ctx(submod_ctx)
    }

    /// Map this `TypeCheckContext` instance to a new one with the given `help_text`.
    pub(crate) fn with_help_text(self, help_text: &'static str) -> Self {
        Self { help_text, ..self }
    }

    /// Map this `TypeCheckContext` instance to a new one with the given type annotation.
    pub(crate) fn with_type_annotation(self, type_annotation: TypeId) -> Self {
        Self {
            type_annotation,
            ..self
        }
    }

    /// Map this `TypeCheckContext` instance to a new one with the given ABI `mode`.
    pub(crate) fn with_mode(self, mode: Mode) -> Self {
        Self { mode, ..self }
    }

    /// Map this `TypeCheckContext` instance to a new one with the given purity.
    pub(crate) fn with_purity(self, purity: Purity) -> Self {
        Self { purity, ..self }
    }

    /// Map this `TypeCheckContext` instance to a new one with the given purity.
    pub(crate) fn with_self_type(self, self_type: TypeId) -> Self {
        Self { self_type, ..self }
    }

    // A set of accessor methods. We do this rather than making the fields `pub` in order to ensure
    // that these are only updated via the `with_*` methods that produce a new `TypeCheckContext`.

    pub(crate) fn help_text(&self) -> &'static str {
        self.help_text
    }

    pub(crate) fn type_annotation(&self) -> TypeId {
        self.type_annotation
    }

    pub(crate) fn mode(&self) -> Mode {
        self.mode
    }

    pub(crate) fn purity(&self) -> Purity {
        self.purity
    }

    pub(crate) fn self_type(&self) -> TypeId {
        self.self_type
    }

    // Provide some convenience functions around the inner context.

    /// Short-hand for calling the `monomorphize` function in the type engine
    pub(crate) fn monomorphize<T>(
        &self,
        value: &mut T,
        type_arguments: &mut [TypeArgument],
        enforce_type_arguments: EnforceTypeArguments,
        call_site_span: &Span,
    ) -> CompileResult<()>
    where
        T: MonomorphizeHelper + CopyTypes,
    {
        monomorphize(
            value,
            type_arguments,
            enforce_type_arguments,
            call_site_span,
            &self.namespace.root,
            &self.namespace.mod_path,
        )
    }

    /// Short-hand for calling [Namespace::resolve_type_with_self] with the `self_type` provided by
    /// the `TypeCheckContext`.
    pub(crate) fn resolve_type_with_self(
        &mut self,
        type_id: TypeId,
        span: &Span,
        enforce_type_args: EnforceTypeArguments,
        type_info_prefix: Option<&Path>,
    ) -> (Vec<CompileWarning>, Vec<CompileError>) {
        self.namespace.resolve_type_with_self(
            type_id,
            self.self_type,
            span,
            enforce_type_args,
            type_info_prefix,
        )
    }

    /// Short-hand for calling [Namespace::resolve_type_without_self]
    pub(crate) fn resolve_type_without_self(
        &mut self,
        type_id: TypeId,
        span: &Span,
        type_info_prefix: Option<&Path>,
    ) -> (Vec<CompileWarning>, Vec<CompileError>) {
        self.namespace
            .resolve_type_without_self(type_id, span, type_info_prefix)
    }

    /// Short-hand around `type_system::unify_with_self`, where the `TypeCheckContext` provides the
    /// type annotation, self type and help text.
    pub(crate) fn unify_with_self(
        &self,
        ty: TypeId,
        span: &Span,
    ) -> (Vec<CompileWarning>, Vec<CompileError>) {
        unify_with_self(
            ty,
            self.type_annotation(),
            self.self_type(),
            span,
            self.help_text(),
        )
    }
}<|MERGE_RESOLUTION|>--- conflicted
+++ resolved
@@ -6,11 +6,7 @@
         insert_type, monomorphize, unify_with_self, CopyTypes, EnforceTypeArguments,
         MonomorphizeHelper, TypeArgument, TypeId, TypeInfo,
     },
-<<<<<<< HEAD
-    CompileError, CompileResult, CompileWarning, TypeError,
-=======
     CompileError, CompileResult, CompileWarning,
->>>>>>> e6afd898
 };
 use sway_types::{span::Span, Ident};
 
