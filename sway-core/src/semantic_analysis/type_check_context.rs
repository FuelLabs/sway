--- conflicted
+++ resolved
@@ -123,8 +123,8 @@
             namespace,
             engines,
             collection_ctx,
-            type_annotation: engines.te().new_unknown(),
-            function_type_annotation: engines.te().new_unknown(),
+            type_annotation: engines.te().insert(engines, TypeInfo::Unknown, None),
+            function_type_annotation: engines.te().insert(engines, TypeInfo::Unknown, None),
             unify_generic: false,
             self_type: None,
             type_subst: TypeSubstMap::new(),
@@ -167,8 +167,8 @@
             collection_ctx,
             namespace,
             engines,
-            type_annotation: engines.te().new_unknown(),
-            function_type_annotation: engines.te().new_unknown(),
+            type_annotation: engines.te().insert(engines, TypeInfo::Unknown, None),
+            function_type_annotation: engines.te().insert(engines, TypeInfo::Unknown, None),
             unify_generic: false,
             self_type: None,
             type_subst: TypeSubstMap::new(),
@@ -650,170 +650,6 @@
             )
     }
 
-<<<<<<< HEAD
-    /// Get the engines needed for engine threading.
-    pub(crate) fn engines(&self) -> &'a Engines {
-        self.engines
-    }
-
-    /// Resolve the type of the given [TypeId], replacing any instances of
-    /// [TypeInfo::Custom] with either a monomorphized struct, monomorphized
-    /// enum, or a reference to a type parameter.
-    #[allow(clippy::too_many_arguments)]
-    pub(crate) fn resolve(
-        &mut self,
-        handler: &Handler,
-        type_id: TypeId,
-        span: &Span,
-        enforce_type_arguments: EnforceTypeArguments,
-        type_info_prefix: Option<&ModulePath>,
-        mod_path: &ModulePath,
-    ) -> Result<TypeId, ErrorEmitted> {
-        let engines = self.engines;
-        let type_engine = self.engines.te();
-        let module_path = type_info_prefix.unwrap_or(mod_path);
-        let type_id = match (*type_engine.get(type_id)).clone() {
-            TypeInfo::Custom {
-                qualified_call_path,
-                type_arguments,
-                root_type_id,
-            } => {
-                let type_decl_opt = if let Some(root_type_id) = root_type_id {
-                    self.namespace()
-                        .root
-                        .resolve_call_path_and_root_type_id(
-                            handler,
-                            self.engines,
-                            self.namespace().module(engines),
-                            root_type_id,
-                            None,
-                            &qualified_call_path.clone().to_call_path(handler)?,
-                            self.self_type(),
-                        )
-                        .map(|decl| decl.expect_typed())
-                        .ok()
-                } else {
-                    self.resolve_qualified_call_path_with_visibility_check_and_modpath(
-                        handler,
-                        module_path,
-                        &qualified_call_path,
-                    )
-                    .ok()
-                };
-                self.type_decl_opt_to_type_id(
-                    handler,
-                    type_decl_opt,
-                    &qualified_call_path.call_path,
-                    span,
-                    enforce_type_arguments,
-                    mod_path,
-                    type_arguments.clone(),
-                )?
-            }
-            TypeInfo::Array(mut elem_type, length) => {
-                elem_type.type_id = self
-                    .resolve(
-                        handler,
-                        elem_type.type_id,
-                        span,
-                        enforce_type_arguments,
-                        None,
-                        mod_path,
-                    )
-                    .unwrap_or_else(|err| self.engines.te().id_of_error_recovery(err));
-
-                self.engines
-                    .te()
-                    .insert_array(self.engines, elem_type, length)
-            }
-            TypeInfo::Slice(mut elem_ty) => {
-                elem_ty.type_id = self
-                    .resolve(
-                        handler,
-                        elem_ty.type_id,
-                        span,
-                        enforce_type_arguments,
-                        None,
-                        mod_path,
-                    )
-                    .unwrap_or_else(|err| self.engines.te().id_of_error_recovery(err));
-
-                self.engines.te().insert_slice(self.engines, elem_ty)
-            }
-            TypeInfo::Tuple(mut type_arguments) => {
-                for type_argument in type_arguments.iter_mut() {
-                    type_argument.type_id = self
-                        .resolve(
-                            handler,
-                            type_argument.type_id,
-                            span,
-                            enforce_type_arguments,
-                            None,
-                            mod_path,
-                        )
-                        .unwrap_or_else(|err| self.engines.te().id_of_error_recovery(err));
-                }
-
-                self.engines.te().insert_tuple(self.engines, type_arguments)
-            }
-            TypeInfo::TraitType {
-                name,
-                trait_type_id,
-            } => {
-                let item_ref = self.namespace().get_root_trait_item_for_type(
-                    handler,
-                    self.engines,
-                    &name,
-                    trait_type_id,
-                    None,
-                )?;
-                if let ResolvedTraitImplItem::Typed(TyTraitItem::Type(type_ref)) = item_ref {
-                    let type_decl = self.engines.de().get_type(type_ref.id());
-                    if let Some(ty) = &type_decl.ty {
-                        ty.type_id
-                    } else {
-                        type_id
-                    }
-                } else {
-                    return Err(handler.emit_err(CompileError::Internal(
-                        "Expecting associated type",
-                        item_ref.span(self.engines),
-                    )));
-                }
-            }
-            TypeInfo::Ref {
-                referenced_type: mut ty,
-                to_mutable_value,
-            } => {
-                ty.type_id = self
-                    .resolve(
-                        handler,
-                        ty.type_id,
-                        span,
-                        enforce_type_arguments,
-                        None,
-                        mod_path,
-                    )
-                    .unwrap_or_else(|err| self.engines.te().id_of_error_recovery(err));
-
-                self.engines
-                    .te()
-                    .insert_ref(self.engines, to_mutable_value, ty)
-            }
-            _ => type_id,
-        };
-
-        let mut type_id = type_id;
-        type_id.subst(
-            &self.type_subst(),
-            &SubstTypesContext::new(engines, !self.collecting_unifications()),
-        );
-
-        Ok(type_id)
-    }
-
-=======
->>>>>>> 79170dbe
     /// Short-hand for calling [Root::resolve_type_with_self] on `root` with the `mod_path`.
     #[allow(clippy::too_many_arguments)] // TODO: remove lint bypass once private modules are no longer experimental
     pub(crate) fn resolve_type(
@@ -870,184 +706,6 @@
         )
     }
 
-<<<<<<< HEAD
-    pub(crate) fn resolve_qualified_call_path_with_visibility_check_and_modpath(
-        &mut self,
-        handler: &Handler,
-        mod_path: &ModulePath,
-        qualified_call_path: &QualifiedCallPath,
-    ) -> Result<ty::TyDecl, ErrorEmitted> {
-        let type_engine = self.engines().te();
-        if let Some(qualified_path_root) = qualified_call_path.clone().qualified_path_root {
-            let root_type_id = match &&*type_engine.get(qualified_path_root.ty.type_id) {
-                TypeInfo::Custom {
-                    qualified_call_path,
-                    type_arguments,
-                    ..
-                } => {
-                    let type_decl = self.resolve_call_path_with_visibility_check_and_modpath(
-                        handler,
-                        mod_path,
-                        &qualified_call_path.clone().to_call_path(handler)?,
-                    )?;
-                    self.type_decl_opt_to_type_id(
-                        handler,
-                        Some(type_decl),
-                        &qualified_call_path.call_path,
-                        &qualified_path_root.ty.span(),
-                        EnforceTypeArguments::No,
-                        mod_path,
-                        type_arguments.clone(),
-                    )?
-                }
-                _ => qualified_path_root.ty.type_id,
-            };
-
-            let as_trait_opt = match &&*type_engine.get(qualified_path_root.as_trait) {
-                TypeInfo::Custom {
-                    qualified_call_path: call_path,
-                    ..
-                } => Some(
-                    call_path
-                        .clone()
-                        .to_call_path(handler)?
-                        .to_fullpath(self.engines(), self.namespace()),
-                ),
-                _ => None,
-            };
-
-            self.namespace()
-                .root
-                .resolve_call_path_and_root_type_id(
-                    handler,
-                    self.engines,
-                    &self.namespace().root.module,
-                    root_type_id,
-                    as_trait_opt,
-                    &qualified_call_path.call_path,
-                    self.self_type(),
-                )
-                .map(|decl| decl.expect_typed())
-        } else {
-            self.resolve_call_path_with_visibility_check_and_modpath(
-                handler,
-                mod_path,
-                &qualified_call_path.call_path,
-            )
-        }
-    }
-
-    #[allow(clippy::too_many_arguments)]
-    fn type_decl_opt_to_type_id(
-        &mut self,
-        handler: &Handler,
-        type_decl_opt: Option<TyDecl>,
-        call_path: &CallPath,
-        span: &Span,
-        enforce_type_arguments: EnforceTypeArguments,
-        mod_path: &ModulePath,
-        type_arguments: Option<Vec<TypeArgument>>,
-    ) -> Result<TypeId, ErrorEmitted> {
-        let decl_engine = self.engines.de();
-        let type_engine = self.engines.te();
-        Ok(match type_decl_opt {
-            Some(ty::TyDecl::StructDecl(ty::StructDecl {
-                decl_id: original_id,
-                ..
-            })) => {
-                // get the copy from the declaration engine
-                let mut new_copy = (*decl_engine.get_struct(&original_id)).clone();
-
-                // monomorphize the copy, in place
-                self.monomorphize_with_modpath(
-                    handler,
-                    &mut new_copy,
-                    &mut type_arguments.unwrap_or_default(),
-                    enforce_type_arguments,
-                    span,
-                    mod_path,
-                )?;
-
-                // insert the new copy in the decl engine
-                let new_decl_ref = decl_engine.insert(
-                    new_copy,
-                    decl_engine.get_parsed_decl_id(&original_id).as_ref(),
-                );
-
-                // create the type id from the copy
-                type_engine.insert_struct(self.engines, *new_decl_ref.id())
-            }
-            Some(ty::TyDecl::EnumDecl(ty::EnumDecl {
-                decl_id: original_id,
-                ..
-            })) => {
-                // get the copy from the declaration engine
-                let mut new_copy = (*decl_engine.get_enum(&original_id)).clone();
-
-                // monomorphize the copy, in place
-                self.monomorphize_with_modpath(
-                    handler,
-                    &mut new_copy,
-                    &mut type_arguments.unwrap_or_default(),
-                    enforce_type_arguments,
-                    span,
-                    mod_path,
-                )?;
-
-                // insert the new copy in the decl engine
-                let new_decl_ref = decl_engine.insert(
-                    new_copy,
-                    decl_engine.get_parsed_decl_id(&original_id).as_ref(),
-                );
-
-                // create the type id from the copy
-                type_engine.insert_enum(self.engines, *new_decl_ref.id())
-            }
-            Some(ty::TyDecl::TypeAliasDecl(ty::TypeAliasDecl {
-                decl_id: original_id,
-                ..
-            })) => {
-                let new_copy = decl_engine.get_type_alias(&original_id);
-
-                // TODO: monomorphize the copy, in place, when generic type aliases are
-                // supported
-
-                new_copy.create_type_id(self.engines)
-            }
-            Some(ty::TyDecl::GenericTypeForFunctionScope(ty::GenericTypeForFunctionScope {
-                type_id,
-                ..
-            })) => type_id,
-            Some(ty::TyDecl::TraitTypeDecl(ty::TraitTypeDecl { decl_id })) => {
-                let decl_type = decl_engine.get_type(&decl_id);
-
-                if let Some(ty) = &decl_type.ty {
-                    ty.type_id
-                } else if let Some(implementing_type) = self.self_type() {
-                    type_engine.insert_trait_type(
-                        self.engines,
-                        decl_type.name.clone(),
-                        implementing_type,
-                    )
-                } else {
-                    return Err(handler.emit_err(CompileError::Internal(
-                        "Self type not provided.",
-                        span.clone(),
-                    )));
-                }
-            }
-            _ => {
-                let err = handler.emit_err(CompileError::UnknownTypeName {
-                    name: call_path.to_string(),
-                    span: call_path.span(),
-                });
-                type_engine.id_of_error_recovery(err)
-            }
-        })
-    }
-
-=======
->>>>>>> 79170dbe
     /// Given a name and a type (plus a `self_type` to potentially
     /// resolve it), find items matching in the namespace.
     pub(crate) fn find_items_for_type(
@@ -1080,18 +738,6 @@
             .get_items_for_type(self.engines, type_id);
 
         // resolve the type
-<<<<<<< HEAD
-        let type_id = self
-            .resolve(
-                handler,
-                type_id,
-                &item_name.span(),
-                EnforceTypeArguments::No,
-                None,
-                item_prefix,
-            )
-            .unwrap_or_else(|err| type_engine.id_of_error_recovery(err));
-=======
         let type_id = resolve_type(
             handler,
             self.engines(),
@@ -1105,7 +751,6 @@
             &self.subst_ctx(),
         )
         .unwrap_or_else(|err| type_engine.insert(self.engines, TypeInfo::ErrorRecovery(err), None));
->>>>>>> 79170dbe
 
         // grab the module where the type itself is declared
         let type_module = self.namespace().lookup_submodule_from_absolute_path(
@@ -1611,184 +1256,6 @@
             )
     }
 
-<<<<<<< HEAD
-    /// Given a `value` of type `T` that is able to be monomorphized and a set
-    /// of `type_arguments`, monomorphize `value` with the `type_arguments`.
-    ///
-    /// When this function is called, it is passed a `T` that is a copy of some
-    /// original declaration for `T` (let's denote the original with `[T]`).
-    /// Because monomorphization happens at application time (e.g. function
-    /// application), we want to be able to modify `value` such that type
-    /// checking the application of `value` affects only `T` and not `[T]`.
-    ///
-    /// So, at a high level, this function does two things. It 1) performs the
-    /// necessary work to refresh the relevant generic types in `T` so that they
-    /// are distinct from the generics of the same name in `[T]`. And it 2)
-    /// applies `type_arguments` (if any are provided) to the type parameters
-    /// of `value`, unifying the types.
-    ///
-    /// There are 4 cases that are handled in this function:
-    ///
-    /// 1. `value` does not have type parameters + `type_arguments` is empty:
-    ///     1a. return ok
-    /// 2. `value` has type parameters + `type_arguments` is empty:
-    ///     2a. if the [EnforceTypeArguments::Yes] variant is provided, then
-    ///         error
-    ///     2b. refresh the generic types with a [TypeSubstMapping]
-    /// 3. `value` does have type parameters + `type_arguments` is nonempty:
-    ///     3a. error
-    /// 4. `value` has type parameters + `type_arguments` is nonempty:
-    ///     4a. check to see that the type parameters and `type_arguments` have
-    ///         the same length
-    ///     4b. for each type argument in `type_arguments`, resolve the type
-    ///     4c. refresh the generic types with a [TypeSubstMapping]
-    #[allow(clippy::too_many_arguments)]
-    pub(crate) fn monomorphize_with_modpath<T>(
-        &mut self,
-        handler: &Handler,
-        value: &mut T,
-        type_arguments: &mut [TypeArgument],
-        enforce_type_arguments: EnforceTypeArguments,
-        call_site_span: &Span,
-        mod_path: &ModulePath,
-    ) -> Result<(), ErrorEmitted>
-    where
-        T: MonomorphizeHelper + SubstTypes,
-    {
-        let type_mapping = self.prepare_type_subst_map_for_monomorphize(
-            handler,
-            value,
-            type_arguments,
-            enforce_type_arguments,
-            call_site_span,
-            mod_path,
-        )?;
-        value.subst(&type_mapping, &SubstTypesContext::new(self.engines, true));
-        Ok(())
-    }
-
-    /// Given a `value` of type `T` that is able to be monomorphized and a set
-    /// of `type_arguments`, prepare a `TypeSubstMap` that can be used as an
-    /// input for monomorphization.
-    #[allow(clippy::too_many_arguments)]
-    pub(crate) fn prepare_type_subst_map_for_monomorphize<T>(
-        &mut self,
-        handler: &Handler,
-        value: &T,
-        type_arguments: &mut [TypeArgument],
-        enforce_type_arguments: EnforceTypeArguments,
-        call_site_span: &Span,
-        mod_path: &ModulePath,
-    ) -> Result<TypeSubstMap, ErrorEmitted>
-    where
-        T: MonomorphizeHelper + SubstTypes,
-    {
-        fn make_type_arity_mismatch_error(
-            name: Ident,
-            span: Span,
-            given: usize,
-            expected: usize,
-        ) -> CompileError {
-            match (expected, given) {
-                (0, 0) => unreachable!(),
-                (_, 0) => CompileError::NeedsTypeArguments { name, span },
-                (0, _) => CompileError::DoesNotTakeTypeArguments { name, span },
-                (_, _) => CompileError::IncorrectNumberOfTypeArguments {
-                    name,
-                    given,
-                    expected,
-                    span,
-                },
-            }
-        }
-
-        match (value.type_parameters().len(), type_arguments.len()) {
-            (0, 0) => Ok(TypeSubstMap::default()),
-            (num_type_params, 0) => {
-                if let EnforceTypeArguments::Yes = enforce_type_arguments {
-                    return Err(handler.emit_err(make_type_arity_mismatch_error(
-                        value.name().clone(),
-                        call_site_span.clone(),
-                        0,
-                        num_type_params,
-                    )));
-                }
-                let type_mapping =
-                    TypeSubstMap::from_type_parameters(self.engines, value.type_parameters());
-                Ok(type_mapping)
-            }
-            (0, num_type_args) => {
-                let type_arguments_span = type_arguments
-                    .iter()
-                    .map(|x| x.span.clone())
-                    .reduce(|s1: Span, s2: Span| Span::join(s1, &s2))
-                    .unwrap_or_else(|| value.name().span());
-                Err(handler.emit_err(make_type_arity_mismatch_error(
-                    value.name().clone(),
-                    type_arguments_span.clone(),
-                    num_type_args,
-                    0,
-                )))
-            }
-            (_, num_type_args) => {
-                // a trait decl is passed the self type parameter and the corresponding argument
-                // but it would be confusing for the user if the error reporting mechanism
-                // reported the number of arguments including the implicit self, hence
-                // we adjust it below
-                let adjust_for_trait_decl = value.has_self_type_param() as usize;
-                let non_parent_type_params = value
-                    .type_parameters()
-                    .iter()
-                    .filter(|x| !x.is_from_parent)
-                    .count()
-                    - adjust_for_trait_decl;
-
-                let num_type_args = num_type_args - adjust_for_trait_decl;
-                if non_parent_type_params != num_type_args {
-                    let type_arguments_span = type_arguments
-                        .iter()
-                        .map(|x| x.span.clone())
-                        .reduce(|s1: Span, s2: Span| Span::join(s1, &s2))
-                        .unwrap_or_else(|| value.name().span());
-
-                    return Err(handler.emit_err(make_type_arity_mismatch_error(
-                        value.name().clone(),
-                        type_arguments_span,
-                        num_type_args,
-                        non_parent_type_params,
-                    )));
-                }
-
-                for type_argument in type_arguments.iter_mut() {
-                    type_argument.type_id = self
-                        .resolve(
-                            handler,
-                            type_argument.type_id,
-                            &type_argument.span,
-                            enforce_type_arguments,
-                            None,
-                            mod_path,
-                        )
-                        .unwrap_or_else(|err| self.engines.te().id_of_error_recovery(err));
-                }
-                let type_mapping = TypeSubstMap::from_type_parameters_and_type_arguments(
-                    value
-                        .type_parameters()
-                        .iter()
-                        .map(|type_param| type_param.type_id)
-                        .collect(),
-                    type_arguments
-                        .iter()
-                        .map(|type_arg| type_arg.type_id)
-                        .collect(),
-                );
-                Ok(type_mapping)
-            }
-        }
-    }
-
-=======
->>>>>>> 79170dbe
     pub(crate) fn insert_trait_implementation_for_type(&mut self, type_id: TypeId) {
         let engines = self.engines;
         let code_block_first_pass = self.code_block_first_pass();
