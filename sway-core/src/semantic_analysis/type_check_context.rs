#![allow(clippy::mutable_key_type)]
use std::collections::{HashMap, HashSet, VecDeque};

use crate::{
    decl_engine::{DeclEngineGet, DeclRefFunction},
    engine_threading::*,
    language::{
        parsed::TreeType,
        ty::{self, TyDecl},
        CallPath, QualifiedCallPath, Visibility,
    },
    monomorphization::{monomorphize_with_modpath, MonomorphizeHelper},
    namespace::{
        IsExtendingExistingImpl, IsImplSelf, ModulePath, ResolvedDeclaration,
        ResolvedTraitImplItem, TraitMap, TryInsertingTraitImplOnFailure,
    },
    semantic_analysis::{
        ast_node::{AbiMode, ConstShadowingMode},
        Namespace,
    },
    type_system::{SubstTypes, TypeArgument, TypeId, TypeInfo},
    EnforceTypeArguments, SubstTypesContext, TraitConstraint, TypeSubstMap, UnifyCheck,
};
use sway_error::{
    error::CompileError,
    handler::{ErrorEmitted, Handler},
};
use sway_features::ExperimentalFeatures;
use sway_types::{span::Span, Ident, Spanned};

use super::{
    symbol_collection_context::SymbolCollectionContext,
    type_resolve::{resolve_call_path, resolve_qualified_call_path, resolve_type},
    GenericShadowingMode,
};

/// Contextual state tracked and accumulated throughout type-checking.
pub struct TypeCheckContext<'a> {
    /// The namespace context accumulated throughout type-checking.
    ///
    /// Internally, this includes:
    ///
    /// - The `root` module from which all other modules maybe be accessed using absolute paths.
    /// - The `init` module used to initialize submodule namespaces.
    /// - A `mod_path` that represents the current module being type-checked. This is automatically
    ///   updated upon entering/exiting submodules via the `enter_submodule` method.
    pub(crate) namespace: &'a mut Namespace,

    pub(crate) engines: &'a Engines,

    /// Set of experimental flags.
    pub(crate) experimental: ExperimentalFeatures,

    /// Keeps the accumulated symbols previously collected.
    pub(crate) collection_ctx: &'a mut SymbolCollectionContext,

    // The following set of fields are intentionally private. When a `TypeCheckContext` is passed
    // into a new node during type checking, these fields should be updated using the `with_*`
    // methods which provides a new `TypeCheckContext`, ensuring we don't leak our changes into
    // the parent nodes.
    /// While type-checking an expression, this indicates the expected type.
    ///
    /// Assists type inference.
    type_annotation: TypeId,
    /// Assists type inference.
    function_type_annotation: TypeId,
    /// When true unify_with_type_annotation will use unify_with_generic instead of the default unify.
    /// This ensures that expected generic types are unified to more specific received types.
    unify_generic: bool,
    /// While type-checking an `impl` (whether inherent or for a `trait`/`abi`) this represents the
    /// type for which we are implementing. For example in `impl Foo {}` or `impl Trait for Foo
    /// {}`, this represents the type ID of `Foo`.
    self_type: Option<TypeId>,
    /// While type-checking an expression, this indicates the types to be substituted when a
    /// type is resolved. This is required is to replace associated types, namely TypeInfo::TraitType.
    type_subst: TypeSubstMap,
    /// Whether or not we're within an `abi` implementation.
    ///
    /// This is `ImplAbiFn` while checking `abi` implementations whether at their original impl
    /// declaration or within an abi cast expression.
    abi_mode: AbiMode,
    /// Whether or not a const declaration shadows previous const declarations sequentially.
    ///
    /// This is `Sequential` while checking const declarations in functions, otherwise `ItemStyle`.
    const_shadowing_mode: ConstShadowingMode,
    /// Whether or not a generic type parameters shadows previous generic type parameters.
    ///
    /// This is `Disallow` everywhere except while checking type parameters bounds in struct instantiation.
    generic_shadowing_mode: GenericShadowingMode,
    /// Provides "help text" to `TypeError`s during unification.
    // TODO: We probably shouldn't carry this through the `Context`, but instead pass it directly
    // to `unify` as necessary?
    help_text: &'static str,
    /// Provides the kind of the module.
    /// This is useful for example to throw an error when while loops are present in predicates.
    kind: TreeType,

    /// Indicates when semantic analysis should disallow functions. (i.e.
    /// disallowing functions from being defined inside of another function
    /// body).
    disallow_functions: bool,

    /// Indicates when semantic analysis is type checking storage declaration.
    storage_declaration: bool,

    // Indicates when we are collecting unifications.
    collecting_unifications: bool,

    // Indicates when we are doing the first pass of the code block type checking.
    // In some nested places of the first pass we want to disable the first pass optimizations
    // To disable those optimizations we can set this to false.
    code_block_first_pass: bool,
}

impl<'a> TypeCheckContext<'a> {
    /// Initialize a type-checking context with a namespace.
    pub fn from_namespace(
        namespace: &'a mut Namespace,
        collection_ctx: &'a mut SymbolCollectionContext,
        engines: &'a Engines,
        experimental: ExperimentalFeatures,
    ) -> Self {
        Self {
            namespace,
            engines,
            collection_ctx,
            type_annotation: engines.te().new_unknown(),
            function_type_annotation: engines.te().new_unknown(),
            unify_generic: false,
            self_type: None,
            type_subst: TypeSubstMap::new(),
            help_text: "",
            abi_mode: AbiMode::NonAbi,
            const_shadowing_mode: ConstShadowingMode::ItemStyle,
            generic_shadowing_mode: GenericShadowingMode::Disallow,
            kind: TreeType::Contract,
            disallow_functions: false,
            storage_declaration: false,
            experimental,
            collecting_unifications: false,
            code_block_first_pass: false,
        }
    }

    /// Initialize a context at the top-level of a module with its namespace.
    ///
    /// Initializes with:
    ///
    /// - type_annotation: unknown
    /// - mode: NoneAbi
    /// - help_text: ""
    pub fn from_root(
        root_namespace: &'a mut Namespace,
        collection_ctx: &'a mut SymbolCollectionContext,
        engines: &'a Engines,
        experimental: ExperimentalFeatures,
    ) -> Self {
        Self::from_module_namespace(root_namespace, collection_ctx, engines, experimental)
    }

    fn from_module_namespace(
        namespace: &'a mut Namespace,
        collection_ctx: &'a mut SymbolCollectionContext,
        engines: &'a Engines,
        experimental: ExperimentalFeatures,
    ) -> Self {
        Self {
            collection_ctx,
            namespace,
            engines,
            type_annotation: engines.te().new_unknown(),
            function_type_annotation: engines.te().new_unknown(),
            unify_generic: false,
            self_type: None,
            type_subst: TypeSubstMap::new(),
            help_text: "",
            abi_mode: AbiMode::NonAbi,
            const_shadowing_mode: ConstShadowingMode::ItemStyle,
            generic_shadowing_mode: GenericShadowingMode::Disallow,
            kind: TreeType::Contract,
            disallow_functions: false,
            storage_declaration: false,
            experimental,
            collecting_unifications: false,
            code_block_first_pass: false,
        }
    }

    /// Create a new context that mutably borrows the inner `namespace` with a lifetime bound by
    /// `self`.
    ///
    /// This is particularly useful when type-checking a node that has more than one child node
    /// (very often the case). By taking the context with the namespace lifetime bound to `self`
    /// rather than the original namespace reference, we instead restrict the returned context to
    /// the local scope and avoid consuming the original context when providing context to the
    /// first visited child node.
    pub fn by_ref(&mut self) -> TypeCheckContext<'_> {
        TypeCheckContext {
            namespace: self.namespace,
            collection_ctx: self.collection_ctx,
            type_annotation: self.type_annotation,
            function_type_annotation: self.function_type_annotation,
            unify_generic: self.unify_generic,
            self_type: self.self_type,
            type_subst: self.type_subst.clone(),
            abi_mode: self.abi_mode.clone(),
            const_shadowing_mode: self.const_shadowing_mode,
            generic_shadowing_mode: self.generic_shadowing_mode,
            help_text: self.help_text,
            kind: self.kind,
            engines: self.engines,
            disallow_functions: self.disallow_functions,
            storage_declaration: self.storage_declaration,
            experimental: self.experimental,
            collecting_unifications: self.collecting_unifications,
            code_block_first_pass: self.code_block_first_pass,
        }
    }

    /// Scope the `TypeCheckContext` with a new namespace, and set up the collection context
    /// so it enters the lexical scope corresponding to the given span.
    pub fn scoped<T>(
        self,
        handler: &Handler,
        span: Option<Span>,
        with_scoped_ctx: impl FnOnce(TypeCheckContext) -> Result<T, ErrorEmitted>,
    ) -> Result<T, ErrorEmitted> {
        let mut namespace = self.namespace.clone();
        if let Some(span) = span {
            self.collection_ctx.enter_lexical_scope(
                handler,
                self.engines,
                span,
                |scoped_collection_ctx| {
                    let ctx = TypeCheckContext {
                        namespace: &mut namespace,
                        collection_ctx: scoped_collection_ctx,
                        type_annotation: self.type_annotation,
                        function_type_annotation: self.function_type_annotation,
                        unify_generic: self.unify_generic,
                        self_type: self.self_type,
                        type_subst: self.type_subst,
                        abi_mode: self.abi_mode,
                        const_shadowing_mode: self.const_shadowing_mode,
                        generic_shadowing_mode: self.generic_shadowing_mode,
                        help_text: self.help_text,
                        kind: self.kind,
                        engines: self.engines,
                        disallow_functions: self.disallow_functions,
                        storage_declaration: self.storage_declaration,
                        experimental: self.experimental,
                        collecting_unifications: self.collecting_unifications,
                        code_block_first_pass: self.code_block_first_pass,
                    };
                    with_scoped_ctx(ctx)
                },
            )
        } else {
            let ctx = TypeCheckContext {
                collection_ctx: self.collection_ctx,
                namespace: &mut namespace,
                type_annotation: self.type_annotation,
                function_type_annotation: self.function_type_annotation,
                unify_generic: self.unify_generic,
                self_type: self.self_type,
                type_subst: self.type_subst,
                abi_mode: self.abi_mode,
                const_shadowing_mode: self.const_shadowing_mode,
                generic_shadowing_mode: self.generic_shadowing_mode,
                help_text: self.help_text,
                kind: self.kind,
                engines: self.engines,
                disallow_functions: self.disallow_functions,
                storage_declaration: self.storage_declaration,
                experimental: self.experimental,
                collecting_unifications: self.collecting_unifications,
                code_block_first_pass: self.code_block_first_pass,
            };
            with_scoped_ctx(ctx)
        }
    }

    /// Scope the `TypeCheckContext` with a new namespace and returns it in case of success.
    /// Also sets up the collection context so it enters the lexical scope corresponding to
    /// the given span.
    pub fn scoped_and_namespace<T>(
        self,
        handler: &Handler,
        span: Option<Span>,
        with_scoped_ctx: impl FnOnce(TypeCheckContext) -> Result<T, ErrorEmitted>,
    ) -> Result<(T, Namespace), ErrorEmitted> {
        let mut namespace = self.namespace.clone();
        if let Some(span) = span {
            self.collection_ctx.enter_lexical_scope(
                handler,
                self.engines,
                span,
                |scoped_collection_ctx| {
                    let ctx = TypeCheckContext {
                        collection_ctx: scoped_collection_ctx,
                        namespace: &mut namespace,
                        type_annotation: self.type_annotation,
                        function_type_annotation: self.function_type_annotation,
                        unify_generic: self.unify_generic,
                        self_type: self.self_type,
                        type_subst: self.type_subst,
                        abi_mode: self.abi_mode,
                        const_shadowing_mode: self.const_shadowing_mode,
                        generic_shadowing_mode: self.generic_shadowing_mode,
                        help_text: self.help_text,
                        kind: self.kind,
                        engines: self.engines,
                        disallow_functions: self.disallow_functions,
                        storage_declaration: self.storage_declaration,
                        experimental: self.experimental,
                        collecting_unifications: self.collecting_unifications,
                        code_block_first_pass: self.code_block_first_pass,
                    };
                    Ok((with_scoped_ctx(ctx)?, namespace))
                },
            )
        } else {
            let ctx = TypeCheckContext {
                collection_ctx: self.collection_ctx,
                namespace: &mut namespace,
                type_annotation: self.type_annotation,
                function_type_annotation: self.function_type_annotation,
                unify_generic: self.unify_generic,
                self_type: self.self_type,
                type_subst: self.type_subst,
                abi_mode: self.abi_mode,
                const_shadowing_mode: self.const_shadowing_mode,
                generic_shadowing_mode: self.generic_shadowing_mode,
                help_text: self.help_text,
                kind: self.kind,
                engines: self.engines,
                disallow_functions: self.disallow_functions,
                storage_declaration: self.storage_declaration,
                experimental: self.experimental,
                collecting_unifications: self.collecting_unifications,
                code_block_first_pass: self.code_block_first_pass,
            };
            Ok((with_scoped_ctx(ctx)?, namespace))
        }
    }

    /// Enter the submodule with the given name and produce a type-check context ready for
    /// type-checking its content.
    ///
    /// Returns the result of the given `with_submod_ctx` function.
    pub fn enter_submodule<T>(
        &mut self,
	handler: &Handler,
        mod_name: Ident,
        visibility: Visibility,
        module_span: Span,
        with_submod_ctx: impl FnOnce(TypeCheckContext) -> T,
    ) -> Result<T, ErrorEmitted> {
        let experimental = self.experimental;

        // We're checking a submodule, so no need to pass through anything other than the
        // namespace and the engines.
        let engines = self.engines;
	self.namespace.enter_submodule(
	    handler,
            engines,
            mod_name.clone(),
            visibility,
            module_span.clone(),
        )?;

        self.collection_ctx.enter_submodule(
	    handler,
            engines,
            mod_name,
            visibility,
            module_span,
	    |submod_collection_ctx| {
                let submod_ctx = TypeCheckContext::from_namespace(
                    &mut self.namespace,
                    submod_collection_ctx,
                    engines,
                    experimental,
                );
                let ret = with_submod_ctx(submod_ctx);
		self.namespace.pop_submodule();
 	        ret
            },
        )
    }

    /// Returns a mutable reference to the current namespace.
    pub fn namespace_mut(&mut self) -> &mut Namespace {
        self.namespace
    }

    /// Returns a reference to the current namespace.
    pub fn namespace(&self) -> &Namespace {
        self.namespace
    }

    /// Map this `TypeCheckContext` instance to a new one with the given `help_text`.
    pub(crate) fn with_help_text(self, help_text: &'static str) -> Self {
        Self { help_text, ..self }
    }

    /// Map this `TypeCheckContext` instance to a new one with the given type annotation.
    pub(crate) fn with_type_annotation(self, type_annotation: TypeId) -> Self {
        Self {
            type_annotation,
            ..self
        }
    }

    /// Map this `TypeCheckContext` instance to a new one with the given type annotation.
    pub(crate) fn with_function_type_annotation(self, function_type_annotation: TypeId) -> Self {
        Self {
            function_type_annotation,
            ..self
        }
    }

    /// Map this `TypeCheckContext` instance to a new one with the given type annotation.
    pub(crate) fn with_unify_generic(self, unify_generic: bool) -> Self {
        Self {
            unify_generic,
            ..self
        }
    }

    /// Map this `TypeCheckContext` instance to a new one with the given type subst.
    pub(crate) fn with_type_subst(self, type_subst: &TypeSubstMap) -> Self {
        Self {
            type_subst: type_subst.clone(),
            ..self
        }
    }

    /// Map this `TypeCheckContext` instance to a new one with the given ABI `mode`.
    pub(crate) fn with_abi_mode(self, abi_mode: AbiMode) -> Self {
        Self { abi_mode, ..self }
    }

    /// Map this `TypeCheckContext` instance to a new one with the given const shadowing `mode`.
    pub(crate) fn with_const_shadowing_mode(
        self,
        const_shadowing_mode: ConstShadowingMode,
    ) -> Self {
        Self {
            const_shadowing_mode,
            ..self
        }
    }

    /// Map this `TypeCheckContext` instance to a new one with the given generic shadowing `mode`.
    pub(crate) fn with_generic_shadowing_mode(
        self,
        generic_shadowing_mode: GenericShadowingMode,
    ) -> Self {
        Self {
            generic_shadowing_mode,
            ..self
        }
    }

    /// Map this `TypeCheckContext` instance to a new one with the given module kind.
    pub(crate) fn with_kind(self, kind: TreeType) -> Self {
        Self { kind, ..self }
    }

    /// Map this `TypeCheckContext` instance to a new one with the given self type.
    pub(crate) fn with_self_type(self, self_type: Option<TypeId>) -> Self {
        Self { self_type, ..self }
    }

    pub(crate) fn with_collecting_unifications(self) -> Self {
        Self {
            collecting_unifications: true,
            ..self
        }
    }

    pub(crate) fn with_code_block_first_pass(self, value: bool) -> Self {
        Self {
            code_block_first_pass: value,
            ..self
        }
    }

    /// Map this `TypeCheckContext` instance to a new one with
    /// `disallow_functions` set to `true`.
    pub(crate) fn disallow_functions(self) -> Self {
        Self {
            disallow_functions: true,
            ..self
        }
    }

    /// Map this `TypeCheckContext` instance to a new one with
    /// `disallow_functions` set to `false`.
    pub(crate) fn allow_functions(self) -> Self {
        Self {
            disallow_functions: false,
            ..self
        }
    }

    /// Map this `TypeCheckContext` instance to a new one with
    /// `storage_declaration` set to `true`.
    pub(crate) fn with_storage_declaration(self) -> Self {
        Self {
            storage_declaration: true,
            ..self
        }
    }

    // A set of accessor methods. We do this rather than making the fields `pub` in order to ensure
    // that these are only updated via the `with_*` methods that produce a new `TypeCheckContext`.

    pub(crate) fn help_text(&self) -> &'static str {
        self.help_text
    }

    pub(crate) fn type_annotation(&self) -> TypeId {
        self.type_annotation
    }

    pub(crate) fn function_type_annotation(&self) -> TypeId {
        self.function_type_annotation
    }

    pub(crate) fn unify_generic(&self) -> bool {
        self.unify_generic
    }

    pub(crate) fn self_type(&self) -> Option<TypeId> {
        self.self_type
    }

    pub(crate) fn subst_ctx(&self) -> SubstTypesContext {
        SubstTypesContext::new(
            self.engines(),
            &self.type_subst,
            !self.code_block_first_pass(),
        )
    }

    pub(crate) fn abi_mode(&self) -> AbiMode {
        self.abi_mode.clone()
    }

    #[allow(dead_code)]
    pub(crate) fn kind(&self) -> TreeType {
        self.kind
    }

    pub(crate) fn functions_disallowed(&self) -> bool {
        self.disallow_functions
    }

    pub(crate) fn storage_declaration(&self) -> bool {
        self.storage_declaration
    }

    pub(crate) fn collecting_unifications(&self) -> bool {
        self.collecting_unifications
    }

    pub(crate) fn code_block_first_pass(&self) -> bool {
        self.code_block_first_pass
    }

    /// Get the engines needed for engine threading.
    pub(crate) fn engines(&self) -> &'a Engines {
        self.engines
    }

    // Provide some convenience functions around the inner context.

    /// Short-hand for calling the `monomorphize` function in the type engine
    pub(crate) fn monomorphize<T>(
        &mut self,
        handler: &Handler,
        value: &mut T,
        type_arguments: &mut [TypeArgument],
        enforce_type_arguments: EnforceTypeArguments,
        call_site_span: &Span,
    ) -> Result<(), ErrorEmitted>
    where
        T: MonomorphizeHelper + SubstTypes,
    {
        let mod_path = self.namespace().current_mod_path().clone();
        monomorphize_with_modpath(
            handler,
            self.engines(),
            self.namespace(),
            value,
            type_arguments,
            enforce_type_arguments,
            call_site_span,
            &mod_path,
            self.self_type(),
            &self.subst_ctx(),
        )
    }

    /// Short-hand around `type_system::unify_`, where the `TypeCheckContext`
    /// provides the type annotation and help text.
    pub(crate) fn unify_with_type_annotation(&self, handler: &Handler, ty: TypeId, span: &Span) {
        if self.unify_generic() {
            self.engines.te().unify_with_generic(
                handler,
                self.engines(),
                ty,
                self.type_annotation(),
                span,
                self.help_text(),
                None,
            )
        } else {
            self.engines.te().unify(
                handler,
                self.engines(),
                ty,
                self.type_annotation(),
                span,
                self.help_text(),
                None,
            )
        }
    }

    /// Short-hand for calling [Namespace::insert_symbol] with the `const_shadowing_mode` provided by
    /// the `TypeCheckContext`.
    pub(crate) fn insert_symbol(
        &mut self,
        handler: &Handler,
        name: Ident,
        item: TyDecl,
    ) -> Result<(), ErrorEmitted> {
        let const_shadowing_mode = self.const_shadowing_mode;
        let generic_shadowing_mode = self.generic_shadowing_mode;
        let collecting_unifications = self.collecting_unifications;
        let engines = self.engines();
        self.namespace_mut()
            .current_module_mut()
            .current_items_mut()
            .insert_symbol(
                handler,
                engines,
                name,
                ResolvedDeclaration::Typed(item),
                const_shadowing_mode,
                generic_shadowing_mode,
                collecting_unifications,
            )
    }

    /// Short-hand for calling [resolve_type] on `root` with the `mod_path`.
    pub(crate) fn resolve_type(
        &self,
        handler: &Handler,
        type_id: TypeId,
        span: &Span,
        enforce_type_arguments: EnforceTypeArguments,
        type_info_prefix: Option<&ModulePath>,
    ) -> Result<TypeId, ErrorEmitted> {
        let mod_path = self.namespace().current_mod_path().clone();
        resolve_type(
            handler,
            self.engines(),
            self.namespace(),
            &mod_path,
            type_id,
            span,
            enforce_type_arguments,
            type_info_prefix,
            self.self_type(),
            &self.subst_ctx(),
        )
    }

    /// Short-hand for calling [Root::resolve_call_path_with_visibility_check] on `root` with the `mod_path`.
    pub(crate) fn resolve_call_path_with_visibility_check(
        &self,
        handler: &Handler,
        call_path: &CallPath,
    ) -> Result<ResolvedDeclaration, ErrorEmitted> {
        resolve_call_path(
            handler,
            self.engines(),
            self.namespace(),
            &self.namespace().current_mod_path(),
            call_path,
            self.self_type(),
        )
    }

    pub(crate) fn resolve_qualified_call_path_with_visibility_check(
        &mut self,
        handler: &Handler,
        qualified_call_path: &QualifiedCallPath,
    ) -> Result<ResolvedDeclaration, ErrorEmitted> {
        resolve_qualified_call_path(
            handler,
            self.engines(),
            self.namespace(),
            &self.namespace().current_mod_path().clone(),
            qualified_call_path,
            self.self_type(),
            &self.subst_ctx(),
        )
    }

    /// Given a name and a type (plus a `self_type` to potentially
    /// resolve it), find items matching in the namespace.
    pub(crate) fn find_items_for_type(
        &mut self,
        handler: &Handler,
        type_id: TypeId,
        item_prefix: &ModulePath,
        item_name: &Ident,
    ) -> Result<Vec<ty::TyTraitItem>, ErrorEmitted> {
        let type_engine = self.engines.te();
        let _decl_engine = self.engines.de();

//        let type_name = self.engines.help_out(type_id).to_string();
//	let problem = type_name == "Bytes" && item_name.as_str() == "len";
//	if problem { dbg!(&item_prefix); };

        // If the type that we are looking for is the error recovery type, then
        // we want to return the error case without creating a new error
        // message.
        if let TypeInfo::ErrorRecovery(err) = &*type_engine.get(type_id) {
            return Err(*err);
        }

        // grab the local module
        let local_module = self.namespace().require_module_from_absolute_path(
            handler,
            &self.namespace().current_mod_path,
        )?;

        // grab the local items from the local module
        let local_items = local_module
            .current_items()
            .get_items_for_type(self.engines, type_id);

//	if problem { dbg!(&local_items); };

        // resolve the type
        let type_id = resolve_type(
            handler,
            self.engines(),
            self.namespace(),
            item_prefix,
            type_id,
            &item_name.span(),
            EnforceTypeArguments::No,
            None,
            self.self_type(),
            &self.subst_ctx(),
        )
        .unwrap_or_else(|err| type_engine.id_of_error_recovery(err));

        // grab the module where the type itself is declared
        let type_module = self.namespace().require_module_from_absolute_path(
            handler,
            &item_prefix.to_vec(),
        )?;

        // grab the items from where the type is declared
        let mut type_items = type_module
            .current_items()
            .get_items_for_type(self.engines, type_id);

//	if problem { dbg!(&type_items); };
	
        let mut items = local_items;
        items.append(&mut type_items);

        let mut matching_item_decl_refs: Vec<ty::TyTraitItem> = vec![];

        for item in items.into_iter() {
            match &item {
                ResolvedTraitImplItem::Parsed(_) => todo!(),
                ResolvedTraitImplItem::Typed(item) => match item {
                    ty::TyTraitItem::Fn(decl_ref) => {
                        if decl_ref.name() == item_name {
                            matching_item_decl_refs.push(item.clone());
                        }
                    }
                    ty::TyTraitItem::Constant(decl_ref) => {
                        if decl_ref.name() == item_name {
                            matching_item_decl_refs.push(item.clone());
                        }
                    }
                    ty::TyTraitItem::Type(decl_ref) => {
                        if decl_ref.name() == item_name {
                            matching_item_decl_refs.push(item.clone());
                        }
                    }
                },
            }
        }

        Ok(matching_item_decl_refs)
    }

    /// Given a name and a type (plus a `self_type` to potentially
    /// resolve it), find that method in the namespace. Requires `args_buf`
    /// because of some special casing for the standard library where we pull
    /// the type from the arguments buffer.
    ///
    /// This function will generate a missing method error if the method is not
    /// found.
    #[allow(clippy::too_many_arguments)] // TODO: remove lint bypass once private modules are no longer experimental
    pub(crate) fn find_method_for_type(
        &mut self,
        handler: &Handler,
        type_id: TypeId,
        method_prefix: &ModulePath,
        method_name: &Ident,
        annotation_type: TypeId,
        arguments_types: &VecDeque<TypeId>,
        as_trait: Option<TypeId>,
        try_inserting_trait_impl_on_failure: TryInsertingTraitImplOnFailure,
    ) -> Result<DeclRefFunction, ErrorEmitted> {
        let decl_engine = self.engines.de();
        let type_engine = self.engines.te();

//        let type_name = self.engines.help_out(type_id).to_string();
//	let problem = type_name == "Bytes" && method_name.as_str() == "len";
//	if problem {
//	    dbg!(&method_prefix);
//	}
	
        let eq_check = UnifyCheck::non_dynamic_equality(self.engines);
        let coercion_check = UnifyCheck::coercion(self.engines);

        // default numeric types to u64
        if type_engine.contains_numeric(self.engines, type_id) {
//	    if problem { dbg!("contains numeric"); };
            // While collecting unification we don't decay numeric and will ignore this error.
            if self.collecting_unifications {
                return Err(handler.emit_err(CompileError::MethodNotFound {
                    method: method_name.clone().as_str().to_string(),
                    type_name: self.engines.help_out(type_id).to_string(),
                    matching_method_strings: vec![],
                    span: method_name.span(),
                }));
            }
            type_engine.decay_numeric(handler, self.engines, type_id, &method_name.span())?;
        }

        let mut matching_item_decl_refs =
            self.find_items_for_type(handler, type_id, method_prefix, method_name)?;

<<<<<<< HEAD
//	if problem { dbg!(&matching_item_decl_refs); }
=======
        // This code path tries to get items of specific implementation of the annotation type that is a superset of type id.
        // This allows the following associated method to be found:
        // let _: Option<MyStruct<u64>> = MyStruct::try_from(my_u64);
        if !matches!(&*type_engine.get(annotation_type), TypeInfo::Unknown)
            && !type_id.is_concrete(self.engines, crate::TreatNumericAs::Concrete)
        {
            let inner_types =
                annotation_type.extract_inner_types(self.engines, crate::IncludeSelf::Yes);
            for inner_type_id in inner_types {
                if coercion_check.check(inner_type_id, type_id) {
                    matching_item_decl_refs.extend(self.find_items_for_type(
                        handler,
                        inner_type_id,
                        method_prefix,
                        method_name,
                    )?);
                }
            }
        }

        let mut matching_method_strings = HashSet::<String>::new();
>>>>>>> bcd15c3d

        let matching_method_decl_refs = matching_item_decl_refs
            .into_iter()
            .flat_map(|item| match item {
                ty::TyTraitItem::Fn(decl_ref) => Some(decl_ref),
                ty::TyTraitItem::Constant(_) => None,
                ty::TyTraitItem::Type(_) => None,
            })
            .collect::<Vec<_>>();

//	if problem { dbg!(&matching_method_decl_refs); }

        let mut qualified_call_path = None;
        let matching_method_decl_ref = {
            // Case where multiple methods exist with the same name
            // This is the case of https://github.com/FuelLabs/sway/issues/3633
            // where multiple generic trait impls use the same method name but with different parameter types
            let mut maybe_method_decl_refs: Vec<DeclRefFunction> = vec![];
            for decl_ref in matching_method_decl_refs.clone().into_iter() {
                let method = decl_engine.get_function(&decl_ref);
                // Contract call methods don't have self parameter.
                let args_len_diff = if method.is_contract_call && !arguments_types.is_empty() {
                    1
                } else {
                    0
                };
                if method.parameters.len() == arguments_types.len() - args_len_diff
                    && method
                        .parameters
                        .iter()
                        .zip(arguments_types.iter().skip(args_len_diff))
                        .all(|(p, a)| coercion_check.check(*a, p.type_argument.type_id))
                    && (matches!(&*type_engine.get(annotation_type), TypeInfo::Unknown)
                        || matches!(
                            &*type_engine.get(method.return_type.type_id),
                            TypeInfo::Never
                        )
                        || coercion_check
                            .with_ignore_generic_names(true)
                            .check(annotation_type, method.return_type.type_id))
                {
                    maybe_method_decl_refs.push(decl_ref);
                }
            }

//	    if problem { dbg!(&maybe_method_decl_refs); }

            if !maybe_method_decl_refs.is_empty() {
                let mut trait_methods = HashMap::<
                    (
                        CallPath,
                        Vec<WithEngines<TypeArgument>>,
                        Option<WithEngines<TypeInfo>>,
                    ),
                    DeclRefFunction,
                >::new();
                let mut impl_self_method = None;
                for method_ref in maybe_method_decl_refs.clone() {
                    let method = decl_engine.get_function(&method_ref);
                    if let Some(ty::TyDecl::ImplSelfOrTrait(impl_trait)) =
                        method.implementing_type.clone()
                    {
                        let trait_decl = decl_engine.get_impl_self_or_trait(&impl_trait.decl_id);
                        let mut skip_insert = false;
                        if let Some(as_trait) = as_trait {
                            if let TypeInfo::Custom {
                                qualified_call_path: call_path,
                                type_arguments,
                            } = &*type_engine.get(as_trait)
                            {
                                qualified_call_path = Some(call_path.clone());
                                // When `<S as Trait<T>>::method()` is used we only add methods to `trait_methods` that
                                // originate from the qualified trait.
                                if trait_decl.trait_name
                                    == call_path.clone().to_call_path(handler)?
                                {
                                    let mut params_equal = true;
                                    if let Some(params) = type_arguments {
                                        if params.len() != trait_decl.trait_type_arguments.len() {
                                            params_equal = false;
                                        } else {
                                            for (p1, p2) in params
                                                .iter()
                                                .zip(trait_decl.trait_type_arguments.clone())
                                            {
                                                let p1_type_id = self.resolve_type(
                                                    handler,
                                                    p1.type_id,
                                                    &p1.span,
                                                    EnforceTypeArguments::Yes,
                                                    None,
                                                )?;
                                                let p2_type_id = self.resolve_type(
                                                    handler,
                                                    p2.type_id,
                                                    &p2.span,
                                                    EnforceTypeArguments::Yes,
                                                    None,
                                                )?;
                                                if !eq_check.check(p1_type_id, p2_type_id) {
                                                    params_equal = false;
                                                    break;
                                                }
                                            }
                                        }
                                    }
                                    if params_equal {
                                        trait_methods.insert(
                                            (
                                                trait_decl.trait_name.clone(),
                                                trait_decl
                                                    .trait_type_arguments
                                                    .iter()
                                                    .cloned()
                                                    .map(|a| self.engines.help_out(a))
                                                    .collect::<Vec<_>>(),
                                                method.implementing_for_typeid.map(|t| {
                                                    self.engines.help_out(
                                                        (*self.engines.te().get(t)).clone(),
                                                    )
                                                }),
                                            ),
                                            method_ref.clone(),
                                        );
                                    }
                                }
                                skip_insert = true;
                            }
                        }

                        let trait_methods_key = (
                            trait_decl.trait_name.clone(),
                            trait_decl
                                .trait_type_arguments
                                .iter()
                                .cloned()
                                .map(|a| self.engines.help_out(a))
                                .collect::<Vec<_>>(),
                            method.implementing_for_typeid.map(|t| {
                                self.engines.help_out((*self.engines.te().get(t)).clone())
                            }),
                        );

                        // If we have: impl<T> FromBytes for T
                        // and: impl FromBytes for DataPoint
                        // We pick the second implementation.
                        if let Some(existing_value) = trait_methods.get(&trait_methods_key) {
                            let existing_method = decl_engine.get_function(existing_value);
                            if let Some(ty::TyDecl::ImplSelfOrTrait(existing_impl_trait)) =
                                existing_method.implementing_type.clone()
                            {
                                let existing_trait_decl = decl_engine
                                    .get_impl_self_or_trait(&existing_impl_trait.decl_id);
                                if existing_trait_decl.impl_type_parameters.is_empty() {
                                    // We already have an impl without type parameters so we skip the others.
                                    skip_insert = true;
                                }
                            }
                        }

                        if !skip_insert {
                            trait_methods.insert(trait_methods_key, method_ref.clone());
                        }
                        if trait_decl.trait_decl_ref.is_none() {
                            impl_self_method = Some(method_ref);
                        }
                    }
                }

                if trait_methods.len() == 1 {
                    trait_methods.values().next().cloned()
                } else if trait_methods.len() > 1 {
                    if impl_self_method.is_some() {
                        // In case we have trait methods and a impl self method we use the impl self method.
                        impl_self_method
                    } else {
                        fn to_string(
                            trait_name: CallPath,
                            trait_type_args: Vec<WithEngines<TypeArgument>>,
                        ) -> String {
                            format!(
                                "{}{}",
                                trait_name.suffix,
                                if trait_type_args.is_empty() {
                                    String::new()
                                } else {
                                    format!(
                                        "<{}>",
                                        trait_type_args
                                            .iter()
                                            .map(|type_arg| type_arg.to_string())
                                            .collect::<Vec<_>>()
                                            .join(", ")
                                    )
                                },
                            )
                        }
                        let mut trait_strings = trait_methods
                            .keys()
                            .map(|t| {
                                (
                                    to_string(t.0.clone(), t.1.clone()),
                                    t.2.clone()
                                        .map(|t| t.to_string())
                                        .or_else(|| {
                                            Some(self.engines().help_out(type_id).to_string())
                                        })
                                        .unwrap(),
                                )
                            })
                            .collect::<Vec<(String, String)>>();
                        // Sort so the output of the error is always the same.
                        trait_strings.sort();
                        return Err(handler.emit_err(
                            CompileError::MultipleApplicableItemsInScope {
                                item_name: method_name.as_str().to_string(),
                                item_kind: "function".to_string(),
                                as_traits: trait_strings,
                                span: method_name.span(),
                            },
                        ));
                    }
                } else if qualified_call_path.is_some() {
                    // When we use a qualified path the expected method should be in trait_methods.
                    None
                } else {
                    maybe_method_decl_refs.first().cloned()
                }
            } else {
                for decl_ref in matching_method_decl_refs.clone().into_iter() {
                    let method = decl_engine.get_function(&decl_ref);
                    matching_method_strings.insert(format!(
                        "{}({}) -> {}{}",
                        method.name.as_str(),
                        method
                            .parameters
                            .iter()
                            .map(|p| self.engines.help_out(p.type_argument.type_id).to_string())
                            .collect::<Vec<_>>()
                            .join(", "),
                        self.engines.help_out(method.return_type.type_id),
                        if let Some(implementing_for_type_id) = method.implementing_for_typeid {
                            format!(" in {}", self.engines.help_out(implementing_for_type_id))
                        } else {
                            "".to_string()
                        }
                    ));
                }

                // When we can't match any method with parameter types we will throw an error.
                None
            }
        };

        if let Some(method_decl_ref) = matching_method_decl_ref {
            return Ok(method_decl_ref);
        }

        if let Some(TypeInfo::ErrorRecovery(err)) = arguments_types
            .front()
            .map(|x| (*type_engine.get(*x)).clone())
        {
            Err(err)
        } else {
            if matches!(
                try_inserting_trait_impl_on_failure,
                TryInsertingTraitImplOnFailure::Yes
            ) {
                // Retrieve the implemented traits for the type and insert them in the namespace.
                // insert_trait_implementation_for_type is done lazily only when required because of a failure.
                self.insert_trait_implementation_for_type(type_id);

                return self.find_method_for_type(
                    handler,
                    type_id,
                    method_prefix,
                    method_name,
                    annotation_type,
                    arguments_types,
                    as_trait,
                    TryInsertingTraitImplOnFailure::No,
                );
            }

            let type_name = if let Some(call_path) = qualified_call_path {
                format!(
                    "{} as {}",
                    self.engines.help_out(type_id),
                    call_path.call_path
                )
            } else {
                self.engines.help_out(type_id).to_string()
            };
<<<<<<< HEAD
	    //	    dbg!("end");
//	    if problem { panic!(); };
=======

>>>>>>> bcd15c3d
            Err(handler.emit_err(CompileError::MethodNotFound {
                method: format!(
                    "{}({}){}",
                    method_name.clone(),
                    arguments_types
                        .iter()
                        .map(|a| self.engines.help_out(a).to_string())
                        .collect::<Vec<_>>()
                        .join(", "),
                    if matches!(
                        *self.engines.te().get(self.type_annotation),
                        TypeInfo::Unknown
                    ) {
                        "".to_string()
                    } else {
                        format!(" -> {}", self.engines.help_out(self.type_annotation))
                    }
                ),
                type_name,
                matching_method_strings: matching_method_strings
                    .iter()
                    .cloned()
                    .collect::<Vec<_>>(),
                span: method_name.span(),
            }))
        }
    }

    /// Short-hand for performing a [Module::star_import] with `mod_path` as the destination.
    pub(crate) fn star_import(
        &mut self,
        handler: &Handler,
        src: &ModulePath,
        visibility: Visibility,
    ) -> Result<(), ErrorEmitted> {
	let engines = self.engines;
        self.namespace_mut().star_import_to_current_module(handler, engines, src, visibility)
    }

    /// Short-hand for performing a [Module::variant_star_import] with `mod_path` as the destination.
    pub(crate) fn variant_star_import(
        &mut self,
        handler: &Handler,
        src: &ModulePath,
        enum_name: &Ident,
        visibility: Visibility,
    ) -> Result<(), ErrorEmitted> {
	let engines = self.engines;
        self.namespace_mut().variant_star_import_to_current_module(handler, engines, src, enum_name, visibility)
    }

    /// Short-hand for performing a [Module::self_import] with `mod_path` as the destination.
    pub(crate) fn self_import(
        &mut self,
        handler: &Handler,
        src: &ModulePath,
        alias: Option<Ident>,
        visibility: Visibility,
    ) -> Result<(), ErrorEmitted> {
	let engines = self.engines;
        self.namespace_mut().self_import_to_current_module(handler, engines, src, alias, visibility)
    }

    // Import all impls for a struct/enum. Do nothing for other types.
    pub(crate) fn impls_import(&mut self, engines: &Engines, type_id: TypeId) {
        let type_info = engines.te().get(type_id);

        let decl_call_path = match &*type_info {
            TypeInfo::Enum(decl_id) => {
                let decl = engines.de().get(decl_id);
                decl.call_path.clone()
            }
            TypeInfo::Struct(decl_id) => {
                let decl = engines.de().get(decl_id);
                decl.call_path.clone()
            }
            _ => return,
        };

        let mut impls_to_insert = TraitMap::default();

	// TODO: prepend current package name?
	let Some(src_mod) = &self.namespace().module_from_absolute_path(&decl_call_path.prefixes)
        else {
            return;
        };

        impls_to_insert.extend(
            src_mod
                .current_items()
                .implemented_traits
                .filter_by_type_item_import(type_id, engines, self.code_block_first_pass().into()),
            engines,
        );

        let dst_mod = self.namespace_mut().current_module_mut();
        dst_mod
            .current_items_mut()
            .implemented_traits
            .extend(impls_to_insert, engines);
    }

    /// Short-hand for performing a [Module::item_import] with `mod_path` as the destination.
    pub(crate) fn item_import(
        &mut self,
        handler: &Handler,
        src: &ModulePath,
        item: &Ident,
        alias: Option<Ident>,
        visibility: Visibility,
    ) -> Result<(), ErrorEmitted> {
	let engines = self.engines;
        self.namespace_mut().item_import_to_current_module(handler, engines, src, item, alias, visibility)
    }

    /// Short-hand for performing a [Module::variant_import] with `mod_path` as the destination.
    #[allow(clippy::too_many_arguments)]
    pub(crate) fn variant_import(
        &mut self,
        handler: &Handler,
        src: &ModulePath,
        enum_name: &Ident,
        variant_name: &Ident,
        alias: Option<Ident>,
        visibility: Visibility,
    ) -> Result<(), ErrorEmitted> {
	let engines = self.engines;
        self.namespace_mut().variant_import_to_current_module(
            handler,
            engines,
            src,
            enum_name,
            variant_name,
            alias,
            visibility,
        )
    }

    #[allow(clippy::too_many_arguments)]
    pub(crate) fn insert_trait_implementation(
        &mut self,
        handler: &Handler,
        trait_name: CallPath,
        trait_type_args: Vec<TypeArgument>,
        type_id: TypeId,
        items: &[ty::TyImplItem],
        impl_span: &Span,
        trait_decl_span: Option<Span>,
        is_impl_self: IsImplSelf,
        is_extending_existing_impl: IsExtendingExistingImpl,
    ) -> Result<(), ErrorEmitted> {
        // Use trait name with full path, improves consistency between
        // this inserting and getting in `get_methods_for_type_and_trait_name`.
        let full_trait_name = trait_name.to_fullpath(self.engines(), self.namespace());
        let engines = self.engines;
        let items = items
            .iter()
            .map(|item| ResolvedTraitImplItem::Typed(item.clone()))
            .collect::<Vec<_>>();
        self.namespace_mut()
            .current_module_mut()
            .current_items_mut()
            .implemented_traits
            .insert(
                handler,
                full_trait_name,
                trait_type_args,
                type_id,
                &items,
                impl_span,
                trait_decl_span,
                is_impl_self,
                is_extending_existing_impl,
                engines,
            )
    }

    pub(crate) fn get_items_for_type_and_trait_name(
        &self,
        type_id: TypeId,
        trait_name: &CallPath,
    ) -> Vec<ty::TyTraitItem> {
        self.get_items_for_type_and_trait_name_and_trait_type_arguments(type_id, trait_name, &[])
    }

    pub(crate) fn get_items_for_type_and_trait_name_and_trait_type_arguments(
        &self,
        type_id: TypeId,
        trait_name: &CallPath,
        trait_type_args: &[TypeArgument],
    ) -> Vec<ty::TyTraitItem> {
        // Use trait name with full path, improves consistency between
        // this get and inserting in `insert_trait_implementation`.
        let trait_name = trait_name.to_fullpath(self.engines(), self.namespace());

        self.namespace()
            .current_module()
            .current_items()
            .implemented_traits
            .get_items_for_type_and_trait_name_and_trait_type_arguments_typed(
                self.engines,
                type_id,
                &trait_name,
                trait_type_args,
            )
    }

    pub(crate) fn insert_trait_implementation_for_type(&mut self, type_id: TypeId) {
        let engines = self.engines;
        let code_block_first_pass = self.code_block_first_pass();
        self.namespace_mut()
            .current_module_mut()
            .current_items_mut()
            .implemented_traits
            .insert_for_type(engines, type_id, code_block_first_pass.into());
    }

    pub fn check_type_impls_traits(
        &mut self,
        type_id: TypeId,
        constraints: &[TraitConstraint],
    ) -> bool {
        let handler = Handler::default();
        let engines = self.engines;
        let code_block_first_pass = self.code_block_first_pass();
        self.namespace_mut()
            .current_module_mut()
            .current_items_mut()
            .implemented_traits
            .check_if_trait_constraints_are_satisfied_for_type(
                &handler,
                type_id,
                constraints,
                &Span::dummy(),
                engines,
                crate::namespace::TryInsertingTraitImplOnFailure::Yes,
                code_block_first_pass.into(),
            )
            .is_ok()
    }
}<|MERGE_RESOLUTION|>--- conflicted
+++ resolved
@@ -856,9 +856,8 @@
         let mut matching_item_decl_refs =
             self.find_items_for_type(handler, type_id, method_prefix, method_name)?;
 
-<<<<<<< HEAD
 //	if problem { dbg!(&matching_item_decl_refs); }
-=======
+
         // This code path tries to get items of specific implementation of the annotation type that is a superset of type id.
         // This allows the following associated method to be found:
         // let _: Option<MyStruct<u64>> = MyStruct::try_from(my_u64);
@@ -880,7 +879,6 @@
         }
 
         let mut matching_method_strings = HashSet::<String>::new();
->>>>>>> bcd15c3d
 
         let matching_method_decl_refs = matching_item_decl_refs
             .into_iter()
@@ -1174,12 +1172,10 @@
             } else {
                 self.engines.help_out(type_id).to_string()
             };
-<<<<<<< HEAD
+
 	    //	    dbg!("end");
 //	    if problem { panic!(); };
-=======
-
->>>>>>> bcd15c3d
+
             Err(handler.emit_err(CompileError::MethodNotFound {
                 method: format!(
                     "{}({}){}",
