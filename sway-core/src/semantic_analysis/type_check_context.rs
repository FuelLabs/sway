--- conflicted
+++ resolved
@@ -6,13 +6,8 @@
     decl_engine::{DeclEngineGet, DeclRefFunction, MaterializeConstGenerics},
     engine_threading::*,
     language::{
-<<<<<<< HEAD
-        parsed::TreeType,
-        ty::{self, TyDecl, TyExpression, TyFunctionDisplay},
-=======
         parsed::{MethodName, TreeType},
         ty::{self, TyDecl, TyExpression},
->>>>>>> df6839d9
         CallPath, QualifiedCallPath, Visibility,
     },
     monomorphization::{monomorphize_with_modpath, MonomorphizeHelper},
@@ -28,7 +23,6 @@
     EnforceTypeArguments, SubstTypesContext, TraitConstraint, TypeParameter, TypeSubstMap,
     UnifyCheck,
 };
-use itertools::Itertools;
 use sway_error::{
     error::CompileError,
     handler::{ErrorEmitted, Handler},
@@ -880,24 +874,6 @@
         Ok(matching_items)
     }
 
-<<<<<<< HEAD
-    /// Given a `method_name` and a `type_id`, find that method on that type in the namespace.
-    ///
-    /// `annotation_type` is the expected method return type.
-    ///
-    /// Requires `argument_types` because:
-    /// - standard operations like +, <=, etc. are called like "std::ops::<operation>" and the
-    ///   actual self type of the trait implementation is determined by the passed argument type.
-    /// - we can have several implementations of generic traits for different types, that can
-    ///   result in a method of a same name, but with different type arguments.
-    ///
-    /// This function will emit a [CompileError::MethodNotFound] if the method is not found.
-    ///
-    /// Note that _method_ here means **any function associated to a type**, with or without
-    /// the `self` argument.
-    #[allow(clippy::too_many_arguments)]
-    pub(crate) fn find_method_for_type(
-=======
     fn get_namespace_module_from_type_id(&self, type_id: TypeId) -> Result<&Module, ErrorEmitted> {
         let type_info = self.engines().te().get(type_id);
         if type_info.is_alias() {
@@ -927,7 +903,6 @@
 
     #[inline]
     fn default_numeric_if_needed(
->>>>>>> df6839d9
         &self,
         handler: &Handler,
         type_id: TypeId,
@@ -940,10 +915,10 @@
             // While collecting unifications we don't decay numeric and will ignore this error.
             if self.collecting_unifications {
                 return Err(handler.emit_err(CompileError::MethodNotFound {
-                    called_method: method_name.into(),
-                    expected_signature: method_name.clone().as_str().to_string(),
+                    method: method_name.clone().as_str().to_string(),
                     type_name: self.engines.help_out(type_id).to_string(),
-                    matching_methods: vec![],
+                    matching_method_strings: vec![],
+                    span: method_name.span(),
                 }));
             }
             type_engine.decay_numeric(handler, self.engines, type_id, &method_name.span())?;
@@ -996,9 +971,6 @@
             }
         }
 
-<<<<<<< HEAD
-        let mut matching_methods = HashSet::<String>::new();
-=======
         if let Some(method_name) = method_name {
             let method_constraints = self.trait_constraints_from_method_name(handler, method_name);
             self.filter_items_by_trait_access(&mut items, method_constraints.as_ref());
@@ -1043,7 +1015,6 @@
             _ => None,
         }
     }
->>>>>>> df6839d9
 
     /// Filter the candidate trait items so that only methods whose traits satisfy the relevant
     /// trait bounds remain. Groups corresponding to other generic parameters are left untouched.
@@ -1480,88 +1451,6 @@
             _ => (None, None),
         };
 
-<<<<<<< HEAD
-            if !maybe_method_decl_refs.is_empty() {
-                let mut trait_methods = BTreeMap::<
-                    (
-                        CallPath,
-                        Vec<WithEngines<GenericArgument>>,
-                        Option<WithEngines<TypeInfo>>,
-                    ),
-                    DeclRefFunction,
-                >::new();
-                let mut impl_self_method = None;
-                for method_ref in maybe_method_decl_refs.iter() {
-                    let method = decl_engine.get_function(method_ref);
-                    if let Some(ty::TyDecl::ImplSelfOrTrait(impl_trait)) = &method.implementing_type
-                    {
-                        let trait_decl = decl_engine.get_impl_self_or_trait(&impl_trait.decl_id);
-
-                        let trait_methods_key = (
-                            trait_decl.trait_name.clone(),
-                            trait_decl
-                                .trait_type_arguments
-                                .iter()
-                                .cloned()
-                                .map(|a| self.engines.help_out(a))
-                                .collect::<Vec<_>>(),
-                            method.implementing_for.map(|t| {
-                                self.engines.help_out((*self.engines.te().get(t)).clone())
-                            }),
-                        );
-
-                        let mut skip_insert = false;
-                        if let Some(as_trait) = as_trait {
-                            if let TypeInfo::Custom {
-                                qualified_call_path: call_path,
-                                type_arguments,
-                            } = &*type_engine.get(as_trait)
-                            {
-                                qualified_call_path = Some(call_path.clone());
-                                // When `<S as Trait<T>>::method()` is used we only add methods to `trait_methods` that
-                                // originate from the qualified trait.
-                                if trait_decl.trait_name
-                                    == call_path.clone().to_call_path(handler)?
-                                {
-                                    let mut params_equal = true;
-                                    if let Some(params) = type_arguments {
-                                        if params.len() != trait_decl.trait_type_arguments.len() {
-                                            params_equal = false;
-                                        } else {
-                                            for (p1, p2) in params
-                                                .iter()
-                                                .zip(trait_decl.trait_type_arguments.iter())
-                                            {
-                                                let p1_type_id = self.resolve_type(
-                                                    handler,
-                                                    p1.type_id(),
-                                                    &p1.span(),
-                                                    EnforceTypeArguments::Yes,
-                                                    None,
-                                                )?;
-                                                let p2_type_id = self.resolve_type(
-                                                    handler,
-                                                    p2.type_id(),
-                                                    &p2.span(),
-                                                    EnforceTypeArguments::Yes,
-                                                    None,
-                                                )?;
-                                                if !eq_check.check(p1_type_id, p2_type_id) {
-                                                    params_equal = false;
-                                                    break;
-                                                }
-                                            }
-                                        }
-                                    }
-                                    if params_equal {
-                                        trait_methods
-                                            .insert(trait_methods_key.clone(), method_ref.clone());
-                                    }
-                                }
-                                skip_insert = true;
-                            }
-                        }
-=======
         // Helper: compare two type arguments after resolution.
         let types_equal = |a: (&GenericArgument, &GenericArgument)| -> Result<bool, ErrorEmitted> {
             let (p1, p2) = a;
@@ -1581,7 +1470,6 @@
             )?;
             Ok(eq_check.check(p1_id, p2_id))
         };
->>>>>>> df6839d9
 
         // Helper: check whether this impl matches the optional qualified trait filter.
         let matches_trait_filter =
@@ -1642,41 +1530,11 @@
                 }
             }
 
-<<<<<<< HEAD
-                if trait_methods.len() == 1 {
-                    trait_methods.values().next().cloned()
-                } else if trait_methods.len() > 1 {
-                    if impl_self_method.is_some() {
-                        // In case we have trait methods and a impl self method we use the impl self method.
-                        impl_self_method.cloned()
-                    } else {
-                        // Avoids following error when we already know the exact type:
-                        // Multiple applicable items in scope.
-                        //   Disambiguate the associated function for candidate #0
-                        //     <&&&u64 as Trait>::val
-                        //   Disambiguate the associated function for candidate #1
-                        //     <&mut &mut &u64 as Trait>::val
-                        // If one method has the exact type an the others don't we can use that method.
-                        let mut exact_matching_methods = vec![];
-                        let trait_method_values = trait_methods.values();
-                        for trait_method_ref in trait_method_values {
-                            let method = decl_engine.get_function(trait_method_ref);
-                            if let Some(implementing_for_type) = method.implementing_for {
-                                if eq_check
-                                    .with_unify_ref_mut(false)
-                                    .check(implementing_for_type, type_id)
-                                {
-                                    exact_matching_methods.push(trait_method_ref.clone());
-                                }
-                            }
-                        }
-=======
             // Track presence of an inherent impl so we can prefer it later.
             if trait_decl.trait_decl_ref.is_none() {
                 impl_self_method = Some(method_ref.clone());
             }
         }
->>>>>>> df6839d9
 
         Ok(GroupingResult {
             trait_methods,
@@ -1751,16 +1609,8 @@
                         }
                     }
                 }
-<<<<<<< HEAD
-            } else {
-                let fn_display = TyFunctionDisplay::full().without_self_param_type();
-                for decl_ref in matching_method_decl_refs.clone().into_iter() {
-                    let method = decl_engine.get_function(&decl_ref);
-                    matching_methods.insert(fn_display.display(&method, self.engines));
-=======
                 if exact.len() == 1 {
                     return Ok(Some(exact.remove(0)));
->>>>>>> df6839d9
                 }
 
                 // Ambiguity: rebuild strings from impl ids.
@@ -1930,31 +1780,6 @@
             self.engines.help_out(type_id).to_string()
         };
 
-<<<<<<< HEAD
-            Err(handler.emit_err(CompileError::MethodNotFound {
-                called_method: method_name.into(),
-                expected_signature: format!(
-                    "{}({}){}",
-                    method_name.clone(),
-                    arguments_types
-                        .iter()
-                        .map(|a| self.engines.help_out(a).to_string())
-                        .collect::<Vec<_>>()
-                        .join(", "),
-                    if matches!(
-                        *self.engines.te().get(self.type_annotation),
-                        TypeInfo::Unknown
-                    ) {
-                        "".to_string()
-                    } else {
-                        format!(" -> {}", self.engines.help_out(self.type_annotation))
-                    }
-                ),
-                type_name,
-                matching_methods: matching_methods.into_iter().sorted().collect::<Vec<_>>(),
-            }))
-        }
-=======
         // Final: MethodNotFound with formatted signature and candidates.
         Err(handler.emit_err(CompileError::MethodNotFound {
             method: format!(
@@ -1978,7 +1803,6 @@
             matching_method_strings: matching_method_strings.iter().cloned().collect::<Vec<_>>(),
             span: method_ident.span(),
         }))
->>>>>>> df6839d9
     }
 
     /// Short-hand for performing a [Module::star_import] with `mod_path` as the destination.
