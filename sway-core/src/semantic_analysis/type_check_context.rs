--- conflicted
+++ resolved
@@ -839,12 +839,8 @@
         let coercion_check = UnifyCheck::coercion(self.engines);
 
         // default numeric types to u64
-<<<<<<< HEAD
-        if type_engine.contains_numeric(decl_engine, type_id) {
+        if type_engine.contains_numeric(self.engines, type_id) {
 //	    if problem { dbg!("contains numeric"); };
-=======
-        if type_engine.contains_numeric(self.engines, type_id) {
->>>>>>> 05559733
             // While collecting unification we don't decay numeric and will ignore this error.
             if self.collecting_unifications {
                 return Err(handler.emit_err(CompileError::MethodNotFound {
