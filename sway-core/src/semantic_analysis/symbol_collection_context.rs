use crate::{
    language::{parsed::Declaration, Visibility},
    namespace::LexicalScopeId,
    namespace::ModulePath,
    semantic_analysis::Namespace,
    Engines,
};
use sway_error::handler::{ErrorEmitted, Handler};
use sway_types::{span::Span, Ident};

use super::{ConstShadowingMode, GenericShadowingMode};

#[derive(Clone)]
/// Contextual state tracked and accumulated throughout symbol collecting.
pub struct SymbolCollectionContext {
    /// The namespace context accumulated throughout symbol collecting.
    pub(crate) namespace: Namespace,

    /// Whether or not a const declaration shadows previous const declarations sequentially.
    ///
    /// This is `Sequential` while checking const declarations in functions, otherwise `ItemStyle`.
    const_shadowing_mode: ConstShadowingMode,
    /// Whether or not a generic type parameters shadows previous generic type parameters.
    ///
    /// This is `Disallow` everywhere except while checking type parameters bounds in struct instantiation.
    generic_shadowing_mode: GenericShadowingMode,
}

impl SymbolCollectionContext {
    /// Initialize a context at the top-level of a module with its namespace.
    pub fn new(namespace: Namespace) -> Self {
        Self {
            namespace,
            const_shadowing_mode: ConstShadowingMode::ItemStyle,
            generic_shadowing_mode: GenericShadowingMode::Disallow,
        }
    }

    /// Scope the `CollectionContext` with a new lexical scope.
    pub fn scoped<T>(
        &mut self,
        engines: &Engines,
        span: Span,
        with_scoped_ctx: impl FnOnce(&mut SymbolCollectionContext) -> Result<T, ErrorEmitted>,
    ) -> (Result<T, ErrorEmitted>, LexicalScopeId) {
        let lexical_scope_id: LexicalScopeId = self
            .namespace
<<<<<<< HEAD
            .current_module_mut()
            .write(engines, |m| m.push_new_lexical_scope());
=======
            .module_mut(engines)
            .write(engines, |m| m.push_new_lexical_scope(span.clone()));
>>>>>>> f5fd2e63
        let ret = with_scoped_ctx(self);
        self.namespace
            .current_module_mut()
            .write(engines, |m| m.pop_lexical_scope());
        (ret, lexical_scope_id)
    }

    /// Enter the lexical scope corresponding to the given span and produce a
    /// collection context ready for collecting its content.
    ///
    /// Returns the result of the given `with_ctx` function.
    pub fn enter_lexical_scope<T>(
        &mut self,
        handler: &Handler,
        engines: &Engines,
<<<<<<< HEAD
        with_ctx: impl FnOnce(&mut SymbolCollectionContext) -> T,
    ) -> T {
        self.namespace
            .current_module_mut()
            .write(engines, |m| m.push_new_lexical_scope());
=======
        span: Span,
        with_ctx: impl FnOnce(&mut SymbolCollectionContext) -> Result<T, ErrorEmitted>,
    ) -> Result<T, ErrorEmitted> {
        self.namespace.module_mut(engines).write(engines, |m| {
            m.enter_lexical_scope(handler, engines, span.clone())
        })?;
>>>>>>> f5fd2e63
        let ret = with_ctx(self);
        self.namespace
            .current_module_mut()
            .write(engines, |m| m.pop_lexical_scope());
        ret
    }

    /// Enter the submodule with the given name and produce a collection context ready for
    /// collecting its content.
    ///
    /// Returns the result of the given `with_submod_ctx` function.
    pub fn enter_submodule<T>(
        &mut self,
	handler: &Handler,
	engines: &Engines,
        mod_name: Ident,
        visibility: Visibility,
        module_span: Span,
        with_submod_ctx: impl FnOnce(&mut SymbolCollectionContext) -> T,
    ) -> Result<T, ErrorEmitted> {
        self.namespace
            .push_submodule(handler, engines, mod_name, visibility, module_span)?;
        //let Self { namespace, .. } = self;
        //let mut submod_ns = namespace.enter_submodule(mod_name, visibility, module_span);
        let ret = with_submod_ctx(self);
        self.namespace.pop_submodule();
        Ok(ret)
    }

    /// Short-hand for calling [Items::insert_parsed_symbol].
    pub(crate) fn insert_parsed_symbol(
        &mut self,
        handler: &Handler,
        engines: &Engines,
        name: Ident,
        item: Declaration,
    ) -> Result<(), ErrorEmitted> {
        self.namespace.current_module_mut().write(engines, |m| {
            m.current_items_mut().insert_parsed_symbol(
                handler,
                engines,
                name.clone(),
                item.clone(),
                self.const_shadowing_mode,
                self.generic_shadowing_mode,
            )
        })
    }

    /// Returns a mutable reference to the current namespace.
    pub fn namespace_mut(&mut self) -> &mut Namespace {
        &mut self.namespace
    }

    /// Returns a reference to the current namespace.
    pub fn namespace(&self) -> &Namespace {
        &self.namespace
    }

    /// Short-hand for performing a [Module::star_import] with `mod_path` as the destination.
    pub(crate) fn star_import(
        &mut self,
        handler: &Handler,
        engines: &Engines,
        src: &ModulePath,
        visibility: Visibility,
    ) -> Result<(), ErrorEmitted> {
        self.namespace_mut().star_import_to_current_module(handler, engines, src, visibility)
    }

    /// Short-hand for performing a [Module::variant_star_import] with `mod_path` as the destination.
    pub(crate) fn variant_star_import(
        &mut self,
        handler: &Handler,
        engines: &Engines,
        src: &ModulePath,
        enum_name: &Ident,
        visibility: Visibility,
    ) -> Result<(), ErrorEmitted> {
        self.namespace_mut().variant_star_import_to_current_module(handler, engines, src, enum_name, visibility)
    }

    /// Short-hand for performing a [Module::self_import] with `mod_path` as the destination.
    pub(crate) fn self_import(
        &mut self,
        handler: &Handler,
        engines: &Engines,
        src: &ModulePath,
        alias: Option<Ident>,
        visibility: Visibility,
    ) -> Result<(), ErrorEmitted> {
        self.namespace_mut().self_import_to_current_module(handler, engines, src, alias, visibility)
    }

    /// Short-hand for performing a [Module::item_import] with `mod_path` as the destination.
    pub(crate) fn item_import(
        &mut self,
        handler: &Handler,
        engines: &Engines,
        src: &ModulePath,
        item: &Ident,
        alias: Option<Ident>,
        visibility: Visibility,
    ) -> Result<(), ErrorEmitted> {
        self.namespace_mut().item_import_to_current_module(handler, engines, src, item, alias, visibility)
    }

    /// Short-hand for performing a [Module::variant_import] with `mod_path` as the destination.
    #[allow(clippy::too_many_arguments)]
    pub(crate) fn variant_import(
        &mut self,
        handler: &Handler,
        engines: &Engines,
        src: &ModulePath,
        enum_name: &Ident,
        variant_name: &Ident,
        alias: Option<Ident>,
        visibility: Visibility,
    ) -> Result<(), ErrorEmitted> {
        self.namespace_mut().variant_import_to_current_module(
            handler,
            engines,
            src,
            enum_name,
            variant_name,
            alias,
            visibility,
        )
    }
}<|MERGE_RESOLUTION|>--- conflicted
+++ resolved
@@ -45,13 +45,8 @@
     ) -> (Result<T, ErrorEmitted>, LexicalScopeId) {
         let lexical_scope_id: LexicalScopeId = self
             .namespace
-<<<<<<< HEAD
-            .current_module_mut()
-            .write(engines, |m| m.push_new_lexical_scope());
-=======
-            .module_mut(engines)
+            .current_module_mut()
             .write(engines, |m| m.push_new_lexical_scope(span.clone()));
->>>>>>> f5fd2e63
         let ret = with_scoped_ctx(self);
         self.namespace
             .current_module_mut()
@@ -67,20 +62,14 @@
         &mut self,
         handler: &Handler,
         engines: &Engines,
-<<<<<<< HEAD
-        with_ctx: impl FnOnce(&mut SymbolCollectionContext) -> T,
-    ) -> T {
-        self.namespace
-            .current_module_mut()
-            .write(engines, |m| m.push_new_lexical_scope());
-=======
         span: Span,
         with_ctx: impl FnOnce(&mut SymbolCollectionContext) -> Result<T, ErrorEmitted>,
     ) -> Result<T, ErrorEmitted> {
-        self.namespace.module_mut(engines).write(engines, |m| {
-            m.enter_lexical_scope(handler, engines, span.clone())
-        })?;
->>>>>>> f5fd2e63
+        self.namespace
+            .current_module_mut()
+            .write(engines, |m| {
+		m.enter_lexical_scope(handler, span.clone())
+            })?;
         let ret = with_ctx(self);
         self.namespace
             .current_module_mut()
