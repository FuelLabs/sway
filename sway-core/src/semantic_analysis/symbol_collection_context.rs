use crate::{
    language::{parsed::Declaration, Visibility},
    namespace::{LexicalScopeId, ModulePath, ResolvedDeclaration},
    semantic_analysis::Namespace,
    Engines,
};
use sway_error::handler::{ErrorEmitted, Handler};
use sway_types::{span::Span, Ident};

use super::{ConstShadowingMode, GenericShadowingMode};

#[derive(Clone)]
/// Contextual state tracked and accumulated throughout symbol collecting.
pub struct SymbolCollectionContext {
    /// The namespace context accumulated throughout symbol collecting.
    pub(crate) namespace: Namespace,

    /// Whether or not a const declaration shadows previous const declarations sequentially.
    ///
    /// This is `Sequential` while checking const declarations in functions, otherwise `ItemStyle`.
    const_shadowing_mode: ConstShadowingMode,
    /// Whether or not a generic type parameters shadows previous generic type parameters.
    ///
    /// This is `Disallow` everywhere except while checking type parameters bounds in struct instantiation.
    generic_shadowing_mode: GenericShadowingMode,
}

impl SymbolCollectionContext {
    /// Initialize a context at the top-level of a module with its namespace.
    pub fn new(namespace: Namespace) -> Self {
        Self {
            namespace,
            const_shadowing_mode: ConstShadowingMode::ItemStyle,
            generic_shadowing_mode: GenericShadowingMode::Disallow,
        }
    }

    /// Scope the `CollectionContext` with a new lexical scope.
    pub fn scoped<T>(
        &mut self,
        engines: &Engines,
        span: Span,
        decl: Option<Declaration>,
        with_scoped_ctx: impl FnOnce(&mut SymbolCollectionContext) -> Result<T, ErrorEmitted>,
    ) -> (Result<T, ErrorEmitted>, LexicalScopeId) {
<<<<<<< HEAD
        let lexical_scope_id: LexicalScopeId = self
            .namespace
            .current_module_mut()
            .write(engines, |m| m.push_new_lexical_scope(span.clone()));
=======
        let decl = decl.map(ResolvedDeclaration::Parsed);
        let lexical_scope_id: LexicalScopeId =
            self.namespace.module_mut(engines).write(engines, |m| {
                m.push_new_lexical_scope(span.clone(), decl.clone())
            });
>>>>>>> cf7b6664
        let ret = with_scoped_ctx(self);
        self.namespace
            .current_module_mut()
            .write(engines, |m| m.pop_lexical_scope());
        (ret, lexical_scope_id)
    }

    /// Enter the lexical scope corresponding to the given span and produce a
    /// collection context ready for collecting its content.
    ///
    /// Returns the result of the given `with_ctx` function.
    pub fn enter_lexical_scope<T>(
        &mut self,
        handler: &Handler,
        engines: &Engines,
        span: Span,
        with_ctx: impl FnOnce(&mut SymbolCollectionContext) -> Result<T, ErrorEmitted>,
    ) -> Result<T, ErrorEmitted> {
        self.namespace
            .current_module_mut()
            .write(engines, |m| {
		m.enter_lexical_scope(handler, span.clone())
            })?;
        let ret = with_ctx(self);
        self.namespace
            .current_module_mut()
            .write(engines, |m| m.pop_lexical_scope());
        ret
    }

    /// Enter the submodule with the given name and produce a collection context ready for
    /// collecting its content.
    ///
    /// Returns the result of the given `with_submod_ctx` function.
    pub fn enter_submodule<T>(
        &mut self,
	handler: &Handler,
	engines: &Engines,
        mod_name: Ident,
        visibility: Visibility,
        module_span: Span,
        with_submod_ctx: impl FnOnce(&mut SymbolCollectionContext) -> T,
    ) -> Result<T, ErrorEmitted> {
        self.namespace
            .push_submodule(handler, engines, mod_name, visibility, module_span)?;
        //let Self { namespace, .. } = self;
        //let mut submod_ns = namespace.enter_submodule(mod_name, visibility, module_span);
        let ret = with_submod_ctx(self);
        self.namespace.pop_submodule();
        Ok(ret)
    }

    /// Short-hand for calling [Items::insert_parsed_symbol].
    pub(crate) fn insert_parsed_symbol(
        &mut self,
        handler: &Handler,
        engines: &Engines,
        name: Ident,
        item: Declaration,
    ) -> Result<(), ErrorEmitted> {
        self.namespace.current_module_mut().write(engines, |m| {
            m.current_items_mut().insert_parsed_symbol(
                handler,
                engines,
                name.clone(),
                item.clone(),
                self.const_shadowing_mode,
                self.generic_shadowing_mode,
            )
        })
    }

    /// Returns a mutable reference to the current namespace.
    pub fn namespace_mut(&mut self) -> &mut Namespace {
        &mut self.namespace
    }

    /// Returns a reference to the current namespace.
    pub fn namespace(&self) -> &Namespace {
        &self.namespace
    }

    /// Short-hand for performing a [Module::star_import] with `mod_path` as the destination.
    pub(crate) fn star_import(
        &mut self,
        handler: &Handler,
        engines: &Engines,
        src: &ModulePath,
        visibility: Visibility,
    ) -> Result<(), ErrorEmitted> {
        self.namespace_mut().star_import_to_current_module(handler, engines, src, visibility)
    }

    /// Short-hand for performing a [Module::variant_star_import] with `mod_path` as the destination.
    pub(crate) fn variant_star_import(
        &mut self,
        handler: &Handler,
        engines: &Engines,
        src: &ModulePath,
        enum_name: &Ident,
        visibility: Visibility,
    ) -> Result<(), ErrorEmitted> {
        self.namespace_mut().variant_star_import_to_current_module(handler, engines, src, enum_name, visibility)
    }

    /// Short-hand for performing a [Module::self_import] with `mod_path` as the destination.
    pub(crate) fn self_import(
        &mut self,
        handler: &Handler,
        engines: &Engines,
        src: &ModulePath,
        alias: Option<Ident>,
        visibility: Visibility,
    ) -> Result<(), ErrorEmitted> {
        self.namespace_mut().self_import_to_current_module(handler, engines, src, alias, visibility)
    }

    /// Short-hand for performing a [Module::item_import] with `mod_path` as the destination.
    pub(crate) fn item_import(
        &mut self,
        handler: &Handler,
        engines: &Engines,
        src: &ModulePath,
        item: &Ident,
        alias: Option<Ident>,
        visibility: Visibility,
    ) -> Result<(), ErrorEmitted> {
        self.namespace_mut().item_import_to_current_module(handler, engines, src, item, alias, visibility)
    }

    /// Short-hand for performing a [Module::variant_import] with `mod_path` as the destination.
    #[allow(clippy::too_many_arguments)]
    pub(crate) fn variant_import(
        &mut self,
        handler: &Handler,
        engines: &Engines,
        src: &ModulePath,
        enum_name: &Ident,
        variant_name: &Ident,
        alias: Option<Ident>,
        visibility: Visibility,
    ) -> Result<(), ErrorEmitted> {
        self.namespace_mut().variant_import_to_current_module(
            handler,
            engines,
            src,
            enum_name,
            variant_name,
            alias,
            visibility,
        )
    }
}<|MERGE_RESOLUTION|>--- conflicted
+++ resolved
@@ -43,18 +43,11 @@
         decl: Option<Declaration>,
         with_scoped_ctx: impl FnOnce(&mut SymbolCollectionContext) -> Result<T, ErrorEmitted>,
     ) -> (Result<T, ErrorEmitted>, LexicalScopeId) {
-<<<<<<< HEAD
+        let decl = decl.map(ResolvedDeclaration::Parsed);
         let lexical_scope_id: LexicalScopeId = self
             .namespace
             .current_module_mut()
-            .write(engines, |m| m.push_new_lexical_scope(span.clone()));
-=======
-        let decl = decl.map(ResolvedDeclaration::Parsed);
-        let lexical_scope_id: LexicalScopeId =
-            self.namespace.module_mut(engines).write(engines, |m| {
-                m.push_new_lexical_scope(span.clone(), decl.clone())
-            });
->>>>>>> cf7b6664
+            .write(engines, |m| m.push_new_lexical_scope(span.clone(), decl.clone()));
         let ret = with_scoped_ctx(self);
         self.namespace
             .current_module_mut()
