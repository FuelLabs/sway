--- conflicted
+++ resolved
@@ -188,87 +188,12 @@
     ) -> Result<ResolvedDeclaration, ErrorEmitted> {
         resolve_call_path(
             handler,
-<<<<<<< HEAD
+            self.engines(),
+            self.namespace(),
             &self.namespace().current_mod_path,
-=======
-            self.engines(),
-            self.namespace().root(),
-            &self.namespace().mod_path,
->>>>>>> ff8291a2
             call_path,
             self.self_type(),
             VisibilityCheck::Yes,
         )
     }
-<<<<<<< HEAD
-
-    /// Resolve a symbol that is potentially prefixed with some path, e.g. `foo::bar::symbol`.
-    ///
-    /// This will concatenate the `mod_path` with the `call_path`'s prefixes and
-    /// then calling `resolve_symbol` with the resulting path and call_path's suffix.
-    ///
-    /// The `mod_path` is significant here as we assume the resolution is done within the
-    /// context of the module pointed to by `mod_path` and will only check the call path prefixes
-    /// and the symbol's own visibility.
-    pub(crate) fn resolve_call_path_with_visibility_check_and_modpath(
-        &self,
-        handler: &Handler,
-        mod_path: &ModulePath,
-        call_path: &CallPath,
-    ) -> Result<ResolvedDeclaration, ErrorEmitted> {
-	let full_path = call_path.to_fullpath(&self.engines, &self.namespace());
-
-//	let problem = call_path.suffix.as_str() == "MyStruct";
-//	if problem {
-//	    dbg!(&mod_path);
-//	    dbg!(&call_path);
-//	    dbg!(&full_path);
-//	}
-	
-        let (decl, mod_path) = self.namespace().root.resolve_call_path_and_mod_path(
-            handler,
-            self.engines,
-            mod_path,
-            &full_path,
-            self.self_type,
-        )?;
-
-        // In case there is no mod path we don't need to check visibility
-        if mod_path.is_empty() {
-            return Ok(decl);
-        }
-
-        // In case there are no prefixes we don't need to check visibility
-        if call_path.prefixes.is_empty() {
-            return Ok(decl);
-        }
-
-        // check the visibility of the call path elements
-        // we don't check the first prefix because direct children are always accessible
-        for prefix in iter_prefixes(&call_path.prefixes).skip(1) {
-            let module = self.namespace().require_module_from_absolute_path(
-                handler,
-                &prefix.to_vec(),
-            )?;
-            if module.visibility().is_private() {
-                let prefix_last = prefix[prefix.len() - 1].clone();
-                handler.emit_err(CompileError::ImportPrivateModule {
-                    span: prefix_last.span(),
-                    name: prefix_last,
-                });
-            }
-        }
-
-        // check the visibility of the symbol itself
-        if !decl.visibility(self.engines).is_public() {
-            handler.emit_err(CompileError::ImportPrivateSymbol {
-                name: call_path.suffix.clone(),
-                span: call_path.suffix.span(),
-            });
-        }
-
-        Ok(decl)
-    }
-=======
->>>>>>> ff8291a2
 }