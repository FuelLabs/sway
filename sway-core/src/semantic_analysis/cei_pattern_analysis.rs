// CEI stands for "Checks, Effects, Interactions".  We check that no storage writes
// (effects) occur after calling external contracts (interaction) and issue warnings
// if it's the case.
// See this [blog post](https://fravoll.github.io/solidity-patterns/checks_effects_interactions.html)
// for more detail on vulnerabilities in case of storage modification after interaction
// and this [blog post](https://chainsecurity.com/curve-lp-oracle-manipulation-post-mortem)
// for more information on storage reads after interaction.
// We also treat the balance tree reads and writes separately,
// as well as modifying output messages.

use crate::{
    decl_engine::*,
    language::{
        ty::{self, TyFunctionDecl, TyImplSelfOrTrait},
        AsmOp,
    },
    Engines,
};
use std::fmt;
use std::{collections::HashSet, sync::Arc};
use sway_error::warning::{CompileWarning, Warning};
use sway_types::{Ident, Span, Spanned};

#[derive(PartialEq, Eq, Hash, Clone)]
enum Effect {
    Interaction,  // interaction with external contracts
    StorageWrite, // storage modification
    StorageRead,  // storage read
    // Note: there are no operations that only write to the balance tree
    BalanceTreeRead,      // balance tree read operation
    BalanceTreeReadWrite, // balance tree read and write operation
    OutputMessage,        // operation creates a new `Output::Message`
    MintAsset,            // mint operation
    BurnAsset,            // burn operation
}

impl fmt::Display for Effect {
    fn fmt(&self, f: &mut fmt::Formatter) -> fmt::Result {
        use Effect::*;
        match self {
            Interaction => write!(f, "Interaction"),
            StorageWrite => write!(f, "Storage write"),
            StorageRead => write!(f, "Storage read"),
            BalanceTreeRead => write!(f, "Balance tree read"),
            BalanceTreeReadWrite => write!(f, "Balance tree update"),
            OutputMessage => write!(f, "Output message sent"),
            MintAsset => write!(f, "Asset minted"),
            BurnAsset => write!(f, "Asset burned"),
        }
    }
}

impl Effect {
    fn to_suggestion(&self) -> String {
        use Effect::*;
        String::from(match self {
            Interaction => "making all interactions",
            StorageWrite => "making all storage writes",
            StorageRead => "making all storage reads",
            BalanceTreeRead => "making all balance tree reads",
            BalanceTreeReadWrite => "making all balance tree updates",
            OutputMessage => "sending all output messages",
            MintAsset => "minting assets",
            BurnAsset => "burning assets",
        })
    }
}

// The algorithm that searches for storage operations after interaction
// is organized as an automaton.
// After an interaction is found in a code block, we keep looking either for
// storage reads or writes.
enum CEIAnalysisState {
    LookingForInteraction, // initial state of the automaton
    LookingForEffect,
}

pub(crate) fn analyze_program(engines: &Engines, prog: &ty::TyProgram) -> Vec<CompileWarning> {
    match &prog.kind {
        // Libraries, scripts, or predicates can't access storage
        // so we don't analyze these
        ty::TyProgramKind::Library { .. }
        | ty::TyProgramKind::Script { .. }
        | ty::TyProgramKind::Predicate { .. } => vec![],
        ty::TyProgramKind::Contract { .. } => {
            analyze_contract(engines, &prog.root_module.all_nodes)
        }
    }
}

fn analyze_contract(engines: &Engines, ast_nodes: &[ty::TyAstNode]) -> Vec<CompileWarning> {
    let decl_engine = engines.de();
    let mut warnings: Vec<CompileWarning> = vec![];
    for fn_decl in contract_entry_points(decl_engine, ast_nodes) {
        // no need to analyze the entry fn
        if fn_decl.name.as_str() == "__entry" {
            continue;
        }
        analyze_code_block(engines, &fn_decl.body, &fn_decl.name, &mut warnings);
    }
    warnings
}

// standalone functions and methods
fn contract_entry_points(
    decl_engine: &DeclEngine,
    ast_nodes: &[ty::TyAstNode],
) -> Vec<Arc<ty::TyFunctionDecl>> {
    use crate::ty::TyAstNodeContent::Declaration;
    ast_nodes
        .iter()
        .flat_map(|ast_node| match &ast_node.content {
            Declaration(ty::TyDecl::FunctionDecl(ty::FunctionDecl { decl_id, .. })) => {
                decl_id_to_fn_decls(decl_engine, decl_id)
            }
            Declaration(ty::TyDecl::ImplSelfOrTrait(ty::ImplSelfOrTrait { decl_id, .. })) => {
                impl_trait_methods(decl_engine, decl_id)
            }
            _ => vec![],
        })
        .collect()
}

fn decl_id_to_fn_decls(
    decl_engine: &DeclEngine,
    decl_id: &DeclId<TyFunctionDecl>,
) -> Vec<Arc<TyFunctionDecl>> {
    vec![decl_engine.get_function(decl_id)]
}

fn impl_trait_methods(
    decl_engine: &DeclEngine,
    impl_trait_decl_id: &DeclId<TyImplSelfOrTrait>,
) -> Vec<Arc<ty::TyFunctionDecl>> {
    let impl_trait = decl_engine.get_impl_self_or_trait(impl_trait_decl_id);
    impl_trait
        .items
        .iter()
        .flat_map(|item| match item {
            ty::TyImplItem::Fn(fn_decl) => Some(fn_decl),
            ty::TyImplItem::Constant(_) => None,
            ty::TyImplItem::Type(_) => None,
        })
        .flat_map(|fn_decl| decl_id_to_fn_decls(decl_engine, &fn_decl.id().clone()))
        .collect()
}

// This is the main part of the analysis algorithm:
// we are looking for various effects after contract interaction
fn analyze_code_block(
    engines: &Engines,
    codeblock: &ty::TyCodeBlock,
    block_name: &Ident,
    warnings: &mut Vec<CompileWarning>,
) -> HashSet<Effect> {
    let mut interaction_span: Span = Span::dummy();
    let mut codeblock_effects = HashSet::new();
    let mut analysis_state: CEIAnalysisState = CEIAnalysisState::LookingForInteraction;

    for ast_node in &codeblock.contents {
        let codeblock_entry_effects =
            analyze_code_block_entry(engines, ast_node, block_name, warnings);
        match analysis_state {
            CEIAnalysisState::LookingForInteraction => {
                if codeblock_entry_effects.contains(&Effect::Interaction) {
                    analysis_state = CEIAnalysisState::LookingForEffect;
                    interaction_span = ast_node.span.clone();
                }
            }
            CEIAnalysisState::LookingForEffect => warn_after_interaction(
                &codeblock_entry_effects,
                &interaction_span,
                &ast_node.span,
                block_name,
                warnings,
            ),
        };
        codeblock_effects.extend(codeblock_entry_effects)
    }
    codeblock_effects
}

fn analyze_code_block_entry(
    engines: &Engines,
    entry: &ty::TyAstNode,
    block_name: &Ident,
    warnings: &mut Vec<CompileWarning>,
) -> HashSet<Effect> {
    match &entry.content {
        ty::TyAstNodeContent::Declaration(decl) => {
            analyze_codeblock_decl(engines, decl, block_name, warnings)
        }
        ty::TyAstNodeContent::Expression(expr) => {
            analyze_expression(engines, expr, block_name, warnings)
        }
        ty::TyAstNodeContent::SideEffect(_) | ty::TyAstNodeContent::Error(_, _) => HashSet::new(),
    }
}

fn analyze_codeblock_decl(
    engines: &Engines,
    decl: &ty::TyDecl,
    block_name: &Ident,
    warnings: &mut Vec<CompileWarning>,
) -> HashSet<Effect> {
    // Declarations (except variable declarations) are not allowed in a codeblock
    use crate::ty::TyDecl::*;
    match decl {
        VariableDecl(var_decl) => analyze_expression(engines, &var_decl.body, block_name, warnings),
        _ => HashSet::new(),
    }
}

fn analyze_expression(
    engines: &Engines,
    expr: &ty::TyExpression,
    block_name: &Ident,
    warnings: &mut Vec<CompileWarning>,
) -> HashSet<Effect> {
    use crate::ty::TyExpressionVariant::*;
    let decl_engine = engines.de();
    match &expr.expression {
        // base cases: no warnings can be emitted
        Literal(_)
        | ConstantExpression { .. }
        | ConfigurableExpression { .. }
        | ConstGenericExpression { .. }
        | VariableExpression { .. }
        | FunctionParameter
        | StorageAccess(_)
        | Break
        | Continue
        | AbiName(_) => effects_of_expression(engines, expr),
        Reassignment(reassgn) => analyze_expression(engines, &reassgn.rhs, block_name, warnings),
        CodeBlock(codeblock) => analyze_code_block(engines, codeblock, block_name, warnings),
        LazyOperator {
            lhs: left,
            rhs: right,
            ..
        }
        | ArrayIndex {
            prefix: left,
            index: right,
        } => analyze_two_expressions(engines, left, right, block_name, warnings),
        FunctionApplication {
            arguments,
            fn_ref,
            selector,
            call_path,
            ..
        } => {
            let func = decl_engine.get_function(fn_ref);
            // we don't need to run full analysis on the function body as it will be covered
            // as a separate step of the whole contract analysis
            // we just need function's effects at this point
            let fn_effs = effects_of_codeblock(engines, &func.body);

            // assuming left-to-right arguments evaluation
            // we run CEI violation analysis as if the arguments form a code block
            let args_effs = analyze_expressions(
                engines,
                arguments.iter().map(|(_, e)| e),
                block_name,
                warnings,
            );
            if args_effs.contains(&Effect::Interaction) {
                // TODO: interaction span has to be more precise and point to an argument which performs interaction
                let last_arg_span = &arguments.last().unwrap().1.span;
                warn_after_interaction(
                    &fn_effs,
                    &call_path.span(),
                    last_arg_span,
                    block_name,
                    warnings,
                )
            }

            let mut result_effs = set_union(fn_effs, args_effs);
            if selector.is_some() {
                // external contract call (a.k.a. interaction)
                result_effs.extend(HashSet::from([Effect::Interaction]))
            };
            result_effs
        }
        IntrinsicFunction(intrinsic) => {
            let intr_effs = effects_of_intrinsic(&intrinsic.kind);
            // assuming left-to-right arguments evaluation
            let args_effs =
                analyze_expressions(engines, intrinsic.arguments.iter(), block_name, warnings);
            if args_effs.contains(&Effect::Interaction) {
                // TODO: interaction span has to be more precise and point to an argument which performs interaction
                warn_after_interaction(&intr_effs, &expr.span, &expr.span, block_name, warnings)
            }
            set_union(intr_effs, args_effs)
        }
        Tuple { fields: exprs }
        | ArrayExplicit {
            elem_type: _,
            contents: exprs,
        } => {
            // assuming left-to-right fields/elements evaluation
            analyze_expressions(engines, exprs.iter(), block_name, warnings)
        }
        ArrayRepeat {
            elem_type: _,
            value,
            length,
        } => {
            // assuming left-to-right fields/elements evaluation
            let mut cond_then_effs = analyze_expression(engines, value, block_name, warnings);
            cond_then_effs.extend(analyze_expression(engines, length, block_name, warnings));
            cond_then_effs
        }
        StructExpression { fields, .. } => {
            // assuming left-to-right fields evaluation
            analyze_expressions(
                engines,
                fields.iter().map(|e| &e.value),
                block_name,
                warnings,
            )
        }
        StructFieldAccess { prefix: expr, .. }
        | TupleElemAccess { prefix: expr, .. }
        | ImplicitReturn(expr)
        | Return(expr)
        | Panic(expr)
        | EnumTag { exp: expr }
        | UnsafeDowncast { exp: expr, .. }
        | AbiCast { address: expr, .. }
        | Ref(expr)
        | Deref(expr) => analyze_expression(engines, expr, block_name, warnings),
        EnumInstantiation { contents, .. } => match contents {
            Some(expr) => analyze_expression(engines, expr, block_name, warnings),
            None => HashSet::new(),
        },
        MatchExp { desugared, .. } => analyze_expression(engines, desugared, block_name, warnings),
        IfExp {
            condition,
            then,
            r#else,
        } => {
            let cond_then_effs =
                analyze_two_expressions(engines, condition, then, block_name, warnings);
            let cond_else_effs = match r#else {
                Some(else_exp) => {
                    analyze_two_expressions(engines, condition, else_exp, block_name, warnings)
                }
                None => HashSet::new(),
            };
            set_union(cond_then_effs, cond_else_effs)
        }
        WhileLoop { condition, body } => {
            // if the loop (condition + body) contains both interaction and state effects
            // in _any_ order, we report CEI pattern violation
            let cond_effs = analyze_expression(engines, condition, block_name, warnings);
            let body_effs = analyze_code_block(engines, body, block_name, warnings);
            let res_effs = set_union(cond_effs, body_effs);
            if res_effs.contains(&Effect::Interaction) {
                // TODO: the span is not very precise, we can do better here, but this
                // will need a bit of refactoring of the CEI analysis
                let span = expr.span.clone();
                warn_after_interaction(&res_effs, &span, &span, &block_name.clone(), warnings)
            }
            res_effs
        }
        ForLoop { desugared } => analyze_expression(engines, desugared, block_name, warnings),
        AsmExpression {
            registers, body, ..
        } => {
            let init_exprs = registers
                .iter()
                .filter_map(|rdecl| rdecl.initializer.as_ref());
            let init_effs = analyze_expressions(engines, init_exprs, block_name, warnings);
            let asmblock_effs = analyze_asm_block(body, block_name, warnings);
            if init_effs.contains(&Effect::Interaction) {
                // TODO: improve locations accuracy
                warn_after_interaction(&asmblock_effs, &expr.span, &expr.span, block_name, warnings)
            }
            set_union(init_effs, asmblock_effs)
        }
    }
}

fn analyze_two_expressions(
    engines: &Engines,
    first: &ty::TyExpression,
    second: &ty::TyExpression,
    block_name: &Ident,
    warnings: &mut Vec<CompileWarning>,
) -> HashSet<Effect> {
    let first_effs = analyze_expression(engines, first, block_name, warnings);
    let second_effs = analyze_expression(engines, second, block_name, warnings);
    if first_effs.contains(&Effect::Interaction) {
        warn_after_interaction(
            &second_effs,
            &first.span,
            &second.span,
            block_name,
            warnings,
        )
    }
    set_union(first_effs, second_effs)
}

// Analyze a sequence of expressions
// TODO: analyze_expressions, analyze_codeblock and analyze_asm_block (see below) are very similar in structure
//       looks like the algorithm implementation should be generalized
fn analyze_expressions<'a>(
    engines: &Engines,
    expressions: impl Iterator<Item = &'a ty::TyExpression>,
    block_name: &Ident,
    warnings: &mut Vec<CompileWarning>,
) -> HashSet<Effect> {
    let mut interaction_span: Span = Span::dummy();
    let mut accumulated_effects = HashSet::new();
    let mut analysis_state: CEIAnalysisState = CEIAnalysisState::LookingForInteraction;

    for expr in expressions {
        let expr_effs = analyze_expression(engines, expr, block_name, warnings);
        match analysis_state {
            CEIAnalysisState::LookingForInteraction => {
                if expr_effs.contains(&Effect::Interaction) {
                    analysis_state = CEIAnalysisState::LookingForEffect;
                    interaction_span = expr.span.clone();
                }
            }
            CEIAnalysisState::LookingForEffect => warn_after_interaction(
                &expr_effs,
                &interaction_span,
                &expr.span,
                block_name,
                warnings,
            ),
        };
        accumulated_effects.extend(expr_effs)
    }
    accumulated_effects
}

// No need to worry about jumps because they are not allowed in `asm` blocks.
fn analyze_asm_block(
    asm_block: &Vec<AsmOp>,
    block_name: &Ident,
    warnings: &mut Vec<CompileWarning>,
) -> HashSet<Effect> {
    let mut interaction_span: Span = Span::dummy();
    let mut accumulated_effects = HashSet::new();
    let mut analysis_state: CEIAnalysisState = CEIAnalysisState::LookingForInteraction;

    for asm_op in asm_block {
        let asm_op_effs = effects_of_asm_op(asm_op);
        match analysis_state {
            CEIAnalysisState::LookingForInteraction => {
                if asm_op_effs.contains(&Effect::Interaction) {
                    analysis_state = CEIAnalysisState::LookingForEffect;
                    interaction_span = asm_op.span.clone();
                }
            }
            CEIAnalysisState::LookingForEffect => warn_after_interaction(
                &asm_op_effs,
                &interaction_span,
                &asm_op.span,
                block_name,
                warnings,
            ),
        };
        accumulated_effects.extend(asm_op_effs)
    }
    accumulated_effects
}

fn warn_after_interaction(
    ast_node_effects: &HashSet<Effect>,
    interaction_span: &Span,
    effect_span: &Span,
    block_name: &Ident,
    warnings: &mut Vec<CompileWarning>,
) {
    let interaction_singleton = HashSet::from([Effect::Interaction]);
    let state_effects = ast_node_effects.difference(&interaction_singleton);
    for eff in state_effects {
        warnings.push(CompileWarning {
            span: Span::join(interaction_span.clone(), effect_span),
            warning_content: Warning::EffectAfterInteraction {
                effect: eff.to_string(),
                effect_in_suggestion: Effect::to_suggestion(eff),
                block_name: block_name.clone(),
            },
        });
    }
}

fn effects_of_codeblock_entry(engines: &Engines, ast_node: &ty::TyAstNode) -> HashSet<Effect> {
    match &ast_node.content {
        ty::TyAstNodeContent::Declaration(decl) => effects_of_codeblock_decl(engines, decl),
        ty::TyAstNodeContent::Expression(expr) => effects_of_expression(engines, expr),
        ty::TyAstNodeContent::SideEffect(_) | ty::TyAstNodeContent::Error(_, _) => HashSet::new(),
    }
}

fn effects_of_codeblock_decl(engines: &Engines, decl: &ty::TyDecl) -> HashSet<Effect> {
    use crate::ty::TyDecl::*;
    match decl {
        VariableDecl(var_decl) => effects_of_expression(engines, &var_decl.body),
        // Declarations (except variable declarations) are not allowed in the body of a function
        _ => HashSet::new(),
    }
}

fn effects_of_expression(engines: &Engines, expr: &ty::TyExpression) -> HashSet<Effect> {
    use crate::ty::TyExpressionVariant::*;
    let type_engine = engines.te();
    let decl_engine = engines.de();
    match &expr.expression {
        Literal(_)
        | ConstantExpression { .. }
        | ConfigurableExpression { .. }
        | VariableExpression { .. }
        | FunctionParameter
        | Break
        | Continue
        | ConstGenericExpression { .. }
        | AbiName(_) => HashSet::new(),
        // this type of assignment only mutates local variables and not storage
        Reassignment(reassgn) => effects_of_expression(engines, &reassgn.rhs),
        StorageAccess(_) => match &*type_engine.get(expr.return_type) {
            // accessing a storage map's method (or a storage vector's method),
            // which is represented using a struct with empty fields
            // does not result in a storage read
            crate::TypeInfo::Struct(decl_ref)
                if decl_engine.get_struct(decl_ref).fields.is_empty() =>
            {
                HashSet::new()
            }
            // if it's an empty enum then it cannot be constructed and hence cannot be read
            // adding this check here just to be on the safe side
            crate::TypeInfo::Enum(decl_ref)
                if decl_engine.get_enum(decl_ref).variants.is_empty() =>
            {
                HashSet::new()
            }
            _ => HashSet::from([Effect::StorageRead]),
        },
        LazyOperator { lhs, rhs, .. }
        | ArrayIndex {
            prefix: lhs,
            index: rhs,
        } => {
            let mut effs = effects_of_expression(engines, lhs);
            let rhs_effs = effects_of_expression(engines, rhs);
            effs.extend(rhs_effs);
            effs
        }
        Tuple { fields: exprs }
        | ArrayExplicit {
            elem_type: _,
            contents: exprs,
        } => effects_of_expressions(engines, exprs),
        ArrayRepeat {
            elem_type: _,
            value,
            length,
        } => {
            let mut effs = effects_of_expression(engines, value);
            effs.extend(effects_of_expression(engines, length));
            effs
        }
        StructExpression { fields, .. } => effects_of_struct_expressions(engines, fields),
        CodeBlock(codeblock) => effects_of_codeblock(engines, codeblock),
        MatchExp { desugared, .. } => effects_of_expression(engines, desugared),
        IfExp {
            condition,
            then,
            r#else,
        } => {
            let mut effs = effects_of_expression(engines, condition);
            effs.extend(effects_of_expression(engines, then));
            let else_effs = match r#else {
                Some(expr) => effects_of_expression(engines, expr),
                None => HashSet::new(),
            };
            effs.extend(else_effs);
            effs
        }
        StructFieldAccess { prefix: expr, .. }
        | TupleElemAccess { prefix: expr, .. }
        | EnumTag { exp: expr }
        | UnsafeDowncast { exp: expr, .. }
        | ImplicitReturn(expr)
        | Return(expr)
        | Panic(expr)
        | Ref(expr)
        | Deref(expr) => effects_of_expression(engines, expr),
        EnumInstantiation { contents, .. } => match contents {
            Some(expr) => effects_of_expression(engines, expr),
            None => HashSet::new(),
        },
        AbiCast { address, .. } => effects_of_expression(engines, address),
        IntrinsicFunction(intr_fn) => effects_of_expressions(engines, &intr_fn.arguments)
            .union(&effects_of_intrinsic(&intr_fn.kind))
            .cloned()
            .collect(),
        WhileLoop { condition, body } => effects_of_expression(engines, condition)
            .union(&effects_of_codeblock(engines, body))
            .cloned()
            .collect(),
        ForLoop { desugared } => effects_of_expression(engines, desugared),
        FunctionApplication {
            fn_ref,
            arguments,
            selector,
            ..
        } => {
            let fn_body = &decl_engine.get_function(fn_ref).body;
            let mut effs = effects_of_codeblock(engines, fn_body);
            let args_effs = map_hashsets_union(arguments, |e| effects_of_expression(engines, &e.1));
            effs.extend(args_effs);
            if selector.is_some() {
                // external contract call (a.k.a. interaction)
                effs.extend(HashSet::from([Effect::Interaction]))
            };
            effs
        }
        AsmExpression {
            registers,
            body,
            whole_block_span: _,
            ..
        } => effects_of_register_initializers(engines, registers)
            .union(&effects_of_asm_ops(body))
            .cloned()
            .collect(),
    }
}

fn effects_of_intrinsic(intr: &sway_ast::Intrinsic) -> HashSet<Effect> {
    use sway_ast::Intrinsic::*;
    match intr {
        StateClear | StateStoreWord | StateStoreQuad => HashSet::from([Effect::StorageWrite]),
        StateLoadWord | StateLoadQuad => HashSet::from([Effect::StorageRead]),
        Smo => HashSet::from([Effect::OutputMessage]),
        ContractCall => HashSet::from([Effect::Interaction]),
        Revert
        | JmpMem
        | IsReferenceType
        | IsStrArray
        | SizeOfType
        | SizeOfVal
        | SizeOfStr
        | ContractRet
        | AssertIsStrArray
        | ToStrArray
        | Eq
        | Gt
        | Lt
        | Gtf
        | AddrOf
        | Log
        | Add
        | Sub
        | Mul
        | Div
        | And
        | Or
        | Xor
        | Mod
        | Rsh
        | Lsh
        | PtrAdd
        | PtrSub
        | Not
        | EncodeBufferEmpty
        | EncodeBufferAppend
        | EncodeBufferAsRawSlice
        | Slice
        | ElemAt
        | Transmute
        | Dbg
<<<<<<< HEAD
        | Alloc => HashSet::new(),
=======
        | RuntimeMemoryId
        | EncodingMemoryId => HashSet::new(),
>>>>>>> 78aa9525
    }
}

fn effects_of_asm_op(op: &AsmOp) -> HashSet<Effect> {
    match op.op_name.as_str().to_lowercase().as_str() {
        "scwq" | "sww" | "swwq" => HashSet::from([Effect::StorageWrite]),
        "srw" | "srwq" => HashSet::from([Effect::StorageRead]),
        "tr" | "tro" => HashSet::from([Effect::BalanceTreeReadWrite]),
        "bal" => HashSet::from([Effect::BalanceTreeRead]),
        "smo" => HashSet::from([Effect::OutputMessage]),
        "call" => HashSet::from([Effect::Interaction]),
        "mint" => HashSet::from([Effect::MintAsset]),
        "burn" => HashSet::from([Effect::BurnAsset]),
        // the rest of the assembly instructions are considered to not have effects
        _ => HashSet::new(),
    }
}

fn set_union<E>(set1: HashSet<E>, set2: HashSet<E>) -> HashSet<E>
where
    E: std::hash::Hash + Eq + Clone,
{
    set1.union(&set2).cloned().collect()
}

fn map_hashsets_union<T, F, E>(elems: &[T], to_set: F) -> HashSet<E>
where
    F: Fn(&T) -> HashSet<E>,
    E: std::hash::Hash + Eq + Clone,
{
    elems
        .iter()
        .fold(HashSet::new(), |set, e| set_union(to_set(e), set))
}

fn effects_of_codeblock(engines: &Engines, codeblock: &ty::TyCodeBlock) -> HashSet<Effect> {
    map_hashsets_union(&codeblock.contents, |entry| {
        effects_of_codeblock_entry(engines, entry)
    })
}

fn effects_of_expressions(engines: &Engines, exprs: &[ty::TyExpression]) -> HashSet<Effect> {
    map_hashsets_union(exprs, |e| effects_of_expression(engines, e))
}

fn effects_of_struct_expressions(
    engines: &Engines,
    struct_exprs: &[ty::TyStructExpressionField],
) -> HashSet<Effect> {
    map_hashsets_union(struct_exprs, |se| effects_of_expression(engines, &se.value))
}

fn effects_of_asm_ops(asm_ops: &[AsmOp]) -> HashSet<Effect> {
    map_hashsets_union(asm_ops, effects_of_asm_op)
}

fn effects_of_register_initializers(
    engines: &Engines,
    initializers: &[ty::TyAsmRegisterDeclaration],
) -> HashSet<Effect> {
    map_hashsets_union(initializers, |asm_reg_decl| {
        asm_reg_decl
            .initializer
            .as_ref()
            .map_or(HashSet::new(), |e| effects_of_expression(engines, e))
    })
}<|MERGE_RESOLUTION|>--- conflicted
+++ resolved
@@ -677,12 +677,9 @@
         | ElemAt
         | Transmute
         | Dbg
-<<<<<<< HEAD
         | Alloc => HashSet::new(),
-=======
         | RuntimeMemoryId
         | EncodingMemoryId => HashSet::new(),
->>>>>>> 78aa9525
     }
 }
 
