--- conflicted
+++ resolved
@@ -204,7 +204,7 @@
                 let type_decl = resolve_call_path(
                     handler,
                     engines,
-                    namespace.root(),
+                    namespace,
                     mod_path,
                     &qualified_call_path.clone().to_call_path(handler)?,
                     self_type,
@@ -253,7 +253,7 @@
         resolve_call_path(
             handler,
             engines,
-            namespace.root(),
+            namespace,
             mod_path,
             &qualified_call_path.call_path,
             self_type,
@@ -273,50 +273,40 @@
 pub fn resolve_call_path(
     handler: &Handler,
     engines: &Engines,
-    root: &Root,
+    namespace: &Namespace,
     mod_path: &ModulePath,
     call_path: &CallPath,
     self_type: Option<TypeId>,
     check_visibility: VisibilityCheck,
 ) -> Result<ResolvedDeclaration, ErrorEmitted> {
-<<<<<<< HEAD
-//    let full_path = call_path.to_fullpath(engines, namespace);
-=======
-    let symbol_path: Vec<_> = mod_path
-        .iter()
-        .chain(&call_path.prefixes)
-        .cloned()
-        .collect();
-
-    let (decl, mod_path) = resolve_symbol_and_mod_path(
+    //    let full_path = call_path.to_fullpath(engines, namespace);
+    
+    //    let problem = call_path.suffix.as_str() == "MyStruct"
+    //	&& full_path.prefixes.len() == 1
+    //	&& full_path.prefixes[0].as_str() == "import_star_name_clash";
+    //    if problem {
+    //	dbg!(&mod_path);
+    //	dbg!(&call_path);
+    //	dbg!(&full_path);
+    //	dbg!(&namespace.current_mod_path());
+    //    }
+
+    let full_path = call_path.to_fullpath_from_mod_path(engines, namespace, &mod_path.to_vec());
+
+    let (decl, decl_mod_path) = resolve_symbol_and_mod_path(
         handler,
         engines,
-        &root.module,
-        &symbol_path,
-        &call_path.suffix,
+        namespace.borrow_root(),
+//	symbol_path,
+        &full_path.prefixes,
+//        &call_path.suffix,
+        &full_path.suffix,
         self_type,
     )?;
 
     if check_visibility == VisibilityCheck::No {
         return Ok(decl);
     }
->>>>>>> ff8291a2
-
-//    let problem = call_path.suffix.as_str() == "MyStruct"
-//	&& full_path.prefixes.len() == 1
-//	&& full_path.prefixes[0].as_str() == "import_star_name_clash";
-//    if problem {
-//	dbg!(&mod_path);
-//	dbg!(&call_path);
-//	dbg!(&full_path);
-//	dbg!(&namespace.current_mod_path());
-//    }
-
-    let full_path = call_path.to_fullpath_from_mod_path(engines, namespace, &mod_path.to_vec());
-    
-    let (decl, decl_mod_path) = namespace
-        .root
-        .resolve_call_path_and_mod_path(handler, engines, mod_path, &full_path, self_type)?;
 
     // Private declarations are visibile within their own module, so no need to check for
     // visibility in that case
@@ -327,11 +317,7 @@
     // check the visibility of the call path elements
     // we don't check the first prefix because direct children are always accessible
     for prefix in iter_prefixes(&call_path.prefixes).skip(1) {
-<<<<<<< HEAD
         let module = namespace.require_module_from_absolute_path(handler, &prefix.to_vec())?;
-=======
-        let module = root.module.lookup_submodule(handler, engines, prefix)?;
->>>>>>> ff8291a2
         if module.visibility().is_private() {
             let prefix_last = prefix[prefix.len() - 1].clone();
             handler.emit_err(CompileError::ImportPrivateModule {
@@ -352,19 +338,63 @@
     Ok(decl)
 }
 
+// Resolve a path. The first identifier in the path is the package name, which may be the
+// current package or an external one.
 fn resolve_symbol_and_mod_path(
     handler: &Handler,
     engines: &Engines,
-    module: &Module,
+    root: &Root,
     mod_path: &ModulePath,
     symbol: &Ident,
     self_type: Option<TypeId>,
 ) -> Result<(ResolvedDeclaration, Vec<Ident>), ErrorEmitted> {
-    let mut current_module = module;
+    assert!(!mod_path.is_empty());
+    if mod_path[0] == *root.current_package_name() {
+	resolve_symbol_and_mod_path_inner(handler, engines, root, mod_path, symbol, self_type)
+    } else {
+	match root.get_external_package(&mod_path[0].to_string()) {
+	    Some(ext_root) => {
+		// The path must be resolved in an external package.
+		// The root module in that package may have a different name than the name we
+		// use to refer to the package, so replace it.
+		let mut new_mod_path = vec!(ext_root.current_package_name().clone());
+		for id in mod_path.iter().skip(1) {
+		    new_mod_path.push(id.clone());
+		}
+		resolve_symbol_and_mod_path_inner(handler, engines, &ext_root, &new_mod_path, symbol, self_type)
+	    },
+	    None => Err(handler.emit_err(crate::namespace::module_not_found(mod_path)))
+	}
+    }
+}
+
+fn resolve_symbol_and_mod_path_inner(
+    handler: &Handler,
+    engines: &Engines,
+    root: &Root,
+    mod_path: &ModulePath,
+    symbol: &Ident,
+    self_type: Option<TypeId>,
+) -> Result<(ResolvedDeclaration, Vec<Ident>), ErrorEmitted> {
+    assert!(!mod_path.is_empty());
+    assert!(mod_path[0] == *root.current_package_name());
+
+    //	let problem = symbol.as_str() == "MyStruct"
+    //	    && mod_path.len() == 1
+    //	    && mod_path[0].as_str() == "import_star_name_clash";
+    
+    
+    //	if problem {
+    //	    dbg!(&mod_path);
+    //	    dbg!(&symbol);
+    //	    // b::MyStruct is not resolved correctly
+    //	}
+
     // This block tries to resolve associated types
-    let mut current_mod_path = vec![];
+    let mut current_module = root.current_package_root_module();
+    let mut current_mod_path = vec![mod_path[0].clone()];
     let mut decl_opt = None;
-    for ident in mod_path.iter() {
+    for ident in mod_path.iter().skip(1) {
         if let Some(decl) = decl_opt {
             decl_opt = Some(resolve_associated_type_or_item(
                 handler,
@@ -376,13 +406,13 @@
                 self_type,
             )?);
         } else {
-            match current_module.submodules.get(ident.as_str()) {
+            match current_module.submodule(&[ident.clone()]) {
                 Some(ns) => {
                     current_module = ns;
                     current_mod_path.push(ident.clone());
                 }
                 None => {
-                    decl_opt = Some(current_module.resolve_symbol(handler, engines, ident)?);
+                    decl_opt = Some(current_module.resolve_symbol(handler, engines, ident, root.current_package_name())?);
                 }
             }
         }
@@ -400,10 +430,9 @@
         return Ok((decl, current_mod_path));
     }
 
-    module
-        .lookup_submodule(handler, engines, mod_path)
+    root.require_module(handler, &mod_path.to_vec())
         .and_then(|module| {
-            let decl = module.resolve_symbol(handler, engines, symbol)?;
+            let decl = module.resolve_symbol(handler, engines, symbol, root.current_package_name())?;
             Ok((decl, mod_path.to_vec()))
         })
 }
