--- conflicted
+++ resolved
@@ -1200,11 +1200,7 @@
             }
         }
         Expr::Struct { path, fields } => {
-<<<<<<< HEAD
             let call_path_binding = path_expr_to_call_path_binding(ec, path)?;
-=======
-            let (struct_name, type_arguments) = path_expr_to_type_info_type_args(ec, path)?;
->>>>>>> effc60df
             Expression::StructExpression {
                 call_path_binding,
                 fields: {
@@ -1447,7 +1443,6 @@
             };
             match method_type_opt {
                 Some(type_name) => {
-<<<<<<< HEAD
                     let type_info_span = type_name.span();
                     let type_info = match type_name_to_type_info_opt(&type_name) {
                         Some(type_info) => type_info,
@@ -1480,30 +1475,6 @@
                         inner: MethodName::FromType {
                             call_path_binding,
                             method_name: method_name.clone(),
-=======
-                    let type_name_span = type_name.span();
-                    let type_name = type_name_to_type_info_opt(&type_name).unwrap_or({
-                        TypeInfo::Custom {
-                            name: type_name,
-                            type_arguments: None,
-                        }
-                    });
-                    let type_arguments = match generics_opt {
-                        Some((_double_colon_token, generic_args)) => {
-                            generic_args_to_type_arguments(ec, generic_args)?
-                        }
-                        None => Vec::new(),
-                    };
-                    let call_path = CallPath {
-                        prefixes,
-                        suffix: (type_name, type_name_span),
-                        is_absolute,
-                    };
-                    Expression::MethodApplication {
-                        method_name: MethodName::FromType {
-                            call_path,
-                            method_name,
->>>>>>> effc60df
                         },
                         type_arguments: method_type_arguments,
                         span: method_type_arguments_span
@@ -1555,14 +1526,11 @@
                                 suffix: method_name,
                                 is_absolute,
                             };
-<<<<<<< HEAD
                             let call_path_binding = TypeBinding {
                                 inner: call_path.clone(),
                                 type_arguments,
                                 span: call_path.span(), // TODO: change this span so that it includes the type arguments
                             };
-=======
->>>>>>> effc60df
                             if call_path.prefixes.is_empty() {
                                 Expression::FunctionApplication {
                                     call_path_binding,
@@ -2406,18 +2374,10 @@
 /// Like [path_expr_to_call_path], but instead can potentially return type arguments.
 /// Use this when converting a call path that could potentially include type arguments, i.e. the
 /// turbofish.
-<<<<<<< HEAD
 fn path_expr_to_call_path_binding(
     ec: &mut ErrorContext,
     path_expr: PathExpr,
 ) -> Result<TypeBinding<CallPath<(TypeInfo, Span)>>, ErrorEmitted> {
-=======
-#[allow(clippy::type_complexity)]
-fn path_expr_to_type_info_type_args(
-    ec: &mut ErrorContext,
-    path_expr: PathExpr,
-) -> Result<(CallPath<(TypeInfo, Span)>, Vec<TypeArgument>), ErrorEmitted> {
->>>>>>> effc60df
     let PathExpr {
         root_opt,
         prefix,
@@ -2436,26 +2396,15 @@
             let (suffix, ty_args) =
                 path_expr_segment_to_ident_or_type_argument(ec, call_path_suffix)?;
             let type_info_span = suffix.span();
-<<<<<<< HEAD
-            let type_info = match type_name_to_type_info_opt(&suffix) {
-                Some(type_info) => type_info,
-                None => TypeInfo::Custom {
-                    name: suffix,
-                    type_arguments: None,
-                },
-            };
-=======
             let type_info = type_name_to_type_info_opt(&suffix).unwrap_or(TypeInfo::Custom {
                 name: suffix,
                 type_arguments: None,
             });
->>>>>>> effc60df
             (prefixes, type_info, type_info_span, ty_args)
         }
         None => {
             let (suffix, ty_args) = path_expr_segment_to_ident_or_type_argument(ec, prefix)?;
             let type_info_span = suffix.span();
-<<<<<<< HEAD
             let type_info = match type_name_to_type_info_opt(&suffix) {
                 Some(type_info) => type_info,
                 None => TypeInfo::Custom {
@@ -2475,23 +2424,6 @@
         type_arguments,
         span: type_info_span, // TODO: change this span so that it includes the type arguments
     })
-=======
-            let type_info = type_name_to_type_info_opt(&suffix).unwrap_or(TypeInfo::Custom {
-                name: suffix,
-                type_arguments: None,
-            });
-            (vec![], type_info, type_info_span, ty_args)
-        }
-    };
-    Ok((
-        CallPath {
-            prefixes,
-            suffix: (type_info, type_info_span),
-            is_absolute,
-        },
-        type_arguments,
-    ))
->>>>>>> effc60df
 }
 
 fn path_expr_to_call_path(
