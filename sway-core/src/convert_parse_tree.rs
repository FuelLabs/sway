use std::sync::atomic::{AtomicUsize, Ordering};
use {
    crate::{
        constants::{
            STORAGE_PURITY_ATTRIBUTE_NAME, STORAGE_PURITY_READ_NAME, STORAGE_PURITY_WRITE_NAME,
        },
        error::{err, ok, CompileError, CompileResult, CompileWarning},
        parse_tree::desugar_match_expression,
        type_engine::{insert_type, AbiName, IntegerBits},
        AbiDeclaration, AsmExpression, AsmOp, AsmRegister, AsmRegisterDeclaration, AstNode,
        AstNodeContent, BuiltinProperty, CallPath, CatchAll, CodeBlock, ConstantDeclaration,
        Declaration, EnumDeclaration, EnumVariant, Expression, FunctionDeclaration,
        FunctionParameter, ImplSelf, ImplTrait, ImportType, IncludeStatement, LazyOp, Literal,
        MatchBranch, MatchCondition, MethodName, ParseTree, Purity, Reassignment,
        ReassignmentTarget, ReturnStatement, Scrutinee, StorageDeclaration, StorageField,
        StructDeclaration, StructExpressionField, StructField, StructScrutineeField, Supertrait,
        SwayParseTree, TraitConstraint, TraitDeclaration, TraitFn, TreeType, TypeArgument,
        TypeInfo, TypeParameter, UseStatement, VariableDeclaration, Visibility, WhileLoop,
    },
    std::{collections::HashMap, convert::TryFrom, iter, mem::MaybeUninit, ops::ControlFlow},
    sway_parse::{
        AbiCastArgs, AngleBrackets, AsmBlock, Assignable, AttributeDecl, Braces, CodeBlockContents,
        Dependency, DoubleColonToken, Expr, ExprArrayDescriptor, ExprStructField,
        ExprTupleDescriptor, FnArg, FnArgs, FnSignature, GenericArgs, GenericParams, IfCondition,
        IfExpr, Instruction, Intrinsic, Item, ItemAbi, ItemConst, ItemEnum, ItemFn, ItemImpl,
        ItemKind, ItemStorage, ItemStruct, ItemTrait, ItemUse, LitInt, LitIntType, MatchBranchKind,
        PathExpr, PathExprSegment, PathType, PathTypeSegment, Pattern, PatternStructField, Program,
        ProgramKind, PubToken, QualifiedPathRoot, Statement, StatementLet, Traits, Ty, TypeField,
        UseTree, WhereClause,
    },
    sway_types::{Ident, Span, Spanned},
    thiserror::Error,
};

#[derive(Debug)]
/// Contains any errors or warnings that were generated during the conversion into the parse tree.
/// Typically these warnings and errors are populated as a side effect in the `From` and `Into`
/// implementations of error types into [ErrorEmitted].
pub struct ErrorContext {
    warnings: Vec<CompileWarning>,
    errors: Vec<CompileError>,
}

#[derive(Debug)]
/// Represents that an error was emitted to the error context. This struct does not contain the
/// error, rather, other errors are responsible for pushing to the [ErrorContext] in their `Into`
/// implementations.
pub struct ErrorEmitted {
    _priv: (),
}

impl ErrorContext {
    #[allow(dead_code)]
    pub fn warning<W>(&mut self, warning: W)
    where
        W: Into<CompileWarning>,
    {
        self.warnings.push(warning.into());
    }

    pub fn error<E>(&mut self, error: E) -> ErrorEmitted
    where
        E: Into<CompileError>,
    {
        self.errors.push(error.into());
        ErrorEmitted { _priv: () }
    }

    pub fn warnings<I, W>(&mut self, warnings: I)
    where
        I: IntoIterator<Item = W>,
        W: Into<CompileWarning>,
    {
        self.warnings
            .extend(warnings.into_iter().map(|warning| warning.into()));
    }

    pub fn errors<I, E>(&mut self, errors: I) -> Option<ErrorEmitted>
    where
        I: IntoIterator<Item = E>,
        E: Into<CompileError>,
    {
        let mut emitted_opt = None;
        self.errors.extend(errors.into_iter().map(|error| {
            emitted_opt = Some(ErrorEmitted { _priv: () });
            error.into()
        }));
        emitted_opt
    }
}

#[derive(Error, Debug, Clone, PartialEq, Hash)]
pub enum ConvertParseTreeError {
    #[error("pub use imports are not supported")]
    PubUseNotSupported { span: Span },
    #[error("return expressions are not allowed outside of blocks")]
    ReturnOutsideOfBlock { span: Span },
    #[error("while expressions are not allowed outside of blocks")]
    WhileOutsideOfBlock { span: Span },
    #[error("functions used in applications may not be arbitrary expressions")]
    FunctionArbitraryExpression { span: Span },
    #[error("generics are not supported here")]
    GenericsNotSupportedHere { span: Span },
    #[error("fully qualified paths are not supported here")]
    FullyQualifiedPathsNotSupportedHere { span: Span },
    #[error("__size_of does not take arguments")]
    SizeOfTooManyArgs { span: Span },
    #[error("__size_of requires exactly one generic argument")]
    SizeOfOneGenericArg { span: Span },
    #[error("__is_reference_type does not take arguments")]
    IsReferenceTypeTooManyArgs { span: Span },
    #[error("__is_reference_type requires exactly one generic argument")]
    IsReferenceTypeOneGenericArg { span: Span },
    #[error("__size_of_val requires exactly one argument")]
    SizeOfValOneArg { span: Span },
    #[error("tuple index out of range")]
    TupleIndexOutOfRange { span: Span },
    #[error("shift-left expressions are not implemented")]
    ShlNotImplemented { span: Span },
    #[error("shift-right expressions are not implemented")]
    ShrNotImplemented { span: Span },
    #[error("bitwise xor expressions are not implemented")]
    BitXorNotImplemented { span: Span },
    #[error("reassignment expressions outside of blocks are not implemented")]
    ReassignmentOutsideOfBlock { span: Span },
    #[error("integer literals in this position cannot have a type suffix")]
    IntTySuffixNotSupported { span: Span },
    #[error("int literal out of range")]
    IntLiteralOutOfRange { span: Span },
    #[error("expected an integer literal")]
    IntLiteralExpected { span: Span },
    #[error("fully qualified traits are not supported")]
    FullyQualifiedTraitsNotSupported { span: Span },
    #[error("qualified path roots are not implemented")]
    QualifiedPathRootsNotImplemented { span: Span },
    #[error("char literals are not implemented")]
    CharLiteralsNotImplemented { span: Span },
    #[error("hex literals must have either 2 or 64 digits")]
    HexLiteralLength { span: Span },
    #[error("binary literals must have either 8 or 258 digits")]
    BinaryLiteralLength { span: Span },
    #[error("u8 literal out of range")]
    U8LiteralOutOfRange { span: Span },
    #[error("u16 literal out of range")]
    U16LiteralOutOfRange { span: Span },
    #[error("u32 literal out of range")]
    U32LiteralOutOfRange { span: Span },
    #[error("u64 literal out of range")]
    U64LiteralOutOfRange { span: Span },
    #[error("signed integers are not supported")]
    SignedIntegersNotSupported { span: Span },
    #[error("literal patterns not supported in this position")]
    LiteralPatternsNotSupportedHere { span: Span },
    #[error("constant patterns not supported in this position")]
    ConstantPatternsNotSupportedHere { span: Span },
    #[error("constructor patterns not supported in this position")]
    ConstructorPatternsNotSupportedHere { span: Span },
    #[error("struct patterns not supported in this position")]
    StructPatternsNotSupportedHere { span: Span },
    #[error("wildcard patterns not supported in this position")]
    WildcardPatternsNotSupportedHere { span: Span },
    #[error("tuple patterns not supported in this position")]
    TuplePatternsNotSupportedHere { span: Span },
    #[error("constructor patterns require a single argument")]
    ConstructorPatternOneArg { span: Span },
    #[error("mutable bindings are not supported in this position")]
    MutableBindingsNotSupportedHere { span: Span },
    #[error("constructor patterns cannot contain sub-patterns")]
    ConstructorPatternSubPatterns { span: Span },
    #[error("paths are not supported in this position")]
    PathsNotSupportedHere { span: Span },
    #[error("Fully specified types are not supported in this position. Try importing the type and referring to it here.")]
    FullySpecifiedTypesNotSupported { span: Span },
    #[error("ContractCaller requires exactly one generic argument")]
    ContractCallerOneGenericArg { span: Span },
    #[error("ContractCaller requires a named type for its generic argument")]
    ContractCallerNamedTypeGenericArg { span: Span },
<<<<<<< HEAD
    #[error("cannot find type \"{ty_name}\" in this scope")]
    ConstrainedNonExistentType { ty_name: Ident, span: Span },
=======
    #[error("invalid argument for '{attribute}' attribute")]
    InvalidAttributeArgument { attribute: String, span: Span },
>>>>>>> 9e23221f
}

impl ConvertParseTreeError {
    pub fn span(&self) -> Span {
        match self {
            ConvertParseTreeError::PubUseNotSupported { span } => span.clone(),
            ConvertParseTreeError::ReturnOutsideOfBlock { span } => span.clone(),
            ConvertParseTreeError::WhileOutsideOfBlock { span } => span.clone(),
            ConvertParseTreeError::FunctionArbitraryExpression { span } => span.clone(),
            ConvertParseTreeError::GenericsNotSupportedHere { span } => span.clone(),
            ConvertParseTreeError::FullyQualifiedPathsNotSupportedHere { span } => span.clone(),
            ConvertParseTreeError::SizeOfTooManyArgs { span } => span.clone(),
            ConvertParseTreeError::SizeOfOneGenericArg { span } => span.clone(),
            ConvertParseTreeError::IsReferenceTypeTooManyArgs { span } => span.clone(),
            ConvertParseTreeError::IsReferenceTypeOneGenericArg { span } => span.clone(),
            ConvertParseTreeError::SizeOfValOneArg { span } => span.clone(),
            ConvertParseTreeError::TupleIndexOutOfRange { span } => span.clone(),
            ConvertParseTreeError::ShlNotImplemented { span } => span.clone(),
            ConvertParseTreeError::ShrNotImplemented { span } => span.clone(),
            ConvertParseTreeError::BitXorNotImplemented { span } => span.clone(),
            ConvertParseTreeError::ReassignmentOutsideOfBlock { span } => span.clone(),
            ConvertParseTreeError::IntTySuffixNotSupported { span } => span.clone(),
            ConvertParseTreeError::IntLiteralOutOfRange { span } => span.clone(),
            ConvertParseTreeError::IntLiteralExpected { span } => span.clone(),
            ConvertParseTreeError::FullyQualifiedTraitsNotSupported { span } => span.clone(),
            ConvertParseTreeError::QualifiedPathRootsNotImplemented { span } => span.clone(),
            ConvertParseTreeError::CharLiteralsNotImplemented { span } => span.clone(),
            ConvertParseTreeError::HexLiteralLength { span } => span.clone(),
            ConvertParseTreeError::BinaryLiteralLength { span } => span.clone(),
            ConvertParseTreeError::U8LiteralOutOfRange { span } => span.clone(),
            ConvertParseTreeError::U16LiteralOutOfRange { span } => span.clone(),
            ConvertParseTreeError::U32LiteralOutOfRange { span } => span.clone(),
            ConvertParseTreeError::U64LiteralOutOfRange { span } => span.clone(),
            ConvertParseTreeError::SignedIntegersNotSupported { span } => span.clone(),
            ConvertParseTreeError::LiteralPatternsNotSupportedHere { span } => span.clone(),
            ConvertParseTreeError::ConstantPatternsNotSupportedHere { span } => span.clone(),
            ConvertParseTreeError::ConstructorPatternsNotSupportedHere { span } => span.clone(),
            ConvertParseTreeError::StructPatternsNotSupportedHere { span } => span.clone(),
            ConvertParseTreeError::WildcardPatternsNotSupportedHere { span } => span.clone(),
            ConvertParseTreeError::TuplePatternsNotSupportedHere { span } => span.clone(),
            ConvertParseTreeError::ConstructorPatternOneArg { span } => span.clone(),
            ConvertParseTreeError::MutableBindingsNotSupportedHere { span } => span.clone(),
            ConvertParseTreeError::ConstructorPatternSubPatterns { span } => span.clone(),
            ConvertParseTreeError::PathsNotSupportedHere { span } => span.clone(),
            ConvertParseTreeError::FullySpecifiedTypesNotSupported { span } => span.clone(),
            ConvertParseTreeError::ContractCallerOneGenericArg { span } => span.clone(),
            ConvertParseTreeError::ContractCallerNamedTypeGenericArg { span } => span.clone(),
<<<<<<< HEAD
            ConvertParseTreeError::ConstrainedNonExistentType { span, .. } => span.clone(),
=======
            ConvertParseTreeError::InvalidAttributeArgument { span, .. } => span.clone(),
>>>>>>> 9e23221f
        }
    }
}

pub fn convert_parse_tree(program: Program) -> CompileResult<SwayParseTree> {
    let mut ec = ErrorContext {
        warnings: Vec::new(),
        errors: Vec::new(),
    };
    let res = program_to_sway_parse_tree(&mut ec, program);
    let ErrorContext { warnings, errors } = ec;
    match res {
        Ok(sway_parse_tree) => ok(sway_parse_tree, warnings, errors),
        Err(_error_emitted) => err(warnings, errors),
    }
}

pub fn program_to_sway_parse_tree(
    ec: &mut ErrorContext,
    program: Program,
) -> Result<SwayParseTree, ErrorEmitted> {
    let span = program.span();
    let tree_type = match program.kind {
        ProgramKind::Script { .. } => TreeType::Script,
        ProgramKind::Contract { .. } => TreeType::Contract,
        ProgramKind::Predicate { .. } => TreeType::Predicate,
        ProgramKind::Library { name, .. } => TreeType::Library { name },
    };
    let root_nodes = {
        let mut root_nodes: Vec<AstNode> = {
            program
                .dependencies
                .into_iter()
                .map(|dependency| {
                    let span = dependency.span();
                    AstNode {
                        content: AstNodeContent::IncludeStatement(dependency_to_include_statement(
                            dependency,
                        )),
                        span,
                    }
                })
                .collect()
        };
        for item in program.items {
            let ast_nodes = item_to_ast_nodes(ec, item)?;
            root_nodes.extend(ast_nodes);
        }
        root_nodes
    };
    Ok(SwayParseTree {
        tree_type,
        tree: ParseTree { span, root_nodes },
    })
}

fn item_to_ast_nodes(ec: &mut ErrorContext, item: Item) -> Result<Vec<AstNode>, ErrorEmitted> {
    let attributes = item_attrs_to_map(&item.attribute_list)?;

    let span = item.span();
    let contents = match item.value {
        ItemKind::Use(item_use) => {
            let use_statements = item_use_to_use_statements(ec, item_use)?;
            use_statements
                .into_iter()
                .map(AstNodeContent::UseStatement)
                .collect()
        }
        ItemKind::Struct(item_struct) => {
            let struct_declaration = item_struct_to_struct_declaration(ec, item_struct)?;
            vec![AstNodeContent::Declaration(Declaration::StructDeclaration(
                struct_declaration,
            ))]
        }
        ItemKind::Enum(item_enum) => {
            let enum_declaration = item_enum_to_enum_declaration(ec, item_enum)?;
            vec![AstNodeContent::Declaration(Declaration::EnumDeclaration(
                enum_declaration,
            ))]
        }
        ItemKind::Fn(item_fn) => {
            let function_declaration = item_fn_to_function_declaration(ec, item_fn, &attributes)?;
            vec![AstNodeContent::Declaration(
                Declaration::FunctionDeclaration(function_declaration),
            )]
        }
        ItemKind::Trait(item_trait) => {
            let trait_declaration = item_trait_to_trait_declaration(ec, item_trait)?;
            vec![AstNodeContent::Declaration(Declaration::TraitDeclaration(
                trait_declaration,
            ))]
        }
        ItemKind::Impl(item_impl) => {
            let declaration = item_impl_to_declaration(ec, item_impl)?;
            vec![AstNodeContent::Declaration(declaration)]
        }
        ItemKind::Abi(item_abi) => {
            let abi_declaration = item_abi_to_abi_declaration(ec, item_abi)?;
            vec![AstNodeContent::Declaration(Declaration::AbiDeclaration(
                abi_declaration,
            ))]
        }
        ItemKind::Const(item_const) => {
            let constant_declaration = item_const_to_constant_declaration(ec, item_const)?;
            vec![AstNodeContent::Declaration(
                Declaration::ConstantDeclaration(constant_declaration),
            )]
        }
        ItemKind::Storage(item_storage) => {
            let storage_declaration = item_storage_to_storage_declaration(ec, item_storage)?;
            vec![AstNodeContent::Declaration(
                Declaration::StorageDeclaration(storage_declaration),
            )]
        }
    };
    Ok(contents
        .into_iter()
        .map(|content| AstNode {
            span: span.clone(),
            content,
        })
        .collect())
}

// Each item may have a list of attributes, each with a name (the key to the hashmap) and a list of
// zero or more args.  Attributes may be specified more than once in which case we use the union of
// their args.
//
// E.g.,
//
//   #[foo(bar)]
//   #[foo(baz, xyzzy)]
//
// is essentially equivalent to
//
//   #[foo(bar, baz, xyzzy)]
//
// but no uniquing is done so
//
//   #[foo(bar)]
//   #[foo(bar)]
//
// is
//
//   #[foo(bar, bar)]

type AttributesMap<'a> = HashMap<&'a str, Vec<&'a Ident>>;

fn item_attrs_to_map(attribute_list: &[AttributeDecl]) -> Result<AttributesMap, ErrorEmitted> {
    let mut attrs_map = AttributesMap::new();
    for attr_decl in attribute_list {
        let attr = attr_decl.attribute.get();
        let name = attr.name.as_str();
        let mut args = attr
            .args
            .as_ref()
            .map(|parens| parens.get().into_iter().collect())
            .unwrap_or_else(Vec::new);
        match attrs_map.get_mut(name) {
            Some(old_args) => {
                old_args.append(&mut args);
            }
            None => {
                attrs_map.insert(name, args);
            }
        }
    }
    Ok(attrs_map)
}

fn item_use_to_use_statements(
    ec: &mut ErrorContext,
    item_use: ItemUse,
) -> Result<Vec<UseStatement>, ErrorEmitted> {
    if let Some(pub_token) = item_use.visibility {
        let error = ConvertParseTreeError::PubUseNotSupported {
            span: pub_token.span(),
        };
        return Err(ec.error(error));
    }
    let mut ret = Vec::new();
    let mut prefix = Vec::new();
    use_tree_to_use_statements(
        item_use.tree,
        item_use.root_import.is_some(),
        &mut prefix,
        &mut ret,
    );
    debug_assert!(prefix.is_empty());
    Ok(ret)
}

fn use_tree_to_use_statements(
    use_tree: UseTree,
    is_absolute: bool,
    path: &mut Vec<Ident>,
    ret: &mut Vec<UseStatement>,
) {
    match use_tree {
        UseTree::Group { imports } => {
            for use_tree in imports.into_inner() {
                use_tree_to_use_statements(use_tree, is_absolute, path, ret);
            }
        }
        UseTree::Name { name } => {
            let import_type = if name.as_str() == "self" {
                ImportType::SelfImport
            } else {
                ImportType::Item(name)
            };
            ret.push(UseStatement {
                call_path: path.clone(),
                import_type,
                is_absolute,
                alias: None,
            });
        }
        UseTree::Rename { name, alias, .. } => {
            let import_type = if name.as_str() == "self" {
                ImportType::SelfImport
            } else {
                ImportType::Item(name)
            };
            ret.push(UseStatement {
                call_path: path.clone(),
                import_type,
                is_absolute,
                alias: Some(alias),
            });
        }
        UseTree::Glob { .. } => {
            ret.push(UseStatement {
                call_path: path.clone(),
                import_type: ImportType::Star,
                is_absolute,
                alias: None,
            });
        }
        UseTree::Path { prefix, suffix, .. } => {
            path.push(prefix);
            use_tree_to_use_statements(*suffix, is_absolute, path, ret);
            path.pop().unwrap();
        }
    }
}

fn item_struct_to_struct_declaration(
    ec: &mut ErrorContext,
    item_struct: ItemStruct,
) -> Result<StructDeclaration, ErrorEmitted> {
    let span = item_struct.span();
    let struct_declaration = StructDeclaration {
        name: item_struct.name,
        fields: {
            item_struct
                .fields
                .into_inner()
                .into_iter()
                .map(|type_field| type_field_to_struct_field(ec, type_field))
                .collect::<Result<_, _>>()?
        },
        type_parameters: generic_params_opt_to_type_parameters(
            ec,
            item_struct.generics,
            item_struct.where_clause_opt,
        )?,
        visibility: pub_token_opt_to_visibility(item_struct.visibility),
        span,
    };
    Ok(struct_declaration)
}

fn item_enum_to_enum_declaration(
    ec: &mut ErrorContext,
    item_enum: ItemEnum,
) -> Result<EnumDeclaration, ErrorEmitted> {
    let span = item_enum.span();
    let enum_declaration = EnumDeclaration {
        name: item_enum.name,
        type_parameters: generic_params_opt_to_type_parameters(
            ec,
            item_enum.generics,
            item_enum.where_clause_opt,
        )?,
        variants: {
            item_enum
                .fields
                .into_inner()
                .into_iter()
                .enumerate()
                .map(|(tag, type_field)| type_field_to_enum_variant(ec, type_field, tag))
                .collect::<Result<_, _>>()?
        },
        span,
        visibility: pub_token_opt_to_visibility(item_enum.visibility),
    };
    Ok(enum_declaration)
}

fn item_fn_to_function_declaration(
    ec: &mut ErrorContext,
    item_fn: ItemFn,
    attributes: &AttributesMap,
) -> Result<FunctionDeclaration, ErrorEmitted> {
    let span = item_fn.span();
    let return_type_span = match &item_fn.fn_signature.return_type_opt {
        Some((_right_arrow_token, ty)) => ty.span(),
        None => item_fn.fn_signature.span(),
    };
    Ok(FunctionDeclaration {
        purity: get_attributed_purity(ec, attributes)?,
        name: item_fn.fn_signature.name,
        visibility: pub_token_opt_to_visibility(item_fn.fn_signature.visibility),
        body: braced_code_block_contents_to_code_block(ec, item_fn.body)?,
        parameters: fn_args_to_function_parameters(
            ec,
            item_fn.fn_signature.arguments.into_inner(),
        )?,
        span,
        return_type: match item_fn.fn_signature.return_type_opt {
            Some((_right_arrow, ty)) => ty_to_type_info(ec, ty)?,
            None => TypeInfo::Tuple(Vec::new()),
        },
        type_parameters: generic_params_opt_to_type_parameters(
            ec,
            item_fn.fn_signature.generics,
            item_fn.fn_signature.where_clause_opt,
        )?,
        return_type_span,
    })
}

fn get_attributed_purity(
    ec: &mut ErrorContext,
    attributes: &AttributesMap,
) -> Result<Purity, ErrorEmitted> {
    let mut purity = Purity::Pure;
    let mut add_impurity = |new_impurity, counter_impurity| {
        if purity == Purity::Pure {
            purity = new_impurity;
        } else if purity == counter_impurity {
            purity = Purity::ReadsWrites;
        }
    };
    match attributes.get(STORAGE_PURITY_ATTRIBUTE_NAME) {
        Some(args) if !args.is_empty() => {
            for arg in args {
                match arg.as_str() {
                    STORAGE_PURITY_READ_NAME => add_impurity(Purity::Reads, Purity::Writes),
                    STORAGE_PURITY_WRITE_NAME => add_impurity(Purity::Writes, Purity::Reads),
                    _otherwise => {
                        return Err(ec.error(ConvertParseTreeError::InvalidAttributeArgument {
                            attribute: "storage".to_owned(),
                            span: arg.span().clone(),
                        }));
                    }
                }
            }
            Ok(purity)
        }
        _otherwise => Ok(Purity::Pure),
    }
}

fn item_trait_to_trait_declaration(
    ec: &mut ErrorContext,
    item_trait: ItemTrait,
) -> Result<TraitDeclaration, ErrorEmitted> {
    let name = item_trait.name;
    let interface_surface = {
        item_trait
            .trait_items
            .into_inner()
            .into_iter()
            .map(|(fn_signature, _semicolon_token)| {
                let attributes = item_attrs_to_map(&fn_signature.attribute_list)?;
                fn_signature_to_trait_fn(ec, fn_signature.value, &attributes)
            })
            .collect::<Result<_, _>>()?
    };
    let methods = match item_trait.trait_defs_opt {
        None => Vec::new(),
        Some(trait_defs) => trait_defs
            .into_inner()
            .into_iter()
            .map(|item_fn| {
                let attributes = item_attrs_to_map(&item_fn.attribute_list)?;
                item_fn_to_function_declaration(ec, item_fn.value, &attributes)
            })
            .collect::<Result<_, _>>()?,
    };
    let supertraits = match item_trait.super_traits {
        None => Vec::new(),
        Some((_colon_token, traits)) => traits_to_supertraits(ec, traits)?,
    };
    let visibility = pub_token_opt_to_visibility(item_trait.visibility);
    Ok(TraitDeclaration {
        name,
        interface_surface,
        methods,
        supertraits,
        visibility,
    })
}

fn item_impl_to_declaration(
    ec: &mut ErrorContext,
    item_impl: ItemImpl,
) -> Result<Declaration, ErrorEmitted> {
    let block_span = item_impl.span();
    let type_implementing_for_span = item_impl.ty.span();
    let type_implementing_for = ty_to_type_info(ec, item_impl.ty)?;
    let functions = {
        item_impl
            .contents
            .into_inner()
            .into_iter()
            .map(|item| {
                let attributes = item_attrs_to_map(&item.attribute_list)?;
                item_fn_to_function_declaration(ec, item.value, &attributes)
            })
            .collect::<Result<_, _>>()?
    };

    let type_parameters = generic_params_opt_to_type_parameters(
        ec,
        item_impl.generic_params_opt,
        item_impl.where_clause_opt,
    )?;

    match item_impl.trait_opt {
        Some((path_type, _for_token)) => {
            let impl_trait = ImplTrait {
                trait_name: path_type_to_call_path(ec, path_type)?,
                type_implementing_for,
                type_implementing_for_span,
                type_arguments: type_parameters,
                functions,
                block_span,
            };
            Ok(Declaration::ImplTrait(impl_trait))
        }
        None => {
            let impl_self = ImplSelf {
                type_implementing_for,
                type_implementing_for_span,
                type_parameters,
                functions,
                block_span,
            };
            Ok(Declaration::ImplSelf(impl_self))
        }
    }
}

fn item_abi_to_abi_declaration(
    ec: &mut ErrorContext,
    item_abi: ItemAbi,
) -> Result<AbiDeclaration, ErrorEmitted> {
    let span = item_abi.span();
    Ok(AbiDeclaration {
        name: item_abi.name,
        interface_surface: {
            item_abi
                .abi_items
                .into_inner()
                .into_iter()
                .map(|(fn_signature, _semicolon_token)| {
                    let attributes = item_attrs_to_map(&fn_signature.attribute_list)?;
                    fn_signature_to_trait_fn(ec, fn_signature.value, &attributes)
                })
                .collect::<Result<_, _>>()?
        },
        methods: match item_abi.abi_defs_opt {
            None => Vec::new(),
            Some(abi_defs) => abi_defs
                .into_inner()
                .into_iter()
                .map(|item_fn| {
                    let attributes = item_attrs_to_map(&item_fn.attribute_list)?;
                    item_fn_to_function_declaration(ec, item_fn.value, &attributes)
                })
                .collect::<Result<_, _>>()?,
        },
        span,
    })
}

fn item_const_to_constant_declaration(
    ec: &mut ErrorContext,
    item_const: ItemConst,
) -> Result<ConstantDeclaration, ErrorEmitted> {
    Ok(ConstantDeclaration {
        name: item_const.name,
        type_ascription: match item_const.ty_opt {
            Some((_colon_token, ty)) => ty_to_type_info(ec, ty)?,
            None => TypeInfo::Unknown,
        },
        value: expr_to_expression(ec, item_const.expr)?,
        //visibility: pub_token_opt_to_visibility(item_const.visibility),
        // FIXME: you have to lie here or else the tests fail.
        visibility: Visibility::Public,
    })
}

fn item_storage_to_storage_declaration(
    ec: &mut ErrorContext,
    item_storage: ItemStorage,
) -> Result<StorageDeclaration, ErrorEmitted> {
    let span = item_storage.span();
    let storage_declaration = StorageDeclaration {
        span,
        fields: {
            item_storage
                .fields
                .into_inner()
                .into_iter()
                .map(|storage_field| storage_field_to_storage_field(ec, storage_field))
                .collect::<Result<_, _>>()?
        },
    };
    Ok(storage_declaration)
}

fn type_field_to_struct_field(
    ec: &mut ErrorContext,
    type_field: TypeField,
) -> Result<StructField, ErrorEmitted> {
    let span = type_field.span();
    let type_span = type_field.ty.span();
    let struct_field = StructField {
        name: type_field.name,
        r#type: ty_to_type_info(ec, type_field.ty)?,
        span,
        type_span,
    };
    Ok(struct_field)
}

fn generic_params_opt_to_type_parameters(
    ec: &mut ErrorContext,
    generic_params_opt: Option<GenericParams>,
    where_clause_opt: Option<WhereClause>,
) -> Result<Vec<TypeParameter>, ErrorEmitted> {
    let trait_constraints = match where_clause_opt {
        Some(where_clause) => where_clause
            .bounds
            .into_iter()
            .map(|where_bound| (where_bound.ty_name, where_bound.bounds))
            .collect::<Vec<_>>(),
        None => Vec::new(),
    };

    let mut params = match generic_params_opt {
        Some(generic_params) => generic_params
            .parameters
            .into_inner()
            .into_iter()
            .map(|ident| TypeParameter {
                type_id: insert_type(TypeInfo::Custom {
                    name: ident.clone(),
                    type_arguments: Vec::new(),
                }),
                name_ident: ident,
                trait_constraints: Vec::new(),
            })
            .collect::<Vec<_>>(),
        None => Vec::new(),
    };

    let mut errors = Vec::new();
    for (ty_name, bounds) in trait_constraints.into_iter() {
        let param_to_edit = match params
            .iter_mut()
            .find(|TypeParameter { name_ident, .. }| name_ident.as_str() == ty_name.as_str())
        {
            Some(o) => o,
            None => {
                errors.push(ConvertParseTreeError::ConstrainedNonExistentType {
                    ty_name: ty_name.clone(),
                    span: ty_name.span().clone(),
                });
                continue;
            }
        };

        param_to_edit
            .trait_constraints
            .extend(
                traits_to_call_paths(ec, bounds)?
                    .iter()
                    .map(|call_path| TraitConstraint {
                        call_path: call_path.clone(),
                    }),
            );
    }
    if let Some(errors) = ec.errors(errors) {
        return Err(errors);
    }

    Ok(params)
}

fn pub_token_opt_to_visibility(pub_token_opt: Option<PubToken>) -> Visibility {
    match pub_token_opt {
        Some(..) => Visibility::Public,
        None => Visibility::Private,
    }
}

fn type_field_to_enum_variant(
    ec: &mut ErrorContext,
    type_field: TypeField,
    tag: usize,
) -> Result<EnumVariant, ErrorEmitted> {
    let span = type_field.span();
    let enum_variant = EnumVariant {
        name: type_field.name,
        r#type: ty_to_type_info(ec, type_field.ty)?,
        tag,
        span,
    };
    Ok(enum_variant)
}

fn braced_code_block_contents_to_code_block(
    ec: &mut ErrorContext,
    braced_code_block_contents: Braces<CodeBlockContents>,
) -> Result<CodeBlock, ErrorEmitted> {
    let whole_block_span = braced_code_block_contents.span();
    let code_block_contents = braced_code_block_contents.into_inner();
    let contents = {
        let mut contents = Vec::new();
        for statement in code_block_contents.statements {
            let ast_nodes = statement_to_ast_nodes(ec, statement)?;
            contents.extend(ast_nodes);
        }
        if let Some(expr) = code_block_contents.final_expr_opt {
            let final_ast_node = expr_to_ast_node(ec, *expr, true)?;
            contents.push(final_ast_node);
        }
        contents
    };
    Ok(CodeBlock {
        contents,
        whole_block_span,
    })
}

fn fn_args_to_function_parameters(
    ec: &mut ErrorContext,
    fn_args: FnArgs,
) -> Result<Vec<FunctionParameter>, ErrorEmitted> {
    let function_parameters = match fn_args {
        FnArgs::Static(args) => args
            .into_iter()
            .map(|fn_arg| fn_arg_to_function_parameter(ec, fn_arg))
            .collect::<Result<_, _>>()?,
        FnArgs::NonStatic {
            self_token,
            args_opt,
        } => {
            let mut function_parameters = vec![FunctionParameter {
                name: Ident::new(self_token.span()),
                type_id: insert_type(TypeInfo::SelfType),
                type_span: self_token.span(),
            }];
            if let Some((_comma_token, args)) = args_opt {
                for arg in args {
                    let function_parameter = fn_arg_to_function_parameter(ec, arg)?;
                    function_parameters.push(function_parameter);
                }
            }
            function_parameters
        }
    };
    Ok(function_parameters)
}

fn type_name_to_type_info_opt(name: &Ident) -> Option<TypeInfo> {
    match name.as_str() {
        "u8" => Some(TypeInfo::UnsignedInteger(IntegerBits::Eight)),
        "u16" => Some(TypeInfo::UnsignedInteger(IntegerBits::Sixteen)),
        "u32" => Some(TypeInfo::UnsignedInteger(IntegerBits::ThirtyTwo)),
        "u64" => Some(TypeInfo::UnsignedInteger(IntegerBits::SixtyFour)),
        "bool" => Some(TypeInfo::Boolean),
        "unit" => Some(TypeInfo::Tuple(Vec::new())),
        "byte" => Some(TypeInfo::Byte),
        "b256" => Some(TypeInfo::B256),
        "Self" | "self" => Some(TypeInfo::SelfType),
        "Contract" => Some(TypeInfo::Contract),
        _other => None,
    }
}

fn ty_to_type_info(ec: &mut ErrorContext, ty: Ty) -> Result<TypeInfo, ErrorEmitted> {
    let type_info = match ty {
        Ty::Path(path_type) => path_type_to_type_info(ec, path_type)?,
        Ty::Tuple(tys) => TypeInfo::Tuple(
            tys.into_inner()
                .into_iter()
                .map(|ty| ty_to_type_argument(ec, ty))
                .collect::<Result<_, _>>()?,
        ),
        Ty::Array(bracketed_ty_array_descriptor) => {
            let ty_array_descriptor = bracketed_ty_array_descriptor.into_inner();
            TypeInfo::Array(
                crate::type_engine::insert_type(ty_to_type_info(ec, *ty_array_descriptor.ty)?),
                expr_to_usize(ec, *ty_array_descriptor.length)?,
            )
        }
        Ty::Str { length, .. } => TypeInfo::Str(expr_to_u64(ec, *length.into_inner())?),
        Ty::Infer { .. } => TypeInfo::Unknown,
    };
    Ok(type_info)
}

fn ty_to_type_argument(ec: &mut ErrorContext, ty: Ty) -> Result<TypeArgument, ErrorEmitted> {
    let span = ty.span();
    let type_argument = TypeArgument {
        type_id: insert_type(ty_to_type_info(ec, ty)?),
        span,
    };
    Ok(type_argument)
}

fn fn_signature_to_trait_fn(
    ec: &mut ErrorContext,
    fn_signature: FnSignature,
    attributes: &AttributesMap,
) -> Result<TraitFn, ErrorEmitted> {
    let return_type_span = match &fn_signature.return_type_opt {
        Some((_right_arrow_token, ty)) => ty.span(),
        None => fn_signature.span(),
    };
    let trait_fn = TraitFn {
        name: fn_signature.name,
        purity: get_attributed_purity(ec, attributes)?,
        parameters: fn_args_to_function_parameters(ec, fn_signature.arguments.into_inner())?,
        return_type: match fn_signature.return_type_opt {
            Some((_right_arrow_token, ty)) => ty_to_type_info(ec, ty)?,
            None => TypeInfo::Tuple(Vec::new()),
        },
        return_type_span,
    };
    Ok(trait_fn)
}

fn traits_to_call_paths(
    ec: &mut ErrorContext,
    traits: Traits,
) -> Result<Vec<CallPath>, ErrorEmitted> {
    let mut call_paths = vec![path_type_to_call_path(ec, traits.prefix)?];
    for (_add_token, suffix) in traits.suffixes {
        let supertrait = path_type_to_call_path(ec, suffix)?;
        call_paths.push(supertrait);
    }
    Ok(call_paths)
}

fn traits_to_supertraits(
    ec: &mut ErrorContext,
    traits: Traits,
) -> Result<Vec<Supertrait>, ErrorEmitted> {
    let mut supertraits = vec![path_type_to_supertrait(ec, traits.prefix)?];
    for (_add_token, suffix) in traits.suffixes {
        let supertrait = path_type_to_supertrait(ec, suffix)?;
        supertraits.push(supertrait);
    }
    Ok(supertraits)
}

fn path_type_to_call_path(
    ec: &mut ErrorContext,
    path_type: PathType,
) -> Result<CallPath, ErrorEmitted> {
    let PathType {
        root_opt,
        prefix,
        mut suffix,
    } = path_type;
    let is_absolute = path_root_opt_to_bool(ec, root_opt)?;
    let call_path = match suffix.pop() {
        Some((_double_colon_token, call_path_suffix)) => {
            let mut prefixes = vec![path_type_segment_to_ident(ec, prefix)?];
            for (_double_colon_token, call_path_prefix) in suffix {
                let ident = path_type_segment_to_ident(ec, call_path_prefix)?;
                prefixes.push(ident);
            }
            CallPath {
                prefixes,
                suffix: path_type_segment_to_ident(ec, call_path_suffix)?,
                is_absolute,
            }
        }
        None => CallPath {
            prefixes: Vec::new(),
            suffix: path_type_segment_to_ident(ec, prefix)?,
            is_absolute,
        },
    };
    Ok(call_path)
}

fn expr_to_ast_node(
    ec: &mut ErrorContext,
    expr: Expr,
    end_of_block: bool,
) -> Result<AstNode, ErrorEmitted> {
    let span = expr.span();
    let ast_node = match expr {
        Expr::Return { expr_opt, .. } => {
            let expression = match expr_opt {
                Some(expr) => expr_to_expression(ec, *expr)?,
                None => Expression::Tuple {
                    fields: Vec::new(),
                    span: span.clone(),
                },
            };
            AstNode {
                content: AstNodeContent::ReturnStatement(ReturnStatement { expr: expression }),
                span,
            }
        }
        Expr::While {
            condition, block, ..
        } => AstNode {
            content: AstNodeContent::WhileLoop(WhileLoop {
                condition: expr_to_expression(ec, *condition)?,
                body: braced_code_block_contents_to_code_block(ec, block)?,
            }),
            span,
        },
        Expr::Reassignment {
            assignable, expr, ..
        } => AstNode {
            content: AstNodeContent::Declaration(Declaration::Reassignment(Reassignment {
                lhs: assignable_to_reassignment_target(ec, assignable)?,
                rhs: expr_to_expression(ec, *expr)?,
                span: span.clone(),
            })),
            span,
        },
        expr => {
            let expression = expr_to_expression(ec, expr)?;
            if end_of_block {
                AstNode {
                    content: AstNodeContent::ImplicitReturnExpression(expression),
                    span,
                }
            } else {
                AstNode {
                    content: AstNodeContent::Expression(expression),
                    span,
                }
            }
        }
    };
    Ok(ast_node)
}

fn expr_to_expression(ec: &mut ErrorContext, expr: Expr) -> Result<Expression, ErrorEmitted> {
    let span = expr.span();
    let expression = match expr {
        Expr::Path(path_expr) => path_expr_to_expression(ec, path_expr)?,
        Expr::Literal(literal) => Expression::Literal {
            value: literal_to_literal(ec, literal)?,
            span,
        },
        Expr::AbiCast { args, .. } => {
            let AbiCastArgs { name, address, .. } = args.into_inner();
            let abi_name = path_type_to_call_path(ec, name)?;
            let address = Box::new(expr_to_expression(ec, *address)?);
            Expression::AbiCast {
                abi_name,
                address,
                span,
            }
        }
        Expr::Struct { path, fields } => {
            let (struct_name, type_arguments) = path_expr_to_call_path_type_args(ec, path)?;
            Expression::StructExpression {
                struct_name,
                fields: {
                    fields
                        .into_inner()
                        .into_iter()
                        .map(|expr_struct_field| {
                            expr_struct_field_to_struct_expression_field(ec, expr_struct_field)
                        })
                        .collect::<Result<_, _>>()?
                },
                type_arguments,
                span,
            }
        }
        Expr::Tuple(parenthesized_expr_tuple_descriptor) => Expression::Tuple {
            fields: expr_tuple_descriptor_to_expressions(
                ec,
                parenthesized_expr_tuple_descriptor.into_inner(),
            )?,
            span,
        },
        Expr::Parens(parens) => expr_to_expression(ec, *parens.into_inner())?,
        Expr::Block(braced_code_block_contents) => {
            braced_code_block_contents_to_expression(ec, braced_code_block_contents)?
        }
        Expr::Array(bracketed_expr_array_descriptor) => {
            match bracketed_expr_array_descriptor.into_inner() {
                ExprArrayDescriptor::Sequence(exprs) => Expression::Array {
                    contents: {
                        exprs
                            .into_iter()
                            .map(|expr| expr_to_expression(ec, expr))
                            .collect::<Result<_, _>>()?
                    },
                    span,
                },
                ExprArrayDescriptor::Repeat { value, length, .. } => {
                    let expression = expr_to_expression(ec, *value)?;
                    let length = expr_to_usize(ec, *length)?;
                    Expression::Array {
                        contents: iter::repeat_with(|| expression.clone())
                            .take(length)
                            .collect(),
                        span,
                    }
                }
            }
        }
        Expr::Asm(asm_block) => Expression::AsmExpression {
            asm: asm_block_to_asm_expression(ec, asm_block)?,
            span,
        },
        Expr::Return { return_token, .. } => {
            let error = ConvertParseTreeError::ReturnOutsideOfBlock {
                span: return_token.span(),
            };
            return Err(ec.error(error));
        }
        Expr::If(if_expr) => if_expr_to_expression(ec, if_expr)?,
        Expr::Match {
            condition,
            branches,
            ..
        } => {
            let condition = expr_to_expression(ec, *condition)?;
            let branches = {
                branches
                    .into_inner()
                    .into_iter()
                    .map(|match_branch| match_branch_to_match_branch(ec, match_branch))
                    .collect::<Result<_, _>>()?
            };
            let desugar_result = desugar_match_expression(&condition, branches, None);
            let CompileResult {
                value,
                warnings,
                errors,
            } = desugar_result;
            ec.warnings(warnings);
            let error_emitted_opt = ec.errors(errors);
            let (if_exp, var_decl_name, cases_covered) = match value {
                Some(stuff) => stuff,
                None => return Err(error_emitted_opt.unwrap()),
            };
            Expression::CodeBlock {
                contents: CodeBlock {
                    contents: vec![
                        AstNode {
                            content: AstNodeContent::Declaration(Declaration::VariableDeclaration(
                                VariableDeclaration {
                                    name: var_decl_name,
                                    type_ascription: TypeInfo::Unknown,
                                    type_ascription_span: None,
                                    is_mutable: false,
                                    body: condition,
                                },
                            )),
                            span: span.clone(),
                        },
                        AstNode {
                            content: AstNodeContent::ImplicitReturnExpression(
                                Expression::MatchExp {
                                    if_exp: Box::new(if_exp),
                                    cases_covered,
                                    span: span.clone(),
                                },
                            ),
                            span: span.clone(),
                        },
                    ],
                    whole_block_span: span.clone(),
                },
                span,
            }
        }
        Expr::While { while_token, .. } => {
            let error = ConvertParseTreeError::WhileOutsideOfBlock {
                span: while_token.span(),
            };
            return Err(ec.error(error));
        }
        Expr::FuncApp { func, args } => {
            let path_expr = match *func {
                Expr::Path(path_expr) => path_expr,
                _ => {
                    let error =
                        ConvertParseTreeError::FunctionArbitraryExpression { span: func.span() };
                    return Err(ec.error(error));
                }
            };
            let PathExpr {
                root_opt,
                prefix,
                mut suffix,
            } = path_expr;
            let is_absolute = path_root_opt_to_bool(ec, root_opt)?;
            let (prefixes, method_type_opt, suffix_path_expr) = match suffix.pop() {
                Some((_double_colon_token, call_path_suffix)) => match suffix.pop() {
                    Some((_double_colon_token, maybe_method_segment)) => {
                        let PathExprSegment {
                            fully_qualified,
                            name,
                            generics_opt,
                        } = maybe_method_segment;
                        if let Some((_double_colon_token, generic_args)) = generics_opt {
                            let error = ConvertParseTreeError::GenericsNotSupportedHere {
                                span: generic_args.span(),
                            };
                            return Err(ec.error(error));
                        }
                        let mut prefixes = vec![path_expr_segment_to_ident(ec, prefix)?];
                        for (_double_colon_token, call_path_prefix) in suffix {
                            let ident = path_expr_segment_to_ident(ec, call_path_prefix)?;
                            prefixes.push(ident);
                        }
                        if fully_qualified.is_some() {
                            (prefixes, Some(name), call_path_suffix)
                        } else {
                            prefixes.push(name);
                            (prefixes, None, call_path_suffix)
                        }
                    }
                    None => {
                        let PathExprSegment {
                            fully_qualified,
                            name,
                            generics_opt,
                        } = prefix;
                        if let Some((_double_colon_token, generic_args)) = generics_opt {
                            let error = ConvertParseTreeError::GenericsNotSupportedHere {
                                span: generic_args.span(),
                            };
                            return Err(ec.error(error));
                        }
                        if fully_qualified.is_some() {
                            (Vec::new(), Some(name), call_path_suffix)
                        } else {
                            (vec![name], None, call_path_suffix)
                        }
                    }
                },
                None => (Vec::new(), None, prefix),
            };
            let PathExprSegment {
                fully_qualified,
                name,
                generics_opt,
            } = suffix_path_expr;
            if let Some(tilde_token) = fully_qualified {
                let error = ConvertParseTreeError::FullyQualifiedPathsNotSupportedHere {
                    span: tilde_token.span(),
                };
                return Err(ec.error(error));
            }
            let call_path = CallPath {
                is_absolute,
                prefixes,
                suffix: name,
            };
            let arguments = {
                args.into_inner()
                    .into_iter()
                    .map(|expr| expr_to_expression(ec, expr))
                    .collect::<Result<_, _>>()?
            };
            match method_type_opt {
                Some(type_name) => {
                    let type_name_span = type_name.span().clone();
                    let type_name = match type_name_to_type_info_opt(&type_name) {
                        Some(type_info) => type_info,
                        None => TypeInfo::Custom {
                            name: type_name,
                            type_arguments: Vec::new(),
                        },
                    };
                    let type_arguments = match generics_opt {
                        Some((_double_colon_token, generic_args)) => {
                            generic_args_to_type_arguments(ec, generic_args)?
                        }
                        None => Vec::new(),
                    };
                    Expression::MethodApplication {
                        method_name: MethodName::FromType {
                            call_path,
                            type_name: Some(type_name),
                            type_name_span: Some(type_name_span),
                        },
                        contract_call_params: Vec::new(),
                        arguments,
                        type_arguments,
                        span,
                    }
                }
                None => {
                    if call_path.prefixes.is_empty()
                        && !call_path.is_absolute
                        && Intrinsic::try_from_str(call_path.suffix.as_str())
                            == Some(Intrinsic::SizeOf)
                    {
                        if !arguments.is_empty() {
                            let error = ConvertParseTreeError::SizeOfTooManyArgs { span };
                            return Err(ec.error(error));
                        }
                        let ty = match {
                            generics_opt.and_then(|(_double_colon_token, generic_args)| {
                                iter_to_array(generic_args.parameters.into_inner())
                            })
                        } {
                            Some([ty]) => ty,
                            None => {
                                let error = ConvertParseTreeError::SizeOfOneGenericArg { span };
                                return Err(ec.error(error));
                            }
                        };
                        let type_span = ty.span();
                        let type_name = ty_to_type_info(ec, ty)?;
                        Expression::BuiltinGetTypeProperty {
                            builtin: BuiltinProperty::SizeOfType,
                            type_name,
                            type_span,
                            span,
                        }
                    } else if call_path.prefixes.is_empty()
                        && !call_path.is_absolute
                        && Intrinsic::try_from_str(call_path.suffix.as_str())
                            == Some(Intrinsic::IsReferenceType)
                    {
                        if !arguments.is_empty() {
                            let error = ConvertParseTreeError::IsReferenceTypeTooManyArgs { span };
                            return Err(ec.error(error));
                        }
                        let ty = match {
                            generics_opt.and_then(|(_double_colon_token, generic_args)| {
                                iter_to_array(generic_args.parameters.into_inner())
                            })
                        } {
                            Some([ty]) => ty,
                            None => {
                                let error =
                                    ConvertParseTreeError::IsReferenceTypeOneGenericArg { span };
                                return Err(ec.error(error));
                            }
                        };
                        let type_span = ty.span();
                        let type_name = ty_to_type_info(ec, ty)?;
                        Expression::BuiltinGetTypeProperty {
                            builtin: BuiltinProperty::IsRefType,
                            type_name,
                            type_span,
                            span,
                        }
                    } else if call_path.prefixes.is_empty()
                        && !call_path.is_absolute
                        && Intrinsic::try_from_str(call_path.suffix.as_str())
                            == Some(Intrinsic::SizeOfVal)
                    {
                        let exp = match <[_; 1]>::try_from(arguments) {
                            Ok([exp]) => Box::new(exp),
                            Err(..) => {
                                let error = ConvertParseTreeError::SizeOfValOneArg { span };
                                return Err(ec.error(error));
                            }
                        };
                        Expression::SizeOfVal { exp, span }
                    } else {
                        let type_arguments = match generics_opt {
                            Some((_double_colon_token, generic_args)) => {
                                generic_args_to_type_arguments(ec, generic_args)?
                            }
                            None => Vec::new(),
                        };
                        if call_path.prefixes.is_empty() {
                            Expression::FunctionApplication {
                                name: call_path,
                                arguments,
                                type_arguments,
                                span,
                            }
                        } else {
                            Expression::DelineatedPath {
                                call_path,
                                args: arguments,
                                type_arguments,
                                span,
                            }
                        }
                    }
                }
            }
        }
        Expr::Index { target, arg } => Expression::ArrayIndex {
            prefix: Box::new(expr_to_expression(ec, *target)?),
            index: Box::new(expr_to_expression(ec, *arg.into_inner())?),
            span,
        },
        Expr::MethodCall {
            target,
            name,
            args,
            contract_args_opt,
            ..
        } => Expression::MethodApplication {
            method_name: MethodName::FromModule { method_name: name },
            contract_call_params: match contract_args_opt {
                None => Vec::new(),
                Some(contract_args) => contract_args
                    .into_inner()
                    .into_iter()
                    .map(|expr_struct_field| {
                        expr_struct_field_to_struct_expression_field(ec, expr_struct_field)
                    })
                    .collect::<Result<_, _>>()?,
            },
            arguments: {
                iter::once(*target)
                    .chain(args.into_inner().into_iter())
                    .map(|expr| expr_to_expression(ec, expr))
                    .collect::<Result<_, _>>()?
            },
            type_arguments: Vec::new(),
            span,
        },
        Expr::FieldProjection { target, name, .. } => {
            let mut idents = vec![&name];
            let mut base = &*target;
            let storage_access_field_names_opt = loop {
                match base {
                    Expr::FieldProjection { target, name, .. } => {
                        idents.push(name);
                        base = target;
                    }
                    Expr::Path(path_expr) => {
                        if path_expr.root_opt.is_none()
                            && path_expr.suffix.is_empty()
                            && path_expr.prefix.fully_qualified.is_none()
                            && path_expr.prefix.generics_opt.is_none()
                            && path_expr.prefix.name.as_str() == "storage"
                        {
                            break Some(idents);
                        }
                        break None;
                    }
                    _ => break None,
                }
            };
            match storage_access_field_names_opt {
                Some(field_names) => {
                    let field_names = field_names.into_iter().rev().cloned().collect();
                    Expression::StorageAccess { field_names, span }
                }
                None => Expression::SubfieldExpression {
                    prefix: Box::new(expr_to_expression(ec, *target)?),
                    field_to_access: name,
                    span,
                },
            }
        }
        Expr::TupleFieldProjection {
            target,
            field,
            field_span,
            ..
        } => Expression::TupleIndex {
            prefix: Box::new(expr_to_expression(ec, *target)?),
            index: match usize::try_from(field) {
                Ok(index) => index,
                Err(..) => {
                    let error = ConvertParseTreeError::TupleIndexOutOfRange { span: field_span };
                    return Err(ec.error(error));
                }
            },
            index_span: field_span,
            span,
        },
        Expr::Ref { ref_token, expr } => unary_op_call(ec, "ref", ref_token.span(), span, *expr)?,
        Expr::Deref { deref_token, expr } => {
            unary_op_call(ec, "deref", deref_token.span(), span, *expr)?
        }
        Expr::Not { bang_token, expr } => unary_op_call(ec, "not", bang_token.span(), span, *expr)?,
        Expr::Mul {
            lhs,
            star_token,
            rhs,
        } => binary_op_call(ec, "multiply", star_token.span(), span, *lhs, *rhs)?,
        Expr::Div {
            lhs,
            forward_slash_token,
            rhs,
        } => binary_op_call(ec, "divide", forward_slash_token.span(), span, *lhs, *rhs)?,
        Expr::Modulo {
            lhs,
            percent_token,
            rhs,
        } => binary_op_call(ec, "modulo", percent_token.span(), span, *lhs, *rhs)?,
        Expr::Add {
            lhs,
            add_token,
            rhs,
        } => binary_op_call(ec, "add", add_token.span(), span, *lhs, *rhs)?,
        Expr::Sub {
            lhs,
            sub_token,
            rhs,
        } => binary_op_call(ec, "subtract", sub_token.span(), span, *lhs, *rhs)?,
        Expr::Shl {
            lhs,
            shl_token,
            rhs,
        } => binary_op_call(ec, "lsh", shl_token.span(), span, *lhs, *rhs)?,
        Expr::Shr {
            lhs,
            shr_token,
            rhs,
        } => binary_op_call(ec, "rsh", shr_token.span(), span, *lhs, *rhs)?,
        Expr::BitAnd {
            lhs,
            ampersand_token,
            rhs,
        } => binary_op_call(ec, "binary_and", ampersand_token.span(), span, *lhs, *rhs)?,
        Expr::BitXor {
            lhs,
            caret_token,
            rhs,
        } => binary_op_call(ec, "binary_xor", caret_token.span(), span, *lhs, *rhs)?,
        Expr::BitOr {
            lhs,
            pipe_token,
            rhs,
        } => binary_op_call(ec, "binary_or", pipe_token.span(), span, *lhs, *rhs)?,
        Expr::Equal {
            lhs,
            double_eq_token,
            rhs,
        } => binary_op_call(ec, "eq", double_eq_token.span(), span, *lhs, *rhs)?,
        Expr::NotEqual {
            lhs,
            bang_eq_token,
            rhs,
        } => binary_op_call(ec, "neq", bang_eq_token.span(), span, *lhs, *rhs)?,
        Expr::LessThan {
            lhs,
            less_than_token,
            rhs,
        } => binary_op_call(ec, "lt", less_than_token.span(), span, *lhs, *rhs)?,
        Expr::GreaterThan {
            lhs,
            greater_than_token,
            rhs,
        } => binary_op_call(ec, "gt", greater_than_token.span(), span, *lhs, *rhs)?,
        Expr::LessThanEq {
            lhs,
            less_than_eq_token,
            rhs,
        } => binary_op_call(ec, "le", less_than_eq_token.span(), span, *lhs, *rhs)?,
        Expr::GreaterThanEq {
            lhs,
            greater_than_eq_token,
            rhs,
        } => binary_op_call(ec, "ge", greater_than_eq_token.span(), span, *lhs, *rhs)?,
        Expr::LogicalAnd { lhs, rhs, .. } => Expression::LazyOperator {
            op: LazyOp::And,
            lhs: Box::new(expr_to_expression(ec, *lhs)?),
            rhs: Box::new(expr_to_expression(ec, *rhs)?),
            span,
        },
        Expr::LogicalOr { lhs, rhs, .. } => Expression::LazyOperator {
            op: LazyOp::Or,
            lhs: Box::new(expr_to_expression(ec, *lhs)?),
            rhs: Box::new(expr_to_expression(ec, *rhs)?),
            span,
        },
        Expr::Reassignment { .. } => {
            let error = ConvertParseTreeError::ReassignmentOutsideOfBlock { span };
            return Err(ec.error(error));
        }
    };
    Ok(expression)
}

fn unary_op_call(
    ec: &mut ErrorContext,
    name: &'static str,
    op_span: Span,
    span: Span,
    arg: Expr,
) -> Result<Expression, ErrorEmitted> {
    Ok(Expression::FunctionApplication {
        name: CallPath {
            prefixes: vec![
                Ident::new_with_override("core", op_span.clone()),
                Ident::new_with_override("ops", op_span.clone()),
            ],
            suffix: Ident::new_with_override(name, op_span),
            is_absolute: false,
        },
        arguments: vec![expr_to_expression(ec, arg)?],
        type_arguments: Vec::new(),
        span,
    })
}

fn binary_op_call(
    ec: &mut ErrorContext,
    name: &'static str,
    op_span: Span,
    span: Span,
    lhs: Expr,
    rhs: Expr,
) -> Result<Expression, ErrorEmitted> {
    Ok(Expression::MethodApplication {
        method_name: MethodName::FromType {
            call_path: CallPath {
                prefixes: vec![
                    Ident::new_with_override("core", op_span.clone()),
                    Ident::new_with_override("ops", op_span.clone()),
                ],
                suffix: Ident::new_with_override(name, op_span),
                is_absolute: true,
            },
            type_name: None,
            type_name_span: None,
        },
        contract_call_params: Vec::new(),
        arguments: vec![expr_to_expression(ec, lhs)?, expr_to_expression(ec, rhs)?],
        type_arguments: Vec::new(),
        span,
    })
}

fn storage_field_to_storage_field(
    ec: &mut ErrorContext,
    storage_field: sway_parse::StorageField,
) -> Result<StorageField, ErrorEmitted> {
    let storage_field = StorageField {
        name: storage_field.name,
        r#type: ty_to_type_info(ec, storage_field.ty)?,
        //initializer: expr_to_expression(storage_field.expr),
    };
    Ok(storage_field)
}

fn statement_to_ast_nodes(
    ec: &mut ErrorContext,
    statement: Statement,
) -> Result<Vec<AstNode>, ErrorEmitted> {
    let ast_nodes = match statement {
        Statement::Let(statement_let) => statement_let_to_ast_nodes(ec, statement_let)?,
        Statement::Item(item) => item_to_ast_nodes(ec, item)?,
        Statement::Expr { expr, .. } => vec![expr_to_ast_node(ec, expr, false)?],
    };
    Ok(ast_nodes)
}

fn fn_arg_to_function_parameter(
    ec: &mut ErrorContext,
    fn_arg: FnArg,
) -> Result<FunctionParameter, ErrorEmitted> {
    let type_span = fn_arg.ty.span();
    let pat_span = fn_arg.pattern.span();
    let name = match fn_arg.pattern {
        Pattern::Wildcard { .. } => {
            let error = ConvertParseTreeError::WildcardPatternsNotSupportedHere { span: pat_span };
            return Err(ec.error(error));
        }
        Pattern::Var { mutable, name } => {
            if let Some(mut_token) = mutable {
                let error = ConvertParseTreeError::MutableBindingsNotSupportedHere {
                    span: mut_token.span(),
                };
                return Err(ec.error(error));
            }
            name
        }
        Pattern::Literal(..) => {
            let error = ConvertParseTreeError::LiteralPatternsNotSupportedHere { span: pat_span };
            return Err(ec.error(error));
        }
        Pattern::Constant(..) => {
            let error = ConvertParseTreeError::ConstantPatternsNotSupportedHere { span: pat_span };
            return Err(ec.error(error));
        }
        Pattern::Constructor { .. } => {
            let error =
                ConvertParseTreeError::ConstructorPatternsNotSupportedHere { span: pat_span };
            return Err(ec.error(error));
        }
        Pattern::Struct { .. } => {
            let error = ConvertParseTreeError::StructPatternsNotSupportedHere { span: pat_span };
            return Err(ec.error(error));
        }
        Pattern::Tuple(..) => {
            let error = ConvertParseTreeError::TuplePatternsNotSupportedHere { span: pat_span };
            return Err(ec.error(error));
        }
    };
    let function_parameter = FunctionParameter {
        name,
        type_id: insert_type(ty_to_type_info(ec, fn_arg.ty)?),
        type_span,
    };
    Ok(function_parameter)
}

fn expr_to_usize(ec: &mut ErrorContext, expr: Expr) -> Result<usize, ErrorEmitted> {
    let span = expr.span();
    let value = match expr {
        Expr::Literal(sway_parse::Literal::Int(lit_int)) => {
            match lit_int.ty_opt {
                None => (),
                Some(..) => {
                    let error = ConvertParseTreeError::IntTySuffixNotSupported { span };
                    return Err(ec.error(error));
                }
            }
            match usize::try_from(lit_int.parsed) {
                Ok(value) => value,
                Err(..) => {
                    let error = ConvertParseTreeError::IntLiteralOutOfRange { span };
                    return Err(ec.error(error));
                }
            }
        }
        _ => {
            let error = ConvertParseTreeError::IntLiteralExpected { span };
            return Err(ec.error(error));
        }
    };
    Ok(value)
}

fn expr_to_u64(ec: &mut ErrorContext, expr: Expr) -> Result<u64, ErrorEmitted> {
    let span = expr.span();
    let value = match expr {
        Expr::Literal(sway_parse::Literal::Int(lit_int)) => {
            match lit_int.ty_opt {
                None => (),
                Some(..) => {
                    let error = ConvertParseTreeError::IntTySuffixNotSupported { span };
                    return Err(ec.error(error));
                }
            }
            match u64::try_from(lit_int.parsed) {
                Ok(value) => value,
                Err(..) => {
                    let error = ConvertParseTreeError::IntLiteralOutOfRange { span };
                    return Err(ec.error(error));
                }
            }
        }
        _ => {
            let error = ConvertParseTreeError::IntLiteralExpected { span };
            return Err(ec.error(error));
        }
    };
    Ok(value)
}

fn path_type_to_supertrait(
    ec: &mut ErrorContext,
    path_type: PathType,
) -> Result<Supertrait, ErrorEmitted> {
    let PathType {
        root_opt,
        prefix,
        mut suffix,
    } = path_type;
    let is_absolute = path_root_opt_to_bool(ec, root_opt)?;
    let (prefixes, call_path_suffix) = match suffix.pop() {
        Some((_double_colon_token, call_path_suffix)) => {
            let mut prefixes = vec![path_type_segment_to_ident(ec, prefix)?];
            for (_double_colon_token, call_path_prefix) in suffix {
                let ident = path_type_segment_to_ident(ec, call_path_prefix)?;
                prefixes.push(ident);
            }
            (prefixes, call_path_suffix)
        }
        None => (Vec::new(), prefix),
    };
    //let PathTypeSegment { fully_qualified, name, generics_opt } = call_path_suffix;
    let PathTypeSegment {
        fully_qualified,
        name,
        ..
    } = call_path_suffix;
    if let Some(tilde_token) = fully_qualified {
        let error = ConvertParseTreeError::FullyQualifiedTraitsNotSupported {
            span: tilde_token.span(),
        };
        return Err(ec.error(error));
    }
    let name = CallPath {
        prefixes,
        suffix: name,
        is_absolute,
    };
    /*
    let type_parameters = match generics_opt {
        Some((_double_colon_token_opt, generic_args)) => {
            generic_args_to_type_parameters(generic_args)
        },
        None => Vec::new(),
    };
    */
    let supertrait = Supertrait {
        name,
        //type_parameters,
    };
    Ok(supertrait)
}

fn path_type_segment_to_ident(
    ec: &mut ErrorContext,
    path_type_segment: PathTypeSegment,
) -> Result<Ident, ErrorEmitted> {
    let PathTypeSegment {
        fully_qualified,
        name,
        generics_opt,
    } = path_type_segment;
    if let Some(tilde_token) = fully_qualified {
        let error = ConvertParseTreeError::FullyQualifiedPathsNotSupportedHere {
            span: tilde_token.span(),
        };
        return Err(ec.error(error));
    }
    if let Some((_double_colon_token, generic_args)) = generics_opt {
        let error = ConvertParseTreeError::GenericsNotSupportedHere {
            span: generic_args.span(),
        };
        return Err(ec.error(error));
    }
    Ok(name)
}

/// Similar to [path_type_segment_to_ident], but allows for the item to be either
/// type arguments _or_ an ident.
fn path_expr_segment_to_ident_or_type_argument(
    ec: &mut ErrorContext,
    path_expr_segment: PathExprSegment,
) -> Result<(Ident, Vec<TypeArgument>), ErrorEmitted> {
    let PathExprSegment {
        fully_qualified,
        name,
        generics_opt,
    } = path_expr_segment;
    if let Some(tilde_token) = fully_qualified {
        let error = ConvertParseTreeError::FullyQualifiedPathsNotSupportedHere {
            span: tilde_token.span(),
        };
        return Err(ec.error(error));
    }
    let generic_args = generics_opt.map(|(_, y)| y);
    let type_args = match generic_args {
        Some(x) => generic_args_to_type_arguments(ec, x)?,
        None => Default::default(),
    };
    Ok((name, type_args))
}
fn path_expr_segment_to_ident(
    ec: &mut ErrorContext,
    path_expr_segment: PathExprSegment,
) -> Result<Ident, ErrorEmitted> {
    let PathExprSegment {
        fully_qualified,
        name,
        generics_opt,
    } = path_expr_segment;
    if let Some(tilde_token) = fully_qualified {
        let error = ConvertParseTreeError::FullyQualifiedPathsNotSupportedHere {
            span: tilde_token.span(),
        };
        return Err(ec.error(error));
    }
    if let Some((_double_colon_token, generic_args)) = generics_opt {
        let error = ConvertParseTreeError::GenericsNotSupportedHere {
            span: generic_args.span(),
        };
        return Err(ec.error(error));
    }
    Ok(name)
}

fn path_expr_to_expression(
    ec: &mut ErrorContext,
    path_expr: PathExpr,
) -> Result<Expression, ErrorEmitted> {
    let span = path_expr.span();
    let expression = if path_expr.root_opt.is_none() && path_expr.suffix.is_empty() {
        let name = path_expr_segment_to_ident(ec, path_expr.prefix)?;
        match name.as_str() {
            "true" => Expression::Literal {
                value: Literal::Boolean(true),
                span,
            },
            "false" => Expression::Literal {
                value: Literal::Boolean(false),
                span,
            },
            _ => Expression::VariableExpression { name, span },
        }
    } else {
        let call_path = path_expr_to_call_path(ec, path_expr)?;
        Expression::DelineatedPath {
            call_path,
            args: Vec::new(),
            span,
            type_arguments: Vec::new(),
        }
    };
    Ok(expression)
}

fn braced_code_block_contents_to_expression(
    ec: &mut ErrorContext,
    braced_code_block_contents: Braces<CodeBlockContents>,
) -> Result<Expression, ErrorEmitted> {
    let span = braced_code_block_contents.span();
    Ok(Expression::CodeBlock {
        contents: braced_code_block_contents_to_code_block(ec, braced_code_block_contents)?,
        span,
    })
}

fn if_expr_to_expression(
    ec: &mut ErrorContext,
    if_expr: IfExpr,
) -> Result<Expression, ErrorEmitted> {
    let span = if_expr.span();
    let IfExpr {
        condition,
        then_block,
        else_opt,
        ..
    } = if_expr;
    let then_block_span = then_block.span();
    let then_block = braced_code_block_contents_to_code_block(ec, then_block)?;
    let else_opt = match else_opt {
        None => None,
        Some((_else_token, tail)) => {
            let expression = match tail {
                ControlFlow::Break(braced_code_block_contents) => {
                    braced_code_block_contents_to_expression(ec, braced_code_block_contents)?
                }
                ControlFlow::Continue(if_expr) => if_expr_to_expression(ec, *if_expr)?,
            };
            Some(Box::new(expression))
        }
    };
    let expression = match condition {
        IfCondition::Expr(condition) => Expression::IfExp {
            condition: Box::new(expr_to_expression(ec, *condition)?),
            then: Box::new(Expression::CodeBlock {
                contents: then_block,
                span: then_block_span,
            }),
            r#else: else_opt,
            span,
        },
        IfCondition::Let { lhs, rhs, .. } => Expression::IfLet {
            scrutinee: pattern_to_scrutinee(ec, *lhs)?,
            expr: Box::new(expr_to_expression(ec, *rhs)?),
            then: then_block,
            r#else: else_opt,
            span,
        },
    };
    Ok(expression)
}

fn path_root_opt_to_bool(
    ec: &mut ErrorContext,
    root_opt: Option<(Option<AngleBrackets<QualifiedPathRoot>>, DoubleColonToken)>,
) -> Result<bool, ErrorEmitted> {
    let b = match root_opt {
        None => false,
        Some((None, _double_colon_token)) => true,
        Some((Some(qualified_path_root), _double_colon_token)) => {
            let error = ConvertParseTreeError::QualifiedPathRootsNotImplemented {
                span: qualified_path_root.span(),
            };
            return Err(ec.error(error));
        }
    };
    Ok(b)
}

fn literal_to_literal(
    ec: &mut ErrorContext,
    literal: sway_parse::Literal,
) -> Result<Literal, ErrorEmitted> {
    let literal = match literal {
        sway_parse::Literal::String(lit_string) => {
            let full_span = lit_string.span();
            let inner_span = Span::new(
                full_span.src().clone(),
                full_span.start() + 1,
                full_span.end() - 1,
                full_span.path().cloned(),
            )
            .unwrap();
            Literal::String(inner_span)
        }
        sway_parse::Literal::Char(lit_char) => {
            let error = ConvertParseTreeError::CharLiteralsNotImplemented {
                span: lit_char.span(),
            };
            return Err(ec.error(error));
        }
        sway_parse::Literal::Int(lit_int) => {
            let LitInt {
                parsed,
                ty_opt,
                span,
            } = lit_int;
            match ty_opt {
                None => {
                    let orig_str = span.as_str();
                    if let Some(hex_digits) = orig_str.strip_prefix("0x") {
                        let num_digits = hex_digits.chars().filter(|c| *c != '_').count();
                        match num_digits {
                            2 => Literal::Byte(u8::try_from(parsed).unwrap()),
                            64 => {
                                let bytes = parsed.to_bytes_be();
                                let mut full_bytes = [0u8; 32];
                                full_bytes[(32 - bytes.len())..].copy_from_slice(&bytes);
                                Literal::B256(full_bytes)
                            }
                            _ => {
                                let error = ConvertParseTreeError::HexLiteralLength { span };
                                return Err(ec.error(error));
                            }
                        }
                    } else if let Some(bin_digits) = orig_str.strip_prefix("0b") {
                        let num_digits = bin_digits.chars().filter(|c| *c != '_').count();
                        match num_digits {
                            8 => Literal::Byte(u8::try_from(parsed).unwrap()),
                            256 => {
                                let bytes = parsed.to_bytes_be();
                                let mut full_bytes = [0u8; 32];
                                full_bytes[(32 - bytes.len())..].copy_from_slice(&bytes);
                                Literal::B256(full_bytes)
                            }
                            _ => {
                                let error = ConvertParseTreeError::BinaryLiteralLength { span };
                                return Err(ec.error(error));
                            }
                        }
                    } else {
                        match u64::try_from(&parsed) {
                            Ok(value) => Literal::Numeric(value),
                            Err(..) => {
                                let error = ConvertParseTreeError::IntLiteralOutOfRange { span };
                                return Err(ec.error(error));
                            }
                        }
                    }
                }
                Some((lit_int_type, _span)) => match lit_int_type {
                    LitIntType::U8 => {
                        let value = match u8::try_from(parsed) {
                            Ok(value) => value,
                            Err(..) => {
                                let error = ConvertParseTreeError::U8LiteralOutOfRange { span };
                                return Err(ec.error(error));
                            }
                        };
                        Literal::U8(value)
                    }
                    LitIntType::U16 => {
                        let value = match u16::try_from(parsed) {
                            Ok(value) => value,
                            Err(..) => {
                                let error = ConvertParseTreeError::U16LiteralOutOfRange { span };
                                return Err(ec.error(error));
                            }
                        };
                        Literal::U16(value)
                    }
                    LitIntType::U32 => {
                        let value = match u32::try_from(parsed) {
                            Ok(value) => value,
                            Err(..) => {
                                let error = ConvertParseTreeError::U32LiteralOutOfRange { span };
                                return Err(ec.error(error));
                            }
                        };
                        Literal::U32(value)
                    }
                    LitIntType::U64 => {
                        let value = match u64::try_from(parsed) {
                            Ok(value) => value,
                            Err(..) => {
                                let error = ConvertParseTreeError::U64LiteralOutOfRange { span };
                                return Err(ec.error(error));
                            }
                        };
                        Literal::U64(value)
                    }
                    LitIntType::I8 | LitIntType::I16 | LitIntType::I32 | LitIntType::I64 => {
                        let error = ConvertParseTreeError::SignedIntegersNotSupported { span };
                        return Err(ec.error(error));
                    }
                },
            }
        }
    };
    Ok(literal)
}

/// Like [path_expr_to_call_path], but instead can potentially return type arguments.
/// Use this when converting a call path that could potentially include type arguments, i.e. the
/// turbofish.
fn path_expr_to_call_path_type_args(
    ec: &mut ErrorContext,
    path_expr: PathExpr,
) -> Result<(CallPath, Vec<TypeArgument>), ErrorEmitted> {
    let PathExpr {
        root_opt,
        prefix,
        mut suffix,
    } = path_expr;
    let is_absolute = path_root_opt_to_bool(ec, root_opt)?;
    let (call_path, type_arguments) = match suffix.pop() {
        Some((_double_colon_token, call_path_suffix)) => {
            let mut prefixes = vec![path_expr_segment_to_ident(ec, prefix)?];
            for (_double_colon_token, call_path_prefix) in suffix {
                let ident = path_expr_segment_to_ident(ec, call_path_prefix)?;
                // note that call paths only support one set of type arguments per call path right
                // now
                prefixes.push(ident);
            }
            let (suffix, ty_args) =
                path_expr_segment_to_ident_or_type_argument(ec, call_path_suffix)?;
            (
                CallPath {
                    prefixes,
                    suffix,
                    is_absolute,
                },
                ty_args,
            )
        }
        None => {
            let (suffix, ty_args) = path_expr_segment_to_ident_or_type_argument(ec, prefix)?;
            (
                CallPath {
                    prefixes: Default::default(),
                    suffix,
                    is_absolute,
                },
                ty_args,
            )
        }
    };
    Ok((call_path, type_arguments))
}

fn path_expr_to_call_path(
    ec: &mut ErrorContext,
    path_expr: PathExpr,
) -> Result<CallPath, ErrorEmitted> {
    let PathExpr {
        root_opt,
        prefix,
        mut suffix,
    } = path_expr;
    let is_absolute = path_root_opt_to_bool(ec, root_opt)?;
    let call_path = match suffix.pop() {
        Some((_double_colon_token, call_path_suffix)) => {
            let mut prefixes = vec![path_expr_segment_to_ident(ec, prefix)?];
            for (_double_colon_token, call_path_prefix) in suffix {
                let ident = path_expr_segment_to_ident(ec, call_path_prefix)?;
                prefixes.push(ident);
            }
            CallPath {
                prefixes,
                suffix: path_expr_segment_to_ident(ec, call_path_suffix)?,
                is_absolute,
            }
        }
        None => CallPath {
            prefixes: Vec::new(),
            suffix: path_expr_segment_to_ident(ec, prefix)?,
            is_absolute,
        },
    };
    Ok(call_path)
}

fn expr_struct_field_to_struct_expression_field(
    ec: &mut ErrorContext,
    expr_struct_field: ExprStructField,
) -> Result<StructExpressionField, ErrorEmitted> {
    let span = expr_struct_field.span();
    let value = match expr_struct_field.expr_opt {
        Some((_colon_token, expr)) => expr_to_expression(ec, *expr)?,
        None => Expression::VariableExpression {
            name: expr_struct_field.field_name.clone(),
            span: span.clone(),
        },
    };
    Ok(StructExpressionField {
        name: expr_struct_field.field_name,
        value,
        span,
    })
}

fn expr_tuple_descriptor_to_expressions(
    ec: &mut ErrorContext,
    expr_tuple_descriptor: ExprTupleDescriptor,
) -> Result<Vec<Expression>, ErrorEmitted> {
    let expressions = match expr_tuple_descriptor {
        ExprTupleDescriptor::Nil => Vec::new(),
        ExprTupleDescriptor::Cons { head, tail, .. } => {
            let mut expressions = vec![expr_to_expression(ec, *head)?];
            for expr in tail {
                expressions.push(expr_to_expression(ec, expr)?);
            }
            expressions
        }
    };
    Ok(expressions)
}

fn asm_block_to_asm_expression(
    ec: &mut ErrorContext,
    asm_block: AsmBlock,
) -> Result<AsmExpression, ErrorEmitted> {
    let whole_block_span = asm_block.span();
    let asm_block_contents = asm_block.contents.into_inner();
    let (returns, return_type) = match asm_block_contents.final_expr_opt {
        Some(asm_final_expr) => {
            let asm_register = AsmRegister {
                name: asm_final_expr.register.as_str().to_owned(),
            };
            let returns = Some((asm_register, asm_final_expr.register.span().clone()));
            let return_type = match asm_final_expr.ty_opt {
                Some((_colon_token, ty)) => ty_to_type_info(ec, ty)?,
                None => TypeInfo::UnsignedInteger(IntegerBits::SixtyFour),
            };
            (returns, return_type)
        }
        None => (None, TypeInfo::Tuple(Vec::new())),
    };
    let registers = {
        asm_block
            .registers
            .into_inner()
            .into_iter()
            .map(|asm_register_declaration| {
                asm_register_declaration_to_asm_register_declaration(ec, asm_register_declaration)
            })
            .collect::<Result<_, _>>()?
    };
    let body = {
        asm_block_contents
            .instructions
            .into_iter()
            .map(|(instruction, _semicolon_token)| instruction_to_asm_op(instruction))
            .collect()
    };
    Ok(AsmExpression {
        registers,
        body,
        returns,
        return_type,
        whole_block_span,
    })
}

fn match_branch_to_match_branch(
    ec: &mut ErrorContext,
    match_branch: sway_parse::MatchBranch,
) -> Result<MatchBranch, ErrorEmitted> {
    let span = match_branch.span();
    Ok(MatchBranch {
        condition: pattern_to_match_condition(ec, match_branch.pattern)?,
        result: match match_branch.kind {
            MatchBranchKind::Block { block, .. } => {
                let span = block.span();
                Expression::CodeBlock {
                    contents: braced_code_block_contents_to_code_block(ec, block)?,
                    span,
                }
            }
            MatchBranchKind::Expr { expr, .. } => expr_to_expression(ec, expr)?,
        },
        span,
    })
}

fn statement_let_to_ast_nodes(
    ec: &mut ErrorContext,
    statement_let: StatementLet,
) -> Result<Vec<AstNode>, ErrorEmitted> {
    fn unfold(
        ec: &mut ErrorContext,
        pattern: Pattern,
        ty_opt: Option<Ty>,
        expression: Expression,
        span: Span,
    ) -> Result<Vec<AstNode>, ErrorEmitted> {
        let ast_nodes = match pattern {
            Pattern::Wildcard { .. } => {
                let ast_node = AstNode {
                    content: AstNodeContent::Expression(expression),
                    span,
                };
                vec![ast_node]
            }
            Pattern::Var { mutable, name } => {
                let (type_ascription, type_ascription_span) = match ty_opt {
                    Some(ty) => {
                        let type_ascription_span = ty.span();
                        let type_ascription = ty_to_type_info(ec, ty)?;
                        (type_ascription, Some(type_ascription_span))
                    }
                    None => (TypeInfo::Unknown, None),
                };
                let ast_node = AstNode {
                    content: AstNodeContent::Declaration(Declaration::VariableDeclaration(
                        VariableDeclaration {
                            name,
                            type_ascription,
                            type_ascription_span,
                            body: expression,
                            is_mutable: mutable.is_some(),
                        },
                    )),
                    span,
                };
                vec![ast_node]
            }
            Pattern::Literal(..) => {
                let error = ConvertParseTreeError::LiteralPatternsNotSupportedHere { span };
                return Err(ec.error(error));
            }
            Pattern::Constant(..) => {
                let error = ConvertParseTreeError::ConstantPatternsNotSupportedHere { span };
                return Err(ec.error(error));
            }
            Pattern::Constructor { .. } => {
                let error = ConvertParseTreeError::ConstructorPatternsNotSupportedHere { span };
                return Err(ec.error(error));
            }
            Pattern::Struct { .. } => {
                let error = ConvertParseTreeError::StructPatternsNotSupportedHere { span };
                return Err(ec.error(error));
            }
            Pattern::Tuple(pat_tuple) => {
                let mut ast_nodes = Vec::new();

                // Generate a deterministic name for the tuple. Because the parser is single
                // threaded, the name generated below will be stable.
                static COUNTER: AtomicUsize = AtomicUsize::new(0);
                let tuple_name = format!(
                    "{}{}",
                    crate::constants::TUPLE_NAME_PREFIX,
                    COUNTER.load(Ordering::SeqCst)
                );
                COUNTER.fetch_add(1, Ordering::SeqCst);
                let name =
                    Ident::new_with_override(Box::leak(tuple_name.into_boxed_str()), span.clone());

                let (type_ascription, type_ascription_span) = match &ty_opt {
                    Some(ty) => {
                        let type_ascription_span = ty.span();
                        let type_ascription = ty_to_type_info(ec, ty.clone())?;
                        (type_ascription, Some(type_ascription_span))
                    }
                    None => (TypeInfo::Unknown, None),
                };
                let save_body_first = VariableDeclaration {
                    name: name.clone(),
                    type_ascription,
                    type_ascription_span,
                    body: expression,
                    is_mutable: false,
                };
                ast_nodes.push(AstNode {
                    content: AstNodeContent::Declaration(Declaration::VariableDeclaration(
                        save_body_first,
                    )),
                    span: span.clone(),
                });
                let new_expr = Expression::VariableExpression {
                    name,
                    span: span.clone(),
                };
                let tuple_tys_opt = match ty_opt {
                    Some(Ty::Tuple(tys)) => Some(tys.into_inner().into_iter().collect::<Vec<_>>()),
                    _ => None,
                };
                for (index, pattern) in pat_tuple.into_inner().into_iter().enumerate() {
                    let ty_opt = match &tuple_tys_opt {
                        Some(tys) => tys.get(index).cloned(),
                        None => None,
                    };
                    ast_nodes.extend(unfold(
                        ec,
                        pattern,
                        ty_opt,
                        Expression::TupleIndex {
                            prefix: Box::new(new_expr.clone()),
                            index,
                            index_span: span.clone(),
                            span: span.clone(),
                        },
                        span.clone(),
                    )?);
                }
                ast_nodes
            }
        };
        Ok(ast_nodes)
    }
    let span = statement_let.span();
    let initial_expression = expr_to_expression(ec, statement_let.expr)?;
    unfold(
        ec,
        statement_let.pattern,
        statement_let.ty_opt.map(|(_colon_token, ty)| ty),
        initial_expression,
        span,
    )
}

fn dependency_to_include_statement(dependency: Dependency) -> IncludeStatement {
    IncludeStatement {
        alias: None,
        span: dependency.span(),
        path_span: dependency.path.span(),
    }
}

#[allow(dead_code)]
fn generic_args_to_type_parameters(
    ec: &mut ErrorContext,
    generic_args: GenericArgs,
) -> Result<Vec<TypeParameter>, ErrorEmitted> {
    generic_args
        .parameters
        .into_inner()
        .into_iter()
        .map(|x| ty_to_type_parameter(ec, x))
        .collect()
}

fn asm_register_declaration_to_asm_register_declaration(
    ec: &mut ErrorContext,
    asm_register_declaration: sway_parse::AsmRegisterDeclaration,
) -> Result<AsmRegisterDeclaration, ErrorEmitted> {
    Ok(AsmRegisterDeclaration {
        name: asm_register_declaration.register,
        initializer: match asm_register_declaration.value_opt {
            None => None,
            Some((_colon_token, expr)) => Some(expr_to_expression(ec, *expr)?),
        },
    })
}

fn instruction_to_asm_op(instruction: Instruction) -> AsmOp {
    AsmOp {
        op_name: instruction.op_code_ident(),
        op_args: instruction.register_arg_idents(),
        span: instruction.span(),
        immediate: instruction.immediate_ident_opt(),
    }
}

fn pattern_to_match_condition(
    ec: &mut ErrorContext,
    pattern: Pattern,
) -> Result<MatchCondition, ErrorEmitted> {
    let match_condition = match pattern {
        Pattern::Wildcard { underscore_token } => {
            let span = underscore_token.span();
            MatchCondition::CatchAll(CatchAll { span })
        }
        _ => MatchCondition::Scrutinee(pattern_to_scrutinee(ec, pattern)?),
    };
    Ok(match_condition)
}

fn pattern_to_scrutinee(
    ec: &mut ErrorContext,
    pattern: Pattern,
) -> Result<Scrutinee, ErrorEmitted> {
    let span = pattern.span();
    let scrutinee = match pattern {
        Pattern::Wildcard { .. } => {
            let error = ConvertParseTreeError::WildcardPatternsNotSupportedHere { span };
            return Err(ec.error(error));
        }
        Pattern::Var { name, .. } => Scrutinee::Variable { name, span },
        Pattern::Literal(literal) => Scrutinee::Literal {
            value: literal_to_literal(ec, literal)?,
            span,
        },
        Pattern::Constant(path_expr) => Scrutinee::EnumScrutinee {
            call_path: path_expr_to_call_path(ec, path_expr)?,
            variable_to_assign: Ident::new_no_span("_"),
            span,
        },
        Pattern::Constructor { path, args } => {
            let arg = match iter_to_array(args.into_inner()) {
                Some([arg]) => arg,
                None => {
                    let error = ConvertParseTreeError::ConstructorPatternOneArg { span };
                    return Err(ec.error(error));
                }
            };
            let variable_to_assign = match arg {
                Pattern::Var { mutable, name } => {
                    if mutable.is_some() {
                        let error = ConvertParseTreeError::MutableBindingsNotSupportedHere { span };
                        return Err(ec.error(error));
                    }
                    name
                }
                _ => {
                    let error = ConvertParseTreeError::ConstructorPatternSubPatterns { span };
                    return Err(ec.error(error));
                }
            };
            Scrutinee::EnumScrutinee {
                call_path: path_expr_to_call_path(ec, path)?,
                variable_to_assign,
                span,
            }
        }
        Pattern::Struct { path, fields } => Scrutinee::StructScrutinee {
            struct_name: path_expr_to_ident(ec, path)?,
            fields: {
                fields
                    .into_inner()
                    .into_iter()
                    .map(|field| pattern_struct_field_to_struct_scrutinee_field(ec, field))
                    .collect::<Result<_, _>>()?
            },
            span,
        },
        Pattern::Tuple(pat_tuple) => Scrutinee::Tuple {
            elems: {
                pat_tuple
                    .into_inner()
                    .into_iter()
                    .map(|pattern| pattern_to_scrutinee(ec, pattern))
                    .collect::<Result<_, _>>()?
            },
            span,
        },
    };
    Ok(scrutinee)
}

#[allow(dead_code)]
fn ty_to_type_parameter(ec: &mut ErrorContext, ty: Ty) -> Result<TypeParameter, ErrorEmitted> {
    let name_ident = match ty {
        Ty::Path(path_type) => path_type_to_ident(ec, path_type)?,
        Ty::Infer { underscore_token } => {
            return Ok(TypeParameter {
                type_id: insert_type(TypeInfo::Unknown),
                name_ident: underscore_token.into(),
                trait_constraints: Default::default(),
            })
        }
        Ty::Tuple(..) => panic!("tuple types are not allowed in this position"),
        Ty::Array(..) => panic!("array types are not allowed in this position"),
        Ty::Str { .. } => panic!("str types are not allowed in this position"),
    };
    Ok(TypeParameter {
        type_id: insert_type(TypeInfo::Custom {
            name: name_ident.clone(),
            type_arguments: Vec::new(),
        }),
        name_ident,
        trait_constraints: Vec::new(),
    })
}

#[allow(dead_code)]
fn path_type_to_ident(ec: &mut ErrorContext, path_type: PathType) -> Result<Ident, ErrorEmitted> {
    let PathType {
        root_opt,
        prefix,
        suffix,
    } = path_type;
    if root_opt.is_some() || !suffix.is_empty() {
        panic!("types with paths aren't currently supported");
    }
    path_type_segment_to_ident(ec, prefix)
}

fn path_expr_to_ident(ec: &mut ErrorContext, path_expr: PathExpr) -> Result<Ident, ErrorEmitted> {
    let span = path_expr.span();
    let PathExpr {
        root_opt,
        prefix,
        suffix,
    } = path_expr;
    if root_opt.is_some() || !suffix.is_empty() {
        let error = ConvertParseTreeError::PathsNotSupportedHere { span };
        return Err(ec.error(error));
    }
    path_expr_segment_to_ident(ec, prefix)
}

fn pattern_struct_field_to_struct_scrutinee_field(
    ec: &mut ErrorContext,
    pattern_struct_field: PatternStructField,
) -> Result<StructScrutineeField, ErrorEmitted> {
    let span = pattern_struct_field.span();
    let struct_scrutinee_field = StructScrutineeField {
        field: pattern_struct_field.field_name,
        scrutinee: match pattern_struct_field.pattern_opt {
            Some((_colon_token, pattern)) => Some(pattern_to_scrutinee(ec, *pattern)?),
            None => None,
        },
        span,
    };
    Ok(struct_scrutinee_field)
}

fn assignable_to_expression(
    ec: &mut ErrorContext,
    assignable: Assignable,
) -> Result<Expression, ErrorEmitted> {
    let span = assignable.span();
    let expression = match assignable {
        Assignable::Var(name) => Expression::VariableExpression { name, span },
        Assignable::Index { target, arg } => Expression::ArrayIndex {
            prefix: Box::new(assignable_to_expression(ec, *target)?),
            index: Box::new(expr_to_expression(ec, *arg.into_inner())?),
            span,
        },
        Assignable::FieldProjection { target, name, .. } => Expression::SubfieldExpression {
            prefix: Box::new(assignable_to_expression(ec, *target)?),
            field_to_access: name,
            span,
        },
        Assignable::TupleFieldProjection {
            target,
            field,
            field_span,
            ..
        } => {
            let index = match usize::try_from(field) {
                Ok(index) => index,
                Err(..) => {
                    let error = ConvertParseTreeError::TupleIndexOutOfRange { span: field_span };
                    return Err(ec.error(error));
                }
            };
            Expression::TupleIndex {
                prefix: Box::new(assignable_to_expression(ec, *target)?),
                index,
                index_span: field_span,
                span,
            }
        }
    };
    Ok(expression)
}

fn assignable_to_reassignment_target(
    ec: &mut ErrorContext,
    assignable: Assignable,
) -> Result<ReassignmentTarget, ErrorEmitted> {
    let mut idents = Vec::new();
    let mut base = &assignable;
    loop {
        match base {
            Assignable::FieldProjection { target, name, .. } => {
                idents.push(name);
                base = target;
            }
            Assignable::Var(name) => {
                if name.as_str() == "storage" {
                    let idents = idents.into_iter().rev().cloned().collect();
                    return Ok(ReassignmentTarget::StorageField(idents));
                }
                break;
            }
            Assignable::Index { .. } => break,
            Assignable::TupleFieldProjection { .. } => break,
        }
    }
    let expression = assignable_to_expression(ec, assignable)?;
    Ok(ReassignmentTarget::VariableExpression(Box::new(expression)))
}

fn generic_args_to_type_arguments(
    ec: &mut ErrorContext,
    generic_args: GenericArgs,
) -> Result<Vec<TypeArgument>, ErrorEmitted> {
    generic_args
        .parameters
        .into_inner()
        .into_iter()
        .map(|ty| {
            let span = ty.span();
            let type_id = insert_type(ty_to_type_info(ec, ty)?);
            Ok(TypeArgument { type_id, span })
        })
        .collect()
}

fn path_type_to_type_info(
    ec: &mut ErrorContext,
    path_type: PathType,
) -> Result<TypeInfo, ErrorEmitted> {
    let span = path_type.span();
    let PathType {
        root_opt,
        prefix,
        suffix,
    } = path_type;
    if root_opt.is_some() || !suffix.is_empty() {
        let error = ConvertParseTreeError::FullySpecifiedTypesNotSupported { span };
        return Err(ec.error(error));
    }
    let PathTypeSegment {
        fully_qualified,
        name,
        generics_opt,
    } = prefix;
    if let Some(tilde_token) = fully_qualified {
        let error = ConvertParseTreeError::FullyQualifiedPathsNotSupportedHere {
            span: tilde_token.span(),
        };
        return Err(ec.error(error));
    }
    let type_info = match type_name_to_type_info_opt(&name) {
        Some(type_info) => {
            if let Some((_double_colon_token, generic_args)) = generics_opt {
                let error = ConvertParseTreeError::GenericsNotSupportedHere {
                    span: generic_args.span(),
                };
                return Err(ec.error(error));
            }
            type_info
        }
        None => {
            if name.as_str() == "ContractCaller" {
                let generic_ty = match {
                    generics_opt.and_then(|(_double_colon_token, generic_args)| {
                        iter_to_array(generic_args.parameters.into_inner())
                    })
                } {
                    Some([ty]) => ty,
                    None => {
                        let error = ConvertParseTreeError::ContractCallerOneGenericArg { span };
                        return Err(ec.error(error));
                    }
                };
                let abi_name = match generic_ty {
                    Ty::Path(path_type) => {
                        let call_path = path_type_to_call_path(ec, path_type)?;
                        AbiName::Known(call_path)
                    }
                    Ty::Infer { .. } => AbiName::Deferred,
                    _ => {
                        let error =
                            ConvertParseTreeError::ContractCallerNamedTypeGenericArg { span };
                        return Err(ec.error(error));
                    }
                };
                TypeInfo::ContractCaller {
                    abi_name,
                    address: None,
                }
            } else {
                let type_arguments = match generics_opt {
                    Some((_double_colon_token, generic_args)) => {
                        generic_args_to_type_arguments(ec, generic_args)?
                    }
                    None => Vec::new(),
                };
                TypeInfo::Custom {
                    name,
                    type_arguments,
                }
            }
        }
    };
    Ok(type_info)
}

fn iter_to_array<I, T, const N: usize>(iter: I) -> Option<[T; N]>
where
    I: IntoIterator<Item = T>,
{
    let mut iter = iter.into_iter();
    let mut ret: MaybeUninit<[T; N]> = MaybeUninit::uninit();
    for i in 0..N {
        match iter.next() {
            Some(value) => {
                let array_ptr = ret.as_mut_ptr();
                let start_ptr: *mut T = array_ptr as *mut T;
                let value_ptr: *mut T = unsafe { start_ptr.add(i) };
                unsafe {
                    value_ptr.write(value);
                }
            }
            None => {
                for j in (0..i).rev() {
                    let array_ptr = ret.as_mut_ptr();
                    let start_ptr: *mut T = array_ptr as *mut T;
                    let value_ptr = unsafe { start_ptr.add(j) };
                    unsafe {
                        drop(value_ptr.read());
                    }
                }
                return None;
            }
        }
    }
    let ret = unsafe { ret.assume_init() };
    Some(ret)
}<|MERGE_RESOLUTION|>--- conflicted
+++ resolved
@@ -175,13 +175,10 @@
     ContractCallerOneGenericArg { span: Span },
     #[error("ContractCaller requires a named type for its generic argument")]
     ContractCallerNamedTypeGenericArg { span: Span },
-<<<<<<< HEAD
+    #[error("invalid argument for '{attribute}' attribute")]
+    InvalidAttributeArgument { attribute: String, span: Span },
     #[error("cannot find type \"{ty_name}\" in this scope")]
     ConstrainedNonExistentType { ty_name: Ident, span: Span },
-=======
-    #[error("invalid argument for '{attribute}' attribute")]
-    InvalidAttributeArgument { attribute: String, span: Span },
->>>>>>> 9e23221f
 }
 
 impl ConvertParseTreeError {
@@ -229,11 +226,8 @@
             ConvertParseTreeError::FullySpecifiedTypesNotSupported { span } => span.clone(),
             ConvertParseTreeError::ContractCallerOneGenericArg { span } => span.clone(),
             ConvertParseTreeError::ContractCallerNamedTypeGenericArg { span } => span.clone(),
-<<<<<<< HEAD
+            ConvertParseTreeError::InvalidAttributeArgument { span, .. } => span.clone(),
             ConvertParseTreeError::ConstrainedNonExistentType { span, .. } => span.clone(),
-=======
-            ConvertParseTreeError::InvalidAttributeArgument { span, .. } => span.clone(),
->>>>>>> 9e23221f
         }
     }
 }
