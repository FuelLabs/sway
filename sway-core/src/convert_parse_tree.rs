--- conflicted
+++ resolved
@@ -1,9 +1,3 @@
-<<<<<<< HEAD
-use sway_parse::ty::TyTupleDescriptor;
-=======
-use sway_parse::expr::{ReassignmentOp, ReassignmentOpVariant};
->>>>>>> 5030e155
-
 use {
     crate::{
         constants::{
@@ -31,6 +25,8 @@
         sync::atomic::{AtomicUsize, Ordering},
     },
     sway_parse::{
+        expr::{ReassignmentOp, ReassignmentOpVariant},
+        ty::TyTupleDescriptor,
         AbiCastArgs, AngleBrackets, AsmBlock, Assignable, AttributeDecl, Braces, CodeBlockContents,
         Dependency, DoubleColonToken, Expr, ExprArrayDescriptor, ExprStructField,
         ExprTupleDescriptor, FnArg, FnArgs, FnSignature, GenericArgs, GenericParams, IfCondition,
