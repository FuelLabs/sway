mod functions;

use super::{
    compiler_constants, from_ir::*, programs::ProgramKind, register_sequencer::RegisterSequencer,
    AbstractInstructionSet, DataSection, Entry,
};

use crate::{
    asm_lang::{virtual_register::*, Label, Op, VirtualImmediate12, VirtualImmediate18, VirtualOp},
    declaration_engine::DeclarationId,
    error::*,
    fuel_prelude::fuel_crypto::Hasher,
    metadata::MetadataManager,
    size_bytes_in_words, size_bytes_round_up_to_word_alignment,
};
use sway_error::warning::CompileWarning;
use sway_error::{error::CompileError, warning::Warning};
use sway_ir::*;
use sway_types::{span::Span, Spanned};

use either::Either;
use std::{collections::HashMap, sync::Arc};

pub(super) struct AsmBuilder<'ir> {
    program_kind: ProgramKind,

    // Data section is used by the rest of code gen to layout const memory.
    data_section: DataSection,

    // Register sequencer dishes out new registers and labels.
    reg_seqr: RegisterSequencer,

    // Label maps are from IR functions or blocks to label name.  Functions have a start and end
    // label.
    func_label_map: HashMap<Function, (Label, Label)>,
    block_label_map: HashMap<Block, Label>,

    // Reg map is tracking IR values to VM values.  Ptr map is tracking IR pointers to local
    // storage types.
    reg_map: HashMap<Value, VirtualRegister>,
    ptr_map: HashMap<Pointer, Storage>,

    // The currently compiled function has an end label which is at the end of the function body
    // but before the call cleanup, and a copy of the $retv for when the return value is a reference
    // type and must be copied in memory.  Unless we have nested function declarations this vector
    // will usually have 0 or 1 entry.
    return_ctxs: Vec<(Label, VirtualRegister)>,

    // Stack size and base register for locals.
    locals_ctxs: Vec<(u64, VirtualRegister)>,

    // IR context we're compiling.
    context: &'ir Context,

    // Metadata manager for converting metadata to Spans, etc.
    md_mgr: MetadataManager,

    // Final resulting VM bytecode ops; entry functions with their function and label, and regular
    // non-entry functions.
    entries: Vec<(Function, Label, Vec<Op>, Option<DeclarationId>)>,
    non_entries: Vec<Vec<Op>>,

    // In progress VM bytecode ops.
    cur_bytecode: Vec<Op>,
}

type AsmBuilderResult = (
    DataSection,
    RegisterSequencer,
    Vec<(
        Function,
        Label,
        AbstractInstructionSet,
        Option<DeclarationId>,
    )>,
    Vec<AbstractInstructionSet>,
);

impl<'ir> AsmBuilder<'ir> {
    pub(super) fn new(
        program_kind: ProgramKind,
        data_section: DataSection,
        reg_seqr: RegisterSequencer,
        context: &'ir Context,
    ) -> Self {
        AsmBuilder {
            program_kind,
            data_section,
            reg_seqr,
            func_label_map: HashMap::new(),
            block_label_map: HashMap::new(),
            reg_map: HashMap::new(),
            ptr_map: HashMap::new(),
            return_ctxs: Vec::new(),
            locals_ctxs: Vec::new(),
            context,
            md_mgr: MetadataManager::default(),
            entries: Vec::new(),
            non_entries: Vec::new(),
            cur_bytecode: Vec::new(),
        }
    }

    // This is here temporarily for in the case when the IR can't absolutely provide a valid span,
    // until we can improve ASM block parsing and verification mostly. It's where it's needed the
    // most, for returning failure errors.  If we move ASM verification to the parser and semantic
    // analysis then ASM block conversion shouldn't/can't fail and we won't need to provide a
    // guaranteed to be available span.
    fn empty_span() -> Span {
        let msg = "unknown source location";
        Span::new(Arc::from(msg), 0, msg.len(), None).unwrap()
    }

    fn insert_block_label(&mut self, block: Block) {
        if &block.get_label(self.context) != "entry" {
            let label = self.block_to_label(&block);
            self.cur_bytecode.push(Op::unowned_jump_label(label))
        }
    }

    pub(super) fn finalize(self) -> AsmBuilderResult {
        (
            self.data_section,
            self.reg_seqr,
            self.entries
                .into_iter()
                .map(|(f, l, ops, test_decl_id)| {
                    (f, l, AbstractInstructionSet { ops }, test_decl_id)
                })
                .collect(),
            self.non_entries
                .into_iter()
                .map(|ops| AbstractInstructionSet { ops })
                .collect(),
        )
    }

    fn compile_instruction(&mut self, instr_val: &Value, func_is_entry: bool) -> CompileResult<()> {
        let mut warnings = Vec::new();
        let mut errors = Vec::new();
        if let Some(instruction) = instr_val.get_instruction(self.context) {
            match instruction {
                Instruction::AddrOf(arg) => self.compile_addr_of(instr_val, arg),
                Instruction::AsmBlock(asm, args) => {
                    check!(
                        self.compile_asm_block(instr_val, asm, args),
                        return err(warnings, errors),
                        warnings,
                        errors
                    )
                }
                Instruction::BitCast(val, ty) => self.compile_bitcast(instr_val, val, ty),
                Instruction::BinaryOp { op, arg1, arg2 } => {
                    self.compile_binary_op(instr_val, op, arg1, arg2)
                }
                Instruction::Branch(to_block) => self.compile_branch(to_block),
                Instruction::Call(func, args) => self.compile_call(instr_val, func, args),
                Instruction::Cmp(pred, lhs_value, rhs_value) => {
                    self.compile_cmp(instr_val, pred, lhs_value, rhs_value)
                }
                Instruction::ConditionalBranch {
                    cond_value,
                    true_block,
                    false_block,
                } => check!(
                    self.compile_conditional_branch(cond_value, true_block, false_block),
                    return err(warnings, errors),
                    warnings,
                    errors
                ),
                Instruction::ContractCall {
                    params,
                    coins,
                    asset_id,
                    gas,
                    ..
                } => self.compile_contract_call(instr_val, params, coins, asset_id, gas),
                Instruction::ExtractElement {
                    array,
                    ty,
                    index_val,
                } => self.compile_extract_element(instr_val, array, ty, index_val),
                Instruction::ExtractValue {
                    aggregate, indices, ..
                } => self.compile_extract_value(instr_val, aggregate, indices),
                Instruction::FuelVm(fuel_vm_instr) => match fuel_vm_instr {
                    FuelVmInstruction::GetStorageKey => {
                        check!(
                            self.compile_get_storage_key(instr_val),
                            return err(warnings, errors),
                            warnings,
                            errors
                        )
                    }
                    FuelVmInstruction::Gtf { index, tx_field_id } => {
                        self.compile_gtf(instr_val, index, *tx_field_id)
                    }
                    FuelVmInstruction::Log {
                        log_val,
                        log_ty,
                        log_id,
                    } => self.compile_log(instr_val, log_val, log_ty, log_id),
                    FuelVmInstruction::ReadRegister(reg) => {
                        self.compile_read_register(instr_val, reg)
                    }
                    FuelVmInstruction::Revert(revert_val) => {
                        self.compile_revert(instr_val, revert_val)
                    }
                    FuelVmInstruction::Smo {
                        recipient_and_message,
                        message_size,
                        output_index,
                        coins,
                    } => self.compile_smo(
                        instr_val,
                        recipient_and_message,
                        message_size,
                        output_index,
                        coins,
                    ),
                    FuelVmInstruction::StateLoadQuadWord { load_val, key } => check!(
                        self.compile_state_access_quad_word(
                            instr_val,
                            load_val,
                            key,
                            StateAccessType::Read
                        ),
                        return err(warnings, errors),
                        warnings,
                        errors
                    ),
                    FuelVmInstruction::StateLoadWord(key) => check!(
                        self.compile_state_load_word(instr_val, key),
                        return err(warnings, errors),
                        warnings,
                        errors
                    ),
                    FuelVmInstruction::StateStoreQuadWord { stored_val, key } => check!(
                        self.compile_state_access_quad_word(
                            instr_val,
                            stored_val,
                            key,
                            StateAccessType::Write
                        ),
                        return err(warnings, errors),
                        warnings,
                        errors
                    ),
                    FuelVmInstruction::StateStoreWord { stored_val, key } => check!(
                        self.compile_state_store_word(instr_val, stored_val, key),
                        return err(warnings, errors),
                        warnings,
                        errors
                    ),
                },
                Instruction::GetPointer {
                    base_ptr,
                    ptr_ty,
                    offset,
                } => self.compile_get_pointer(instr_val, base_ptr, ptr_ty, *offset),
                Instruction::InsertElement {
                    array,
                    ty,
                    value,
                    index_val,
                } => self.compile_insert_element(instr_val, array, ty, value, index_val),
                Instruction::InsertValue {
                    aggregate,
                    value,
                    indices,
                    ..
                } => self.compile_insert_value(instr_val, aggregate, value, indices),
                Instruction::IntToPtr(val, _) => self.compile_int_to_ptr(instr_val, val),
                Instruction::Load(src_val) => check!(
                    self.compile_load(instr_val, src_val),
                    return err(warnings, errors),
                    warnings,
                    errors
                ),
                Instruction::MemCopy {
                    dst_val,
                    src_val,
                    byte_len,
                } => self.compile_mem_copy(instr_val, dst_val, src_val, *byte_len),
                Instruction::Nop => (),
                Instruction::Ret(ret_val, ty) => {
                    if func_is_entry {
                        self.compile_ret_from_entry(instr_val, ret_val, ty)
                    } else {
                        self.compile_ret_from_call(instr_val, ret_val)
                    }
                }
<<<<<<< HEAD
                Instruction::Revert(revert_val) => self.compile_revert(instr_val, revert_val),
                Instruction::Smo {
                    recipient_and_message,
                    message_size,
                    output_index,
                    coins,
                } => self.compile_smo(
                    instr_val,
                    recipient_and_message,
                    message_size,
                    output_index,
                    coins,
                ),
                Instruction::StateLoadQuadWord {
                    load_val,
                    key,
                    number_of_slots,
                } => check!(
                    self.compile_state_access_quad_word(
                        instr_val,
                        load_val,
                        key,
                        number_of_slots,
                        StateAccessType::Read
                    ),
                    return err(warnings, errors),
                    warnings,
                    errors
                ),
                Instruction::StateLoadWord(key) => check!(
                    self.compile_state_load_word(instr_val, key),
                    return err(warnings, errors),
                    warnings,
                    errors
                ),
                Instruction::StateStoreQuadWord {
                    stored_val,
                    key,
                    number_of_slots,
                } => check!(
                    self.compile_state_access_quad_word(
                        instr_val,
                        stored_val,
                        key,
                        number_of_slots,
                        StateAccessType::Write
                    ),
                    return err(warnings, errors),
                    warnings,
                    errors
                ),
                Instruction::StateStoreWord { stored_val, key } => check!(
                    self.compile_state_store_word(instr_val, stored_val, key),
                    return err(warnings, errors),
                    warnings,
                    errors
                ),
=======
>>>>>>> cdfc56c7
                Instruction::Store {
                    dst_val,
                    stored_val,
                } => check!(
                    self.compile_store(instr_val, dst_val, stored_val),
                    return err(warnings, errors),
                    warnings,
                    errors
                ),
            }
        } else {
            errors.push(CompileError::Internal(
                "Value not an instruction.",
                self.md_mgr
                    .val_to_span(self.context, *instr_val)
                    .unwrap_or_else(Self::empty_span),
            ));
        }
        ok((), warnings, errors)
    }

    // OK, I began by trying to translate the IR ASM block data structures back into AST data
    // structures which I could feed to the code in asm_generation/expression/mod.rs where it
    // compiles the inline ASM.  But it's more work to do that than to just re-implement that
    // algorithm with the IR data here.

    fn compile_asm_block(
        &mut self,
        instr_val: &Value,
        asm: &AsmBlock,
        asm_args: &[AsmArg],
    ) -> CompileResult<()> {
        let mut warnings: Vec<CompileWarning> = Vec::new();
        let mut errors: Vec<CompileError> = Vec::new();
        let mut inline_reg_map = HashMap::new();
        let mut inline_ops = Vec::new();
        for AsmArg { name, initializer } in asm_args {
            assert_or_warn!(
                ConstantRegister::parse_register_name(name.as_str()).is_none(),
                warnings,
                name.span().clone(),
                Warning::ShadowingReservedRegister {
                    reg_name: name.clone()
                }
            );
            let arg_reg = match initializer {
                Some(init_val) => {
                    let init_val_reg = self.value_to_register(init_val);
                    match init_val_reg {
                        VirtualRegister::Virtual(_) => init_val_reg,
                        VirtualRegister::Constant(_) => {
                            let const_copy = self.reg_seqr.next();
                            inline_ops.push(Op {
                                opcode: Either::Left(VirtualOp::MOVE(
                                    const_copy.clone(),
                                    init_val_reg,
                                )),
                                comment: "copy const asm init to GP reg".into(),
                                owning_span: self.md_mgr.val_to_span(self.context, *instr_val),
                            });
                            const_copy
                        }
                    }
                }
                None => self.reg_seqr.next(),
            };
            inline_reg_map.insert(name.as_str(), arg_reg);
        }

        let realize_register = |reg_name: &str| {
            inline_reg_map.get(reg_name).cloned().or_else(|| {
                ConstantRegister::parse_register_name(reg_name).map(VirtualRegister::Constant)
            })
        };

        // For each opcode in the asm expression, attempt to parse it into an opcode and
        // replace references to the above registers with the newly allocated ones.
        let asm_block = asm.get_content(self.context);
        for op in &asm_block.body {
            let replaced_registers = op
                .args
                .iter()
                .map(|reg_name| -> Result<_, CompileError> {
                    realize_register(reg_name.as_str()).ok_or_else(|| {
                        CompileError::UnknownRegister {
                            span: reg_name.span(),
                            initialized_registers: inline_reg_map
                                .keys()
                                .copied()
                                .collect::<Vec<_>>()
                                .join("\n"),
                        }
                    })
                })
                .filter_map(|res| match res {
                    Err(e) => {
                        errors.push(e);
                        None
                    }
                    Ok(o) => Some(o),
                })
                .collect::<Vec<VirtualRegister>>();

            // Parse the actual op and registers.
            let op_span = self
                .md_mgr
                .md_to_span(self.context, op.metadata)
                .unwrap_or_else(Self::empty_span);
            let opcode = check!(
                Op::parse_opcode(
                    &op.name,
                    &replaced_registers,
                    &op.immediate,
                    op_span.clone(),
                ),
                return err(warnings, errors),
                warnings,
                errors
            );

            inline_ops.push(Op {
                opcode: either::Either::Left(opcode),
                comment: "asm block".into(),
                owning_span: Some(op_span),
            });
        }

        // Now, load the designated asm return register into the desired return register, but only
        // if it was named.
        if let Some(ret_reg_name) = &asm_block.return_name {
            // Lookup and replace the return register.
            let ret_reg = match realize_register(ret_reg_name.as_str()) {
                Some(reg) => reg,
                None => {
                    errors.push(CompileError::UnknownRegister {
                        initialized_registers: inline_reg_map
                            .keys()
                            .map(|name| name.to_string())
                            .collect::<Vec<_>>()
                            .join("\n"),
                        span: ret_reg_name.span(),
                    });
                    return err(warnings, errors);
                }
            };
            let instr_reg = self.reg_seqr.next();
            inline_ops.push(Op {
                opcode: Either::Left(VirtualOp::MOVE(instr_reg.clone(), ret_reg)),
                comment: "return value from inline asm".into(),
                owning_span: self.md_mgr.val_to_span(self.context, *instr_val),
            });
            self.reg_map.insert(*instr_val, instr_reg);
        }

        self.cur_bytecode.append(&mut inline_ops);

        ok((), warnings, errors)
    }

    fn compile_addr_of(&mut self, instr_val: &Value, arg: &Value) {
        let reg = self.value_to_register(arg);
        self.reg_map.insert(*instr_val, reg);
    }

    fn compile_bitcast(&mut self, instr_val: &Value, bitcast_val: &Value, to_type: &Type) {
        let val_reg = self.value_to_register(bitcast_val);
        let reg = if let Type::Bool = to_type {
            // This may not be necessary if we just treat a non-zero value as 'true'.
            let res_reg = self.reg_seqr.next();
            self.cur_bytecode.push(Op {
                opcode: Either::Left(VirtualOp::EQ(
                    res_reg.clone(),
                    val_reg,
                    VirtualRegister::Constant(ConstantRegister::Zero),
                )),
                comment: "convert to inversed boolean".into(),
                owning_span: self.md_mgr.val_to_span(self.context, *instr_val),
            });
            self.cur_bytecode.push(Op {
                opcode: Either::Left(VirtualOp::XORI(
                    res_reg.clone(),
                    res_reg.clone(),
                    VirtualImmediate12 { value: 1 },
                )),
                comment: "invert boolean".into(),
                owning_span: self.md_mgr.val_to_span(self.context, *instr_val),
            });
            res_reg
        } else {
            // This is a no-op, although strictly speaking Unit should probably be compiled as
            // a zero.
            val_reg
        };
        self.reg_map.insert(*instr_val, reg);
    }

    fn compile_binary_op(
        &mut self,
        instr_val: &Value,
        op: &BinaryOpKind,
        arg1: &Value,
        arg2: &Value,
    ) {
        let val1_reg = self.value_to_register(arg1);
        let val2_reg = self.value_to_register(arg2);
        let res_reg = self.reg_seqr.next();
        let opcode = match op {
            BinaryOpKind::Add => Either::Left(VirtualOp::ADD(res_reg.clone(), val1_reg, val2_reg)),
            BinaryOpKind::Sub => Either::Left(VirtualOp::SUB(res_reg.clone(), val1_reg, val2_reg)),
            BinaryOpKind::Mul => Either::Left(VirtualOp::MUL(res_reg.clone(), val1_reg, val2_reg)),
            BinaryOpKind::Div => Either::Left(VirtualOp::DIV(res_reg.clone(), val1_reg, val2_reg)),
        };
        self.cur_bytecode.push(Op {
            opcode,
            comment: String::new(),
            owning_span: self.md_mgr.val_to_span(self.context, *instr_val),
        });

        self.reg_map.insert(*instr_val, res_reg);
    }

    fn compile_branch(&mut self, to_block: &BranchToWithArgs) {
        self.compile_branch_to_phi_value(to_block);

        let label = self.block_to_label(&to_block.block);
        self.cur_bytecode.push(Op::jump_to_label(label));
    }

    fn compile_cmp(
        &mut self,
        instr_val: &Value,
        pred: &Predicate,
        lhs_value: &Value,
        rhs_value: &Value,
    ) {
        let lhs_reg = self.value_to_register(lhs_value);
        let rhs_reg = self.value_to_register(rhs_value);
        let res_reg = self.reg_seqr.next();
        match pred {
            Predicate::Equal => {
                self.cur_bytecode.push(Op {
                    opcode: Either::Left(VirtualOp::EQ(res_reg.clone(), lhs_reg, rhs_reg)),
                    comment: String::new(),
                    owning_span: self.md_mgr.val_to_span(self.context, *instr_val),
                });
            }
        }
        self.reg_map.insert(*instr_val, res_reg);
    }

    fn compile_conditional_branch(
        &mut self,
        cond_value: &Value,
        true_block: &BranchToWithArgs,
        false_block: &BranchToWithArgs,
    ) -> CompileResult<()> {
        if true_block.block == false_block.block && true_block.block.num_args(self.context) > 0 {
            return err(
                Vec::new(),
                vec![CompileError::Internal(
                    "Cannot compile CBR with both branches going to same dest block",
                    self.md_mgr
                        .val_to_span(self.context, *cond_value)
                        .unwrap_or_else(Self::empty_span),
                )],
            );
        }
        self.compile_branch_to_phi_value(true_block);
        self.compile_branch_to_phi_value(false_block);

        let cond_reg = self.value_to_register(cond_value);

        let true_label = self.block_to_label(&true_block.block);
        self.cur_bytecode
            .push(Op::jump_if_not_zero(cond_reg, true_label));

        let false_label = self.block_to_label(&false_block.block);
        self.cur_bytecode.push(Op::jump_to_label(false_label));
        ok((), vec![], vec![])
    }

    fn compile_branch_to_phi_value(&mut self, to_block: &BranchToWithArgs) {
        for (i, param) in to_block.args.iter().enumerate() {
            // We only need a MOVE here if param is actually assigned to a register
            if let Some(local_reg) = self.opt_value_to_register(param) {
                let phi_reg =
                    self.value_to_register(&to_block.block.get_arg(self.context, i).unwrap());
                self.cur_bytecode.push(Op::register_move(
                    phi_reg,
                    local_reg,
                    "parameter from branch to block argument",
                    None,
                ));
            }
        }
    }

    #[allow(clippy::too_many_arguments)]
    fn compile_contract_call(
        &mut self,
        instr_val: &Value,
        params: &Value,
        coins: &Value,
        asset_id: &Value,
        gas: &Value,
    ) {
        let ra_pointer = self.value_to_register(params);
        let coins_register = self.value_to_register(coins);
        let asset_id_register = self.value_to_register(asset_id);
        let gas_register = self.value_to_register(gas);

        self.cur_bytecode.push(Op {
            opcode: Either::Left(VirtualOp::CALL(
                ra_pointer,
                coins_register,
                asset_id_register,
                gas_register,
            )),
            comment: "call external contract".into(),
            owning_span: self.md_mgr.val_to_span(self.context, *instr_val),
        });

        // now, move the return value of the contract call to the return register.
        // TODO validate RETL matches the expected type (this is a comment from the old codegen)
        let instr_reg = self.reg_seqr.next();
        self.cur_bytecode.push(Op::register_move(
            instr_reg.clone(),
            VirtualRegister::Constant(ConstantRegister::ReturnValue),
            "save call result",
            None,
        ));
        self.reg_map.insert(*instr_val, instr_reg);
    }

    fn compile_extract_element(
        &mut self,
        instr_val: &Value,
        array: &Value,
        ty: &Aggregate,
        index_val: &Value,
    ) {
        // Base register should pointer to some stack allocated memory.
        let base_reg = self.value_to_register(array);

        // Index value is the array element index, not byte nor word offset.
        let index_reg = self.value_to_register(index_val);
        let rel_offset_reg = self.reg_seqr.next();

        // We could put the OOB check here, though I'm now thinking it would be too wasteful.
        // See compile_bounds_assertion() in expression/array.rs (or look in Git history).

        let instr_reg = self.reg_seqr.next();
        let owning_span = self.md_mgr.val_to_span(self.context, *instr_val);
        let elem_type = ty.get_elem_type(self.context).unwrap();
        let elem_size = ir_type_size_in_bytes(self.context, &elem_type);
        if elem_type.is_copy_type() {
            self.cur_bytecode.push(Op {
                opcode: Either::Left(VirtualOp::MULI(
                    rel_offset_reg.clone(),
                    index_reg,
                    VirtualImmediate12 { value: 8 },
                )),
                comment: "extract_element relative offset".into(),
                owning_span: owning_span.clone(),
            });
            let elem_offs_reg = self.reg_seqr.next();
            self.cur_bytecode.push(Op {
                opcode: Either::Left(VirtualOp::ADD(
                    elem_offs_reg.clone(),
                    base_reg,
                    rel_offset_reg,
                )),
                comment: "extract_element absolute offset".into(),
                owning_span: owning_span.clone(),
            });
            self.cur_bytecode.push(Op {
                opcode: Either::Left(VirtualOp::LW(
                    instr_reg.clone(),
                    elem_offs_reg,
                    VirtualImmediate12 { value: 0 },
                )),
                comment: "extract_element".into(),
                owning_span,
            });
        } else {
            // Value too big for a register, so we return the memory offset.
            if elem_size > compiler_constants::TWELVE_BITS {
                let size_data_id = self
                    .data_section
                    .insert_data_value(Entry::new_word(elem_size, None));
                let size_reg = self.reg_seqr.next();
                self.cur_bytecode.push(Op {
                    opcode: Either::Left(VirtualOp::LWDataId(size_reg.clone(), size_data_id)),
                    owning_span: owning_span.clone(),
                    comment: "loading element size for relative offset".into(),
                });
                self.cur_bytecode.push(Op {
                    opcode: Either::Left(VirtualOp::MUL(instr_reg.clone(), index_reg, size_reg)),
                    comment: "extract_element relative offset".into(),
                    owning_span: owning_span.clone(),
                });
            } else {
                self.cur_bytecode.push(Op {
                    opcode: Either::Left(VirtualOp::MULI(
                        instr_reg.clone(),
                        index_reg,
                        VirtualImmediate12 {
                            value: elem_size as u16,
                        },
                    )),
                    comment: "extract_element relative offset".into(),
                    owning_span: owning_span.clone(),
                });
            }
            self.cur_bytecode.push(Op {
                opcode: Either::Left(VirtualOp::ADD(
                    instr_reg.clone(),
                    base_reg,
                    instr_reg.clone(),
                )),
                comment: "extract_element absolute offset".into(),
                owning_span,
            });
        }

        self.reg_map.insert(*instr_val, instr_reg);
    }

    fn compile_extract_value(&mut self, instr_val: &Value, aggregate_val: &Value, indices: &[u64]) {
        // Base register should pointer to some stack allocated memory.
        let base_reg = self.value_to_register(aggregate_val);
        let ((extract_offset, _), field_type) = aggregate_idcs_to_field_layout(
            self.context,
            &aggregate_val.get_stripped_ptr_type(self.context).unwrap(),
            indices,
        );

        let instr_reg = self.reg_seqr.next();
        let owning_span = self.md_mgr.val_to_span(self.context, *instr_val);
        if field_type.is_copy_type() {
            if extract_offset > compiler_constants::TWELVE_BITS {
                let offset_reg = self.reg_seqr.next();
                self.number_to_reg(extract_offset, &offset_reg, owning_span.clone());
                self.cur_bytecode.push(Op {
                    opcode: Either::Left(VirtualOp::ADD(
                        offset_reg.clone(),
                        base_reg.clone(),
                        base_reg,
                    )),
                    comment: "add array base to offset".into(),
                    owning_span: owning_span.clone(),
                });
                self.cur_bytecode.push(Op {
                    opcode: Either::Left(VirtualOp::LW(
                        instr_reg.clone(),
                        offset_reg,
                        VirtualImmediate12 { value: 0 },
                    )),
                    comment: format!(
                        "extract_value @ {}",
                        indices
                            .iter()
                            .map(|idx| format!("{}", idx))
                            .collect::<Vec<String>>()
                            .join(",")
                    ),
                    owning_span,
                });
            } else {
                self.cur_bytecode.push(Op {
                    opcode: Either::Left(VirtualOp::LW(
                        instr_reg.clone(),
                        base_reg,
                        VirtualImmediate12 {
                            value: extract_offset as u16,
                        },
                    )),
                    comment: format!(
                        "extract_value @ {}",
                        indices
                            .iter()
                            .map(|idx| format!("{}", idx))
                            .collect::<Vec<String>>()
                            .join(",")
                    ),
                    owning_span,
                });
            }
        } else {
            // Value too big for a register, so we return the memory offset.
            if extract_offset * 8 > compiler_constants::TWELVE_BITS {
                let offset_reg = self.reg_seqr.next();
                self.number_to_reg(extract_offset * 8, &offset_reg, owning_span.clone());
                self.cur_bytecode.push(Op {
                    opcode: either::Either::Left(VirtualOp::ADD(
                        instr_reg.clone(),
                        base_reg,
                        offset_reg,
                    )),
                    comment: "extract address".into(),
                    owning_span,
                });
            } else {
                self.cur_bytecode.push(Op {
                    opcode: either::Either::Left(VirtualOp::ADDI(
                        instr_reg.clone(),
                        base_reg,
                        VirtualImmediate12 {
                            value: (extract_offset * 8) as u16,
                        },
                    )),
                    comment: "extract address".into(),
                    owning_span,
                });
            }
        }

        self.reg_map.insert(*instr_val, instr_reg);
    }

    fn compile_get_storage_key(&mut self, instr_val: &Value) -> CompileResult<()> {
        let warnings: Vec<CompileWarning> = Vec::new();
        let mut errors: Vec<CompileError> = Vec::new();

        let state_idx = self.md_mgr.val_to_storage_key(self.context, *instr_val);
        let instr_span = self.md_mgr.val_to_span(self.context, *instr_val);

        let storage_slot_to_hash = match state_idx {
            Some(state_idx) => {
                format!(
                    "{}{}",
                    sway_utils::constants::STORAGE_DOMAIN_SEPARATOR,
                    state_idx
                )
            }
            None => {
                errors.push(CompileError::Internal(
                    "State index for __get_storage_key is not available as a metadata",
                    instr_span.unwrap_or_else(Self::empty_span),
                ));
                return err(warnings, errors);
            }
        };

        let hashed_storage_slot = Hasher::hash(storage_slot_to_hash);

        let data_id = self
            .data_section
            .insert_data_value(Entry::new_byte_array((*hashed_storage_slot).to_vec(), None));

        // Allocate a register for it, and a load instruction.
        let reg = self.reg_seqr.next();

        self.cur_bytecode.push(Op {
            opcode: either::Either::Left(VirtualOp::LWDataId(reg.clone(), data_id)),
            comment: "literal instantiation".into(),
            owning_span: instr_span,
        });
        self.reg_map.insert(*instr_val, reg);
        ok((), warnings, errors)
    }

    fn compile_get_pointer(
        &mut self,
        instr_val: &Value,
        base_ptr: &Pointer,
        ptr_ty: &Pointer,
        offset: u64,
    ) {
        // `get_ptr` is like a `load` except the value isn't dereferenced.
        let owning_span = self.md_mgr.val_to_span(self.context, *instr_val);
        match self.ptr_map.get(base_ptr) {
            None => unimplemented!("BUG? Uninitialised pointer."),
            Some(storage) => match storage.clone() {
                Storage::Data(_data_id) => {
                    // Not sure if we'll ever need this.
                    unimplemented!("TODO get_ptr() into the data section.");
                }
                Storage::Stack(word_offs) => {
                    let ptr_ty_size_in_bytes =
                        ir_type_size_in_bytes(self.context, ptr_ty.get_type(self.context));

                    let offset_in_bytes = word_offs * 8 + ptr_ty_size_in_bytes * offset;
                    let instr_reg = self.reg_seqr.next();
                    if offset_in_bytes > compiler_constants::TWELVE_BITS {
                        self.number_to_reg(offset_in_bytes, &instr_reg, owning_span.clone());
                        self.cur_bytecode.push(Op {
                            opcode: either::Either::Left(VirtualOp::ADD(
                                instr_reg.clone(),
                                self.locals_base_reg().clone(),
                                instr_reg.clone(),
                            )),
                            comment: "get offset reg for get_ptr".into(),
                            owning_span,
                        });
                    } else {
                        self.cur_bytecode.push(Op {
                            opcode: either::Either::Left(VirtualOp::ADDI(
                                instr_reg.clone(),
                                self.locals_base_reg().clone(),
                                VirtualImmediate12 {
                                    value: (offset_in_bytes) as u16,
                                },
                            )),
                            comment: "get offset reg for get_ptr".into(),
                            owning_span,
                        });
                    }
                    self.reg_map.insert(*instr_val, instr_reg);
                }
            },
        }
    }

    fn compile_gtf(&mut self, instr_val: &Value, index: &Value, tx_field_id: u64) {
        let instr_reg = self.reg_seqr.next();
        let index_reg = self.value_to_register(index);
        self.cur_bytecode.push(Op {
            opcode: either::Either::Left(VirtualOp::GTF(
                instr_reg.clone(),
                index_reg,
                VirtualImmediate12 {
                    value: tx_field_id as u16,
                },
            )),
            comment: "get transaction field".into(),
            owning_span: self.md_mgr.val_to_span(self.context, *instr_val),
        });
        self.reg_map.insert(*instr_val, instr_reg);
    }

    fn compile_insert_element(
        &mut self,
        instr_val: &Value,
        array: &Value,
        ty: &Aggregate,
        value: &Value,
        index_val: &Value,
    ) {
        // Base register should point to some stack allocated memory.
        let base_reg = self.value_to_register(array);
        let insert_reg = self.value_to_register(value);

        // Index value is the array element index, not byte nor word offset.
        let index_reg = self.value_to_register(index_val);
        let rel_offset_reg = self.reg_seqr.next();

        let owning_span = self.md_mgr.val_to_span(self.context, *instr_val);

        let elem_type = ty.get_elem_type(self.context).unwrap();
        let elem_size = ir_type_size_in_bytes(self.context, &elem_type);
        if elem_type.is_copy_type() {
            self.cur_bytecode.push(Op {
                opcode: Either::Left(VirtualOp::MULI(
                    rel_offset_reg.clone(),
                    index_reg,
                    VirtualImmediate12 { value: 8 },
                )),
                comment: "insert_element relative offset".into(),
                owning_span: owning_span.clone(),
            });
            let elem_offs_reg = self.reg_seqr.next();
            self.cur_bytecode.push(Op {
                opcode: Either::Left(VirtualOp::ADD(
                    elem_offs_reg.clone(),
                    base_reg.clone(),
                    rel_offset_reg,
                )),
                comment: "insert_element absolute offset".into(),
                owning_span: owning_span.clone(),
            });
            self.cur_bytecode.push(Op {
                opcode: Either::Left(VirtualOp::SW(
                    elem_offs_reg,
                    insert_reg,
                    VirtualImmediate12 { value: 0 },
                )),
                comment: "insert_element".into(),
                owning_span,
            });
        } else {
            // Element size is larger than 8; we switch to bytewise offsets and sizes and use MCP.
            if elem_size > compiler_constants::TWELVE_BITS {
                todo!("array element size bigger than 4k")
            } else {
                let elem_index_offs_reg = self.reg_seqr.next();
                self.cur_bytecode.push(Op {
                    opcode: Either::Left(VirtualOp::MULI(
                        elem_index_offs_reg.clone(),
                        index_reg,
                        VirtualImmediate12 {
                            value: elem_size as u16,
                        },
                    )),
                    comment: "insert_element relative offset".into(),
                    owning_span: owning_span.clone(),
                });
                self.cur_bytecode.push(Op {
                    opcode: Either::Left(VirtualOp::ADD(
                        elem_index_offs_reg.clone(),
                        base_reg.clone(),
                        elem_index_offs_reg.clone(),
                    )),
                    comment: "insert_element absolute offset".into(),
                    owning_span: owning_span.clone(),
                });
                self.cur_bytecode.push(Op {
                    opcode: Either::Left(VirtualOp::MCPI(
                        elem_index_offs_reg,
                        insert_reg,
                        VirtualImmediate12 {
                            value: elem_size as u16,
                        },
                    )),
                    comment: "insert_element store value".into(),
                    owning_span,
                });
            }
        }

        // We set the 'instruction' register to the base register, so that cascading inserts will
        // work.
        self.reg_map.insert(*instr_val, base_reg);
    }

    fn compile_insert_value(
        &mut self,
        instr_val: &Value,
        aggregate_val: &Value,
        value: &Value,
        indices: &[u64],
    ) {
        // Base register should point to some stack allocated memory.
        let base_reg = self.value_to_register(aggregate_val);

        let insert_reg = self.value_to_register(value);
        let ((mut insert_offs, field_size_in_bytes), field_type) = aggregate_idcs_to_field_layout(
            self.context,
            &aggregate_val.get_stripped_ptr_type(self.context).unwrap(),
            indices,
        );

        let value_type = value.get_stripped_ptr_type(self.context).unwrap();
        let value_size_in_bytes = ir_type_size_in_bytes(self.context, &value_type);
        let value_size_in_words = size_bytes_in_words!(value_size_in_bytes);

        // Account for the padding if the final field type is a union and the value we're trying to
        // insert is smaller than the size of the union (i.e. we're inserting a small variant).
        if matches!(field_type, Type::Union(_)) {
            let field_size_in_words = size_bytes_in_words!(field_size_in_bytes);
            assert!(field_size_in_words >= value_size_in_words);
            insert_offs += field_size_in_words - value_size_in_words;
        }

        let indices_str = indices
            .iter()
            .map(|idx| format!("{}", idx))
            .collect::<Vec<String>>()
            .join(",");

        let owning_span = self.md_mgr.val_to_span(self.context, *instr_val);

        if value_type.is_copy_type() {
            if insert_offs > compiler_constants::TWELVE_BITS {
                let insert_offs_reg = self.reg_seqr.next();
                self.number_to_reg(insert_offs, &insert_offs_reg, owning_span.clone());
                self.cur_bytecode.push(Op {
                    opcode: Either::Left(VirtualOp::ADD(
                        base_reg.clone(),
                        base_reg.clone(),
                        insert_offs_reg,
                    )),
                    comment: "insert_value absolute offset".into(),
                    owning_span: owning_span.clone(),
                });
                self.cur_bytecode.push(Op {
                    opcode: Either::Left(VirtualOp::SW(
                        base_reg.clone(),
                        insert_reg,
                        VirtualImmediate12 { value: 0 },
                    )),
                    comment: format!("insert_value @ {}", indices_str),
                    owning_span,
                });
            } else {
                self.cur_bytecode.push(Op {
                    opcode: Either::Left(VirtualOp::SW(
                        base_reg.clone(),
                        insert_reg,
                        VirtualImmediate12 {
                            value: insert_offs as u16,
                        },
                    )),
                    comment: format!("insert_value @ {}", indices_str),
                    owning_span,
                });
            }
        } else {
            let offs_reg = self.reg_seqr.next();
            if insert_offs * 8 > compiler_constants::TWELVE_BITS {
                self.number_to_reg(insert_offs * 8, &offs_reg, owning_span.clone());
            } else {
                self.cur_bytecode.push(Op {
                    opcode: either::Either::Left(VirtualOp::ADDI(
                        offs_reg.clone(),
                        base_reg.clone(),
                        VirtualImmediate12 {
                            value: (insert_offs * 8) as u16,
                        },
                    )),
                    comment: format!("get struct field(s) {} offset", indices_str),
                    owning_span: owning_span.clone(),
                });
            }
            if value_size_in_bytes > compiler_constants::TWELVE_BITS {
                let size_reg = self.reg_seqr.next();
                self.number_to_reg(value_size_in_bytes, &size_reg, owning_span.clone());
                self.cur_bytecode.push(Op {
                    opcode: Either::Left(VirtualOp::MCP(offs_reg, insert_reg, size_reg)),
                    comment: "store struct field value".into(),
                    owning_span,
                });
            } else {
                self.cur_bytecode.push(Op {
                    opcode: Either::Left(VirtualOp::MCPI(
                        offs_reg,
                        insert_reg,
                        VirtualImmediate12 {
                            value: value_size_in_bytes as u16,
                        },
                    )),
                    comment: "store struct field value".into(),
                    owning_span,
                });
            }
        }

        // We set the 'instruction' register to the base register, so that cascading inserts will
        // work.
        self.reg_map.insert(*instr_val, base_reg);
    }

    fn compile_int_to_ptr(&mut self, instr_val: &Value, int_to_ptr_val: &Value) {
        let val_reg = self.value_to_register(int_to_ptr_val);
        self.reg_map.insert(*instr_val, val_reg);
    }

    fn compile_load(&mut self, instr_val: &Value, src_val: &Value) -> CompileResult<()> {
        let ptr = self.resolve_ptr(src_val);
        if ptr.value.is_none() {
            return ptr.map(|_| ());
        }
        let (ptr, _ptr_ty, _offset) = ptr.value.unwrap();
        let instr_reg = self.reg_seqr.next();
        let owning_span = self.md_mgr.val_to_span(self.context, *instr_val);
        match self.ptr_map.get(&ptr) {
            None => unimplemented!("BUG? Uninitialised pointer."),
            Some(storage) => match storage.clone() {
                Storage::Data(data_id) => {
                    self.cur_bytecode.push(Op {
                        opcode: Either::Left(VirtualOp::LWDataId(instr_reg.clone(), data_id)),
                        comment: "load constant".into(),
                        owning_span,
                    });
                }
                Storage::Stack(word_offs) => {
                    let base_reg = self.locals_base_reg().clone();
                    if ptr.get_type(self.context).is_copy_type() {
                        // Value can fit in a register, so we load the value.
                        if word_offs > compiler_constants::TWELVE_BITS {
                            let offs_reg = self.reg_seqr.next();
                            self.number_to_reg(
                                word_offs * 8, // Base reg for LW is in bytes
                                &offs_reg,
                                owning_span.clone(),
                            );
                            self.cur_bytecode.push(Op {
                                opcode: Either::Left(VirtualOp::ADD(
                                    offs_reg.clone(),
                                    base_reg,
                                    offs_reg.clone(),
                                )),
                                comment: "absolute offset for load".into(),
                                owning_span: owning_span.clone(),
                            });
                            self.cur_bytecode.push(Op {
                                opcode: Either::Left(VirtualOp::LW(
                                    instr_reg.clone(),
                                    offs_reg.clone(),
                                    VirtualImmediate12 { value: 0 },
                                )),
                                comment: "load value".into(),
                                owning_span,
                            });
                        } else {
                            self.cur_bytecode.push(Op {
                                opcode: Either::Left(VirtualOp::LW(
                                    instr_reg.clone(),
                                    base_reg,
                                    VirtualImmediate12 {
                                        value: word_offs as u16,
                                    },
                                )),
                                comment: "load value".into(),
                                owning_span,
                            });
                        }
                    } else {
                        // Value too big for a register, so we return the memory offset.  This is
                        // what LW to the data section does, via LWDataId.
                        let word_offs = word_offs * 8;
                        if word_offs > compiler_constants::TWELVE_BITS {
                            let offs_reg = self.reg_seqr.next();
                            self.number_to_reg(word_offs, &offs_reg, owning_span.clone());
                            self.cur_bytecode.push(Op {
                                opcode: either::Either::Left(VirtualOp::ADD(
                                    instr_reg.clone(),
                                    base_reg,
                                    offs_reg,
                                )),
                                comment: "load address".into(),
                                owning_span,
                            });
                        } else {
                            self.cur_bytecode.push(Op {
                                opcode: either::Either::Left(VirtualOp::ADDI(
                                    instr_reg.clone(),
                                    base_reg,
                                    VirtualImmediate12 {
                                        value: word_offs as u16,
                                    },
                                )),
                                comment: "load address".into(),
                                owning_span,
                            });
                        }
                    }
                }
            },
        }
        self.reg_map.insert(*instr_val, instr_reg);
        ok((), Vec::new(), Vec::new())
    }

    fn compile_mem_copy(
        &mut self,
        instr_val: &Value,
        dst_val: &Value,
        src_val: &Value,
        byte_len: u64,
    ) {
        let owning_span = self.md_mgr.val_to_span(self.context, *instr_val);

        let dst_reg = self.value_to_register(dst_val);
        let src_reg = self.value_to_register(src_val);

        let len_reg = self.reg_seqr.next();
        self.cur_bytecode.push(Op {
            opcode: Either::Left(VirtualOp::MOVI(
                len_reg.clone(),
                VirtualImmediate18 {
                    value: byte_len as u32,
                },
            )),
            comment: "get length for mcp".into(),
            owning_span: owning_span.clone(),
        });

        self.cur_bytecode.push(Op {
            opcode: Either::Left(VirtualOp::MCP(dst_reg, src_reg, len_reg)),
            comment: "copy memory with mem_copy".into(),
            owning_span,
        });
    }

    fn compile_log(&mut self, instr_val: &Value, log_val: &Value, log_ty: &Type, log_id: &Value) {
        let owning_span = self.md_mgr.val_to_span(self.context, *instr_val);
        let log_val_reg = self.value_to_register(log_val);
        let log_id_reg = self.value_to_register(log_id);

        if log_ty.is_copy_type() {
            self.cur_bytecode.push(Op {
                owning_span,
                opcode: Either::Left(VirtualOp::LOG(
                    log_val_reg,
                    log_id_reg,
                    VirtualRegister::Constant(ConstantRegister::Zero),
                    VirtualRegister::Constant(ConstantRegister::Zero),
                )),
                comment: "".into(),
            });
        } else {
            // If the type not a reference type then we use LOGD to log the data. First put the
            // size into the data section, then add a LW to get it, then add a LOGD which uses
            // it.
            let size_reg = self.reg_seqr.next();
            let size_in_bytes = ir_type_size_in_bytes(self.context, log_ty);
            let size_data_id = self
                .data_section
                .insert_data_value(Entry::new_word(size_in_bytes, None));

            self.cur_bytecode.push(Op {
                opcode: Either::Left(VirtualOp::LWDataId(size_reg.clone(), size_data_id)),
                owning_span: owning_span.clone(),
                comment: "loading size for LOGD".into(),
            });
            self.cur_bytecode.push(Op {
                owning_span,
                opcode: Either::Left(VirtualOp::LOGD(
                    VirtualRegister::Constant(ConstantRegister::Zero),
                    log_id_reg,
                    log_val_reg,
                    size_reg,
                )),
                comment: "".into(),
            });
        }
    }

    fn compile_read_register(&mut self, instr_val: &Value, reg: &sway_ir::Register) {
        let instr_reg = self.reg_seqr.next();
        self.cur_bytecode.push(Op {
            opcode: Either::Left(VirtualOp::MOVE(
                instr_reg.clone(),
                VirtualRegister::Constant(match reg {
                    sway_ir::Register::Of => ConstantRegister::Overflow,
                    sway_ir::Register::Pc => ConstantRegister::ProgramCounter,
                    sway_ir::Register::Ssp => ConstantRegister::StackStartPointer,
                    sway_ir::Register::Sp => ConstantRegister::StackPointer,
                    sway_ir::Register::Fp => ConstantRegister::FramePointer,
                    sway_ir::Register::Hp => ConstantRegister::HeapPointer,
                    sway_ir::Register::Error => ConstantRegister::Error,
                    sway_ir::Register::Ggas => ConstantRegister::GlobalGas,
                    sway_ir::Register::Cgas => ConstantRegister::ContextGas,
                    sway_ir::Register::Bal => ConstantRegister::Balance,
                    sway_ir::Register::Is => ConstantRegister::InstructionStart,
                    sway_ir::Register::Ret => ConstantRegister::ReturnValue,
                    sway_ir::Register::Retl => ConstantRegister::ReturnLength,
                    sway_ir::Register::Flag => ConstantRegister::Flags,
                }),
            )),
            comment: "move register into abi function".to_owned(),
            owning_span: self.md_mgr.val_to_span(self.context, *instr_val),
        });

        self.reg_map.insert(*instr_val, instr_reg);
    }

    fn compile_ret_from_entry(&mut self, instr_val: &Value, ret_val: &Value, ret_type: &Type) {
        let owning_span = self.md_mgr.val_to_span(self.context, *instr_val);
        if ret_type.eq(self.context, &Type::Unit) {
            // Unit returns should always be zero, although because they can be omitted from
            // functions, the register is sometimes uninitialized. Manually return zero in this
            // case.
            self.cur_bytecode.push(Op {
                opcode: Either::Left(VirtualOp::RET(VirtualRegister::Constant(
                    ConstantRegister::Zero,
                ))),
                owning_span,
                comment: "returning unit as zero".into(),
            });
        } else {
            let ret_reg = self.value_to_register(ret_val);

            if ret_type.is_copy_type() {
                self.cur_bytecode.push(Op {
                    owning_span,
                    opcode: Either::Left(VirtualOp::RET(ret_reg)),
                    comment: "".into(),
                });
            } else {
                // If the type is not a copy type then we use RETD to return data.
                let size_reg = self.reg_seqr.next();
                if ret_type.eq(self.context, &Type::Slice) {
                    // If this is a slice then return what it points to.
                    self.cur_bytecode.push(Op {
                        opcode: Either::Left(VirtualOp::LW(
                            size_reg.clone(),
                            ret_reg.clone(),
                            VirtualImmediate12 { value: 1 },
                        )),
                        owning_span: owning_span.clone(),
                        comment: "load size of returned slice".into(),
                    });
                    self.cur_bytecode.push(Op {
                        opcode: Either::Left(VirtualOp::LW(
                            ret_reg.clone(),
                            ret_reg.clone(),
                            VirtualImmediate12 { value: 0 },
                        )),
                        owning_span: owning_span.clone(),
                        comment: "load ptr of returned slice".into(),
                    });
                } else {
                    // First put the size into the data section, then add a LW to get it,
                    // then add a RETD which uses it.
                    let size_in_bytes = ir_type_size_in_bytes(self.context, ret_type);
                    let size_data_id = self
                        .data_section
                        .insert_data_value(Entry::new_word(size_in_bytes, None));

                    self.cur_bytecode.push(Op {
                        opcode: Either::Left(VirtualOp::LWDataId(size_reg.clone(), size_data_id)),
                        owning_span: owning_span.clone(),
                        comment: "load size of returned ref".into(),
                    });
                }
                self.cur_bytecode.push(Op {
                    owning_span,
                    opcode: Either::Left(VirtualOp::RETD(ret_reg, size_reg)),
                    comment: "".into(),
                });
            }
        }
    }

    fn compile_revert(&mut self, instr_val: &Value, revert_val: &Value) {
        let owning_span = self.md_mgr.val_to_span(self.context, *instr_val);
        let revert_reg = self.value_to_register(revert_val);

        self.cur_bytecode.push(Op {
            owning_span,
            opcode: Either::Left(VirtualOp::RVRT(revert_reg)),
            comment: "".into(),
        });
    }

    fn compile_smo(
        &mut self,
        instr_val: &Value,
        recipient_and_message: &Value,
        message_size: &Value,
        output_index: &Value,
        coins: &Value,
    ) {
        let owning_span = self.md_mgr.val_to_span(self.context, *instr_val);
        let recipient_and_message_reg = self.value_to_register(recipient_and_message);
        let message_size_reg = self.value_to_register(message_size);
        let output_index_reg = self.value_to_register(output_index);
        let coins_reg = self.value_to_register(coins);

        self.cur_bytecode.push(Op {
            owning_span,
            opcode: Either::Left(VirtualOp::SMO(
                recipient_and_message_reg,
                message_size_reg,
                output_index_reg,
                coins_reg,
            )),
            comment: "".into(),
        });
    }

    fn offset_reg(
        &mut self,
        base_reg: &VirtualRegister,
        offset_in_bytes: u64,
        span: Option<Span>,
    ) -> VirtualRegister {
        let offset_reg = self.reg_seqr.next();
        if offset_in_bytes > compiler_constants::TWELVE_BITS {
            let offs_reg = self.reg_seqr.next();
            self.number_to_reg(offset_in_bytes, &offs_reg, span.clone());
            self.cur_bytecode.push(Op {
                opcode: either::Either::Left(VirtualOp::ADD(
                    offset_reg.clone(),
                    base_reg.clone(),
                    offs_reg,
                )),
                comment: "get offset".into(),
                owning_span: span,
            });
        } else {
            self.cur_bytecode.push(Op {
                opcode: either::Either::Left(VirtualOp::ADDI(
                    offset_reg.clone(),
                    base_reg.clone(),
                    VirtualImmediate12 {
                        value: offset_in_bytes as u16,
                    },
                )),
                comment: "get offset".into(),
                owning_span: span,
            });
        }

        offset_reg
    }

    fn compile_state_access_quad_word(
        &mut self,
        instr_val: &Value,
        val: &Value,
        key: &Value,
        number_of_slots: &Value,
        access_type: StateAccessType,
    ) -> CompileResult<()> {
        // Make sure that both val and key are pointers to B256.
        assert!(matches!(
            val.get_stripped_ptr_type(self.context),
            Some(Type::B256)
        ));
        assert!(matches!(
            key.get_stripped_ptr_type(self.context),
            Some(Type::B256)
        ));
        let owning_span = self.md_mgr.val_to_span(self.context, *instr_val);

        let key_ptr = self.resolve_ptr(key);
        if key_ptr.value.is_none() {
            return key_ptr.map(|_| ());
        }
        let (key_ptr, ptr_ty, offset) = key_ptr.value.unwrap();

        // Not expecting an offset here nor a pointer cast
        assert!(offset == 0);
        assert!(ptr_ty.get_type(self.context).eq(self.context, &Type::B256));

        let val_reg = if matches!(
            val.get_instruction(self.context),
            Some(Instruction::IntToPtr(..))
        ) {
            match self.reg_map.get(val) {
                Some(vreg) => vreg.clone(),
                None => unreachable!("int_to_ptr instruction doesn't have vreg mapped"),
            }
        } else {
            // Expect ptr_ty here to also be b256 and offset to be whatever...
            let val_ptr = self.resolve_ptr(val);
            if val_ptr.value.is_none() {
                return val_ptr.map(|_| ());
            }
            let (val_ptr, ptr_ty, offset) = val_ptr.value.unwrap();
            // Expect the ptr_ty for val to also be B256
            assert!(ptr_ty.get_type(self.context).eq(self.context, &Type::B256));
            match self.ptr_map.get(&val_ptr) {
                Some(Storage::Stack(val_offset)) => {
                    let base_reg = self.locals_base_reg().clone();
                    let val_offset_in_bytes = val_offset * 8 + offset * 32;
                    self.offset_reg(&base_reg, val_offset_in_bytes, owning_span.clone())
                }
                _ => unreachable!("Unexpected storage locations for key and val"),
            }
        };

        let key_reg = match self.ptr_map.get(&key_ptr) {
            Some(Storage::Stack(key_offset)) => {
                let base_reg = self.locals_base_reg().clone();
                let key_offset_in_bytes = key_offset * 8;
                self.offset_reg(&base_reg, key_offset_in_bytes, owning_span.clone())
            }
            _ => unreachable!("Unexpected storage locations for key and val"),
        };

        // capture the status of whether the slot was set before calling this instruction
        let was_slot_set_reg = self.reg_seqr.next();

        // Number of slots to be read or written
        let number_of_slots_reg = self.value_to_register(number_of_slots);

        self.cur_bytecode.push(Op {
            opcode: Either::Left(match access_type {
                StateAccessType::Read => {
                    VirtualOp::SRWQ(val_reg, was_slot_set_reg, key_reg, number_of_slots_reg)
                }
                StateAccessType::Write => {
                    VirtualOp::SWWQ(key_reg, was_slot_set_reg, val_reg, number_of_slots_reg)
                }
            }),
            comment: "quad word state access".into(),
            owning_span,
        });

        ok((), Vec::new(), Vec::new())
    }

    fn compile_state_load_word(&mut self, instr_val: &Value, key: &Value) -> CompileResult<()> {
        // Make sure that the key is a pointers to B256.
        assert!(matches!(
            key.get_stripped_ptr_type(self.context),
            Some(Type::B256)
        ));

        let key_ptr = self.resolve_ptr(key);
        if key_ptr.value.is_none() {
            return key_ptr.map(|_| ());
        }
        let (key_ptr, ptr_ty, offset) = key_ptr.value.unwrap();

        // Not expecting an offset here nor a pointer cast
        assert!(offset == 0);
        assert!(ptr_ty.get_type(self.context).eq(self.context, &Type::B256));

        let load_reg = self.reg_seqr.next();
        let owning_span = self.md_mgr.val_to_span(self.context, *instr_val);

        // capture the status of whether the slot was set before calling this instruction
        let was_slot_set_reg = self.reg_seqr.next();

        match self.ptr_map.get(&key_ptr) {
            Some(Storage::Stack(key_offset)) => {
                let base_reg = self.locals_base_reg().clone();
                let key_offset_in_bytes = key_offset * 8;

                let key_reg = self.offset_reg(&base_reg, key_offset_in_bytes, owning_span.clone());

                self.cur_bytecode.push(Op {
                    opcode: Either::Left(VirtualOp::SRW(
                        load_reg.clone(),
                        was_slot_set_reg,
                        key_reg,
                    )),
                    comment: "single word state access".into(),
                    owning_span,
                });
            }
            _ => unreachable!("Unexpected storage location for key"),
        }

        self.reg_map.insert(*instr_val, load_reg);
        ok((), Vec::new(), Vec::new())
    }

    fn compile_state_store_word(
        &mut self,
        instr_val: &Value,
        store_val: &Value,
        key: &Value,
    ) -> CompileResult<()> {
        // Make sure that key is a pointer to B256.
        assert!(matches!(
            key.get_stripped_ptr_type(self.context),
            Some(Type::B256)
        ));

        // Make sure that store_val is a U64 value.
        assert!(matches!(
            store_val.get_type(self.context),
            Some(Type::Uint(64))
        ));
        let store_reg = self.value_to_register(store_val);

        // Expect the get_ptr here to have type b256 and offset = 0???
        let key_ptr = self.resolve_ptr(key);
        if key_ptr.value.is_none() {
            return key_ptr.map(|_| ());
        }
        let (key_ptr, ptr_ty, offset) = key_ptr.value.unwrap();

        // capture the status of whether the slot was set before calling this instruction
        let was_slot_set_reg = self.reg_seqr.next();

        // Not expecting an offset here nor a pointer cast
        assert!(offset == 0);
        assert!(ptr_ty.get_type(self.context).eq(self.context, &Type::B256));

        let owning_span = self.md_mgr.val_to_span(self.context, *instr_val);
        match self.ptr_map.get(&key_ptr) {
            Some(Storage::Stack(key_offset)) => {
                let base_reg = self.locals_base_reg().clone();
                let key_offset_in_bytes = key_offset * 8;

                let key_reg = self.offset_reg(&base_reg, key_offset_in_bytes, owning_span.clone());

                self.cur_bytecode.push(Op {
                    opcode: Either::Left(VirtualOp::SWW(key_reg, was_slot_set_reg, store_reg)),
                    comment: "single word state access".into(),
                    owning_span,
                });
            }
            _ => unreachable!("Unexpected storage locations for key and store_val"),
        }

        ok((), Vec::new(), Vec::new())
    }

    fn compile_store(
        &mut self,
        instr_val: &Value,
        dst_val: &Value,
        stored_val: &Value,
    ) -> CompileResult<()> {
        let ptr = self.resolve_ptr(dst_val);
        if ptr.value.is_none() {
            return ptr.map(|_| ());
        }
        let (ptr, _ptr_ty, _offset) = ptr.value.unwrap();
        let stored_reg = self.value_to_register(stored_val);
        let is_aggregate_ptr = ptr.is_aggregate_ptr(self.context);
        let owning_span = self.md_mgr.val_to_span(self.context, *instr_val);
        match self.ptr_map.get(&ptr) {
            None => unreachable!("Bug! Trying to store to an unknown pointer."),
            Some(storage) => match storage {
                Storage::Data(_) => unreachable!("BUG! Trying to store to the data section."),
                Storage::Stack(word_offs) => {
                    let word_offs = *word_offs;
                    let store_type = ptr.get_type(self.context);
                    let store_size_in_words =
                        size_bytes_in_words!(ir_type_size_in_bytes(self.context, store_type));
                    if store_type.is_copy_type() {
                        let base_reg = self.locals_base_reg().clone();

                        // A single word can be stored with SW.
                        let stored_reg = if !is_aggregate_ptr {
                            // stored_reg is a value.
                            stored_reg
                        } else {
                            // stored_reg is a pointer, even though size is 1.  We need to load it.
                            let tmp_reg = self.reg_seqr.next();
                            self.cur_bytecode.push(Op {
                                opcode: Either::Left(VirtualOp::LW(
                                    tmp_reg.clone(),
                                    stored_reg,
                                    VirtualImmediate12 { value: 0 },
                                )),
                                comment: "load for store".into(),
                                owning_span: owning_span.clone(),
                            });
                            tmp_reg
                        };
                        if word_offs > compiler_constants::TWELVE_BITS {
                            let offs_reg = self.reg_seqr.next();
                            self.number_to_reg(
                                word_offs * 8, // Base reg for SW is in bytes
                                &offs_reg,
                                owning_span.clone(),
                            );
                            self.cur_bytecode.push(Op {
                                opcode: Either::Left(VirtualOp::ADD(
                                    offs_reg.clone(),
                                    base_reg,
                                    offs_reg.clone(),
                                )),
                                comment: "store absolute offset".into(),
                                owning_span: owning_span.clone(),
                            });
                            self.cur_bytecode.push(Op {
                                opcode: Either::Left(VirtualOp::SW(
                                    offs_reg,
                                    stored_reg,
                                    VirtualImmediate12 { value: 0 },
                                )),
                                comment: "store value".into(),
                                owning_span,
                            });
                        } else {
                            self.cur_bytecode.push(Op {
                                opcode: Either::Left(VirtualOp::SW(
                                    base_reg,
                                    stored_reg,
                                    VirtualImmediate12 {
                                        value: word_offs as u16,
                                    },
                                )),
                                comment: "store value".into(),
                                owning_span,
                            });
                        }
                    } else {
                        let base_reg = self.locals_base_reg().clone();

                        // Bigger than 1 word needs a MCPI.  XXX Or MCP if it's huge.
                        let dest_offs_reg = self.reg_seqr.next();
                        if word_offs * 8 > compiler_constants::TWELVE_BITS {
                            self.number_to_reg(word_offs * 8, &dest_offs_reg, owning_span.clone());
                            self.cur_bytecode.push(Op {
                                opcode: either::Either::Left(VirtualOp::ADD(
                                    dest_offs_reg.clone(),
                                    base_reg,
                                    dest_offs_reg.clone(),
                                )),
                                comment: "get store offset".into(),
                                owning_span: owning_span.clone(),
                            });
                        } else {
                            self.cur_bytecode.push(Op {
                                opcode: either::Either::Left(VirtualOp::ADDI(
                                    dest_offs_reg.clone(),
                                    base_reg,
                                    VirtualImmediate12 {
                                        value: (word_offs * 8) as u16,
                                    },
                                )),
                                comment: "get store offset".into(),
                                owning_span: owning_span.clone(),
                            });
                        }

                        if store_size_in_words * 8 > compiler_constants::TWELVE_BITS {
                            let size_reg = self.reg_seqr.next();
                            self.number_to_reg(
                                store_size_in_words * 8,
                                &size_reg,
                                owning_span.clone(),
                            );
                            self.cur_bytecode.push(Op {
                                opcode: Either::Left(VirtualOp::MCP(
                                    dest_offs_reg,
                                    stored_reg,
                                    size_reg,
                                )),
                                comment: "store value".into(),
                                owning_span,
                            });
                        } else {
                            self.cur_bytecode.push(Op {
                                opcode: Either::Left(VirtualOp::MCPI(
                                    dest_offs_reg,
                                    stored_reg,
                                    VirtualImmediate12 {
                                        value: (store_size_in_words * 8) as u16,
                                    },
                                )),
                                comment: "store value".into(),
                                owning_span,
                            });
                        }
                    }
                }
            },
        };
        ok((), Vec::new(), Vec::new())
    }

    fn resolve_ptr(&mut self, ptr_val: &Value) -> CompileResult<(Pointer, Pointer, u64)> {
        match ptr_val.get_instruction(self.context) {
            Some(Instruction::GetPointer {
                base_ptr,
                ptr_ty,
                offset,
            }) => ok((*base_ptr, *ptr_ty, *offset), Vec::new(), Vec::new()),
            _otherwise => err(
                Vec::new(),
                vec![CompileError::Internal(
                    "Pointer arg for load/store is not a get_ptr instruction.",
                    self.md_mgr
                        .val_to_span(self.context, *ptr_val)
                        .unwrap_or_else(Self::empty_span),
                )],
            ),
        }
    }

    fn initialise_constant(&mut self, constant: &Constant, span: Option<Span>) -> VirtualRegister {
        match &constant.value {
            // Use cheaper $zero or $one registers if possible.
            ConstantValue::Unit | ConstantValue::Bool(false) | ConstantValue::Uint(0) => {
                VirtualRegister::Constant(ConstantRegister::Zero)
            }

            ConstantValue::Bool(true) | ConstantValue::Uint(1) => {
                VirtualRegister::Constant(ConstantRegister::One)
            }

            _otherwise => {
                // Get the constant into the namespace.
                let entry = Entry::from_constant(self.context, constant);
                let data_id = self.data_section.insert_data_value(entry);

                // Allocate a register for it, and a load instruction.
                let reg = self.reg_seqr.next();
                self.cur_bytecode.push(Op {
                    opcode: either::Either::Left(VirtualOp::LWDataId(reg.clone(), data_id)),
                    comment: "literal instantiation".into(),
                    owning_span: span,
                });
                reg
            }
        }

        // Insert the value into the map.
        //self.reg_map.insert(*value, reg.clone());
        //
        // Actually, no, don't.  It's possible for constant values to be
        // reused in the IR, especially with transforms which copy blocks
        // around, like inlining.  The `LW`/`LWDataId` instruction above
        // initialises that constant value but it may be in a conditional
        // block and not actually get evaluated for every possible
        // execution. So using the register later on by pulling it from
        // `self.reg_map` will have a potentially uninitialised register.
        //
        // By not putting it in the map we recreate the `LW` each time it's
        // used, which also isn't ideal.  A better solution is to put this
        // initialisation into the IR itself, and allow for analysis there
        // to determine when it may be initialised and/or reused.
    }

    // Get the reg corresponding to `value`. Returns None if the value is not in reg_map or is not
    // a constant.
    fn opt_value_to_register(&mut self, value: &Value) -> Option<VirtualRegister> {
        self.reg_map.get(value).cloned().or_else(|| {
            value.get_constant(self.context).map(|constant| {
                let span = self.md_mgr.val_to_span(self.context, *value);
                self.initialise_constant(constant, span)
            })
        })
    }

    // Same as `opt_value_to_register` but returns a new register if no register is found or if
    // `value` is not a constant.
    fn value_to_register(&mut self, value: &Value) -> VirtualRegister {
        match self.opt_value_to_register(value) {
            Some(reg) => reg,
            None => {
                // Just make a new register for this value.
                let reg = self.reg_seqr.next();
                self.reg_map.insert(*value, reg.clone());
                reg
            }
        }
    }

    fn number_to_reg(&mut self, offset: u64, offset_reg: &VirtualRegister, span: Option<Span>) {
        if offset > compiler_constants::TWENTY_FOUR_BITS {
            todo!("Absolutely giant arrays.");
        }

        // Use bitwise ORs and SHIFTs to crate a 24 bit value in a register.
        self.cur_bytecode.push(Op {
            opcode: either::Either::Left(VirtualOp::ORI(
                offset_reg.clone(),
                VirtualRegister::Constant(ConstantRegister::Zero),
                VirtualImmediate12 {
                    value: (offset >> 12) as u16,
                },
            )),
            comment: "get extract offset high bits".into(),
            owning_span: span.clone(),
        });
        self.cur_bytecode.push(Op {
            opcode: either::Either::Left(VirtualOp::SLLI(
                offset_reg.clone(),
                offset_reg.clone(),
                VirtualImmediate12 { value: 12 },
            )),
            comment: "shift extract offset high bits".into(),
            owning_span: span.clone(),
        });
        self.cur_bytecode.push(Op {
            opcode: either::Either::Left(VirtualOp::ORI(
                offset_reg.clone(),
                offset_reg.clone(),
                VirtualImmediate12 {
                    value: (offset & 0xfff) as u16,
                },
            )),
            comment: "get extract offset low bits".into(),
            owning_span: span,
        });
    }

    pub(super) fn func_to_labels(&mut self, func: &Function) -> (Label, Label) {
        self.func_label_map.get(func).cloned().unwrap_or_else(|| {
            let labels = (self.reg_seqr.get_label(), self.reg_seqr.get_label());
            self.func_label_map.insert(*func, labels);
            labels
        })
    }

    fn block_to_label(&mut self, block: &Block) -> Label {
        self.block_label_map.get(block).cloned().unwrap_or_else(|| {
            let label = self.reg_seqr.get_label();
            self.block_label_map.insert(*block, label);
            label
        })
    }
}<|MERGE_RESOLUTION|>--- conflicted
+++ resolved
@@ -218,11 +218,16 @@
                         output_index,
                         coins,
                     ),
-                    FuelVmInstruction::StateLoadQuadWord { load_val, key } => check!(
+                    FuelVmInstruction::StateLoadQuadWord {
+                        load_val,
+                        key,
+                        number_of_slots,
+                    } => check!(
                         self.compile_state_access_quad_word(
                             instr_val,
                             load_val,
                             key,
+                            number_of_slots,
                             StateAccessType::Read
                         ),
                         return err(warnings, errors),
@@ -235,11 +240,16 @@
                         warnings,
                         errors
                     ),
-                    FuelVmInstruction::StateStoreQuadWord { stored_val, key } => check!(
+                    FuelVmInstruction::StateStoreQuadWord {
+                        stored_val,
+                        key,
+                        number_of_slots,
+                    } => check!(
                         self.compile_state_access_quad_word(
                             instr_val,
                             stored_val,
                             key,
+                            number_of_slots,
                             StateAccessType::Write
                         ),
                         return err(warnings, errors),
@@ -290,66 +300,6 @@
                         self.compile_ret_from_call(instr_val, ret_val)
                     }
                 }
-<<<<<<< HEAD
-                Instruction::Revert(revert_val) => self.compile_revert(instr_val, revert_val),
-                Instruction::Smo {
-                    recipient_and_message,
-                    message_size,
-                    output_index,
-                    coins,
-                } => self.compile_smo(
-                    instr_val,
-                    recipient_and_message,
-                    message_size,
-                    output_index,
-                    coins,
-                ),
-                Instruction::StateLoadQuadWord {
-                    load_val,
-                    key,
-                    number_of_slots,
-                } => check!(
-                    self.compile_state_access_quad_word(
-                        instr_val,
-                        load_val,
-                        key,
-                        number_of_slots,
-                        StateAccessType::Read
-                    ),
-                    return err(warnings, errors),
-                    warnings,
-                    errors
-                ),
-                Instruction::StateLoadWord(key) => check!(
-                    self.compile_state_load_word(instr_val, key),
-                    return err(warnings, errors),
-                    warnings,
-                    errors
-                ),
-                Instruction::StateStoreQuadWord {
-                    stored_val,
-                    key,
-                    number_of_slots,
-                } => check!(
-                    self.compile_state_access_quad_word(
-                        instr_val,
-                        stored_val,
-                        key,
-                        number_of_slots,
-                        StateAccessType::Write
-                    ),
-                    return err(warnings, errors),
-                    warnings,
-                    errors
-                ),
-                Instruction::StateStoreWord { stored_val, key } => check!(
-                    self.compile_state_store_word(instr_val, stored_val, key),
-                    return err(warnings, errors),
-                    warnings,
-                    errors
-                ),
-=======
->>>>>>> cdfc56c7
                 Instruction::Store {
                     dst_val,
                     stored_val,
