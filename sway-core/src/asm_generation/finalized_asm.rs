--- conflicted
+++ resolved
@@ -112,11 +112,8 @@
             {
                 8
             }
-<<<<<<< HEAD
             AllocatedOpcode::AddrDataId(_, _data_id) => 8,
             AllocatedOpcode::ConfigurablesOffsetPlaceholder => 8,
-=======
->>>>>>> f933f557
             AllocatedOpcode::DataSectionOffsetPlaceholder => 8,
             AllocatedOpcode::BLOB(count) => count.value as u64 * 4,
             AllocatedOpcode::CFEI(i) | AllocatedOpcode::CFSI(i) if i.value == 0 => 0,
