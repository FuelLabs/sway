use super::instruction_set::InstructionSet;
use super::{DataSection, ProgramABI, ProgramKind};
use crate::asm_lang::allocated_ops::{AllocatedOp, AllocatedOpcode};
use crate::decl_engine::DeclId;
use crate::error::*;
use crate::source_map::SourceMap;

use etk_asm::asm::Assembler;
use sway_error::error::CompileError;
use sway_types::span::Span;

use either::Either;
use std::{collections::BTreeMap, fmt, io::Read};

/// Represents an ASM set which has had register allocation, jump elimination, and optimization
/// applied to it
#[derive(Clone)]
pub struct FinalizedAsm {
    pub data_section: DataSection,
    pub program_section: InstructionSet,
    pub program_kind: ProgramKind,
    pub entries: Vec<FinalizedEntry>,
    pub abi: Option<ProgramABI>,
}

#[derive(Clone, Debug)]
pub struct FinalizedEntry {
    /// The original entry point function name.
    pub fn_name: String,
    /// The immediate instruction offset at which the entry function begins.
    pub imm: u64,
    /// The function selector (only `Some` for contract ABI methods).
    pub selector: Option<[u8; 4]>,
    /// If this entry is constructed from a test function contains the declaration id for that
    /// function, otherwise contains `None`.
    pub test_decl_id: Option<DeclId>,
}

impl FinalizedAsm {
<<<<<<< HEAD
    pub(crate) fn to_bytecode_mut(
        &mut self,
        source_map: &mut SourceMap,
    ) -> CompileResult<(Vec<u8>, BTreeMap<String, u64>)> {
        to_bytecode_mut(&self.program_section, &mut self.data_section, source_map)
=======
    pub(crate) fn to_bytecode_mut(&mut self, source_map: &mut SourceMap) -> CompileResult<Vec<u8>> {
        match &self.program_section {
            InstructionSet::Fuel { ops } => {
                to_bytecode_mut(ops, &mut self.data_section, source_map)
            }
            InstructionSet::Evm { ops } => {
                let mut assembler = Assembler::new();
                if let Err(e) = assembler.push_all(ops.clone()) {
                    err(
                        vec![],
                        vec![CompileError::InternalOwned(e.to_string(), Span::dummy())],
                    )
                } else {
                    ok(assembler.take(), vec![], vec![])
                }
            }
        }
>>>>>>> 0c402c3d
    }
}

impl FinalizedEntry {
    /// We assume the entry point is for a test function in the case it is neither an ABI method
    /// (no selector) or it is not "main".
    pub fn is_test(&self) -> bool {
        self.selector.is_none()
            && self.fn_name != sway_types::constants::DEFAULT_ENTRY_POINT_FN_NAME
    }
}

impl fmt::Display for FinalizedAsm {
    fn fmt(&self, f: &mut fmt::Formatter) -> fmt::Result {
        write!(f, "{}\n{}", self.program_section, self.data_section)
    }
}

fn to_bytecode_mut(
    ops: &Vec<AllocatedOp>,
    data_section: &mut DataSection,
    source_map: &mut SourceMap,
) -> CompileResult<(Vec<u8>, BTreeMap<String, u64>)> {
    let mut errors = vec![];

    if ops.len() & 1 != 0 {
        tracing::info!("ops len: {}", ops.len());
        errors.push(CompileError::Internal(
            "Non-word-aligned (odd-number) ops generated. This is an invariant violation.",
            Span::new(" ".into(), 0, 0, None).unwrap(),
        ));
        return err(vec![], errors);
    }
    // The below invariant is introduced to word-align the data section.
    // A noop is inserted in ASM generation if there is an odd number of ops.
    assert_eq!(ops.len() & 1, 0);
    // this points at the byte (*4*8) address immediately following (+1) the last instruction
    // Some LWs are expanded into two ops to allow for data larger than one word, so we calculate
    // exactly how many ops will be generated to calculate the offset.
    let offset_to_data_section_in_bytes = ops.iter().fold(0, |acc, item| match &item.opcode {
        AllocatedOpcode::LWDataId(_reg, data_label)
            if !data_section
                .has_copy_type(data_label)
                .expect("data label references non existent data -- internal error") =>
        {
            acc + 8
        }
        AllocatedOpcode::BLOB(count) => acc + count.value as u64 * 4,
        _ => acc + 4,
    }) + 4;

    // each op is four bytes, so the length of the buf is the number of ops times four.
    let mut buf = vec![0; (ops.len() * 4) + 4];

    let mut half_word_ix = 0;
    for op in ops.iter() {
        let span = op.owning_span.clone();
        let op = op.to_fuel_asm(offset_to_data_section_in_bytes, data_section);
        match op {
            Either::Right(data) => {
                for i in 0..data.len() {
                    buf[(half_word_ix * 4) + i] = data[i];
                }
                half_word_ix += 2;
            }
            Either::Left(ops) => {
                if ops.len() > 1 {
                    buf.resize(buf.len() + ((ops.len() - 1) * 4), 0);
                }
                for mut op in ops {
                    if let Some(span) = &span {
                        source_map.insert(half_word_ix, span);
                    }
                    let read_range_upper_bound =
                        core::cmp::min(half_word_ix * 4 + std::mem::size_of_val(&op), buf.len());
                    op.read_exact(&mut buf[half_word_ix * 4..read_range_upper_bound])
                        .expect("Failed to write to in-memory buffer.");
                    half_word_ix += 1;
                }
            }
        }
    }

    let config_offsets = data_section
        .config_map
        .iter()
        .map(|(name, id)| {
            (
                name.clone(),
                offset_to_data_section_in_bytes + data_section.raw_data_id_to_offset(*id) as u64,
            )
        })
        .collect::<BTreeMap<String, u64>>();

    let mut data_section = data_section.serialize_to_bytes();

    buf.append(&mut data_section);

    ok((buf, config_offsets), vec![], errors)
}<|MERGE_RESOLUTION|>--- conflicted
+++ resolved
@@ -37,14 +37,10 @@
 }
 
 impl FinalizedAsm {
-<<<<<<< HEAD
     pub(crate) fn to_bytecode_mut(
         &mut self,
         source_map: &mut SourceMap,
     ) -> CompileResult<(Vec<u8>, BTreeMap<String, u64>)> {
-        to_bytecode_mut(&self.program_section, &mut self.data_section, source_map)
-=======
-    pub(crate) fn to_bytecode_mut(&mut self, source_map: &mut SourceMap) -> CompileResult<Vec<u8>> {
         match &self.program_section {
             InstructionSet::Fuel { ops } => {
                 to_bytecode_mut(ops, &mut self.data_section, source_map)
@@ -57,11 +53,10 @@
                         vec![CompileError::InternalOwned(e.to_string(), Span::dummy())],
                     )
                 } else {
-                    ok(assembler.take(), vec![], vec![])
+                    ok((assembler.take(), BTreeMap::new()), vec![], vec![])
                 }
             }
         }
->>>>>>> 0c402c3d
     }
 }
 
