use crate::{
    asm_generation::fuel::data_section::EntryName,
    asm_lang::{
<<<<<<< HEAD
        allocated_ops::{AllocatedOpcode, AllocatedRegister},
        AllocatedAbstractOp, ConstantRegister, ControlFlowOp, JumpType, Label, RealizedOp,
=======
        allocated_ops::{AllocatedInstruction, AllocatedRegister},
        AllocatedAbstractOp, ConstantRegister, ControlFlowOp, Label, RealizedOp,
>>>>>>> 078c5073
        VirtualImmediate12, VirtualImmediate18, VirtualImmediate24,
    },
};

use super::{
    abstract_instruction_set::RealizedAbstractInstructionSet,
    compiler_constants as consts,
    data_section::{DataSection, Entry},
};

use fuel_vm::fuel_asm::Imm12;
use indexmap::{IndexMap, IndexSet};
use sway_types::span::Span;

use std::collections::{BTreeSet, HashMap};

use either::Either;

// Convenience type for representing a map from a label to its offset and number of instructions
// following it until the next label (i.e., the length of the basic block).
pub(crate) type LabeledBlocks = HashMap<Label, BasicBlock>;

#[derive(Clone, Copy, Debug)]
pub(crate) struct BasicBlock {
    pub(crate) offs: u64,
}

#[derive(Clone)]
pub struct AllocatedAbstractInstructionSet {
    pub(crate) ops: Vec<AllocatedAbstractOp>,
}

impl AllocatedAbstractInstructionSet {
    pub(crate) fn optimize(self) -> AllocatedAbstractInstructionSet {
        self.remove_redundant_ops()
    }

    fn remove_redundant_ops(mut self) -> AllocatedAbstractInstructionSet {
        self.ops.retain(|op| {
            // It is easier to think in terms of operations we want to remove
            // than the operations we want to retain ;-)
            let remove = match &op.opcode {
                // `cfei i0` and `cfsi i0` pairs.
                Either::Left(AllocatedInstruction::CFEI(imm))
                | Either::Left(AllocatedInstruction::CFSI(imm)) => imm.value() == 0u32,
                // `cfe $zero` and `cfs $zero` pairs.
                Either::Left(AllocatedInstruction::CFE(reg))
                | Either::Left(AllocatedInstruction::CFS(reg)) => reg.is_zero(),
                _ => false,
            };

            !remove
        });

        self
    }

    /// Replace each PUSHA instruction with stores of all used registers to the stack, and each
    /// POPA with respective loads from the stack.
    ///
    /// Typically there will be only one of each but the code here allows for nested sections or
    /// even overlapping sections.
    pub(crate) fn emit_pusha_popa(mut self) -> Self {
        // Gather the sets of used registers per section.  Using a fold here because it's actually
        // simpler to manage.  We use a HashSet to keep track of the active section labels and then
        // build a HashMap of Label to HashSet of registers.
        let reg_sets = self
            .ops
            .iter()
            .fold(
                (IndexMap::new(), IndexSet::new()),
                |(mut reg_sets, mut active_sets), op| {
                    let regs: Box<dyn Iterator<Item = &AllocatedRegister>> = match &op.opcode {
                        Either::Right(ControlFlowOp::PushAll(label)) => {
                            active_sets.insert(*label);
                            Box::new(std::iter::empty())
                        }
                        Either::Right(ControlFlowOp::PopAll(label)) => {
                            active_sets.swap_remove(label);
                            Box::new(std::iter::empty())
                        }

                        Either::Left(alloc_op) => Box::new(alloc_op.def_registers().into_iter()),
                        Either::Right(ctrl_op) => Box::new(ctrl_op.def_registers().into_iter()),
                    };

                    for reg in regs {
                        for active_label in active_sets.clone() {
                            reg_sets
                                .entry(active_label)
                                .and_modify(|regs: &mut BTreeSet<AllocatedRegister>| {
                                    regs.insert(reg.clone());
                                })
                                .or_insert_with(|| {
                                    BTreeSet::from_iter(std::iter::once(reg).cloned())
                                });
                        }
                    }

                    (reg_sets, active_sets)
                },
            )
            .0;

        fn generate_mask(regs: &[&AllocatedRegister]) -> (VirtualImmediate24, VirtualImmediate24) {
            let mask = regs.iter().fold((0, 0), |mut accum, reg| {
                let reg_id = reg.to_reg_id().to_u8();
                assert!((16..64).contains(&reg_id));
                let reg_id = reg_id - 16;
                let (mask_ref, bit) = if reg_id < 24 {
                    (&mut accum.0, reg_id)
                } else {
                    (&mut accum.1, reg_id - 24)
                };
                // Set bit (from the least significant side) of mask_ref.
                *mask_ref |= 1 << bit;
                accum
            });
            (
                VirtualImmediate24::new(mask.0, Span::dummy())
                    .expect("mask should have fit in 24b"),
                VirtualImmediate24::new(mask.1, Span::dummy())
                    .expect("mask should have fit in 24b"),
            )
        }

        // Now replace the PUSHA/POPA instructions with STOREs and LOADs.
        self.ops = self.ops.drain(..).fold(Vec::new(), |mut new_ops, op| {
            match &op.opcode {
                Either::Right(ControlFlowOp::PushAll(label)) => {
                    let regs = reg_sets
                        .get(label)
                        .expect("Have collected registers above.")
                        .iter()
                        .filter(|reg| matches!(reg, AllocatedRegister::Allocated(_)))
                        .chain([&AllocatedRegister::Constant(ConstantRegister::LocalsBase)])
                        .collect::<Vec<_>>();

                    let (mask_l, mask_h) = generate_mask(&regs);
                    if mask_l.value() != 0 {
                        new_ops.push(AllocatedAbstractOp {
                            opcode: Either::Left(AllocatedInstruction::PSHL(mask_l)),
                            comment: "save registers 16..40".into(),
                            owning_span: op.owning_span.clone(),
                        });
                    }
                    if mask_h.value() != 0 {
                        new_ops.push(AllocatedAbstractOp {
                            opcode: Either::Left(AllocatedInstruction::PSHH(mask_h)),
                            comment: "save registers 40..64".into(),
                            owning_span: op.owning_span.clone(),
                        });
                    }
                }

                Either::Right(ControlFlowOp::PopAll(label)) => {
                    let regs = reg_sets
                        .get(label)
                        .expect("Have collected registers above.")
                        .iter()
                        .filter(|reg| matches!(reg, AllocatedRegister::Allocated(_)))
                        .chain([&AllocatedRegister::Constant(ConstantRegister::LocalsBase)])
                        .collect::<Vec<_>>();

                    let (mask_l, mask_h) = generate_mask(&regs);
                    if mask_h.value() != 0 {
                        new_ops.push(AllocatedAbstractOp {
                            opcode: Either::Left(AllocatedInstruction::POPH(mask_h)),
                            comment: "restore registers 40..64".into(),
                            owning_span: op.owning_span.clone(),
                        });
                    }
                    if mask_l.value() != 0 {
                        new_ops.push(AllocatedAbstractOp {
                            opcode: Either::Left(AllocatedInstruction::POPL(mask_l)),
                            comment: "restore registers 16..40".into(),
                            owning_span: op.owning_span.clone(),
                        });
                    }
                }

                _otherwise => new_ops.push(op),
            };
            new_ops
        });

        self
    }

    /// Runs two passes -- one to get the instruction offsets of the labels and one to replace the
    /// labels in the organizational ops
    pub(crate) fn realize_labels(
        mut self,
        data_section: &mut DataSection,
    ) -> Result<(RealizedAbstractInstructionSet, LabeledBlocks), crate::CompileError> {
        let label_offsets = self.resolve_labels(data_section);
        let mut curr_offset = 0;

        let mut realized_ops = vec![];
        for op in &self.ops {
            let op_size = Self::instruction_size(op, data_section);
            let rel_offset =
                |curr_offset, lab| label_offsets.get(lab).unwrap().offs.abs_diff(curr_offset);
            let AllocatedAbstractOp {
                opcode,
                comment,
                owning_span,
            } = op.clone();
            match opcode {
                Either::Left(op) => realized_ops.push(RealizedOp {
                    opcode: op,
                    owning_span,
                    comment,
                }),
                Either::Right(org_op) => match org_op {
<<<<<<< HEAD
                    ControlFlowOp::Jump {
                        to,
                        type_,
                        force_far,
                    } => {
                        let target_offset = label_offsets.get(&to).unwrap().offs;
                        let ops = compile_jump(
                            data_section,
                            curr_offset,
                            target_offset,
                            match type_ {
                                JumpType::NotZero(cond) => Some(cond),
                                _ => None,
                            },
                            force_far,
                            comment,
                            owning_span,
                        );
                        debug_assert_eq!(ops.len() as u64, op_size);
                        realized_ops.extend(ops);
=======
                    ControlFlowOp::Jump(ref lab) | ControlFlowOp::Call(ref lab) => {
                        let imm = || {
                            VirtualImmediate18::new_unchecked(
                                // JMP(B/F) adds a 1
                                rel_offset(curr_offset, lab) - 1,
                                "Programs with more than 2^18 labels are unsupported right now",
                            )
                        };
                        match curr_offset.cmp(&label_offsets.get(lab).unwrap().offs) {
                            Ordering::Equal => {
                                assert!(matches!(
                                    self.ops[op_idx - 1].opcode,
                                    Either::Left(AllocatedInstruction::NOOP)
                                ));
                                realized_ops.push(RealizedOp {
                                    opcode: AllocatedInstruction::JMPB(
                                        AllocatedRegister::Constant(ConstantRegister::Zero),
                                        VirtualImmediate18::new_unchecked(0, "unreachable()"),
                                    ),
                                    owning_span,
                                    comment,
                                });
                            }
                            Ordering::Greater => {
                                realized_ops.push(RealizedOp {
                                    opcode: AllocatedInstruction::JMPB(
                                        AllocatedRegister::Constant(ConstantRegister::Zero),
                                        imm(),
                                    ),
                                    owning_span,
                                    comment,
                                });
                            }
                            Ordering::Less => {
                                realized_ops.push(RealizedOp {
                                    opcode: AllocatedInstruction::JMPF(
                                        AllocatedRegister::Constant(ConstantRegister::Zero),
                                        imm(),
                                    ),
                                    owning_span,
                                    comment,
                                });
                            }
                        }
                    }
                    ControlFlowOp::JumpIfNotZero(r1, ref lab) => {
                        let imm = || {
                            VirtualImmediate12::new_unchecked(
                                // JNZ(B/F) adds a 1
                                rel_offset(curr_offset, lab) - 1,
                                "Programs with more than 2^12 labels are unsupported right now",
                            )
                        };
                        match curr_offset.cmp(&label_offsets.get(lab).unwrap().offs) {
                            Ordering::Equal => {
                                assert!(matches!(
                                    self.ops[op_idx - 1].opcode,
                                    Either::Left(AllocatedInstruction::NOOP)
                                ));
                                realized_ops.push(RealizedOp {
                                    opcode: AllocatedInstruction::JNZB(
                                        r1,
                                        AllocatedRegister::Constant(ConstantRegister::Zero),
                                        VirtualImmediate12::new_unchecked(0, "unreachable()"),
                                    ),
                                    owning_span,
                                    comment,
                                });
                            }
                            Ordering::Greater => {
                                realized_ops.push(RealizedOp {
                                    opcode: AllocatedInstruction::JNZB(
                                        r1,
                                        AllocatedRegister::Constant(ConstantRegister::Zero),
                                        imm(),
                                    ),
                                    owning_span,
                                    comment,
                                });
                            }
                            Ordering::Less => {
                                realized_ops.push(RealizedOp {
                                    opcode: AllocatedInstruction::JNZF(
                                        r1,
                                        AllocatedRegister::Constant(ConstantRegister::Zero),
                                        imm(),
                                    ),
                                    owning_span,
                                    comment,
                                });
                            }
                        }
>>>>>>> 078c5073
                    }
                    ControlFlowOp::SaveRetAddr(r1, ref to) => {
                        let imm = VirtualImmediate12::new_unchecked(
                            rel_offset(curr_offset, to),
                            "Programs with more than 2^12 relative offset are unsupported right now",
                        );
                        assert!(curr_offset < label_offsets.get(to).unwrap().offs);
                        realized_ops.push(RealizedOp {
                            opcode: AllocatedInstruction::SUB(
                                r1.clone(),
                                AllocatedRegister::Constant(ConstantRegister::ProgramCounter),
                                AllocatedRegister::Constant(ConstantRegister::InstructionStart),
                            ),
                            owning_span: owning_span.clone(),
                            comment: "get current instruction offset from instructions start ($is)"
                                .into(),
                        });
                        realized_ops.push(RealizedOp {
                            opcode: AllocatedInstruction::SRLI(
                                r1.clone(),
                                r1.clone(),
                                VirtualImmediate12::new_unchecked(2, "two must fit in 12 bits"),
                            ),
                            owning_span: owning_span.clone(),
                            comment: "get current instruction offset in 32-bit words".into(),
                        });
                        realized_ops.push(RealizedOp {
                            opcode: AllocatedInstruction::ADDI(r1.clone(), r1, imm),
                            owning_span,
                            comment,
                        });
                    }
                    ControlFlowOp::DataSectionOffsetPlaceholder => {
                        realized_ops.push(RealizedOp {
                            opcode: AllocatedInstruction::DataSectionOffsetPlaceholder,
                            owning_span: None,
                            comment: String::new(),
                        });
                    }
                    ControlFlowOp::ConfigurablesOffsetPlaceholder => {
                        realized_ops.push(RealizedOp {
                            opcode: AllocatedInstruction::ConfigurablesOffsetPlaceholder,
                            owning_span: None,
                            comment: String::new(),
                        });
                    }
<<<<<<< HEAD
=======
                    ControlFlowOp::LoadLabel(r1, ref lab) => {
                        // LoadLabel ops are inserted by `rewrite_far_jumps`.
                        // So the next instruction must be a relative jump.
                        assert!(matches!(
                            self.ops[op_idx + 1].opcode,
                            Either::Left(
                                AllocatedInstruction::JMPB(..)
                                    | AllocatedInstruction::JNZB(..)
                                    | AllocatedInstruction::JMPF(..)
                                    | AllocatedInstruction::JNZF(..)
                            )
                        ));
                        // We compute the relative offset w.r.t the actual jump.
                        // Sub 1 because the relative jumps add a 1.
                        let offset = rel_offset(curr_offset + 1, lab) - 1;
                        let data_id = data_section.insert_data_value(Entry::new_word(
                            offset,
                            EntryName::NonConfigurable,
                            None,
                        ));
                        realized_ops.push(RealizedOp {
                            opcode: AllocatedInstruction::LoadDataId(r1, data_id),
                            owning_span,
                            comment,
                        });
                    }
>>>>>>> 078c5073
                    ControlFlowOp::Comment => continue,
                    ControlFlowOp::Label(..) => continue,

                    ControlFlowOp::PushAll(_) | ControlFlowOp::PopAll(_) => {
                        unreachable!("still don't belong in organisational ops")
                    }
                },
            };
            curr_offset += op_size;
        }

        let realized_ops = RealizedAbstractInstructionSet { ops: realized_ops };
        Ok((realized_ops, label_offsets))
    }

    /// Resolve jump label offsets.
    ///
    /// For very large programs the label offsets may be too large to fit in an immediate part
    /// of the jump instruction. In these case we must use a register value as a jump target.
    /// This requires two instructions, one to load the destination register and then the jump itself.
    ///
    /// But we don't know the offset of a label until we scan through the ops and count them.
    /// So we have a chicken and egg situation where we may need to add new instructions which
    /// would change the offsets to all labels thereafter, which in turn could require more
    /// instructions to be added, and so on.
    ///
    /// For this reason, we take a two-pass approach. On the first pass, we pessimistically assume
    /// that all jumps may require take two opcodes, and use this assumption to calculate the
    /// offsets of labels. Then we see which jumps actually require two opcodes and mark them as such.
    /// This approach is not optimal as it sometimes requires more opcodes than necessary,
    /// but it is simple and quite works well in practice.
    fn resolve_labels(&mut self, data_section: &mut DataSection) -> LabeledBlocks {
        self.mark_far_jumps();
        self.map_label_offsets(data_section)
    }

    // Returns largest size an instruction can take up.
    // The return value is in concrete instructions, i.e. units of 4 bytes.
    fn worst_case_instruction_size(op: &AllocatedAbstractOp) -> u64 {
        use ControlFlowOp::*;
        match op.opcode {
            Either::Right(Label(_)) => 0,

            // Loads from data section may take up to 2 instructions
            Either::Left(AllocatedOpcode::LoadDataId(_, _) | AllocatedOpcode::AddrDataId(_, _)) => {
                2
            }

            // cfei 0 and cfsi 0 are omitted from asm emission, don't count them for offsets
            Either::Left(AllocatedOpcode::CFEI(ref op))
            | Either::Left(AllocatedOpcode::CFSI(ref op))
                if op.value() == 0 =>
            {
                0
            }

            // Another special case for the blob opcode, used for testing.
            Either::Left(AllocatedOpcode::BLOB(ref count)) => count.value() as u64,

            // This is a concrete op, size is fixed
            Either::Left(_) => 1,

            // Worst case for jump is 2 opcodes
            Either::Right(Jump { .. }) => 2,

            // We use three instructions to save the absolute address for return.
            // SUB r1 $pc $is
            // SRLI r1 r1 2 / DIVI r1 r1 4
            // ADDI $r1 $r1 offset
            Either::Right(SaveRetAddr(..)) => 3,

            Either::Right(Comment) => 0,

            Either::Right(DataSectionOffsetPlaceholder) => {
                // If the placeholder is 32 bits, this is 1. if 64, this should be 2. We use LW
                // to load the data, which loads a whole word, so for now this is 2.
                2
            }

            Either::Right(ConfigurablesOffsetPlaceholder) => 2,

            Either::Right(PushAll(_)) | Either::Right(PopAll(_)) => unreachable!(
                "fix me, pushall and popall don't really belong in control flow ops \
                        since they're not about control flow"
            ),
        }
    }

    // Actual size of an instruction. Note that for jump instructions to return
    // the correct value, the program must have been ran through [`Self::mark_far_jumps`] first.
    // The return value is in concrete instructions, i.e. units of 4 bytes.
    fn instruction_size(op: &AllocatedAbstractOp, data_section: &DataSection) -> u64 {
        use ControlFlowOp::*;
        match op.opcode {
            Either::Right(Label(_)) => 0,

            // A special case for LoadDataId which may be 1 or 2 ops, depending on the source size.
            Either::Left(AllocatedInstruction::LoadDataId(_, ref data_id)) => {
                let has_copy_type = data_section.has_copy_type(data_id).expect(
                    "Internal miscalculation in data section -- \
                        data id did not match up to any actual data",
                );
                if has_copy_type {
                    1
                } else {
                    2
                }
            }

            Either::Left(AllocatedInstruction::AddrDataId(_, ref id)) => {
                if data_section.data_id_to_offset(id) > usize::from(Imm12::MAX.to_u16()) {
                    2
                } else {
                    1
                }
            }

            // cfei 0 and cfsi 0 are omitted from asm emission, don't count them for offsets
            Either::Left(AllocatedInstruction::CFEI(ref op))
            | Either::Left(AllocatedInstruction::CFSI(ref op))
                if op.value() == 0 =>
            {
                0
            }

            // Another special case for the blob opcode, used for testing.
            Either::Left(AllocatedInstruction::BLOB(ref count)) => count.value() as u64,

            // This is a concrete op, size is fixed
            Either::Left(_) => 1,

            //
            Either::Right(Jump { force_far, .. }) => {
                if force_far {
                    2
                } else {
                    1
                }
            }

            // We use three instructions to save the absolute address for return.
            // SUB r1 $pc $is
            // SRLI r1 r1 2 / DIVI r1 r1 4
            // ADDI $r1 $r1 offset
            Either::Right(SaveRetAddr(..)) => 3,

            Either::Right(Comment) => 0,

            Either::Right(DataSectionOffsetPlaceholder) => {
                // If the placeholder is 32 bits, this is 1. if 64, this should be 2. We use LW
                // to load the data, which loads a whole word, so for now this is 2.
                2
            }

            Either::Right(ConfigurablesOffsetPlaceholder) => 2,

            Either::Right(PushAll(_)) | Either::Right(PopAll(_)) => unreachable!(
                "fix me, pushall and popall don't really belong in control flow ops \
                        since they're not about control flow"
            ),
        }
    }

    /// Go through all jumps and check if they could require a far jump in the worst case.
    fn mark_far_jumps(&mut self) {
        let mut labelled_blocks = LabeledBlocks::new();
        let mut cur_offset = 0;
        let mut cur_basic_block = None;

        struct JumpInfo {
            to: Label,
            offset: u64,
            op_idx: usize,
            limit: u64,
        }

        let mut jumps = Vec::new();

        for (op_idx, op) in self.ops.iter().enumerate() {
            // If we're seeing a control flow op then it's the end of the block.
            if let Either::Right(ControlFlowOp::Label(_) | ControlFlowOp::Jump { .. }) = op.opcode {
                if let Some((lab, _idx, offs)) = cur_basic_block {
                    // Insert the previous basic block.
                    labelled_blocks.insert(lab, BasicBlock { offs });
                }
            }
            if let Either::Right(ControlFlowOp::Label(cur_lab)) = op.opcode {
                // Save the new block label and furthest offset.
                cur_basic_block = Some((cur_lab, op_idx, cur_offset));
            }

            if let Either::Right(ControlFlowOp::Jump { to, type_, .. }) = &op.opcode {
                jumps.push(JumpInfo {
                    to: *to,
                    offset: cur_offset,
                    op_idx,
                    limit: if matches!(type_, JumpType::NotZero(_)) {
                        consts::TWELVE_BITS
                    } else {
                        consts::EIGHTEEN_BITS
                    },
                });
            }

            // Update the offset.
            cur_offset += Self::worst_case_instruction_size(op);
        }

        // Don't forget the final block.
        if let Some((lab, _idx, offs)) = cur_basic_block {
            labelled_blocks.insert(lab, BasicBlock { offs });
        }

        for jump in jumps {
            let rel_offset = labelled_blocks
                .get(&jump.to)
                .unwrap()
                .offs
                .abs_diff(jump.offset);
            // Self jumps need a NOOP inserted before it so that we can jump to the NOOP.
            // This is handled by the force_far machinery as well.
            if rel_offset == 0 || rel_offset > jump.limit {
                let Either::Right(ControlFlowOp::Jump { force_far, .. }) =
                    &mut self.ops[jump.op_idx].opcode
                else {
                    unreachable!("invalid jump index");
                };
                *force_far = true;
            }
        }
    }

<<<<<<< HEAD
    /// Map the labels to their offsets in the program.
    fn map_label_offsets(&self, data_section: &DataSection) -> LabeledBlocks {
        let mut labelled_blocks = LabeledBlocks::new();
        let mut cur_offset = 0;
        let mut cur_basic_block = None;
=======
    /// If an instruction uses a label which can't fit in its immediate value then translate it
    /// into an instruction which loads the offset from the data section into a register and then
    /// use the equivalent non-immediate instruction with the register.
    fn rewrite_far_jumps(
        &mut self,
        label_offsets: &LabeledBlocks,
        data_section: &DataSection,
    ) -> bool {
        let min_ops = self.ops.len();
        let mut modified = false;
        let mut curr_offset = 0;

        self.ops = self
            .ops
            .drain(..)
            .fold(Vec::with_capacity(min_ops), |mut new_ops, op| {
                let op_size = Self::instruction_size(&op, data_section);
                let rel_offset = |lab| label_offsets.get(lab).unwrap().offs.abs_diff(curr_offset);
                match &op.opcode {
                    Either::Right(ControlFlowOp::Jump(ref lab))
                    | Either::Right(ControlFlowOp::Call(ref lab)) => {
                        if rel_offset(lab) == 0 {
                            new_ops.push(AllocatedAbstractOp {
                                opcode: Either::Left(AllocatedInstruction::NOOP),
                                comment: "emit noop for self loop".into(),
                                owning_span: None,
                            });
                            new_ops.push(op);
                            modified = true;
                        } else if rel_offset(lab) - 1 <= consts::EIGHTEEN_BITS {
                            new_ops.push(op)
                        } else {
                            // Load the offset into $tmp.
                            new_ops.push(AllocatedAbstractOp {
                                opcode: Either::Right(ControlFlowOp::LoadLabel(
                                    AllocatedRegister::Constant(ConstantRegister::Scratch),
                                    *lab,
                                )),
                                comment: String::new(),
                                owning_span: None,
                            });

                            // Jump to $tmp.
                            if curr_offset > label_offsets.get(lab).unwrap().offs {
                                new_ops.push(AllocatedAbstractOp {
                                    opcode: Either::Left(AllocatedInstruction::JMPB(
                                        AllocatedRegister::Constant(ConstantRegister::Scratch),
                                        VirtualImmediate18::new_unchecked(0, "zero must fit in 18 bits"),
                                    )),
                                    ..op
                                });
                            } else {
                                new_ops.push(AllocatedAbstractOp {
                                    opcode: Either::Left(AllocatedInstruction::JMPF(
                                        AllocatedRegister::Constant(ConstantRegister::Scratch),
                                        VirtualImmediate18 ::new_unchecked(0, "zero must fit in 18 bits"),
                                    )),
                                    ..op
                                });
                            }
                            modified = true;
                        }
                    }
                    Either::Right(ControlFlowOp::JumpIfNotZero(r1, ref lab)) => {
                        if rel_offset(lab) == 0 {
                            new_ops.push(AllocatedAbstractOp {
                                opcode: Either::Left(AllocatedInstruction::NOOP),
                                comment: "emit noop for self loop".into(),
                                owning_span: None,
                            });
                            new_ops.push(op);
                            modified = true;
                        } else if rel_offset(lab) - 1 <= consts::TWELVE_BITS {
                            new_ops.push(op)
                        } else {
                            // Load the destination address into $tmp.
                            new_ops.push(AllocatedAbstractOp {
                                opcode: Either::Right(ControlFlowOp::LoadLabel(
                                    AllocatedRegister::Constant(ConstantRegister::Scratch),
                                    *lab,
                                )),
                                comment: String::new(),
                                owning_span: None,
                            });

                            // JNZB/JNZF r1 $tmp.
                            if curr_offset > label_offsets.get(lab).unwrap().offs {
                                new_ops.push(AllocatedAbstractOp {
                                    opcode: Either::Left(AllocatedInstruction::JNZB(
                                        r1.clone(),
                                        AllocatedRegister::Constant(ConstantRegister::Scratch),
                                        VirtualImmediate12::new_unchecked(0, "zero must fit in 12 bits"),
                                    )),
                                    ..op
                                });
                            } else {
                                new_ops.push(AllocatedAbstractOp {
                                    opcode: Either::Left(AllocatedInstruction::JNZF(
                                        r1.clone(),
                                        AllocatedRegister::Constant(ConstantRegister::Scratch),
                                        VirtualImmediate12::new_unchecked(0, "zero must fit in 12 bits"),
                                    )),
                                    ..op
                                });
                            }
                            modified = true;
                        }
                    }
                    Either::Right(ControlFlowOp::SaveRetAddr(_r1, ref lab)) => {
                        if rel_offset(lab) <= consts::TWELVE_BITS {
                            new_ops.push(op)
                        } else {
                            panic!("Return to address must be right after the call for which we saved this address.");
                        }
                    }
>>>>>>> 078c5073

        for (op_idx, op) in self.ops.iter().enumerate() {
            // If we're seeing a control flow op then it's the end of the block.
            if let Either::Right(ControlFlowOp::Label(_) | ControlFlowOp::Jump { .. }) = op.opcode {
                if let Some((lab, _idx, offs)) = cur_basic_block {
                    // Insert the previous basic block.
                    labelled_blocks.insert(lab, BasicBlock { offs });
                }
            }
            if let Either::Right(ControlFlowOp::Label(cur_lab)) = op.opcode {
                // Save the new block label and furthest offset.
                cur_basic_block = Some((cur_lab, op_idx, cur_offset));
            }

            // Update the offset.
            cur_offset += Self::instruction_size(op, data_section);
        }

        // Don't forget the final block.
        if let Some((lab, _idx, offs)) = cur_basic_block {
            labelled_blocks.insert(lab, BasicBlock { offs });
        }

        labelled_blocks
    }
}

impl std::fmt::Display for AllocatedAbstractInstructionSet {
    fn fmt(&self, f: &mut std::fmt::Formatter<'_>) -> std::fmt::Result {
        write!(
            f,
            ".program:\n{}",
            self.ops
                .iter()
                .map(|op| format!("{op}"))
                .collect::<Vec<_>>()
                .join("\n")
        )
    }
}

/// Compiles jump into the appropriate operations.
/// Near jumps are compiled into a single instruction, while far jumps are compiled into
/// two instructions: one to load the target address and another to jump to it.
///
/// `mark_far_jumps` must have been called before this to ensure `far` is set correctly.
pub(crate) fn compile_jump(
    data_section: &mut DataSection,
    curr_offset: u64,
    target_offset: u64,
    condition_nonzero: Option<AllocatedRegister>,
    far: bool,
    comment: String,
    owning_span: Option<Span>,
) -> Vec<RealizedOp> {
    if curr_offset == target_offset {
        if !far {
            unreachable!("Self jump should have been marked by mark_far_jumps");
        }

        return vec![
            RealizedOp {
                opcode: AllocatedOpcode::NOOP,
                owning_span: owning_span.clone(),
                comment: "".into(),
            },
            if let Some(cond_nz) = condition_nonzero {
                RealizedOp {
                    opcode: AllocatedOpcode::JNZB(
                        cond_nz,
                        AllocatedRegister::Constant(ConstantRegister::Zero),
                        VirtualImmediate12::new_unchecked(0, "unreachable()"),
                    ),
                    owning_span,
                    comment,
                }
            } else {
                RealizedOp {
                    opcode: AllocatedOpcode::JMPB(
                        AllocatedRegister::Constant(ConstantRegister::Zero),
                        VirtualImmediate18::new_unchecked(0, "unreachable()"),
                    ),
                    owning_span,
                    comment,
                }
            },
        ];
    }

    if curr_offset > target_offset {
        let delta = curr_offset - target_offset - 1;
        return if far {
            let data_id = data_section.insert_data_value(Entry::new_word(
                delta + 1, // +1 since the load instruction must be skipped as well
                EntryName::NonConfigurable,
                None,
            ));

            vec![
                RealizedOp {
                    opcode: AllocatedOpcode::LoadDataId(
                        AllocatedRegister::Constant(ConstantRegister::Scratch),
                        data_id,
                    ),
                    owning_span: owning_span.clone(),
                    comment: "load far jump target address".into(),
                },
                RealizedOp {
                    opcode: if let Some(cond_nz) = condition_nonzero {
                        AllocatedOpcode::JNZB(
                            cond_nz,
                            AllocatedRegister::Constant(ConstantRegister::Scratch),
                            VirtualImmediate12::new_unchecked(0, "unreachable()"),
                        )
                    } else {
                        AllocatedOpcode::JMPB(
                            AllocatedRegister::Constant(ConstantRegister::Scratch),
                            VirtualImmediate18::new_unchecked(0, "unreachable()"),
                        )
                    },
                    owning_span,
                    comment,
                },
            ]
        } else {
            vec![RealizedOp {
                opcode: if let Some(cond_nz) = condition_nonzero {
                    AllocatedOpcode::JNZB(
                        cond_nz,
                        AllocatedRegister::Constant(ConstantRegister::Zero),
                        VirtualImmediate12::new_unchecked(delta, "ensured by mark_far_jumps"),
                    )
                } else {
                    AllocatedOpcode::JMPB(
                        AllocatedRegister::Constant(ConstantRegister::Zero),
                        VirtualImmediate18::new_unchecked(delta, "ensured by mark_far_jumps"),
                    )
                },
                owning_span,
                comment,
            }]
        };
    }

    let delta = target_offset - curr_offset - 1;

    if far {
        let data_id = data_section.insert_data_value(Entry::new_word(
            delta - 1,
            EntryName::NonConfigurable,
            None,
        ));

        vec![
            RealizedOp {
                opcode: AllocatedOpcode::LoadDataId(
                    AllocatedRegister::Constant(ConstantRegister::Scratch),
                    data_id,
                ),
                owning_span: owning_span.clone(),
                comment: "load far jump target address".into(),
            },
            RealizedOp {
                opcode: if let Some(cond_nz) = condition_nonzero {
                    AllocatedOpcode::JNZF(
                        cond_nz,
                        AllocatedRegister::Constant(ConstantRegister::Scratch),
                        VirtualImmediate12::new_unchecked(0, "unreachable()"),
                    )
                } else {
                    AllocatedOpcode::JMPF(
                        AllocatedRegister::Constant(ConstantRegister::Scratch),
                        VirtualImmediate18::new_unchecked(0, "unreachable()"),
                    )
                },
                owning_span,
                comment,
            },
        ]
    } else {
        vec![RealizedOp {
            opcode: if let Some(cond_nz) = condition_nonzero {
                AllocatedOpcode::JNZF(
                    cond_nz,
                    AllocatedRegister::Constant(ConstantRegister::Zero),
                    VirtualImmediate12::new_unchecked(delta, "ensured by mark_far_jumps"),
                )
            } else {
                AllocatedOpcode::JMPF(
                    AllocatedRegister::Constant(ConstantRegister::Zero),
                    VirtualImmediate18::new_unchecked(delta, "ensured by mark_far_jumps"),
                )
            },
            owning_span,
            comment,
        }]
    }
}<|MERGE_RESOLUTION|>--- conflicted
+++ resolved
@@ -1,13 +1,8 @@
 use crate::{
     asm_generation::fuel::data_section::EntryName,
     asm_lang::{
-<<<<<<< HEAD
         allocated_ops::{AllocatedOpcode, AllocatedRegister},
         AllocatedAbstractOp, ConstantRegister, ControlFlowOp, JumpType, Label, RealizedOp,
-=======
-        allocated_ops::{AllocatedInstruction, AllocatedRegister},
-        AllocatedAbstractOp, ConstantRegister, ControlFlowOp, Label, RealizedOp,
->>>>>>> 078c5073
         VirtualImmediate12, VirtualImmediate18, VirtualImmediate24,
     },
 };
@@ -223,7 +218,6 @@
                     comment,
                 }),
                 Either::Right(org_op) => match org_op {
-<<<<<<< HEAD
                     ControlFlowOp::Jump {
                         to,
                         type_,
@@ -244,100 +238,6 @@
                         );
                         debug_assert_eq!(ops.len() as u64, op_size);
                         realized_ops.extend(ops);
-=======
-                    ControlFlowOp::Jump(ref lab) | ControlFlowOp::Call(ref lab) => {
-                        let imm = || {
-                            VirtualImmediate18::new_unchecked(
-                                // JMP(B/F) adds a 1
-                                rel_offset(curr_offset, lab) - 1,
-                                "Programs with more than 2^18 labels are unsupported right now",
-                            )
-                        };
-                        match curr_offset.cmp(&label_offsets.get(lab).unwrap().offs) {
-                            Ordering::Equal => {
-                                assert!(matches!(
-                                    self.ops[op_idx - 1].opcode,
-                                    Either::Left(AllocatedInstruction::NOOP)
-                                ));
-                                realized_ops.push(RealizedOp {
-                                    opcode: AllocatedInstruction::JMPB(
-                                        AllocatedRegister::Constant(ConstantRegister::Zero),
-                                        VirtualImmediate18::new_unchecked(0, "unreachable()"),
-                                    ),
-                                    owning_span,
-                                    comment,
-                                });
-                            }
-                            Ordering::Greater => {
-                                realized_ops.push(RealizedOp {
-                                    opcode: AllocatedInstruction::JMPB(
-                                        AllocatedRegister::Constant(ConstantRegister::Zero),
-                                        imm(),
-                                    ),
-                                    owning_span,
-                                    comment,
-                                });
-                            }
-                            Ordering::Less => {
-                                realized_ops.push(RealizedOp {
-                                    opcode: AllocatedInstruction::JMPF(
-                                        AllocatedRegister::Constant(ConstantRegister::Zero),
-                                        imm(),
-                                    ),
-                                    owning_span,
-                                    comment,
-                                });
-                            }
-                        }
-                    }
-                    ControlFlowOp::JumpIfNotZero(r1, ref lab) => {
-                        let imm = || {
-                            VirtualImmediate12::new_unchecked(
-                                // JNZ(B/F) adds a 1
-                                rel_offset(curr_offset, lab) - 1,
-                                "Programs with more than 2^12 labels are unsupported right now",
-                            )
-                        };
-                        match curr_offset.cmp(&label_offsets.get(lab).unwrap().offs) {
-                            Ordering::Equal => {
-                                assert!(matches!(
-                                    self.ops[op_idx - 1].opcode,
-                                    Either::Left(AllocatedInstruction::NOOP)
-                                ));
-                                realized_ops.push(RealizedOp {
-                                    opcode: AllocatedInstruction::JNZB(
-                                        r1,
-                                        AllocatedRegister::Constant(ConstantRegister::Zero),
-                                        VirtualImmediate12::new_unchecked(0, "unreachable()"),
-                                    ),
-                                    owning_span,
-                                    comment,
-                                });
-                            }
-                            Ordering::Greater => {
-                                realized_ops.push(RealizedOp {
-                                    opcode: AllocatedInstruction::JNZB(
-                                        r1,
-                                        AllocatedRegister::Constant(ConstantRegister::Zero),
-                                        imm(),
-                                    ),
-                                    owning_span,
-                                    comment,
-                                });
-                            }
-                            Ordering::Less => {
-                                realized_ops.push(RealizedOp {
-                                    opcode: AllocatedInstruction::JNZF(
-                                        r1,
-                                        AllocatedRegister::Constant(ConstantRegister::Zero),
-                                        imm(),
-                                    ),
-                                    owning_span,
-                                    comment,
-                                });
-                            }
-                        }
->>>>>>> 078c5073
                     }
                     ControlFlowOp::SaveRetAddr(r1, ref to) => {
                         let imm = VirtualImmediate12::new_unchecked(
@@ -384,35 +284,6 @@
                             comment: String::new(),
                         });
                     }
-<<<<<<< HEAD
-=======
-                    ControlFlowOp::LoadLabel(r1, ref lab) => {
-                        // LoadLabel ops are inserted by `rewrite_far_jumps`.
-                        // So the next instruction must be a relative jump.
-                        assert!(matches!(
-                            self.ops[op_idx + 1].opcode,
-                            Either::Left(
-                                AllocatedInstruction::JMPB(..)
-                                    | AllocatedInstruction::JNZB(..)
-                                    | AllocatedInstruction::JMPF(..)
-                                    | AllocatedInstruction::JNZF(..)
-                            )
-                        ));
-                        // We compute the relative offset w.r.t the actual jump.
-                        // Sub 1 because the relative jumps add a 1.
-                        let offset = rel_offset(curr_offset + 1, lab) - 1;
-                        let data_id = data_section.insert_data_value(Entry::new_word(
-                            offset,
-                            EntryName::NonConfigurable,
-                            None,
-                        ));
-                        realized_ops.push(RealizedOp {
-                            opcode: AllocatedInstruction::LoadDataId(r1, data_id),
-                            owning_span,
-                            comment,
-                        });
-                    }
->>>>>>> 078c5073
                     ControlFlowOp::Comment => continue,
                     ControlFlowOp::Label(..) => continue,
 
@@ -645,129 +516,11 @@
         }
     }
 
-<<<<<<< HEAD
     /// Map the labels to their offsets in the program.
     fn map_label_offsets(&self, data_section: &DataSection) -> LabeledBlocks {
         let mut labelled_blocks = LabeledBlocks::new();
         let mut cur_offset = 0;
         let mut cur_basic_block = None;
-=======
-    /// If an instruction uses a label which can't fit in its immediate value then translate it
-    /// into an instruction which loads the offset from the data section into a register and then
-    /// use the equivalent non-immediate instruction with the register.
-    fn rewrite_far_jumps(
-        &mut self,
-        label_offsets: &LabeledBlocks,
-        data_section: &DataSection,
-    ) -> bool {
-        let min_ops = self.ops.len();
-        let mut modified = false;
-        let mut curr_offset = 0;
-
-        self.ops = self
-            .ops
-            .drain(..)
-            .fold(Vec::with_capacity(min_ops), |mut new_ops, op| {
-                let op_size = Self::instruction_size(&op, data_section);
-                let rel_offset = |lab| label_offsets.get(lab).unwrap().offs.abs_diff(curr_offset);
-                match &op.opcode {
-                    Either::Right(ControlFlowOp::Jump(ref lab))
-                    | Either::Right(ControlFlowOp::Call(ref lab)) => {
-                        if rel_offset(lab) == 0 {
-                            new_ops.push(AllocatedAbstractOp {
-                                opcode: Either::Left(AllocatedInstruction::NOOP),
-                                comment: "emit noop for self loop".into(),
-                                owning_span: None,
-                            });
-                            new_ops.push(op);
-                            modified = true;
-                        } else if rel_offset(lab) - 1 <= consts::EIGHTEEN_BITS {
-                            new_ops.push(op)
-                        } else {
-                            // Load the offset into $tmp.
-                            new_ops.push(AllocatedAbstractOp {
-                                opcode: Either::Right(ControlFlowOp::LoadLabel(
-                                    AllocatedRegister::Constant(ConstantRegister::Scratch),
-                                    *lab,
-                                )),
-                                comment: String::new(),
-                                owning_span: None,
-                            });
-
-                            // Jump to $tmp.
-                            if curr_offset > label_offsets.get(lab).unwrap().offs {
-                                new_ops.push(AllocatedAbstractOp {
-                                    opcode: Either::Left(AllocatedInstruction::JMPB(
-                                        AllocatedRegister::Constant(ConstantRegister::Scratch),
-                                        VirtualImmediate18::new_unchecked(0, "zero must fit in 18 bits"),
-                                    )),
-                                    ..op
-                                });
-                            } else {
-                                new_ops.push(AllocatedAbstractOp {
-                                    opcode: Either::Left(AllocatedInstruction::JMPF(
-                                        AllocatedRegister::Constant(ConstantRegister::Scratch),
-                                        VirtualImmediate18 ::new_unchecked(0, "zero must fit in 18 bits"),
-                                    )),
-                                    ..op
-                                });
-                            }
-                            modified = true;
-                        }
-                    }
-                    Either::Right(ControlFlowOp::JumpIfNotZero(r1, ref lab)) => {
-                        if rel_offset(lab) == 0 {
-                            new_ops.push(AllocatedAbstractOp {
-                                opcode: Either::Left(AllocatedInstruction::NOOP),
-                                comment: "emit noop for self loop".into(),
-                                owning_span: None,
-                            });
-                            new_ops.push(op);
-                            modified = true;
-                        } else if rel_offset(lab) - 1 <= consts::TWELVE_BITS {
-                            new_ops.push(op)
-                        } else {
-                            // Load the destination address into $tmp.
-                            new_ops.push(AllocatedAbstractOp {
-                                opcode: Either::Right(ControlFlowOp::LoadLabel(
-                                    AllocatedRegister::Constant(ConstantRegister::Scratch),
-                                    *lab,
-                                )),
-                                comment: String::new(),
-                                owning_span: None,
-                            });
-
-                            // JNZB/JNZF r1 $tmp.
-                            if curr_offset > label_offsets.get(lab).unwrap().offs {
-                                new_ops.push(AllocatedAbstractOp {
-                                    opcode: Either::Left(AllocatedInstruction::JNZB(
-                                        r1.clone(),
-                                        AllocatedRegister::Constant(ConstantRegister::Scratch),
-                                        VirtualImmediate12::new_unchecked(0, "zero must fit in 12 bits"),
-                                    )),
-                                    ..op
-                                });
-                            } else {
-                                new_ops.push(AllocatedAbstractOp {
-                                    opcode: Either::Left(AllocatedInstruction::JNZF(
-                                        r1.clone(),
-                                        AllocatedRegister::Constant(ConstantRegister::Scratch),
-                                        VirtualImmediate12::new_unchecked(0, "zero must fit in 12 bits"),
-                                    )),
-                                    ..op
-                                });
-                            }
-                            modified = true;
-                        }
-                    }
-                    Either::Right(ControlFlowOp::SaveRetAddr(_r1, ref lab)) => {
-                        if rel_offset(lab) <= consts::TWELVE_BITS {
-                            new_ops.push(op)
-                        } else {
-                            panic!("Return to address must be right after the call for which we saved this address.");
-                        }
-                    }
->>>>>>> 078c5073
 
         for (op_idx, op) in self.ops.iter().enumerate() {
             // If we're seeing a control flow op then it's the end of the block.
