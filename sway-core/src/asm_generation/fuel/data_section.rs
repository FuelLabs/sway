--- conflicted
+++ resolved
@@ -1,16 +1,11 @@
-<<<<<<< HEAD
 use crate::size_bytes_round_up_to_word_alignment;
-=======
-use crate::{
-    asm_generation::from_ir::ir_type_size_in_bytes, size_bytes_round_up_to_word_alignment,
-};
->>>>>>> 95481fc8
 
 use sway_ir::{Constant, ConstantValue, Context, Padding};
 
 use std::{
     collections::BTreeMap,
     fmt::{self, Write},
+    iter::repeat,
     iter::repeat,
 };
 
@@ -20,6 +15,7 @@
 pub struct Entry {
     value: Datum,
     padding: Padding,
+    padding: Padding,
     // It is assumed, for now, that only configuration-time constants have a name. Otherwise, this
     // is `None`.
     name: Option<String>,
@@ -27,6 +23,7 @@
 
 #[derive(Clone, Debug)]
 pub enum Datum {
+    Byte(u8),
     Byte(u8),
     Word(u64),
     ByteArray(Vec<u8>),
@@ -52,11 +49,7 @@
     pub(crate) fn new_byte(value: u8, name: Option<String>, padding: Option<Padding>) -> Entry {
         Entry {
             value: Datum::Byte(value),
-<<<<<<< HEAD
             padding: padding.unwrap_or(Padding::default_for_u8(value)),
-=======
-            padding: padding.unwrap_or(Padding::Right { target_size: 1 }),
->>>>>>> 95481fc8
             name,
         }
     }
@@ -64,11 +57,7 @@
     pub(crate) fn new_word(value: u64, name: Option<String>, padding: Option<Padding>) -> Entry {
         Entry {
             value: Datum::Word(value),
-<<<<<<< HEAD
             padding: padding.unwrap_or(Padding::default_for_u64(value)),
-=======
-            padding: padding.unwrap_or(Padding::Right { target_size: 8 }),
->>>>>>> 95481fc8
             name,
         }
     }
@@ -77,15 +66,10 @@
         bytes: Vec<u8>,
         name: Option<String>,
         padding: Option<Padding>,
+        padding: Option<Padding>,
     ) -> Entry {
         Entry {
-<<<<<<< HEAD
             padding: padding.unwrap_or(Padding::default_for_byte_array(&bytes)),
-=======
-            padding: padding.unwrap_or(Padding::Right {
-                target_size: bytes.len(),
-            }),
->>>>>>> 95481fc8
             value: Datum::ByteArray(bytes),
             name,
         }
@@ -95,17 +79,12 @@
         elements: Vec<Entry>,
         name: Option<String>,
         padding: Option<Padding>,
+        padding: Option<Padding>,
     ) -> Entry {
         Entry {
-<<<<<<< HEAD
             padding: padding.unwrap_or(Padding::default_for_aggregate(
                 elements.iter().map(|el| el.padding.target_size()).sum(),
             )),
-=======
-            padding: padding.unwrap_or(Padding::Right {
-                target_size: elements.iter().map(|el| el.padding.target_size()).sum(),
-            }),
->>>>>>> 95481fc8
             value: Datum::Collection(elements),
             name,
         }
@@ -116,8 +95,8 @@
         constant: &Constant,
         name: Option<String>,
         padding: Option<Padding>,
+        padding: Option<Padding>,
     ) -> Entry {
-<<<<<<< HEAD
         // We need a special handling in case of enums.
         if constant.ty.is_enum(context) {
             let tag_and_value_with_paddings = constant
@@ -125,45 +104,6 @@
                 .expect("Enums are aggregates.");
 
             debug_assert!(tag_and_value_with_paddings.len() == 2, "In case of enums, `elements_of_aggregate_with_padding` must return exactly two elements, the tag and the value.");
-=======
-        // We have to do some painful special handling here for enums, which are tagged unions.
-        // This really should be handled by the IR more explicitly and is something that will
-        // hopefully be addressed by https://github.com/FuelLabs/sway/issues/2819#issuecomment-1256930392
-
-        // Is this constant a tagged union?
-        if constant.ty.is_struct(context) {
-            let field_tys = constant.ty.get_field_types(context);
-            if field_tys.len() == 2
-                && field_tys[0].is_uint(context)
-                && field_tys[1].is_union(context)
-            {
-                // OK, this looks very much like a tagged union enum, which is the only place
-                // we use unions (otherwise we should be generalising this a bit more).
-                if let ConstantValue::Struct(els) = &constant.value {
-                    if els.len() == 2 {
-                        let tag_entry = Entry::from_constant(context, &els[0], None, None);
-
-                        // Here's the special case.  We need to get the size of the union and
-                        // attach it to this constant entry which will be one of the variants.
-                        let val_entry = {
-                            let target_size = size_bytes_round_up_to_word_alignment!(
-                                ir_type_size_in_bytes(context, &field_tys[1]) as usize
-                            );
-                            Entry::from_constant(
-                                context,
-                                &els[1],
-                                None,
-                                Some(Padding::Left { target_size }),
-                            )
-                        };
-
-                        // Return here from our special case.
-                        return Entry::new_collection(vec![tag_entry, val_entry], name, padding);
-                    }
-                }
-            }
-        };
->>>>>>> 95481fc8
 
             let tag = &tag_and_value_with_paddings[0];
             let value = &tag_and_value_with_paddings[1];
@@ -192,37 +132,14 @@
                 Entry::new_byte_array(bs.to_be_bytes().to_vec(), name, padding)
             }
             ConstantValue::String(bs) => Entry::new_byte_array(bs.clone(), name, padding),
-<<<<<<< HEAD
             ConstantValue::Array(_) | ConstantValue::Struct(_) => Entry::new_collection(
                 constant.elements_of_aggregate_with_padding(context)
                     .expect("Arrays and structs are aggregates.")
                     .into_iter()
                     .map(|(elem, padding)| Entry::from_constant(context, elem, None, padding))
-=======
-
-            ConstantValue::Array(els) => Entry::new_collection(
-                els.iter()
-                    .map(|el| Entry::from_constant(context, el, None, None))
                     .collect(),
                 name,
                 padding,
-            ),
-            ConstantValue::Struct(els) => Entry::new_collection(
-                els.iter()
-                    .map(|el| {
-                        let target_size = size_bytes_round_up_to_word_alignment!(
-                            ir_type_size_in_bytes(context, &el.ty) as usize
-                        );
-                        Entry::from_constant(
-                            context,
-                            el,
-                            None,
-                            Some(Padding::Right { target_size }),
-                        )
-                    })
->>>>>>> 95481fc8
-                    .collect(),
-                name,
                 padding,
             ),
         }
@@ -231,6 +148,8 @@
     /// Converts a literal to a big-endian representation. This is padded to words.
     pub(crate) fn to_bytes(&self) -> Vec<u8> {
         // Get the big-endian byte representation of the basic value.
+        let bytes = match &self.value {
+            Datum::Byte(b) => vec![*b],
         let bytes = match &self.value {
             Datum::Byte(b) => vec![*b],
             Datum::Word(w) => w.to_be_bytes().to_vec(),
@@ -244,29 +163,20 @@
             Datum::Collection(els) => els.iter().flat_map(|el| el.to_bytes()).collect(),
         };
 
-<<<<<<< HEAD
         let target_size = size_bytes_round_up_to_word_alignment!(self.padding.target_size());
         let final_padding = target_size.saturating_sub(bytes.len());
         match self.padding {
             Padding::Left { .. } => [repeat(0u8).take(final_padding).collect(), bytes].concat(),
             Padding::Right { .. } => [bytes, repeat(0u8).take(final_padding).collect()].concat(),
-=======
-        match self.padding {
-            Padding::Left { target_size } => {
-                let target_size = size_bytes_round_up_to_word_alignment!(target_size);
-                let left_pad = target_size.saturating_sub(bytes.len());
-                [repeat(0u8).take(left_pad).collect(), bytes].concat()
-            }
-            Padding::Right { target_size } => {
-                let target_size = size_bytes_round_up_to_word_alignment!(target_size);
-                let right_pad = target_size.saturating_sub(bytes.len());
-                [bytes, repeat(0u8).take(right_pad).collect()].concat()
-            }
->>>>>>> 95481fc8
         }
     }
 
     pub(crate) fn has_copy_type(&self) -> bool {
+        matches!(self.value, Datum::Word(_) | Datum::Byte(_))
+    }
+
+    pub(crate) fn is_byte(&self) -> bool {
+        matches!(self.value, Datum::Byte(_))
         matches!(self.value, Datum::Word(_) | Datum::Byte(_))
     }
 
@@ -277,6 +187,7 @@
     pub(crate) fn equiv(&self, entry: &Entry) -> bool {
         fn equiv_data(lhs: &Datum, rhs: &Datum) -> bool {
             match (lhs, rhs) {
+                (Datum::Byte(l), Datum::Byte(r)) => l == r,
                 (Datum::Byte(l), Datum::Byte(r)) => l == r,
                 (Datum::Word(l), Datum::Word(r)) => l == r,
                 (Datum::ByteArray(l), Datum::ByteArray(r)) => l == r,
@@ -348,6 +259,13 @@
         self.value_pairs
             .get(id.0 as usize)
             .map(|entry| entry.has_copy_type())
+    }
+
+    /// Returns whether a specific [DataId] value is a byte entry.
+    pub(crate) fn is_byte(&self, id: &DataId) -> Option<bool> {
+        self.value_pairs
+            .get(id.0 as usize)
+            .map(|entry| entry.is_byte())
     }
 
     /// Returns whether a specific [DataId] value is a byte entry.
@@ -392,6 +310,7 @@
     fn fmt(&self, f: &mut fmt::Formatter<'_>) -> fmt::Result {
         fn display_entry(datum: &Datum) -> String {
             match datum {
+                Datum::Byte(w) => format!(".byte {w}"),
                 Datum::Byte(w) => format!(".byte {w}"),
                 Datum::Word(w) => format!(".word {w}"),
                 Datum::ByteArray(bs) => {
