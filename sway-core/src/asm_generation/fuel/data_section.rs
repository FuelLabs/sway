use sway_ir::{size_bytes_round_up_to_word_alignment, Constant, ConstantValue, Context, Padding};

use std::{
    collections::BTreeMap,
    fmt::{self, Write},
    iter::repeat,
};

// An entry in the data section.  It's important for the size to be correct, especially for unions
// where the size could be larger than the represented value.
#[derive(Clone, Debug)]
pub struct Entry {
    value: Datum,
    padding: Padding,
    // It is assumed, for now, that only configuration-time constants have a name. Otherwise, this
    // is `None`.
    name: Option<String>,
}

#[derive(Clone, Debug)]
pub enum Datum {
    Byte(u8),
    Word(u64),
    ByteArray(Vec<u8>),
    Collection(Vec<Entry>),
}

impl Entry {
    pub(crate) fn new_byte(value: u8, name: Option<String>, padding: Option<Padding>) -> Entry {
        Entry {
            value: Datum::Byte(value),
            padding: padding.unwrap_or(Padding::default_for_u8(value)),
            name,
        }
    }

    pub(crate) fn new_word(value: u64, name: Option<String>, padding: Option<Padding>) -> Entry {
        Entry {
            value: Datum::Word(value),
            padding: padding.unwrap_or(Padding::default_for_u64(value)),
            name,
        }
    }

    pub(crate) fn new_byte_array(
        bytes: Vec<u8>,
        name: Option<String>,
        padding: Option<Padding>,
    ) -> Entry {
        Entry {
            padding: padding.unwrap_or(Padding::default_for_byte_array(&bytes)),
            value: Datum::ByteArray(bytes),
            name,
        }
    }

    pub(crate) fn new_collection(
        elements: Vec<Entry>,
        name: Option<String>,
        padding: Option<Padding>,
    ) -> Entry {
        Entry {
            padding: padding.unwrap_or(Padding::default_for_aggregate(
                elements.iter().map(|el| el.padding.target_size()).sum(),
            )),
            value: Datum::Collection(elements),
            name,
        }
    }

    pub(crate) fn from_constant(
        context: &Context,
        constant: &Constant,
        name: Option<String>,
        padding: Option<Padding>,
    ) -> Entry {
        // We need a special handling in case of enums.
        if constant.ty.is_enum(context) {
            let (tag, value) = constant
                .enum_tag_and_value_with_paddings(context)
                .expect("Constant is an enum.");

            let tag_entry = Entry::from_constant(context, tag.0, None, tag.1);
            let value_entry = Entry::from_constant(context, value.0, None, value.1);

            return Entry::new_collection(vec![tag_entry, value_entry], name, padding);
        }

        // Not an enum, no more special handling required.
        match &constant.value {
            ConstantValue::Undef | ConstantValue::Unit => Entry::new_byte(0, name, padding),
            ConstantValue::Bool(b) => Entry::new_byte(u8::from(*b), name, padding),
            ConstantValue::Uint(u) => {
                if constant.ty.is_uint8(context) {
                    Entry::new_byte(*u as u8, name, padding)
                } else {
                    Entry::new_word(*u, name, padding)
                }
            }
            ConstantValue::U256(u) => {
                Entry::new_byte_array(u.to_be_bytes().to_vec(), name, padding)
            }
            ConstantValue::B256(bs) => {
                Entry::new_byte_array(bs.to_be_bytes().to_vec(), name, padding)
            }
            ConstantValue::String(bs) => Entry::new_byte_array(bs.clone(), name, padding),
            ConstantValue::Array(_) => Entry::new_collection(
                constant
                    .array_elements_with_padding(context)
                    .expect("Constant is an array.")
                    .into_iter()
                    .map(|(elem, padding)| Entry::from_constant(context, elem, None, padding))
                    .collect(),
                name,
                padding,
            ),
            ConstantValue::Struct(_) => Entry::new_collection(
                constant
                    .struct_fields_with_padding(context)
                    .expect("Constant is a struct.")
                    .into_iter()
                    .map(|(elem, padding)| Entry::from_constant(context, elem, None, padding))
                    .collect(),
                name,
                padding,
            ),
        }
    }

    /// Converts a literal to a big-endian representation. This is padded to words.
    pub(crate) fn to_bytes(&self) -> Vec<u8> {
        // Get the big-endian byte representation of the basic value.
        let bytes = match &self.value {
            Datum::Byte(b) => vec![*b],
            Datum::Word(w) => w.to_be_bytes().to_vec(),
            Datum::ByteArray(bs) if bs.len() % 8 == 0 => bs.clone(),
            Datum::ByteArray(bs) => bs
                .iter()
                .chain([0; 8].iter())
                .copied()
                .take((bs.len() + 7) & 0xfffffff8_usize)
                .collect(),
            Datum::Collection(els) => els.iter().flat_map(|el| el.to_bytes()).collect(),
        };

        let target_size = size_bytes_round_up_to_word_alignment!(self.padding.target_size());
        let final_padding = target_size.saturating_sub(bytes.len());
        match self.padding {
<<<<<<< HEAD
            Padding::Left { .. } => [repeat(0u8).take(final_padding).collect(), bytes].concat(),
            Padding::Right { .. } => [bytes, repeat(0u8).take(final_padding).collect()].concat(),
=======
            Padding::Left { target_size } => {
                let left_pad = target_size.saturating_sub(bytes.len());
                [repeat(0u8).take(left_pad).collect(), bytes].concat()
            }
            Padding::Right { target_size } => {
                let right_pad = target_size.saturating_sub(bytes.len());
                [bytes, repeat(0u8).take(right_pad).collect()].concat()
            }
>>>>>>> eddb54e6
        }
    }

    pub(crate) fn has_copy_type(&self) -> bool {
        matches!(self.value, Datum::Word(_) | Datum::Byte(_))
    }

    pub(crate) fn is_byte(&self) -> bool {
        matches!(self.value, Datum::Byte(_))
    }

    pub(crate) fn equiv(&self, entry: &Entry) -> bool {
        fn equiv_data(lhs: &Datum, rhs: &Datum) -> bool {
            match (lhs, rhs) {
                (Datum::Byte(l), Datum::Byte(r)) => l == r,
                (Datum::Word(l), Datum::Word(r)) => l == r,
                (Datum::ByteArray(l), Datum::ByteArray(r)) => l == r,
                (Datum::Collection(l), Datum::Collection(r)) => {
                    l.len() == r.len()
                        && l.iter()
                            .zip(r.iter())
                            .all(|(l, r)| equiv_data(&l.value, &r.value))
                }
                _ => false,
            }
        }

        // If this corresponds to a configuration-time constants, then the entry names will be
        // available (i.e. `Some(..)`) and they must be the same before we can merge the two
        // entries. Otherwise, `self.name` and `entry.name` will be `None` in which case we're also
        // allowed to merge the two entries (if their values are equivalent of course).
        equiv_data(&self.value, &entry.value) && self.name == entry.name
    }
}

/// An address which refers to a value in the data section of the asm.
#[derive(Clone, Debug)]
pub(crate) struct DataId(pub(crate) u32);

impl fmt::Display for DataId {
    fn fmt(&self, f: &mut fmt::Formatter<'_>) -> fmt::Result {
        write!(f, "data_{}", self.0)
    }
}

#[derive(Default, Clone, Debug)]
pub struct DataSection {
    /// the data to be put in the data section of the asm
    pub value_pairs: Vec<Entry>,
    pub config_map: BTreeMap<String, u32>,
}

impl DataSection {
    /// Given a [DataId], calculate the offset _from the beginning of the data section_ to the data
    /// in bytes.
    pub(crate) fn data_id_to_offset(&self, id: &DataId) -> usize {
        self.raw_data_id_to_offset(id.0)
    }

    /// Given a [DataId], calculate the offset _from the beginning of the data section_ to the data
    /// in bytes.
    pub(crate) fn raw_data_id_to_offset(&self, id: u32) -> usize {
        self.value_pairs
            .iter()
            .take(id as usize)
            .fold(0, |offset, entry| {
                //entries must be word aligned
                size_bytes_round_up_to_word_alignment!(offset + entry.to_bytes().len())
            })
    }

    pub(crate) fn serialize_to_bytes(&self) -> Vec<u8> {
        // not the exact right capacity but serves as a lower bound
        let mut buf = Vec::with_capacity(self.value_pairs.len());
        for entry in &self.value_pairs {
            buf.append(&mut entry.to_bytes());

            //entries must be word aligned
            let aligned_len = size_bytes_round_up_to_word_alignment!(buf.len());
            buf.extend(vec![0u8; aligned_len - buf.len()]);
        }
        buf
    }

    /// Returns whether a specific [DataId] value has a copy type (fits in a register).
    pub(crate) fn has_copy_type(&self, id: &DataId) -> Option<bool> {
        self.value_pairs
            .get(id.0 as usize)
            .map(|entry| entry.has_copy_type())
    }

    /// Returns whether a specific [DataId] value is a byte entry.
    pub(crate) fn is_byte(&self, id: &DataId) -> Option<bool> {
        self.value_pairs
            .get(id.0 as usize)
            .map(|entry| entry.is_byte())
    }

    /// When generating code, sometimes a hard-coded data pointer is needed to reference
    /// static values that have a length longer than one word.
    /// This method appends pointers to the end of the data section (thus, not altering the data
    /// offsets of previous data).
    /// `pointer_value` is in _bytes_ and refers to the offset from instruction start to the data
    /// in question.
    pub(crate) fn append_pointer(&mut self, pointer_value: u64) -> DataId {
        // The 'pointer' is just a literal 64 bit address.
        self.insert_data_value(Entry::new_word(pointer_value, None, None))
    }

    /// Given any data in the form of a [Literal] (using this type mainly because it includes type
    /// information and debug spans), insert it into the data section and return its offset as a
    /// [DataId].
    pub(crate) fn insert_data_value(&mut self, new_entry: Entry) -> DataId {
        // if there is an identical data value, use the same id
        match self
            .value_pairs
            .iter()
            .position(|entry| entry.equiv(&new_entry))
        {
            Some(num) => DataId(num as u32),
            None => {
                self.value_pairs.push(new_entry);
                // the index of the data section where the value is stored
                DataId((self.value_pairs.len() - 1) as u32)
            }
        }
    }
}

impl fmt::Display for DataSection {
    fn fmt(&self, f: &mut fmt::Formatter<'_>) -> fmt::Result {
        fn display_entry(datum: &Datum) -> String {
            match datum {
                Datum::Byte(w) => format!(".byte {w}"),
                Datum::Word(w) => format!(".word {w}"),
                Datum::ByteArray(bs) => {
                    let mut hex_str = String::new();
                    let mut chr_str = String::new();
                    for b in bs {
                        hex_str.push_str(format!("{b:02x} ").as_str());
                        chr_str.push(if *b == b' ' || b.is_ascii_graphic() {
                            *b as char
                        } else {
                            '.'
                        });
                    }
                    format!(".bytes[{}] {hex_str} {chr_str}", bs.len())
                }
                Datum::Collection(els) => format!(
                    ".collection {{ {} }}",
                    els.iter()
                        .map(|el| display_entry(&el.value))
                        .collect::<Vec<_>>()
                        .join(", ")
                ),
            }
        }

        let mut data_buf = String::new();
        for (ix, entry) in self.value_pairs.iter().enumerate() {
            writeln!(
                data_buf,
                "{} {}",
                DataId(ix as u32),
                display_entry(&entry.value)
            )?;
        }

        write!(f, ".data:\n{data_buf}")
    }
}<|MERGE_RESOLUTION|>--- conflicted
+++ resolved
@@ -146,19 +146,8 @@
         let target_size = size_bytes_round_up_to_word_alignment!(self.padding.target_size());
         let final_padding = target_size.saturating_sub(bytes.len());
         match self.padding {
-<<<<<<< HEAD
             Padding::Left { .. } => [repeat(0u8).take(final_padding).collect(), bytes].concat(),
             Padding::Right { .. } => [bytes, repeat(0u8).take(final_padding).collect()].concat(),
-=======
-            Padding::Left { target_size } => {
-                let left_pad = target_size.saturating_sub(bytes.len());
-                [repeat(0u8).take(left_pad).collect(), bytes].concat()
-            }
-            Padding::Right { target_size } => {
-                let right_pad = target_size.saturating_sub(bytes.len());
-                [bytes, repeat(0u8).take(right_pad).collect()].concat()
-            }
->>>>>>> eddb54e6
         }
     }
 
