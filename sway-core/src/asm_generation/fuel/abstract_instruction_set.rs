<<<<<<< HEAD
use crate::{
    asm_generation::fuel::{
        allocated_abstract_instruction_set::AllocatedAbstractInstructionSet, register_allocator,
    },
    asm_lang::{
        allocated_ops::AllocatedOp, JumpType, Op, OrganizationalOp, RealizedOp, VirtualOp,
        VirtualRegister,
    },
};

=======
>>>>>>> 078c5073
use sway_error::error::CompileError;

use crate::asm_lang::{allocated_ops::AllocatedOp, Op, RealizedOp};

use std::fmt;

use super::{
    allocated_abstract_instruction_set::AllocatedAbstractInstructionSet, register_allocator,
};

/// An [AbstractInstructionSet] is a set of instructions that use entirely virtual registers
/// and excessive moves, with the intention of later optimizing it.
#[derive(Clone)]
pub struct AbstractInstructionSet {
    pub(crate) ops: Vec<Op>,
}

impl AbstractInstructionSet {
<<<<<<< HEAD
    pub(crate) fn optimize(self, data_section: &DataSection) -> AbstractInstructionSet {
        self.const_indexing_aggregates_function(data_section)
            .dce()
            .simplify_cfg()
            .remove_sequential_jumps()
            .remove_redundant_moves()
            .remove_redundant_ops()
    }

    /// Removes any jumps to the subsequent line.
    fn remove_sequential_jumps(mut self) -> AbstractInstructionSet {
        let dead_jumps: Vec<_> = self
            .ops
            .windows(2)
            .enumerate()
            .filter_map(|(idx, ops)| match (&ops[0].opcode, &ops[1].opcode) {
                (
                    Either::Right(OrganizationalOp::Jump { to, type_, .. }),
                    Either::Right(OrganizationalOp::Label(label)),
                ) if to == label && !matches!(type_, JumpType::Call) => Some(idx),
                _otherwise => None,
            })
            .collect();

        // Replace the dead jumps with NOPs, as it's cheaper.
        for idx in dead_jumps {
            self.ops[idx] = Op {
                opcode: Either::Left(VirtualOp::NOOP),
                comment: "remove redundant jump operation".into(),
                owning_span: None,
            };
        }

        self
    }

    fn remove_redundant_moves(mut self) -> AbstractInstructionSet {
        // This has a lot of room for improvement.
        //
        // For now it is just removing MOVEs to registers which are _never_ used.  It doesn't
        // analyse control flow or other redundancies.  Some obvious improvements are:
        //
        // - Perform a control flow analysis to remove MOVEs to registers which are not used
        // _after_ the MOVE.
        //
        // - Remove the redundant use of temporaries.  E.g.:
        //     MOVE t, a        MOVE b, a
        //     MOVE b, t   =>   USE  b
        //     USE  b
        loop {
            // Gather all the uses for each register.
            let uses: HashSet<&VirtualRegister> =
                self.ops.iter().fold(HashSet::new(), |mut acc, op| {
                    for u in &op.use_registers() {
                        acc.insert(u);
                    }
                    acc
                });

            // Loop again and find MOVEs which have a non-constant destination which is never used.
            let mut dead_moves = Vec::new();
            for (idx, op) in self.ops.iter().enumerate() {
                if let Either::Left(VirtualOp::MOVE(
                    dst_reg @ VirtualRegister::Virtual(_),
                    _src_reg,
                )) = &op.opcode
                {
                    if !uses.contains(dst_reg) {
                        dead_moves.push(idx);
                    }
                }
            }

            if dead_moves.is_empty() {
                break;
            }

            // Replace the dead moves with NOPs, as it's cheaper.
            for idx in dead_moves {
                self.ops[idx] = Op {
                    opcode: Either::Left(VirtualOp::NOOP),
                    comment: "remove redundant move operation".into(),
                    owning_span: None,
                };
            }
        }

        self
    }

    fn remove_redundant_ops(mut self) -> AbstractInstructionSet {
        self.ops.retain(|op| {
            // It is easier to think in terms of operations we want to remove
            // than the operations we want to retain ;-)
            #[allow(clippy::match_like_matches_macro)]
            // Keep the `match` for adding more ops in the future.
            let remove = match &op.opcode {
                Either::Left(VirtualOp::NOOP) => true,
                _ => false,
            };

            !remove
        });

        self
    }

    // At the moment the only verification we do is to make sure used registers are
    // initialised.  Without doing dataflow analysis we still can't guarantee the init is
    // _before_ the use, but future refactoring to convert abstract ops into SSA and BBs will
    // make this possible or even make this check redundant.
    pub(crate) fn verify(self) -> Result<AbstractInstructionSet, CompileError> {
        macro_rules! add_virt_regs {
            ($regs: expr, $set: expr) => {
                let mut regs = $regs;
                regs.retain(|&reg| matches!(reg, VirtualRegister::Virtual(_)));
                $set.extend(regs.into_iter());
            };
        }

        let mut use_regs = HashSet::new();
        let mut def_regs = HashSet::new();
        for op in &self.ops {
            add_virt_regs!(op.use_registers(), use_regs);
            add_virt_regs!(op.def_registers(), def_regs);
        }

        if def_regs.is_superset(&use_regs) {
            Ok(self)
        } else {
            let bad_regs = use_regs
                .difference(&def_regs)
                .map(|reg| match reg {
                    VirtualRegister::Virtual(name) => format!("$r{name}"),
                    VirtualRegister::Constant(creg) => creg.to_string(),
                })
                .collect::<Vec<_>>()
                .join(", ");
            Err(CompileError::InternalOwned(
                format!("Program erroneously uses uninitialized virtual registers: {bad_regs}"),
                Span::dummy(),
            ))
        }
    }

=======
>>>>>>> 078c5073
    /// Allocate registers.
    pub(crate) fn allocate_registers(
        self,
    ) -> Result<AllocatedAbstractInstructionSet, CompileError> {
        register_allocator::allocate_registers(&self.ops)
    }
}

impl fmt::Display for AbstractInstructionSet {
    fn fmt(&self, f: &mut fmt::Formatter<'_>) -> fmt::Result {
        write!(
            f,
            ".program:\n{}",
            self.ops
                .iter()
                .map(|x| format!("{x}"))
                .collect::<Vec<_>>()
                .join("\n")
        )
    }
}

/// "Realized" here refers to labels -- there are no more organizational
/// ops or labels. In this struct, they are all "realized" to offsets.
pub struct RealizedAbstractInstructionSet {
    pub(super) ops: Vec<RealizedOp>,
}

impl RealizedAbstractInstructionSet {
    pub(crate) fn allocated_ops(self) -> Vec<AllocatedOp> {
        self.ops
            .into_iter()
            .map(
                |RealizedOp {
                     opcode,
                     comment,
                     owning_span,
                 }| {
                    AllocatedOp {
                        opcode,
                        comment,
                        owning_span,
                    }
                },
            )
            .collect::<Vec<_>>()
    }
}<|MERGE_RESOLUTION|>--- conflicted
+++ resolved
@@ -1,16 +1,3 @@
-<<<<<<< HEAD
-use crate::{
-    asm_generation::fuel::{
-        allocated_abstract_instruction_set::AllocatedAbstractInstructionSet, register_allocator,
-    },
-    asm_lang::{
-        allocated_ops::AllocatedOp, JumpType, Op, OrganizationalOp, RealizedOp, VirtualOp,
-        VirtualRegister,
-    },
-};
-
-=======
->>>>>>> 078c5073
 use sway_error::error::CompileError;
 
 use crate::asm_lang::{allocated_ops::AllocatedOp, Op, RealizedOp};
@@ -29,154 +16,6 @@
 }
 
 impl AbstractInstructionSet {
-<<<<<<< HEAD
-    pub(crate) fn optimize(self, data_section: &DataSection) -> AbstractInstructionSet {
-        self.const_indexing_aggregates_function(data_section)
-            .dce()
-            .simplify_cfg()
-            .remove_sequential_jumps()
-            .remove_redundant_moves()
-            .remove_redundant_ops()
-    }
-
-    /// Removes any jumps to the subsequent line.
-    fn remove_sequential_jumps(mut self) -> AbstractInstructionSet {
-        let dead_jumps: Vec<_> = self
-            .ops
-            .windows(2)
-            .enumerate()
-            .filter_map(|(idx, ops)| match (&ops[0].opcode, &ops[1].opcode) {
-                (
-                    Either::Right(OrganizationalOp::Jump { to, type_, .. }),
-                    Either::Right(OrganizationalOp::Label(label)),
-                ) if to == label && !matches!(type_, JumpType::Call) => Some(idx),
-                _otherwise => None,
-            })
-            .collect();
-
-        // Replace the dead jumps with NOPs, as it's cheaper.
-        for idx in dead_jumps {
-            self.ops[idx] = Op {
-                opcode: Either::Left(VirtualOp::NOOP),
-                comment: "remove redundant jump operation".into(),
-                owning_span: None,
-            };
-        }
-
-        self
-    }
-
-    fn remove_redundant_moves(mut self) -> AbstractInstructionSet {
-        // This has a lot of room for improvement.
-        //
-        // For now it is just removing MOVEs to registers which are _never_ used.  It doesn't
-        // analyse control flow or other redundancies.  Some obvious improvements are:
-        //
-        // - Perform a control flow analysis to remove MOVEs to registers which are not used
-        // _after_ the MOVE.
-        //
-        // - Remove the redundant use of temporaries.  E.g.:
-        //     MOVE t, a        MOVE b, a
-        //     MOVE b, t   =>   USE  b
-        //     USE  b
-        loop {
-            // Gather all the uses for each register.
-            let uses: HashSet<&VirtualRegister> =
-                self.ops.iter().fold(HashSet::new(), |mut acc, op| {
-                    for u in &op.use_registers() {
-                        acc.insert(u);
-                    }
-                    acc
-                });
-
-            // Loop again and find MOVEs which have a non-constant destination which is never used.
-            let mut dead_moves = Vec::new();
-            for (idx, op) in self.ops.iter().enumerate() {
-                if let Either::Left(VirtualOp::MOVE(
-                    dst_reg @ VirtualRegister::Virtual(_),
-                    _src_reg,
-                )) = &op.opcode
-                {
-                    if !uses.contains(dst_reg) {
-                        dead_moves.push(idx);
-                    }
-                }
-            }
-
-            if dead_moves.is_empty() {
-                break;
-            }
-
-            // Replace the dead moves with NOPs, as it's cheaper.
-            for idx in dead_moves {
-                self.ops[idx] = Op {
-                    opcode: Either::Left(VirtualOp::NOOP),
-                    comment: "remove redundant move operation".into(),
-                    owning_span: None,
-                };
-            }
-        }
-
-        self
-    }
-
-    fn remove_redundant_ops(mut self) -> AbstractInstructionSet {
-        self.ops.retain(|op| {
-            // It is easier to think in terms of operations we want to remove
-            // than the operations we want to retain ;-)
-            #[allow(clippy::match_like_matches_macro)]
-            // Keep the `match` for adding more ops in the future.
-            let remove = match &op.opcode {
-                Either::Left(VirtualOp::NOOP) => true,
-                _ => false,
-            };
-
-            !remove
-        });
-
-        self
-    }
-
-    // At the moment the only verification we do is to make sure used registers are
-    // initialised.  Without doing dataflow analysis we still can't guarantee the init is
-    // _before_ the use, but future refactoring to convert abstract ops into SSA and BBs will
-    // make this possible or even make this check redundant.
-    pub(crate) fn verify(self) -> Result<AbstractInstructionSet, CompileError> {
-        macro_rules! add_virt_regs {
-            ($regs: expr, $set: expr) => {
-                let mut regs = $regs;
-                regs.retain(|&reg| matches!(reg, VirtualRegister::Virtual(_)));
-                $set.extend(regs.into_iter());
-            };
-        }
-
-        let mut use_regs = HashSet::new();
-        let mut def_regs = HashSet::new();
-        for op in &self.ops {
-            add_virt_regs!(op.use_registers(), use_regs);
-            add_virt_regs!(op.def_registers(), def_regs);
-        }
-
-        if def_regs.is_superset(&use_regs) {
-            Ok(self)
-        } else {
-            let bad_regs = use_regs
-                .difference(&def_regs)
-                .map(|reg| match reg {
-                    VirtualRegister::Virtual(name) => format!("$r{name}"),
-                    VirtualRegister::Constant(creg) => creg.to_string(),
-                })
-                .collect::<Vec<_>>()
-                .join(", ");
-            Err(CompileError::InternalOwned(
-                format!("Program erroneously uses uninitialized virtual registers: {bad_regs}"),
-                Span::dummy(),
-            ))
-        }
-    }
-
-=======
->>>>>>> 078c5073
     /// Allocate registers.
     pub(crate) fn allocate_registers(
         self,
