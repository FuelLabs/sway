use super::*;
use crate::{
    asm_lang::*,
    parse_tree::{CallPath, Literal},
    semantic_analysis::{
        ast_node::{
<<<<<<< HEAD
            declaration::TypedEnumVariant, TypedAsmRegisterDeclaration, TypedCodeBlock,
            TypedExpressionVariant,
=======
            SizeOfVariant, TypedAsmRegisterDeclaration, TypedCodeBlock, TypedExpressionVariant,
>>>>>>> 5c58c09f
        },
        TypedExpression,
    },
    type_engine::*,
};
use sway_types::span::Span;

mod array;
mod contract_call;
mod enums;
mod if_exp;
mod lazy_op;
mod structs;
mod subfield;
use contract_call::convert_contract_call_to_asm;
use enums::convert_enum_instantiation_to_asm;
use if_exp::convert_if_exp_to_asm;
pub(crate) use structs::{
    convert_struct_expression_to_asm, convert_tuple_expression_to_asm, get_contiguous_memory_layout,
};
use subfield::convert_subfield_expression_to_asm;

/// Given a [TypedExpression], convert it to assembly and put its return value, if any, in the
/// `return_register`.
pub(crate) fn convert_expression_to_asm(
    exp: &TypedExpression,
    namespace: &mut AsmNamespace,
    return_register: &VirtualRegister,
    register_sequencer: &mut RegisterSequencer,
) -> CompileResult<Vec<Op>> {
    let mut warnings = vec![];
    let mut errors = vec![];
    match &exp.expression {
        TypedExpressionVariant::Literal(ref lit) => ok(
            convert_literal_to_asm(
                lit,
                namespace,
                return_register,
                register_sequencer,
                exp.span.clone(),
            ),
            warnings,
            errors,
        ),
        TypedExpressionVariant::FunctionApplication {
            name,
            arguments,
            function_body,
            selector,
        } => {
            if let Some(metadata) = selector {
                assert_eq!(
                    arguments.len(),
                    4,
                    "this is verified in the semantic analysis stage"
                );
                convert_contract_call_to_asm(
                    metadata,
                    // gas to forward
                    &arguments[0].1,
                    // coins to forward
                    &arguments[1].1,
                    // color of coins
                    &arguments[2].1,
                    // user parameter
                    &arguments[3].1,
                    register_sequencer,
                    return_register,
                    namespace,
                    exp.span.clone(),
                )
            } else {
                convert_fn_app_to_asm(
                    name,
                    arguments,
                    function_body,
                    namespace,
                    return_register,
                    register_sequencer,
                )
            }
        }
        TypedExpressionVariant::LazyOperator { op, lhs, rhs } => {
            lazy_op::convert_lazy_operator_to_asm(
                op,
                lhs,
                rhs,
                return_register,
                namespace,
                register_sequencer,
            )
        }
        TypedExpressionVariant::VariableExpression { name } => {
            let var = check!(
                namespace.look_up_variable(name),
                return err(warnings, errors),
                warnings,
                errors
            );
            ok(
                vec![Op::register_move(
                    return_register.into(),
                    var.into(),
                    exp.span.clone(),
                )],
                warnings,
                errors,
            )
        }
        TypedExpressionVariant::AsmExpression {
            registers,
            body,
            returns,
            whole_block_span,
        } => {
            let mut asm_buf = vec![];
            let mut warnings = vec![];
            let mut errors = vec![];
            // Keep track of the mapping from the declared names of the registers to the actual
            // registers from the sequencer for replacement
            let mut mapping_of_real_registers_to_declared_names: HashMap<&str, VirtualRegister> =
                Default::default();
            for TypedAsmRegisterDeclaration { name, initializer } in registers {
                let register = register_sequencer.next();
                assert_or_warn!(
                    ConstantRegister::parse_register_name(name.as_str()).is_none(),
                    warnings,
                    name.span().clone(),
                    Warning::ShadowingReservedRegister {
                        reg_name: name.clone()
                    }
                );

                mapping_of_real_registers_to_declared_names.insert(name.as_str(), register.clone());
                // evaluate each register's initializer
                if let Some(initializer) = initializer {
                    asm_buf.append(&mut check!(
                        convert_expression_to_asm(
                            initializer,
                            namespace,
                            &register,
                            register_sequencer,
                        ),
                        continue,
                        warnings,
                        errors
                    ));
                }
            }

            // For each opcode in the asm expression, attempt to parse it into an opcode and
            // replace references to the above registers with the newly allocated ones.
            for op in body {
                /*
                errors.append(
                    &mut op
                        .op_args
                        .iter()
                        .filter_map(|Ident { primary_name, span }| {
                            if mapping_of_real_registers_to_declared_names
                                .get(primary_name)
                                .is_none() &&
                            {
                                Some(todo!("error! {:?}", primary_name))
                            } else {
                                None
                            }
                        })
                        .collect::<Vec<_>>(),
                );
                */
                let replaced_registers = op.op_args.iter().map(|x| -> Result<_, CompileError> {
                    match realize_register(x.as_str(), &mapping_of_real_registers_to_declared_names)
                    {
                        Some(o) => Ok(o),
                        None => Err(CompileError::UnknownRegister {
                            span: x.span().clone(),
                            initialized_registers: mapping_of_real_registers_to_declared_names
                                .iter()
                                .map(|(name, _)| name.to_string())
                                .collect::<Vec<_>>()
                                .join("\n"),
                        }),
                    }
                });

                let replaced_registers = replaced_registers
                    .into_iter()
                    .filter_map(|x| match x {
                        Err(e) => {
                            errors.push(e);
                            None
                        }
                        Ok(o) => Some(o),
                    })
                    .collect::<Vec<VirtualRegister>>();

                // parse the actual op and registers
                let opcode = check!(
                    Op::parse_opcode(
                        &op.op_name,
                        replaced_registers.as_slice(),
                        &op.immediate,
                        op.span.clone()
                    ),
                    continue,
                    warnings,
                    errors
                );
                asm_buf.push(Op {
                    opcode: either::Either::Left(opcode),
                    comment: String::new(),
                    owning_span: Some(op.span.clone()),
                });
            }
            // Now, load the designated asm return register into the desired return register
            match (returns, return_register) {
                (Some((asm_reg, asm_reg_span)), return_reg) => {
                    // lookup and replace the return register
                    let mapped_asm_ret = match realize_register(
                        asm_reg.name.as_str(),
                        &mapping_of_real_registers_to_declared_names,
                    ) {
                        Some(reg) => reg,
                        None => {
                            errors.push(CompileError::UnknownRegister {
                                span: asm_reg_span.clone(),
                                initialized_registers: mapping_of_real_registers_to_declared_names
                                    .iter()
                                    .map(|(name, _)| name.to_string())
                                    .collect::<Vec<_>>()
                                    .join("\n"),
                            });
                            return err(warnings, errors);
                        }
                    };
                    asm_buf.push(Op::unowned_register_move_comment(
                        return_reg.clone(),
                        mapped_asm_ret,
                        "return value from inline asm",
                    ));
                }
                _ if look_up_type_id(exp.return_type).is_unit() => (),
                _ => {
                    errors.push(CompileError::InvalidAssemblyMismatchedReturn {
                        span: whole_block_span.clone(),
                    });
                }
            }
            ok(asm_buf, warnings, errors)
        }
        TypedExpressionVariant::StructExpression {
            struct_name,
            fields,
        } => convert_struct_expression_to_asm(
            struct_name,
            fields,
            return_register,
            namespace,
            register_sequencer,
        ),
        TypedExpressionVariant::StructFieldAccess {
            resolved_type_of_parent,
            prefix,
            field_to_access,
        } => convert_subfield_expression_to_asm(
            &exp.span,
            prefix,
            field_to_access.name.clone(),
            *resolved_type_of_parent,
            namespace,
            register_sequencer,
            return_register,
        ),
        // tuples are treated like mini structs, so we can use the same method that
        // struct field access uses
        TypedExpressionVariant::TupleElemAccess {
            resolved_type_of_parent,
            prefix,
            elem_to_access_num,
            elem_to_access_span,
        } => convert_subfield_expression_to_asm(
            &exp.span,
            prefix,
            Ident::new(elem_to_access_span.clone()),
            *resolved_type_of_parent,
            namespace,
            register_sequencer,
            return_register,
        ),
        TypedExpressionVariant::EnumInstantiation {
            enum_decl,
            variant_name,
            tag,
            contents,
            instantiation_span,
        } => convert_enum_instantiation_to_asm(
            enum_decl,
            variant_name,
            *tag,
            contents,
            return_register,
            namespace,
            register_sequencer,
            instantiation_span,
        ),
        TypedExpressionVariant::IfExp {
            condition,
            then,
            r#else,
        } => convert_if_exp_to_asm(
            &**condition,
            &**then,
            r#else,
            return_register,
            namespace,
            register_sequencer,
        ),
        TypedExpressionVariant::CodeBlock(block) => {
            convert_code_block_to_asm(block, namespace, register_sequencer, Some(return_register))
        }
        TypedExpressionVariant::Array { contents } => array::convert_array_instantiation_to_asm(
            contents,
            namespace,
            return_register,
            register_sequencer,
        ),
        TypedExpressionVariant::ArrayIndex { prefix, index } => array::convert_array_index_to_asm(
            prefix,
            index,
            &exp.span,
            namespace,
            return_register,
            register_sequencer,
        ),
        TypedExpressionVariant::Tuple { fields } => {
            convert_tuple_expression_to_asm(fields, return_register, namespace, register_sequencer)
        }
        // ABI casts are purely compile-time constructs and generate no corresponding bytecode
        TypedExpressionVariant::AbiCast { .. } => ok(vec![], warnings, errors),
<<<<<<< HEAD
        TypedExpressionVariant::IfLet {
            enum_type,
            variant,
            then,
            r#else,
            variable_to_assign,
            expr,
        } => convert_if_let_to_asm(
            expr,
            *enum_type,
            variant,
            then,
            r#else,
            variable_to_assign,
            return_register,
            namespace,
            register_sequencer,
        ),
        a => {
            println!("unimplemented: {:?}", a);
=======
        TypedExpressionVariant::SizeOf { variant } => convert_size_of_expression_to_asm(
            variant,
            namespace,
            return_register,
            register_sequencer,
            exp.span.clone(),
        ),
        _ => {
>>>>>>> 5c58c09f
            errors.push(CompileError::Unimplemented(
                "ASM generation has not yet been implemented for this.",
                exp.span.clone(),
            ));
            err(warnings, errors)
        }
    }
}

/// Takes a virtual register ID and either locates it in the register mapping, finds it is a reserved register,
/// or finds nothing and returns `None`.
fn realize_register(
    register_name: &str,
    mapping_of_real_registers_to_declared_names: &HashMap<&str, VirtualRegister>,
) -> Option<VirtualRegister> {
    match mapping_of_real_registers_to_declared_names.get(register_name) {
        Some(x) => Some(x.clone()),
        None => ConstantRegister::parse_register_name(register_name).map(VirtualRegister::Constant),
    }
}

pub(crate) fn convert_code_block_to_asm(
    block: &TypedCodeBlock,
    namespace: &mut AsmNamespace,
    register_sequencer: &mut RegisterSequencer,
    // Where to put the return value of this code block, if there was any.
    return_register: Option<&VirtualRegister>,
) -> CompileResult<Vec<Op>> {
    let mut asm_buf: Vec<Op> = vec![];
    let mut warnings = vec![];
    let mut errors = vec![];
    // generate a label for this block
    let exit_label = register_sequencer.get_label();
    for node in &block.contents {
        // If this is a return, then we jump to the end of the function and put the
        // value in the return register
        let res = check!(
            convert_node_to_asm(node, namespace, register_sequencer, return_register),
            continue,
            warnings,
            errors
        );
        match res {
            NodeAsmResult::JustAsm(ops) => asm_buf.append(&mut ops.into_iter().collect()),
            NodeAsmResult::ReturnStatement { mut asm } => {
                // insert a placeholder to jump to the end of the block and put the register
                asm_buf.append(&mut asm);
                asm_buf.push(Op::jump_to_label(exit_label.clone()));
            }
        }
    }
    asm_buf.push(Op::unowned_jump_label(exit_label));

    ok(asm_buf, warnings, errors)
}

/// Initializes [Literal] `lit` into [VirtualRegister] `return_register`.
fn convert_literal_to_asm(
    lit: &Literal,
    namespace: &mut AsmNamespace,
    return_register: &VirtualRegister,
    _register_sequencer: &mut RegisterSequencer,
    span: Span,
) -> Vec<Op> {
    // first, insert the literal into the data section
    let data_id = namespace.insert_data_value(lit);
    // then get that literal id and use it to make a load word op
    vec![Op {
        opcode: either::Either::Left(VirtualOp::LWDataId(return_register.clone(), data_id)),
        comment: "literal instantiation".into(),
        owning_span: Some(span),
    }]
}

fn convert_size_of_expression_to_asm(
    variant: &SizeOfVariant,
    namespace: &mut AsmNamespace,
    return_register: &VirtualRegister,
    register_sequencer: &mut RegisterSequencer,
    span: Span,
) -> CompileResult<Vec<Op>> {
    let mut warnings = vec![];
    let mut errors = vec![];
    let mut asm_buf = vec![];
    let type_id = match variant {
        SizeOfVariant::Val(exp) => {
            asm_buf.push(Op::new_comment("size_of_val".to_string()));
            let mut ops = check!(
                convert_expression_to_asm(exp, namespace, return_register, register_sequencer),
                vec![],
                warnings,
                errors
            );
            asm_buf.append(&mut ops);
            exp.return_type
        }
        SizeOfVariant::Type(ty) => {
            asm_buf.push(Op::new_comment("size_of".to_string()));
            *ty
        }
    };
    let ty = match resolve_type(type_id, &span) {
        Ok(o) => o,
        Err(e) => {
            errors.push(e.into());
            return err(warnings, errors);
        }
    };
    let size_in_bytes: u64 = match ty.size_in_bytes(&span) {
        Ok(o) => o,
        Err(e) => {
            errors.push(e);
            return err(warnings, errors);
        }
    };
    let mut ops = convert_literal_to_asm(
        &Literal::U64(size_in_bytes),
        namespace,
        return_register,
        register_sequencer,
        span,
    );
    asm_buf.append(&mut ops);
    ok(asm_buf, warnings, errors)
}

/// For now, all functions are handled by inlining at the time of application.
fn convert_fn_app_to_asm(
    name: &CallPath,
    arguments: &[(Ident, TypedExpression)],
    function_body: &TypedCodeBlock,
    parent_namespace: &mut AsmNamespace,
    return_register: &VirtualRegister,
    register_sequencer: &mut RegisterSequencer,
) -> CompileResult<Vec<Op>> {
    let mut warnings = vec![];
    let mut errors = vec![];
    let mut asm_buf = vec![Op::new_comment(format!("{} fn call", name.suffix.as_str()))];
    // Make a local namespace so that the namespace of this function does not pollute the outer
    // scope
    let mut namespace = parent_namespace.clone();
    let mut args_and_registers: HashMap<Ident, VirtualRegister> = Default::default();
    // evaluate every expression being passed into the function
    for (name, arg) in arguments {
        let return_register = register_sequencer.next();
        let mut ops = check!(
            convert_expression_to_asm(arg, &mut namespace, &return_register, register_sequencer),
            vec![],
            warnings,
            errors
        );
        asm_buf.append(&mut ops);
        args_and_registers.insert(name.clone(), return_register);
    }

    // insert the arguments into the asm namespace with their registers mapped
    for (name, reg) in args_and_registers {
        namespace.insert_variable(name, reg);
    }

    // evaluate the function body
    let mut body = check!(
        convert_code_block_to_asm(
            function_body,
            &mut namespace,
            register_sequencer,
            Some(return_register),
        ),
        vec![],
        warnings,
        errors
    );
    asm_buf.append(&mut body);
    parent_namespace.data_section = namespace.data_section;

    // the return  value is already put in its proper register via the above statement, so the buf
    // is done
    ok(asm_buf, warnings, errors)
}

/// This is similar to `convert_fn_app_to_asm()`, except instead of function arguments, this
/// takes four registers where the registers are expected to be pre-loaded with the desired values
/// when this function is jumped to.
pub(crate) fn convert_abi_fn_to_asm(
    decl: &TypedFunctionDeclaration,
    user_argument: (Ident, VirtualRegister),
    cgas: (Ident, VirtualRegister),
    bal: (Ident, VirtualRegister),
    coin_color: (Ident, VirtualRegister),
    parent_namespace: &mut AsmNamespace,
    register_sequencer: &mut RegisterSequencer,
) -> CompileResult<Vec<Op>> {
    let mut warnings = vec![];
    let mut errors = vec![];
    let mut asm_buf = vec![Op::new_comment(format!("{} abi fn", decl.name.as_str()))];
    // Make a local namespace so that the namespace of this function does not pollute the outer
    // scope
    let mut namespace = parent_namespace.clone();
    let return_register = register_sequencer.next();

    // insert the arguments into the asm namespace with their registers mapped
    namespace.insert_variable(user_argument.0, user_argument.1);
    namespace.insert_variable(cgas.0, cgas.1);
    namespace.insert_variable(bal.0, bal.1);
    namespace.insert_variable(coin_color.0, coin_color.1);
    // evaluate the function body
    let mut body = check!(
        convert_code_block_to_asm(
            &decl.body,
            &mut namespace,
            register_sequencer,
            Some(&return_register),
        ),
        vec![],
        warnings,
        errors
    );

    asm_buf.append(&mut body);
    // return the value from the abi function
    asm_buf.append(&mut check!(
        ret_or_retd_value(decl, return_register, register_sequencer, &mut namespace),
        return err(warnings, errors),
        warnings,
        errors
    ));

    parent_namespace.data_section = namespace.data_section;

    // the return  value is already put in its proper register via the above statement, so the buf
    // is done
    ok(asm_buf, warnings, errors)
}

fn convert_if_let_to_asm(
    expr: &Box<TypedExpression>,
    enum_type: TypeId,
    variant: &TypedEnumVariant,
    then: &TypedCodeBlock,
    r#else: &Option<TypedCodeBlock>,
    variable_to_assign: &Ident,
    return_register: &VirtualRegister,
    namespace: &mut AsmNamespace,
    register_sequencer: &mut RegisterSequencer,
) -> CompileResult<Vec<Op>> {
    // 1. evaluate the expression
    // 2. load the expected tag into a register ($rA)
    // 3. compare the tag to the first word of the expression's returned value
    // 4. grab a register for `variable_to_assign`, insert it into the asm namespace
    // 5. if the tags are equal, load the returned value from byte 1..end into `variable_to_assign`
    // 5.5 if they are not equal, jump to the label in 7
    // 6. evaluate the then branch with that variable in scope
    // 7. insert a jump label for the else branch
    // 8. evaluate the else branch, if any
    let mut warnings = vec![];
    let mut errors = vec![];
    let mut buf = vec![];
    // 1.
    let expr_return_register = register_sequencer.next();
    let mut expr_buf = check!(
        convert_expression_to_asm(
            &**expr,
            namespace,
            &expr_return_register,
            register_sequencer
        ),
        vec![],
        warnings,
        errors
    );
    buf.append(&mut expr_buf);
    // load the tag from the evaluated value
    // as this is an enum we know the value in the register is a pointer
    // we can therefore read a word from the register and move it into another register
    let received_tag_register = register_sequencer.next();
    buf.push(Op {
        opcode: Either::Left(VirtualOp::LW(
            received_tag_register.clone(),
            expr_return_register.clone(),
            VirtualImmediate12::new_unchecked(0, "infallible"),
        )),
        comment: "load received enum tag".into(),
        owning_span: Some(expr.span.clone()),
    });
    // 2.
    let expected_tag_register = register_sequencer.next();
    let expected_tag_label = namespace.insert_data_value(&Literal::U64(variant.tag as u64));
    buf.push(Op {
        opcode: either::Either::Left(VirtualOp::LWDataId(
            expected_tag_register.clone(),
            expected_tag_label,
        )),
        comment: "load enum tag for if let".into(),
        owning_span: Some(expr.span.clone()),
    });
    let label_for_else_branch = register_sequencer.get_label();
    // 3 - 5
    buf.push(Op {
        opcode: Either::Right(OrganizationalOp::JumpIfNotEq(
            expected_tag_register,
            received_tag_register,
            label_for_else_branch.clone(),
        )),
        comment: "jump to if let's else branch".into(),
        owning_span: Some(expr.span.clone()),
    });
    // 6.
    // put the destructured variable into the namespace for the then branch, but not otherwise
    let mut then_branch_asm_namespace = namespace.clone();
    let variable_to_assign_register = register_sequencer.next();
    then_branch_asm_namespace.insert_variable(
        variable_to_assign.clone(),
        variable_to_assign_register.clone(),
    );
    match look_up_type_id(variant.r#type).size_in_words(&expr.span) {
        Ok(size) => {
            if size == 1 {
                // load the word that is at the expr return register + 1 word
                // + 1 word is to account for the enum tag
                buf.push(Op {
                    opcode: Either::Left(VirtualOp::LW(
                        variable_to_assign_register,
                        expr_return_register,
                        VirtualImmediate12::new_unchecked(1, "infallible"),
                    )),
                    owning_span: Some(then.span().clone()),
                    comment: "Load destructured value into register".into(),
                });
            } else {
                todo!("use MCPI")
            }
        }
        Err(e) => todo!("size must be known"),
    }

    // 6
    buf.append(&mut check!(
        convert_code_block_to_asm(
            then,
            &mut then_branch_asm_namespace,
            register_sequencer,
            Some(return_register)
        ),
        return err(warnings, errors),
        warnings,
        errors
    ));

    // add the data section from the then branch back to the main one

    namespace.overwrite_data_section(then_branch_asm_namespace);

    let label_for_after_else_branch = register_sequencer.get_label();
    if let Some(r#else) = r#else {
        buf.push(Op::jump_to_label_comment(
            label_for_after_else_branch.clone(),
            "jump to after the else branch",
        ));

        buf.push(Op::unowned_jump_label(label_for_else_branch));

        buf.append(&mut check!(
            convert_code_block_to_asm(r#else, namespace, register_sequencer, Some(return_register)),
            return err(warnings, errors),
            warnings,
            errors
        ));

        buf.push(Op::unowned_jump_label(label_for_after_else_branch));
    }

    ok(buf, warnings, errors)
}<|MERGE_RESOLUTION|>--- conflicted
+++ resolved
@@ -4,12 +4,8 @@
     parse_tree::{CallPath, Literal},
     semantic_analysis::{
         ast_node::{
-<<<<<<< HEAD
-            declaration::TypedEnumVariant, TypedAsmRegisterDeclaration, TypedCodeBlock,
+            SizeOfVariant, TypedAsmRegisterDeclaration, TypedCodeBlock, TypedEnumVariant,
             TypedExpressionVariant,
-=======
-            SizeOfVariant, TypedAsmRegisterDeclaration, TypedCodeBlock, TypedExpressionVariant,
->>>>>>> 5c58c09f
         },
         TypedExpression,
     },
@@ -350,7 +346,6 @@
         }
         // ABI casts are purely compile-time constructs and generate no corresponding bytecode
         TypedExpressionVariant::AbiCast { .. } => ok(vec![], warnings, errors),
-<<<<<<< HEAD
         TypedExpressionVariant::IfLet {
             enum_type,
             variant,
@@ -369,9 +364,6 @@
             namespace,
             register_sequencer,
         ),
-        a => {
-            println!("unimplemented: {:?}", a);
-=======
         TypedExpressionVariant::SizeOf { variant } => convert_size_of_expression_to_asm(
             variant,
             namespace,
@@ -380,7 +372,6 @@
             exp.span.clone(),
         ),
         _ => {
->>>>>>> 5c58c09f
             errors.push(CompileError::Unimplemented(
                 "ASM generation has not yet been implemented for this.",
                 exp.span.clone(),
