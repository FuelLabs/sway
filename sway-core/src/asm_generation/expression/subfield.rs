--- conflicted
+++ resolved
@@ -125,11 +125,7 @@
     let field_to_access_name = field_to_access.to_string();
     // step 2
     let offset_in_words = check!(
-<<<<<<< HEAD
         descriptor.offset_to_field_name(field_to_access.as_str(), field_to_access.span().clone()),
-=======
-        descriptor.offset_to_field_name(field_to_access_name, field_to_access_span.clone()),
->>>>>>> 53ecab40
         0,
         warnings,
         errors
