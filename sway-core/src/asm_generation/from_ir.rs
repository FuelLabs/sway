// =================================================================================================
// Newer IR code gen.
//
// NOTE:  This is converting IR to Vec<Op> first, and then to finalized VM bytecode much like the
// original code.  This is to keep things simple, and to reuse the current tools like DataSection.
//
// But this is not ideal and needs to be refactored:
// - AsmNamespace is tied to data structures from other stages like Ident and Literal.

use fuel_crypto::Hasher;
use std::{collections::HashMap, sync::Arc};

use crate::{
    asm_generation::{
        build_contract_abi_switch, build_preamble, checks::check_invalid_opcodes,
        compiler_constants, finalized_asm::FinalizedAsm, register_sequencer::RegisterSequencer,
        AbstractInstructionSet, DataId, DataSection, SwayAsmSet,
    },
    asm_lang::{
        virtual_register::*, Label, Op, VirtualImmediate12, VirtualImmediate18, VirtualImmediate24,
        VirtualOp,
    },
    error::*,
    metadata::MetadataManager,
    parse_tree::Literal,
    BuildConfig,
};

use sway_ir::*;
use sway_types::{span::Span, Spanned};

use either::Either;

pub fn compile_ir_to_asm(
    ir: &Context,
    build_config: Option<&BuildConfig>,
) -> CompileResult<FinalizedAsm> {
    let mut warnings: Vec<CompileWarning> = Vec::new();
    let mut errors: Vec<CompileError> = Vec::new();

    let mut reg_seqr = RegisterSequencer::new();
    let mut bytecode: Vec<Op> = build_preamble(&mut reg_seqr).to_vec();

    // Eventually when we get this 'correct' with no hacks we'll want to compile all the modules
    // separately and then use a linker to connect them.  This way we could also keep binary caches
    // of libraries and link against them, rather than recompile everything each time.
    assert!(ir.module_iter().count() == 1);
    let module = ir.module_iter().next().unwrap();
    let (data_section, mut ops, mut reg_seqr) = check!(
        compile_module_to_asm(reg_seqr, ir, module),
        return err(warnings, errors),
        warnings,
        errors
    );
    bytecode.append(&mut ops);

    let asm = match module.get_kind(ir) {
        Kind::Script => SwayAsmSet::ScriptMain {
            program_section: AbstractInstructionSet { ops: bytecode },
            data_section,
        },
        Kind::Contract => SwayAsmSet::ContractAbi {
            program_section: AbstractInstructionSet { ops: bytecode },
            data_section,
        },
        Kind::Library | Kind::Predicate => todo!("libraries and predicates coming soon!"),
    };

    if build_config
        .map(|cfg| cfg.print_intermediate_asm)
        .unwrap_or(false)
    {
        tracing::info!("{}", asm);
    }

    let finalized_asm = asm
        .remove_unnecessary_jumps()
        .allocate_registers(&mut reg_seqr)
        .optimize();

    if build_config
        .map(|cfg| cfg.print_finalized_asm)
        .unwrap_or(false)
    {
        tracing::info!("{}", finalized_asm);
    }

    check!(
        check_invalid_opcodes(&finalized_asm),
        return err(warnings, errors),
        warnings,
        errors
    );

    ok(finalized_asm, warnings, errors)
}

fn compile_module_to_asm(
    reg_seqr: RegisterSequencer,
    context: &Context,
    module: Module,
) -> CompileResult<(DataSection, Vec<Op>, RegisterSequencer)> {
    let mut builder = AsmBuilder::new(DataSection::default(), reg_seqr, context);
    match module.get_kind(context) {
        Kind::Script => {
            // We can't do function calls yet, so we expect everything to be inlined into `main`.
            let function = module
                .function_iter(context)
                .find(|func| &context.functions[func.0].name == "main")
                .expect("Can't find main function!");
            builder
                .compile_function(function)
                .flat_map(|_| builder.finalize())
        }
        Kind::Contract => {
            let mut warnings = Vec::new();
            let mut errors = Vec::new();

            let mut selectors_and_labels: Vec<([u8; 4], Label)> = Vec::new();

            // Compile only the functions which have selectors and gather the selectors and labels.
            for function in module.function_iter(context) {
                if function.has_selector(context) {
                    let selector = function.get_selector(context).unwrap();
                    let label = builder.add_label();
                    check!(
                        builder.compile_function(function),
                        return err(warnings, errors),
                        warnings,
                        errors
                    );
                    selectors_and_labels.push((selector, label));
                }
            }
            let (mut data_section, mut funcs_bytecode, mut reg_seqr) = check!(
                builder.finalize(),
                return err(warnings, errors),
                warnings,
                errors
            );

            let mut bytecode_with_switch =
                build_contract_abi_switch(&mut reg_seqr, &mut data_section, selectors_and_labels);
            bytecode_with_switch.append(&mut funcs_bytecode);
            ok(
                (data_section, bytecode_with_switch, reg_seqr),
                warnings,
                errors,
            )
        }
        Kind::Library | Kind::Predicate => todo!("libraries and predicates coming soon!"),
    }
}

// -------------------------------------------------------------------------------------------------

macro_rules! size_bytes_in_words {
    ($bytes_expr: expr) => {
        ($bytes_expr + 7) / 8
    };
}

// This is a mouthful...
macro_rules! size_bytes_round_up_to_word_alignment {
    ($bytes_expr: expr) => {
        ($bytes_expr + 7) - (($bytes_expr + 7) % 8)
    };
}

struct AsmBuilder<'ir> {
    // Data section is used by the rest of code gen to layout const memory.
    data_section: DataSection,

    // Register sequencer dishes out new registers and labels.
    reg_seqr: RegisterSequencer,

    // Label map is from IR block to label name.
    label_map: HashMap<Block, Label>,

    // Reg map is tracking IR values to VM values.  Ptr map is tracking IR pointers to local
    // storage types.
    reg_map: HashMap<Value, VirtualRegister>,
    ptr_map: HashMap<Pointer, Storage>,

    // Stack base register, copied from $SP at the start, but only if we have stack storage.
    stack_base_reg: Option<VirtualRegister>,

    // IR context we're compiling.
    context: &'ir Context,

    // Metadata manager for converting metadata to Spans, etc.
    md_mgr: MetadataManager,

    // Final resulting VM bytecode ops.
    bytecode: Vec<Op>,
}

// NOTE: For stack storage we need to be aware:
// - sizes are in bytes; CFEI reserves in bytes.
// - offsets are in 64-bit words; LW/SW reads/writes to word offsets. XXX Wrap in a WordOffset struct.

#[derive(Clone, Debug)]
pub(super) enum Storage {
    Data(DataId), // Const storage in the data section.
    Stack(u64), // Storage in the runtime stack starting at an absolute word offset.  Essentially a global.
}

pub enum StateAccessType {
    Read,
    Write,
}

impl<'ir> AsmBuilder<'ir> {
    fn new(data_section: DataSection, reg_seqr: RegisterSequencer, context: &'ir Context) -> Self {
        AsmBuilder {
            data_section,
            reg_seqr,
            label_map: HashMap::new(),
            reg_map: HashMap::new(),
            ptr_map: HashMap::new(),
            stack_base_reg: None,
            context,
            md_mgr: MetadataManager::default(),
            bytecode: Vec::new(),
        }
    }

    // This is here temporarily for in the case when the IR can't absolutely provide a valid span,
    // until we can improve ASM block parsing and verification mostly. It's where it's needed the
    // most, for returning failure errors.  If we move ASM verification to the parser and semantic
    // analysis then ASM block conversion shouldn't/can't fail and we won't need to provide a
    // guaranteed to be available span.
    fn empty_span() -> Span {
        let msg = "unknown source location";
        Span::new(Arc::from(msg), 0, msg.len(), None).unwrap()
    }

    // Handle loading the arguments of a contract call
    fn compile_fn_args(&mut self, function: Function) {
        // Do this only for contract methods. Contract methods have selectors.
        if !function.has_selector(self.context) {
            return;
        }

        match function.args_iter(self.context).count() {
            // Nothing to do if there are no arguments
            0 => (),

            // A special case for when there's only a single arg, its value (or address) is placed
            // directly in the base register.
            1 => {
                let (_, val) = function.args_iter(self.context).next().unwrap();
                let single_arg_reg = self.value_to_register(val);
                self.read_args_value_from_frame(&single_arg_reg);
            }

            // Otherwise, the args are bundled together and pointed to by the base register.
            _ => {
                let args_base_reg = self.reg_seqr.next();
                self.read_args_value_from_frame(&args_base_reg);

                // Successively load each argument. The asm generated depends on the arg type size
                // and whether the offset fits in a 12-bit immediate.
                let mut arg_word_offset = 0;
                for (name, val) in function.args_iter(self.context) {
                    let current_arg_reg = self.value_to_register(val);
                    let arg_type = val.get_type(self.context).unwrap();
                    let arg_type_size_bytes = ir_type_size_in_bytes(self.context, &arg_type);
                    if arg_type.is_copy_type() {
                        if arg_word_offset > compiler_constants::TWELVE_BITS {
                            let offs_reg = self.reg_seqr.next();
                            self.bytecode.push(Op {
                                opcode: Either::Left(VirtualOp::ADD(
                                    args_base_reg.clone(),
                                    args_base_reg.clone(),
                                    offs_reg.clone(),
                                )),
                                comment: format!("Get offset for arg {}", name),
                                owning_span: None,
                            });
                            self.bytecode.push(Op {
                                opcode: Either::Left(VirtualOp::LW(
                                    current_arg_reg.clone(),
                                    offs_reg,
                                    VirtualImmediate12 { value: 0 },
                                )),
                                comment: format!("Get arg {}", name),
                                owning_span: None,
                            });
                        } else {
                            self.bytecode.push(Op {
                                opcode: Either::Left(VirtualOp::LW(
                                    current_arg_reg.clone(),
                                    args_base_reg.clone(),
                                    VirtualImmediate12 {
                                        value: arg_word_offset as u16,
                                    },
                                )),
                                comment: format!("Get arg {}", name),
                                owning_span: None,
                            });
                        }
                    } else if arg_word_offset * 8 > compiler_constants::TWELVE_BITS {
                        let offs_reg = self.reg_seqr.next();
                        self.number_to_reg(arg_word_offset * 8, &offs_reg, None);
                        self.bytecode.push(Op {
                            opcode: either::Either::Left(VirtualOp::ADD(
                                current_arg_reg.clone(),
                                args_base_reg.clone(),
                                offs_reg,
                            )),
                            comment: format!("Get offset or arg {}", name),
                            owning_span: None,
                        });
                    } else {
                        self.bytecode.push(Op {
                            opcode: either::Either::Left(VirtualOp::ADDI(
                                current_arg_reg.clone(),
                                args_base_reg.clone(),
                                VirtualImmediate12 {
                                    value: (arg_word_offset * 8) as u16,
                                },
                            )),
                            comment: format!("Get address for arg {}", name),
                            owning_span: None,
                        });
                    }

                    arg_word_offset += size_bytes_in_words!(arg_type_size_bytes);
                }
            }
        }
    }

    // Read the argument(s) base from the call frame.
    fn read_args_value_from_frame(&mut self, reg: &VirtualRegister) {
        self.bytecode.push(Op {
            opcode: Either::Left(VirtualOp::LW(
                reg.clone(),
                VirtualRegister::Constant(ConstantRegister::FramePointer),
                // see https://github.com/FuelLabs/fuel-specs/pull/193#issuecomment-876496372
                VirtualImmediate12 { value: 74 },
            )),
            comment: "Base register for method parameter".into(),
            owning_span: None,
        });
    }

    fn add_locals(&mut self, function: Function) {
        // If they're immutable and have a constant initialiser then they go in the data section.
        // Otherwise they go in runtime allocated space, either a register or on the stack.
        //
        // Stack offsets are in words to both enforce alignment and simplify use with LW/SW.
        let mut stack_base = 0_u64;
        for (_name, ptr) in function.locals_iter(self.context) {
            let ptr_content = &self.context.pointers[ptr.0];
            if !ptr_content.is_mutable && ptr_content.initializer.is_some() {
                let constant = ptr_content.initializer.as_ref().unwrap();
                let lit = ir_constant_to_ast_literal(constant);
                let data_id = self.data_section.insert_data_value(&lit);
                self.ptr_map.insert(*ptr, Storage::Data(data_id));
            } else {
                match ptr_content.ty {
                    Type::Unit | Type::Bool | Type::Uint(_) | Type::Pointer(_) => {
                        self.ptr_map.insert(*ptr, Storage::Stack(stack_base));
                        stack_base += 1;
                    }
                    Type::B256 => {
                        // XXX Like strings, should we just reserve space for a pointer?
                        self.ptr_map.insert(*ptr, Storage::Stack(stack_base));
                        stack_base += 4;
                    }
                    Type::String(n) => {
                        // Strings are always constant and used by reference, so we only store the
                        // pointer on the stack.
                        self.ptr_map.insert(*ptr, Storage::Stack(stack_base));
                        stack_base += size_bytes_round_up_to_word_alignment!(n)
                    }
                    Type::Array(_) | Type::Struct(_) | Type::Union(_) => {
                        // Store this aggregate at the current stack base.
                        self.ptr_map.insert(*ptr, Storage::Stack(stack_base));

                        // Reserve space by incrementing the base.
                        stack_base += size_bytes_in_words!(ir_type_size_in_bytes(
                            self.context,
                            &ptr_content.ty
                        ));
                    }
                };
            }
        }

        // Reserve space on the stack for ALL our locals which require it.
        if !self.ptr_map.is_empty() {
            let base_reg = self.reg_seqr.next();
            self.bytecode.push(Op::unowned_register_move_comment(
                base_reg.clone(),
                VirtualRegister::Constant(ConstantRegister::StackPointer),
                "save locals base register",
            ));

            // It's possible (though undesirable) to have empty local data structures only.
            if stack_base != 0 {
                if stack_base * 8 > compiler_constants::TWENTY_FOUR_BITS {
                    todo!("Enormous stack usage for locals.");
                }
                let mut alloc_op = Op::unowned_stack_allocate_memory(VirtualImmediate24 {
                    value: (stack_base * 8) as u32,
                });
                alloc_op.comment = format!("allocate {} bytes for all locals", stack_base * 8);
                self.bytecode.push(alloc_op);
            }
            self.stack_base_reg = Some(base_reg);
        }
    }

    fn add_block_label(&mut self, block: Block) {
        if &block.get_label(self.context) != "entry" {
            let label = self.block_to_label(&block);
            self.bytecode.push(Op::unowned_jump_label(label))
        }
    }

    fn add_label(&mut self) -> Label {
        let label = self.reg_seqr.get_label();
        self.bytecode.push(Op::unowned_jump_label(label.clone()));
        label
    }

    fn finalize(self) -> CompileResult<(DataSection, Vec<Op>, RegisterSequencer)> {
        // XXX Assuming no warnings...
        ok(
            (self.data_section, self.bytecode, self.reg_seqr),
            Vec::new(),
            Vec::new(),
        )
    }

    fn compile_function(&mut self, function: Function) -> CompileResult<()> {
        if function.has_selector(self.context) {
            // Add a comment noting that this is a named contract method.
            self.bytecode.push(Op::new_comment(format!(
                "contract method: {}, selector: 0x{}",
                function.get_name(self.context),
                function
                    .get_selector(self.context)
                    .unwrap()
                    .into_iter()
                    .map(|b| format!("{b:02x}"))
                    .collect::<String>()
            )));
        }

        // Compile instructions.
        self.add_locals(function);
        self.compile_fn_args(function);
        let mut warnings = Vec::new();
        let mut errors = Vec::new();
        for block in function.block_iter(self.context) {
            self.add_block_label(block);
            for instr_val in block.instruction_iter(self.context) {
                check!(
                    self.compile_instruction(&block, &instr_val),
                    return err(warnings, errors),
                    warnings,
                    errors
                );
            }
        }
        ok((), warnings, errors)
    }

    fn compile_instruction(&mut self, block: &Block, instr_val: &Value) -> CompileResult<()> {
        let mut warnings = Vec::new();
        let mut errors = Vec::new();
        if let ValueDatum::Instruction(instruction) = &self.context.values[instr_val.0].value {
            match instruction {
                Instruction::AddrOf(arg) => self.compile_addr_of(instr_val, arg),
                Instruction::AsmBlock(asm, args) => {
                    check!(
                        self.compile_asm_block(instr_val, asm, args),
                        return err(warnings, errors),
                        warnings,
                        errors
                    )
                }
                Instruction::BitCast(val, ty) => self.compile_bitcast(instr_val, val, ty),
                Instruction::Branch(to_block) => self.compile_branch(block, to_block),
                Instruction::Call(..) => {
                    errors.push(CompileError::Internal(
                        "Calls are not yet supported.",
                        self.md_mgr
                            .val_to_span(self.context, *instr_val)
                            .unwrap_or_else(Self::empty_span),
                    ));
                    return err(warnings, errors);
                }
                Instruction::Cmp(pred, lhs_value, rhs_value) => {
                    self.compile_cmp(instr_val, pred, lhs_value, rhs_value)
                }
                Instruction::ConditionalBranch {
                    cond_value,
                    true_block,
                    false_block,
                } => self.compile_conditional_branch(cond_value, block, true_block, false_block),
                Instruction::ContractCall {
                    params,
                    coins,
                    asset_id,
                    gas,
                    ..
                } => self.compile_contract_call(instr_val, params, coins, asset_id, gas),
                Instruction::ExtractElement {
                    array,
                    ty,
                    index_val,
                } => self.compile_extract_element(instr_val, array, ty, index_val),
                Instruction::ExtractValue {
                    aggregate, indices, ..
                } => self.compile_extract_value(instr_val, aggregate, indices),
                Instruction::GetStorageKey => {
                    check!(
                        self.compile_get_storage_key(instr_val),
                        return err(warnings, errors),
                        warnings,
                        errors
                    )
                }
                Instruction::GetPointer {
                    base_ptr,
                    ptr_ty,
                    offset,
                } => self.compile_get_pointer(instr_val, base_ptr, ptr_ty, *offset),
                Instruction::Gtf { index, tx_field_id } => {
                    self.compile_gtf(instr_val, index, *tx_field_id)
                }
                Instruction::InsertElement {
                    array,
                    ty,
                    value,
                    index_val,
                } => self.compile_insert_element(instr_val, array, ty, value, index_val),
                Instruction::InsertValue {
                    aggregate,
                    value,
                    indices,
                    ..
                } => self.compile_insert_value(instr_val, aggregate, value, indices),
                Instruction::IntToPtr(val, _) => self.compile_int_to_ptr(instr_val, val),
                Instruction::Load(src_val) => check!(
                    self.compile_load(instr_val, src_val),
                    return err(warnings, errors),
                    warnings,
                    errors
                ),
                Instruction::Nop => (),
                Instruction::Phi(_) => (), // Managing the phi value is done in br and cbr compilation.
                Instruction::ReadRegister(reg) => self.compile_read_register(instr_val, reg),
                Instruction::Ret(ret_val, ty) => self.compile_ret(instr_val, ret_val, ty),
                Instruction::StateLoadQuadWord { load_val, key } => check!(
                    self.compile_state_access_quad_word(
                        instr_val,
                        load_val,
                        key,
                        StateAccessType::Read
                    ),
                    return err(warnings, errors),
                    warnings,
                    errors
                ),
                Instruction::StateLoadWord(key) => check!(
                    self.compile_state_load_word(instr_val, key),
                    return err(warnings, errors),
                    warnings,
                    errors
                ),
                Instruction::StateStoreQuadWord { stored_val, key } => check!(
                    self.compile_state_access_quad_word(
                        instr_val,
                        stored_val,
                        key,
                        StateAccessType::Write
                    ),
                    return err(warnings, errors),
                    warnings,
                    errors
                ),
                Instruction::StateStoreWord { stored_val, key } => check!(
                    self.compile_state_store_word(instr_val, stored_val, key),
                    return err(warnings, errors),
                    warnings,
                    errors
                ),
                Instruction::Store {
                    dst_val,
                    stored_val,
                } => check!(
                    self.compile_store(instr_val, dst_val, stored_val),
                    return err(warnings, errors),
                    warnings,
                    errors
                ),
            }
        } else {
            errors.push(CompileError::Internal(
                "Value not an instruction.",
                self.md_mgr
                    .val_to_span(self.context, *instr_val)
                    .unwrap_or_else(Self::empty_span),
            ));
        }
        ok((), warnings, errors)
    }

    // OK, I began by trying to translate the IR ASM block data structures back into AST data
    // structures which I could feed to the code in asm_generation/expression/mod.rs where it
    // compiles the inline ASM.  But it's more work to do that than to just re-implement that
    // algorithm with the IR data here.

    fn compile_asm_block(
        &mut self,
        instr_val: &Value,
        asm: &AsmBlock,
        asm_args: &[AsmArg],
    ) -> CompileResult<()> {
        let mut warnings: Vec<CompileWarning> = Vec::new();
        let mut errors: Vec<CompileError> = Vec::new();
        let mut inline_reg_map = HashMap::new();
        let mut inline_ops = Vec::new();
        for AsmArg { name, initializer } in asm_args {
            assert_or_warn!(
                ConstantRegister::parse_register_name(name.as_str()).is_none(),
                warnings,
                name.span().clone(),
                Warning::ShadowingReservedRegister {
                    reg_name: name.clone()
                }
            );
            let arg_reg = initializer
                .map(|init_val| self.value_to_register(&init_val))
                .unwrap_or_else(|| self.reg_seqr.next());
            inline_reg_map.insert(name.as_str(), arg_reg);
        }

        let realize_register = |reg_name: &str| {
            inline_reg_map.get(reg_name).cloned().or_else(|| {
                ConstantRegister::parse_register_name(reg_name).map(&VirtualRegister::Constant)
            })
        };

        // For each opcode in the asm expression, attempt to parse it into an opcode and
        // replace references to the above registers with the newly allocated ones.
        let asm_block = &self.context.asm_blocks[asm.0];
        for op in &asm_block.body {
            let replaced_registers = op
                .args
                .iter()
                .map(|reg_name| -> Result<_, CompileError> {
                    realize_register(reg_name.as_str()).ok_or_else(|| {
                        CompileError::UnknownRegister {
                            span: reg_name.span(),
                            initialized_registers: inline_reg_map
                                .iter()
                                .map(|(name, _)| *name)
                                .collect::<Vec<_>>()
                                .join("\n"),
                        }
                    })
                })
                .filter_map(|res| match res {
                    Err(e) => {
                        errors.push(e);
                        None
                    }
                    Ok(o) => Some(o),
                })
                .collect::<Vec<VirtualRegister>>();

            // Parse the actual op and registers.
            let op_span = self
                .md_mgr
                .md_to_span(self.context, op.metadata)
                .unwrap_or_else(Self::empty_span);
            let opcode = check!(
                Op::parse_opcode(
                    &op.name,
                    &replaced_registers,
                    &op.immediate,
                    op_span.clone(),
                ),
                return err(warnings, errors),
                warnings,
                errors
            );

            inline_ops.push(Op {
                opcode: either::Either::Left(opcode),
                comment: "asm block".into(),
                owning_span: Some(op_span),
            });
        }

        // Now, load the designated asm return register into the desired return register, but only
        // if it was named.
        if let Some(ret_reg_name) = &asm_block.return_name {
            // Lookup and replace the return register.
            let ret_reg = match realize_register(ret_reg_name.as_str()) {
                Some(reg) => reg,
                None => {
                    errors.push(CompileError::UnknownRegister {
                        initialized_registers: inline_reg_map
                            .iter()
                            .map(|(name, _)| name.to_string())
                            .collect::<Vec<_>>()
                            .join("\n"),
                        span: ret_reg_name.span(),
                    });
                    return err(warnings, errors);
                }
            };
            let instr_reg = self.reg_seqr.next();
            inline_ops.push(Op {
                opcode: Either::Left(VirtualOp::MOVE(instr_reg.clone(), ret_reg)),
                comment: "return value from inline asm".into(),
                owning_span: self.md_mgr.val_to_span(self.context, *instr_val),
            });
            self.reg_map.insert(*instr_val, instr_reg);
        }

        self.bytecode.append(&mut inline_ops);

        ok((), warnings, errors)
    }

    fn compile_addr_of(&mut self, instr_val: &Value, arg: &Value) {
        let reg = self.value_to_register(arg);
        self.reg_map.insert(*instr_val, reg);
    }

    fn compile_bitcast(&mut self, instr_val: &Value, bitcast_val: &Value, to_type: &Type) {
        let val_reg = self.value_to_register(bitcast_val);
        let reg = if let Type::Bool = to_type {
            // This may not be necessary if we just treat a non-zero value as 'true'.
            let res_reg = self.reg_seqr.next();
            self.bytecode.push(Op {
                opcode: Either::Left(VirtualOp::EQ(
                    res_reg.clone(),
                    val_reg,
                    VirtualRegister::Constant(ConstantRegister::Zero),
                )),
                comment: "convert to inversed boolean".into(),
                owning_span: self.md_mgr.val_to_span(self.context, *instr_val),
            });
            self.bytecode.push(Op {
                opcode: Either::Left(VirtualOp::XORI(
                    res_reg.clone(),
                    res_reg.clone(),
                    VirtualImmediate12 { value: 1 },
                )),
                comment: "invert boolean".into(),
                owning_span: self.md_mgr.val_to_span(self.context, *instr_val),
            });
            res_reg
        } else {
            // This is a no-op, although strictly speaking Unit should probably be compiled as
            // a zero.
            val_reg
        };
        self.reg_map.insert(*instr_val, reg);
    }

    fn compile_branch(&mut self, from_block: &Block, to_block: &Block) {
        self.compile_branch_to_phi_value(from_block, to_block);

        let label = self.block_to_label(to_block);
        self.bytecode.push(Op::jump_to_label(label));
    }

    fn compile_cmp(
        &mut self,
        instr_val: &Value,
        pred: &Predicate,
        lhs_value: &Value,
        rhs_value: &Value,
    ) {
        let lhs_reg = self.value_to_register(lhs_value);
        let rhs_reg = self.value_to_register(rhs_value);
        let res_reg = self.reg_seqr.next();
        match pred {
            Predicate::Equal => {
                self.bytecode.push(Op {
                    opcode: Either::Left(VirtualOp::EQ(res_reg.clone(), lhs_reg, rhs_reg)),
                    comment: String::new(),
                    owning_span: self.md_mgr.val_to_span(self.context, *instr_val),
                });
            }
        }
        self.reg_map.insert(*instr_val, res_reg);
    }

    fn compile_conditional_branch(
        &mut self,
        cond_value: &Value,
        from_block: &Block,
        true_block: &Block,
        false_block: &Block,
    ) {
        self.compile_branch_to_phi_value(from_block, true_block);
        self.compile_branch_to_phi_value(from_block, false_block);

        let cond_reg = self.value_to_register(cond_value);

        let true_label = self.block_to_label(true_block);
        self.bytecode
            .push(Op::jump_if_not_zero(cond_reg, true_label));

        let false_label = self.block_to_label(false_block);
        self.bytecode.push(Op::jump_to_label(false_label));
    }

    fn compile_branch_to_phi_value(&mut self, from_block: &Block, to_block: &Block) {
        if let Some(local_val) = to_block.get_phi_val_coming_from(self.context, from_block) {
            // We only need a MOVE here if get_phi_val_coming_from() is actually assigned to a
            // register
            if let Some(local_reg) = self.value_to_register_or_none(&local_val) {
                let phi_reg = self.value_to_register(&to_block.get_phi(self.context));
                self.bytecode.push(Op::unowned_register_move_comment(
                    phi_reg,
                    local_reg,
                    "branch to phi value",
                ));
            }
        }
    }

    #[allow(clippy::too_many_arguments)]
    fn compile_contract_call(
        &mut self,
        instr_val: &Value,
        params: &Value,
        coins: &Value,
        asset_id: &Value,
        gas: &Value,
    ) {
        let ra_pointer = self.value_to_register(params);
        let coins_register = self.value_to_register(coins);
        let asset_id_register = self.value_to_register(asset_id);
        let gas_register = self.value_to_register(gas);

        self.bytecode.push(Op {
            opcode: Either::Left(VirtualOp::CALL(
                ra_pointer,
                coins_register,
                asset_id_register,
                gas_register,
            )),
            comment: "call external contract".into(),
            owning_span: self.md_mgr.val_to_span(self.context, *instr_val),
        });

        // now, move the return value of the contract call to the return register.
        // TODO validate RETL matches the expected type (this is a comment from the old codegen)
        let instr_reg = self.reg_seqr.next();
        self.bytecode.push(Op::unowned_register_move(
            instr_reg.clone(),
            VirtualRegister::Constant(ConstantRegister::ReturnValue),
        ));
        self.reg_map.insert(*instr_val, instr_reg);
    }

    fn compile_extract_element(
        &mut self,
        instr_val: &Value,
        array: &Value,
        ty: &Aggregate,
        index_val: &Value,
    ) {
        // Base register should pointer to some stack allocated memory.
        let base_reg = self.value_to_register(array);

        // Index value is the array element index, not byte nor word offset.
        let index_reg = self.value_to_register(index_val);

        // We could put the OOB check here, though I'm now thinking it would be too wasteful.
        // See compile_bounds_assertion() in expression/array.rs (or look in Git history).

        let instr_reg = self.reg_seqr.next();
        let owning_span = self.md_mgr.val_to_span(self.context, *instr_val);
        let elem_type = ty.get_elem_type(self.context).unwrap();
        let elem_size = ir_type_size_in_bytes(self.context, &elem_type);
        if elem_type.is_copy_type() {
            self.bytecode.push(Op {
                opcode: Either::Left(VirtualOp::MULI(
                    index_reg.clone(),
                    index_reg.clone(),
                    VirtualImmediate12 { value: 8 },
                )),
                comment: "extract_element relative offset".into(),
                owning_span: owning_span.clone(),
            });
            let elem_offs_reg = self.reg_seqr.next();
            self.bytecode.push(Op {
                opcode: Either::Left(VirtualOp::ADD(elem_offs_reg.clone(), base_reg, index_reg)),
                comment: "extract_element absolute offset".into(),
                owning_span: owning_span.clone(),
            });
            self.bytecode.push(Op {
                opcode: Either::Left(VirtualOp::LW(
                    instr_reg.clone(),
                    elem_offs_reg,
                    VirtualImmediate12 { value: 0 },
                )),
                comment: "extract_element".into(),
                owning_span,
            });
        } else {
            // Value too big for a register, so we return the memory offset.
            if elem_size > compiler_constants::TWELVE_BITS {
                let size_data_id = self
                    .data_section
                    .insert_data_value(&Literal::U64(elem_size));
                let size_reg = self.reg_seqr.next();
                self.bytecode.push(Op {
                    opcode: Either::Left(VirtualOp::LWDataId(size_reg.clone(), size_data_id)),
                    owning_span: owning_span.clone(),
                    comment: "loading element size for relative offset".into(),
                });
                self.bytecode.push(Op {
                    opcode: Either::Left(VirtualOp::MUL(instr_reg.clone(), index_reg, size_reg)),
                    comment: "extract_element relative offset".into(),
                    owning_span: owning_span.clone(),
                });
            } else {
                self.bytecode.push(Op {
                    opcode: Either::Left(VirtualOp::MULI(
                        instr_reg.clone(),
                        index_reg,
                        VirtualImmediate12 {
                            value: elem_size as u16,
                        },
                    )),
                    comment: "extract_element relative offset".into(),
                    owning_span: owning_span.clone(),
                });
            }
            self.bytecode.push(Op {
                opcode: Either::Left(VirtualOp::ADD(
                    instr_reg.clone(),
                    base_reg,
                    instr_reg.clone(),
                )),
                comment: "extract_element absolute offset".into(),
                owning_span,
            });
        }

        self.reg_map.insert(*instr_val, instr_reg);
    }

    fn compile_extract_value(&mut self, instr_val: &Value, aggregate_val: &Value, indices: &[u64]) {
        // Base register should pointer to some stack allocated memory.
        let base_reg = self.value_to_register(aggregate_val);
        let ((extract_offset, _), field_type) = aggregate_idcs_to_field_layout(
            self.context,
            &aggregate_val.get_stripped_ptr_type(self.context).unwrap(),
            indices,
        );

        let instr_reg = self.reg_seqr.next();
        let owning_span = self.md_mgr.val_to_span(self.context, *instr_val);
        if field_type.is_copy_type() {
            if extract_offset > compiler_constants::TWELVE_BITS {
                let offset_reg = self.reg_seqr.next();
                self.number_to_reg(extract_offset, &offset_reg, owning_span.clone());
                self.bytecode.push(Op {
                    opcode: Either::Left(VirtualOp::ADD(
                        offset_reg.clone(),
                        base_reg.clone(),
                        base_reg,
                    )),
                    comment: "add array base to offset".into(),
                    owning_span: owning_span.clone(),
                });
                self.bytecode.push(Op {
                    opcode: Either::Left(VirtualOp::LW(
                        instr_reg.clone(),
                        offset_reg,
                        VirtualImmediate12 { value: 0 },
                    )),
                    comment: format!(
                        "extract_value @ {}",
                        indices
                            .iter()
                            .map(|idx| format!("{}", idx))
                            .collect::<Vec<String>>()
                            .join(",")
                    ),
                    owning_span,
                });
            } else {
                self.bytecode.push(Op {
                    opcode: Either::Left(VirtualOp::LW(
                        instr_reg.clone(),
                        base_reg,
                        VirtualImmediate12 {
                            value: extract_offset as u16,
                        },
                    )),
                    comment: format!(
                        "extract_value @ {}",
                        indices
                            .iter()
                            .map(|idx| format!("{}", idx))
                            .collect::<Vec<String>>()
                            .join(",")
                    ),
                    owning_span,
                });
            }
        } else {
            // Value too big for a register, so we return the memory offset.
            if extract_offset * 8 > compiler_constants::TWELVE_BITS {
                let offset_reg = self.reg_seqr.next();
                self.number_to_reg(extract_offset * 8, &offset_reg, owning_span.clone());
                self.bytecode.push(Op {
                    opcode: either::Either::Left(VirtualOp::ADD(
                        instr_reg.clone(),
                        base_reg,
                        offset_reg,
                    )),
                    comment: "extract address".into(),
                    owning_span,
                });
            } else {
                self.bytecode.push(Op {
                    opcode: either::Either::Left(VirtualOp::ADDI(
                        instr_reg.clone(),
                        base_reg,
                        VirtualImmediate12 {
                            value: (extract_offset * 8) as u16,
                        },
                    )),
                    comment: "extract address".into(),
                    owning_span,
                });
            }
        }

        self.reg_map.insert(*instr_val, instr_reg);
    }

    fn compile_get_storage_key(&mut self, instr_val: &Value) -> CompileResult<()> {
        let warnings: Vec<CompileWarning> = Vec::new();
        let mut errors: Vec<CompileError> = Vec::new();

        let state_idx = self.md_mgr.val_to_storage_key(self.context, *instr_val);
        let instr_span = self.md_mgr.val_to_span(self.context, *instr_val);

        let storage_slot_to_hash = match state_idx {
            Some(state_idx) => {
                format!(
                    "{}{}",
                    sway_utils::constants::STORAGE_DOMAIN_SEPARATOR,
                    state_idx
                )
            }
            None => {
                errors.push(CompileError::Internal(
                    "State index for __get_storage_key is not available as a metadata",
                    instr_span.unwrap_or_else(Self::empty_span),
                ));
                return err(warnings, errors);
            }
        };

        let hashed_storage_slot = Hasher::hash(storage_slot_to_hash);

        let data_id = self
            .data_section
            .insert_data_value(&Literal::B256(hashed_storage_slot.into()));

        // Allocate a register for it, and a load instruction.
        let reg = self.reg_seqr.next();

        self.bytecode.push(Op {
            opcode: either::Either::Left(VirtualOp::LWDataId(reg.clone(), data_id)),
            comment: "literal instantiation".into(),
            owning_span: instr_span,
        });
        self.reg_map.insert(*instr_val, reg);
        ok((), warnings, errors)
    }

    fn compile_get_pointer(
        &mut self,
        instr_val: &Value,
        base_ptr: &Pointer,
        ptr_ty: &Pointer,
        offset: u64,
    ) {
        // `get_ptr` is like a `load` except the value isn't dereferenced.
        let owning_span = self.md_mgr.val_to_span(self.context, *instr_val);
        match self.ptr_map.get(base_ptr) {
            None => unimplemented!("BUG? Uninitialised pointer."),
            Some(storage) => match storage.clone() {
                Storage::Data(_data_id) => {
                    // Not sure if we'll ever need this.
                    unimplemented!("TODO get_ptr() into the data section.");
                }
                Storage::Stack(word_offs) => {
                    let ptr_ty_size_in_bytes =
                        ir_type_size_in_bytes(self.context, ptr_ty.get_type(self.context));

                    let offset_in_bytes = word_offs * 8 + ptr_ty_size_in_bytes * offset;
                    let instr_reg = self.reg_seqr.next();
                    if offset_in_bytes > compiler_constants::TWELVE_BITS {
                        self.number_to_reg(offset_in_bytes, &instr_reg, owning_span.clone());
                        self.bytecode.push(Op {
                            opcode: either::Either::Left(VirtualOp::ADD(
                                instr_reg.clone(),
                                self.stack_base_reg.as_ref().unwrap().clone(),
                                instr_reg.clone(),
                            )),
                            comment: "get offset reg for get_ptr".into(),
                            owning_span,
                        });
                    } else {
                        self.bytecode.push(Op {
                            opcode: either::Either::Left(VirtualOp::ADDI(
                                instr_reg.clone(),
                                self.stack_base_reg.as_ref().unwrap().clone(),
                                VirtualImmediate12 {
                                    value: (offset_in_bytes) as u16,
                                },
                            )),
                            comment: "get offset reg for get_ptr".into(),
                            owning_span,
                        });
                    }
                    self.reg_map.insert(*instr_val, instr_reg);
                }
            },
        }
    }

    fn compile_gtf(&mut self, instr_val: &Value, index: &Value, tx_field_id: u64) {
        let instr_reg = self.reg_seqr.next();
        let index_reg = self.value_to_register(index);
        self.bytecode.push(Op {
            opcode: either::Either::Left(VirtualOp::GTF(
                instr_reg,
                index_reg,
                VirtualImmediate12 {
                    value: tx_field_id as u16,
                },
            )),
            comment: "get transaction field".into(),
            owning_span: self.md_mgr.val_to_span(self.context, *instr_val),
        });
    }

    fn compile_insert_element(
        &mut self,
        instr_val: &Value,
        array: &Value,
        ty: &Aggregate,
        value: &Value,
        index_val: &Value,
    ) {
        // Base register should point to some stack allocated memory.
        let base_reg = self.value_to_register(array);
        let insert_reg = self.value_to_register(value);

        // Index value is the array element index, not byte nor word offset.
        let index_reg = self.value_to_register(index_val);

        let owning_span = self.md_mgr.val_to_span(self.context, *instr_val);

        let elem_type = ty.get_elem_type(self.context).unwrap();
        let elem_size = ir_type_size_in_bytes(self.context, &elem_type);
        if elem_type.is_copy_type() {
            self.bytecode.push(Op {
                opcode: Either::Left(VirtualOp::MULI(
                    index_reg.clone(),
                    index_reg.clone(),
                    VirtualImmediate12 { value: 8 },
                )),
                comment: "insert_element relative offset".into(),
                owning_span: owning_span.clone(),
            });
            let elem_offs_reg = self.reg_seqr.next();
            self.bytecode.push(Op {
                opcode: Either::Left(VirtualOp::ADD(
                    elem_offs_reg.clone(),
                    base_reg.clone(),
                    index_reg,
                )),
                comment: "insert_element absolute offset".into(),
                owning_span: owning_span.clone(),
            });
            self.bytecode.push(Op {
                opcode: Either::Left(VirtualOp::SW(
                    elem_offs_reg,
                    insert_reg,
                    VirtualImmediate12 { value: 0 },
                )),
                comment: "insert_element".into(),
                owning_span,
            });
        } else {
            // Element size is larger than 8; we switch to bytewise offsets and sizes and use MCP.
            if elem_size > compiler_constants::TWELVE_BITS {
                todo!("array element size bigger than 4k")
            } else {
                let elem_index_offs_reg = self.reg_seqr.next();
                self.bytecode.push(Op {
                    opcode: Either::Left(VirtualOp::MULI(
                        elem_index_offs_reg.clone(),
                        index_reg,
                        VirtualImmediate12 {
                            value: elem_size as u16,
                        },
                    )),
                    comment: "insert_element relative offset".into(),
                    owning_span: owning_span.clone(),
                });
                self.bytecode.push(Op {
                    opcode: Either::Left(VirtualOp::ADD(
                        elem_index_offs_reg.clone(),
                        base_reg.clone(),
                        elem_index_offs_reg.clone(),
                    )),
                    comment: "insert_element absolute offset".into(),
                    owning_span: owning_span.clone(),
                });
                self.bytecode.push(Op {
                    opcode: Either::Left(VirtualOp::MCPI(
                        elem_index_offs_reg,
                        insert_reg,
                        VirtualImmediate12 {
                            value: elem_size as u16,
                        },
                    )),
                    comment: "insert_element store value".into(),
                    owning_span,
                });
            }
        }

        // We set the 'instruction' register to the base register, so that cascading inserts will
        // work.
        self.reg_map.insert(*instr_val, base_reg);
    }

    fn compile_insert_value(
        &mut self,
        instr_val: &Value,
        aggregate_val: &Value,
        value: &Value,
        indices: &[u64],
    ) {
        // Base register should point to some stack allocated memory.
        let base_reg = self.value_to_register(aggregate_val);

        let insert_reg = self.value_to_register(value);
        let ((mut insert_offs, field_size_in_bytes), field_type) = aggregate_idcs_to_field_layout(
            self.context,
            &aggregate_val.get_stripped_ptr_type(self.context).unwrap(),
            indices,
        );

        let value_type = value.get_stripped_ptr_type(self.context).unwrap();
        let value_size_in_bytes = ir_type_size_in_bytes(self.context, &value_type);
        let value_size_in_words = size_bytes_in_words!(value_size_in_bytes);

        // Account for the padding if the final field type is a union and the value we're trying to
        // insert is smaller than the size of the union (i.e. we're inserting a small variant).
        if matches!(field_type, Type::Union(_)) {
            let field_size_in_words = size_bytes_in_words!(field_size_in_bytes);
            assert!(field_size_in_words >= value_size_in_words);
            insert_offs += field_size_in_words - value_size_in_words;
        }

        let indices_str = indices
            .iter()
            .map(|idx| format!("{}", idx))
            .collect::<Vec<String>>()
            .join(",");

        let owning_span = self.md_mgr.val_to_span(self.context, *instr_val);

        if value_type.is_copy_type() {
            if insert_offs > compiler_constants::TWELVE_BITS {
                let insert_offs_reg = self.reg_seqr.next();
                self.number_to_reg(insert_offs, &insert_offs_reg, owning_span.clone());
                self.bytecode.push(Op {
                    opcode: Either::Left(VirtualOp::ADD(
                        base_reg.clone(),
                        base_reg.clone(),
                        insert_offs_reg,
                    )),
                    comment: "insert_value absolute offset".into(),
                    owning_span: owning_span.clone(),
                });
                self.bytecode.push(Op {
                    opcode: Either::Left(VirtualOp::SW(
                        base_reg.clone(),
                        insert_reg,
                        VirtualImmediate12 { value: 0 },
                    )),
                    comment: format!("insert_value @ {}", indices_str),
                    owning_span,
                });
            } else {
                self.bytecode.push(Op {
                    opcode: Either::Left(VirtualOp::SW(
                        base_reg.clone(),
                        insert_reg,
                        VirtualImmediate12 {
                            value: insert_offs as u16,
                        },
                    )),
                    comment: format!("insert_value @ {}", indices_str),
                    owning_span,
                });
            }
        } else {
            let offs_reg = self.reg_seqr.next();
            if insert_offs * 8 > compiler_constants::TWELVE_BITS {
                self.number_to_reg(insert_offs * 8, &offs_reg, owning_span.clone());
            } else {
                self.bytecode.push(Op {
                    opcode: either::Either::Left(VirtualOp::ADDI(
                        offs_reg.clone(),
                        base_reg.clone(),
                        VirtualImmediate12 {
                            value: (insert_offs * 8) as u16,
                        },
                    )),
                    comment: format!("get struct field(s) {} offset", indices_str),
                    owning_span: owning_span.clone(),
                });
            }
            if value_size_in_bytes > compiler_constants::TWELVE_BITS {
                let size_reg = self.reg_seqr.next();
                self.number_to_reg(value_size_in_bytes, &size_reg, owning_span.clone());
                self.bytecode.push(Op {
                    opcode: Either::Left(VirtualOp::MCP(offs_reg, insert_reg, size_reg)),
                    comment: "store struct field value".into(),
                    owning_span,
                });
            } else {
                self.bytecode.push(Op {
                    opcode: Either::Left(VirtualOp::MCPI(
                        offs_reg,
                        insert_reg,
                        VirtualImmediate12 {
                            value: value_size_in_bytes as u16,
                        },
                    )),
                    comment: "store struct field value".into(),
                    owning_span,
                });
            }
        }

        // We set the 'instruction' register to the base register, so that cascading inserts will
        // work.
        self.reg_map.insert(*instr_val, base_reg);
    }

    fn compile_int_to_ptr(&mut self, instr_val: &Value, int_to_ptr_val: &Value) {
        let val_reg = self.value_to_register(int_to_ptr_val);
        self.reg_map.insert(*instr_val, val_reg);
    }

    fn compile_load(&mut self, instr_val: &Value, src_val: &Value) -> CompileResult<()> {
        let ptr = self.resolve_ptr(src_val);
        if ptr.value.is_none() {
            return ptr.map(|_| ());
        }
        let (ptr, _ptr_ty, _offset) = ptr.value.unwrap();
        let instr_reg = self.reg_seqr.next();
        let owning_span = self.md_mgr.val_to_span(self.context, *instr_val);
        match self.ptr_map.get(&ptr) {
            None => unimplemented!("BUG? Uninitialised pointer."),
            Some(storage) => match storage.clone() {
                Storage::Data(data_id) => {
                    self.bytecode.push(Op {
                        opcode: Either::Left(VirtualOp::LWDataId(instr_reg.clone(), data_id)),
                        comment: "load constant".into(),
                        owning_span,
                    });
                }
                Storage::Stack(word_offs) => {
                    let base_reg = self.stack_base_reg.as_ref().unwrap().clone();
                    if ptr.get_type(self.context).is_copy_type() {
                        // Value can fit in a register, so we load the value.
                        if word_offs > compiler_constants::TWELVE_BITS {
                            let offs_reg = self.reg_seqr.next();
                            self.number_to_reg(
                                word_offs * 8, // Base reg for LW is in bytes
                                &offs_reg,
                                owning_span.clone(),
                            );
                            self.bytecode.push(Op {
                                opcode: Either::Left(VirtualOp::ADD(
                                    offs_reg.clone(),
                                    base_reg,
                                    offs_reg.clone(),
                                )),
                                comment: "absolute offset for load".into(),
                                owning_span: owning_span.clone(),
                            });
                            self.bytecode.push(Op {
                                opcode: Either::Left(VirtualOp::LW(
                                    instr_reg.clone(),
                                    offs_reg.clone(),
                                    VirtualImmediate12 { value: 0 },
                                )),
                                comment: "load value".into(),
                                owning_span,
                            });
                        } else {
                            self.bytecode.push(Op {
                                opcode: Either::Left(VirtualOp::LW(
                                    instr_reg.clone(),
                                    base_reg,
                                    VirtualImmediate12 {
                                        value: word_offs as u16,
                                    },
                                )),
                                comment: "load value".into(),
                                owning_span,
                            });
                        }
                    } else {
                        // Value too big for a register, so we return the memory offset.  This is
                        // what LW to the data section does, via LWDataId.
                        let word_offs = word_offs * 8;
                        if word_offs > compiler_constants::TWELVE_BITS {
                            let offs_reg = self.reg_seqr.next();
                            self.number_to_reg(word_offs, &offs_reg, owning_span.clone());
                            self.bytecode.push(Op {
                                opcode: either::Either::Left(VirtualOp::ADD(
                                    instr_reg.clone(),
                                    base_reg,
                                    offs_reg,
                                )),
                                comment: "load address".into(),
                                owning_span,
                            });
                        } else {
                            self.bytecode.push(Op {
                                opcode: either::Either::Left(VirtualOp::ADDI(
                                    instr_reg.clone(),
                                    base_reg,
                                    VirtualImmediate12 {
                                        value: word_offs as u16,
                                    },
                                )),
                                comment: "load address".into(),
                                owning_span,
                            });
                        }
                    }
                }
            },
        }
        self.reg_map.insert(*instr_val, instr_reg);
        ok((), Vec::new(), Vec::new())
    }

    fn compile_read_register(&mut self, instr_val: &Value, reg: &sway_ir::Register) {
        let instr_reg = self.reg_seqr.next();
        self.bytecode.push(Op {
            opcode: Either::Left(VirtualOp::MOVE(
                instr_reg.clone(),
                VirtualRegister::Constant(match reg {
                    sway_ir::Register::Of => ConstantRegister::Overflow,
                    sway_ir::Register::Pc => ConstantRegister::ProgramCounter,
                    sway_ir::Register::Ssp => ConstantRegister::StackStartPointer,
                    sway_ir::Register::Sp => ConstantRegister::StackPointer,
                    sway_ir::Register::Fp => ConstantRegister::FramePointer,
                    sway_ir::Register::Hp => ConstantRegister::HeapPointer,
                    sway_ir::Register::Error => ConstantRegister::Error,
                    sway_ir::Register::Ggas => ConstantRegister::GlobalGas,
                    sway_ir::Register::Cgas => ConstantRegister::ContextGas,
                    sway_ir::Register::Bal => ConstantRegister::Balance,
                    sway_ir::Register::Is => ConstantRegister::InstructionStart,
                    sway_ir::Register::Ret => ConstantRegister::ReturnValue,
                    sway_ir::Register::Retl => ConstantRegister::ReturnLength,
                    sway_ir::Register::Flag => ConstantRegister::Flags,
                }),
            )),
            comment: "move register into abi function".to_owned(),
            owning_span: self.md_mgr.val_to_span(self.context, *instr_val),
        });

        self.reg_map.insert(*instr_val, instr_reg);
    }

    fn compile_ret(&mut self, instr_val: &Value, ret_val: &Value, ret_type: &Type) {
        let owning_span = self.md_mgr.val_to_span(self.context, *instr_val);
        if ret_type.eq(self.context, &Type::Unit) {
            // Unit returns should always be zero, although because they can be omitted from
            // functions, the register is sometimes uninitialized. Manually return zero in this
            // case.
            self.bytecode.push(Op {
                opcode: Either::Left(VirtualOp::RET(VirtualRegister::Constant(
                    ConstantRegister::Zero,
                ))),
                owning_span,
                comment: "returning unit as zero".into(),
            });
        } else {
            let ret_reg = self.value_to_register(ret_val);

            if ret_type.is_copy_type() {
                self.bytecode.push(Op {
                    owning_span,
                    opcode: Either::Left(VirtualOp::RET(ret_reg)),
                    comment: "".into(),
                });
            } else {
                // If the type not a reference type then we use RETD to return data.  First put the
                // size into the data section, then add a LW to get it, then add a RETD which uses
                // it.
                let size_reg = self.reg_seqr.next();
                let size_in_bytes = ir_type_size_in_bytes(self.context, ret_type);
                let size_data_id = self
                    .data_section
                    .insert_data_value(&Literal::U64(size_in_bytes));

                self.bytecode.push(Op {
                    opcode: Either::Left(VirtualOp::LWDataId(size_reg.clone(), size_data_id)),
                    owning_span: owning_span.clone(),
                    comment: "loading size for RETD".into(),
                });
                self.bytecode.push(Op {
                    owning_span,
                    opcode: Either::Left(VirtualOp::RETD(ret_reg, size_reg)),
                    comment: "".into(),
                });
            }
        }
    }

    fn offset_reg(
        &mut self,
        base_reg: &VirtualRegister,
        offset_in_bytes: u64,
        span: Option<Span>,
    ) -> VirtualRegister {
        let offset_reg = self.reg_seqr.next();
        if offset_in_bytes > compiler_constants::TWELVE_BITS {
            let offs_reg = self.reg_seqr.next();
            self.number_to_reg(offset_in_bytes, &offs_reg, span.clone());
            self.bytecode.push(Op {
                opcode: either::Either::Left(VirtualOp::ADD(
                    offset_reg.clone(),
                    base_reg.clone(),
                    offs_reg,
                )),
                comment: "get offset".into(),
                owning_span: span,
            });
        } else {
            self.bytecode.push(Op {
                opcode: either::Either::Left(VirtualOp::ADDI(
                    offset_reg.clone(),
                    base_reg.clone(),
                    VirtualImmediate12 {
                        value: offset_in_bytes as u16,
                    },
                )),
                comment: "get offset".into(),
                owning_span: span,
            });
        }

        offset_reg
    }

    fn compile_state_access_quad_word(
        &mut self,
        instr_val: &Value,
        val: &Value,
        key: &Value,
        access_type: StateAccessType,
    ) -> CompileResult<()> {
        // Make sure that both val and key are pointers to B256.
<<<<<<< HEAD
        assert!(matches!(val.get_type(self.context), Some(Type::B256)));
        assert!(matches!(key.get_type(self.context), Some(Type::B256)));
        let owning_span = self.md_mgr.val_to_span(self.context, *instr_val);
=======
        assert!(matches!(
            val.get_stripped_ptr_type(self.context),
            Some(Type::B256)
        ));
        assert!(matches!(
            key.get_stripped_ptr_type(self.context),
            Some(Type::B256)
        ));
>>>>>>> 58eeb6b9

        let key_ptr = self.resolve_ptr(key);
        if key_ptr.value.is_none() {
            return key_ptr.map(|_| ());
        }
        let (key_ptr, ptr_ty, offset) = key_ptr.value.unwrap();

        // Not expecting an offset here nor a pointer cast
        assert!(offset == 0);
        assert!(ptr_ty.get_type(self.context).eq(self.context, &Type::B256));

<<<<<<< HEAD
        let val_reg = if matches!(
            &self.context.values[val.0].value,
            ValueDatum::Instruction(Instruction::IntToPtr(..))
        ) {
            match self.reg_map.get(val) {
                Some(vreg) => vreg.clone(),
                None => unreachable!("int_to_ptr instruction doesn't have vreg mapped"),
            }
        } else {
            // Expect ptr_ty here to also be b256 and offset to be whatever...
            let val_ptr = self.resolve_ptr(val);
            if val_ptr.value.is_none() {
                return val_ptr.map(|_| ());
            }
            let (val_ptr, ptr_ty, offset) = val_ptr.value.unwrap();
            // Expect the ptr_ty for val to also be B256
            assert!(ptr_ty.eq(self.context, &Type::B256));
            match self.ptr_map.get(&val_ptr) {
                Some(Storage::Stack(val_offset)) => {
                    let base_reg = self.stack_base_reg.as_ref().unwrap().clone();
                    let val_offset_in_bytes = val_offset * 8 + offset * 32;
                    self.offset_reg(&base_reg, val_offset_in_bytes, owning_span.clone())
                }
                _ => unreachable!("Unexpected storage locations for key and val"),
            }
        };
=======
        // Expect ptr_ty here to also be b256 and offset to be whatever...
        let val_ptr = self.resolve_ptr(val);
        if val_ptr.value.is_none() {
            return val_ptr.map(|_| ());
        }
        let (val_ptr, ptr_ty, offset) = val_ptr.value.unwrap();

        // Expect the ptr_ty for val to also be B256
        assert!(ptr_ty.get_type(self.context).eq(self.context, &Type::B256));
>>>>>>> 58eeb6b9

        let key_reg = match self.ptr_map.get(&key_ptr) {
            Some(Storage::Stack(key_offset)) => {
                let base_reg = self.stack_base_reg.as_ref().unwrap().clone();
                let key_offset_in_bytes = key_offset * 8;
                self.offset_reg(&base_reg, key_offset_in_bytes, owning_span.clone())
            }
            _ => unreachable!("Unexpected storage locations for key and val"),
        };

        self.bytecode.push(Op {
            opcode: Either::Left(match access_type {
                StateAccessType::Read => VirtualOp::SRWQ(val_reg, key_reg),
                StateAccessType::Write => VirtualOp::SWWQ(key_reg, val_reg),
            }),
            comment: "quad word state access".into(),
            owning_span,
        });
        ok((), Vec::new(), Vec::new())
    }

    fn compile_state_load_word(&mut self, instr_val: &Value, key: &Value) -> CompileResult<()> {
        // Make sure that the key is a pointers to B256.
        assert!(matches!(
            key.get_stripped_ptr_type(self.context),
            Some(Type::B256)
        ));

        let key_ptr = self.resolve_ptr(key);
        if key_ptr.value.is_none() {
            return key_ptr.map(|_| ());
        }
        let (key_ptr, ptr_ty, offset) = key_ptr.value.unwrap();

        // Not expecting an offset here nor a pointer cast
        assert!(offset == 0);
        assert!(ptr_ty.get_type(self.context).eq(self.context, &Type::B256));

        let load_reg = self.reg_seqr.next();
        let owning_span = self.md_mgr.val_to_span(self.context, *instr_val);
        match self.ptr_map.get(&key_ptr) {
            Some(Storage::Stack(key_offset)) => {
                let base_reg = self.stack_base_reg.as_ref().unwrap().clone();
                let key_offset_in_bytes = key_offset * 8;

                let key_reg = self.offset_reg(&base_reg, key_offset_in_bytes, owning_span.clone());

                self.bytecode.push(Op {
                    opcode: Either::Left(VirtualOp::SRW(load_reg.clone(), key_reg)),
                    comment: "single word state access".into(),
                    owning_span,
                });
            }
            _ => unreachable!("Unexpected storage location for key"),
        }

        self.reg_map.insert(*instr_val, load_reg);
        ok((), Vec::new(), Vec::new())
    }

    fn compile_state_store_word(
        &mut self,
        instr_val: &Value,
        store_val: &Value,
        key: &Value,
    ) -> CompileResult<()> {
        // Make sure that key is a pointer to B256.
        assert!(matches!(
            key.get_stripped_ptr_type(self.context),
            Some(Type::B256)
        ));

        // Make sure that store_val is a U64 value.
        assert!(matches!(
            store_val.get_type(self.context),
            Some(Type::Uint(64))
        ));
        let store_reg = self.value_to_register(store_val);

        // Expect the get_ptr here to have type b256 and offset = 0???
        let key_ptr = self.resolve_ptr(key);
        if key_ptr.value.is_none() {
            return key_ptr.map(|_| ());
        }
        let (key_ptr, ptr_ty, offset) = key_ptr.value.unwrap();

        // Not expecting an offset here nor a pointer cast
        assert!(offset == 0);
        assert!(ptr_ty.get_type(self.context).eq(self.context, &Type::B256));

        let owning_span = self.md_mgr.val_to_span(self.context, *instr_val);
        match self.ptr_map.get(&key_ptr) {
            Some(Storage::Stack(key_offset)) => {
                let base_reg = self.stack_base_reg.as_ref().unwrap().clone();
                let key_offset_in_bytes = key_offset * 8;

                let key_reg = self.offset_reg(&base_reg, key_offset_in_bytes, owning_span.clone());

                self.bytecode.push(Op {
                    opcode: Either::Left(VirtualOp::SWW(key_reg, store_reg)),
                    comment: "single word state access".into(),
                    owning_span,
                });
            }
            _ => unreachable!("Unexpected storage locations for key and store_val"),
        }

        ok((), Vec::new(), Vec::new())
    }

    fn compile_store(
        &mut self,
        instr_val: &Value,
        dst_val: &Value,
        stored_val: &Value,
    ) -> CompileResult<()> {
        let ptr = self.resolve_ptr(dst_val);
        if ptr.value.is_none() {
            return ptr.map(|_| ());
        }
        let (ptr, _ptr_ty, _offset) = ptr.value.unwrap();
        let stored_reg = self.value_to_register(stored_val);
        let is_aggregate_ptr = ptr.is_aggregate_ptr(self.context);
        let owning_span = self.md_mgr.val_to_span(self.context, *instr_val);
        match self.ptr_map.get(&ptr) {
            None => unreachable!("Bug! Trying to store to an unknown pointer."),
            Some(storage) => match storage {
                Storage::Data(_) => unreachable!("BUG! Trying to store to the data section."),
                Storage::Stack(word_offs) => {
                    let word_offs = *word_offs;
                    let store_type = ptr.get_type(self.context);
                    let store_size_in_words =
                        size_bytes_in_words!(ir_type_size_in_bytes(self.context, store_type));
                    if store_type.is_copy_type() {
                        let base_reg = self.stack_base_reg.as_ref().unwrap().clone();

                        // A single word can be stored with SW.
                        let stored_reg = if !is_aggregate_ptr {
                            // stored_reg is a value.
                            stored_reg
                        } else {
                            // stored_reg is a pointer, even though size is 1.  We need to load it.
                            let tmp_reg = self.reg_seqr.next();
                            self.bytecode.push(Op {
                                opcode: Either::Left(VirtualOp::LW(
                                    tmp_reg.clone(),
                                    stored_reg,
                                    VirtualImmediate12 { value: 0 },
                                )),
                                comment: "load for store".into(),
                                owning_span: owning_span.clone(),
                            });
                            tmp_reg
                        };
                        if word_offs > compiler_constants::TWELVE_BITS {
                            let offs_reg = self.reg_seqr.next();
                            self.number_to_reg(
                                word_offs * 8, // Base reg for SW is in bytes
                                &offs_reg,
                                owning_span.clone(),
                            );
                            self.bytecode.push(Op {
                                opcode: Either::Left(VirtualOp::ADD(
                                    offs_reg.clone(),
                                    base_reg,
                                    offs_reg.clone(),
                                )),
                                comment: "store absolute offset".into(),
                                owning_span: owning_span.clone(),
                            });
                            self.bytecode.push(Op {
                                opcode: Either::Left(VirtualOp::SW(
                                    offs_reg,
                                    stored_reg,
                                    VirtualImmediate12 { value: 0 },
                                )),
                                comment: "store value".into(),
                                owning_span,
                            });
                        } else {
                            self.bytecode.push(Op {
                                opcode: Either::Left(VirtualOp::SW(
                                    base_reg,
                                    stored_reg,
                                    VirtualImmediate12 {
                                        value: word_offs as u16,
                                    },
                                )),
                                comment: "store value".into(),
                                owning_span,
                            });
                        }
                    } else {
                        let base_reg = self.stack_base_reg.as_ref().unwrap().clone();

                        // Bigger than 1 word needs a MCPI.  XXX Or MCP if it's huge.
                        let dest_offs_reg = self.reg_seqr.next();
                        if word_offs * 8 > compiler_constants::TWELVE_BITS {
                            self.number_to_reg(word_offs * 8, &dest_offs_reg, owning_span.clone());
                            self.bytecode.push(Op {
                                opcode: either::Either::Left(VirtualOp::ADD(
                                    dest_offs_reg.clone(),
                                    base_reg,
                                    dest_offs_reg.clone(),
                                )),
                                comment: "get store offset".into(),
                                owning_span: owning_span.clone(),
                            });
                        } else {
                            self.bytecode.push(Op {
                                opcode: either::Either::Left(VirtualOp::ADDI(
                                    dest_offs_reg.clone(),
                                    base_reg,
                                    VirtualImmediate12 {
                                        value: (word_offs * 8) as u16,
                                    },
                                )),
                                comment: "get store offset".into(),
                                owning_span: owning_span.clone(),
                            });
                        }

                        if store_size_in_words * 8 > compiler_constants::TWELVE_BITS {
                            let size_reg = self.reg_seqr.next();
                            self.number_to_reg(
                                store_size_in_words * 8,
                                &size_reg,
                                owning_span.clone(),
                            );
                            self.bytecode.push(Op {
                                opcode: Either::Left(VirtualOp::MCP(
                                    dest_offs_reg,
                                    stored_reg,
                                    size_reg,
                                )),
                                comment: "store value".into(),
                                owning_span,
                            });
                        } else {
                            self.bytecode.push(Op {
                                opcode: Either::Left(VirtualOp::MCPI(
                                    dest_offs_reg,
                                    stored_reg,
                                    VirtualImmediate12 {
                                        value: (store_size_in_words * 8) as u16,
                                    },
                                )),
                                comment: "store value".into(),
                                owning_span,
                            });
                        }
                    }
                }
            },
        };
        ok((), Vec::new(), Vec::new())
    }

    fn resolve_ptr(&mut self, ptr_val: &Value) -> CompileResult<(Pointer, Pointer, u64)> {
        match &self.context.values[ptr_val.0].value {
            ValueDatum::Instruction(Instruction::GetPointer {
                base_ptr,
                ptr_ty,
                offset,
            }) => ok((*base_ptr, *ptr_ty, *offset), Vec::new(), Vec::new()),
            _otherwise => err(
                Vec::new(),
                vec![CompileError::Internal(
                    "Pointer arg for load/store is not a get_ptr instruction.",
                    self.md_mgr
                        .val_to_span(self.context, *ptr_val)
                        .unwrap_or_else(Self::empty_span),
                )],
            ),
        }
    }

    fn initialise_non_aggregate_type(
        &mut self,
        constant: &Constant,
        span: Option<Span>,
    ) -> VirtualRegister {
        // Get the constant into the namespace.
        let lit = ir_constant_to_ast_literal(constant);
        let data_id = self.data_section.insert_data_value(&lit);

        // Allocate a register for it, and a load instruction.
        let reg = self.reg_seqr.next();
        self.bytecode.push(Op {
            opcode: either::Either::Left(VirtualOp::LWDataId(reg.clone(), data_id)),
            comment: "literal instantiation".into(),
            owning_span: span,
        });

        // Insert the value into the map.
        //self.reg_map.insert(*value, reg.clone());
        //
        // Actually, no, don't.  It's possible for constant values to be
        // reused in the IR, especially with transforms which copy blocks
        // around, like inlining.  The `LW`/`LWDataId` instruction above
        // initialises that constant value but it may be in a conditional
        // block and not actually get evaluated for every possible
        // execution. So using the register later on by pulling it from
        // `self.reg_map` will have a potentially uninitialised register.
        //
        // By not putting it in the map we recreate the `LW` each time it's
        // used, which also isn't ideal.  A better solution is to put this
        // initialisation into the IR itself, and allow for analysis there
        // to determine when it may be initialised and/or reused.

        // Return register.
        reg
    }

    fn initialise_aggregate_type(
        &mut self,
        constant: &Constant,
        value_type: &Type,
        span: Option<Span>,
    ) -> VirtualRegister {
        // A constant struct or array.  We still allocate space for it on
        // the stack, but create the field or element initialisers
        // recursively.

        // Get the total size using the value type. We shouldn't use constant.ty here because
        // the actual type might containt unions which constant.ty doesn't account for.
        let total_size = size_bytes_round_up_to_word_alignment!(ir_type_size_in_bytes(
            self.context,
            value_type,
        ));
        if total_size > compiler_constants::TWENTY_FOUR_BITS {
            todo!("Enormous stack usage for locals.");
        }

        let start_reg = self.reg_seqr.next();

        // We can have zero sized structs and maybe arrays?
        if total_size > 0 {
            // Save the stack pointer.
            self.bytecode.push(Op::unowned_register_move_comment(
                start_reg.clone(),
                VirtualRegister::Constant(ConstantRegister::StackPointer),
                "save register for temporary stack value",
            ));

            let mut alloc_op = Op::unowned_stack_allocate_memory(VirtualImmediate24 {
                value: total_size as u32,
            });
            alloc_op.comment = format!(
                "allocate {} bytes for temporary {}",
                total_size,
                if matches!(&constant.value, ConstantValue::Struct(_)) {
                    "struct"
                } else {
                    "array"
                },
            );
            self.bytecode.push(alloc_op);

            // Fill in the fields.
            self.initialise_constant_memory(constant, value_type, &start_reg, 0, span);
        }

        // Return the start ptr.
        start_reg
    }

    // Get the reg corresponding to `value`. Returns None if the value is not in reg_map or is not
    // a constant.
    fn value_to_register_or_none(&mut self, value: &Value) -> Option<VirtualRegister> {
        let value_type = value.get_type(self.context).unwrap();
        match self.reg_map.get(value) {
            Some(reg) => Some(reg.clone()),
            None => {
                match &self.context.values[value.0].value {
                    // Handle constants.
                    ValueDatum::Constant(constant) => {
                        let span = self.md_mgr.val_to_span(self.context, *value);
                        match &value_type {
                            Type::Unit
                            | Type::Bool
                            | Type::Uint(_)
                            | Type::B256
                            | Type::String(_)
                            | Type::Pointer(_) => {
                                Some(self.initialise_non_aggregate_type(constant, span))
                            }
                            Type::Array(_) | Type::Struct(_) | Type::Union(_) => {
                                Some(self.initialise_aggregate_type(constant, &value_type, span))
                            }
                        }
                    }
                    _otherwise => None,
                }
            }
        }
    }

    // Same as `value_to_register_or_none` but returns a new register if no register is found or if
    // `value` is not a constant.
    fn value_to_register(&mut self, value: &Value) -> VirtualRegister {
        match self.value_to_register_or_none(value) {
            Some(reg) => reg,
            None => {
                // Just make a new register for this value.
                let reg = self.reg_seqr.next();
                self.reg_map.insert(*value, reg.clone());
                reg
            }
        }
    }

    fn number_to_reg(&mut self, offset: u64, offset_reg: &VirtualRegister, span: Option<Span>) {
        if offset > compiler_constants::TWENTY_FOUR_BITS {
            todo!("Absolutely giant arrays.");
        }

        // Use bitwise ORs and SHIFTs to crate a 24 bit value in a register.
        self.bytecode.push(Op {
            opcode: either::Either::Left(VirtualOp::ORI(
                offset_reg.clone(),
                VirtualRegister::Constant(ConstantRegister::Zero),
                VirtualImmediate12 {
                    value: (offset >> 12) as u16,
                },
            )),
            comment: "get extract offset high bits".into(),
            owning_span: span.clone(),
        });
        self.bytecode.push(Op {
            opcode: either::Either::Left(VirtualOp::SLLI(
                offset_reg.clone(),
                offset_reg.clone(),
                VirtualImmediate12 { value: 12 },
            )),
            comment: "shift extract offset high bits".into(),
            owning_span: span.clone(),
        });
        self.bytecode.push(Op {
            opcode: either::Either::Left(VirtualOp::ORI(
                offset_reg.clone(),
                offset_reg.clone(),
                VirtualImmediate12 {
                    value: (offset & 0xfff) as u16,
                },
            )),
            comment: "get extract offset low bits".into(),
            owning_span: span,
        });
    }

    // Insert asm instructions to initialise a stack variable of type `value_type` with a Constant
    // `constant`. Here, `value_type` accounts for the fact that the stack variable might include
    // unions.
    //
    // If the initialiser is smaller than `value_type` (e.g. initialising a union with one of
    // its small variants), add zero padding.
    fn initialise_constant_memory(
        &mut self,
        constant: &Constant,
        value_type: &Type,
        start_reg: &VirtualRegister,
        offs_in_words: u64,
        span: Option<Span>,
    ) -> u64 {
        let value_size = ir_type_size_in_bytes(self.context, value_type);
        let value_size_in_words = size_bytes_in_words!(value_size);

        if matches!(constant.value, ConstantValue::Undef) {
            // We don't need to actually create an initialiser, but we do need to return the
            // field size in words.
            return size_bytes_in_words!(value_size);
        }

        match &value_type {
            Type::Unit | Type::Bool | Type::Uint(_) | Type::Pointer(_) => {
                // Get the constant into the namespace.
                let lit = ir_constant_to_ast_literal(constant);
                let data_id = self.data_section.insert_data_value(&lit);

                // Load the initialiser value.
                let init_reg = self.reg_seqr.next();
                self.bytecode.push(Op {
                    opcode: either::Either::Left(VirtualOp::LWDataId(init_reg.clone(), data_id)),
                    comment: "literal instantiation for aggregate field".into(),
                    owning_span: span.clone(),
                });

                if offs_in_words > compiler_constants::TWELVE_BITS {
                    let offs_reg = self.reg_seqr.next();
                    self.number_to_reg(offs_in_words, &offs_reg, span.clone());
                    self.bytecode.push(Op {
                        opcode: either::Either::Left(VirtualOp::ADD(
                            start_reg.clone(),
                            start_reg.clone(),
                            offs_reg.clone(),
                        )),
                        comment: "calculate byte offset to aggregate field".into(),
                        owning_span: span.clone(),
                    });
                    self.bytecode.push(Op {
                        opcode: Either::Left(VirtualOp::SW(
                            start_reg.clone(),
                            init_reg,
                            VirtualImmediate12 { value: 0 },
                        )),
                        comment: "initialise aggregate field".into(),
                        owning_span: span,
                    });
                } else {
                    self.bytecode.push(Op {
                        opcode: Either::Left(VirtualOp::SW(
                            start_reg.clone(),
                            init_reg,
                            VirtualImmediate12 {
                                value: offs_in_words as u16,
                            },
                        )),
                        comment: "initialise aggregate field".into(),
                        owning_span: span,
                    });
                }

                1
            }
            Type::B256 | Type::String(_) => {
                // Get the constant into the namespace.
                let lit = ir_constant_to_ast_literal(constant);
                let data_id = self.data_section.insert_data_value(&lit);

                // Load the initialiser value.
                let init_reg = self.reg_seqr.next();
                self.bytecode.push(Op {
                    opcode: either::Either::Left(VirtualOp::LWDataId(init_reg.clone(), data_id)),
                    comment: "literal instantiation for aggregate field".into(),
                    owning_span: span.clone(),
                });

                // Write the initialiser to memory.  Most Literals are 1 word, B256 is 32 bytes and
                // needs to use a MCP instruction.
                let offs_reg = self.reg_seqr.next();
                if offs_in_words * 8 > compiler_constants::TWELVE_BITS {
                    self.number_to_reg(offs_in_words * 8, &offs_reg, span.clone());
                    self.bytecode.push(Op {
                        opcode: either::Either::Left(VirtualOp::ADD(
                            offs_reg.clone(),
                            start_reg.clone(),
                            offs_reg.clone(),
                        )),
                        comment: "calculate byte offset to aggregate field".into(),
                        owning_span: span.clone(),
                    });
                } else {
                    self.bytecode.push(Op {
                        opcode: either::Either::Left(VirtualOp::ADDI(
                            offs_reg.clone(),
                            start_reg.clone(),
                            VirtualImmediate12 {
                                value: (offs_in_words * 8) as u16,
                            },
                        )),
                        comment: "calculate byte offset to aggregate field".into(),
                        owning_span: span.clone(),
                    });
                }
                self.bytecode.push(Op {
                    opcode: Either::Left(VirtualOp::MCPI(
                        offs_reg,
                        init_reg,
                        VirtualImmediate12 {
                            value: value_size as u16,
                        },
                    )),
                    comment: "initialise aggregate field".into(),
                    owning_span: span,
                });

                value_size_in_words
            }
            Type::Array(aggregate) => {
                match (&constant.value, &self.context.aggregates[aggregate.0]) {
                    (ConstantValue::Array(items), AggregateContent::ArrayType(element_type, _)) => {
                        // Recurse for each item, accumulating the field offset and the final size.
                        items.iter().fold(0, |local_offs, item| {
                            local_offs
                                + self.initialise_constant_memory(
                                    item,
                                    element_type,
                                    start_reg,
                                    offs_in_words + local_offs,
                                    span.clone(),
                                )
                        })
                    }
                    _ => unreachable!("Inconsistent types for constant initialisation"),
                }
            }
            Type::Struct(aggregate) => {
                match (&constant.value, &self.context.aggregates[aggregate.0]) {
                    (ConstantValue::Struct(items), AggregateContent::FieldTypes(field_tys)) => {
                        // Recurse for each item, accumulating the field offset and the final size.
                        items.iter().zip(field_tys.iter()).fold(
                            0,
                            |local_offs, (item, field_tys)| {
                                local_offs
                                    + self.initialise_constant_memory(
                                        item,
                                        field_tys,
                                        start_reg,
                                        offs_in_words + local_offs,
                                        span.clone(),
                                    )
                            },
                        )
                    }
                    _ => unreachable!("Inconsistent types for constant initialisation"),
                }
            }
            Type::Union(_) => {
                // If the literal we're trying to initialise with is smaller than than the actual
                // size of the union, then a padding of zeros is required. Calculate the size of
                // the padding and set the appropriate bytes to zero.
                let constant_size = ir_type_size_in_bytes(self.context, &constant.ty);
                assert!(constant_size <= value_size);
                let padding_size = value_size - constant_size;
                let padding_size_in_words = size_bytes_in_words!(padding_size);

                if padding_size > 0 {
                    // Store padding of zeros and then store the value itself
                    let union_base_reg = self.reg_seqr.next();
                    if offs_in_words * 8 > compiler_constants::TWELVE_BITS {
                        let offs_reg = self.reg_seqr.next();
                        self.number_to_reg(offs_in_words * 8, &offs_reg, span.clone());
                        self.bytecode.push(Op {
                            opcode: either::Either::Left(VirtualOp::ADD(
                                union_base_reg.clone(),
                                start_reg.clone(),
                                offs_reg.clone(),
                            )),
                            comment: "get base pointer for union".into(),
                            owning_span: span.clone(),
                        });
                    } else {
                        self.bytecode.push(Op {
                            opcode: either::Either::Left(VirtualOp::ADDI(
                                union_base_reg.clone(),
                                start_reg.clone(),
                                VirtualImmediate12 {
                                    value: (offs_in_words * 8) as u16,
                                },
                            )),
                            comment: "get base pointer for union".into(),
                            owning_span: span.clone(),
                        });
                    }
                    self.bytecode.push(Op {
                        opcode: Either::Left(VirtualOp::MCLI(
                            union_base_reg,
                            VirtualImmediate18 {
                                value: padding_size as u32,
                            },
                        )),
                        comment: "clear padding for union initialisation".into(),
                        owning_span: span.clone(),
                    });
                }

                // Now do the actual initialisation
                self.initialise_constant_memory(
                    constant,
                    &constant.ty,
                    start_reg,
                    offs_in_words + padding_size_in_words,
                    span,
                );

                value_size_in_words
            }
        }
    }

    fn block_to_label(&mut self, block: &Block) -> Label {
        match self.label_map.get(block) {
            Some(label) => label.clone(),
            None => {
                let label = self.reg_seqr.get_label();
                self.label_map.insert(*block, label.clone());
                label
            }
        }
    }
}

fn ir_constant_to_ast_literal(constant: &Constant) -> Literal {
    match &constant.value {
        ConstantValue::Undef => unreachable!("Cannot convert 'undef' to a literal."),
        ConstantValue::Unit => Literal::U64(0), // No unit.
        ConstantValue::Bool(b) => Literal::Boolean(*b),
        ConstantValue::Uint(n) => Literal::U64(*n),
        ConstantValue::B256(bs) => Literal::B256(*bs),
        ConstantValue::String(bs) => {
            // ConstantValue::String bytes are guaranteed to be valid UTF8.
            let s = std::str::from_utf8(bs).unwrap();
            Literal::String(Span::new(std::sync::Arc::from(s), 0, s.len(), None).unwrap())
        }
        ConstantValue::Array(_) | ConstantValue::Struct(_) => {
            unreachable!("Cannot convert aggregates to a literal.")
        }
    }
}

// -------------------------------------------------------------------------------------------------

pub fn ir_type_size_in_bytes(context: &Context, ty: &Type) -> u64 {
    match ty {
        Type::Unit | Type::Bool | Type::Uint(_) | Type::Pointer(_) => 8,
        Type::B256 => 32,
        Type::String(n) => size_bytes_round_up_to_word_alignment!(n),
        Type::Array(aggregate) => {
            if let AggregateContent::ArrayType(el_ty, cnt) = &context.aggregates[aggregate.0] {
                cnt * ir_type_size_in_bytes(context, el_ty)
            } else {
                unreachable!("Wrong content for array.")
            }
        }
        Type::Struct(aggregate) => {
            if let AggregateContent::FieldTypes(field_tys) = &context.aggregates[aggregate.0] {
                // Sum up all the field sizes.
                field_tys
                    .iter()
                    .map(|field_ty| ir_type_size_in_bytes(context, field_ty))
                    .sum()
            } else {
                unreachable!("Wrong content for struct.")
            }
        }
        Type::Union(aggregate) => {
            if let AggregateContent::FieldTypes(field_tys) = &context.aggregates[aggregate.0] {
                // Find the max size for field sizes.
                field_tys
                    .iter()
                    .map(|field_ty| ir_type_size_in_bytes(context, field_ty))
                    .max()
                    .unwrap_or(0)
            } else {
                unreachable!("Wrong content for union.")
            }
        }
    }
}

// Aggregate (nested) field offset in words and size in bytes.
pub fn aggregate_idcs_to_field_layout(
    context: &Context,
    ty: &Type,
    idcs: &[u64],
) -> ((u64, u64), Type) {
    idcs.iter()
        .fold(((0, 0), *ty), |((offs, _), ty), idx| match ty {
            Type::Struct(aggregate) => {
                let idx = *idx as usize;
                let field_types = &context.aggregates[aggregate.0].field_types();
                let field_type = field_types[idx];
                let field_offs_in_bytes = field_types
                    .iter()
                    .take(idx)
                    .map(|field_ty| ir_type_size_in_bytes(context, field_ty))
                    .sum::<u64>();
                let field_size_in_bytes = ir_type_size_in_bytes(context, &field_type);

                (
                    (
                        offs + size_bytes_in_words!(field_offs_in_bytes),
                        field_size_in_bytes,
                    ),
                    field_type,
                )
            }

            Type::Union(aggregate) => {
                let idx = *idx as usize;
                let field_type = context.aggregates[aggregate.0].field_types()[idx];
                let union_size_in_bytes = ir_type_size_in_bytes(context, &ty);
                let field_size_in_bytes = ir_type_size_in_bytes(context, &field_type);

                // The union fields are at offset (union_size - variant_size) due to left padding.
                (
                    (
                        offs + size_bytes_in_words!(union_size_in_bytes - field_size_in_bytes),
                        field_size_in_bytes,
                    ),
                    field_type,
                )
            }

            _otherwise => panic!("Attempt to access field in non-aggregate."),
        })
}

// -------------------------------------------------------------------------------------------------

#[cfg(test)]
mod tests {
    use super::*;
    use sway_ir::parser::parse;

    use std::path::PathBuf;

    #[test]
    fn ir_to_asm_tests() {
        let manifest_dir = env!("CARGO_MANIFEST_DIR");
        let dir: PathBuf = format!("{}/tests/ir_to_asm", manifest_dir).into();
        for entry in std::fs::read_dir(dir).unwrap() {
            // We're only interested in the `.sw` files here.
            let path = entry.unwrap().path();
            match path.extension().unwrap().to_str() {
                Some("ir") => {
                    //
                    // Run the tests!
                    //
                    tracing::info!("---- IR To ASM: {:?} ----", path);
                    test_ir_to_asm(path);
                }
                Some("asm") | Some("disabled") => (),
                _ => panic!(
                    "File with invalid extension in tests dir: {:?}",
                    path.file_name().unwrap_or(path.as_os_str())
                ),
            }
        }
    }

    fn test_ir_to_asm(mut path: PathBuf) {
        let input_bytes = std::fs::read(&path).unwrap();
        let input = String::from_utf8_lossy(&input_bytes);

        path.set_extension("asm");

        let expected_bytes = std::fs::read(&path).unwrap();
        let expected = String::from_utf8_lossy(&expected_bytes);

        let ir = parse(&input).expect("parsed ir");
        let asm_result = compile_ir_to_asm(&ir, None);

        let mut warnings = Vec::new();
        let mut errors = Vec::new();
        let asm = asm_result.unwrap(&mut warnings, &mut errors);
        assert!(warnings.is_empty() && errors.is_empty());

        let asm_script = format!("{}", asm);
        if asm_script != expected {
            print!("{}", prettydiff::diff_lines(&expected, &asm_script));
            panic!();
        }
    }
}

// =================================================================================================<|MERGE_RESOLUTION|>--- conflicted
+++ resolved
@@ -1590,11 +1590,6 @@
         access_type: StateAccessType,
     ) -> CompileResult<()> {
         // Make sure that both val and key are pointers to B256.
-<<<<<<< HEAD
-        assert!(matches!(val.get_type(self.context), Some(Type::B256)));
-        assert!(matches!(key.get_type(self.context), Some(Type::B256)));
-        let owning_span = self.md_mgr.val_to_span(self.context, *instr_val);
-=======
         assert!(matches!(
             val.get_stripped_ptr_type(self.context),
             Some(Type::B256)
@@ -1603,7 +1598,7 @@
             key.get_stripped_ptr_type(self.context),
             Some(Type::B256)
         ));
->>>>>>> 58eeb6b9
+        let owning_span = self.md_mgr.val_to_span(self.context, *instr_val);
 
         let key_ptr = self.resolve_ptr(key);
         if key_ptr.value.is_none() {
@@ -1615,7 +1610,6 @@
         assert!(offset == 0);
         assert!(ptr_ty.get_type(self.context).eq(self.context, &Type::B256));
 
-<<<<<<< HEAD
         let val_reg = if matches!(
             &self.context.values[val.0].value,
             ValueDatum::Instruction(Instruction::IntToPtr(..))
@@ -1632,7 +1626,7 @@
             }
             let (val_ptr, ptr_ty, offset) = val_ptr.value.unwrap();
             // Expect the ptr_ty for val to also be B256
-            assert!(ptr_ty.eq(self.context, &Type::B256));
+            assert!(ptr_ty.get_type(self.context).eq(self.context, &Type::B256));
             match self.ptr_map.get(&val_ptr) {
                 Some(Storage::Stack(val_offset)) => {
                     let base_reg = self.stack_base_reg.as_ref().unwrap().clone();
@@ -1642,17 +1636,6 @@
                 _ => unreachable!("Unexpected storage locations for key and val"),
             }
         };
-=======
-        // Expect ptr_ty here to also be b256 and offset to be whatever...
-        let val_ptr = self.resolve_ptr(val);
-        if val_ptr.value.is_none() {
-            return val_ptr.map(|_| ());
-        }
-        let (val_ptr, ptr_ty, offset) = val_ptr.value.unwrap();
-
-        // Expect the ptr_ty for val to also be B256
-        assert!(ptr_ty.get_type(self.context).eq(self.context, &Type::B256));
->>>>>>> 58eeb6b9
 
         let key_reg = match self.ptr_map.get(&key_ptr) {
             Some(Storage::Stack(key_offset)) => {
