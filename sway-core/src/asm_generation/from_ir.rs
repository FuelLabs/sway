use super::{
    asm_builder::AsmBuilder,
    checks::check_invalid_opcodes,
    finalized_asm::FinalizedAsm,
    programs::{AbstractProgram, ProgramKind},
    register_sequencer::RegisterSequencer,
    DataId, DataSection,
};

use crate::{error::*, BuildConfig};

use sway_ir::*;

pub fn compile_ir_to_asm(
    ir: &Context,
    build_config: Option<&BuildConfig>,
) -> CompileResult<FinalizedAsm> {
    // Eventually when we get this 'correct' with no hacks we'll want to compile all the modules
    // separately and then use a linker to connect them.  This way we could also keep binary caches
    // of libraries and link against them, rather than recompile everything each time.  For now we
    // assume there is one module.
    assert!(ir.module_iter().count() == 1);

    let mut warnings: Vec<CompileWarning> = Vec::new();
    let mut errors: Vec<CompileError> = Vec::new();

    let module = ir.module_iter().next().unwrap();
    let abstract_program = check!(
        compile_module_to_asm(RegisterSequencer::new(), ir, module),
        return err(warnings, errors),
        warnings,
        errors
    );

    if build_config
        .map(|cfg| cfg.print_intermediate_asm)
        .unwrap_or(false)
    {
        println!(";; --- ABSTRACT VIRTUAL PROGRAM ---\n");
        println!("{abstract_program}\n");
    }

    let allocated_program = abstract_program.into_allocated_program();

    if build_config
        .map(|cfg| cfg.print_intermediate_asm)
        .unwrap_or(false)
    {
        println!(";; --- ABSTRACT ALLOCATED PROGRAM ---\n");
        println!("{allocated_program}");
    }

    let final_program = allocated_program.into_final_program();

    if build_config
        .map(|cfg| cfg.print_finalized_asm)
        .unwrap_or(false)
    {
        println!(";; --- FINAL PROGRAM ---\n");
        println!("{final_program}");
    }

    let final_asm = final_program.finalize();

    check!(
        check_invalid_opcodes(&final_asm),
        return err(warnings, errors),
        warnings,
        errors
    );

    ok(final_asm, warnings, errors)
}

fn compile_module_to_asm(
    reg_seqr: RegisterSequencer,
    context: &Context,
    module: Module,
) -> CompileResult<AbstractProgram> {
    let mut builder = AsmBuilder::new(DataSection::default(), reg_seqr, context);

    // Pre-create labels for all functions before we generate other code, so we can call them
    // before compiling them if needed.
    for func in module.function_iter(context) {
        builder.func_to_labels(&func);
    }

    let mut warnings = Vec::new();
    let mut errors = Vec::new();

    for function in module.function_iter(context) {
        check!(
            builder.compile_function(function),
            return err(warnings, errors),
            warnings,
            errors
        );
    }

    // Get the compiled result and massage a bit for the AbstractProgram.
    let (data_section, reg_seqr, entries, non_entries) = builder.finalize();
    let entries = entries
        .into_iter()
        .map(|(func, label, ops)| {
            let selector = func.get_selector(context);
            (selector, label, ops)
        })
        .collect();
    let kind = match module.get_kind(context) {
        Kind::Contract => ProgramKind::Contract,
        Kind::Script => ProgramKind::Script,
        Kind::Library | Kind::Predicate => todo!("libraries and predicates coming soon!"),
    };

    ok(
        AbstractProgram::new(kind, data_section, entries, non_entries, reg_seqr),
        warnings,
        errors,
    )
}

// -------------------------------------------------------------------------------------------------

#[macro_export]
macro_rules! size_bytes_in_words {
    ($bytes_expr: expr) => {
        ($bytes_expr + 7) / 8
    };
}

// This is a mouthful...
#[macro_export]
macro_rules! size_bytes_round_up_to_word_alignment {
    ($bytes_expr: expr) => {
        ($bytes_expr + 7) - (($bytes_expr + 7) % 8)
    };
}

// NOTE: For stack storage we need to be aware:
// - sizes are in bytes; CFEI reserves in bytes.
// - offsets are in 64-bit words; LW/SW reads/writes to word offsets. XXX Wrap in a WordOffset struct.

#[derive(Clone, Debug)]
pub(super) enum Storage {
    Data(DataId), // Const storage in the data section.
    Stack(u64), // Storage in the runtime stack starting at an absolute word offset.  Essentially a global.
}

pub enum StateAccessType {
    Read,
    Write,
}

<<<<<<< HEAD
impl<'ir> AsmBuilder<'ir> {
    fn new(data_section: DataSection, reg_seqr: RegisterSequencer, context: &'ir Context) -> Self {
        AsmBuilder {
            data_section,
            reg_seqr,
            label_map: HashMap::new(),
            reg_map: HashMap::new(),
            ptr_map: HashMap::new(),
            stack_base_reg: None,
            context,
            md_mgr: MetadataManager::default(),
            bytecode: Vec::new(),
        }
    }

    // This is here temporarily for in the case when the IR can't absolutely provide a valid span,
    // until we can improve ASM block parsing and verification mostly. It's where it's needed the
    // most, for returning failure errors.  If we move ASM verification to the parser and semantic
    // analysis then ASM block conversion shouldn't/can't fail and we won't need to provide a
    // guaranteed to be available span.
    fn empty_span() -> Span {
        let msg = "unknown source location";
        Span::new(Arc::from(msg), 0, msg.len(), None).unwrap()
    }

    // Handle loading the arguments of a contract call
    fn compile_fn_args(&mut self, function: Function) {
        // We treat contract methods differently. Contract methods have selectors.
        let is_contract_method = function.has_selector(self.context);

        match function.args_iter(self.context).count() {
            // Nothing to do if there are no arguments
            0 => (),

            // A special case for when there's only a single arg, its value (or address) is placed
            // directly in the base register.
            1 => {
                let (_, val) = function.args_iter(self.context).next().unwrap();
                let single_arg_reg = self.value_to_register(val);

                if is_contract_method {
                    self.read_args_value_from_frame(&single_arg_reg);
                } else {
                    self.read_args_value_from_script_data(&single_arg_reg);

                    if val.get_type(self.context).unwrap().is_copy_type() {
                        self.bytecode.push(Op {
                            opcode: either::Either::Left(VirtualOp::LW(
                                single_arg_reg.clone(),
                                single_arg_reg.clone(),
                                VirtualImmediate12 { value: 0 },
                            )),
                            comment: "Load main fn parameter".into(),
                            owning_span: None,
                        });
                    }
                }
            }

            // Otherwise, the args are bundled together and pointed to by the base register.
            _ => {
                let args_base_reg = self.reg_seqr.next();

                if is_contract_method {
                    self.read_args_value_from_frame(&args_base_reg);
                } else {
                    self.read_args_value_from_script_data(&args_base_reg);
                }

                // Successively load each argument. The asm generated depends on the arg type size
                // and whether the offset fits in a 12-bit immediate.
                let mut arg_word_offset = 0;
                for (name, val) in function.args_iter(self.context) {
                    let current_arg_reg = self.value_to_register(val);
                    let arg_type = val.get_type(self.context).unwrap();
                    let arg_type_size_bytes = ir_type_size_in_bytes(self.context, &arg_type);
                    if arg_type.is_copy_type() {
                        if arg_word_offset > compiler_constants::TWELVE_BITS {
                            let offs_reg = self.reg_seqr.next();
                            self.bytecode.push(Op {
                                opcode: Either::Left(VirtualOp::ADD(
                                    args_base_reg.clone(),
                                    args_base_reg.clone(),
                                    offs_reg.clone(),
                                )),
                                comment: format!("Get offset for arg {}", name),
                                owning_span: None,
                            });
                            self.bytecode.push(Op {
                                opcode: Either::Left(VirtualOp::LW(
                                    current_arg_reg.clone(),
                                    offs_reg,
                                    VirtualImmediate12 { value: 0 },
                                )),
                                comment: format!("Get arg {}", name),
                                owning_span: None,
                            });
                        } else {
                            self.bytecode.push(Op {
                                opcode: Either::Left(VirtualOp::LW(
                                    current_arg_reg.clone(),
                                    args_base_reg.clone(),
                                    VirtualImmediate12 {
                                        value: arg_word_offset as u16,
                                    },
                                )),
                                comment: format!("Get arg {}", name),
                                owning_span: None,
                            });
                        }
                    } else if arg_word_offset * 8 > compiler_constants::TWELVE_BITS {
                        let offs_reg = self.reg_seqr.next();
                        self.number_to_reg(arg_word_offset * 8, &offs_reg, None);
                        self.bytecode.push(Op {
                            opcode: either::Either::Left(VirtualOp::ADD(
                                current_arg_reg.clone(),
                                args_base_reg.clone(),
                                offs_reg,
                            )),
                            comment: format!("Get offset or arg {}", name),
                            owning_span: None,
                        });
                    } else {
                        self.bytecode.push(Op {
                            opcode: either::Either::Left(VirtualOp::ADDI(
                                current_arg_reg.clone(),
                                args_base_reg.clone(),
                                VirtualImmediate12 {
                                    value: (arg_word_offset * 8) as u16,
                                },
                            )),
                            comment: format!("Get address for arg {}", name),
                            owning_span: None,
                        });
                    }

                    arg_word_offset += size_bytes_in_words!(arg_type_size_bytes);
                }
            }
        }
    }

    // Read the argument(s) base from the call frame.
    fn read_args_value_from_frame(&mut self, reg: &VirtualRegister) {
        self.bytecode.push(Op {
            opcode: Either::Left(VirtualOp::LW(
                reg.clone(),
                VirtualRegister::Constant(ConstantRegister::FramePointer),
                // see https://github.com/FuelLabs/fuel-specs/pull/193#issuecomment-876496372
                VirtualImmediate12 { value: 74 },
            )),
            comment: "Base register for method parameter".into(),
            owning_span: None,
        });
    }

    // Read the argument(s) base from the script data.
    fn read_args_value_from_script_data(&mut self, reg: &VirtualRegister) {
        self.bytecode.push(Op {
            opcode: either::Either::Left(VirtualOp::GTF(
                reg.clone(),
                VirtualRegister::Constant(ConstantRegister::Zero),
                VirtualImmediate12 {
                    value: GTFArgs::ScriptData as u16,
                },
            )),
            comment: "Base register for main fn parameter".into(),
            owning_span: None,
        });
    }

    fn add_locals(&mut self, function: Function) {
        // If they're immutable and have a constant initialiser then they go in the data section.
        // Otherwise they go in runtime allocated space, either a register or on the stack.
        //
        // Stack offsets are in words to both enforce alignment and simplify use with LW/SW.
        let mut stack_base = 0_u64;
        for (_name, ptr) in function.locals_iter(self.context) {
            let ptr_content = &self.context.pointers[ptr.0];
            if !ptr_content.is_mutable && ptr_content.initializer.is_some() {
                let constant = ptr_content.initializer.as_ref().unwrap();
                let lit = ir_constant_to_ast_literal(constant);
                let data_id = self.data_section.insert_data_value(&lit);
                self.ptr_map.insert(*ptr, Storage::Data(data_id));
            } else {
                match ptr_content.ty {
                    Type::Unit | Type::Bool | Type::Uint(_) | Type::Pointer(_) => {
                        self.ptr_map.insert(*ptr, Storage::Stack(stack_base));
                        stack_base += 1;
                    }
                    Type::B256 => {
                        // XXX Like strings, should we just reserve space for a pointer?
                        self.ptr_map.insert(*ptr, Storage::Stack(stack_base));
                        stack_base += 4;
                    }
                    Type::String(n) => {
                        // Strings are always constant and used by reference, so we only store the
                        // pointer on the stack.
                        self.ptr_map.insert(*ptr, Storage::Stack(stack_base));
                        stack_base += size_bytes_round_up_to_word_alignment!(n)
                    }
                    Type::Array(_) | Type::Struct(_) | Type::Union(_) => {
                        // Store this aggregate at the current stack base.
                        self.ptr_map.insert(*ptr, Storage::Stack(stack_base));

                        // Reserve space by incrementing the base.
                        stack_base += size_bytes_in_words!(ir_type_size_in_bytes(
                            self.context,
                            &ptr_content.ty
                        ));
                    }
                };
            }
        }

        // Reserve space on the stack for ALL our locals which require it.
        if !self.ptr_map.is_empty() {
            let base_reg = self.reg_seqr.next();
            self.bytecode.push(Op::unowned_register_move_comment(
                base_reg.clone(),
                VirtualRegister::Constant(ConstantRegister::StackPointer),
                "save locals base register",
            ));

            // It's possible (though undesirable) to have empty local data structures only.
            if stack_base != 0 {
                if stack_base * 8 > compiler_constants::TWENTY_FOUR_BITS {
                    todo!("Enormous stack usage for locals.");
                }
                let mut alloc_op = Op::unowned_stack_allocate_memory(VirtualImmediate24 {
                    value: (stack_base * 8) as u32,
                });
                alloc_op.comment = format!("allocate {} bytes for all locals", stack_base * 8);
                self.bytecode.push(alloc_op);
            }
            self.stack_base_reg = Some(base_reg);
        }
    }

    fn add_block_label(&mut self, block: Block) {
        if &block.get_label(self.context) != "entry" {
            let label = self.block_to_label(&block);
            self.bytecode.push(Op::unowned_jump_label(label))
        }
    }

    fn add_label(&mut self) -> Label {
        let label = self.reg_seqr.get_label();
        self.bytecode.push(Op::unowned_jump_label(label.clone()));
        label
    }

    fn finalize(self) -> CompileResult<(DataSection, Vec<Op>, RegisterSequencer)> {
        // XXX Assuming no warnings...
        ok(
            (self.data_section, self.bytecode, self.reg_seqr),
            Vec::new(),
            Vec::new(),
        )
    }

    fn compile_function(&mut self, function: Function) -> CompileResult<()> {
        if function.has_selector(self.context) {
            // Add a comment noting that this is a named contract method.
            self.bytecode.push(Op::new_comment(format!(
                "contract method: {}, selector: 0x{}",
                function.get_name(self.context),
                function
                    .get_selector(self.context)
                    .unwrap()
                    .into_iter()
                    .map(|b| format!("{b:02x}"))
                    .collect::<String>()
            )));
        }

        // Compile instructions.
        self.add_locals(function);
        self.compile_fn_args(function);
        let mut warnings = Vec::new();
        let mut errors = Vec::new();
        for block in function.block_iter(self.context) {
            self.add_block_label(block);
            for instr_val in block.instruction_iter(self.context) {
                check!(
                    self.compile_instruction(&instr_val),
                    return err(warnings, errors),
                    warnings,
                    errors
                );
            }
        }
        ok((), warnings, errors)
    }

    fn compile_instruction(&mut self, instr_val: &Value) -> CompileResult<()> {
        let mut warnings = Vec::new();
        let mut errors = Vec::new();
        if let ValueDatum::Instruction(instruction) = &self.context.values[instr_val.0].value {
            match instruction {
                Instruction::AddrOf(arg) => self.compile_addr_of(instr_val, arg),
                Instruction::AsmBlock(asm, args) => {
                    check!(
                        self.compile_asm_block(instr_val, asm, args),
                        return err(warnings, errors),
                        warnings,
                        errors
                    )
                }
                Instruction::BitCast(val, ty) => self.compile_bitcast(instr_val, val, ty),
                Instruction::BinaryOp { op, arg1, arg2 } => {
                    self.compile_binary_op(instr_val, op, arg1, arg2)
                }
                Instruction::Branch(to_block) => self.compile_branch(to_block),
                Instruction::Call(..) => {
                    errors.push(CompileError::Internal(
                        "Calls are not yet supported.",
                        self.md_mgr
                            .val_to_span(self.context, *instr_val)
                            .unwrap_or_else(Self::empty_span),
                    ));
                    return err(warnings, errors);
                }
                Instruction::Cmp(pred, lhs_value, rhs_value) => {
                    self.compile_cmp(instr_val, pred, lhs_value, rhs_value)
                }
                Instruction::ConditionalBranch {
                    cond_value,
                    true_block,
                    false_block,
                } => check!(
                    self.compile_conditional_branch(cond_value, true_block, false_block),
                    return err(warnings, errors),
                    warnings,
                    errors
                ),
                Instruction::ContractCall {
                    params,
                    coins,
                    asset_id,
                    gas,
                    ..
                } => self.compile_contract_call(instr_val, params, coins, asset_id, gas),
                Instruction::ExtractElement {
                    array,
                    ty,
                    index_val,
                } => self.compile_extract_element(instr_val, array, ty, index_val),
                Instruction::ExtractValue {
                    aggregate, indices, ..
                } => self.compile_extract_value(instr_val, aggregate, indices),
                Instruction::GetStorageKey => {
                    check!(
                        self.compile_get_storage_key(instr_val),
                        return err(warnings, errors),
                        warnings,
                        errors
                    )
                }
                Instruction::GetPointer {
                    base_ptr,
                    ptr_ty,
                    offset,
                } => self.compile_get_pointer(instr_val, base_ptr, ptr_ty, *offset),
                Instruction::Gtf { index, tx_field_id } => {
                    self.compile_gtf(instr_val, index, *tx_field_id)
                }
                Instruction::InsertElement {
                    array,
                    ty,
                    value,
                    index_val,
                } => self.compile_insert_element(instr_val, array, ty, value, index_val),
                Instruction::InsertValue {
                    aggregate,
                    value,
                    indices,
                    ..
                } => self.compile_insert_value(instr_val, aggregate, value, indices),
                Instruction::IntToPtr(val, _) => self.compile_int_to_ptr(instr_val, val),
                Instruction::Load(src_val) => check!(
                    self.compile_load(instr_val, src_val),
                    return err(warnings, errors),
                    warnings,
                    errors
                ),
                Instruction::Log {
                    log_val,
                    log_ty,
                    log_id,
                } => self.compile_log(instr_val, log_val, log_ty, log_id),
                Instruction::Nop => (),
                Instruction::ReadRegister(reg) => self.compile_read_register(instr_val, reg),
                Instruction::Ret(ret_val, ty) => self.compile_ret(instr_val, ret_val, ty),
                Instruction::StateLoadQuadWord { load_val, key } => check!(
                    self.compile_state_access_quad_word(
                        instr_val,
                        load_val,
                        key,
                        StateAccessType::Read
                    ),
                    return err(warnings, errors),
                    warnings,
                    errors
                ),
                Instruction::StateLoadWord(key) => check!(
                    self.compile_state_load_word(instr_val, key),
                    return err(warnings, errors),
                    warnings,
                    errors
                ),
                Instruction::StateStoreQuadWord { stored_val, key } => check!(
                    self.compile_state_access_quad_word(
                        instr_val,
                        stored_val,
                        key,
                        StateAccessType::Write
                    ),
                    return err(warnings, errors),
                    warnings,
                    errors
                ),
                Instruction::StateStoreWord { stored_val, key } => check!(
                    self.compile_state_store_word(instr_val, stored_val, key),
                    return err(warnings, errors),
                    warnings,
                    errors
                ),
                Instruction::Store {
                    dst_val,
                    stored_val,
                } => check!(
                    self.compile_store(instr_val, dst_val, stored_val),
                    return err(warnings, errors),
                    warnings,
                    errors
                ),
            }
        } else {
            errors.push(CompileError::Internal(
                "Value not an instruction.",
                self.md_mgr
                    .val_to_span(self.context, *instr_val)
                    .unwrap_or_else(Self::empty_span),
            ));
        }
        ok((), warnings, errors)
    }

    // OK, I began by trying to translate the IR ASM block data structures back into AST data
    // structures which I could feed to the code in asm_generation/expression/mod.rs where it
    // compiles the inline ASM.  But it's more work to do that than to just re-implement that
    // algorithm with the IR data here.

    fn compile_asm_block(
        &mut self,
        instr_val: &Value,
        asm: &AsmBlock,
        asm_args: &[AsmArg],
    ) -> CompileResult<()> {
        let mut warnings: Vec<CompileWarning> = Vec::new();
        let mut errors: Vec<CompileError> = Vec::new();
        let mut inline_reg_map = HashMap::new();
        let mut inline_ops = Vec::new();
        for AsmArg { name, initializer } in asm_args {
            assert_or_warn!(
                ConstantRegister::parse_register_name(name.as_str()).is_none(),
                warnings,
                name.span().clone(),
                Warning::ShadowingReservedRegister {
                    reg_name: name.clone()
                }
            );
            let arg_reg = initializer
                .map(|init_val| self.value_to_register(&init_val))
                .unwrap_or_else(|| self.reg_seqr.next());
            inline_reg_map.insert(name.as_str(), arg_reg);
        }

        let realize_register = |reg_name: &str| {
            inline_reg_map.get(reg_name).cloned().or_else(|| {
                ConstantRegister::parse_register_name(reg_name).map(&VirtualRegister::Constant)
            })
        };

        // For each opcode in the asm expression, attempt to parse it into an opcode and
        // replace references to the above registers with the newly allocated ones.
        let asm_block = &self.context.asm_blocks[asm.0];
        for op in &asm_block.body {
            let replaced_registers = op
                .args
                .iter()
                .map(|reg_name| -> Result<_, CompileError> {
                    realize_register(reg_name.as_str()).ok_or_else(|| {
                        CompileError::UnknownRegister {
                            span: reg_name.span(),
                            initialized_registers: inline_reg_map
                                .iter()
                                .map(|(name, _)| *name)
                                .collect::<Vec<_>>()
                                .join("\n"),
                        }
                    })
                })
                .filter_map(|res| match res {
                    Err(e) => {
                        errors.push(e);
                        None
                    }
                    Ok(o) => Some(o),
                })
                .collect::<Vec<VirtualRegister>>();

            // Parse the actual op and registers.
            let op_span = self
                .md_mgr
                .md_to_span(self.context, op.metadata)
                .unwrap_or_else(Self::empty_span);
            let opcode = check!(
                Op::parse_opcode(
                    &op.name,
                    &replaced_registers,
                    &op.immediate,
                    op_span.clone(),
                ),
                return err(warnings, errors),
                warnings,
                errors
            );

            inline_ops.push(Op {
                opcode: either::Either::Left(opcode),
                comment: "asm block".into(),
                owning_span: Some(op_span),
            });
        }

        // Now, load the designated asm return register into the desired return register, but only
        // if it was named.
        if let Some(ret_reg_name) = &asm_block.return_name {
            // Lookup and replace the return register.
            let ret_reg = match realize_register(ret_reg_name.as_str()) {
                Some(reg) => reg,
                None => {
                    errors.push(CompileError::UnknownRegister {
                        initialized_registers: inline_reg_map
                            .iter()
                            .map(|(name, _)| name.to_string())
                            .collect::<Vec<_>>()
                            .join("\n"),
                        span: ret_reg_name.span(),
                    });
                    return err(warnings, errors);
                }
            };
            let instr_reg = self.reg_seqr.next();
            inline_ops.push(Op {
                opcode: Either::Left(VirtualOp::MOVE(instr_reg.clone(), ret_reg)),
                comment: "return value from inline asm".into(),
                owning_span: self.md_mgr.val_to_span(self.context, *instr_val),
            });
            self.reg_map.insert(*instr_val, instr_reg);
        }

        self.bytecode.append(&mut inline_ops);

        ok((), warnings, errors)
    }

    fn compile_addr_of(&mut self, instr_val: &Value, arg: &Value) {
        let reg = self.value_to_register(arg);
        self.reg_map.insert(*instr_val, reg);
    }

    fn compile_bitcast(&mut self, instr_val: &Value, bitcast_val: &Value, to_type: &Type) {
        let val_reg = self.value_to_register(bitcast_val);
        let reg = if let Type::Bool = to_type {
            // This may not be necessary if we just treat a non-zero value as 'true'.
            let res_reg = self.reg_seqr.next();
            self.bytecode.push(Op {
                opcode: Either::Left(VirtualOp::EQ(
                    res_reg.clone(),
                    val_reg,
                    VirtualRegister::Constant(ConstantRegister::Zero),
                )),
                comment: "convert to inversed boolean".into(),
                owning_span: self.md_mgr.val_to_span(self.context, *instr_val),
            });
            self.bytecode.push(Op {
                opcode: Either::Left(VirtualOp::XORI(
                    res_reg.clone(),
                    res_reg.clone(),
                    VirtualImmediate12 { value: 1 },
                )),
                comment: "invert boolean".into(),
                owning_span: self.md_mgr.val_to_span(self.context, *instr_val),
            });
            res_reg
        } else {
            // This is a no-op, although strictly speaking Unit should probably be compiled as
            // a zero.
            val_reg
        };
        self.reg_map.insert(*instr_val, reg);
    }

    fn compile_binary_op(
        &mut self,
        instr_val: &Value,
        op: &BinaryOpKind,
        arg1: &Value,
        arg2: &Value,
    ) {
        let val1_reg = self.value_to_register(arg1);
        let val2_reg = self.value_to_register(arg2);
        let res_reg = self.reg_seqr.next();
        let opcode = match op {
            BinaryOpKind::Add => Either::Left(VirtualOp::ADD(res_reg.clone(), val1_reg, val2_reg)),
            BinaryOpKind::Sub => Either::Left(VirtualOp::SUB(res_reg.clone(), val1_reg, val2_reg)),
            BinaryOpKind::Mul => Either::Left(VirtualOp::MUL(res_reg.clone(), val1_reg, val2_reg)),
            BinaryOpKind::Div => Either::Left(VirtualOp::DIV(res_reg.clone(), val1_reg, val2_reg)),
        };
        self.bytecode.push(Op {
            opcode,
            comment: String::new(),
            owning_span: self.md_mgr.val_to_span(self.context, *instr_val),
        });

        self.reg_map.insert(*instr_val, res_reg);
    }

    fn compile_branch(&mut self, to_block: &(Block, Vec<Value>)) {
        self.compile_branch_to_phi_value(to_block);

        let label = self.block_to_label(&to_block.0);
        self.bytecode.push(Op::jump_to_label(label));
    }

    fn compile_cmp(
        &mut self,
        instr_val: &Value,
        pred: &Predicate,
        lhs_value: &Value,
        rhs_value: &Value,
    ) {
        let lhs_reg = self.value_to_register(lhs_value);
        let rhs_reg = self.value_to_register(rhs_value);
        let res_reg = self.reg_seqr.next();
        match pred {
            Predicate::Equal => {
                self.bytecode.push(Op {
                    opcode: Either::Left(VirtualOp::EQ(res_reg.clone(), lhs_reg, rhs_reg)),
                    comment: String::new(),
                    owning_span: self.md_mgr.val_to_span(self.context, *instr_val),
                });
            }
        }
        self.reg_map.insert(*instr_val, res_reg);
    }

    fn compile_conditional_branch(
        &mut self,
        cond_value: &Value,
        true_block: &(Block, Vec<Value>),
        false_block: &(Block, Vec<Value>),
    ) -> CompileResult<()> {
        if true_block == false_block && true_block.0.num_args(self.context) > 0 {
            return err(
                Vec::new(),
                vec![CompileError::Internal(
                    "Cannot compile CBR with both branches going to same dest block",
                    self.md_mgr
                        .val_to_span(self.context, *cond_value)
                        .unwrap_or_else(Self::empty_span),
                )],
            );
        }
        self.compile_branch_to_phi_value(true_block);
        self.compile_branch_to_phi_value(false_block);

        let cond_reg = self.value_to_register(cond_value);

        let true_label = self.block_to_label(&true_block.0);
        self.bytecode
            .push(Op::jump_if_not_zero(cond_reg, true_label));

        let false_label = self.block_to_label(&false_block.0);
        self.bytecode.push(Op::jump_to_label(false_label));

        ok((), vec![], vec![])
    }

    fn compile_branch_to_phi_value(&mut self, to_block: &(Block, Vec<Value>)) {
        for (i, param) in to_block.1.iter().enumerate() {
            // We only need a MOVE here if param is actually assigned to a register
            if let Some(local_reg) = self.value_to_register_or_none(param) {
                let phi_reg = self.value_to_register(&to_block.0.get_arg(self.context, i).unwrap());
                self.bytecode.push(Op::unowned_register_move_comment(
                    phi_reg,
                    local_reg,
                    "parameter from branch to block argument",
                ));
            }
        }
    }

    #[allow(clippy::too_many_arguments)]
    fn compile_contract_call(
        &mut self,
        instr_val: &Value,
        params: &Value,
        coins: &Value,
        asset_id: &Value,
        gas: &Value,
    ) {
        let ra_pointer = self.value_to_register(params);
        let coins_register = self.value_to_register(coins);
        let asset_id_register = self.value_to_register(asset_id);
        let gas_register = self.value_to_register(gas);

        self.bytecode.push(Op {
            opcode: Either::Left(VirtualOp::CALL(
                ra_pointer,
                coins_register,
                asset_id_register,
                gas_register,
            )),
            comment: "call external contract".into(),
            owning_span: self.md_mgr.val_to_span(self.context, *instr_val),
        });

        // now, move the return value of the contract call to the return register.
        // TODO validate RETL matches the expected type (this is a comment from the old codegen)
        let instr_reg = self.reg_seqr.next();
        self.bytecode.push(Op::unowned_register_move(
            instr_reg.clone(),
            VirtualRegister::Constant(ConstantRegister::ReturnValue),
        ));
        self.reg_map.insert(*instr_val, instr_reg);
    }

    fn compile_extract_element(
        &mut self,
        instr_val: &Value,
        array: &Value,
        ty: &Aggregate,
        index_val: &Value,
    ) {
        // Base register should pointer to some stack allocated memory.
        let base_reg = self.value_to_register(array);

        // Index value is the array element index, not byte nor word offset.
        let index_reg = self.value_to_register(index_val);
        let rel_offset_reg = match index_reg {
            VirtualRegister::Virtual(_) => {
                // We can reuse the register.
                index_reg.clone()
            }
            VirtualRegister::Constant(_) => {
                // We have a constant register, cannot reuse it.
                self.reg_seqr.next()
            }
        };

        // We could put the OOB check here, though I'm now thinking it would be too wasteful.
        // See compile_bounds_assertion() in expression/array.rs (or look in Git history).

        let instr_reg = self.reg_seqr.next();
        let owning_span = self.md_mgr.val_to_span(self.context, *instr_val);
        let elem_type = ty.get_elem_type(self.context).unwrap();
        let elem_size = ir_type_size_in_bytes(self.context, &elem_type);
        if elem_type.is_copy_type() {
            self.bytecode.push(Op {
                opcode: Either::Left(VirtualOp::MULI(
                    rel_offset_reg.clone(),
                    index_reg,
                    VirtualImmediate12 { value: 8 },
                )),
                comment: "extract_element relative offset".into(),
                owning_span: owning_span.clone(),
            });
            let elem_offs_reg = self.reg_seqr.next();
            self.bytecode.push(Op {
                opcode: Either::Left(VirtualOp::ADD(
                    elem_offs_reg.clone(),
                    base_reg,
                    rel_offset_reg,
                )),
                comment: "extract_element absolute offset".into(),
                owning_span: owning_span.clone(),
            });
            self.bytecode.push(Op {
                opcode: Either::Left(VirtualOp::LW(
                    instr_reg.clone(),
                    elem_offs_reg,
                    VirtualImmediate12 { value: 0 },
                )),
                comment: "extract_element".into(),
                owning_span,
            });
        } else {
            // Value too big for a register, so we return the memory offset.
            if elem_size > compiler_constants::TWELVE_BITS {
                let size_data_id = self
                    .data_section
                    .insert_data_value(&Literal::U64(elem_size));
                let size_reg = self.reg_seqr.next();
                self.bytecode.push(Op {
                    opcode: Either::Left(VirtualOp::LWDataId(size_reg.clone(), size_data_id)),
                    owning_span: owning_span.clone(),
                    comment: "loading element size for relative offset".into(),
                });
                self.bytecode.push(Op {
                    opcode: Either::Left(VirtualOp::MUL(instr_reg.clone(), index_reg, size_reg)),
                    comment: "extract_element relative offset".into(),
                    owning_span: owning_span.clone(),
                });
            } else {
                self.bytecode.push(Op {
                    opcode: Either::Left(VirtualOp::MULI(
                        instr_reg.clone(),
                        index_reg,
                        VirtualImmediate12 {
                            value: elem_size as u16,
                        },
                    )),
                    comment: "extract_element relative offset".into(),
                    owning_span: owning_span.clone(),
                });
            }
            self.bytecode.push(Op {
                opcode: Either::Left(VirtualOp::ADD(
                    instr_reg.clone(),
                    base_reg,
                    instr_reg.clone(),
                )),
                comment: "extract_element absolute offset".into(),
                owning_span,
            });
        }

        self.reg_map.insert(*instr_val, instr_reg);
    }

    fn compile_extract_value(&mut self, instr_val: &Value, aggregate_val: &Value, indices: &[u64]) {
        // Base register should pointer to some stack allocated memory.
        let base_reg = self.value_to_register(aggregate_val);
        let ((extract_offset, _), field_type) = aggregate_idcs_to_field_layout(
            self.context,
            &aggregate_val.get_stripped_ptr_type(self.context).unwrap(),
            indices,
        );

        let instr_reg = self.reg_seqr.next();
        let owning_span = self.md_mgr.val_to_span(self.context, *instr_val);
        if field_type.is_copy_type() {
            if extract_offset > compiler_constants::TWELVE_BITS {
                let offset_reg = self.reg_seqr.next();
                self.number_to_reg(extract_offset, &offset_reg, owning_span.clone());
                self.bytecode.push(Op {
                    opcode: Either::Left(VirtualOp::ADD(
                        offset_reg.clone(),
                        base_reg.clone(),
                        base_reg,
                    )),
                    comment: "add array base to offset".into(),
                    owning_span: owning_span.clone(),
                });
                self.bytecode.push(Op {
                    opcode: Either::Left(VirtualOp::LW(
                        instr_reg.clone(),
                        offset_reg,
                        VirtualImmediate12 { value: 0 },
                    )),
                    comment: format!(
                        "extract_value @ {}",
                        indices
                            .iter()
                            .map(|idx| format!("{}", idx))
                            .collect::<Vec<String>>()
                            .join(",")
                    ),
                    owning_span,
                });
            } else {
                self.bytecode.push(Op {
                    opcode: Either::Left(VirtualOp::LW(
                        instr_reg.clone(),
                        base_reg,
                        VirtualImmediate12 {
                            value: extract_offset as u16,
                        },
                    )),
                    comment: format!(
                        "extract_value @ {}",
                        indices
                            .iter()
                            .map(|idx| format!("{}", idx))
                            .collect::<Vec<String>>()
                            .join(",")
                    ),
                    owning_span,
                });
            }
        } else {
            // Value too big for a register, so we return the memory offset.
            if extract_offset * 8 > compiler_constants::TWELVE_BITS {
                let offset_reg = self.reg_seqr.next();
                self.number_to_reg(extract_offset * 8, &offset_reg, owning_span.clone());
                self.bytecode.push(Op {
                    opcode: either::Either::Left(VirtualOp::ADD(
                        instr_reg.clone(),
                        base_reg,
                        offset_reg,
                    )),
                    comment: "extract address".into(),
                    owning_span,
                });
            } else {
                self.bytecode.push(Op {
                    opcode: either::Either::Left(VirtualOp::ADDI(
                        instr_reg.clone(),
                        base_reg,
                        VirtualImmediate12 {
                            value: (extract_offset * 8) as u16,
                        },
                    )),
                    comment: "extract address".into(),
                    owning_span,
                });
            }
        }

        self.reg_map.insert(*instr_val, instr_reg);
    }

    fn compile_get_storage_key(&mut self, instr_val: &Value) -> CompileResult<()> {
        let warnings: Vec<CompileWarning> = Vec::new();
        let mut errors: Vec<CompileError> = Vec::new();

        let state_idx = self.md_mgr.val_to_storage_key(self.context, *instr_val);
        let instr_span = self.md_mgr.val_to_span(self.context, *instr_val);

        let storage_slot_to_hash = match state_idx {
            Some(state_idx) => {
                format!(
                    "{}{}",
                    sway_utils::constants::STORAGE_DOMAIN_SEPARATOR,
                    state_idx
                )
            }
            None => {
                errors.push(CompileError::Internal(
                    "State index for __get_storage_key is not available as a metadata",
                    instr_span.unwrap_or_else(Self::empty_span),
                ));
                return err(warnings, errors);
            }
        };

        let hashed_storage_slot = Hasher::hash(storage_slot_to_hash);

        let data_id = self
            .data_section
            .insert_data_value(&Literal::B256(hashed_storage_slot.into()));

        // Allocate a register for it, and a load instruction.
        let reg = self.reg_seqr.next();

        self.bytecode.push(Op {
            opcode: either::Either::Left(VirtualOp::LWDataId(reg.clone(), data_id)),
            comment: "literal instantiation".into(),
            owning_span: instr_span,
        });
        self.reg_map.insert(*instr_val, reg);
        ok((), warnings, errors)
    }

    fn compile_get_pointer(
        &mut self,
        instr_val: &Value,
        base_ptr: &Pointer,
        ptr_ty: &Pointer,
        offset: u64,
    ) {
        // `get_ptr` is like a `load` except the value isn't dereferenced.
        let owning_span = self.md_mgr.val_to_span(self.context, *instr_val);
        match self.ptr_map.get(base_ptr) {
            None => unimplemented!("BUG? Uninitialised pointer."),
            Some(storage) => match storage.clone() {
                Storage::Data(_data_id) => {
                    // Not sure if we'll ever need this.
                    unimplemented!("TODO get_ptr() into the data section.");
                }
                Storage::Stack(word_offs) => {
                    let ptr_ty_size_in_bytes =
                        ir_type_size_in_bytes(self.context, ptr_ty.get_type(self.context));

                    let offset_in_bytes = word_offs * 8 + ptr_ty_size_in_bytes * offset;
                    let instr_reg = self.reg_seqr.next();
                    if offset_in_bytes > compiler_constants::TWELVE_BITS {
                        self.number_to_reg(offset_in_bytes, &instr_reg, owning_span.clone());
                        self.bytecode.push(Op {
                            opcode: either::Either::Left(VirtualOp::ADD(
                                instr_reg.clone(),
                                self.stack_base_reg.as_ref().unwrap().clone(),
                                instr_reg.clone(),
                            )),
                            comment: "get offset reg for get_ptr".into(),
                            owning_span,
                        });
                    } else {
                        self.bytecode.push(Op {
                            opcode: either::Either::Left(VirtualOp::ADDI(
                                instr_reg.clone(),
                                self.stack_base_reg.as_ref().unwrap().clone(),
                                VirtualImmediate12 {
                                    value: (offset_in_bytes) as u16,
                                },
                            )),
                            comment: "get offset reg for get_ptr".into(),
                            owning_span,
                        });
                    }
                    self.reg_map.insert(*instr_val, instr_reg);
                }
            },
        }
    }

    fn compile_gtf(&mut self, instr_val: &Value, index: &Value, tx_field_id: u64) {
        let instr_reg = self.reg_seqr.next();
        let index_reg = self.value_to_register(index);
        self.bytecode.push(Op {
            opcode: either::Either::Left(VirtualOp::GTF(
                instr_reg.clone(),
                index_reg,
                VirtualImmediate12 {
                    value: tx_field_id as u16,
                },
            )),
            comment: "get transaction field".into(),
            owning_span: self.md_mgr.val_to_span(self.context, *instr_val),
        });
        self.reg_map.insert(*instr_val, instr_reg);
    }

    fn compile_insert_element(
        &mut self,
        instr_val: &Value,
        array: &Value,
        ty: &Aggregate,
        value: &Value,
        index_val: &Value,
    ) {
        // Base register should point to some stack allocated memory.
        let base_reg = self.value_to_register(array);
        let insert_reg = self.value_to_register(value);

        // Index value is the array element index, not byte nor word offset.
        let index_reg = self.value_to_register(index_val);
        let rel_offset_reg = match index_reg {
            VirtualRegister::Virtual(_) => {
                // We can reuse the register.
                index_reg.clone()
            }
            VirtualRegister::Constant(_) => {
                // We have a constant register, cannot reuse it.
                self.reg_seqr.next()
            }
        };

        let owning_span = self.md_mgr.val_to_span(self.context, *instr_val);

        let elem_type = ty.get_elem_type(self.context).unwrap();
        let elem_size = ir_type_size_in_bytes(self.context, &elem_type);
        if elem_type.is_copy_type() {
            self.bytecode.push(Op {
                opcode: Either::Left(VirtualOp::MULI(
                    rel_offset_reg.clone(),
                    index_reg,
                    VirtualImmediate12 { value: 8 },
                )),
                comment: "insert_element relative offset".into(),
                owning_span: owning_span.clone(),
            });
            let elem_offs_reg = self.reg_seqr.next();
            self.bytecode.push(Op {
                opcode: Either::Left(VirtualOp::ADD(
                    elem_offs_reg.clone(),
                    base_reg.clone(),
                    rel_offset_reg,
                )),
                comment: "insert_element absolute offset".into(),
                owning_span: owning_span.clone(),
            });
            self.bytecode.push(Op {
                opcode: Either::Left(VirtualOp::SW(
                    elem_offs_reg,
                    insert_reg,
                    VirtualImmediate12 { value: 0 },
                )),
                comment: "insert_element".into(),
                owning_span,
            });
        } else {
            // Element size is larger than 8; we switch to bytewise offsets and sizes and use MCP.
            if elem_size > compiler_constants::TWELVE_BITS {
                todo!("array element size bigger than 4k")
            } else {
                let elem_index_offs_reg = self.reg_seqr.next();
                self.bytecode.push(Op {
                    opcode: Either::Left(VirtualOp::MULI(
                        elem_index_offs_reg.clone(),
                        index_reg,
                        VirtualImmediate12 {
                            value: elem_size as u16,
                        },
                    )),
                    comment: "insert_element relative offset".into(),
                    owning_span: owning_span.clone(),
                });
                self.bytecode.push(Op {
                    opcode: Either::Left(VirtualOp::ADD(
                        elem_index_offs_reg.clone(),
                        base_reg.clone(),
                        elem_index_offs_reg.clone(),
                    )),
                    comment: "insert_element absolute offset".into(),
                    owning_span: owning_span.clone(),
                });
                self.bytecode.push(Op {
                    opcode: Either::Left(VirtualOp::MCPI(
                        elem_index_offs_reg,
                        insert_reg,
                        VirtualImmediate12 {
                            value: elem_size as u16,
                        },
                    )),
                    comment: "insert_element store value".into(),
                    owning_span,
                });
            }
        }

        // We set the 'instruction' register to the base register, so that cascading inserts will
        // work.
        self.reg_map.insert(*instr_val, base_reg);
    }

    fn compile_insert_value(
        &mut self,
        instr_val: &Value,
        aggregate_val: &Value,
        value: &Value,
        indices: &[u64],
    ) {
        // Base register should point to some stack allocated memory.
        let base_reg = self.value_to_register(aggregate_val);

        let insert_reg = self.value_to_register(value);
        let ((mut insert_offs, field_size_in_bytes), field_type) = aggregate_idcs_to_field_layout(
            self.context,
            &aggregate_val.get_stripped_ptr_type(self.context).unwrap(),
            indices,
        );

        let value_type = value.get_stripped_ptr_type(self.context).unwrap();
        let value_size_in_bytes = ir_type_size_in_bytes(self.context, &value_type);
        let value_size_in_words = size_bytes_in_words!(value_size_in_bytes);

        // Account for the padding if the final field type is a union and the value we're trying to
        // insert is smaller than the size of the union (i.e. we're inserting a small variant).
        if matches!(field_type, Type::Union(_)) {
            let field_size_in_words = size_bytes_in_words!(field_size_in_bytes);
            assert!(field_size_in_words >= value_size_in_words);
            insert_offs += field_size_in_words - value_size_in_words;
        }

        let indices_str = indices
            .iter()
            .map(|idx| format!("{}", idx))
            .collect::<Vec<String>>()
            .join(",");

        let owning_span = self.md_mgr.val_to_span(self.context, *instr_val);

        if value_type.is_copy_type() {
            if insert_offs > compiler_constants::TWELVE_BITS {
                let insert_offs_reg = self.reg_seqr.next();
                self.number_to_reg(insert_offs, &insert_offs_reg, owning_span.clone());
                self.bytecode.push(Op {
                    opcode: Either::Left(VirtualOp::ADD(
                        base_reg.clone(),
                        base_reg.clone(),
                        insert_offs_reg,
                    )),
                    comment: "insert_value absolute offset".into(),
                    owning_span: owning_span.clone(),
                });
                self.bytecode.push(Op {
                    opcode: Either::Left(VirtualOp::SW(
                        base_reg.clone(),
                        insert_reg,
                        VirtualImmediate12 { value: 0 },
                    )),
                    comment: format!("insert_value @ {}", indices_str),
                    owning_span,
                });
            } else {
                self.bytecode.push(Op {
                    opcode: Either::Left(VirtualOp::SW(
                        base_reg.clone(),
                        insert_reg,
                        VirtualImmediate12 {
                            value: insert_offs as u16,
                        },
                    )),
                    comment: format!("insert_value @ {}", indices_str),
                    owning_span,
                });
            }
        } else {
            let offs_reg = self.reg_seqr.next();
            if insert_offs * 8 > compiler_constants::TWELVE_BITS {
                self.number_to_reg(insert_offs * 8, &offs_reg, owning_span.clone());
            } else {
                self.bytecode.push(Op {
                    opcode: either::Either::Left(VirtualOp::ADDI(
                        offs_reg.clone(),
                        base_reg.clone(),
                        VirtualImmediate12 {
                            value: (insert_offs * 8) as u16,
                        },
                    )),
                    comment: format!("get struct field(s) {} offset", indices_str),
                    owning_span: owning_span.clone(),
                });
            }
            if value_size_in_bytes > compiler_constants::TWELVE_BITS {
                let size_reg = self.reg_seqr.next();
                self.number_to_reg(value_size_in_bytes, &size_reg, owning_span.clone());
                self.bytecode.push(Op {
                    opcode: Either::Left(VirtualOp::MCP(offs_reg, insert_reg, size_reg)),
                    comment: "store struct field value".into(),
                    owning_span,
                });
            } else {
                self.bytecode.push(Op {
                    opcode: Either::Left(VirtualOp::MCPI(
                        offs_reg,
                        insert_reg,
                        VirtualImmediate12 {
                            value: value_size_in_bytes as u16,
                        },
                    )),
                    comment: "store struct field value".into(),
                    owning_span,
                });
            }
        }

        // We set the 'instruction' register to the base register, so that cascading inserts will
        // work.
        self.reg_map.insert(*instr_val, base_reg);
    }

    fn compile_int_to_ptr(&mut self, instr_val: &Value, int_to_ptr_val: &Value) {
        let val_reg = self.value_to_register(int_to_ptr_val);
        self.reg_map.insert(*instr_val, val_reg);
    }

    fn compile_load(&mut self, instr_val: &Value, src_val: &Value) -> CompileResult<()> {
        let ptr = self.resolve_ptr(src_val);
        if ptr.value.is_none() {
            return ptr.map(|_| ());
        }
        let (ptr, _ptr_ty, _offset) = ptr.value.unwrap();
        let instr_reg = self.reg_seqr.next();
        let owning_span = self.md_mgr.val_to_span(self.context, *instr_val);
        match self.ptr_map.get(&ptr) {
            None => unimplemented!("BUG? Uninitialised pointer."),
            Some(storage) => match storage.clone() {
                Storage::Data(data_id) => {
                    self.bytecode.push(Op {
                        opcode: Either::Left(VirtualOp::LWDataId(instr_reg.clone(), data_id)),
                        comment: "load constant".into(),
                        owning_span,
                    });
                }
                Storage::Stack(word_offs) => {
                    let base_reg = self.stack_base_reg.as_ref().unwrap().clone();
                    if ptr.get_type(self.context).is_copy_type() {
                        // Value can fit in a register, so we load the value.
                        if word_offs > compiler_constants::TWELVE_BITS {
                            let offs_reg = self.reg_seqr.next();
                            self.number_to_reg(
                                word_offs * 8, // Base reg for LW is in bytes
                                &offs_reg,
                                owning_span.clone(),
                            );
                            self.bytecode.push(Op {
                                opcode: Either::Left(VirtualOp::ADD(
                                    offs_reg.clone(),
                                    base_reg,
                                    offs_reg.clone(),
                                )),
                                comment: "absolute offset for load".into(),
                                owning_span: owning_span.clone(),
                            });
                            self.bytecode.push(Op {
                                opcode: Either::Left(VirtualOp::LW(
                                    instr_reg.clone(),
                                    offs_reg.clone(),
                                    VirtualImmediate12 { value: 0 },
                                )),
                                comment: "load value".into(),
                                owning_span,
                            });
                        } else {
                            self.bytecode.push(Op {
                                opcode: Either::Left(VirtualOp::LW(
                                    instr_reg.clone(),
                                    base_reg,
                                    VirtualImmediate12 {
                                        value: word_offs as u16,
                                    },
                                )),
                                comment: "load value".into(),
                                owning_span,
                            });
                        }
                    } else {
                        // Value too big for a register, so we return the memory offset.  This is
                        // what LW to the data section does, via LWDataId.
                        let word_offs = word_offs * 8;
                        if word_offs > compiler_constants::TWELVE_BITS {
                            let offs_reg = self.reg_seqr.next();
                            self.number_to_reg(word_offs, &offs_reg, owning_span.clone());
                            self.bytecode.push(Op {
                                opcode: either::Either::Left(VirtualOp::ADD(
                                    instr_reg.clone(),
                                    base_reg,
                                    offs_reg,
                                )),
                                comment: "load address".into(),
                                owning_span,
                            });
                        } else {
                            self.bytecode.push(Op {
                                opcode: either::Either::Left(VirtualOp::ADDI(
                                    instr_reg.clone(),
                                    base_reg,
                                    VirtualImmediate12 {
                                        value: word_offs as u16,
                                    },
                                )),
                                comment: "load address".into(),
                                owning_span,
                            });
                        }
                    }
                }
            },
        }
        self.reg_map.insert(*instr_val, instr_reg);
        ok((), Vec::new(), Vec::new())
    }

    fn compile_log(&mut self, instr_val: &Value, log_val: &Value, log_ty: &Type, log_id: &Value) {
        let owning_span = self.md_mgr.val_to_span(self.context, *instr_val);
        let log_val_reg = self.value_to_register(log_val);
        let log_id_reg = self.value_to_register(log_id);

        if log_ty.is_copy_type() {
            self.bytecode.push(Op {
                owning_span,
                opcode: Either::Left(VirtualOp::LOG(
                    log_val_reg,
                    log_id_reg,
                    VirtualRegister::Constant(ConstantRegister::Zero),
                    VirtualRegister::Constant(ConstantRegister::Zero),
                )),
                comment: "".into(),
            });
        } else {
            // If the type not a reference type then we use LOGD to log the data. First put the
            // size into the data section, then add a LW to get it, then add a LOGD which uses
            // it.
            let size_reg = self.reg_seqr.next();
            let size_in_bytes = ir_type_size_in_bytes(self.context, log_ty);
            let size_data_id = self
                .data_section
                .insert_data_value(&Literal::U64(size_in_bytes));

            self.bytecode.push(Op {
                opcode: Either::Left(VirtualOp::LWDataId(size_reg.clone(), size_data_id)),
                owning_span: owning_span.clone(),
                comment: "loading size for LOGD".into(),
            });
            self.bytecode.push(Op {
                owning_span,
                opcode: Either::Left(VirtualOp::LOGD(
                    VirtualRegister::Constant(ConstantRegister::Zero),
                    log_id_reg,
                    log_val_reg,
                    size_reg,
                )),
                comment: "".into(),
            });
        }
    }

    fn compile_read_register(&mut self, instr_val: &Value, reg: &sway_ir::Register) {
        let instr_reg = self.reg_seqr.next();
        self.bytecode.push(Op {
            opcode: Either::Left(VirtualOp::MOVE(
                instr_reg.clone(),
                VirtualRegister::Constant(match reg {
                    sway_ir::Register::Of => ConstantRegister::Overflow,
                    sway_ir::Register::Pc => ConstantRegister::ProgramCounter,
                    sway_ir::Register::Ssp => ConstantRegister::StackStartPointer,
                    sway_ir::Register::Sp => ConstantRegister::StackPointer,
                    sway_ir::Register::Fp => ConstantRegister::FramePointer,
                    sway_ir::Register::Hp => ConstantRegister::HeapPointer,
                    sway_ir::Register::Error => ConstantRegister::Error,
                    sway_ir::Register::Ggas => ConstantRegister::GlobalGas,
                    sway_ir::Register::Cgas => ConstantRegister::ContextGas,
                    sway_ir::Register::Bal => ConstantRegister::Balance,
                    sway_ir::Register::Is => ConstantRegister::InstructionStart,
                    sway_ir::Register::Ret => ConstantRegister::ReturnValue,
                    sway_ir::Register::Retl => ConstantRegister::ReturnLength,
                    sway_ir::Register::Flag => ConstantRegister::Flags,
                }),
            )),
            comment: "move register into abi function".to_owned(),
            owning_span: self.md_mgr.val_to_span(self.context, *instr_val),
        });

        self.reg_map.insert(*instr_val, instr_reg);
    }

    fn compile_ret(&mut self, instr_val: &Value, ret_val: &Value, ret_type: &Type) {
        let owning_span = self.md_mgr.val_to_span(self.context, *instr_val);
        if ret_type.eq(self.context, &Type::Unit) {
            // Unit returns should always be zero, although because they can be omitted from
            // functions, the register is sometimes uninitialized. Manually return zero in this
            // case.
            self.bytecode.push(Op {
                opcode: Either::Left(VirtualOp::RET(VirtualRegister::Constant(
                    ConstantRegister::Zero,
                ))),
                owning_span,
                comment: "returning unit as zero".into(),
            });
        } else {
            let ret_reg = self.value_to_register(ret_val);

            if ret_type.is_copy_type() {
                self.bytecode.push(Op {
                    owning_span,
                    opcode: Either::Left(VirtualOp::RET(ret_reg)),
                    comment: "".into(),
                });
            } else {
                // If the type not a reference type then we use RETD to return data.  First put the
                // size into the data section, then add a LW to get it, then add a RETD which uses
                // it.
                let size_reg = self.reg_seqr.next();
                let size_in_bytes = ir_type_size_in_bytes(self.context, ret_type);
                let size_data_id = self
                    .data_section
                    .insert_data_value(&Literal::U64(size_in_bytes));

                self.bytecode.push(Op {
                    opcode: Either::Left(VirtualOp::LWDataId(size_reg.clone(), size_data_id)),
                    owning_span: owning_span.clone(),
                    comment: "loading size for RETD".into(),
                });
                self.bytecode.push(Op {
                    owning_span,
                    opcode: Either::Left(VirtualOp::RETD(ret_reg, size_reg)),
                    comment: "".into(),
                });
            }
        }
    }

    fn offset_reg(
        &mut self,
        base_reg: &VirtualRegister,
        offset_in_bytes: u64,
        span: Option<Span>,
    ) -> VirtualRegister {
        let offset_reg = self.reg_seqr.next();
        if offset_in_bytes > compiler_constants::TWELVE_BITS {
            let offs_reg = self.reg_seqr.next();
            self.number_to_reg(offset_in_bytes, &offs_reg, span.clone());
            self.bytecode.push(Op {
                opcode: either::Either::Left(VirtualOp::ADD(
                    offset_reg.clone(),
                    base_reg.clone(),
                    offs_reg,
                )),
                comment: "get offset".into(),
                owning_span: span,
            });
        } else {
            self.bytecode.push(Op {
                opcode: either::Either::Left(VirtualOp::ADDI(
                    offset_reg.clone(),
                    base_reg.clone(),
                    VirtualImmediate12 {
                        value: offset_in_bytes as u16,
                    },
                )),
                comment: "get offset".into(),
                owning_span: span,
            });
        }

        offset_reg
    }

    fn compile_state_access_quad_word(
        &mut self,
        instr_val: &Value,
        val: &Value,
        key: &Value,
        access_type: StateAccessType,
    ) -> CompileResult<()> {
        // Make sure that both val and key are pointers to B256.
        assert!(matches!(
            val.get_stripped_ptr_type(self.context),
            Some(Type::B256)
        ));
        assert!(matches!(
            key.get_stripped_ptr_type(self.context),
            Some(Type::B256)
        ));
        let owning_span = self.md_mgr.val_to_span(self.context, *instr_val);

        let key_ptr = self.resolve_ptr(key);
        if key_ptr.value.is_none() {
            return key_ptr.map(|_| ());
        }
        let (key_ptr, ptr_ty, offset) = key_ptr.value.unwrap();

        // Not expecting an offset here nor a pointer cast
        assert!(offset == 0);
        assert!(ptr_ty.get_type(self.context).eq(self.context, &Type::B256));

        let val_reg = if matches!(
            &self.context.values[val.0].value,
            ValueDatum::Instruction(Instruction::IntToPtr(..))
        ) {
            match self.reg_map.get(val) {
                Some(vreg) => vreg.clone(),
                None => unreachable!("int_to_ptr instruction doesn't have vreg mapped"),
            }
        } else {
            // Expect ptr_ty here to also be b256 and offset to be whatever...
            let val_ptr = self.resolve_ptr(val);
            if val_ptr.value.is_none() {
                return val_ptr.map(|_| ());
            }
            let (val_ptr, ptr_ty, offset) = val_ptr.value.unwrap();
            // Expect the ptr_ty for val to also be B256
            assert!(ptr_ty.get_type(self.context).eq(self.context, &Type::B256));
            match self.ptr_map.get(&val_ptr) {
                Some(Storage::Stack(val_offset)) => {
                    let base_reg = self.stack_base_reg.as_ref().unwrap().clone();
                    let val_offset_in_bytes = val_offset * 8 + offset * 32;
                    self.offset_reg(&base_reg, val_offset_in_bytes, owning_span.clone())
                }
                _ => unreachable!("Unexpected storage locations for key and val"),
            }
        };

        let key_reg = match self.ptr_map.get(&key_ptr) {
            Some(Storage::Stack(key_offset)) => {
                let base_reg = self.stack_base_reg.as_ref().unwrap().clone();
                let key_offset_in_bytes = key_offset * 8;
                self.offset_reg(&base_reg, key_offset_in_bytes, owning_span.clone())
            }
            _ => unreachable!("Unexpected storage locations for key and val"),
        };

        self.bytecode.push(Op {
            opcode: Either::Left(match access_type {
                StateAccessType::Read => VirtualOp::SRWQ(val_reg, key_reg),
                StateAccessType::Write => VirtualOp::SWWQ(key_reg, val_reg),
            }),
            comment: "quad word state access".into(),
            owning_span,
        });
        ok((), Vec::new(), Vec::new())
    }

    fn compile_state_load_word(&mut self, instr_val: &Value, key: &Value) -> CompileResult<()> {
        // Make sure that the key is a pointers to B256.
        assert!(matches!(
            key.get_stripped_ptr_type(self.context),
            Some(Type::B256)
        ));

        let key_ptr = self.resolve_ptr(key);
        if key_ptr.value.is_none() {
            return key_ptr.map(|_| ());
        }
        let (key_ptr, ptr_ty, offset) = key_ptr.value.unwrap();

        // Not expecting an offset here nor a pointer cast
        assert!(offset == 0);
        assert!(ptr_ty.get_type(self.context).eq(self.context, &Type::B256));

        let load_reg = self.reg_seqr.next();
        let owning_span = self.md_mgr.val_to_span(self.context, *instr_val);
        match self.ptr_map.get(&key_ptr) {
            Some(Storage::Stack(key_offset)) => {
                let base_reg = self.stack_base_reg.as_ref().unwrap().clone();
                let key_offset_in_bytes = key_offset * 8;

                let key_reg = self.offset_reg(&base_reg, key_offset_in_bytes, owning_span.clone());

                self.bytecode.push(Op {
                    opcode: Either::Left(VirtualOp::SRW(load_reg.clone(), key_reg)),
                    comment: "single word state access".into(),
                    owning_span,
                });
            }
            _ => unreachable!("Unexpected storage location for key"),
        }

        self.reg_map.insert(*instr_val, load_reg);
        ok((), Vec::new(), Vec::new())
    }

    fn compile_state_store_word(
        &mut self,
        instr_val: &Value,
        store_val: &Value,
        key: &Value,
    ) -> CompileResult<()> {
        // Make sure that key is a pointer to B256.
        assert!(matches!(
            key.get_stripped_ptr_type(self.context),
            Some(Type::B256)
        ));

        // Make sure that store_val is a U64 value.
        assert!(matches!(
            store_val.get_type(self.context),
            Some(Type::Uint(64))
        ));
        let store_reg = self.value_to_register(store_val);

        // Expect the get_ptr here to have type b256 and offset = 0???
        let key_ptr = self.resolve_ptr(key);
        if key_ptr.value.is_none() {
            return key_ptr.map(|_| ());
        }
        let (key_ptr, ptr_ty, offset) = key_ptr.value.unwrap();

        // Not expecting an offset here nor a pointer cast
        assert!(offset == 0);
        assert!(ptr_ty.get_type(self.context).eq(self.context, &Type::B256));

        let owning_span = self.md_mgr.val_to_span(self.context, *instr_val);
        match self.ptr_map.get(&key_ptr) {
            Some(Storage::Stack(key_offset)) => {
                let base_reg = self.stack_base_reg.as_ref().unwrap().clone();
                let key_offset_in_bytes = key_offset * 8;

                let key_reg = self.offset_reg(&base_reg, key_offset_in_bytes, owning_span.clone());

                self.bytecode.push(Op {
                    opcode: Either::Left(VirtualOp::SWW(key_reg, store_reg)),
                    comment: "single word state access".into(),
                    owning_span,
                });
            }
            _ => unreachable!("Unexpected storage locations for key and store_val"),
        }

        ok((), Vec::new(), Vec::new())
    }

    fn compile_store(
        &mut self,
        instr_val: &Value,
        dst_val: &Value,
        stored_val: &Value,
    ) -> CompileResult<()> {
        let ptr = self.resolve_ptr(dst_val);
        if ptr.value.is_none() {
            return ptr.map(|_| ());
        }
        let (ptr, _ptr_ty, _offset) = ptr.value.unwrap();
        let stored_reg = self.value_to_register(stored_val);
        let is_aggregate_ptr = ptr.is_aggregate_ptr(self.context);
        let owning_span = self.md_mgr.val_to_span(self.context, *instr_val);
        match self.ptr_map.get(&ptr) {
            None => unreachable!("Bug! Trying to store to an unknown pointer."),
            Some(storage) => match storage {
                Storage::Data(_) => unreachable!("BUG! Trying to store to the data section."),
                Storage::Stack(word_offs) => {
                    let word_offs = *word_offs;
                    let store_type = ptr.get_type(self.context);
                    let store_size_in_words =
                        size_bytes_in_words!(ir_type_size_in_bytes(self.context, store_type));
                    if store_type.is_copy_type() {
                        let base_reg = self.stack_base_reg.as_ref().unwrap().clone();

                        // A single word can be stored with SW.
                        let stored_reg = if !is_aggregate_ptr {
                            // stored_reg is a value.
                            stored_reg
                        } else {
                            // stored_reg is a pointer, even though size is 1.  We need to load it.
                            let tmp_reg = self.reg_seqr.next();
                            self.bytecode.push(Op {
                                opcode: Either::Left(VirtualOp::LW(
                                    tmp_reg.clone(),
                                    stored_reg,
                                    VirtualImmediate12 { value: 0 },
                                )),
                                comment: "load for store".into(),
                                owning_span: owning_span.clone(),
                            });
                            tmp_reg
                        };
                        if word_offs > compiler_constants::TWELVE_BITS {
                            let offs_reg = self.reg_seqr.next();
                            self.number_to_reg(
                                word_offs * 8, // Base reg for SW is in bytes
                                &offs_reg,
                                owning_span.clone(),
                            );
                            self.bytecode.push(Op {
                                opcode: Either::Left(VirtualOp::ADD(
                                    offs_reg.clone(),
                                    base_reg,
                                    offs_reg.clone(),
                                )),
                                comment: "store absolute offset".into(),
                                owning_span: owning_span.clone(),
                            });
                            self.bytecode.push(Op {
                                opcode: Either::Left(VirtualOp::SW(
                                    offs_reg,
                                    stored_reg,
                                    VirtualImmediate12 { value: 0 },
                                )),
                                comment: "store value".into(),
                                owning_span,
                            });
                        } else {
                            self.bytecode.push(Op {
                                opcode: Either::Left(VirtualOp::SW(
                                    base_reg,
                                    stored_reg,
                                    VirtualImmediate12 {
                                        value: word_offs as u16,
                                    },
                                )),
                                comment: "store value".into(),
                                owning_span,
                            });
                        }
                    } else {
                        let base_reg = self.stack_base_reg.as_ref().unwrap().clone();

                        // Bigger than 1 word needs a MCPI.  XXX Or MCP if it's huge.
                        let dest_offs_reg = self.reg_seqr.next();
                        if word_offs * 8 > compiler_constants::TWELVE_BITS {
                            self.number_to_reg(word_offs * 8, &dest_offs_reg, owning_span.clone());
                            self.bytecode.push(Op {
                                opcode: either::Either::Left(VirtualOp::ADD(
                                    dest_offs_reg.clone(),
                                    base_reg,
                                    dest_offs_reg.clone(),
                                )),
                                comment: "get store offset".into(),
                                owning_span: owning_span.clone(),
                            });
                        } else {
                            self.bytecode.push(Op {
                                opcode: either::Either::Left(VirtualOp::ADDI(
                                    dest_offs_reg.clone(),
                                    base_reg,
                                    VirtualImmediate12 {
                                        value: (word_offs * 8) as u16,
                                    },
                                )),
                                comment: "get store offset".into(),
                                owning_span: owning_span.clone(),
                            });
                        }

                        if store_size_in_words * 8 > compiler_constants::TWELVE_BITS {
                            let size_reg = self.reg_seqr.next();
                            self.number_to_reg(
                                store_size_in_words * 8,
                                &size_reg,
                                owning_span.clone(),
                            );
                            self.bytecode.push(Op {
                                opcode: Either::Left(VirtualOp::MCP(
                                    dest_offs_reg,
                                    stored_reg,
                                    size_reg,
                                )),
                                comment: "store value".into(),
                                owning_span,
                            });
                        } else {
                            self.bytecode.push(Op {
                                opcode: Either::Left(VirtualOp::MCPI(
                                    dest_offs_reg,
                                    stored_reg,
                                    VirtualImmediate12 {
                                        value: (store_size_in_words * 8) as u16,
                                    },
                                )),
                                comment: "store value".into(),
                                owning_span,
                            });
                        }
                    }
                }
            },
        };
        ok((), Vec::new(), Vec::new())
    }

    fn resolve_ptr(&mut self, ptr_val: &Value) -> CompileResult<(Pointer, Pointer, u64)> {
        match &self.context.values[ptr_val.0].value {
            ValueDatum::Instruction(Instruction::GetPointer {
                base_ptr,
                ptr_ty,
                offset,
            }) => ok((*base_ptr, *ptr_ty, *offset), Vec::new(), Vec::new()),
            _otherwise => err(
                Vec::new(),
                vec![CompileError::Internal(
                    "Pointer arg for load/store is not a get_ptr instruction.",
                    self.md_mgr
                        .val_to_span(self.context, *ptr_val)
                        .unwrap_or_else(Self::empty_span),
                )],
            ),
        }
    }

    fn initialise_non_aggregate_type(
        &mut self,
        constant: &Constant,
        span: Option<Span>,
    ) -> VirtualRegister {
        let value_size = ir_type_size_in_bytes(self.context, &constant.ty);
        if size_bytes_in_words!(value_size) == 1 {
            match constant.value {
                ConstantValue::Unit | ConstantValue::Bool(false) | ConstantValue::Uint(0) => {
                    return VirtualRegister::Constant(ConstantRegister::Zero)
                }

                ConstantValue::Bool(true) | ConstantValue::Uint(1) => {
                    return VirtualRegister::Constant(ConstantRegister::One)
                }
                _ => (),
            }
        }

        // Get the constant into the namespace.
        let lit = ir_constant_to_ast_literal(constant);
        let data_id = self.data_section.insert_data_value(&lit);

        // Allocate a register for it, and a load instruction.
        let reg = self.reg_seqr.next();
        self.bytecode.push(Op {
            opcode: either::Either::Left(VirtualOp::LWDataId(reg.clone(), data_id)),
            comment: "literal instantiation".into(),
            owning_span: span,
        });

        // Insert the value into the map.
        //self.reg_map.insert(*value, reg.clone());
        //
        // Actually, no, don't.  It's possible for constant values to be
        // reused in the IR, especially with transforms which copy blocks
        // around, like inlining.  The `LW`/`LWDataId` instruction above
        // initialises that constant value but it may be in a conditional
        // block and not actually get evaluated for every possible
        // execution. So using the register later on by pulling it from
        // `self.reg_map` will have a potentially uninitialised register.
        //
        // By not putting it in the map we recreate the `LW` each time it's
        // used, which also isn't ideal.  A better solution is to put this
        // initialisation into the IR itself, and allow for analysis there
        // to determine when it may be initialised and/or reused.

        // Return register.
        reg
    }

    fn initialise_aggregate_type(
        &mut self,
        constant: &Constant,
        value_type: &Type,
        span: Option<Span>,
    ) -> VirtualRegister {
        // A constant struct or array.  We still allocate space for it on
        // the stack, but create the field or element initialisers
        // recursively.

        // Get the total size using the value type. We shouldn't use constant.ty here because
        // the actual type might containt unions which constant.ty doesn't account for.
        let total_size = size_bytes_round_up_to_word_alignment!(ir_type_size_in_bytes(
            self.context,
            value_type,
        ));
        if total_size > compiler_constants::TWENTY_FOUR_BITS {
            todo!("Enormous stack usage for locals.");
        }

        let start_reg = self.reg_seqr.next();

        // We can have zero sized structs and maybe arrays?
        if total_size > 0 {
            // Save the stack pointer.
            self.bytecode.push(Op::unowned_register_move_comment(
                start_reg.clone(),
                VirtualRegister::Constant(ConstantRegister::StackPointer),
                "save register for temporary stack value",
            ));

            let mut alloc_op = Op::unowned_stack_allocate_memory(VirtualImmediate24 {
                value: total_size as u32,
            });
            alloc_op.comment = format!(
                "allocate {} bytes for temporary {}",
                total_size,
                if matches!(&constant.value, ConstantValue::Struct(_)) {
                    "struct"
                } else {
                    "array"
                },
            );
            self.bytecode.push(alloc_op);

            // Fill in the fields.
            self.initialise_constant_memory(constant, value_type, &start_reg, 0, span);
        }

        // Return the start ptr.
        start_reg
    }

    // Get the reg corresponding to `value`. Returns None if the value is not in reg_map or is not
    // a constant.
    fn value_to_register_or_none(&mut self, value: &Value) -> Option<VirtualRegister> {
        let value_type = value.get_type(self.context).unwrap();
        match self.reg_map.get(value) {
            Some(reg) => Some(reg.clone()),
            None => {
                match &self.context.values[value.0].value {
                    // Handle constants.
                    ValueDatum::Constant(constant) => {
                        let span = self.md_mgr.val_to_span(self.context, *value);
                        match &value_type {
                            Type::Unit
                            | Type::Bool
                            | Type::Uint(_)
                            | Type::B256
                            | Type::String(_)
                            | Type::Pointer(_) => {
                                Some(self.initialise_non_aggregate_type(constant, span))
                            }
                            Type::Array(_) | Type::Struct(_) | Type::Union(_) => {
                                Some(self.initialise_aggregate_type(constant, &value_type, span))
                            }
                        }
                    }
                    _otherwise => None,
                }
            }
        }
    }

    // Same as `value_to_register_or_none` but returns a new register if no register is found or if
    // `value` is not a constant.
    fn value_to_register(&mut self, value: &Value) -> VirtualRegister {
        match self.value_to_register_or_none(value) {
            Some(reg) => reg,
            None => {
                // Just make a new register for this value.
                let reg = self.reg_seqr.next();
                self.reg_map.insert(*value, reg.clone());
                reg
            }
        }
    }

    fn number_to_reg(&mut self, offset: u64, offset_reg: &VirtualRegister, span: Option<Span>) {
        if offset > compiler_constants::TWENTY_FOUR_BITS {
            todo!("Absolutely giant arrays.");
        }

        // Use bitwise ORs and SHIFTs to crate a 24 bit value in a register.
        self.bytecode.push(Op {
            opcode: either::Either::Left(VirtualOp::ORI(
                offset_reg.clone(),
                VirtualRegister::Constant(ConstantRegister::Zero),
                VirtualImmediate12 {
                    value: (offset >> 12) as u16,
                },
            )),
            comment: "get extract offset high bits".into(),
            owning_span: span.clone(),
        });
        self.bytecode.push(Op {
            opcode: either::Either::Left(VirtualOp::SLLI(
                offset_reg.clone(),
                offset_reg.clone(),
                VirtualImmediate12 { value: 12 },
            )),
            comment: "shift extract offset high bits".into(),
            owning_span: span.clone(),
        });
        self.bytecode.push(Op {
            opcode: either::Either::Left(VirtualOp::ORI(
                offset_reg.clone(),
                offset_reg.clone(),
                VirtualImmediate12 {
                    value: (offset & 0xfff) as u16,
                },
            )),
            comment: "get extract offset low bits".into(),
            owning_span: span,
        });
    }

    // Insert asm instructions to initialise a stack variable of type `value_type` with a Constant
    // `constant`. Here, `value_type` accounts for the fact that the stack variable might include
    // unions.
    //
    // If the initialiser is smaller than `value_type` (e.g. initialising a union with one of
    // its small variants), add zero padding.
    fn initialise_constant_memory(
        &mut self,
        constant: &Constant,
        value_type: &Type,
        start_reg: &VirtualRegister,
        offs_in_words: u64,
        span: Option<Span>,
    ) -> u64 {
        let value_size = ir_type_size_in_bytes(self.context, value_type);
        let value_size_in_words = size_bytes_in_words!(value_size);

        if matches!(constant.value, ConstantValue::Undef) {
            // We don't need to actually create an initialiser, but we do need to return the
            // field size in words.
            return size_bytes_in_words!(value_size);
        }

        match &value_type {
            Type::Unit | Type::Bool | Type::Uint(_) | Type::Pointer(_) => {
                // Get the constant into the namespace.
                let lit = ir_constant_to_ast_literal(constant);
                let data_id = self.data_section.insert_data_value(&lit);

                // Load the initialiser value.
                let init_reg = self.reg_seqr.next();
                self.bytecode.push(Op {
                    opcode: either::Either::Left(VirtualOp::LWDataId(init_reg.clone(), data_id)),
                    comment: "literal instantiation for aggregate field".into(),
                    owning_span: span.clone(),
                });

                if offs_in_words > compiler_constants::TWELVE_BITS {
                    let offs_reg = self.reg_seqr.next();
                    self.number_to_reg(offs_in_words, &offs_reg, span.clone());
                    self.bytecode.push(Op {
                        opcode: either::Either::Left(VirtualOp::ADD(
                            start_reg.clone(),
                            start_reg.clone(),
                            offs_reg.clone(),
                        )),
                        comment: "calculate byte offset to aggregate field".into(),
                        owning_span: span.clone(),
                    });
                    self.bytecode.push(Op {
                        opcode: Either::Left(VirtualOp::SW(
                            start_reg.clone(),
                            init_reg,
                            VirtualImmediate12 { value: 0 },
                        )),
                        comment: "initialise aggregate field".into(),
                        owning_span: span,
                    });
                } else {
                    self.bytecode.push(Op {
                        opcode: Either::Left(VirtualOp::SW(
                            start_reg.clone(),
                            init_reg,
                            VirtualImmediate12 {
                                value: offs_in_words as u16,
                            },
                        )),
                        comment: "initialise aggregate field".into(),
                        owning_span: span,
                    });
                }

                1
            }
            Type::B256 | Type::String(_) => {
                // Get the constant into the namespace.
                let lit = ir_constant_to_ast_literal(constant);
                let data_id = self.data_section.insert_data_value(&lit);

                // Load the initialiser value.
                let init_reg = self.reg_seqr.next();
                self.bytecode.push(Op {
                    opcode: either::Either::Left(VirtualOp::LWDataId(init_reg.clone(), data_id)),
                    comment: "literal instantiation for aggregate field".into(),
                    owning_span: span.clone(),
                });

                // Write the initialiser to memory.  Most Literals are 1 word, B256 is 32 bytes and
                // needs to use a MCP instruction.
                let offs_reg = self.reg_seqr.next();
                if offs_in_words * 8 > compiler_constants::TWELVE_BITS {
                    self.number_to_reg(offs_in_words * 8, &offs_reg, span.clone());
                    self.bytecode.push(Op {
                        opcode: either::Either::Left(VirtualOp::ADD(
                            offs_reg.clone(),
                            start_reg.clone(),
                            offs_reg.clone(),
                        )),
                        comment: "calculate byte offset to aggregate field".into(),
                        owning_span: span.clone(),
                    });
                } else {
                    self.bytecode.push(Op {
                        opcode: either::Either::Left(VirtualOp::ADDI(
                            offs_reg.clone(),
                            start_reg.clone(),
                            VirtualImmediate12 {
                                value: (offs_in_words * 8) as u16,
                            },
                        )),
                        comment: "calculate byte offset to aggregate field".into(),
                        owning_span: span.clone(),
                    });
                }
                self.bytecode.push(Op {
                    opcode: Either::Left(VirtualOp::MCPI(
                        offs_reg,
                        init_reg,
                        VirtualImmediate12 {
                            value: value_size as u16,
                        },
                    )),
                    comment: "initialise aggregate field".into(),
                    owning_span: span,
                });

                value_size_in_words
            }
            Type::Array(aggregate) => {
                match (&constant.value, &self.context.aggregates[aggregate.0]) {
                    (ConstantValue::Array(items), AggregateContent::ArrayType(element_type, _)) => {
                        // Recurse for each item, accumulating the field offset and the final size.
                        items.iter().fold(0, |local_offs, item| {
                            local_offs
                                + self.initialise_constant_memory(
                                    item,
                                    element_type,
                                    start_reg,
                                    offs_in_words + local_offs,
                                    span.clone(),
                                )
                        })
                    }
                    _ => unreachable!("Inconsistent types for constant initialisation"),
                }
            }
            Type::Struct(aggregate) => {
                match (&constant.value, &self.context.aggregates[aggregate.0]) {
                    (ConstantValue::Struct(items), AggregateContent::FieldTypes(field_tys)) => {
                        // Recurse for each item, accumulating the field offset and the final size.
                        items.iter().zip(field_tys.iter()).fold(
                            0,
                            |local_offs, (item, field_tys)| {
                                local_offs
                                    + self.initialise_constant_memory(
                                        item,
                                        field_tys,
                                        start_reg,
                                        offs_in_words + local_offs,
                                        span.clone(),
                                    )
                            },
                        )
                    }
                    _ => unreachable!("Inconsistent types for constant initialisation"),
                }
            }
            Type::Union(_) => {
                // If the literal we're trying to initialise with is smaller than than the actual
                // size of the union, then a padding of zeros is required. Calculate the size of
                // the padding and set the appropriate bytes to zero.
                let constant_size = ir_type_size_in_bytes(self.context, &constant.ty);
                assert!(constant_size <= value_size);
                let padding_size = value_size - constant_size;
                let padding_size_in_words = size_bytes_in_words!(padding_size);

                if padding_size > 0 {
                    // Store padding of zeros and then store the value itself
                    let union_base_reg = self.reg_seqr.next();
                    if offs_in_words * 8 > compiler_constants::TWELVE_BITS {
                        let offs_reg = self.reg_seqr.next();
                        self.number_to_reg(offs_in_words * 8, &offs_reg, span.clone());
                        self.bytecode.push(Op {
                            opcode: either::Either::Left(VirtualOp::ADD(
                                union_base_reg.clone(),
                                start_reg.clone(),
                                offs_reg.clone(),
                            )),
                            comment: "get base pointer for union".into(),
                            owning_span: span.clone(),
                        });
                    } else {
                        self.bytecode.push(Op {
                            opcode: either::Either::Left(VirtualOp::ADDI(
                                union_base_reg.clone(),
                                start_reg.clone(),
                                VirtualImmediate12 {
                                    value: (offs_in_words * 8) as u16,
                                },
                            )),
                            comment: "get base pointer for union".into(),
                            owning_span: span.clone(),
                        });
                    }
                    self.bytecode.push(Op {
                        opcode: Either::Left(VirtualOp::MCLI(
                            union_base_reg,
                            VirtualImmediate18 {
                                value: padding_size as u32,
                            },
                        )),
                        comment: "clear padding for union initialisation".into(),
                        owning_span: span.clone(),
                    });
                }

                // Now do the actual initialisation
                self.initialise_constant_memory(
                    constant,
                    &constant.ty,
                    start_reg,
                    offs_in_words + padding_size_in_words,
                    span,
                );

                value_size_in_words
            }
        }
    }

    fn block_to_label(&mut self, block: &Block) -> Label {
        match self.label_map.get(block) {
            Some(label) => label.clone(),
            None => {
                let label = self.reg_seqr.get_label();
                self.label_map.insert(*block, label.clone());
                label
            }
        }
    }
}

fn ir_constant_to_ast_literal(constant: &Constant) -> Literal {
    match &constant.value {
        ConstantValue::Undef => unreachable!("Cannot convert 'undef' to a literal."),
        ConstantValue::Unit => Literal::U64(0), // No unit.
        ConstantValue::Bool(b) => Literal::Boolean(*b),
        ConstantValue::Uint(n) => Literal::U64(*n),
        ConstantValue::B256(bs) => Literal::B256(*bs),
        ConstantValue::String(bs) => {
            // ConstantValue::String bytes are guaranteed to be valid UTF8.
            let s = std::str::from_utf8(bs).unwrap();
            Literal::String(Span::new(std::sync::Arc::from(s), 0, s.len(), None).unwrap())
        }
        ConstantValue::Array(_) | ConstantValue::Struct(_) => {
            unreachable!("Cannot convert aggregates to a literal.")
        }
    }
}

// -------------------------------------------------------------------------------------------------

pub fn ir_type_size_in_bytes(context: &Context, ty: &Type) -> u64 {
=======
pub(crate) fn ir_type_size_in_bytes(context: &Context, ty: &Type) -> u64 {
>>>>>>> 0f84734f
    match ty {
        Type::Unit | Type::Bool | Type::Uint(_) | Type::Pointer(_) => 8,
        Type::B256 => 32,
        Type::String(n) => size_bytes_round_up_to_word_alignment!(n),
        Type::Array(aggregate) => {
            if let AggregateContent::ArrayType(el_ty, cnt) = aggregate.get_content(context) {
                cnt * ir_type_size_in_bytes(context, el_ty)
            } else {
                unreachable!("Wrong content for array.")
            }
        }
        Type::Struct(aggregate) => {
            if let AggregateContent::FieldTypes(field_tys) = aggregate.get_content(context) {
                // Sum up all the field sizes.
                field_tys
                    .iter()
                    .map(|field_ty| ir_type_size_in_bytes(context, field_ty))
                    .sum()
            } else {
                unreachable!("Wrong content for struct.")
            }
        }
        Type::Union(aggregate) => {
            if let AggregateContent::FieldTypes(field_tys) = aggregate.get_content(context) {
                // Find the max size for field sizes.
                field_tys
                    .iter()
                    .map(|field_ty| ir_type_size_in_bytes(context, field_ty))
                    .max()
                    .unwrap_or(0)
            } else {
                unreachable!("Wrong content for union.")
            }
        }
    }
}

// Aggregate (nested) field offset in words and size in bytes.
pub(crate) fn aggregate_idcs_to_field_layout(
    context: &Context,
    ty: &Type,
    idcs: &[u64],
) -> ((u64, u64), Type) {
    idcs.iter()
        .fold(((0, 0), *ty), |((offs, _), ty), idx| match ty {
            Type::Struct(aggregate) => {
                let idx = *idx as usize;
                let field_types = &aggregate.get_content(context).field_types();
                let field_type = field_types[idx];
                let field_offs_in_bytes = field_types
                    .iter()
                    .take(idx)
                    .map(|field_ty| ir_type_size_in_bytes(context, field_ty))
                    .sum::<u64>();
                let field_size_in_bytes = ir_type_size_in_bytes(context, &field_type);

                (
                    (
                        offs + size_bytes_in_words!(field_offs_in_bytes),
                        field_size_in_bytes,
                    ),
                    field_type,
                )
            }

            Type::Union(aggregate) => {
                let idx = *idx as usize;
                let field_type = aggregate.get_content(context).field_types()[idx];
                let union_size_in_bytes = ir_type_size_in_bytes(context, &ty);
                let field_size_in_bytes = ir_type_size_in_bytes(context, &field_type);

                // The union fields are at offset (union_size - variant_size) due to left padding.
                (
                    (
                        offs + size_bytes_in_words!(union_size_in_bytes - field_size_in_bytes),
                        field_size_in_bytes,
                    ),
                    field_type,
                )
            }

            _otherwise => panic!("Attempt to access field in non-aggregate."),
        })
}

// -------------------------------------------------------------------------------------------------

#[cfg(test)]
mod tests {
    use super::*;
    use sway_ir::parser::parse;

    use std::path::PathBuf;

    #[test]
    fn ir_to_asm_tests() {
        let manifest_dir = env!("CARGO_MANIFEST_DIR");
        let dir: PathBuf = format!("{}/tests/ir_to_asm", manifest_dir).into();
        for entry in std::fs::read_dir(dir).unwrap() {
            // We're only interested in the `.sw` files here.
            let path = entry.unwrap().path();
            match path.extension().unwrap().to_str() {
                Some("ir") => {
                    //
                    // Run the tests!
                    //
                    println!("---- IR To ASM: {:?} ----", path);
                    test_ir_to_asm(path);
                }
                Some("asm") | Some("disabled") => (),
                _ => panic!(
                    "File with invalid extension in tests dir: {:?}",
                    path.file_name().unwrap_or(path.as_os_str())
                ),
            }
        }
    }

    fn test_ir_to_asm(mut path: PathBuf) {
        let input_bytes = std::fs::read(&path).unwrap();
        let input = String::from_utf8_lossy(&input_bytes);

        path.set_extension("asm");

        let expected_bytes = std::fs::read(&path).unwrap();
        let expected = String::from_utf8_lossy(&expected_bytes);

        let ir = parse(&input).expect("parsed ir");
        let asm_result = compile_ir_to_asm(&ir, None);

        let mut warnings = Vec::new();
        let mut errors = Vec::new();
        let asm = asm_result.unwrap(&mut warnings, &mut errors);
        assert!(warnings.is_empty() && errors.is_empty());

        let asm_script = format!("{}", asm);
        if asm_script != expected {
            print!(
                "{}\n{}",
                path.display(),
                prettydiff::diff_lines(&expected, &asm_script)
            );
            panic!();
        }
    }
}

// =================================================================================================<|MERGE_RESOLUTION|>--- conflicted
+++ resolved
@@ -151,2316 +151,7 @@
     Write,
 }
 
-<<<<<<< HEAD
-impl<'ir> AsmBuilder<'ir> {
-    fn new(data_section: DataSection, reg_seqr: RegisterSequencer, context: &'ir Context) -> Self {
-        AsmBuilder {
-            data_section,
-            reg_seqr,
-            label_map: HashMap::new(),
-            reg_map: HashMap::new(),
-            ptr_map: HashMap::new(),
-            stack_base_reg: None,
-            context,
-            md_mgr: MetadataManager::default(),
-            bytecode: Vec::new(),
-        }
-    }
-
-    // This is here temporarily for in the case when the IR can't absolutely provide a valid span,
-    // until we can improve ASM block parsing and verification mostly. It's where it's needed the
-    // most, for returning failure errors.  If we move ASM verification to the parser and semantic
-    // analysis then ASM block conversion shouldn't/can't fail and we won't need to provide a
-    // guaranteed to be available span.
-    fn empty_span() -> Span {
-        let msg = "unknown source location";
-        Span::new(Arc::from(msg), 0, msg.len(), None).unwrap()
-    }
-
-    // Handle loading the arguments of a contract call
-    fn compile_fn_args(&mut self, function: Function) {
-        // We treat contract methods differently. Contract methods have selectors.
-        let is_contract_method = function.has_selector(self.context);
-
-        match function.args_iter(self.context).count() {
-            // Nothing to do if there are no arguments
-            0 => (),
-
-            // A special case for when there's only a single arg, its value (or address) is placed
-            // directly in the base register.
-            1 => {
-                let (_, val) = function.args_iter(self.context).next().unwrap();
-                let single_arg_reg = self.value_to_register(val);
-
-                if is_contract_method {
-                    self.read_args_value_from_frame(&single_arg_reg);
-                } else {
-                    self.read_args_value_from_script_data(&single_arg_reg);
-
-                    if val.get_type(self.context).unwrap().is_copy_type() {
-                        self.bytecode.push(Op {
-                            opcode: either::Either::Left(VirtualOp::LW(
-                                single_arg_reg.clone(),
-                                single_arg_reg.clone(),
-                                VirtualImmediate12 { value: 0 },
-                            )),
-                            comment: "Load main fn parameter".into(),
-                            owning_span: None,
-                        });
-                    }
-                }
-            }
-
-            // Otherwise, the args are bundled together and pointed to by the base register.
-            _ => {
-                let args_base_reg = self.reg_seqr.next();
-
-                if is_contract_method {
-                    self.read_args_value_from_frame(&args_base_reg);
-                } else {
-                    self.read_args_value_from_script_data(&args_base_reg);
-                }
-
-                // Successively load each argument. The asm generated depends on the arg type size
-                // and whether the offset fits in a 12-bit immediate.
-                let mut arg_word_offset = 0;
-                for (name, val) in function.args_iter(self.context) {
-                    let current_arg_reg = self.value_to_register(val);
-                    let arg_type = val.get_type(self.context).unwrap();
-                    let arg_type_size_bytes = ir_type_size_in_bytes(self.context, &arg_type);
-                    if arg_type.is_copy_type() {
-                        if arg_word_offset > compiler_constants::TWELVE_BITS {
-                            let offs_reg = self.reg_seqr.next();
-                            self.bytecode.push(Op {
-                                opcode: Either::Left(VirtualOp::ADD(
-                                    args_base_reg.clone(),
-                                    args_base_reg.clone(),
-                                    offs_reg.clone(),
-                                )),
-                                comment: format!("Get offset for arg {}", name),
-                                owning_span: None,
-                            });
-                            self.bytecode.push(Op {
-                                opcode: Either::Left(VirtualOp::LW(
-                                    current_arg_reg.clone(),
-                                    offs_reg,
-                                    VirtualImmediate12 { value: 0 },
-                                )),
-                                comment: format!("Get arg {}", name),
-                                owning_span: None,
-                            });
-                        } else {
-                            self.bytecode.push(Op {
-                                opcode: Either::Left(VirtualOp::LW(
-                                    current_arg_reg.clone(),
-                                    args_base_reg.clone(),
-                                    VirtualImmediate12 {
-                                        value: arg_word_offset as u16,
-                                    },
-                                )),
-                                comment: format!("Get arg {}", name),
-                                owning_span: None,
-                            });
-                        }
-                    } else if arg_word_offset * 8 > compiler_constants::TWELVE_BITS {
-                        let offs_reg = self.reg_seqr.next();
-                        self.number_to_reg(arg_word_offset * 8, &offs_reg, None);
-                        self.bytecode.push(Op {
-                            opcode: either::Either::Left(VirtualOp::ADD(
-                                current_arg_reg.clone(),
-                                args_base_reg.clone(),
-                                offs_reg,
-                            )),
-                            comment: format!("Get offset or arg {}", name),
-                            owning_span: None,
-                        });
-                    } else {
-                        self.bytecode.push(Op {
-                            opcode: either::Either::Left(VirtualOp::ADDI(
-                                current_arg_reg.clone(),
-                                args_base_reg.clone(),
-                                VirtualImmediate12 {
-                                    value: (arg_word_offset * 8) as u16,
-                                },
-                            )),
-                            comment: format!("Get address for arg {}", name),
-                            owning_span: None,
-                        });
-                    }
-
-                    arg_word_offset += size_bytes_in_words!(arg_type_size_bytes);
-                }
-            }
-        }
-    }
-
-    // Read the argument(s) base from the call frame.
-    fn read_args_value_from_frame(&mut self, reg: &VirtualRegister) {
-        self.bytecode.push(Op {
-            opcode: Either::Left(VirtualOp::LW(
-                reg.clone(),
-                VirtualRegister::Constant(ConstantRegister::FramePointer),
-                // see https://github.com/FuelLabs/fuel-specs/pull/193#issuecomment-876496372
-                VirtualImmediate12 { value: 74 },
-            )),
-            comment: "Base register for method parameter".into(),
-            owning_span: None,
-        });
-    }
-
-    // Read the argument(s) base from the script data.
-    fn read_args_value_from_script_data(&mut self, reg: &VirtualRegister) {
-        self.bytecode.push(Op {
-            opcode: either::Either::Left(VirtualOp::GTF(
-                reg.clone(),
-                VirtualRegister::Constant(ConstantRegister::Zero),
-                VirtualImmediate12 {
-                    value: GTFArgs::ScriptData as u16,
-                },
-            )),
-            comment: "Base register for main fn parameter".into(),
-            owning_span: None,
-        });
-    }
-
-    fn add_locals(&mut self, function: Function) {
-        // If they're immutable and have a constant initialiser then they go in the data section.
-        // Otherwise they go in runtime allocated space, either a register or on the stack.
-        //
-        // Stack offsets are in words to both enforce alignment and simplify use with LW/SW.
-        let mut stack_base = 0_u64;
-        for (_name, ptr) in function.locals_iter(self.context) {
-            let ptr_content = &self.context.pointers[ptr.0];
-            if !ptr_content.is_mutable && ptr_content.initializer.is_some() {
-                let constant = ptr_content.initializer.as_ref().unwrap();
-                let lit = ir_constant_to_ast_literal(constant);
-                let data_id = self.data_section.insert_data_value(&lit);
-                self.ptr_map.insert(*ptr, Storage::Data(data_id));
-            } else {
-                match ptr_content.ty {
-                    Type::Unit | Type::Bool | Type::Uint(_) | Type::Pointer(_) => {
-                        self.ptr_map.insert(*ptr, Storage::Stack(stack_base));
-                        stack_base += 1;
-                    }
-                    Type::B256 => {
-                        // XXX Like strings, should we just reserve space for a pointer?
-                        self.ptr_map.insert(*ptr, Storage::Stack(stack_base));
-                        stack_base += 4;
-                    }
-                    Type::String(n) => {
-                        // Strings are always constant and used by reference, so we only store the
-                        // pointer on the stack.
-                        self.ptr_map.insert(*ptr, Storage::Stack(stack_base));
-                        stack_base += size_bytes_round_up_to_word_alignment!(n)
-                    }
-                    Type::Array(_) | Type::Struct(_) | Type::Union(_) => {
-                        // Store this aggregate at the current stack base.
-                        self.ptr_map.insert(*ptr, Storage::Stack(stack_base));
-
-                        // Reserve space by incrementing the base.
-                        stack_base += size_bytes_in_words!(ir_type_size_in_bytes(
-                            self.context,
-                            &ptr_content.ty
-                        ));
-                    }
-                };
-            }
-        }
-
-        // Reserve space on the stack for ALL our locals which require it.
-        if !self.ptr_map.is_empty() {
-            let base_reg = self.reg_seqr.next();
-            self.bytecode.push(Op::unowned_register_move_comment(
-                base_reg.clone(),
-                VirtualRegister::Constant(ConstantRegister::StackPointer),
-                "save locals base register",
-            ));
-
-            // It's possible (though undesirable) to have empty local data structures only.
-            if stack_base != 0 {
-                if stack_base * 8 > compiler_constants::TWENTY_FOUR_BITS {
-                    todo!("Enormous stack usage for locals.");
-                }
-                let mut alloc_op = Op::unowned_stack_allocate_memory(VirtualImmediate24 {
-                    value: (stack_base * 8) as u32,
-                });
-                alloc_op.comment = format!("allocate {} bytes for all locals", stack_base * 8);
-                self.bytecode.push(alloc_op);
-            }
-            self.stack_base_reg = Some(base_reg);
-        }
-    }
-
-    fn add_block_label(&mut self, block: Block) {
-        if &block.get_label(self.context) != "entry" {
-            let label = self.block_to_label(&block);
-            self.bytecode.push(Op::unowned_jump_label(label))
-        }
-    }
-
-    fn add_label(&mut self) -> Label {
-        let label = self.reg_seqr.get_label();
-        self.bytecode.push(Op::unowned_jump_label(label.clone()));
-        label
-    }
-
-    fn finalize(self) -> CompileResult<(DataSection, Vec<Op>, RegisterSequencer)> {
-        // XXX Assuming no warnings...
-        ok(
-            (self.data_section, self.bytecode, self.reg_seqr),
-            Vec::new(),
-            Vec::new(),
-        )
-    }
-
-    fn compile_function(&mut self, function: Function) -> CompileResult<()> {
-        if function.has_selector(self.context) {
-            // Add a comment noting that this is a named contract method.
-            self.bytecode.push(Op::new_comment(format!(
-                "contract method: {}, selector: 0x{}",
-                function.get_name(self.context),
-                function
-                    .get_selector(self.context)
-                    .unwrap()
-                    .into_iter()
-                    .map(|b| format!("{b:02x}"))
-                    .collect::<String>()
-            )));
-        }
-
-        // Compile instructions.
-        self.add_locals(function);
-        self.compile_fn_args(function);
-        let mut warnings = Vec::new();
-        let mut errors = Vec::new();
-        for block in function.block_iter(self.context) {
-            self.add_block_label(block);
-            for instr_val in block.instruction_iter(self.context) {
-                check!(
-                    self.compile_instruction(&instr_val),
-                    return err(warnings, errors),
-                    warnings,
-                    errors
-                );
-            }
-        }
-        ok((), warnings, errors)
-    }
-
-    fn compile_instruction(&mut self, instr_val: &Value) -> CompileResult<()> {
-        let mut warnings = Vec::new();
-        let mut errors = Vec::new();
-        if let ValueDatum::Instruction(instruction) = &self.context.values[instr_val.0].value {
-            match instruction {
-                Instruction::AddrOf(arg) => self.compile_addr_of(instr_val, arg),
-                Instruction::AsmBlock(asm, args) => {
-                    check!(
-                        self.compile_asm_block(instr_val, asm, args),
-                        return err(warnings, errors),
-                        warnings,
-                        errors
-                    )
-                }
-                Instruction::BitCast(val, ty) => self.compile_bitcast(instr_val, val, ty),
-                Instruction::BinaryOp { op, arg1, arg2 } => {
-                    self.compile_binary_op(instr_val, op, arg1, arg2)
-                }
-                Instruction::Branch(to_block) => self.compile_branch(to_block),
-                Instruction::Call(..) => {
-                    errors.push(CompileError::Internal(
-                        "Calls are not yet supported.",
-                        self.md_mgr
-                            .val_to_span(self.context, *instr_val)
-                            .unwrap_or_else(Self::empty_span),
-                    ));
-                    return err(warnings, errors);
-                }
-                Instruction::Cmp(pred, lhs_value, rhs_value) => {
-                    self.compile_cmp(instr_val, pred, lhs_value, rhs_value)
-                }
-                Instruction::ConditionalBranch {
-                    cond_value,
-                    true_block,
-                    false_block,
-                } => check!(
-                    self.compile_conditional_branch(cond_value, true_block, false_block),
-                    return err(warnings, errors),
-                    warnings,
-                    errors
-                ),
-                Instruction::ContractCall {
-                    params,
-                    coins,
-                    asset_id,
-                    gas,
-                    ..
-                } => self.compile_contract_call(instr_val, params, coins, asset_id, gas),
-                Instruction::ExtractElement {
-                    array,
-                    ty,
-                    index_val,
-                } => self.compile_extract_element(instr_val, array, ty, index_val),
-                Instruction::ExtractValue {
-                    aggregate, indices, ..
-                } => self.compile_extract_value(instr_val, aggregate, indices),
-                Instruction::GetStorageKey => {
-                    check!(
-                        self.compile_get_storage_key(instr_val),
-                        return err(warnings, errors),
-                        warnings,
-                        errors
-                    )
-                }
-                Instruction::GetPointer {
-                    base_ptr,
-                    ptr_ty,
-                    offset,
-                } => self.compile_get_pointer(instr_val, base_ptr, ptr_ty, *offset),
-                Instruction::Gtf { index, tx_field_id } => {
-                    self.compile_gtf(instr_val, index, *tx_field_id)
-                }
-                Instruction::InsertElement {
-                    array,
-                    ty,
-                    value,
-                    index_val,
-                } => self.compile_insert_element(instr_val, array, ty, value, index_val),
-                Instruction::InsertValue {
-                    aggregate,
-                    value,
-                    indices,
-                    ..
-                } => self.compile_insert_value(instr_val, aggregate, value, indices),
-                Instruction::IntToPtr(val, _) => self.compile_int_to_ptr(instr_val, val),
-                Instruction::Load(src_val) => check!(
-                    self.compile_load(instr_val, src_val),
-                    return err(warnings, errors),
-                    warnings,
-                    errors
-                ),
-                Instruction::Log {
-                    log_val,
-                    log_ty,
-                    log_id,
-                } => self.compile_log(instr_val, log_val, log_ty, log_id),
-                Instruction::Nop => (),
-                Instruction::ReadRegister(reg) => self.compile_read_register(instr_val, reg),
-                Instruction::Ret(ret_val, ty) => self.compile_ret(instr_val, ret_val, ty),
-                Instruction::StateLoadQuadWord { load_val, key } => check!(
-                    self.compile_state_access_quad_word(
-                        instr_val,
-                        load_val,
-                        key,
-                        StateAccessType::Read
-                    ),
-                    return err(warnings, errors),
-                    warnings,
-                    errors
-                ),
-                Instruction::StateLoadWord(key) => check!(
-                    self.compile_state_load_word(instr_val, key),
-                    return err(warnings, errors),
-                    warnings,
-                    errors
-                ),
-                Instruction::StateStoreQuadWord { stored_val, key } => check!(
-                    self.compile_state_access_quad_word(
-                        instr_val,
-                        stored_val,
-                        key,
-                        StateAccessType::Write
-                    ),
-                    return err(warnings, errors),
-                    warnings,
-                    errors
-                ),
-                Instruction::StateStoreWord { stored_val, key } => check!(
-                    self.compile_state_store_word(instr_val, stored_val, key),
-                    return err(warnings, errors),
-                    warnings,
-                    errors
-                ),
-                Instruction::Store {
-                    dst_val,
-                    stored_val,
-                } => check!(
-                    self.compile_store(instr_val, dst_val, stored_val),
-                    return err(warnings, errors),
-                    warnings,
-                    errors
-                ),
-            }
-        } else {
-            errors.push(CompileError::Internal(
-                "Value not an instruction.",
-                self.md_mgr
-                    .val_to_span(self.context, *instr_val)
-                    .unwrap_or_else(Self::empty_span),
-            ));
-        }
-        ok((), warnings, errors)
-    }
-
-    // OK, I began by trying to translate the IR ASM block data structures back into AST data
-    // structures which I could feed to the code in asm_generation/expression/mod.rs where it
-    // compiles the inline ASM.  But it's more work to do that than to just re-implement that
-    // algorithm with the IR data here.
-
-    fn compile_asm_block(
-        &mut self,
-        instr_val: &Value,
-        asm: &AsmBlock,
-        asm_args: &[AsmArg],
-    ) -> CompileResult<()> {
-        let mut warnings: Vec<CompileWarning> = Vec::new();
-        let mut errors: Vec<CompileError> = Vec::new();
-        let mut inline_reg_map = HashMap::new();
-        let mut inline_ops = Vec::new();
-        for AsmArg { name, initializer } in asm_args {
-            assert_or_warn!(
-                ConstantRegister::parse_register_name(name.as_str()).is_none(),
-                warnings,
-                name.span().clone(),
-                Warning::ShadowingReservedRegister {
-                    reg_name: name.clone()
-                }
-            );
-            let arg_reg = initializer
-                .map(|init_val| self.value_to_register(&init_val))
-                .unwrap_or_else(|| self.reg_seqr.next());
-            inline_reg_map.insert(name.as_str(), arg_reg);
-        }
-
-        let realize_register = |reg_name: &str| {
-            inline_reg_map.get(reg_name).cloned().or_else(|| {
-                ConstantRegister::parse_register_name(reg_name).map(&VirtualRegister::Constant)
-            })
-        };
-
-        // For each opcode in the asm expression, attempt to parse it into an opcode and
-        // replace references to the above registers with the newly allocated ones.
-        let asm_block = &self.context.asm_blocks[asm.0];
-        for op in &asm_block.body {
-            let replaced_registers = op
-                .args
-                .iter()
-                .map(|reg_name| -> Result<_, CompileError> {
-                    realize_register(reg_name.as_str()).ok_or_else(|| {
-                        CompileError::UnknownRegister {
-                            span: reg_name.span(),
-                            initialized_registers: inline_reg_map
-                                .iter()
-                                .map(|(name, _)| *name)
-                                .collect::<Vec<_>>()
-                                .join("\n"),
-                        }
-                    })
-                })
-                .filter_map(|res| match res {
-                    Err(e) => {
-                        errors.push(e);
-                        None
-                    }
-                    Ok(o) => Some(o),
-                })
-                .collect::<Vec<VirtualRegister>>();
-
-            // Parse the actual op and registers.
-            let op_span = self
-                .md_mgr
-                .md_to_span(self.context, op.metadata)
-                .unwrap_or_else(Self::empty_span);
-            let opcode = check!(
-                Op::parse_opcode(
-                    &op.name,
-                    &replaced_registers,
-                    &op.immediate,
-                    op_span.clone(),
-                ),
-                return err(warnings, errors),
-                warnings,
-                errors
-            );
-
-            inline_ops.push(Op {
-                opcode: either::Either::Left(opcode),
-                comment: "asm block".into(),
-                owning_span: Some(op_span),
-            });
-        }
-
-        // Now, load the designated asm return register into the desired return register, but only
-        // if it was named.
-        if let Some(ret_reg_name) = &asm_block.return_name {
-            // Lookup and replace the return register.
-            let ret_reg = match realize_register(ret_reg_name.as_str()) {
-                Some(reg) => reg,
-                None => {
-                    errors.push(CompileError::UnknownRegister {
-                        initialized_registers: inline_reg_map
-                            .iter()
-                            .map(|(name, _)| name.to_string())
-                            .collect::<Vec<_>>()
-                            .join("\n"),
-                        span: ret_reg_name.span(),
-                    });
-                    return err(warnings, errors);
-                }
-            };
-            let instr_reg = self.reg_seqr.next();
-            inline_ops.push(Op {
-                opcode: Either::Left(VirtualOp::MOVE(instr_reg.clone(), ret_reg)),
-                comment: "return value from inline asm".into(),
-                owning_span: self.md_mgr.val_to_span(self.context, *instr_val),
-            });
-            self.reg_map.insert(*instr_val, instr_reg);
-        }
-
-        self.bytecode.append(&mut inline_ops);
-
-        ok((), warnings, errors)
-    }
-
-    fn compile_addr_of(&mut self, instr_val: &Value, arg: &Value) {
-        let reg = self.value_to_register(arg);
-        self.reg_map.insert(*instr_val, reg);
-    }
-
-    fn compile_bitcast(&mut self, instr_val: &Value, bitcast_val: &Value, to_type: &Type) {
-        let val_reg = self.value_to_register(bitcast_val);
-        let reg = if let Type::Bool = to_type {
-            // This may not be necessary if we just treat a non-zero value as 'true'.
-            let res_reg = self.reg_seqr.next();
-            self.bytecode.push(Op {
-                opcode: Either::Left(VirtualOp::EQ(
-                    res_reg.clone(),
-                    val_reg,
-                    VirtualRegister::Constant(ConstantRegister::Zero),
-                )),
-                comment: "convert to inversed boolean".into(),
-                owning_span: self.md_mgr.val_to_span(self.context, *instr_val),
-            });
-            self.bytecode.push(Op {
-                opcode: Either::Left(VirtualOp::XORI(
-                    res_reg.clone(),
-                    res_reg.clone(),
-                    VirtualImmediate12 { value: 1 },
-                )),
-                comment: "invert boolean".into(),
-                owning_span: self.md_mgr.val_to_span(self.context, *instr_val),
-            });
-            res_reg
-        } else {
-            // This is a no-op, although strictly speaking Unit should probably be compiled as
-            // a zero.
-            val_reg
-        };
-        self.reg_map.insert(*instr_val, reg);
-    }
-
-    fn compile_binary_op(
-        &mut self,
-        instr_val: &Value,
-        op: &BinaryOpKind,
-        arg1: &Value,
-        arg2: &Value,
-    ) {
-        let val1_reg = self.value_to_register(arg1);
-        let val2_reg = self.value_to_register(arg2);
-        let res_reg = self.reg_seqr.next();
-        let opcode = match op {
-            BinaryOpKind::Add => Either::Left(VirtualOp::ADD(res_reg.clone(), val1_reg, val2_reg)),
-            BinaryOpKind::Sub => Either::Left(VirtualOp::SUB(res_reg.clone(), val1_reg, val2_reg)),
-            BinaryOpKind::Mul => Either::Left(VirtualOp::MUL(res_reg.clone(), val1_reg, val2_reg)),
-            BinaryOpKind::Div => Either::Left(VirtualOp::DIV(res_reg.clone(), val1_reg, val2_reg)),
-        };
-        self.bytecode.push(Op {
-            opcode,
-            comment: String::new(),
-            owning_span: self.md_mgr.val_to_span(self.context, *instr_val),
-        });
-
-        self.reg_map.insert(*instr_val, res_reg);
-    }
-
-    fn compile_branch(&mut self, to_block: &(Block, Vec<Value>)) {
-        self.compile_branch_to_phi_value(to_block);
-
-        let label = self.block_to_label(&to_block.0);
-        self.bytecode.push(Op::jump_to_label(label));
-    }
-
-    fn compile_cmp(
-        &mut self,
-        instr_val: &Value,
-        pred: &Predicate,
-        lhs_value: &Value,
-        rhs_value: &Value,
-    ) {
-        let lhs_reg = self.value_to_register(lhs_value);
-        let rhs_reg = self.value_to_register(rhs_value);
-        let res_reg = self.reg_seqr.next();
-        match pred {
-            Predicate::Equal => {
-                self.bytecode.push(Op {
-                    opcode: Either::Left(VirtualOp::EQ(res_reg.clone(), lhs_reg, rhs_reg)),
-                    comment: String::new(),
-                    owning_span: self.md_mgr.val_to_span(self.context, *instr_val),
-                });
-            }
-        }
-        self.reg_map.insert(*instr_val, res_reg);
-    }
-
-    fn compile_conditional_branch(
-        &mut self,
-        cond_value: &Value,
-        true_block: &(Block, Vec<Value>),
-        false_block: &(Block, Vec<Value>),
-    ) -> CompileResult<()> {
-        if true_block == false_block && true_block.0.num_args(self.context) > 0 {
-            return err(
-                Vec::new(),
-                vec![CompileError::Internal(
-                    "Cannot compile CBR with both branches going to same dest block",
-                    self.md_mgr
-                        .val_to_span(self.context, *cond_value)
-                        .unwrap_or_else(Self::empty_span),
-                )],
-            );
-        }
-        self.compile_branch_to_phi_value(true_block);
-        self.compile_branch_to_phi_value(false_block);
-
-        let cond_reg = self.value_to_register(cond_value);
-
-        let true_label = self.block_to_label(&true_block.0);
-        self.bytecode
-            .push(Op::jump_if_not_zero(cond_reg, true_label));
-
-        let false_label = self.block_to_label(&false_block.0);
-        self.bytecode.push(Op::jump_to_label(false_label));
-
-        ok((), vec![], vec![])
-    }
-
-    fn compile_branch_to_phi_value(&mut self, to_block: &(Block, Vec<Value>)) {
-        for (i, param) in to_block.1.iter().enumerate() {
-            // We only need a MOVE here if param is actually assigned to a register
-            if let Some(local_reg) = self.value_to_register_or_none(param) {
-                let phi_reg = self.value_to_register(&to_block.0.get_arg(self.context, i).unwrap());
-                self.bytecode.push(Op::unowned_register_move_comment(
-                    phi_reg,
-                    local_reg,
-                    "parameter from branch to block argument",
-                ));
-            }
-        }
-    }
-
-    #[allow(clippy::too_many_arguments)]
-    fn compile_contract_call(
-        &mut self,
-        instr_val: &Value,
-        params: &Value,
-        coins: &Value,
-        asset_id: &Value,
-        gas: &Value,
-    ) {
-        let ra_pointer = self.value_to_register(params);
-        let coins_register = self.value_to_register(coins);
-        let asset_id_register = self.value_to_register(asset_id);
-        let gas_register = self.value_to_register(gas);
-
-        self.bytecode.push(Op {
-            opcode: Either::Left(VirtualOp::CALL(
-                ra_pointer,
-                coins_register,
-                asset_id_register,
-                gas_register,
-            )),
-            comment: "call external contract".into(),
-            owning_span: self.md_mgr.val_to_span(self.context, *instr_val),
-        });
-
-        // now, move the return value of the contract call to the return register.
-        // TODO validate RETL matches the expected type (this is a comment from the old codegen)
-        let instr_reg = self.reg_seqr.next();
-        self.bytecode.push(Op::unowned_register_move(
-            instr_reg.clone(),
-            VirtualRegister::Constant(ConstantRegister::ReturnValue),
-        ));
-        self.reg_map.insert(*instr_val, instr_reg);
-    }
-
-    fn compile_extract_element(
-        &mut self,
-        instr_val: &Value,
-        array: &Value,
-        ty: &Aggregate,
-        index_val: &Value,
-    ) {
-        // Base register should pointer to some stack allocated memory.
-        let base_reg = self.value_to_register(array);
-
-        // Index value is the array element index, not byte nor word offset.
-        let index_reg = self.value_to_register(index_val);
-        let rel_offset_reg = match index_reg {
-            VirtualRegister::Virtual(_) => {
-                // We can reuse the register.
-                index_reg.clone()
-            }
-            VirtualRegister::Constant(_) => {
-                // We have a constant register, cannot reuse it.
-                self.reg_seqr.next()
-            }
-        };
-
-        // We could put the OOB check here, though I'm now thinking it would be too wasteful.
-        // See compile_bounds_assertion() in expression/array.rs (or look in Git history).
-
-        let instr_reg = self.reg_seqr.next();
-        let owning_span = self.md_mgr.val_to_span(self.context, *instr_val);
-        let elem_type = ty.get_elem_type(self.context).unwrap();
-        let elem_size = ir_type_size_in_bytes(self.context, &elem_type);
-        if elem_type.is_copy_type() {
-            self.bytecode.push(Op {
-                opcode: Either::Left(VirtualOp::MULI(
-                    rel_offset_reg.clone(),
-                    index_reg,
-                    VirtualImmediate12 { value: 8 },
-                )),
-                comment: "extract_element relative offset".into(),
-                owning_span: owning_span.clone(),
-            });
-            let elem_offs_reg = self.reg_seqr.next();
-            self.bytecode.push(Op {
-                opcode: Either::Left(VirtualOp::ADD(
-                    elem_offs_reg.clone(),
-                    base_reg,
-                    rel_offset_reg,
-                )),
-                comment: "extract_element absolute offset".into(),
-                owning_span: owning_span.clone(),
-            });
-            self.bytecode.push(Op {
-                opcode: Either::Left(VirtualOp::LW(
-                    instr_reg.clone(),
-                    elem_offs_reg,
-                    VirtualImmediate12 { value: 0 },
-                )),
-                comment: "extract_element".into(),
-                owning_span,
-            });
-        } else {
-            // Value too big for a register, so we return the memory offset.
-            if elem_size > compiler_constants::TWELVE_BITS {
-                let size_data_id = self
-                    .data_section
-                    .insert_data_value(&Literal::U64(elem_size));
-                let size_reg = self.reg_seqr.next();
-                self.bytecode.push(Op {
-                    opcode: Either::Left(VirtualOp::LWDataId(size_reg.clone(), size_data_id)),
-                    owning_span: owning_span.clone(),
-                    comment: "loading element size for relative offset".into(),
-                });
-                self.bytecode.push(Op {
-                    opcode: Either::Left(VirtualOp::MUL(instr_reg.clone(), index_reg, size_reg)),
-                    comment: "extract_element relative offset".into(),
-                    owning_span: owning_span.clone(),
-                });
-            } else {
-                self.bytecode.push(Op {
-                    opcode: Either::Left(VirtualOp::MULI(
-                        instr_reg.clone(),
-                        index_reg,
-                        VirtualImmediate12 {
-                            value: elem_size as u16,
-                        },
-                    )),
-                    comment: "extract_element relative offset".into(),
-                    owning_span: owning_span.clone(),
-                });
-            }
-            self.bytecode.push(Op {
-                opcode: Either::Left(VirtualOp::ADD(
-                    instr_reg.clone(),
-                    base_reg,
-                    instr_reg.clone(),
-                )),
-                comment: "extract_element absolute offset".into(),
-                owning_span,
-            });
-        }
-
-        self.reg_map.insert(*instr_val, instr_reg);
-    }
-
-    fn compile_extract_value(&mut self, instr_val: &Value, aggregate_val: &Value, indices: &[u64]) {
-        // Base register should pointer to some stack allocated memory.
-        let base_reg = self.value_to_register(aggregate_val);
-        let ((extract_offset, _), field_type) = aggregate_idcs_to_field_layout(
-            self.context,
-            &aggregate_val.get_stripped_ptr_type(self.context).unwrap(),
-            indices,
-        );
-
-        let instr_reg = self.reg_seqr.next();
-        let owning_span = self.md_mgr.val_to_span(self.context, *instr_val);
-        if field_type.is_copy_type() {
-            if extract_offset > compiler_constants::TWELVE_BITS {
-                let offset_reg = self.reg_seqr.next();
-                self.number_to_reg(extract_offset, &offset_reg, owning_span.clone());
-                self.bytecode.push(Op {
-                    opcode: Either::Left(VirtualOp::ADD(
-                        offset_reg.clone(),
-                        base_reg.clone(),
-                        base_reg,
-                    )),
-                    comment: "add array base to offset".into(),
-                    owning_span: owning_span.clone(),
-                });
-                self.bytecode.push(Op {
-                    opcode: Either::Left(VirtualOp::LW(
-                        instr_reg.clone(),
-                        offset_reg,
-                        VirtualImmediate12 { value: 0 },
-                    )),
-                    comment: format!(
-                        "extract_value @ {}",
-                        indices
-                            .iter()
-                            .map(|idx| format!("{}", idx))
-                            .collect::<Vec<String>>()
-                            .join(",")
-                    ),
-                    owning_span,
-                });
-            } else {
-                self.bytecode.push(Op {
-                    opcode: Either::Left(VirtualOp::LW(
-                        instr_reg.clone(),
-                        base_reg,
-                        VirtualImmediate12 {
-                            value: extract_offset as u16,
-                        },
-                    )),
-                    comment: format!(
-                        "extract_value @ {}",
-                        indices
-                            .iter()
-                            .map(|idx| format!("{}", idx))
-                            .collect::<Vec<String>>()
-                            .join(",")
-                    ),
-                    owning_span,
-                });
-            }
-        } else {
-            // Value too big for a register, so we return the memory offset.
-            if extract_offset * 8 > compiler_constants::TWELVE_BITS {
-                let offset_reg = self.reg_seqr.next();
-                self.number_to_reg(extract_offset * 8, &offset_reg, owning_span.clone());
-                self.bytecode.push(Op {
-                    opcode: either::Either::Left(VirtualOp::ADD(
-                        instr_reg.clone(),
-                        base_reg,
-                        offset_reg,
-                    )),
-                    comment: "extract address".into(),
-                    owning_span,
-                });
-            } else {
-                self.bytecode.push(Op {
-                    opcode: either::Either::Left(VirtualOp::ADDI(
-                        instr_reg.clone(),
-                        base_reg,
-                        VirtualImmediate12 {
-                            value: (extract_offset * 8) as u16,
-                        },
-                    )),
-                    comment: "extract address".into(),
-                    owning_span,
-                });
-            }
-        }
-
-        self.reg_map.insert(*instr_val, instr_reg);
-    }
-
-    fn compile_get_storage_key(&mut self, instr_val: &Value) -> CompileResult<()> {
-        let warnings: Vec<CompileWarning> = Vec::new();
-        let mut errors: Vec<CompileError> = Vec::new();
-
-        let state_idx = self.md_mgr.val_to_storage_key(self.context, *instr_val);
-        let instr_span = self.md_mgr.val_to_span(self.context, *instr_val);
-
-        let storage_slot_to_hash = match state_idx {
-            Some(state_idx) => {
-                format!(
-                    "{}{}",
-                    sway_utils::constants::STORAGE_DOMAIN_SEPARATOR,
-                    state_idx
-                )
-            }
-            None => {
-                errors.push(CompileError::Internal(
-                    "State index for __get_storage_key is not available as a metadata",
-                    instr_span.unwrap_or_else(Self::empty_span),
-                ));
-                return err(warnings, errors);
-            }
-        };
-
-        let hashed_storage_slot = Hasher::hash(storage_slot_to_hash);
-
-        let data_id = self
-            .data_section
-            .insert_data_value(&Literal::B256(hashed_storage_slot.into()));
-
-        // Allocate a register for it, and a load instruction.
-        let reg = self.reg_seqr.next();
-
-        self.bytecode.push(Op {
-            opcode: either::Either::Left(VirtualOp::LWDataId(reg.clone(), data_id)),
-            comment: "literal instantiation".into(),
-            owning_span: instr_span,
-        });
-        self.reg_map.insert(*instr_val, reg);
-        ok((), warnings, errors)
-    }
-
-    fn compile_get_pointer(
-        &mut self,
-        instr_val: &Value,
-        base_ptr: &Pointer,
-        ptr_ty: &Pointer,
-        offset: u64,
-    ) {
-        // `get_ptr` is like a `load` except the value isn't dereferenced.
-        let owning_span = self.md_mgr.val_to_span(self.context, *instr_val);
-        match self.ptr_map.get(base_ptr) {
-            None => unimplemented!("BUG? Uninitialised pointer."),
-            Some(storage) => match storage.clone() {
-                Storage::Data(_data_id) => {
-                    // Not sure if we'll ever need this.
-                    unimplemented!("TODO get_ptr() into the data section.");
-                }
-                Storage::Stack(word_offs) => {
-                    let ptr_ty_size_in_bytes =
-                        ir_type_size_in_bytes(self.context, ptr_ty.get_type(self.context));
-
-                    let offset_in_bytes = word_offs * 8 + ptr_ty_size_in_bytes * offset;
-                    let instr_reg = self.reg_seqr.next();
-                    if offset_in_bytes > compiler_constants::TWELVE_BITS {
-                        self.number_to_reg(offset_in_bytes, &instr_reg, owning_span.clone());
-                        self.bytecode.push(Op {
-                            opcode: either::Either::Left(VirtualOp::ADD(
-                                instr_reg.clone(),
-                                self.stack_base_reg.as_ref().unwrap().clone(),
-                                instr_reg.clone(),
-                            )),
-                            comment: "get offset reg for get_ptr".into(),
-                            owning_span,
-                        });
-                    } else {
-                        self.bytecode.push(Op {
-                            opcode: either::Either::Left(VirtualOp::ADDI(
-                                instr_reg.clone(),
-                                self.stack_base_reg.as_ref().unwrap().clone(),
-                                VirtualImmediate12 {
-                                    value: (offset_in_bytes) as u16,
-                                },
-                            )),
-                            comment: "get offset reg for get_ptr".into(),
-                            owning_span,
-                        });
-                    }
-                    self.reg_map.insert(*instr_val, instr_reg);
-                }
-            },
-        }
-    }
-
-    fn compile_gtf(&mut self, instr_val: &Value, index: &Value, tx_field_id: u64) {
-        let instr_reg = self.reg_seqr.next();
-        let index_reg = self.value_to_register(index);
-        self.bytecode.push(Op {
-            opcode: either::Either::Left(VirtualOp::GTF(
-                instr_reg.clone(),
-                index_reg,
-                VirtualImmediate12 {
-                    value: tx_field_id as u16,
-                },
-            )),
-            comment: "get transaction field".into(),
-            owning_span: self.md_mgr.val_to_span(self.context, *instr_val),
-        });
-        self.reg_map.insert(*instr_val, instr_reg);
-    }
-
-    fn compile_insert_element(
-        &mut self,
-        instr_val: &Value,
-        array: &Value,
-        ty: &Aggregate,
-        value: &Value,
-        index_val: &Value,
-    ) {
-        // Base register should point to some stack allocated memory.
-        let base_reg = self.value_to_register(array);
-        let insert_reg = self.value_to_register(value);
-
-        // Index value is the array element index, not byte nor word offset.
-        let index_reg = self.value_to_register(index_val);
-        let rel_offset_reg = match index_reg {
-            VirtualRegister::Virtual(_) => {
-                // We can reuse the register.
-                index_reg.clone()
-            }
-            VirtualRegister::Constant(_) => {
-                // We have a constant register, cannot reuse it.
-                self.reg_seqr.next()
-            }
-        };
-
-        let owning_span = self.md_mgr.val_to_span(self.context, *instr_val);
-
-        let elem_type = ty.get_elem_type(self.context).unwrap();
-        let elem_size = ir_type_size_in_bytes(self.context, &elem_type);
-        if elem_type.is_copy_type() {
-            self.bytecode.push(Op {
-                opcode: Either::Left(VirtualOp::MULI(
-                    rel_offset_reg.clone(),
-                    index_reg,
-                    VirtualImmediate12 { value: 8 },
-                )),
-                comment: "insert_element relative offset".into(),
-                owning_span: owning_span.clone(),
-            });
-            let elem_offs_reg = self.reg_seqr.next();
-            self.bytecode.push(Op {
-                opcode: Either::Left(VirtualOp::ADD(
-                    elem_offs_reg.clone(),
-                    base_reg.clone(),
-                    rel_offset_reg,
-                )),
-                comment: "insert_element absolute offset".into(),
-                owning_span: owning_span.clone(),
-            });
-            self.bytecode.push(Op {
-                opcode: Either::Left(VirtualOp::SW(
-                    elem_offs_reg,
-                    insert_reg,
-                    VirtualImmediate12 { value: 0 },
-                )),
-                comment: "insert_element".into(),
-                owning_span,
-            });
-        } else {
-            // Element size is larger than 8; we switch to bytewise offsets and sizes and use MCP.
-            if elem_size > compiler_constants::TWELVE_BITS {
-                todo!("array element size bigger than 4k")
-            } else {
-                let elem_index_offs_reg = self.reg_seqr.next();
-                self.bytecode.push(Op {
-                    opcode: Either::Left(VirtualOp::MULI(
-                        elem_index_offs_reg.clone(),
-                        index_reg,
-                        VirtualImmediate12 {
-                            value: elem_size as u16,
-                        },
-                    )),
-                    comment: "insert_element relative offset".into(),
-                    owning_span: owning_span.clone(),
-                });
-                self.bytecode.push(Op {
-                    opcode: Either::Left(VirtualOp::ADD(
-                        elem_index_offs_reg.clone(),
-                        base_reg.clone(),
-                        elem_index_offs_reg.clone(),
-                    )),
-                    comment: "insert_element absolute offset".into(),
-                    owning_span: owning_span.clone(),
-                });
-                self.bytecode.push(Op {
-                    opcode: Either::Left(VirtualOp::MCPI(
-                        elem_index_offs_reg,
-                        insert_reg,
-                        VirtualImmediate12 {
-                            value: elem_size as u16,
-                        },
-                    )),
-                    comment: "insert_element store value".into(),
-                    owning_span,
-                });
-            }
-        }
-
-        // We set the 'instruction' register to the base register, so that cascading inserts will
-        // work.
-        self.reg_map.insert(*instr_val, base_reg);
-    }
-
-    fn compile_insert_value(
-        &mut self,
-        instr_val: &Value,
-        aggregate_val: &Value,
-        value: &Value,
-        indices: &[u64],
-    ) {
-        // Base register should point to some stack allocated memory.
-        let base_reg = self.value_to_register(aggregate_val);
-
-        let insert_reg = self.value_to_register(value);
-        let ((mut insert_offs, field_size_in_bytes), field_type) = aggregate_idcs_to_field_layout(
-            self.context,
-            &aggregate_val.get_stripped_ptr_type(self.context).unwrap(),
-            indices,
-        );
-
-        let value_type = value.get_stripped_ptr_type(self.context).unwrap();
-        let value_size_in_bytes = ir_type_size_in_bytes(self.context, &value_type);
-        let value_size_in_words = size_bytes_in_words!(value_size_in_bytes);
-
-        // Account for the padding if the final field type is a union and the value we're trying to
-        // insert is smaller than the size of the union (i.e. we're inserting a small variant).
-        if matches!(field_type, Type::Union(_)) {
-            let field_size_in_words = size_bytes_in_words!(field_size_in_bytes);
-            assert!(field_size_in_words >= value_size_in_words);
-            insert_offs += field_size_in_words - value_size_in_words;
-        }
-
-        let indices_str = indices
-            .iter()
-            .map(|idx| format!("{}", idx))
-            .collect::<Vec<String>>()
-            .join(",");
-
-        let owning_span = self.md_mgr.val_to_span(self.context, *instr_val);
-
-        if value_type.is_copy_type() {
-            if insert_offs > compiler_constants::TWELVE_BITS {
-                let insert_offs_reg = self.reg_seqr.next();
-                self.number_to_reg(insert_offs, &insert_offs_reg, owning_span.clone());
-                self.bytecode.push(Op {
-                    opcode: Either::Left(VirtualOp::ADD(
-                        base_reg.clone(),
-                        base_reg.clone(),
-                        insert_offs_reg,
-                    )),
-                    comment: "insert_value absolute offset".into(),
-                    owning_span: owning_span.clone(),
-                });
-                self.bytecode.push(Op {
-                    opcode: Either::Left(VirtualOp::SW(
-                        base_reg.clone(),
-                        insert_reg,
-                        VirtualImmediate12 { value: 0 },
-                    )),
-                    comment: format!("insert_value @ {}", indices_str),
-                    owning_span,
-                });
-            } else {
-                self.bytecode.push(Op {
-                    opcode: Either::Left(VirtualOp::SW(
-                        base_reg.clone(),
-                        insert_reg,
-                        VirtualImmediate12 {
-                            value: insert_offs as u16,
-                        },
-                    )),
-                    comment: format!("insert_value @ {}", indices_str),
-                    owning_span,
-                });
-            }
-        } else {
-            let offs_reg = self.reg_seqr.next();
-            if insert_offs * 8 > compiler_constants::TWELVE_BITS {
-                self.number_to_reg(insert_offs * 8, &offs_reg, owning_span.clone());
-            } else {
-                self.bytecode.push(Op {
-                    opcode: either::Either::Left(VirtualOp::ADDI(
-                        offs_reg.clone(),
-                        base_reg.clone(),
-                        VirtualImmediate12 {
-                            value: (insert_offs * 8) as u16,
-                        },
-                    )),
-                    comment: format!("get struct field(s) {} offset", indices_str),
-                    owning_span: owning_span.clone(),
-                });
-            }
-            if value_size_in_bytes > compiler_constants::TWELVE_BITS {
-                let size_reg = self.reg_seqr.next();
-                self.number_to_reg(value_size_in_bytes, &size_reg, owning_span.clone());
-                self.bytecode.push(Op {
-                    opcode: Either::Left(VirtualOp::MCP(offs_reg, insert_reg, size_reg)),
-                    comment: "store struct field value".into(),
-                    owning_span,
-                });
-            } else {
-                self.bytecode.push(Op {
-                    opcode: Either::Left(VirtualOp::MCPI(
-                        offs_reg,
-                        insert_reg,
-                        VirtualImmediate12 {
-                            value: value_size_in_bytes as u16,
-                        },
-                    )),
-                    comment: "store struct field value".into(),
-                    owning_span,
-                });
-            }
-        }
-
-        // We set the 'instruction' register to the base register, so that cascading inserts will
-        // work.
-        self.reg_map.insert(*instr_val, base_reg);
-    }
-
-    fn compile_int_to_ptr(&mut self, instr_val: &Value, int_to_ptr_val: &Value) {
-        let val_reg = self.value_to_register(int_to_ptr_val);
-        self.reg_map.insert(*instr_val, val_reg);
-    }
-
-    fn compile_load(&mut self, instr_val: &Value, src_val: &Value) -> CompileResult<()> {
-        let ptr = self.resolve_ptr(src_val);
-        if ptr.value.is_none() {
-            return ptr.map(|_| ());
-        }
-        let (ptr, _ptr_ty, _offset) = ptr.value.unwrap();
-        let instr_reg = self.reg_seqr.next();
-        let owning_span = self.md_mgr.val_to_span(self.context, *instr_val);
-        match self.ptr_map.get(&ptr) {
-            None => unimplemented!("BUG? Uninitialised pointer."),
-            Some(storage) => match storage.clone() {
-                Storage::Data(data_id) => {
-                    self.bytecode.push(Op {
-                        opcode: Either::Left(VirtualOp::LWDataId(instr_reg.clone(), data_id)),
-                        comment: "load constant".into(),
-                        owning_span,
-                    });
-                }
-                Storage::Stack(word_offs) => {
-                    let base_reg = self.stack_base_reg.as_ref().unwrap().clone();
-                    if ptr.get_type(self.context).is_copy_type() {
-                        // Value can fit in a register, so we load the value.
-                        if word_offs > compiler_constants::TWELVE_BITS {
-                            let offs_reg = self.reg_seqr.next();
-                            self.number_to_reg(
-                                word_offs * 8, // Base reg for LW is in bytes
-                                &offs_reg,
-                                owning_span.clone(),
-                            );
-                            self.bytecode.push(Op {
-                                opcode: Either::Left(VirtualOp::ADD(
-                                    offs_reg.clone(),
-                                    base_reg,
-                                    offs_reg.clone(),
-                                )),
-                                comment: "absolute offset for load".into(),
-                                owning_span: owning_span.clone(),
-                            });
-                            self.bytecode.push(Op {
-                                opcode: Either::Left(VirtualOp::LW(
-                                    instr_reg.clone(),
-                                    offs_reg.clone(),
-                                    VirtualImmediate12 { value: 0 },
-                                )),
-                                comment: "load value".into(),
-                                owning_span,
-                            });
-                        } else {
-                            self.bytecode.push(Op {
-                                opcode: Either::Left(VirtualOp::LW(
-                                    instr_reg.clone(),
-                                    base_reg,
-                                    VirtualImmediate12 {
-                                        value: word_offs as u16,
-                                    },
-                                )),
-                                comment: "load value".into(),
-                                owning_span,
-                            });
-                        }
-                    } else {
-                        // Value too big for a register, so we return the memory offset.  This is
-                        // what LW to the data section does, via LWDataId.
-                        let word_offs = word_offs * 8;
-                        if word_offs > compiler_constants::TWELVE_BITS {
-                            let offs_reg = self.reg_seqr.next();
-                            self.number_to_reg(word_offs, &offs_reg, owning_span.clone());
-                            self.bytecode.push(Op {
-                                opcode: either::Either::Left(VirtualOp::ADD(
-                                    instr_reg.clone(),
-                                    base_reg,
-                                    offs_reg,
-                                )),
-                                comment: "load address".into(),
-                                owning_span,
-                            });
-                        } else {
-                            self.bytecode.push(Op {
-                                opcode: either::Either::Left(VirtualOp::ADDI(
-                                    instr_reg.clone(),
-                                    base_reg,
-                                    VirtualImmediate12 {
-                                        value: word_offs as u16,
-                                    },
-                                )),
-                                comment: "load address".into(),
-                                owning_span,
-                            });
-                        }
-                    }
-                }
-            },
-        }
-        self.reg_map.insert(*instr_val, instr_reg);
-        ok((), Vec::new(), Vec::new())
-    }
-
-    fn compile_log(&mut self, instr_val: &Value, log_val: &Value, log_ty: &Type, log_id: &Value) {
-        let owning_span = self.md_mgr.val_to_span(self.context, *instr_val);
-        let log_val_reg = self.value_to_register(log_val);
-        let log_id_reg = self.value_to_register(log_id);
-
-        if log_ty.is_copy_type() {
-            self.bytecode.push(Op {
-                owning_span,
-                opcode: Either::Left(VirtualOp::LOG(
-                    log_val_reg,
-                    log_id_reg,
-                    VirtualRegister::Constant(ConstantRegister::Zero),
-                    VirtualRegister::Constant(ConstantRegister::Zero),
-                )),
-                comment: "".into(),
-            });
-        } else {
-            // If the type not a reference type then we use LOGD to log the data. First put the
-            // size into the data section, then add a LW to get it, then add a LOGD which uses
-            // it.
-            let size_reg = self.reg_seqr.next();
-            let size_in_bytes = ir_type_size_in_bytes(self.context, log_ty);
-            let size_data_id = self
-                .data_section
-                .insert_data_value(&Literal::U64(size_in_bytes));
-
-            self.bytecode.push(Op {
-                opcode: Either::Left(VirtualOp::LWDataId(size_reg.clone(), size_data_id)),
-                owning_span: owning_span.clone(),
-                comment: "loading size for LOGD".into(),
-            });
-            self.bytecode.push(Op {
-                owning_span,
-                opcode: Either::Left(VirtualOp::LOGD(
-                    VirtualRegister::Constant(ConstantRegister::Zero),
-                    log_id_reg,
-                    log_val_reg,
-                    size_reg,
-                )),
-                comment: "".into(),
-            });
-        }
-    }
-
-    fn compile_read_register(&mut self, instr_val: &Value, reg: &sway_ir::Register) {
-        let instr_reg = self.reg_seqr.next();
-        self.bytecode.push(Op {
-            opcode: Either::Left(VirtualOp::MOVE(
-                instr_reg.clone(),
-                VirtualRegister::Constant(match reg {
-                    sway_ir::Register::Of => ConstantRegister::Overflow,
-                    sway_ir::Register::Pc => ConstantRegister::ProgramCounter,
-                    sway_ir::Register::Ssp => ConstantRegister::StackStartPointer,
-                    sway_ir::Register::Sp => ConstantRegister::StackPointer,
-                    sway_ir::Register::Fp => ConstantRegister::FramePointer,
-                    sway_ir::Register::Hp => ConstantRegister::HeapPointer,
-                    sway_ir::Register::Error => ConstantRegister::Error,
-                    sway_ir::Register::Ggas => ConstantRegister::GlobalGas,
-                    sway_ir::Register::Cgas => ConstantRegister::ContextGas,
-                    sway_ir::Register::Bal => ConstantRegister::Balance,
-                    sway_ir::Register::Is => ConstantRegister::InstructionStart,
-                    sway_ir::Register::Ret => ConstantRegister::ReturnValue,
-                    sway_ir::Register::Retl => ConstantRegister::ReturnLength,
-                    sway_ir::Register::Flag => ConstantRegister::Flags,
-                }),
-            )),
-            comment: "move register into abi function".to_owned(),
-            owning_span: self.md_mgr.val_to_span(self.context, *instr_val),
-        });
-
-        self.reg_map.insert(*instr_val, instr_reg);
-    }
-
-    fn compile_ret(&mut self, instr_val: &Value, ret_val: &Value, ret_type: &Type) {
-        let owning_span = self.md_mgr.val_to_span(self.context, *instr_val);
-        if ret_type.eq(self.context, &Type::Unit) {
-            // Unit returns should always be zero, although because they can be omitted from
-            // functions, the register is sometimes uninitialized. Manually return zero in this
-            // case.
-            self.bytecode.push(Op {
-                opcode: Either::Left(VirtualOp::RET(VirtualRegister::Constant(
-                    ConstantRegister::Zero,
-                ))),
-                owning_span,
-                comment: "returning unit as zero".into(),
-            });
-        } else {
-            let ret_reg = self.value_to_register(ret_val);
-
-            if ret_type.is_copy_type() {
-                self.bytecode.push(Op {
-                    owning_span,
-                    opcode: Either::Left(VirtualOp::RET(ret_reg)),
-                    comment: "".into(),
-                });
-            } else {
-                // If the type not a reference type then we use RETD to return data.  First put the
-                // size into the data section, then add a LW to get it, then add a RETD which uses
-                // it.
-                let size_reg = self.reg_seqr.next();
-                let size_in_bytes = ir_type_size_in_bytes(self.context, ret_type);
-                let size_data_id = self
-                    .data_section
-                    .insert_data_value(&Literal::U64(size_in_bytes));
-
-                self.bytecode.push(Op {
-                    opcode: Either::Left(VirtualOp::LWDataId(size_reg.clone(), size_data_id)),
-                    owning_span: owning_span.clone(),
-                    comment: "loading size for RETD".into(),
-                });
-                self.bytecode.push(Op {
-                    owning_span,
-                    opcode: Either::Left(VirtualOp::RETD(ret_reg, size_reg)),
-                    comment: "".into(),
-                });
-            }
-        }
-    }
-
-    fn offset_reg(
-        &mut self,
-        base_reg: &VirtualRegister,
-        offset_in_bytes: u64,
-        span: Option<Span>,
-    ) -> VirtualRegister {
-        let offset_reg = self.reg_seqr.next();
-        if offset_in_bytes > compiler_constants::TWELVE_BITS {
-            let offs_reg = self.reg_seqr.next();
-            self.number_to_reg(offset_in_bytes, &offs_reg, span.clone());
-            self.bytecode.push(Op {
-                opcode: either::Either::Left(VirtualOp::ADD(
-                    offset_reg.clone(),
-                    base_reg.clone(),
-                    offs_reg,
-                )),
-                comment: "get offset".into(),
-                owning_span: span,
-            });
-        } else {
-            self.bytecode.push(Op {
-                opcode: either::Either::Left(VirtualOp::ADDI(
-                    offset_reg.clone(),
-                    base_reg.clone(),
-                    VirtualImmediate12 {
-                        value: offset_in_bytes as u16,
-                    },
-                )),
-                comment: "get offset".into(),
-                owning_span: span,
-            });
-        }
-
-        offset_reg
-    }
-
-    fn compile_state_access_quad_word(
-        &mut self,
-        instr_val: &Value,
-        val: &Value,
-        key: &Value,
-        access_type: StateAccessType,
-    ) -> CompileResult<()> {
-        // Make sure that both val and key are pointers to B256.
-        assert!(matches!(
-            val.get_stripped_ptr_type(self.context),
-            Some(Type::B256)
-        ));
-        assert!(matches!(
-            key.get_stripped_ptr_type(self.context),
-            Some(Type::B256)
-        ));
-        let owning_span = self.md_mgr.val_to_span(self.context, *instr_val);
-
-        let key_ptr = self.resolve_ptr(key);
-        if key_ptr.value.is_none() {
-            return key_ptr.map(|_| ());
-        }
-        let (key_ptr, ptr_ty, offset) = key_ptr.value.unwrap();
-
-        // Not expecting an offset here nor a pointer cast
-        assert!(offset == 0);
-        assert!(ptr_ty.get_type(self.context).eq(self.context, &Type::B256));
-
-        let val_reg = if matches!(
-            &self.context.values[val.0].value,
-            ValueDatum::Instruction(Instruction::IntToPtr(..))
-        ) {
-            match self.reg_map.get(val) {
-                Some(vreg) => vreg.clone(),
-                None => unreachable!("int_to_ptr instruction doesn't have vreg mapped"),
-            }
-        } else {
-            // Expect ptr_ty here to also be b256 and offset to be whatever...
-            let val_ptr = self.resolve_ptr(val);
-            if val_ptr.value.is_none() {
-                return val_ptr.map(|_| ());
-            }
-            let (val_ptr, ptr_ty, offset) = val_ptr.value.unwrap();
-            // Expect the ptr_ty for val to also be B256
-            assert!(ptr_ty.get_type(self.context).eq(self.context, &Type::B256));
-            match self.ptr_map.get(&val_ptr) {
-                Some(Storage::Stack(val_offset)) => {
-                    let base_reg = self.stack_base_reg.as_ref().unwrap().clone();
-                    let val_offset_in_bytes = val_offset * 8 + offset * 32;
-                    self.offset_reg(&base_reg, val_offset_in_bytes, owning_span.clone())
-                }
-                _ => unreachable!("Unexpected storage locations for key and val"),
-            }
-        };
-
-        let key_reg = match self.ptr_map.get(&key_ptr) {
-            Some(Storage::Stack(key_offset)) => {
-                let base_reg = self.stack_base_reg.as_ref().unwrap().clone();
-                let key_offset_in_bytes = key_offset * 8;
-                self.offset_reg(&base_reg, key_offset_in_bytes, owning_span.clone())
-            }
-            _ => unreachable!("Unexpected storage locations for key and val"),
-        };
-
-        self.bytecode.push(Op {
-            opcode: Either::Left(match access_type {
-                StateAccessType::Read => VirtualOp::SRWQ(val_reg, key_reg),
-                StateAccessType::Write => VirtualOp::SWWQ(key_reg, val_reg),
-            }),
-            comment: "quad word state access".into(),
-            owning_span,
-        });
-        ok((), Vec::new(), Vec::new())
-    }
-
-    fn compile_state_load_word(&mut self, instr_val: &Value, key: &Value) -> CompileResult<()> {
-        // Make sure that the key is a pointers to B256.
-        assert!(matches!(
-            key.get_stripped_ptr_type(self.context),
-            Some(Type::B256)
-        ));
-
-        let key_ptr = self.resolve_ptr(key);
-        if key_ptr.value.is_none() {
-            return key_ptr.map(|_| ());
-        }
-        let (key_ptr, ptr_ty, offset) = key_ptr.value.unwrap();
-
-        // Not expecting an offset here nor a pointer cast
-        assert!(offset == 0);
-        assert!(ptr_ty.get_type(self.context).eq(self.context, &Type::B256));
-
-        let load_reg = self.reg_seqr.next();
-        let owning_span = self.md_mgr.val_to_span(self.context, *instr_val);
-        match self.ptr_map.get(&key_ptr) {
-            Some(Storage::Stack(key_offset)) => {
-                let base_reg = self.stack_base_reg.as_ref().unwrap().clone();
-                let key_offset_in_bytes = key_offset * 8;
-
-                let key_reg = self.offset_reg(&base_reg, key_offset_in_bytes, owning_span.clone());
-
-                self.bytecode.push(Op {
-                    opcode: Either::Left(VirtualOp::SRW(load_reg.clone(), key_reg)),
-                    comment: "single word state access".into(),
-                    owning_span,
-                });
-            }
-            _ => unreachable!("Unexpected storage location for key"),
-        }
-
-        self.reg_map.insert(*instr_val, load_reg);
-        ok((), Vec::new(), Vec::new())
-    }
-
-    fn compile_state_store_word(
-        &mut self,
-        instr_val: &Value,
-        store_val: &Value,
-        key: &Value,
-    ) -> CompileResult<()> {
-        // Make sure that key is a pointer to B256.
-        assert!(matches!(
-            key.get_stripped_ptr_type(self.context),
-            Some(Type::B256)
-        ));
-
-        // Make sure that store_val is a U64 value.
-        assert!(matches!(
-            store_val.get_type(self.context),
-            Some(Type::Uint(64))
-        ));
-        let store_reg = self.value_to_register(store_val);
-
-        // Expect the get_ptr here to have type b256 and offset = 0???
-        let key_ptr = self.resolve_ptr(key);
-        if key_ptr.value.is_none() {
-            return key_ptr.map(|_| ());
-        }
-        let (key_ptr, ptr_ty, offset) = key_ptr.value.unwrap();
-
-        // Not expecting an offset here nor a pointer cast
-        assert!(offset == 0);
-        assert!(ptr_ty.get_type(self.context).eq(self.context, &Type::B256));
-
-        let owning_span = self.md_mgr.val_to_span(self.context, *instr_val);
-        match self.ptr_map.get(&key_ptr) {
-            Some(Storage::Stack(key_offset)) => {
-                let base_reg = self.stack_base_reg.as_ref().unwrap().clone();
-                let key_offset_in_bytes = key_offset * 8;
-
-                let key_reg = self.offset_reg(&base_reg, key_offset_in_bytes, owning_span.clone());
-
-                self.bytecode.push(Op {
-                    opcode: Either::Left(VirtualOp::SWW(key_reg, store_reg)),
-                    comment: "single word state access".into(),
-                    owning_span,
-                });
-            }
-            _ => unreachable!("Unexpected storage locations for key and store_val"),
-        }
-
-        ok((), Vec::new(), Vec::new())
-    }
-
-    fn compile_store(
-        &mut self,
-        instr_val: &Value,
-        dst_val: &Value,
-        stored_val: &Value,
-    ) -> CompileResult<()> {
-        let ptr = self.resolve_ptr(dst_val);
-        if ptr.value.is_none() {
-            return ptr.map(|_| ());
-        }
-        let (ptr, _ptr_ty, _offset) = ptr.value.unwrap();
-        let stored_reg = self.value_to_register(stored_val);
-        let is_aggregate_ptr = ptr.is_aggregate_ptr(self.context);
-        let owning_span = self.md_mgr.val_to_span(self.context, *instr_val);
-        match self.ptr_map.get(&ptr) {
-            None => unreachable!("Bug! Trying to store to an unknown pointer."),
-            Some(storage) => match storage {
-                Storage::Data(_) => unreachable!("BUG! Trying to store to the data section."),
-                Storage::Stack(word_offs) => {
-                    let word_offs = *word_offs;
-                    let store_type = ptr.get_type(self.context);
-                    let store_size_in_words =
-                        size_bytes_in_words!(ir_type_size_in_bytes(self.context, store_type));
-                    if store_type.is_copy_type() {
-                        let base_reg = self.stack_base_reg.as_ref().unwrap().clone();
-
-                        // A single word can be stored with SW.
-                        let stored_reg = if !is_aggregate_ptr {
-                            // stored_reg is a value.
-                            stored_reg
-                        } else {
-                            // stored_reg is a pointer, even though size is 1.  We need to load it.
-                            let tmp_reg = self.reg_seqr.next();
-                            self.bytecode.push(Op {
-                                opcode: Either::Left(VirtualOp::LW(
-                                    tmp_reg.clone(),
-                                    stored_reg,
-                                    VirtualImmediate12 { value: 0 },
-                                )),
-                                comment: "load for store".into(),
-                                owning_span: owning_span.clone(),
-                            });
-                            tmp_reg
-                        };
-                        if word_offs > compiler_constants::TWELVE_BITS {
-                            let offs_reg = self.reg_seqr.next();
-                            self.number_to_reg(
-                                word_offs * 8, // Base reg for SW is in bytes
-                                &offs_reg,
-                                owning_span.clone(),
-                            );
-                            self.bytecode.push(Op {
-                                opcode: Either::Left(VirtualOp::ADD(
-                                    offs_reg.clone(),
-                                    base_reg,
-                                    offs_reg.clone(),
-                                )),
-                                comment: "store absolute offset".into(),
-                                owning_span: owning_span.clone(),
-                            });
-                            self.bytecode.push(Op {
-                                opcode: Either::Left(VirtualOp::SW(
-                                    offs_reg,
-                                    stored_reg,
-                                    VirtualImmediate12 { value: 0 },
-                                )),
-                                comment: "store value".into(),
-                                owning_span,
-                            });
-                        } else {
-                            self.bytecode.push(Op {
-                                opcode: Either::Left(VirtualOp::SW(
-                                    base_reg,
-                                    stored_reg,
-                                    VirtualImmediate12 {
-                                        value: word_offs as u16,
-                                    },
-                                )),
-                                comment: "store value".into(),
-                                owning_span,
-                            });
-                        }
-                    } else {
-                        let base_reg = self.stack_base_reg.as_ref().unwrap().clone();
-
-                        // Bigger than 1 word needs a MCPI.  XXX Or MCP if it's huge.
-                        let dest_offs_reg = self.reg_seqr.next();
-                        if word_offs * 8 > compiler_constants::TWELVE_BITS {
-                            self.number_to_reg(word_offs * 8, &dest_offs_reg, owning_span.clone());
-                            self.bytecode.push(Op {
-                                opcode: either::Either::Left(VirtualOp::ADD(
-                                    dest_offs_reg.clone(),
-                                    base_reg,
-                                    dest_offs_reg.clone(),
-                                )),
-                                comment: "get store offset".into(),
-                                owning_span: owning_span.clone(),
-                            });
-                        } else {
-                            self.bytecode.push(Op {
-                                opcode: either::Either::Left(VirtualOp::ADDI(
-                                    dest_offs_reg.clone(),
-                                    base_reg,
-                                    VirtualImmediate12 {
-                                        value: (word_offs * 8) as u16,
-                                    },
-                                )),
-                                comment: "get store offset".into(),
-                                owning_span: owning_span.clone(),
-                            });
-                        }
-
-                        if store_size_in_words * 8 > compiler_constants::TWELVE_BITS {
-                            let size_reg = self.reg_seqr.next();
-                            self.number_to_reg(
-                                store_size_in_words * 8,
-                                &size_reg,
-                                owning_span.clone(),
-                            );
-                            self.bytecode.push(Op {
-                                opcode: Either::Left(VirtualOp::MCP(
-                                    dest_offs_reg,
-                                    stored_reg,
-                                    size_reg,
-                                )),
-                                comment: "store value".into(),
-                                owning_span,
-                            });
-                        } else {
-                            self.bytecode.push(Op {
-                                opcode: Either::Left(VirtualOp::MCPI(
-                                    dest_offs_reg,
-                                    stored_reg,
-                                    VirtualImmediate12 {
-                                        value: (store_size_in_words * 8) as u16,
-                                    },
-                                )),
-                                comment: "store value".into(),
-                                owning_span,
-                            });
-                        }
-                    }
-                }
-            },
-        };
-        ok((), Vec::new(), Vec::new())
-    }
-
-    fn resolve_ptr(&mut self, ptr_val: &Value) -> CompileResult<(Pointer, Pointer, u64)> {
-        match &self.context.values[ptr_val.0].value {
-            ValueDatum::Instruction(Instruction::GetPointer {
-                base_ptr,
-                ptr_ty,
-                offset,
-            }) => ok((*base_ptr, *ptr_ty, *offset), Vec::new(), Vec::new()),
-            _otherwise => err(
-                Vec::new(),
-                vec![CompileError::Internal(
-                    "Pointer arg for load/store is not a get_ptr instruction.",
-                    self.md_mgr
-                        .val_to_span(self.context, *ptr_val)
-                        .unwrap_or_else(Self::empty_span),
-                )],
-            ),
-        }
-    }
-
-    fn initialise_non_aggregate_type(
-        &mut self,
-        constant: &Constant,
-        span: Option<Span>,
-    ) -> VirtualRegister {
-        let value_size = ir_type_size_in_bytes(self.context, &constant.ty);
-        if size_bytes_in_words!(value_size) == 1 {
-            match constant.value {
-                ConstantValue::Unit | ConstantValue::Bool(false) | ConstantValue::Uint(0) => {
-                    return VirtualRegister::Constant(ConstantRegister::Zero)
-                }
-
-                ConstantValue::Bool(true) | ConstantValue::Uint(1) => {
-                    return VirtualRegister::Constant(ConstantRegister::One)
-                }
-                _ => (),
-            }
-        }
-
-        // Get the constant into the namespace.
-        let lit = ir_constant_to_ast_literal(constant);
-        let data_id = self.data_section.insert_data_value(&lit);
-
-        // Allocate a register for it, and a load instruction.
-        let reg = self.reg_seqr.next();
-        self.bytecode.push(Op {
-            opcode: either::Either::Left(VirtualOp::LWDataId(reg.clone(), data_id)),
-            comment: "literal instantiation".into(),
-            owning_span: span,
-        });
-
-        // Insert the value into the map.
-        //self.reg_map.insert(*value, reg.clone());
-        //
-        // Actually, no, don't.  It's possible for constant values to be
-        // reused in the IR, especially with transforms which copy blocks
-        // around, like inlining.  The `LW`/`LWDataId` instruction above
-        // initialises that constant value but it may be in a conditional
-        // block and not actually get evaluated for every possible
-        // execution. So using the register later on by pulling it from
-        // `self.reg_map` will have a potentially uninitialised register.
-        //
-        // By not putting it in the map we recreate the `LW` each time it's
-        // used, which also isn't ideal.  A better solution is to put this
-        // initialisation into the IR itself, and allow for analysis there
-        // to determine when it may be initialised and/or reused.
-
-        // Return register.
-        reg
-    }
-
-    fn initialise_aggregate_type(
-        &mut self,
-        constant: &Constant,
-        value_type: &Type,
-        span: Option<Span>,
-    ) -> VirtualRegister {
-        // A constant struct or array.  We still allocate space for it on
-        // the stack, but create the field or element initialisers
-        // recursively.
-
-        // Get the total size using the value type. We shouldn't use constant.ty here because
-        // the actual type might containt unions which constant.ty doesn't account for.
-        let total_size = size_bytes_round_up_to_word_alignment!(ir_type_size_in_bytes(
-            self.context,
-            value_type,
-        ));
-        if total_size > compiler_constants::TWENTY_FOUR_BITS {
-            todo!("Enormous stack usage for locals.");
-        }
-
-        let start_reg = self.reg_seqr.next();
-
-        // We can have zero sized structs and maybe arrays?
-        if total_size > 0 {
-            // Save the stack pointer.
-            self.bytecode.push(Op::unowned_register_move_comment(
-                start_reg.clone(),
-                VirtualRegister::Constant(ConstantRegister::StackPointer),
-                "save register for temporary stack value",
-            ));
-
-            let mut alloc_op = Op::unowned_stack_allocate_memory(VirtualImmediate24 {
-                value: total_size as u32,
-            });
-            alloc_op.comment = format!(
-                "allocate {} bytes for temporary {}",
-                total_size,
-                if matches!(&constant.value, ConstantValue::Struct(_)) {
-                    "struct"
-                } else {
-                    "array"
-                },
-            );
-            self.bytecode.push(alloc_op);
-
-            // Fill in the fields.
-            self.initialise_constant_memory(constant, value_type, &start_reg, 0, span);
-        }
-
-        // Return the start ptr.
-        start_reg
-    }
-
-    // Get the reg corresponding to `value`. Returns None if the value is not in reg_map or is not
-    // a constant.
-    fn value_to_register_or_none(&mut self, value: &Value) -> Option<VirtualRegister> {
-        let value_type = value.get_type(self.context).unwrap();
-        match self.reg_map.get(value) {
-            Some(reg) => Some(reg.clone()),
-            None => {
-                match &self.context.values[value.0].value {
-                    // Handle constants.
-                    ValueDatum::Constant(constant) => {
-                        let span = self.md_mgr.val_to_span(self.context, *value);
-                        match &value_type {
-                            Type::Unit
-                            | Type::Bool
-                            | Type::Uint(_)
-                            | Type::B256
-                            | Type::String(_)
-                            | Type::Pointer(_) => {
-                                Some(self.initialise_non_aggregate_type(constant, span))
-                            }
-                            Type::Array(_) | Type::Struct(_) | Type::Union(_) => {
-                                Some(self.initialise_aggregate_type(constant, &value_type, span))
-                            }
-                        }
-                    }
-                    _otherwise => None,
-                }
-            }
-        }
-    }
-
-    // Same as `value_to_register_or_none` but returns a new register if no register is found or if
-    // `value` is not a constant.
-    fn value_to_register(&mut self, value: &Value) -> VirtualRegister {
-        match self.value_to_register_or_none(value) {
-            Some(reg) => reg,
-            None => {
-                // Just make a new register for this value.
-                let reg = self.reg_seqr.next();
-                self.reg_map.insert(*value, reg.clone());
-                reg
-            }
-        }
-    }
-
-    fn number_to_reg(&mut self, offset: u64, offset_reg: &VirtualRegister, span: Option<Span>) {
-        if offset > compiler_constants::TWENTY_FOUR_BITS {
-            todo!("Absolutely giant arrays.");
-        }
-
-        // Use bitwise ORs and SHIFTs to crate a 24 bit value in a register.
-        self.bytecode.push(Op {
-            opcode: either::Either::Left(VirtualOp::ORI(
-                offset_reg.clone(),
-                VirtualRegister::Constant(ConstantRegister::Zero),
-                VirtualImmediate12 {
-                    value: (offset >> 12) as u16,
-                },
-            )),
-            comment: "get extract offset high bits".into(),
-            owning_span: span.clone(),
-        });
-        self.bytecode.push(Op {
-            opcode: either::Either::Left(VirtualOp::SLLI(
-                offset_reg.clone(),
-                offset_reg.clone(),
-                VirtualImmediate12 { value: 12 },
-            )),
-            comment: "shift extract offset high bits".into(),
-            owning_span: span.clone(),
-        });
-        self.bytecode.push(Op {
-            opcode: either::Either::Left(VirtualOp::ORI(
-                offset_reg.clone(),
-                offset_reg.clone(),
-                VirtualImmediate12 {
-                    value: (offset & 0xfff) as u16,
-                },
-            )),
-            comment: "get extract offset low bits".into(),
-            owning_span: span,
-        });
-    }
-
-    // Insert asm instructions to initialise a stack variable of type `value_type` with a Constant
-    // `constant`. Here, `value_type` accounts for the fact that the stack variable might include
-    // unions.
-    //
-    // If the initialiser is smaller than `value_type` (e.g. initialising a union with one of
-    // its small variants), add zero padding.
-    fn initialise_constant_memory(
-        &mut self,
-        constant: &Constant,
-        value_type: &Type,
-        start_reg: &VirtualRegister,
-        offs_in_words: u64,
-        span: Option<Span>,
-    ) -> u64 {
-        let value_size = ir_type_size_in_bytes(self.context, value_type);
-        let value_size_in_words = size_bytes_in_words!(value_size);
-
-        if matches!(constant.value, ConstantValue::Undef) {
-            // We don't need to actually create an initialiser, but we do need to return the
-            // field size in words.
-            return size_bytes_in_words!(value_size);
-        }
-
-        match &value_type {
-            Type::Unit | Type::Bool | Type::Uint(_) | Type::Pointer(_) => {
-                // Get the constant into the namespace.
-                let lit = ir_constant_to_ast_literal(constant);
-                let data_id = self.data_section.insert_data_value(&lit);
-
-                // Load the initialiser value.
-                let init_reg = self.reg_seqr.next();
-                self.bytecode.push(Op {
-                    opcode: either::Either::Left(VirtualOp::LWDataId(init_reg.clone(), data_id)),
-                    comment: "literal instantiation for aggregate field".into(),
-                    owning_span: span.clone(),
-                });
-
-                if offs_in_words > compiler_constants::TWELVE_BITS {
-                    let offs_reg = self.reg_seqr.next();
-                    self.number_to_reg(offs_in_words, &offs_reg, span.clone());
-                    self.bytecode.push(Op {
-                        opcode: either::Either::Left(VirtualOp::ADD(
-                            start_reg.clone(),
-                            start_reg.clone(),
-                            offs_reg.clone(),
-                        )),
-                        comment: "calculate byte offset to aggregate field".into(),
-                        owning_span: span.clone(),
-                    });
-                    self.bytecode.push(Op {
-                        opcode: Either::Left(VirtualOp::SW(
-                            start_reg.clone(),
-                            init_reg,
-                            VirtualImmediate12 { value: 0 },
-                        )),
-                        comment: "initialise aggregate field".into(),
-                        owning_span: span,
-                    });
-                } else {
-                    self.bytecode.push(Op {
-                        opcode: Either::Left(VirtualOp::SW(
-                            start_reg.clone(),
-                            init_reg,
-                            VirtualImmediate12 {
-                                value: offs_in_words as u16,
-                            },
-                        )),
-                        comment: "initialise aggregate field".into(),
-                        owning_span: span,
-                    });
-                }
-
-                1
-            }
-            Type::B256 | Type::String(_) => {
-                // Get the constant into the namespace.
-                let lit = ir_constant_to_ast_literal(constant);
-                let data_id = self.data_section.insert_data_value(&lit);
-
-                // Load the initialiser value.
-                let init_reg = self.reg_seqr.next();
-                self.bytecode.push(Op {
-                    opcode: either::Either::Left(VirtualOp::LWDataId(init_reg.clone(), data_id)),
-                    comment: "literal instantiation for aggregate field".into(),
-                    owning_span: span.clone(),
-                });
-
-                // Write the initialiser to memory.  Most Literals are 1 word, B256 is 32 bytes and
-                // needs to use a MCP instruction.
-                let offs_reg = self.reg_seqr.next();
-                if offs_in_words * 8 > compiler_constants::TWELVE_BITS {
-                    self.number_to_reg(offs_in_words * 8, &offs_reg, span.clone());
-                    self.bytecode.push(Op {
-                        opcode: either::Either::Left(VirtualOp::ADD(
-                            offs_reg.clone(),
-                            start_reg.clone(),
-                            offs_reg.clone(),
-                        )),
-                        comment: "calculate byte offset to aggregate field".into(),
-                        owning_span: span.clone(),
-                    });
-                } else {
-                    self.bytecode.push(Op {
-                        opcode: either::Either::Left(VirtualOp::ADDI(
-                            offs_reg.clone(),
-                            start_reg.clone(),
-                            VirtualImmediate12 {
-                                value: (offs_in_words * 8) as u16,
-                            },
-                        )),
-                        comment: "calculate byte offset to aggregate field".into(),
-                        owning_span: span.clone(),
-                    });
-                }
-                self.bytecode.push(Op {
-                    opcode: Either::Left(VirtualOp::MCPI(
-                        offs_reg,
-                        init_reg,
-                        VirtualImmediate12 {
-                            value: value_size as u16,
-                        },
-                    )),
-                    comment: "initialise aggregate field".into(),
-                    owning_span: span,
-                });
-
-                value_size_in_words
-            }
-            Type::Array(aggregate) => {
-                match (&constant.value, &self.context.aggregates[aggregate.0]) {
-                    (ConstantValue::Array(items), AggregateContent::ArrayType(element_type, _)) => {
-                        // Recurse for each item, accumulating the field offset and the final size.
-                        items.iter().fold(0, |local_offs, item| {
-                            local_offs
-                                + self.initialise_constant_memory(
-                                    item,
-                                    element_type,
-                                    start_reg,
-                                    offs_in_words + local_offs,
-                                    span.clone(),
-                                )
-                        })
-                    }
-                    _ => unreachable!("Inconsistent types for constant initialisation"),
-                }
-            }
-            Type::Struct(aggregate) => {
-                match (&constant.value, &self.context.aggregates[aggregate.0]) {
-                    (ConstantValue::Struct(items), AggregateContent::FieldTypes(field_tys)) => {
-                        // Recurse for each item, accumulating the field offset and the final size.
-                        items.iter().zip(field_tys.iter()).fold(
-                            0,
-                            |local_offs, (item, field_tys)| {
-                                local_offs
-                                    + self.initialise_constant_memory(
-                                        item,
-                                        field_tys,
-                                        start_reg,
-                                        offs_in_words + local_offs,
-                                        span.clone(),
-                                    )
-                            },
-                        )
-                    }
-                    _ => unreachable!("Inconsistent types for constant initialisation"),
-                }
-            }
-            Type::Union(_) => {
-                // If the literal we're trying to initialise with is smaller than than the actual
-                // size of the union, then a padding of zeros is required. Calculate the size of
-                // the padding and set the appropriate bytes to zero.
-                let constant_size = ir_type_size_in_bytes(self.context, &constant.ty);
-                assert!(constant_size <= value_size);
-                let padding_size = value_size - constant_size;
-                let padding_size_in_words = size_bytes_in_words!(padding_size);
-
-                if padding_size > 0 {
-                    // Store padding of zeros and then store the value itself
-                    let union_base_reg = self.reg_seqr.next();
-                    if offs_in_words * 8 > compiler_constants::TWELVE_BITS {
-                        let offs_reg = self.reg_seqr.next();
-                        self.number_to_reg(offs_in_words * 8, &offs_reg, span.clone());
-                        self.bytecode.push(Op {
-                            opcode: either::Either::Left(VirtualOp::ADD(
-                                union_base_reg.clone(),
-                                start_reg.clone(),
-                                offs_reg.clone(),
-                            )),
-                            comment: "get base pointer for union".into(),
-                            owning_span: span.clone(),
-                        });
-                    } else {
-                        self.bytecode.push(Op {
-                            opcode: either::Either::Left(VirtualOp::ADDI(
-                                union_base_reg.clone(),
-                                start_reg.clone(),
-                                VirtualImmediate12 {
-                                    value: (offs_in_words * 8) as u16,
-                                },
-                            )),
-                            comment: "get base pointer for union".into(),
-                            owning_span: span.clone(),
-                        });
-                    }
-                    self.bytecode.push(Op {
-                        opcode: Either::Left(VirtualOp::MCLI(
-                            union_base_reg,
-                            VirtualImmediate18 {
-                                value: padding_size as u32,
-                            },
-                        )),
-                        comment: "clear padding for union initialisation".into(),
-                        owning_span: span.clone(),
-                    });
-                }
-
-                // Now do the actual initialisation
-                self.initialise_constant_memory(
-                    constant,
-                    &constant.ty,
-                    start_reg,
-                    offs_in_words + padding_size_in_words,
-                    span,
-                );
-
-                value_size_in_words
-            }
-        }
-    }
-
-    fn block_to_label(&mut self, block: &Block) -> Label {
-        match self.label_map.get(block) {
-            Some(label) => label.clone(),
-            None => {
-                let label = self.reg_seqr.get_label();
-                self.label_map.insert(*block, label.clone());
-                label
-            }
-        }
-    }
-}
-
-fn ir_constant_to_ast_literal(constant: &Constant) -> Literal {
-    match &constant.value {
-        ConstantValue::Undef => unreachable!("Cannot convert 'undef' to a literal."),
-        ConstantValue::Unit => Literal::U64(0), // No unit.
-        ConstantValue::Bool(b) => Literal::Boolean(*b),
-        ConstantValue::Uint(n) => Literal::U64(*n),
-        ConstantValue::B256(bs) => Literal::B256(*bs),
-        ConstantValue::String(bs) => {
-            // ConstantValue::String bytes are guaranteed to be valid UTF8.
-            let s = std::str::from_utf8(bs).unwrap();
-            Literal::String(Span::new(std::sync::Arc::from(s), 0, s.len(), None).unwrap())
-        }
-        ConstantValue::Array(_) | ConstantValue::Struct(_) => {
-            unreachable!("Cannot convert aggregates to a literal.")
-        }
-    }
-}
-
-// -------------------------------------------------------------------------------------------------
-
-pub fn ir_type_size_in_bytes(context: &Context, ty: &Type) -> u64 {
-=======
 pub(crate) fn ir_type_size_in_bytes(context: &Context, ty: &Type) -> u64 {
->>>>>>> 0f84734f
     match ty {
         Type::Unit | Type::Bool | Type::Uint(_) | Type::Pointer(_) => 8,
         Type::B256 => 32,
