--- conflicted
+++ resolved
@@ -1043,21 +1043,15 @@
         self.reg_map.insert(*instr_val, base_reg);
     }
 
-<<<<<<< HEAD
-    fn compile_load(&mut self, instr_val: &Value, ptr: &Pointer) {
-        let load_size_in_words = size_bytes_in_words!(self
-            .type_analyzer
-            .ir_type_size_in_bytes(self.context, ptr.get_type(self.context)));
-=======
     fn compile_load(&mut self, instr_val: &Value, src_val: &Value) -> CompileResult<()> {
         let ptr = self.resolve_ptr(src_val);
         if ptr.value.is_none() {
             return ptr.map(|_| ());
         }
         let ptr = ptr.value.unwrap();
-        let load_size_in_words =
-            size_bytes_in_words!(self.ir_type_size_in_bytes(ptr.get_type(self.context)));
->>>>>>> 142156f5
+        let load_size_in_words = size_bytes_in_words!(self
+            .type_analyzer
+            .ir_type_size_in_bytes(self.context, ptr.get_type(self.context)));
         let instr_reg = self.reg_seqr.next();
         match self.ptr_map.get(&ptr) {
             None => unimplemented!("BUG? Uninitialised pointer."),
