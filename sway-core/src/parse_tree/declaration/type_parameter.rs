--- conflicted
+++ resolved
@@ -1,12 +1,9 @@
-<<<<<<< HEAD
-use crate::{type_engine::*, CallPath, TypedDeclaration};
-=======
 use crate::{
     semantic_analysis::{CopyTypes, TypeMapping},
     type_engine::*,
+    CallPath,
     TypedDeclaration,
 };
->>>>>>> 5c7e8071
 
 use sway_types::{ident::Ident, span::Span};
 
