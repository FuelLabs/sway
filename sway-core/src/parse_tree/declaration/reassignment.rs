--- conflicted
+++ resolved
@@ -37,275 +37,4 @@
             }
         }
     }
-<<<<<<< HEAD
-    pub(crate) fn parse_from_pair(
-        pair: Pair<Rule>,
-        config: Option<&BuildConfig>,
-    ) -> CompileResult<ParserLifter<Reassignment>> {
-        let path = config.map(|c| c.path());
-        let span = Span::from_pest(pair.as_span(), path.clone());
-        let mut warnings = vec![];
-        let mut errors = vec![];
-        let mut iter = pair.into_inner();
-        let variable_or_struct_reassignment = iter.next().expect("guaranteed by grammar");
-        match variable_or_struct_reassignment.as_rule() {
-            Rule::variable_reassignment => {
-                let (name_result, mut body_result) = check!(
-                    parse_simple_variable_reassignment(
-                        variable_or_struct_reassignment,
-                        config,
-                        path,
-                    ),
-                    return err(warnings, errors),
-                    warnings,
-                    errors
-                );
-
-                let mut var_decls = name_result.var_decls;
-                var_decls.append(&mut body_result.var_decls);
-                let reassign = Reassignment {
-                    lhs: ReassignmentTarget::VariableExpression(Box::new(name_result.value)),
-                    rhs: body_result.value,
-                    span,
-                };
-
-                ok(
-                    ParserLifter {
-                        var_decls,
-                        value: reassign,
-                    },
-                    warnings,
-                    errors,
-                )
-            }
-            Rule::struct_field_reassignment => {
-                let (mut expr_result, body_result) = check!(
-                    parse_subfield_reassignment(variable_or_struct_reassignment, config, path),
-                    return err(warnings, errors),
-                    warnings,
-                    errors
-                );
-
-                let mut var_decls = body_result.var_decls;
-                var_decls.append(&mut expr_result.var_decls);
-                let exp = Reassignment {
-                    lhs: ReassignmentTarget::VariableExpression(Box::new(expr_result.value)),
-                    rhs: body_result.value,
-                    span,
-                };
-
-                ok(
-                    ParserLifter {
-                        var_decls,
-                        value: exp,
-                    },
-                    warnings,
-                    errors,
-                )
-            }
-            Rule::storage_reassignment => {
-                // there is some ugly handling of the pest data structure here
-                // because we are reusing code from struct field reassignments
-                // this leads to some nested `Rule`s, so the actual storage
-                // reassignment requires some `expect()`s to extract.
-                let mut parts = variable_or_struct_reassignment.into_inner();
-                let _storage_keyword = parts.next();
-                let mut parts = parts.collect::<Vec<_>>();
-                let rhs = parts.pop();
-                assert_eq!(rhs.as_ref().map(|x| x.as_rule()), Some(Rule::expr));
-                let rhs = rhs.expect("guaranteed by grammar");
-                let rhs = check!(
-                    Expression::parse_from_pair(rhs, config),
-                    return err(warnings, errors),
-                    warnings,
-                    errors
-                );
-                let mut lhs = Vec::new();
-                for item in parts {
-                    lhs.push(check!(
-                        ident::parse_from_pair(item, config),
-                        continue,
-                        warnings,
-                        errors
-                    ))
-                }
-
-                let reassign = Reassignment {
-                    lhs: ReassignmentTarget::StorageField(lhs),
-                    rhs: rhs.value,
-                    span,
-                };
-                ok(
-                    ParserLifter {
-                        var_decls: rhs.var_decls,
-                        value: reassign,
-                    },
-                    warnings,
-                    errors,
-                )
-            }
-            _ => unreachable!("guaranteed by grammar"),
-        }
-    }
-}
-
-fn parse_simple_variable_reassignment(
-    pair: Pair<Rule>,
-    config: Option<&BuildConfig>,
-    path: Option<std::sync::Arc<std::path::PathBuf>>,
-) -> CompileResult<(ParserLifter<Expression>, ParserLifter<Expression>)> {
-    let mut warnings = vec![];
-    let mut errors = vec![];
-    let mut iter = pair.into_inner();
-    let name_result = check!(
-        Expression::parse_from_pair(iter.next().unwrap(), config),
-        return err(warnings, errors),
-        warnings,
-        errors
-    );
-    let body = iter.next().unwrap();
-    let body_result = check!(
-        Expression::parse_from_pair(body.clone(), config),
-        ParserLifter::empty(error_recovery_exp(Span::from_pest(body.as_span(), path))),
-        warnings,
-        errors
-    );
-
-    ok((name_result, body_result), warnings, errors)
-}
-
-fn parse_subfield_reassignment(
-    pair: Pair<Rule>,
-    config: Option<&BuildConfig>,
-    path: Option<std::sync::Arc<std::path::PathBuf>>,
-) -> CompileResult<(ParserLifter<Expression>, ParserLifter<Expression>)> {
-    let mut warnings = vec![];
-    let mut errors = vec![];
-    let mut iter = pair.into_inner();
-    let lhs = iter.next().expect("guaranteed by grammar");
-    let rhs = iter.next().expect("guaranteed by grammar");
-    let rhs_span = Span::from_pest(rhs.as_span(), path.clone());
-    let body_result = check!(
-        Expression::parse_from_pair(rhs, config),
-        ParserLifter::empty(error_recovery_exp(rhs_span)),
-        warnings,
-        errors
-    );
-    let inner = lhs.into_inner().next().expect("guaranteed by grammar");
-    assert_eq!(inner.as_rule(), Rule::subfield_path);
-    // treat parent as one expr, final name as the field to be accessed
-    // if there are multiple fields, this is a nested expression
-    // i.e. `a.b.c` is a lookup of field `c` on `a.b` which is a lookup
-    // of field `b` on `a`
-    // the first thing is either an exp or a var, everything subsequent must be
-    // a field
-    let mut name_parts = inner.into_inner();
-    let mut expr_result = check!(
-        parse_subfield_path_ensure_only_var(
-            name_parts.next().expect("guaranteed by grammar"),
-            config
-        ),
-        return err(warnings, errors),
-        warnings,
-        errors
-    );
-
-    for name_part in name_parts {
-        let expr = Expression::SubfieldExpression {
-            prefix: Box::new(expr_result.value.clone()),
-            span: Span::from_pest(name_part.as_span(), path.clone()),
-            field_to_access: check!(
-                ident::parse_from_pair(name_part, config),
-                continue,
-                warnings,
-                errors
-            ),
-        };
-        expr_result = ParserLifter {
-            var_decls: expr_result.var_decls,
-            value: expr,
-        };
-    }
-
-    ok((expr_result, body_result), warnings, errors)
-}
-
-fn parse_subfield_path_ensure_only_var(
-    item: Pair<Rule>,
-    config: Option<&BuildConfig>,
-) -> CompileResult<ParserLifter<Expression>> {
-    let warnings = vec![];
-    let mut errors = vec![];
-    let path = config.map(|c| c.path());
-    let item = item.into_inner().next().expect("guarenteed by grammar");
-    match item.as_rule() {
-        Rule::call_item => parse_call_item_ensure_only_var(item, config),
-        Rule::array_index => parse_array_index(item, config),
-        a => {
-            tracing::error!(
-                "Unimplemented subfield path: {:?} ({:?}) ({:?})",
-                a,
-                item.as_str(),
-                item.as_rule()
-            );
-            errors.push(CompileError::UnimplementedRule(
-                a,
-                Span::from_pest(item.as_span(), path.clone()),
-            ));
-            // construct unit expression for error recovery
-            let exp_result =
-                ParserLifter::empty(error_recovery_exp(Span::from_pest(item.as_span(), path)));
-            ok(exp_result, warnings, errors)
-        }
-    }
-}
-
-/// Parses a `call_item` rule but ensures that it is only a variable expression, since generic
-/// expressions on the LHS of a reassignment are invalid.
-/// valid:
-/// ```ignore
-/// x.y.foo = 5;
-/// ```
-///
-/// invalid:
-/// ```ignore
-/// (foo()).x = 5;
-/// ```
-fn parse_call_item_ensure_only_var(
-    item: Pair<Rule>,
-    config: Option<&BuildConfig>,
-) -> CompileResult<ParserLifter<Expression>> {
-    let path = config.map(|c| c.path());
-    let mut warnings = vec![];
-    let mut errors = vec![];
-    assert_eq!(item.as_rule(), Rule::call_item);
-    let item = item.into_inner().next().expect("guaranteed by grammar");
-    let exp = match item.as_rule() {
-        Rule::ident => Expression::VariableExpression {
-            name: check!(
-                ident::parse_from_pair(item.clone(), config),
-                return err(warnings, errors),
-                warnings,
-                errors
-            ),
-            span: Span::from_pest(item.as_span(), path),
-        },
-        Rule::expr => {
-            errors.push(CompileError::InvalidExpressionOnLhs {
-                span: Span::from_pest(item.as_span(), path),
-            });
-            return err(warnings, errors);
-        }
-        a => unreachable!("{:?}", a),
-    };
-    ok(
-        ParserLifter {
-            var_decls: vec![],
-            value: exp,
-        },
-        warnings,
-        errors,
-    )
-=======
->>>>>>> bc724b48
 }