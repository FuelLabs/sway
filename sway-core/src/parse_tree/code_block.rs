--- conflicted
+++ resolved
@@ -4,12 +4,7 @@
     error::*,
     parse_tree::{Expression, ReturnStatement},
     parser::Rule,
-<<<<<<< HEAD
     AstNode, AstNodeContent, Declaration, VariableDeclaration,
-=======
-    span::Span,
-    AstNode, AstNodeContent, Declaration,
->>>>>>> da564e14
 };
 
 use sway_types::span::Span;
