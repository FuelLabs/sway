--- conflicted
+++ resolved
@@ -32,27 +32,6 @@
         let block_inner = block.into_inner();
         let mut contents = Vec::new();
         for pair in block_inner {
-<<<<<<< HEAD
-            let mut pair_contents: Vec<AstNode> = match pair.as_rule() {
-                Rule::declaration => {
-                    let span = span::Span {
-                        span: pair.as_span(),
-                        path: path.clone(),
-                    };
-                    check!(
-                        Declaration::parse_from_pair(pair.clone(), config),
-                        continue,
-                        warnings,
-                        errors
-                    )
-                    .into_iter()
-                    .map(|x| AstNode {
-                        content: AstNodeContent::Declaration(x),
-                        span: span.clone(),
-                    })
-                    .collect::<Vec<_>>()
-                }
-=======
             let mut ast_nodes = match pair.as_rule() {
                 Rule::declaration => check!(
                     Declaration::parse_from_pair(pair.clone(), config),
@@ -69,7 +48,6 @@
                     },
                 })
                 .collect::<Vec<_>>(),
->>>>>>> e42dcc93
                 Rule::expr_statement => {
                     let evaluated_node_result = check!(
                         Expression::parse_from_pair(
@@ -80,7 +58,6 @@
                         warnings,
                         errors
                     );
-<<<<<<< HEAD
                     let mut ast_node_contents = evaluated_node_result
                         .var_decls
                         .into_iter()
@@ -96,20 +73,12 @@
                         .collect::<Vec<_>>();
                     ast_node_contents.push(AstNode {
                         content: AstNodeContent::Expression(evaluated_node_result.value),
-=======
-                    vec![AstNode {
-                        content: AstNodeContent::Expression(evaluated_node),
->>>>>>> e42dcc93
                         span: span::Span {
                             span: pair.as_span(),
                             path: path.clone(),
                         },
-<<<<<<< HEAD
                     });
                     ast_node_contents
-=======
-                    }]
->>>>>>> e42dcc93
                 }
                 Rule::return_statement => {
                     let res_result = check!(
@@ -118,7 +87,6 @@
                         warnings,
                         errors
                     );
-<<<<<<< HEAD
                     let mut ast_node_contents = res_result
                         .var_decls
                         .into_iter()
@@ -134,20 +102,12 @@
                         .collect::<Vec<_>>();
                     ast_node_contents.push(AstNode {
                         content: AstNodeContent::ReturnStatement(res_result.value),
-=======
-                    vec![AstNode {
-                        content: AstNodeContent::ReturnStatement(evaluated_node),
->>>>>>> e42dcc93
                         span: span::Span {
                             span: pair.as_span(),
                             path: path.clone(),
                         },
-<<<<<<< HEAD
                     });
                     ast_node_contents
-=======
-                    }]
->>>>>>> e42dcc93
                 }
                 Rule::expr => {
                     let res_result = check!(
@@ -156,7 +116,6 @@
                         warnings,
                         errors
                     );
-<<<<<<< HEAD
                     let mut ast_node_contents = res_result
                         .var_decls
                         .into_iter()
@@ -175,12 +134,6 @@
                         span: res_result.value.span(),
                     });
                     ast_node_contents
-=======
-                    vec![AstNode {
-                        content: AstNodeContent::ImplicitReturnExpression(res.clone()),
-                        span: res.span(),
-                    }]
->>>>>>> e42dcc93
                 }
                 Rule::while_loop => {
                     let res_result = check!(
@@ -189,7 +142,6 @@
                         warnings,
                         errors
                     );
-<<<<<<< HEAD
                     let mut ast_node_contents = res_result
                         .var_decls
                         .into_iter()
@@ -205,20 +157,12 @@
                         .collect::<Vec<_>>();
                     ast_node_contents.push(AstNode {
                         content: AstNodeContent::WhileLoop(res_result.value),
-=======
-                    vec![AstNode {
-                        content: AstNodeContent::WhileLoop(res),
->>>>>>> e42dcc93
                         span: span::Span {
                             span: pair.as_span(),
                             path: path.clone(),
                         },
-<<<<<<< HEAD
                     });
                     ast_node_contents
-=======
-                    }]
->>>>>>> e42dcc93
                 }
                 a => {
                     println!("In code block parsing: {:?} {:?}", a, pair.as_str());
@@ -232,11 +176,7 @@
                     continue;
                 }
             };
-<<<<<<< HEAD
-            contents.append(&mut pair_contents);
-=======
             contents.append(&mut ast_nodes);
->>>>>>> e42dcc93
         }
 
         ok(
