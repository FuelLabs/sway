use sway_types::span;

use super::{Expression, MatchCondition};

#[derive(Debug, Clone)]
pub struct MatchBranch {
    pub(crate) condition: MatchCondition,
    pub(crate) result: Expression,
    pub(crate) span: span::Span,
<<<<<<< HEAD
}

impl MatchBranch {
    pub fn parse_from_pair(pair: Pair<Rule>, config: Option<&BuildConfig>) -> CompileResult<Self> {
        let path = config.map(|c| c.path());
        let mut warnings = Vec::new();
        let mut errors = Vec::new();
        let span = span::Span::from_pest(pair.as_span(), path.clone());
        let mut branch = pair.clone().into_inner();
        let condition = match branch.next() {
            Some(o) => o,
            None => {
                errors.push(CompileError::Internal(
                    "Unexpected empty iterator in match branch parsing.",
                    span::Span::from_pest(pair.as_span(), path),
                ));
                return err(warnings, errors);
            }
        };
        let condition = match condition.into_inner().next() {
            Some(e) => {
                match e.as_rule() {
                    Rule::catch_all => MatchCondition::CatchAll(CatchAll {
                        span: span::Span::from_pest(e.as_span(), path.clone()),
                    }),
                    Rule::scrutinee => {
                        let scrutinee = check!(
                            Scrutinee::parse_from_pair(e, config),
                            return err(warnings, errors),
                            warnings,
                            errors
                        );
                        MatchCondition::Scrutinee(scrutinee)
                    }
                    a => {
                        tracing::error!(
                            "Unimplemented condition: {:?} ({:?}) ({:?})",
                            a,
                            e.as_str(),
                            e.as_rule()
                        );
                        errors.push(CompileError::UnimplementedRule(
                            a,
                            span::Span::from_pest(e.as_span(), path.clone()),
                        ));
                        // construct unit expression for error recovery
                        MatchCondition::CatchAll(CatchAll {
                            span: span::Span::from_pest(e.as_span(), path.clone()),
                        })
                    }
                }
            }
            None => {
                errors.push(CompileError::Internal(
                    "Unexpected empty iterator in match condition parsing.",
                    span::Span::from_pest(pair.as_span(), path),
                ));
                return err(warnings, errors);
            }
        };
        let result = match branch.next() {
            Some(o) => o,
            None => {
                errors.push(CompileError::Internal(
                    "Unexpected empty iterator in match branch parsing.",
                    span::Span::from_pest(pair.as_span(), path),
                ));
                return err(warnings, errors);
            }
        };
        let result = match result.as_rule() {
            Rule::code_block => {
                let span = span::Span::from_pest(result.as_span(), path);
                Expression::CodeBlock {
                    contents: check!(
                        CodeBlock::parse_from_pair(result, config),
                        CodeBlock {
                            contents: Vec::new(),
                            whole_block_span: span.clone(),
                        },
                        warnings,
                        errors
                    ),
                    span,
                }
            }
            a => {
                let span = Span::from_pest(result.as_span(), path);
                errors.push(CompileError::UnimplementedRule(a, span.clone()));
                Expression::Tuple {
                    fields: vec![],
                    span,
                }
            }
        };
        ok(
            MatchBranch {
                condition,
                result,
                span,
            },
            warnings,
            errors,
        )
    }
=======
>>>>>>> bc724b48
}<|MERGE_RESOLUTION|>--- conflicted
+++ resolved
@@ -7,112 +7,4 @@
     pub(crate) condition: MatchCondition,
     pub(crate) result: Expression,
     pub(crate) span: span::Span,
-<<<<<<< HEAD
-}
-
-impl MatchBranch {
-    pub fn parse_from_pair(pair: Pair<Rule>, config: Option<&BuildConfig>) -> CompileResult<Self> {
-        let path = config.map(|c| c.path());
-        let mut warnings = Vec::new();
-        let mut errors = Vec::new();
-        let span = span::Span::from_pest(pair.as_span(), path.clone());
-        let mut branch = pair.clone().into_inner();
-        let condition = match branch.next() {
-            Some(o) => o,
-            None => {
-                errors.push(CompileError::Internal(
-                    "Unexpected empty iterator in match branch parsing.",
-                    span::Span::from_pest(pair.as_span(), path),
-                ));
-                return err(warnings, errors);
-            }
-        };
-        let condition = match condition.into_inner().next() {
-            Some(e) => {
-                match e.as_rule() {
-                    Rule::catch_all => MatchCondition::CatchAll(CatchAll {
-                        span: span::Span::from_pest(e.as_span(), path.clone()),
-                    }),
-                    Rule::scrutinee => {
-                        let scrutinee = check!(
-                            Scrutinee::parse_from_pair(e, config),
-                            return err(warnings, errors),
-                            warnings,
-                            errors
-                        );
-                        MatchCondition::Scrutinee(scrutinee)
-                    }
-                    a => {
-                        tracing::error!(
-                            "Unimplemented condition: {:?} ({:?}) ({:?})",
-                            a,
-                            e.as_str(),
-                            e.as_rule()
-                        );
-                        errors.push(CompileError::UnimplementedRule(
-                            a,
-                            span::Span::from_pest(e.as_span(), path.clone()),
-                        ));
-                        // construct unit expression for error recovery
-                        MatchCondition::CatchAll(CatchAll {
-                            span: span::Span::from_pest(e.as_span(), path.clone()),
-                        })
-                    }
-                }
-            }
-            None => {
-                errors.push(CompileError::Internal(
-                    "Unexpected empty iterator in match condition parsing.",
-                    span::Span::from_pest(pair.as_span(), path),
-                ));
-                return err(warnings, errors);
-            }
-        };
-        let result = match branch.next() {
-            Some(o) => o,
-            None => {
-                errors.push(CompileError::Internal(
-                    "Unexpected empty iterator in match branch parsing.",
-                    span::Span::from_pest(pair.as_span(), path),
-                ));
-                return err(warnings, errors);
-            }
-        };
-        let result = match result.as_rule() {
-            Rule::code_block => {
-                let span = span::Span::from_pest(result.as_span(), path);
-                Expression::CodeBlock {
-                    contents: check!(
-                        CodeBlock::parse_from_pair(result, config),
-                        CodeBlock {
-                            contents: Vec::new(),
-                            whole_block_span: span.clone(),
-                        },
-                        warnings,
-                        errors
-                    ),
-                    span,
-                }
-            }
-            a => {
-                let span = Span::from_pest(result.as_span(), path);
-                errors.push(CompileError::UnimplementedRule(a, span.clone()));
-                Expression::Tuple {
-                    fields: vec![],
-                    span,
-                }
-            }
-        };
-        ok(
-            MatchBranch {
-                condition,
-                result,
-                span,
-            },
-            warnings,
-            errors,
-        )
-    }
-=======
->>>>>>> bc724b48
 }