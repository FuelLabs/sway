--- conflicted
+++ resolved
@@ -23,11 +23,7 @@
         span: Span,
     },
     FunctionApplication {
-<<<<<<< HEAD
-        call_path_binding: TypeBinding<CallPath<Ident>>,
-=======
-        name: CallPath,
->>>>>>> 83b6610a
+        call_path_binding: TypeBinding<CallPath>,
         arguments: Vec<Expression>,
         span: Span,
     },
@@ -118,11 +114,7 @@
     /// MyEnum::Variant1
     /// ```
     DelineatedPath {
-<<<<<<< HEAD
-        call_path_binding: TypeBinding<CallPath<Ident>>,
-=======
-        call_path: CallPath,
->>>>>>> 83b6610a
+        call_path_binding: TypeBinding<CallPath>,
         args: Vec<Expression>,
         span: Span,
     },
