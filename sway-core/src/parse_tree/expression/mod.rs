--- conflicted
+++ resolved
@@ -149,16 +149,10 @@
 }
 
 #[derive(Debug, Clone)]
-<<<<<<< HEAD
-pub enum DelayedResolutionVariant<'sc> {
-    StructField(DelayedStructFieldResolution<'sc>),
-    EnumVariant(DelayedEnumVariantResolution<'sc>),
-    TupleVariant(DelayedTupleVariantResolution<'sc>),
-=======
 pub enum DelayedResolutionVariant {
     StructField(DelayedStructFieldResolution),
     EnumVariant(DelayedEnumVariantResolution),
->>>>>>> ff6f914e
+    TupleVariant(DelayedTupleVariantResolution),
 }
 
 /// During type checking, this gets replaced with struct field access.
@@ -179,8 +173,8 @@
 
 /// During type checking, this gets replaced with tuple arg access.
 #[derive(Debug, Clone)]
-pub struct DelayedTupleVariantResolution<'sc> {
-    pub exp: Box<Expression<'sc>>,
+pub struct DelayedTupleVariantResolution {
+    pub exp: Box<Expression>,
     pub elem_num: usize,
 }
 
