--- conflicted
+++ resolved
@@ -1,12 +1,4 @@
-use crate::{
-    error::{err, ok},
-<<<<<<< HEAD
-    parse_tree::ident,
-    BuildConfig, CallPath, CompileError, CompileResult, Literal, Rule, TypeInfo,
-=======
-    CallPath, CompileError, CompileResult, Literal,
->>>>>>> bc724b48
-};
+use crate::{CallPath, Literal, TypeInfo};
 
 use sway_types::{ident::Ident, span::Span};
 
@@ -50,13 +42,6 @@
     pub(crate) span: Span,
 }
 
-pub(crate) fn error_recovery_scrutinee(span: Span) -> Scrutinee {
-    Scrutinee::Tuple {
-        elems: vec![],
-        span,
-    }
-}
-
 impl Scrutinee {
     pub fn span(&self) -> Span {
         match self {
@@ -67,220 +52,6 @@
             Scrutinee::Tuple { span, .. } => span.clone(),
             Scrutinee::CatchAll { span } => span.clone(),
         }
-    }
-
-<<<<<<< HEAD
-    pub fn parse_from_pair(pair: Pair<Rule>, config: Option<&BuildConfig>) -> CompileResult<Self> {
-        let mut warnings = Vec::new();
-        let mut errors = Vec::new();
-        let scrutinee = pair.into_inner().next().unwrap();
-        let scrutinee = check!(
-            Scrutinee::parse_from_pair_inner(scrutinee, config),
-            return err(warnings, errors),
-            warnings,
-            errors
-        );
-        ok(scrutinee, warnings, errors)
-    }
-
-    pub fn parse_from_pair_inner(
-        scrutinee: Pair<Rule>,
-        config: Option<&BuildConfig>,
-    ) -> CompileResult<Self> {
-        let path = config.map(|c| c.path());
-        let mut errors = Vec::new();
-        let mut warnings = Vec::new();
-        let span = Span::from_pest(scrutinee.as_span(), path.clone());
-        let parsed = match scrutinee.as_rule() {
-            Rule::catch_all => Scrutinee::CatchAll { span },
-            Rule::literal_value => check!(
-                Self::parse_from_pair_literal(scrutinee, config, span),
-                return err(warnings, errors),
-                warnings,
-                errors
-            ),
-            Rule::ident => check!(
-                Self::parse_from_pair_ident(scrutinee, config, span),
-                return err(warnings, errors),
-                warnings,
-                errors
-            ),
-            Rule::struct_scrutinee => check!(
-                Self::parse_from_pair_struct(scrutinee, config, span, path),
-                return err(warnings, errors),
-                warnings,
-                errors
-            ),
-            Rule::enum_scrutinee => check!(
-                Self::parse_from_pair_enum(scrutinee, config),
-                return err(warnings, errors),
-                warnings,
-                errors
-            ),
-            Rule::tuple_scrutinee => check!(
-                Self::parse_from_pair_tuple(scrutinee, config, span),
-                return err(warnings, errors),
-                warnings,
-                errors
-            ),
-            a => {
-                eprintln!(
-                    "Unimplemented scrutinee: {:?} ({:?}) ({:?})",
-                    a,
-                    scrutinee.as_str(),
-                    scrutinee.as_rule()
-                );
-                errors.push(CompileError::UnimplementedRule(a, span.clone()));
-                error_recovery_scrutinee(span)
-            }
-        };
-        ok(parsed, warnings, errors)
-    }
-
-    fn parse_from_pair_literal(
-        scrutinee: Pair<Rule>,
-        config: Option<&BuildConfig>,
-        span: Span,
-    ) -> CompileResult<Self> {
-        let mut warnings = vec![];
-        let mut errors = vec![];
-        let scrutinee = Literal::parse_from_pair(scrutinee, config)
-            .map(|(value, span)| Scrutinee::Literal { value, span })
-            .unwrap_or_else(&mut warnings, &mut errors, || Scrutinee::Tuple {
-                elems: vec![],
-                span: span.clone(),
-            });
-        ok(scrutinee, warnings, errors)
-    }
-
-    fn parse_from_pair_ident(
-        scrutinee: Pair<Rule>,
-        config: Option<&BuildConfig>,
-        span: Span,
-    ) -> CompileResult<Self> {
-        let mut warnings = vec![];
-        let mut errors = vec![];
-        let scrutinee = ident::parse_from_pair(scrutinee, config)
-            .map(|name| Scrutinee::Variable {
-                name,
-                span: span.clone(),
-            })
-            .unwrap_or_else(&mut warnings, &mut errors, || {
-                error_recovery_scrutinee(span)
-            });
-        ok(scrutinee, warnings, errors)
-    }
-
-    fn parse_from_pair_struct(
-        scrutinee: Pair<Rule>,
-        config: Option<&BuildConfig>,
-        span: Span,
-        path: Option<Arc<PathBuf>>,
-    ) -> CompileResult<Self> {
-        let mut warnings = vec![];
-        let mut errors = vec![];
-        let mut it = scrutinee.into_inner();
-        let struct_name = it.next().unwrap();
-        let struct_name = check!(
-            ident::parse_from_pair(struct_name, config),
-            return err(warnings, errors),
-            warnings,
-            errors
-        );
-        let fields = it.next().unwrap().into_inner().collect::<Vec<_>>();
-        let mut fields_buf = vec![];
-        for field in fields.iter() {
-            let span = Span::from_pest(field.as_span(), path.clone());
-            let mut field_parts = field.clone().into_inner();
-            let name = field_parts.next().unwrap();
-            let name = check!(
-                ident::parse_from_pair(name, config),
-                return err(warnings, errors),
-                warnings,
-                errors
-            );
-            let maybe_field_scrutinee = field_parts.next();
-            let field_scrutinee = match maybe_field_scrutinee {
-                Some(field_scrutinee) => match field_scrutinee.as_rule() {
-                    Rule::field_scrutinee => {
-                        let field_scrutinee = field_scrutinee.into_inner().next().unwrap();
-                        let field_scrutinee = check!(
-                            Scrutinee::parse_from_pair(field_scrutinee, config),
-                            error_recovery_scrutinee(span.clone()),
-                            warnings,
-                            errors
-                        );
-                        Some(field_scrutinee)
-                    }
-                    _ => None,
-                },
-                None => None,
-            };
-            fields_buf.push(StructScrutineeField {
-                field: name,
-                scrutinee: field_scrutinee,
-                span,
-            });
-        }
-
-        let scrutinee = Scrutinee::StructScrutinee {
-            struct_name,
-            fields: fields_buf,
-            span,
-        };
-        ok(scrutinee, warnings, errors)
-    }
-
-    fn parse_from_pair_enum(pair: Pair<Rule>, config: Option<&BuildConfig>) -> CompileResult<Self> {
-        let mut warnings = vec![];
-        let mut errors = vec![];
-        let span = Span::from_pest(pair.as_span(), config.map(|x| x.path()));
-        let mut iter = pair.into_inner();
-        let call_path_pair = iter.next().expect("guaranteed by grammar");
-        let call_path = check!(
-            CallPath::parse_from_pair(call_path_pair, config),
-            return err(warnings, errors),
-            warnings,
-            errors
-        );
-        let value_pair = iter.next().expect("guaranteed by grammar");
-        let value = check!(
-            Scrutinee::parse_from_pair(value_pair, config),
-            error_recovery_scrutinee(span.clone()),
-            warnings,
-            errors
-        );
-        ok(
-            Scrutinee::EnumScrutinee {
-                call_path,
-                value: Box::new(value),
-                span,
-            },
-            warnings,
-            errors,
-        )
-    }
-
-    fn parse_from_pair_tuple(
-        scrutinee: Pair<Rule>,
-        config: Option<&BuildConfig>,
-        span: Span,
-    ) -> CompileResult<Self> {
-        let mut warnings = vec![];
-        let mut errors = vec![];
-        let parts = scrutinee.into_inner();
-        let mut elems = vec![];
-        for part in parts {
-            elems.push(check!(
-                Scrutinee::parse_from_pair(part, config),
-                return err(warnings, errors),
-                warnings,
-                errors
-            ));
-        }
-
-        let scrutinee = Scrutinee::Tuple { elems, span };
-        ok(scrutinee, warnings, errors)
     }
 
     pub(crate) fn gather_approximate_typeinfo(&self) -> Vec<TypeInfo> {
@@ -314,20 +85,6 @@
                 .flat_map(|scrutinee| scrutinee.gather_approximate_typeinfo())
                 .collect::<Vec<TypeInfo>>(),
             Scrutinee::CatchAll { .. } => vec![TypeInfo::Unknown],
-=======
-    /// If this is an enum scrutinee, returns the name of the inner value that should be
-    /// assigned to upon successful destructuring.
-    /// Should only be used when destructuring enums via `if let`
-    pub fn enum_variable_to_assign(&self) -> CompileResult<&Ident> {
-        match self {
-            Scrutinee::EnumScrutinee {
-                variable_to_assign, ..
-            } => ok(variable_to_assign, vec![], vec![]),
-            _ => err(
-                vec![],
-                vec![CompileError::IfLetNonEnum { span: self.span() }],
-            ),
->>>>>>> bc724b48
         }
     }
 }