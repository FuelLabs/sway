--- conflicted
+++ resolved
@@ -71,214 +71,4 @@
             ),
         }
     }
-<<<<<<< HEAD
-
-    pub fn parse_from_pair_inner(
-        scrutinee: Pair<Rule>,
-        config: Option<&BuildConfig>,
-    ) -> CompileResult<Self> {
-        let path = config.map(|c| c.path());
-        let mut errors = Vec::new();
-        let mut warnings = Vec::new();
-        let span = Span::from_pest(scrutinee.as_span(), path.clone());
-        let parsed = match scrutinee.as_rule() {
-            Rule::literal_value => check!(
-                Self::parse_from_pair_literal(scrutinee, config, span),
-                return err(warnings, errors),
-                warnings,
-                errors
-            ),
-            Rule::ident => check!(
-                Self::parse_from_pair_ident(scrutinee, config, span),
-                return err(warnings, errors),
-                warnings,
-                errors
-            ),
-            Rule::struct_scrutinee => check!(
-                Self::parse_from_pair_struct(scrutinee, config, span, path),
-                return err(warnings, errors),
-                warnings,
-                errors
-            ),
-            Rule::enum_scrutinee => check!(
-                Self::parse_from_pair_enum(scrutinee, config),
-                return err(warnings, errors),
-                warnings,
-                errors
-            ),
-            Rule::tuple_scrutinee => check!(
-                Self::parse_from_pair_tuple(scrutinee, config, span),
-                return err(warnings, errors),
-                warnings,
-                errors
-            ),
-            a => {
-                tracing::error!(
-                    "Unimplemented scrutinee: {:?} ({:?}) ({:?})",
-                    a,
-                    scrutinee.as_str(),
-                    scrutinee.as_rule()
-                );
-                errors.push(CompileError::UnimplementedRule(
-                    a,
-                    Span::from_pest(scrutinee.as_span(), path.clone()),
-                ));
-                // construct unit expression for error recovery
-                Scrutinee::Unit {
-                    span: Span::from_pest(scrutinee.as_span(), path),
-                }
-            }
-        };
-        ok(parsed, warnings, errors)
-    }
-
-    fn parse_from_pair_literal(
-        scrutinee: Pair<Rule>,
-        config: Option<&BuildConfig>,
-        span: Span,
-    ) -> CompileResult<Self> {
-        let mut warnings = vec![];
-        let mut errors = vec![];
-        let scrutinee = Literal::parse_from_pair(scrutinee, config)
-            .map(|(value, span)| Scrutinee::Literal { value, span })
-            .unwrap_or_else(&mut warnings, &mut errors, || Scrutinee::Unit {
-                span: span.clone(),
-            });
-        ok(scrutinee, warnings, errors)
-    }
-
-    fn parse_from_pair_ident(
-        scrutinee: Pair<Rule>,
-        config: Option<&BuildConfig>,
-        span: Span,
-    ) -> CompileResult<Self> {
-        let mut warnings = vec![];
-        let mut errors = vec![];
-        let scrutinee = ident::parse_from_pair(scrutinee, config)
-            .map(|name| Scrutinee::Variable {
-                name,
-                span: span.clone(),
-            })
-            .unwrap_or_else(&mut warnings, &mut errors, || Scrutinee::Unit {
-                span: span.clone(),
-            });
-        ok(scrutinee, warnings, errors)
-    }
-
-    fn parse_from_pair_struct(
-        scrutinee: Pair<Rule>,
-        config: Option<&BuildConfig>,
-        span: Span,
-        path: Option<Arc<PathBuf>>,
-    ) -> CompileResult<Self> {
-        let mut warnings = vec![];
-        let mut errors = vec![];
-        let mut it = scrutinee.into_inner();
-        let struct_name = it.next().unwrap();
-        let struct_name = check!(
-            ident::parse_from_pair(struct_name, config),
-            return err(warnings, errors),
-            warnings,
-            errors
-        );
-        let fields = it.next().unwrap().into_inner().collect::<Vec<_>>();
-        let mut fields_buf = vec![];
-        for field in fields.iter() {
-            let span = Span::from_pest(field.as_span(), path.clone());
-            let mut field_parts = field.clone().into_inner();
-            let name = field_parts.next().unwrap();
-            let name = check!(
-                ident::parse_from_pair(name, config),
-                return err(warnings, errors),
-                warnings,
-                errors
-            );
-            let maybe_field_scrutinee = field_parts.next();
-            let field_scrutinee = match maybe_field_scrutinee {
-                Some(field_scrutinee) => match field_scrutinee.as_rule() {
-                    Rule::field_scrutinee => {
-                        let field_scrutinee = field_scrutinee.into_inner().next().unwrap();
-                        let field_scrutinee = check!(
-                            Scrutinee::parse_from_pair(field_scrutinee, config),
-                            Scrutinee::Unit { span: span.clone() },
-                            warnings,
-                            errors
-                        );
-                        Some(field_scrutinee)
-                    }
-                    _ => None,
-                },
-                None => None,
-            };
-            fields_buf.push(StructScrutineeField {
-                field: name,
-                scrutinee: field_scrutinee,
-                span,
-            });
-        }
-
-        let scrutinee = Scrutinee::StructScrutinee {
-            struct_name,
-            fields: fields_buf,
-            span,
-        };
-        ok(scrutinee, warnings, errors)
-    }
-
-    fn parse_from_pair_enum(pair: Pair<Rule>, config: Option<&BuildConfig>) -> CompileResult<Self> {
-        let mut warnings = vec![];
-        let mut errors = vec![];
-        let span = pair.as_span();
-        let span = Span::from_pest(span, config.map(|x| x.path()));
-        let mut iter = pair.into_inner();
-        let enum_scrutinee_component_pair = iter.next().expect("guaranteed by grammar");
-        let assignment_for_value_pair = iter.next().expect("guaranteed by grammar");
-        let variable_to_assign = check!(
-            ident::parse_from_pair(assignment_for_value_pair, config),
-            return err(warnings, errors),
-            warnings,
-            errors
-        );
-
-        let call_path = check!(
-            CallPath::parse_from_pair(enum_scrutinee_component_pair, config),
-            return err(warnings, errors),
-            warnings,
-            errors
-        );
-
-        ok(
-            Scrutinee::EnumScrutinee {
-                call_path,
-                span,
-                variable_to_assign,
-            },
-            warnings,
-            errors,
-        )
-    }
-
-    fn parse_from_pair_tuple(
-        scrutinee: Pair<Rule>,
-        config: Option<&BuildConfig>,
-        span: Span,
-    ) -> CompileResult<Self> {
-        let mut warnings = vec![];
-        let mut errors = vec![];
-        let parts = scrutinee.into_inner();
-        let mut elems = vec![];
-        for part in parts {
-            elems.push(check!(
-                Scrutinee::parse_from_pair(part, config),
-                return err(warnings, errors),
-                warnings,
-                errors
-            ));
-        }
-
-        let scrutinee = Scrutinee::Tuple { elems, span };
-        ok(scrutinee, warnings, errors)
-    }
-=======
->>>>>>> bc724b48
 }