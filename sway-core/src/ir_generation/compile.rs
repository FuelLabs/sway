use crate::{
    decl_engine::DeclRefFunction,
    language::{ty, Visibility},
    metadata::MetadataManager,
    semantic_analysis::namespace,
<<<<<<< HEAD
    type_system::{LogId, MessageId, TypeId},
=======
    type_system::*,
    types::*,
>>>>>>> 31dc809f
    Engines,
};

use super::{
    const_eval::{compile_const_decl, LookupEnv},
    convert::convert_resolved_typeid,
    function::FnCompiler,
};

use sway_error::error::CompileError;
use sway_ir::{metadata::combine as md_combine, *};
use sway_types::Spanned;

use std::collections::HashMap;

#[allow(clippy::too_many_arguments)]
pub(super) fn compile_script(
    engines: Engines<'_>,
    context: &mut Context,
    main_function: &ty::TyFunctionDecl,
    namespace: &namespace::Module,
    declarations: &[ty::TyDecl],
    logged_types_map: &HashMap<TypeId, LogId>,
    messages_types_map: &HashMap<TypeId, MessageId>,
    test_fns: &[(ty::TyFunctionDecl, DeclRefFunction)],
) -> Result<Module, CompileError> {
    let module = Module::new(context, Kind::Script);
    let mut md_mgr = MetadataManager::default();

    compile_constants(engines, context, &mut md_mgr, module, namespace)?;
    compile_declarations(
        engines,
        context,
        &mut md_mgr,
        module,
        namespace,
        declarations,
    )?;
    compile_entry_function(
        engines,
        context,
        &mut md_mgr,
        module,
        main_function,
        logged_types_map,
        messages_types_map,
        None,
    )?;
    compile_tests(
        engines,
        context,
        &mut md_mgr,
        module,
        logged_types_map,
        messages_types_map,
        test_fns,
    )?;

    Ok(module)
}

#[allow(clippy::too_many_arguments)]
pub(super) fn compile_predicate(
    engines: Engines<'_>,
    context: &mut Context,
    main_function: &ty::TyFunctionDecl,
    namespace: &namespace::Module,
    declarations: &[ty::TyDecl],
    logged_types: &HashMap<TypeId, LogId>,
    messages_types: &HashMap<TypeId, MessageId>,
    test_fns: &[(ty::TyFunctionDecl, DeclRefFunction)],
) -> Result<Module, CompileError> {
    let module = Module::new(context, Kind::Predicate);
    let mut md_mgr = MetadataManager::default();

    compile_constants(engines, context, &mut md_mgr, module, namespace)?;
    compile_declarations(
        engines,
        context,
        &mut md_mgr,
        module,
        namespace,
        declarations,
    )?;
    compile_entry_function(
        engines,
        context,
        &mut md_mgr,
        module,
        main_function,
        &HashMap::new(),
        &HashMap::new(),
        None,
    )?;
    compile_tests(
        engines,
        context,
        &mut md_mgr,
        module,
        logged_types,
        messages_types,
        test_fns,
    )?;

    Ok(module)
}

#[allow(clippy::too_many_arguments)]
pub(super) fn compile_contract(
    context: &mut Context,
    abi_entries: &[ty::TyFunctionDecl],
    namespace: &namespace::Module,
    declarations: &[ty::TyDecl],
    logged_types_map: &HashMap<TypeId, LogId>,
    messages_types_map: &HashMap<TypeId, MessageId>,
    test_fns: &[(ty::TyFunctionDecl, DeclRefFunction)],
    engines: Engines<'_>,
) -> Result<Module, CompileError> {
    let module = Module::new(context, Kind::Contract);
    let mut md_mgr = MetadataManager::default();

    compile_constants(engines, context, &mut md_mgr, module, namespace)?;
    compile_declarations(
        engines,
        context,
        &mut md_mgr,
        module,
        namespace,
        declarations,
    )?;
    for decl in abi_entries {
        compile_abi_method(
            context,
            &mut md_mgr,
            module,
            decl,
            logged_types_map,
            messages_types_map,
            engines,
        )?;
    }
    compile_tests(
        engines,
        context,
        &mut md_mgr,
        module,
        logged_types_map,
        messages_types_map,
        test_fns,
    )?;

    Ok(module)
}

pub(super) fn compile_library(
    engines: Engines<'_>,
    context: &mut Context,
    namespace: &namespace::Module,
    declarations: &[ty::TyDecl],
    logged_types_map: &HashMap<TypeId, LogId>,
    messages_types_map: &HashMap<TypeId, MessageId>,
    test_fns: &[(ty::TyFunctionDecl, DeclRefFunction)],
) -> Result<Module, CompileError> {
    let module = Module::new(context, Kind::Library);
    let mut md_mgr = MetadataManager::default();

    compile_constants(engines, context, &mut md_mgr, module, namespace)?;
    compile_declarations(
        engines,
        context,
        &mut md_mgr,
        module,
        namespace,
        declarations,
    )?;
    compile_tests(
        engines,
        context,
        &mut md_mgr,
        module,
        logged_types_map,
        messages_types_map,
        test_fns,
    )?;

    Ok(module)
}

pub(crate) fn compile_constants(
    engines: Engines<'_>,
    context: &mut Context,
    md_mgr: &mut MetadataManager,
    module: Module,
    module_ns: &namespace::Module,
) -> Result<(), CompileError> {
    let (type_engine, decl_engine) = engines.unwrap();
    for decl_name in module_ns.get_all_declared_symbols() {
        if let Some(ty::TyDecl::ConstantDecl { decl_id, .. }) = module_ns.symbols.get(decl_name) {
            let ty::TyConstantDecl { call_path, .. } = engines.de().get_constant(decl_id);
            compile_const_decl(
                &mut LookupEnv {
                    type_engine,
                    decl_engine,
                    context,
                    md_mgr,
                    module,
                    module_ns: Some(module_ns),
                    function_compiler: None,
                    lookup: compile_const_decl,
                },
                &call_path,
            )?;
        }
    }

    for submodule_ns in module_ns.submodules().values() {
        compile_constants(engines, context, md_mgr, module, submodule_ns)?;
    }

    Ok(())
}

// We don't really need to compile these declarations other than `const`s since:
// a) function decls are inlined into their call site and can be (re)created there, though ideally
//    we'd give them their proper name by compiling them here.
// b) struct decls are also inlined at their instantiation site.
// c) ditto for enums.
//
// And for structs and enums in particular, we must ignore those with embedded generic types as
// they are monomorphised only at the instantation site.  We must ignore the generic declarations
// altogether anyway.
fn compile_declarations(
    engines: Engines<'_>,
    context: &mut Context,
    md_mgr: &mut MetadataManager,
    module: Module,
    namespace: &namespace::Module,
    declarations: &[ty::TyDecl],
) -> Result<(), CompileError> {
    let (type_engine, decl_engine) = engines.unwrap();
    for declaration in declarations {
        match declaration {
            ty::TyDecl::ConstantDecl { decl_id, .. } => {
                let decl = decl_engine.get_constant(decl_id);
                compile_const_decl(
                    &mut LookupEnv {
                        type_engine,
                        decl_engine,
                        context,
                        md_mgr,
                        module,
                        module_ns: Some(namespace),
                        function_compiler: None,
                        lookup: compile_const_decl,
                    },
                    &decl.call_path,
                )?;
            }

            ty::TyDecl::FunctionDecl { .. } => {
                // We no longer compile functions other than `main()` until we can improve the name
                // resolution.  Currently there isn't enough information in the AST to fully
                // distinguish similarly named functions and especially trait methods.
                //
                //compile_function(context, module, decl).map(|_| ())?
            }
            ty::TyDecl::ImplTrait { .. } => {
                // And for the same reason we don't need to compile impls at all.
                //
                // compile_impl(
                //    context,
                //    module,
                //    type_implementing_for,
                //    methods,
                //)?,
            }

            ty::TyDecl::StructDecl { .. }
            | ty::TyDecl::EnumDecl { .. }
            | ty::TyDecl::TraitDecl { .. }
            | ty::TyDecl::VariableDecl(_)
            | ty::TyDecl::AbiDecl { .. }
            | ty::TyDecl::GenericTypeForFunctionScope { .. }
            | ty::TyDecl::StorageDecl { .. }
            | ty::TyDecl::TypeAliasDecl { .. }
            | ty::TyDecl::ErrorRecovery(_) => (),
        }
    }
    Ok(())
}

#[allow(clippy::too_many_arguments)]
pub(super) fn compile_function(
    engines: Engines<'_>,
    context: &mut Context,
    md_mgr: &mut MetadataManager,
    module: Module,
    ast_fn_decl: &ty::TyFunctionDecl,
    logged_types_map: &HashMap<TypeId, LogId>,
    messages_types_map: &HashMap<TypeId, MessageId>,
    is_entry: bool,
    test_decl_ref: Option<DeclRefFunction>,
) -> Result<Option<Function>, CompileError> {
    // Currently monomorphization of generics is inlined into main() and the functions with generic
    // args are still present in the AST declarations, but they can be ignored.
    if !ast_fn_decl.type_parameters.is_empty() {
        Ok(None)
    } else {
        compile_fn(
            engines,
            context,
            md_mgr,
            module,
            ast_fn_decl,
            is_entry,
            None,
            logged_types_map,
            messages_types_map,
            test_decl_ref,
        )
        .map(Some)
    }
}

#[allow(clippy::too_many_arguments)]
pub(super) fn compile_entry_function(
    engines: Engines<'_>,
    context: &mut Context,
    md_mgr: &mut MetadataManager,
    module: Module,
    ast_fn_decl: &ty::TyFunctionDecl,
    logged_types_map: &HashMap<TypeId, LogId>,
    messages_types_map: &HashMap<TypeId, MessageId>,
    test_decl_ref: Option<DeclRefFunction>,
) -> Result<Function, CompileError> {
    let is_entry = true;
    compile_function(
        engines,
        context,
        md_mgr,
        module,
        ast_fn_decl,
        logged_types_map,
        messages_types_map,
        is_entry,
        test_decl_ref,
    )
    .map(|f| f.expect("entry point should never contain generics"))
}

pub(super) fn compile_tests(
    engines: Engines<'_>,
    context: &mut Context,
    md_mgr: &mut MetadataManager,
    module: Module,
    logged_types_map: &HashMap<TypeId, LogId>,
    messages_types_map: &HashMap<TypeId, MessageId>,
    test_fns: &[(ty::TyFunctionDecl, DeclRefFunction)],
) -> Result<Vec<Function>, CompileError> {
    test_fns
        .iter()
        .map(|(ast_fn_decl, decl_ref)| {
            compile_entry_function(
                engines,
                context,
                md_mgr,
                module,
                ast_fn_decl,
                logged_types_map,
                messages_types_map,
                Some(decl_ref.clone()),
            )
        })
        .collect()
}

#[allow(clippy::too_many_arguments)]
fn compile_fn(
    engines: Engines<'_>,
    context: &mut Context,
    md_mgr: &mut MetadataManager,
    module: Module,
    ast_fn_decl: &ty::TyFunctionDecl,
    is_entry: bool,
    selector: Option<[u8; 4]>,
    logged_types_map: &HashMap<TypeId, LogId>,
    messages_types_map: &HashMap<TypeId, MessageId>,
    test_decl_ref: Option<DeclRefFunction>,
) -> Result<Function, CompileError> {
    let type_engine = engines.te();
    let decl_engine = engines.de();

    let inline_opt = ast_fn_decl.inline();
    let ty::TyFunctionDecl {
        name,
        body,
        return_type,
        visibility,
        purity,
        span,
        ..
    } = ast_fn_decl;

    let args = ast_fn_decl
        .parameters
        .iter()
        .map(|param| {
            // Convert to an IR type.
            convert_resolved_typeid(
                type_engine,
                decl_engine,
                context,
                &param.type_argument.type_id,
                &param.type_argument.span,
            )
            .map(|ty| {
                (
                    // Convert the name.
                    param.name.as_str().into(),
                    // Convert the type further to a pointer if it's a reference.
                    param
                        .is_reference
                        .then(|| Type::new_ptr(context, ty))
                        .unwrap_or(ty),
                    // Convert the span to a metadata index.
                    md_mgr.span_to_md(context, &param.name.span()),
                )
            })
        })
        .collect::<Result<Vec<_>, CompileError>>()?;

    let ret_type = convert_resolved_typeid(
        type_engine,
        decl_engine,
        context,
        &return_type.type_id,
        &return_type.span,
    )?;

    let span_md_idx = md_mgr.span_to_md(context, span);
    let storage_md_idx = md_mgr.purity_to_md(context, *purity);
    let mut metadata = md_combine(context, &span_md_idx, &storage_md_idx);

    let decl_index = test_decl_ref.map(|decl_ref| *decl_ref.id());
    if let Some(decl_index) = decl_index {
        let test_decl_index_md_idx = md_mgr.test_decl_index_to_md(context, decl_index);
        metadata = md_combine(context, &metadata, &test_decl_index_md_idx);
    }
    if let Some(inline) = inline_opt {
        let inline_md_idx = md_mgr.inline_to_md(context, inline);
        metadata = md_combine(context, &metadata, &inline_md_idx);
    }

    let func = Function::new(
        context,
        module,
        name.as_str().to_owned(),
        args,
        ret_type,
        selector,
        *visibility == Visibility::Public,
        is_entry,
        metadata,
    );

    let mut compiler = FnCompiler::new(
        engines,
        context,
        module,
        func,
        logged_types_map,
        messages_types_map,
    );
    let mut ret_val = compiler.compile_code_block(context, md_mgr, body)?;

    // Special case: sometimes the returned value at the end of the function block is hacked
    // together and is invalid.  This can happen with diverging control flow or with implicit
    // returns.  We can double check here and make sure the return value type is correct.
    ret_val = match ret_val.get_type(context) {
        Some(ret_val_type) if ret_type.eq(context, &ret_val_type) => ret_val,

        // Mismatched or unavailable type.  Set ret_val to a correctly typed Undef.
        _otherwise => Value::new_constant(context, Constant::get_undef(ret_type)),
    };

    // Another special case: if the last expression in a function is a return then we don't want to
    // add another implicit return instruction here, as `ret_val` will be unit regardless of the
    // function return type actually is.  This new RET will be going into an unreachable block
    // which is valid, but pointless and we should avoid it due to the aforementioned potential
    // type conflict.
    //
    // To tell if this is the case we can check that the current block is empty and has no
    // predecessors (and isn't the entry block which has none by definition), implying the most
    // recent instruction was a RET.
    let already_returns = compiler
        .current_block
        .is_terminated_by_ret_or_revert(context);
    if !already_returns
        && (compiler.current_block.num_instructions(context) > 0
            || compiler.current_block == compiler.function.get_entry_block(context)
            || compiler.current_block.num_predecessors(context) > 0)
    {
        if ret_type.is_unit(context) {
            ret_val = Constant::get_unit(context);
        }
        compiler.current_block.ins(context).ret(ret_val, ret_type);
    }
    Ok(func)
}

fn compile_abi_method(
    context: &mut Context,
    md_mgr: &mut MetadataManager,
    module: Module,
    ast_fn_decl: &ty::TyFunctionDecl,
    logged_types_map: &HashMap<TypeId, LogId>,
    messages_types_map: &HashMap<TypeId, MessageId>,
    engines: Engines<'_>,
) -> Result<Function, CompileError> {
    let type_engine = engines.te();
    let decl_engine = engines.de();

    // Use the error from .to_fn_selector_value() if possible, else make an CompileError::Internal.
    let get_selector_result = ast_fn_decl.to_fn_selector_value(type_engine, decl_engine);
    let mut warnings = Vec::new();
    let mut errors = Vec::new();
    let selector = match get_selector_result.ok(&mut warnings, &mut errors) {
        Some(selector) => selector,
        None => {
            return if !errors.is_empty() {
                Err(errors[0].clone())
            } else {
                Err(CompileError::InternalOwned(
                    format!(
                        "Cannot generate selector for ABI method: {}",
                        ast_fn_decl.name.as_str()
                    ),
                    ast_fn_decl.name.span(),
                ))
            };
        }
    };

    // An ABI method is always an entry point.
    let is_entry = true;

    compile_fn(
        engines,
        context,
        md_mgr,
        module,
        ast_fn_decl,
        is_entry,
        Some(selector),
        logged_types_map,
        messages_types_map,
        None,
    )
}<|MERGE_RESOLUTION|>--- conflicted
+++ resolved
@@ -3,12 +3,8 @@
     language::{ty, Visibility},
     metadata::MetadataManager,
     semantic_analysis::namespace,
-<<<<<<< HEAD
-    type_system::{LogId, MessageId, TypeId},
-=======
-    type_system::*,
-    types::*,
->>>>>>> 31dc809f
+    type_system::TypeId,
+    types::{LogId, MessageId},
     Engines,
 };
 
