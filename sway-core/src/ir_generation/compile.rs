use crate::{
<<<<<<< HEAD
=======
    declaration_engine::{declaration_engine::de_get_constant, DeclarationId},
>>>>>>> 1b75006f
    language::{ty, Visibility},
    metadata::MetadataManager,
    semantic_analysis::namespace,
    type_system::{LogId, TypeId},
    Engines, TypeEngine,
};

use super::{
    const_eval::{compile_const_decl, LookupEnv},
    convert::convert_resolved_typeid,
    function::FnCompiler,
};

use sway_error::error::CompileError;
use sway_ir::{metadata::combine as md_combine, *};
use sway_types::{span::Span, Spanned};

use std::collections::HashMap;

#[allow(clippy::too_many_arguments)]
pub(super) fn compile_script(
    engines: Engines<'_>,
    context: &mut Context,
    main_function: &ty::TyFunctionDeclaration,
    namespace: &namespace::Module,
    declarations: &[ty::TyDeclaration],
    logged_types_map: &HashMap<TypeId, LogId>,
    test_fns: &[(ty::TyFunctionDeclaration, DeclarationId)],
) -> Result<Module, CompileError> {
    let module = Module::new(context, Kind::Script);
    let mut md_mgr = MetadataManager::default();

    compile_constants(engines, context, &mut md_mgr, module, namespace)?;
    compile_declarations(
        engines,
        context,
        &mut md_mgr,
        module,
        namespace,
        declarations,
    )?;
    compile_entry_function(
        engines,
        context,
        &mut md_mgr,
        module,
        main_function,
        logged_types_map,
        None,
    )?;
    compile_tests(
        engines,
        context,
        &mut md_mgr,
        module,
        logged_types_map,
        test_fns,
    )?;

    Ok(module)
}

#[allow(clippy::too_many_arguments)]
pub(super) fn compile_predicate(
    engines: Engines<'_>,
    context: &mut Context,
    main_function: &ty::TyFunctionDeclaration,
    namespace: &namespace::Module,
    declarations: &[ty::TyDeclaration],
    logged_types: &HashMap<TypeId, LogId>,
    test_fns: &[(ty::TyFunctionDeclaration, DeclarationId)],
) -> Result<Module, CompileError> {
    let module = Module::new(context, Kind::Predicate);
    let mut md_mgr = MetadataManager::default();

    compile_constants(engines, context, &mut md_mgr, module, namespace)?;
    compile_declarations(
        engines,
        context,
        &mut md_mgr,
        module,
        namespace,
        declarations,
    )?;
    compile_entry_function(
        engines,
        context,
        &mut md_mgr,
        module,
        main_function,
        &HashMap::new(),
        None,
    )?;
    compile_tests(
        engines,
        context,
        &mut md_mgr,
        module,
        logged_types,
        test_fns,
    )?;

    Ok(module)
}

#[allow(clippy::too_many_arguments)]
pub(super) fn compile_contract(
    context: &mut Context,
    abi_entries: &[ty::TyFunctionDeclaration],
    namespace: &namespace::Module,
    declarations: &[ty::TyDeclaration],
    logged_types_map: &HashMap<TypeId, LogId>,
<<<<<<< HEAD
    test_fns: &[ty::TyFunctionDeclaration],
    engines: Engines<'_>,
=======
    test_fns: &[(ty::TyFunctionDeclaration, DeclarationId)],
    type_engine: &TypeEngine,
>>>>>>> 1b75006f
) -> Result<Module, CompileError> {
    let module = Module::new(context, Kind::Contract);
    let mut md_mgr = MetadataManager::default();

    compile_constants(engines, context, &mut md_mgr, module, namespace)?;
    compile_declarations(
        engines,
        context,
        &mut md_mgr,
        module,
        namespace,
        declarations,
    )?;
    for decl in abi_entries {
        compile_abi_method(
            context,
            &mut md_mgr,
            module,
            decl,
            logged_types_map,
            engines,
        )?;
    }
    compile_tests(
        engines,
        context,
        &mut md_mgr,
        module,
        logged_types_map,
        test_fns,
    )?;

    Ok(module)
}

pub(super) fn compile_library(
    engines: Engines<'_>,
    context: &mut Context,
    namespace: &namespace::Module,
    declarations: &[ty::TyDeclaration],
    logged_types_map: &HashMap<TypeId, LogId>,
    test_fns: &[(ty::TyFunctionDeclaration, DeclarationId)],
) -> Result<Module, CompileError> {
    let module = Module::new(context, Kind::Library);
    let mut md_mgr = MetadataManager::default();

    compile_constants(engines, context, &mut md_mgr, module, namespace)?;
    compile_declarations(
        engines,
        context,
        &mut md_mgr,
        module,
        namespace,
        declarations,
    )?;
    compile_tests(
        engines,
        context,
        &mut md_mgr,
        module,
        logged_types_map,
        test_fns,
    )?;

    Ok(module)
}

pub(crate) fn compile_constants(
    engines: Engines<'_>,
    context: &mut Context,
    md_mgr: &mut MetadataManager,
    module: Module,
    module_ns: &namespace::Module,
) -> Result<(), CompileError> {
    let (type_engine, declaration_engine) = engines.unwrap();
    for decl_name in module_ns.get_all_declared_symbols() {
        compile_const_decl(
            &mut LookupEnv {
                type_engine,
                declaration_engine,
                context,
                md_mgr,
                module,
                module_ns: Some(module_ns),
                function_compiler: None,
                lookup: compile_const_decl,
            },
            decl_name,
        )?;
    }

    for submodule_ns in module_ns.submodules().values() {
        compile_constants(engines, context, md_mgr, module, submodule_ns)?;
    }

    Ok(())
}

// We don't really need to compile these declarations other than `const`s since:
// a) function decls are inlined into their call site and can be (re)created there, though ideally
//    we'd give them their proper name by compiling them here.
// b) struct decls are also inlined at their instantiation site.
// c) ditto for enums.
//
// And for structs and enums in particular, we must ignore those with embedded generic types as
// they are monomorphised only at the instantation site.  We must ignore the generic declarations
// altogether anyway.
fn compile_declarations(
    engines: Engines<'_>,
    context: &mut Context,
    md_mgr: &mut MetadataManager,
    module: Module,
    namespace: &namespace::Module,
    declarations: &[ty::TyDeclaration],
) -> Result<(), CompileError> {
    let (type_engine, declaration_engine) = engines.unwrap();
    for declaration in declarations {
        match declaration {
            ty::TyDeclaration::ConstantDeclaration(ref decl_id) => {
                let decl = declaration_engine.get_constant(decl_id.clone(), &declaration.span())?;
                compile_const_decl(
                    &mut LookupEnv {
                        type_engine,
                        declaration_engine,
                        context,
                        md_mgr,
                        module,
                        module_ns: Some(namespace),
                        function_compiler: None,
                        lookup: compile_const_decl,
                    },
                    &decl.name,
                )?;
            }

            ty::TyDeclaration::FunctionDeclaration(_decl) => {
                // We no longer compile functions other than `main()` until we can improve the name
                // resolution.  Currently there isn't enough information in the AST to fully
                // distinguish similarly named functions and especially trait methods.
                //
                //compile_function(context, module, decl).map(|_| ())?
            }
            ty::TyDeclaration::ImplTrait(_) => {
                // And for the same reason we don't need to compile impls at all.
                //
                // compile_impl(
                //    context,
                //    module,
                //    type_implementing_for,
                //    methods,
                //)?,
            }

            ty::TyDeclaration::StructDeclaration(_)
            | ty::TyDeclaration::EnumDeclaration(_)
            | ty::TyDeclaration::TraitDeclaration(_)
            | ty::TyDeclaration::VariableDeclaration(_)
            | ty::TyDeclaration::AbiDeclaration(_)
            | ty::TyDeclaration::GenericTypeForFunctionScope { .. }
            | ty::TyDeclaration::StorageDeclaration(_)
            | ty::TyDeclaration::ErrorRecovery(_) => (),
        }
    }
    Ok(())
}

#[allow(clippy::too_many_arguments)]
pub(super) fn compile_function(
    engines: Engines<'_>,
    context: &mut Context,
    md_mgr: &mut MetadataManager,
    module: Module,
    ast_fn_decl: &ty::TyFunctionDeclaration,
    logged_types_map: &HashMap<TypeId, LogId>,
    is_entry: bool,
    test_decl_id: Option<DeclarationId>,
) -> Result<Option<Function>, CompileError> {
    let type_engine = engines.te();
    // Currently monomorphization of generics is inlined into main() and the functions with generic
    // args are still present in the AST declarations, but they can be ignored.
    if !ast_fn_decl.type_parameters.is_empty() {
        Ok(None)
    } else {
        let args = ast_fn_decl
            .parameters
            .iter()
            .map(|param| convert_fn_param(type_engine, context, param))
            .collect::<Result<Vec<(String, Type, Span)>, CompileError>>()?;

        compile_fn_with_args(
            engines,
            context,
            md_mgr,
            module,
            ast_fn_decl,
            is_entry,
            args,
            None,
            logged_types_map,
            test_decl_id,
        )
        .map(Some)
    }
}

pub(super) fn compile_entry_function(
    engines: Engines<'_>,
    context: &mut Context,
    md_mgr: &mut MetadataManager,
    module: Module,
    ast_fn_decl: &ty::TyFunctionDeclaration,
    logged_types_map: &HashMap<TypeId, LogId>,
    test_decl_id: Option<DeclarationId>,
) -> Result<Function, CompileError> {
    let is_entry = true;
    compile_function(
        engines,
        context,
        md_mgr,
        module,
        ast_fn_decl,
        logged_types_map,
        is_entry,
        test_decl_id,
    )
    .map(|f| f.expect("entry point should never contain generics"))
}

pub(super) fn compile_tests(
    engines: Engines<'_>,
    context: &mut Context,
    md_mgr: &mut MetadataManager,
    module: Module,
    logged_types_map: &HashMap<TypeId, LogId>,
    test_fns: &[(ty::TyFunctionDeclaration, DeclarationId)],
) -> Result<Vec<Function>, CompileError> {
    test_fns
        .iter()
        .map(|(ast_fn_decl, decl_id)| {
            compile_entry_function(
                engines,
                context,
                md_mgr,
                module,
                ast_fn_decl,
                logged_types_map,
                Some(decl_id.clone()),
            )
        })
        .collect()
}

fn convert_fn_param(
    type_engine: &TypeEngine,
    context: &mut Context,
    param: &ty::TyFunctionParameter,
) -> Result<(String, Type, Span), CompileError> {
    convert_resolved_typeid(type_engine, context, &param.type_id, &param.type_span).map(|ty| {
        (
            param.name.as_str().into(),
            if param.is_reference && type_engine.look_up_type_id(param.type_id).is_copy_type() {
                Type::Pointer(Pointer::new(context, ty, param.is_mutable, None))
            } else {
                ty
            },
            param.name.span(),
        )
    })
}

#[allow(clippy::too_many_arguments)]
fn compile_fn_with_args(
    engines: Engines<'_>,
    context: &mut Context,
    md_mgr: &mut MetadataManager,
    module: Module,
    ast_fn_decl: &ty::TyFunctionDeclaration,
    is_entry: bool,
    args: Vec<(String, Type, Span)>,
    selector: Option<[u8; 4]>,
    logged_types_map: &HashMap<TypeId, LogId>,
    test_decl_id: Option<DeclarationId>,
) -> Result<Function, CompileError> {
    let type_engine = engines.te();

    let inline_opt = ast_fn_decl.inline();
    let ty::TyFunctionDeclaration {
        name,
        body,
        return_type,
        return_type_span,
        visibility,
        purity,
        span,
        ..
    } = ast_fn_decl;

    let mut args = args
        .into_iter()
        .map(|(name, ty, span)| (name, ty, md_mgr.span_to_md(context, &span)))
        .collect::<Vec<_>>();

    let ret_type = convert_resolved_typeid(type_engine, context, return_type, return_type_span)?;

    let returns_by_ref = !is_entry && !ret_type.is_copy_type();
    if returns_by_ref {
        // Instead of 'returning' a by-ref value we make the last argument an 'out' parameter.
        args.push((
            "__ret_value".to_owned(),
            Type::Pointer(Pointer::new(context, ret_type, true, None)),
            md_mgr.span_to_md(context, return_type_span),
        ));
    }

    let span_md_idx = md_mgr.span_to_md(context, span);
    let storage_md_idx = md_mgr.purity_to_md(context, *purity);
    let mut metadata = md_combine(context, &span_md_idx, &storage_md_idx);

    let decl_index = test_decl_id.map(|decl_id| *decl_id as usize);
    if let Some(decl_index) = decl_index {
        let test_decl_index_md_idx = md_mgr.test_decl_index_to_md(context, decl_index);
        metadata = md_combine(context, &metadata, &test_decl_index_md_idx);
    }
    if let Some(inline) = inline_opt {
        let inline_md_idx = md_mgr.inline_to_md(context, inline);
        metadata = md_combine(context, &metadata, &inline_md_idx);
    }

    let func = Function::new(
        context,
        module,
        name.as_str().to_owned(),
        args,
        ret_type,
        selector,
        *visibility == Visibility::Public,
        is_entry,
        metadata,
    );

    let mut compiler = FnCompiler::new(
        engines,
        context,
        module,
        func,
        returns_by_ref,
        logged_types_map,
    );
    let mut ret_val = compiler.compile_code_block(context, md_mgr, body)?;

    // Special case: sometimes the returned value at the end of the function block is hacked
    // together and is invalid.  This can happen with diverging control flow or with implicit
    // returns.  We can double check here and make sure the return value type is correct.
    ret_val = match ret_val.get_type(context) {
        Some(ret_val_type) if ret_type.eq(context, &ret_val_type.strip_ptr_type(context)) => {
            ret_val
        }

        // Mismatched or unavailable type.  Set ret_val to a correctly typed Undef.
        _otherwise => Value::new_constant(context, Constant::get_undef(ret_type)),
    };

    // Another special case: if the last expression in a function is a return then we don't want to
    // add another implicit return instruction here, as `ret_val` will be unit regardless of the
    // function return type actually is.  This new RET will be going into an unreachable block
    // which is valid, but pointless and we should avoid it due to the aforementioned potential
    // type conflict.
    //
    // To tell if this is the case we can check that the current block is empty and has no
    // predecessors (and isn't the entry block which has none by definition), implying the most
    // recent instruction was a RET.
    let already_returns = compiler
        .current_block
        .is_terminated_by_ret_or_revert(context);
    if !already_returns
        && (compiler.current_block.num_instructions(context) > 0
            || compiler.current_block == compiler.function.get_entry_block(context)
            || compiler.current_block.num_predecessors(context) > 0)
    {
        if returns_by_ref {
            // Need to copy ref-type return values to the 'out' parameter.
            ret_val = compiler.compile_copy_to_last_arg(context, ret_val, None);
        }
        if ret_type.eq(context, &Type::Unit) {
            ret_val = Constant::get_unit(context);
        }
        compiler.current_block.ins(context).ret(ret_val, ret_type);
    }
    Ok(func)
}

/* Disabled until we can improve symbol resolution.  See comments above in compile_declarations().

fn compile_impl(
    context: &mut Context,
    module: Module,
    self_type: TypeInfo,
    ast_methods: Vec<TypedFunctionDeclaration>,
) -> Result<(), CompileError> {
    for method in ast_methods {
        let args = method
            .parameters
            .iter()
            .map(|param| {
                if param.name.as_str() == "self" {
                    convert_resolved_type(context, &self_type)
                } else {
                    convert_resolved_typeid(context, &param.type_id, &param.type_span)
                }
                .map(|ty| (param.name.as_str().into(), ty, param.name.span().clone()))
            })
            .collect::<Result<Vec<(String, Type, Span)>, CompileError>>()?;

        compile_fn_with_args(context, module, method, args, None)?;
    }
    Ok(())
}
*/

fn compile_abi_method(
    context: &mut Context,
    md_mgr: &mut MetadataManager,
    module: Module,
    ast_fn_decl: &ty::TyFunctionDeclaration,
    logged_types_map: &HashMap<TypeId, LogId>,
    engines: Engines<'_>,
) -> Result<Function, CompileError> {
    let type_engine = engines.te();

    // Use the error from .to_fn_selector_value() if possible, else make an CompileError::Internal.
    let get_selector_result = ast_fn_decl.to_fn_selector_value(type_engine);
    let mut warnings = Vec::new();
    let mut errors = Vec::new();
    let selector = match get_selector_result.ok(&mut warnings, &mut errors) {
        Some(selector) => selector,
        None => {
            return if !errors.is_empty() {
                Err(errors[0].clone())
            } else {
                Err(CompileError::InternalOwned(
                    format!(
                        "Cannot generate selector for ABI method: {}",
                        ast_fn_decl.name.as_str()
                    ),
                    ast_fn_decl.name.span(),
                ))
            };
        }
    };

    // An ABI method is always an entry point.
    let is_entry = true;

    let args = ast_fn_decl
        .parameters
        .iter()
        .map(|param| {
            convert_resolved_typeid(type_engine, context, &param.type_id, &param.type_span)
                .map(|ty| (param.name.as_str().into(), ty, param.name.span()))
        })
        .collect::<Result<Vec<(String, Type, Span)>, CompileError>>()?;

    compile_fn_with_args(
        engines,
        context,
        md_mgr,
        module,
        ast_fn_decl,
        is_entry,
        args,
        Some(selector),
        logged_types_map,
        None,
    )
}<|MERGE_RESOLUTION|>--- conflicted
+++ resolved
@@ -1,8 +1,5 @@
 use crate::{
-<<<<<<< HEAD
-=======
-    declaration_engine::{declaration_engine::de_get_constant, DeclarationId},
->>>>>>> 1b75006f
+    declaration_engine::DeclarationId,
     language::{ty, Visibility},
     metadata::MetadataManager,
     semantic_analysis::namespace,
@@ -115,13 +112,8 @@
     namespace: &namespace::Module,
     declarations: &[ty::TyDeclaration],
     logged_types_map: &HashMap<TypeId, LogId>,
-<<<<<<< HEAD
-    test_fns: &[ty::TyFunctionDeclaration],
-    engines: Engines<'_>,
-=======
     test_fns: &[(ty::TyFunctionDeclaration, DeclarationId)],
-    type_engine: &TypeEngine,
->>>>>>> 1b75006f
+    engines: Engines<'_>,
 ) -> Result<Module, CompileError> {
     let module = Module::new(context, Kind::Contract);
     let mut md_mgr = MetadataManager::default();
