use crate::{
    decl_engine::{DeclEngineGet, DeclId, DeclRefFunction},
    language::{ty, Visibility},
    metadata::MetadataManager,
    namespace::ResolvedDeclaration,
    semantic_analysis::namespace,
    type_system::TypeId,
    types::{LogId, MessageId},
    Engines, PanicOccurrences,
};

use super::{
    const_eval::{compile_const_decl, LookupEnv},
    convert::convert_resolved_type_id,
    function::FnCompiler,
    CompiledFunctionCache,
};

use sway_error::{error::CompileError, handler::Handler};
use sway_ir::{metadata::combine as md_combine, *};
use sway_types::{Ident, Span, Spanned};

use std::{cell::Cell, collections::HashMap, sync::Arc};

#[allow(clippy::too_many_arguments)]
pub(super) fn compile_script(
    engines: &Engines,
    context: &mut Context,
    entry_function: &DeclId<ty::TyFunctionDecl>,
    namespace: &namespace::Namespace,
    logged_types_map: &HashMap<TypeId, LogId>,
    messages_types_map: &HashMap<TypeId, MessageId>,
    panic_occurrences: &mut PanicOccurrences,
    test_fns: &[(Arc<ty::TyFunctionDecl>, DeclRefFunction)],
    cache: &mut CompiledFunctionCache,
) -> Result<Module, Vec<CompileError>> {
    let module = Module::new(context, Kind::Script);

    compile_constants_for_package(engines, context, module, namespace)?;

    let mut md_mgr = MetadataManager::default();

    compile_configurables(
        engines,
        context,
        &mut md_mgr,
        module,
        namespace.current_package_root_module(),
        logged_types_map,
        messages_types_map,
        panic_occurrences,
        cache,
    )
    .map_err(|err| vec![err])?;
    compile_entry_function(
        engines,
        context,
        &mut md_mgr,
        module,
        entry_function,
        logged_types_map,
        messages_types_map,
        panic_occurrences,
        None,
        cache,
    )?;
    compile_tests(
        engines,
        context,
        &mut md_mgr,
        module,
        logged_types_map,
        messages_types_map,
        panic_occurrences,
        test_fns,
        cache,
    )?;

    Ok(module)
}

#[allow(clippy::too_many_arguments)]
pub(super) fn compile_predicate(
    engines: &Engines,
    context: &mut Context,
    entry_function: &DeclId<ty::TyFunctionDecl>,
    namespace: &namespace::Namespace,
    logged_types: &HashMap<TypeId, LogId>,
    messages_types: &HashMap<TypeId, MessageId>,
    panic_occurrences: &mut PanicOccurrences,
    test_fns: &[(Arc<ty::TyFunctionDecl>, DeclRefFunction)],
    cache: &mut CompiledFunctionCache,
) -> Result<Module, Vec<CompileError>> {
    let module = Module::new(context, Kind::Predicate);

    compile_constants_for_package(engines, context, module, namespace)?;

    let mut md_mgr = MetadataManager::default();

    compile_configurables(
        engines,
        context,
        &mut md_mgr,
        module,
        namespace.current_package_root_module(),
        logged_types,
        messages_types,
        panic_occurrences,
        cache,
    )
    .map_err(|err| vec![err])?;
    compile_entry_function(
        engines,
        context,
        &mut md_mgr,
        module,
        entry_function,
        &HashMap::new(),
        &HashMap::new(),
        panic_occurrences,
        None,
        cache,
    )?;
    compile_tests(
        engines,
        context,
        &mut md_mgr,
        module,
        logged_types,
        messages_types,
        panic_occurrences,
        test_fns,
        cache,
    )?;

    Ok(module)
}

#[allow(clippy::too_many_arguments)]
pub(super) fn compile_contract(
    context: &mut Context,
    entry_function: Option<&DeclId<ty::TyFunctionDecl>>,
    abi_entries: &[DeclId<ty::TyFunctionDecl>],
    namespace: &namespace::Namespace,
    declarations: &[ty::TyDecl],
    logged_types_map: &HashMap<TypeId, LogId>,
    messages_types_map: &HashMap<TypeId, MessageId>,
    panic_occurrences: &mut PanicOccurrences,
    test_fns: &[(Arc<ty::TyFunctionDecl>, DeclRefFunction)],
    engines: &Engines,
    cache: &mut CompiledFunctionCache,
) -> Result<Module, Vec<CompileError>> {
    let module = Module::new(context, Kind::Contract);

    compile_constants_for_package(engines, context, module, namespace)?;

    let mut md_mgr = MetadataManager::default();

    compile_configurables(
        engines,
        context,
        &mut md_mgr,
        module,
        namespace.current_package_root_module(),
        logged_types_map,
        messages_types_map,
        panic_occurrences,
        cache,
    )
    .map_err(|err| vec![err])?;

    // In the case of the new encoding, we need to compile only the entry function.
    // The compilation of the entry function will recursively compile all the
    // ABI methods and the fallback function, if specified.
    if context.experimental.new_encoding {
        let Some(entry_function) = entry_function else {
            return Err(vec![CompileError::Internal(
                "Entry function not specified when compiling contract with new encoding.",
                Span::dummy(),
            )]);
        };
        compile_entry_function(
            engines,
            context,
            &mut md_mgr,
            module,
            entry_function,
            logged_types_map,
            messages_types_map,
            panic_occurrences,
            None,
            cache,
        )?;
<<<<<<< HEAD
    }

    for decl in abi_entries {
        compile_abi_method(
            context,
            &mut md_mgr,
            module,
            decl,
            logged_types_map,
            messages_types_map,
            panic_occurrences,
            engines,
            cache,
        )?;
    }
=======
    } else {
        // In the case of the encoding v0, we need to compile individual ABI entries
        // and the fallback function.
        for decl in abi_entries {
            compile_encoding_v0_abi_method(
                context,
                &mut md_mgr,
                module,
                decl,
                logged_types_map,
                messages_types_map,
                engines,
                cache,
            )?;
        }
>>>>>>> 39251b66

        for decl in declarations {
            if let ty::TyDecl::FunctionDecl(decl) = decl {
                let decl_id = decl.decl_id;
                let decl = engines.de().get(&decl_id);
                if decl.is_fallback() {
                    compile_encoding_v0_abi_method(
                        context,
                        &mut md_mgr,
                        module,
                        &decl_id,
                        logged_types_map,
                        messages_types_map,
                        panic_occurrences,
                        engines,
                        cache,
                    )?;
                }
            }
        }
    }

    compile_tests(
        engines,
        context,
        &mut md_mgr,
        module,
        logged_types_map,
        messages_types_map,
        panic_occurrences,
        test_fns,
        cache,
    )?;

    Ok(module)
}

#[allow(clippy::too_many_arguments)]
pub(super) fn compile_library(
    engines: &Engines,
    context: &mut Context,
    namespace: &namespace::Namespace,
    logged_types_map: &HashMap<TypeId, LogId>,
    messages_types_map: &HashMap<TypeId, MessageId>,
    panic_occurrences: &mut PanicOccurrences,
    test_fns: &[(Arc<ty::TyFunctionDecl>, DeclRefFunction)],
    cache: &mut CompiledFunctionCache,
) -> Result<Module, Vec<CompileError>> {
    let module = Module::new(context, Kind::Library);

    compile_constants_for_package(engines, context, module, namespace)?;

    let mut md_mgr = MetadataManager::default();

    compile_tests(
        engines,
        context,
        &mut md_mgr,
        module,
        logged_types_map,
        messages_types_map,
        panic_occurrences,
        test_fns,
        cache,
    )?;

    Ok(module)
}

#[allow(clippy::too_many_arguments)]
pub(crate) fn compile_constants_for_package(
    engines: &Engines,
    context: &mut Context,
    module: Module,
    namespace: &namespace::Namespace,
) -> Result<Module, Vec<CompileError>> {
    // Traverses the tree of externals and collects all constants
    fn traverse(
        engines: &Engines,
        context: &mut Context,
        module: Module,
        current: &namespace::Package,
    ) -> Result<Module, Vec<CompileError>> {
        let mut md_mgr = MetadataManager::default();

        // Collect constant for all dependencies
        for ext_package in current.external_packages.values() {
            traverse(engines, context, module, ext_package)?;
        }

        compile_constants(engines, context, &mut md_mgr, module, current.root_module())
            .map_err(|err| vec![err])?;

        Ok(module)
    }

    traverse(engines, context, module, namespace.current_package_ref())
}

fn compile_constants(
    engines: &Engines,
    context: &mut Context,
    md_mgr: &mut MetadataManager,
    module: Module,
    module_ns: &namespace::Module,
) -> Result<(), CompileError> {
    for decl_name in module_ns.root_items().get_all_declared_symbols() {
        if let Some(resolved_decl) = module_ns.root_items().symbols.get(decl_name) {
            if let ty::TyDecl::ConstantDecl(ty::ConstantDecl { decl_id, .. }) =
                &resolved_decl.expect_typed_ref()
            {
                let const_decl = engines.de().get_constant(decl_id);
                let call_path = const_decl.call_path.clone();
                compile_const_decl(
                    &mut LookupEnv {
                        engines,
                        context,
                        md_mgr,
                        module,
                        module_ns: Some(module_ns),
                        function_compiler: None,
                        lookup: compile_const_decl,
                    },
                    &call_path,
                    &Some((*const_decl).clone()),
                )?;
            }
        }
    }

    for submodule_ns in module_ns.submodules().values() {
        compile_constants(engines, context, md_mgr, module, submodule_ns)?;
    }

    Ok(())
}

#[allow(clippy::too_many_arguments)]
pub(crate) fn compile_configurables(
    engines: &Engines,
    context: &mut Context,
    md_mgr: &mut MetadataManager,
    module: Module,
    module_ns: &namespace::Module,
    logged_types_map: &HashMap<TypeId, LogId>,
    messages_types_map: &HashMap<TypeId, MessageId>,
    panic_occurrences: &mut PanicOccurrences,
    cache: &mut CompiledFunctionCache,
) -> Result<(), CompileError> {
    for decl_name in module_ns.root_items().get_all_declared_symbols() {
        if let Some(ResolvedDeclaration::Typed(ty::TyDecl::ConfigurableDecl(
            ty::ConfigurableDecl { decl_id, .. },
        ))) = module_ns.root_items().symbols.get(decl_name)
        {
            let decl = engines.de().get(decl_id);

            let ty = convert_resolved_type_id(
                engines.te(),
                engines.de(),
                context,
                decl.type_ascription.type_id(),
                &decl.type_ascription.span(),
            )
            .unwrap();
            let ptr_ty = Type::new_ptr(context, ty);

            let constant = super::const_eval::compile_constant_expression_to_constant(
                engines,
                context,
                md_mgr,
                module,
                Some(module_ns),
                None,
                decl.value.as_ref().unwrap(),
            )?;

            let opt_metadata = md_mgr.span_to_md(context, &decl.span);

            if context.experimental.new_encoding {
                let mut encoded_bytes = match constant.get_content(context).value.clone() {
                    ConstantValue::RawUntypedSlice(bytes) => bytes,
                    _ => unreachable!(),
                };

                let config_type_info = engines.te().get(decl.type_ascription.type_id());
                let buffer_size = match config_type_info.abi_encode_size_hint(engines) {
                    crate::AbiEncodeSizeHint::Exact(len) => len,
                    crate::AbiEncodeSizeHint::Range(_, len) => len,
                    _ => unreachable!("unexpected type accepted as configurable"),
                };

                if buffer_size > encoded_bytes.len() {
                    encoded_bytes.extend([0].repeat(buffer_size - encoded_bytes.len()));
                }
                assert!(encoded_bytes.len() == buffer_size);

                let decode_fn = engines.de().get(decl.decode_fn.as_ref().unwrap().id());
                let decode_fn = cache.ty_function_decl_to_unique_function(
                    engines,
                    context,
                    module,
                    md_mgr,
                    &decode_fn,
                    logged_types_map,
                    messages_types_map,
                    panic_occurrences,
                )?;

                let name = decl_name.as_str().to_string();
                module.add_config(
                    context,
                    name.clone(),
                    ConfigContent::V1 {
                        name,
                        ty,
                        ptr_ty,
                        encoded_bytes,
                        decode_fn: Cell::new(decode_fn),
                        opt_metadata,
                    },
                );
            } else {
                let name = decl_name.as_str().to_string();
                module.add_config(
                    context,
                    name.clone(),
                    ConfigContent::V0 {
                        name,
                        ty,
                        ptr_ty,
                        constant,
                        opt_metadata,
                    },
                );
            }
        }
    }

    Ok(())
}

#[allow(clippy::too_many_arguments)]
pub(super) fn compile_function(
    engines: &Engines,
    context: &mut Context,
    md_mgr: &mut MetadataManager,
    module: Module,
    ast_fn_decl: &ty::TyFunctionDecl,
    original_name: &Ident,
    logged_types_map: &HashMap<TypeId, LogId>,
    messages_types_map: &HashMap<TypeId, MessageId>,
    panic_occurrences: &mut PanicOccurrences,
    is_entry: bool,
    is_original_entry: bool,
    test_decl_ref: Option<DeclRefFunction>,
    cache: &mut CompiledFunctionCache,
) -> Result<Option<Function>, Vec<CompileError>> {
    // Currently monomorphization of generics is inlined into main() and the functions with generic
    // args are still present in the AST declarations, but they can be ignored.
    if !ast_fn_decl.type_parameters.is_empty() {
        Ok(None)
    } else {
        compile_fn(
            engines,
            context,
            md_mgr,
            module,
            ast_fn_decl,
            original_name,
            is_entry,
            is_original_entry,
            None,
            logged_types_map,
            messages_types_map,
            panic_occurrences,
            test_decl_ref,
            cache,
        )
        .map(Some)
    }
}

#[allow(clippy::too_many_arguments)]
pub(super) fn compile_entry_function(
    engines: &Engines,
    context: &mut Context,
    md_mgr: &mut MetadataManager,
    module: Module,
    ast_fn_decl: &DeclId<ty::TyFunctionDecl>,
    logged_types_map: &HashMap<TypeId, LogId>,
    messages_types_map: &HashMap<TypeId, MessageId>,
    panic_occurrences: &mut PanicOccurrences,
    test_decl_ref: Option<DeclRefFunction>,
    cache: &mut CompiledFunctionCache,
) -> Result<Function, Vec<CompileError>> {
    let is_entry = true;
    // In the new encoding, the only entry function is the `__entry`,
    // which is not an original entry.
    let is_original_entry = !context.experimental.new_encoding;
    let ast_fn_decl = engines.de().get_function(ast_fn_decl);
    compile_function(
        engines,
        context,
        md_mgr,
        module,
        &ast_fn_decl,
        &ast_fn_decl.name,
        logged_types_map,
        messages_types_map,
        panic_occurrences,
        is_entry,
        is_original_entry,
        test_decl_ref,
        cache,
    )
    .map(|f| f.expect("entry point should never contain generics"))
}

#[allow(clippy::too_many_arguments)]
pub(super) fn compile_tests(
    engines: &Engines,
    context: &mut Context,
    md_mgr: &mut MetadataManager,
    module: Module,
    logged_types_map: &HashMap<TypeId, LogId>,
    messages_types_map: &HashMap<TypeId, MessageId>,
    panic_occurrences: &mut PanicOccurrences,
    test_fns: &[(Arc<ty::TyFunctionDecl>, DeclRefFunction)],
    cache: &mut CompiledFunctionCache,
) -> Result<Vec<Function>, Vec<CompileError>> {
    test_fns
        .iter()
        .map(|(_ast_fn_decl, decl_ref)| {
            compile_entry_function(
                engines,
                context,
                md_mgr,
                module,
                decl_ref.id(),
                logged_types_map,
                messages_types_map,
                panic_occurrences,
                Some(decl_ref.clone()),
                cache,
            )
        })
        .collect()
}

#[allow(clippy::too_many_arguments)]
fn compile_fn(
    engines: &Engines,
    context: &mut Context,
    md_mgr: &mut MetadataManager,
    module: Module,
    ast_fn_decl: &ty::TyFunctionDecl,
    // Original function name, before it is postfixed with
    // a number, to get a unique name.
    // The span in the name must point to the name in the
    // function declaration.
    original_name: &Ident,
    is_entry: bool,
    is_original_entry: bool,
    selector: Option<[u8; 4]>,
    logged_types_map: &HashMap<TypeId, LogId>,
    messages_types_map: &HashMap<TypeId, MessageId>,
    panic_occurrences: &mut PanicOccurrences,
    test_decl_ref: Option<DeclRefFunction>,
    cache: &mut CompiledFunctionCache,
) -> Result<Function, Vec<CompileError>> {
    let type_engine = engines.te();
    let decl_engine = engines.de();

    let inline_opt = ast_fn_decl.inline();
    let ty::TyFunctionDecl {
        name,
        body,
        return_type,
        visibility,
        purity,
        span,
        is_trait_method_dummy,
        is_type_check_finalized,
        ..
    } = ast_fn_decl;

    if *is_trait_method_dummy {
        return Err(vec![CompileError::InternalOwned(
            format!("Method {name} is a trait method dummy and was not properly replaced."),
            span.clone(),
        )]);
    }

    if !*is_type_check_finalized {
        return Err(vec![CompileError::InternalOwned(
            format!("Method {name} did not finalize type checking phase."),
            span.clone(),
        )]);
    }

    let args = ast_fn_decl
        .parameters
        .iter()
        .map(|param| {
            // Convert to an IR type.
            convert_resolved_type_id(
                type_engine,
                decl_engine,
                context,
                param.type_argument.type_id(),
                &param.type_argument.span(),
            )
            .map(|ty| {
                (
                    // Convert the name.
                    param.name.as_str().into(),
                    // Convert the type further to a pointer if it's a reference.
                    if param.is_reference {
                        Type::new_ptr(context, ty)
                    } else {
                        ty
                    },
                    // Convert the span to a metadata index.
                    md_mgr.span_to_md(context, &param.name.span()),
                )
            })
        })
        .collect::<Result<Vec<_>, CompileError>>()
        .map_err(|err| vec![err])?;

    let ret_type = convert_resolved_type_id(
        type_engine,
        decl_engine,
        context,
        return_type.type_id(),
        &return_type.span(),
    )
    .map_err(|err| vec![err])?;

    let span_md_idx = md_mgr.span_to_md(context, span);
    let storage_md_idx = md_mgr.purity_to_md(context, *purity);
    let name_span_md_idx = md_mgr.fn_name_span_to_md(context, original_name);
    let mut metadata = md_combine(context, &span_md_idx, &storage_md_idx);
    metadata = md_combine(context, &metadata, &name_span_md_idx);

    let decl_index = test_decl_ref.map(|decl_ref| *decl_ref.id());
    if let Some(decl_index) = decl_index {
        let test_decl_index_md_idx = md_mgr.test_decl_index_to_md(context, decl_index);
        metadata = md_combine(context, &metadata, &test_decl_index_md_idx);
    }
    if let Some(inline) = inline_opt {
        let inline_md_idx = md_mgr.inline_to_md(context, inline);
        metadata = md_combine(context, &metadata, &inline_md_idx);
    }

    let func = Function::new(
        context,
        module,
        name.as_str().to_owned(),
        args,
        ret_type,
        selector,
        *visibility == Visibility::Public,
        is_entry,
        is_original_entry,
        ast_fn_decl.is_fallback(),
        metadata,
    );

    let mut compiler = FnCompiler::new(
        engines,
        context,
        module,
        func,
        logged_types_map,
        messages_types_map,
        panic_occurrences,
        cache,
    );
    let mut ret_val = compiler.compile_code_block_to_value(context, md_mgr, body)?;

    // Special case: sometimes the returned value at the end of the function block is hacked
    // together and is invalid.  This can happen with diverging control flow or with implicit
    // returns.  We can double check here and make sure the return value type is correct.
    let undef = Constant::unique(context, ConstantContent::get_undef(ret_type));
    ret_val = match ret_val.get_type(context) {
        Some(ret_val_type) if ret_type.eq(context, &ret_val_type) => ret_val,

        // Mismatched or unavailable type.  Set ret_val to a correctly typed Undef.
        _otherwise => Value::new_constant(context, undef),
    };

    // Another special case: if the last expression in a function is a return then we don't want to
    // add another implicit return instruction here, as `ret_val` will be unit regardless of the
    // function return type actually is.  This new RET will be going into an unreachable block
    // which is valid, but pointless and we should avoid it due to the aforementioned potential
    // type conflict.
    //
    // To tell if this is the case we can check that the current block is empty and has no
    // predecessors (and isn't the entry block which has none by definition), implying the most
    // recent instruction was a RET.
    let already_returns = compiler
        .current_block
        .is_terminated_by_return_or_revert(context);
    if !already_returns
        && (compiler.current_block.num_instructions(context) > 0
            || compiler.current_block == compiler.function.get_entry_block(context)
            || compiler.current_block.num_predecessors(context) > 0)
    {
        if ret_type.is_unit(context) {
            ret_val = ConstantContent::get_unit(context);
        }
        compiler
            .current_block
            .append(context)
            .ret(ret_val, ret_type);
    }
    Ok(func)
}

#[allow(clippy::too_many_arguments)]
fn compile_encoding_v0_abi_method(
    context: &mut Context,
    md_mgr: &mut MetadataManager,
    module: Module,
    ast_fn_decl: &DeclId<ty::TyFunctionDecl>,
    logged_types_map: &HashMap<TypeId, LogId>,
    messages_types_map: &HashMap<TypeId, MessageId>,
    panic_occurrences: &mut PanicOccurrences,
    engines: &Engines,
    cache: &mut CompiledFunctionCache,
) -> Result<Function, Vec<CompileError>> {
    assert!(
        !context.experimental.new_encoding,
        "`new_encoding` was true while calling `compile_encoding_v0_abi_method`"
    );

    // Use the error from .to_fn_selector_value() if possible, else make an CompileError::Internal.
    let handler = Handler::default();
    let ast_fn_decl = engines.de().get_function(ast_fn_decl);

    let get_selector_result = ast_fn_decl.to_fn_selector_value(&handler, engines);
    let (errors, _warnings) = handler.consume();
    let selector = match get_selector_result.ok() {
        Some(selector) => selector,
        None => {
            return if !errors.is_empty() {
                Err(vec![errors[0].clone()])
            } else {
                Err(vec![CompileError::InternalOwned(
                    format!(
                        "Cannot generate selector for ABI method: {}",
                        ast_fn_decl.name.as_str()
                    ),
                    ast_fn_decl.name.span(),
                )])
            };
        }
    };

    compile_fn(
        engines,
        context,
        md_mgr,
        module,
        &ast_fn_decl,
        &ast_fn_decl.name,
        // ABI methods are only entries when the "new encoding" is off
        !context.experimental.new_encoding,
        // ABI methods are always original entries
        true,
        Some(selector),
        logged_types_map,
        messages_types_map,
        panic_occurrences,
        None,
        cache,
    )
}<|MERGE_RESOLUTION|>--- conflicted
+++ resolved
@@ -191,23 +191,6 @@
             None,
             cache,
         )?;
-<<<<<<< HEAD
-    }
-
-    for decl in abi_entries {
-        compile_abi_method(
-            context,
-            &mut md_mgr,
-            module,
-            decl,
-            logged_types_map,
-            messages_types_map,
-            panic_occurrences,
-            engines,
-            cache,
-        )?;
-    }
-=======
     } else {
         // In the case of the encoding v0, we need to compile individual ABI entries
         // and the fallback function.
@@ -219,11 +202,11 @@
                 decl,
                 logged_types_map,
                 messages_types_map,
+                panic_occurrences,
                 engines,
                 cache,
             )?;
         }
->>>>>>> 39251b66
 
         for decl in declarations {
             if let ty::TyDecl::FunctionDecl(decl) = decl {
