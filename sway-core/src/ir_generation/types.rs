use crate::{
    language::ty,
<<<<<<< HEAD
    semantic_analysis::*,
=======
    semantic_analysis::{
        ProjectionKind, TyStorageReassignDescriptor, TypeCheckedStorageAccessDescriptor,
    },
>>>>>>> 50661106
    type_system::{to_typeinfo, TypeId, TypeInfo},
};

use super::convert::convert_resolved_typeid_no_span;

use sway_error::error::CompileError;
use sway_ir::{Aggregate, Context, Type};
use sway_types::span::Spanned;

pub(super) fn create_enum_aggregate(
    context: &mut Context,
    variants: Vec<ty::TyEnumVariant>,
) -> Result<Aggregate, CompileError> {
    // Create the enum aggregate first.  NOTE: single variant enums don't need an aggregate but are
    // getting one here anyway.  They don't need to be a tagged union either.
    let field_types: Vec<_> = variants
        .into_iter()
        .map(|tev| convert_resolved_typeid_no_span(context, &tev.type_id))
        .collect::<Result<Vec<_>, CompileError>>()?;

    // Enums where all the variants are unit types don't really need the union. Only a tag is
    // needed. For consistency, and to keep enums as reference types, we keep the tag in an
    // Aggregate.
    Ok(if field_types.iter().all(|f| matches!(f, Type::Unit)) {
        Aggregate::new_struct(context, vec![Type::Uint(64)])
    } else {
        let enum_aggregate = Aggregate::new_struct(context, field_types);
        Aggregate::new_struct(context, vec![Type::Uint(64), Type::Union(enum_aggregate)])
    })
}

pub(super) fn create_tuple_aggregate(
    context: &mut Context,
    fields: Vec<TypeId>,
) -> Result<Aggregate, CompileError> {
    let field_types = fields
        .into_iter()
        .map(|ty_id| convert_resolved_typeid_no_span(context, &ty_id))
        .collect::<Result<Vec<_>, CompileError>>()?;

    Ok(Aggregate::new_struct(context, field_types))
}

pub(super) fn create_array_aggregate(
    context: &mut Context,
    element_type_id: TypeId,
    count: u64,
) -> Result<Aggregate, CompileError> {
    let element_type = convert_resolved_typeid_no_span(context, &element_type_id)?;
    Ok(Aggregate::new_array(context, element_type, count))
}

pub(super) fn get_aggregate_for_types(
    context: &mut Context,
    type_ids: &[TypeId],
) -> Result<Aggregate, CompileError> {
    let types = type_ids
        .iter()
        .map(|ty_id| convert_resolved_typeid_no_span(context, ty_id))
        .collect::<Result<Vec<_>, CompileError>>()?;
    Ok(Aggregate::new_struct(context, types))
}

pub(super) fn get_struct_name_field_index_and_type(
    field_type: TypeId,
    field_kind: ty::ProjectionKind,
) -> Option<(String, Option<(u64, TypeId)>)> {
    let ty_info = to_typeinfo(field_type, &field_kind.span()).ok()?;
    match (ty_info, field_kind) {
        (
            TypeInfo::Struct { name, fields, .. },
            ty::ProjectionKind::StructField { name: field_name },
        ) => Some((
            name.as_str().to_owned(),
            fields
                .iter()
                .enumerate()
                .find(|(_, field)| field.name == field_name)
                .map(|(idx, field)| (idx as u64, field.type_id)),
        )),
        _otherwise => None,
    }
}

// To gather the indices into nested structs for the struct oriented IR instructions we need to
// inspect the names and types of a vector of fields in a path.  There are several different
// representations of this in the AST but we can wrap fetching the struct type and field name in a
// trait.  And we can even wrap the implementation in a macro.

pub(super) trait TypedNamedField {
    fn get_field_kind(&self) -> ty::ProjectionKind;
}

macro_rules! impl_typed_named_field_for {
    ($field_type_name: ident) => {
        impl TypedNamedField for $field_type_name {
            fn get_field_kind(&self) -> ty::ProjectionKind {
                ty::ProjectionKind::StructField {
                    name: self.name.clone(),
                }
            }
        }
    };
}

impl TypedNamedField for ty::ProjectionKind {
    fn get_field_kind(&self) -> ty::ProjectionKind {
        self.clone()
    }
}

use ty::TyStorageAccessDescriptor;
impl_typed_named_field_for!(TyStorageAccessDescriptor);
impl_typed_named_field_for!(TyStorageReassignDescriptor);

pub(super) fn get_indices_for_struct_access<F: TypedNamedField>(
    base_type: TypeId,
    fields: &[F],
) -> Result<Vec<u64>, CompileError> {
    fields
        .iter()
        .try_fold(
            (Vec::new(), base_type),
            |(mut fld_idcs, prev_type_id), field| {
                let field_kind = field.get_field_kind();
                let ty_info = match to_typeinfo(prev_type_id, &field_kind.span()) {
                    Ok(ty_info) => ty_info,
                    Err(error) => {
                        return Err(CompileError::InternalOwned(
                            format!("type error resolving type for reassignment: {}", error),
                            field_kind.span(),
                        ));
                    }
                };
                // Make sure we have an aggregate to index into.
                // Get the field index and also its type for the next iteration.
                match (ty_info, &field_kind) {
                    (
                        TypeInfo::Struct { name, fields, .. },
                        ty::ProjectionKind::StructField { name: field_name },
                    ) => {
                        let field_idx_and_type_opt = fields
                            .iter()
                            .enumerate()
                            .find(|(_, field)| field.name == *field_name);
                        let (field_idx, field_type) = match field_idx_and_type_opt {
                            Some((idx, field)) => (idx as u64, field.type_id),
                            None => {
                                return Err(CompileError::InternalOwned(
                                    format!(
                                        "Unknown field '{}' for struct {} in reassignment.",
                                        field_kind.pretty_print(),
                                        name,
                                    ),
                                    field_kind.span(),
                                ));
                            }
                        };
                        // Save the field index.
                        fld_idcs.push(field_idx);
                        Ok((fld_idcs, field_type))
                    }
                    (TypeInfo::Tuple(fields), ty::ProjectionKind::TupleField { index, .. }) => {
                        let field_type = match fields.get(*index) {
                            Some(field_type_argument) => field_type_argument.type_id,
                            None => {
                                return Err(CompileError::InternalOwned(
                                    format!(
                                        "index {} is out of bounds for tuple of length {}",
                                        index,
                                        fields.len(),
                                    ),
                                    field_kind.span(),
                                ));
                            }
                        };
                        fld_idcs.push(*index as u64);
                        Ok((fld_idcs, field_type))
                    }
                    _ => Err(CompileError::Internal(
                        "Unknown aggregate in reassignment.",
                        field_kind.span(),
                    )),
                }
            },
        )
        .map(|(fld_idcs, _)| fld_idcs)
}<|MERGE_RESOLUTION|>--- conflicted
+++ resolved
@@ -1,12 +1,6 @@
 use crate::{
     language::ty,
-<<<<<<< HEAD
     semantic_analysis::*,
-=======
-    semantic_analysis::{
-        ProjectionKind, TyStorageReassignDescriptor, TypeCheckedStorageAccessDescriptor,
-    },
->>>>>>> 50661106
     type_system::{to_typeinfo, TypeId, TypeInfo},
 };
 
