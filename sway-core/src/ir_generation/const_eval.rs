use std::{
    io::Read,
    ops::{BitAnd, BitOr, BitXor, Not, Rem},
};

use crate::{
    engine_threading::*,
    language::{
        ty::{self, TyConstantDecl, TyIntrinsicFunctionKind},
        CallPath, Literal,
    },
    metadata::MetadataManager,
    semantic_analysis::*,
    TypeInfo, UnifyCheck,
};

use super::{
    convert::{convert_literal_to_constant, convert_resolved_type_id},
    function::FnCompiler,
    types::*,
};

use sway_ast::Intrinsic;
use sway_error::error::CompileError;
use sway_ir::{
    constant::{Constant, ConstantValue},
    context::Context,
    module::Module,
    value::Value,
    InstOp, Instruction, Type, TypeContent,
};
use sway_types::{ident::Ident, integer_bits::IntegerBits, span::Spanned, Named, Span};
use sway_utils::mapped_stack::MappedStack;

#[derive(Debug)]
enum ConstEvalError {
    CompileError,
    CannotBeEvaluatedToConst {
        // This is not used at the moment because we do not give detailed description of why a
        // const eval failed.
        // Nonetheless, this is used in tests to help debug.
        #[allow(dead_code)]
        span: Span,
    },
}

pub(crate) struct LookupEnv<'a, 'eng> {
    pub(crate) engines: &'a Engines,
    pub(crate) context: &'a mut Context<'eng>,
    pub(crate) md_mgr: &'a mut MetadataManager,
    pub(crate) module: Module,
    pub(crate) module_ns: Option<&'a namespace::Module>,
    pub(crate) function_compiler: Option<&'a FnCompiler<'a>>,
    #[allow(clippy::type_complexity)]
    pub(crate) lookup: fn(
        &mut LookupEnv,
        &CallPath,
        &Option<TyConstantDecl>,
    ) -> Result<Option<Value>, CompileError>,
}

pub(crate) fn compile_const_decl(
    env: &mut LookupEnv,
    call_path: &CallPath,
    const_decl: &Option<TyConstantDecl>,
) -> Result<Option<Value>, CompileError> {
    // Check if it's a processed local constant.
    if let Some(fn_compiler) = env.function_compiler {
        let mut found_local = false;
        if let Some(local_var) =
            fn_compiler.get_function_var(env.context, call_path.suffix.as_str())
        {
            found_local = true;
            if let Some(constant) = local_var.get_initializer(env.context) {
                return Ok(Some(Value::new_constant(env.context, constant.clone())));
            }

            // Check if a constant was stored to a local variable in the current block.
            let mut stored_const_opt: Option<&Constant> = None;
            for ins in fn_compiler.current_block.instruction_iter(env.context) {
                if let Some(Instruction {
                    op:
                        InstOp::Store {
                            dst_val_ptr: dst_val,
                            stored_val,
                        },
                    ..
                }) = ins.get_instruction(env.context)
                {
                    if let Some(Instruction {
                        op: InstOp::GetLocal(store_dst_var),
                        ..
                    }) = dst_val.get_instruction(env.context)
                    {
                        if &local_var == store_dst_var {
                            stored_const_opt = stored_val.get_constant(env.context);
                        }
                    }
                }
            }
            if let Some(constant) = stored_const_opt {
                return Ok(Some(Value::new_constant(env.context, constant.clone())));
            }
        }

        if let Some(value) = fn_compiler.get_function_arg(env.context, call_path.suffix.as_str()) {
            found_local = true;
            if value.get_constant(env.context).is_some() {
                return Ok(Some(value));
            }
        }

        if found_local {
            return Ok(None);
        }
    }

    // Check if it's a processed global constant.
    match (
        env.module
            .get_global_constant(env.context, &call_path.as_vec_string()),
        env.module_ns,
    ) {
        (Some(const_val), _) => Ok(Some(const_val)),
        (None, Some(module_ns)) => {
            // See if we it's a global const and whether we can compile it *now*.
<<<<<<< HEAD
            let decl = module_ns.current_items().check_symbol(&call_path.suffix);

=======
            let decl = module_ns.root_items().check_symbol(&call_path.suffix);
>>>>>>> e40ebf41
            let const_decl = match const_decl {
                Some(decl) => Some(decl),
                None => None,
            };

            let const_decl = match decl {
                Ok(decl) => match decl.expect_typed() {
                    ty::TyDecl::ConstantDecl(ty::ConstantDecl { decl_id, .. }) => {
                        Some((*env.engines.de().get_constant(&decl_id)).clone())
                    }
                    _otherwise => const_decl.cloned(),
                },
                Err(_) => const_decl.cloned(),
            };

            match const_decl {
                Some(const_decl) => {
                    let ty::TyConstantDecl {
                        call_path, value, ..
                    } = const_decl;

                    let Some(value) = value else {
                        return Ok(None);
                    };

                    let const_val = compile_constant_expression(
                        env.engines,
                        env.context,
                        env.md_mgr,
                        env.module,
                        env.module_ns,
                        env.function_compiler,
                        &call_path,
                        &value,
                    )?;

                    env.module.add_global_constant(
                        env.context,
                        call_path.as_vec_string().to_vec(),
                        const_val,
                    );

                    Ok(Some(const_val))
                }
                None => Ok(None),
            }
        }
        _ => Ok(None),
    }
}

#[allow(clippy::too_many_arguments)]
pub(super) fn compile_constant_expression(
    engines: &Engines,
    context: &mut Context,
    md_mgr: &mut MetadataManager,
    module: Module,
    module_ns: Option<&namespace::Module>,
    function_compiler: Option<&FnCompiler>,
    _call_path: &CallPath,
    const_expr: &ty::TyExpression,
) -> Result<Value, CompileError> {
    let span_id_idx = md_mgr.span_to_md(context, &const_expr.span);

    let constant_evaluated = compile_constant_expression_to_constant(
        engines,
        context,
        md_mgr,
        module,
        module_ns,
        function_compiler,
        const_expr,
    )?;

    Ok(Value::new_constant(context, constant_evaluated).add_metadatum(context, span_id_idx))
}

#[allow(clippy::too_many_arguments)]
pub(crate) fn compile_constant_expression_to_constant(
    engines: &Engines,
    context: &mut Context,
    md_mgr: &mut MetadataManager,
    module: Module,
    module_ns: Option<&namespace::Module>,
    function_compiler: Option<&FnCompiler>,
    const_expr: &ty::TyExpression,
) -> Result<Constant, CompileError> {
    let lookup = &mut LookupEnv {
        engines,
        context,
        md_mgr,
        module,
        module_ns,
        function_compiler,
        lookup: compile_const_decl,
    };

    let err = match &const_expr.expression {
        // Special case functions because the span in `const_expr` is to the inlined function
        // definition, rather than the actual call site.
        ty::TyExpressionVariant::FunctionApplication { call_path, .. } => {
            let span = call_path.span();
            let span = if span.is_dummy() {
                const_expr.span.clone()
            } else {
                span
            };
            Err(CompileError::NonConstantDeclValue { span })
        }
        _otherwise => Err(CompileError::NonConstantDeclValue {
            span: const_expr.span.clone(),
        }),
    };
    let mut known_consts = MappedStack::<Ident, Constant>::new();

    match const_eval_typed_expr(lookup, &mut known_consts, const_expr) {
        Ok(Some(constant)) => Ok(constant),
        Ok(None) => err,
        Err(_) => err,
    }
}

/// Given an environment mapping names to constants,
/// attempt to evaluate a typed expression to a constant.
fn const_eval_typed_expr(
    lookup: &mut LookupEnv,
    known_consts: &mut MappedStack<Ident, Constant>,
    expr: &ty::TyExpression,
) -> Result<Option<Constant>, ConstEvalError> {
    if let TypeInfo::ErrorRecovery(_) = &*lookup.engines.te().get(expr.return_type) {
        return Err(ConstEvalError::CannotBeEvaluatedToConst {
            span: expr.span.clone(),
        });
    }

    Ok(match &expr.expression {
        ty::TyExpressionVariant::Literal(Literal::Numeric(n)) => {
            let implied_lit = match &*lookup.engines.te().get(expr.return_type) {
                TypeInfo::UnsignedInteger(IntegerBits::Eight) => Literal::U8(*n as u8),
                _ => Literal::U64(*n),
            };
            Some(convert_literal_to_constant(lookup.context, &implied_lit))
        }
        ty::TyExpressionVariant::Literal(l) => Some(convert_literal_to_constant(lookup.context, l)),
        ty::TyExpressionVariant::FunctionApplication {
            arguments,
            fn_ref,
            call_path,
            ..
        } => {
            let mut actuals_const: Vec<_> = vec![];

            for arg in arguments {
                let (name, sub_expr) = arg;
                let eval_expr_opt = const_eval_typed_expr(lookup, known_consts, sub_expr)?;
                if let Some(sub_const) = eval_expr_opt {
                    actuals_const.push((name, sub_const));
                } else {
                    // If all actual arguments don't evaluate a constant, bail out.
                    // TODO: Explore if we could continue here and if it'll be useful.
                    return Err(ConstEvalError::CannotBeEvaluatedToConst {
                        span: call_path.span(),
                    });
                }
            }

            assert!(actuals_const.len() == arguments.len());

            for (name, cval) in actuals_const.into_iter() {
                known_consts.push(name.clone(), cval);
            }

            let function_decl = lookup.engines.de().get_function(fn_ref);
            let res = const_eval_codeblock(lookup, known_consts, &function_decl.body);

            for (name, _) in arguments {
                known_consts.pop(name);
            }

            res?
        }
        ty::TyExpressionVariant::ConstantExpression {
            decl: const_decl, ..
        } => {
            let call_path = &const_decl.call_path;
            let name = &call_path.suffix;

            match known_consts.get(name) {
                // 1. Check if name/call_path is in known_consts.
                Some(cvs) => Some(cvs.clone()),
                None => {
                    // 2. Check if name is a global constant.
                    (lookup.lookup)(lookup, call_path, &Some(*const_decl.clone()))
                        .ok()
                        .flatten()
                        .and_then(|v| v.get_constant(lookup.context).cloned())
                }
            }
        }
        ty::TyExpressionVariant::ConfigurableExpression { span, .. } => {
            return Err(ConstEvalError::CannotBeEvaluatedToConst { span: span.clone() });
        }
        ty::TyExpressionVariant::VariableExpression {
            name, call_path, ..
        } => match known_consts.get(name) {
            // 1. Check if name/call_path is in known_consts.
            Some(cvs) => Some(cvs.clone()),
            None => {
                let call_path = match call_path {
                    Some(call_path) => call_path.clone(),
                    None => CallPath::from(name.clone()),
                };
                // 2. Check if name is a global constant.
                (lookup.lookup)(lookup, &call_path, &None)
                    .ok()
                    .flatten()
                    .and_then(|v| v.get_constant(lookup.context).cloned())
            }
        },
        ty::TyExpressionVariant::StructExpression {
            fields,
            instantiation_span,
            ..
        } => {
            let (mut field_typs, mut field_vals): (Vec<_>, Vec<_>) = (vec![], vec![]);

            for field in fields {
                let ty::TyStructExpressionField { name: _, value, .. } = field;
                let eval_expr_opt = const_eval_typed_expr(lookup, known_consts, value)?;
                if let Some(cv) = eval_expr_opt {
                    field_typs.push(value.return_type);
                    field_vals.push(cv);
                } else {
                    return Err(ConstEvalError::CannotBeEvaluatedToConst {
                        span: instantiation_span.clone(),
                    });
                }
            }

            assert!(field_typs.len() == fields.len());
            assert!(field_vals.len() == fields.len());

            get_struct_for_types(
                lookup.engines.te(),
                lookup.engines.de(),
                lookup.context,
                &field_typs,
            )
            .map_or(None, |struct_ty| {
                Some(Constant::new_struct(
                    lookup.context,
                    struct_ty.get_field_types(lookup.context),
                    field_vals,
                ))
            })
        }
        ty::TyExpressionVariant::Tuple { fields } => {
            let (mut field_typs, mut field_vals): (Vec<_>, Vec<_>) = (vec![], vec![]);

            for value in fields {
                let eval_expr_opt = const_eval_typed_expr(lookup, known_consts, value)?;
                if let Some(cv) = eval_expr_opt {
                    field_typs.push(value.return_type);
                    field_vals.push(cv);
                } else {
                    return Err(ConstEvalError::CannotBeEvaluatedToConst {
                        span: expr.span.clone(),
                    });
                }
            }

            assert!(field_typs.len() == fields.len());
            assert!(field_vals.len() == fields.len());

            create_tuple_aggregate(
                lookup.engines.te(),
                lookup.engines.de(),
                lookup.context,
                &field_typs,
            )
            .map_or(None, |tuple_ty| {
                Some(Constant::new_struct(
                    lookup.context,
                    tuple_ty.get_field_types(lookup.context),
                    field_vals,
                ))
            })
        }
        ty::TyExpressionVariant::Array {
            elem_type,
            contents,
        } => {
            let (mut element_typs, mut element_vals): (Vec<_>, Vec<_>) = (vec![], vec![]);

            for value in contents {
                let eval_expr_opt = const_eval_typed_expr(lookup, known_consts, value)?;
                if let Some(cv) = eval_expr_opt {
                    element_typs.push(value.return_type);
                    element_vals.push(cv);
                } else {
                    return Err(ConstEvalError::CannotBeEvaluatedToConst {
                        span: expr.span.clone(),
                    });
                }
            }

            assert!(element_typs.len() == contents.len());
            assert!(element_vals.len() == contents.len());

            let te = lookup.engines.te();
            assert!({
                let unify_check = UnifyCheck::coercion(lookup.engines);
                element_typs
                    .iter()
                    .all(|tid| unify_check.check(*tid, *elem_type))
            });

            let arr = create_array_aggregate(
                te,
                lookup.engines.de(),
                lookup.context,
                *elem_type,
                element_typs.len().try_into().unwrap(),
            )
            .map_or(None, |array_ty| {
                Some(Constant::new_array(
                    lookup.context,
                    array_ty.get_array_elem_type(lookup.context).unwrap(),
                    element_vals,
                ))
            });

            arr
        }
        ty::TyExpressionVariant::EnumInstantiation {
            enum_ref,
            tag,
            contents,
            variant_instantiation_span,
            ..
        } => {
            let enum_decl = lookup.engines.de().get_enum(enum_ref);
            let aggregate = create_tagged_union_type(
                lookup.engines.te(),
                lookup.engines.de(),
                lookup.context,
                &enum_decl.variants,
            );

            if let Ok(enum_ty) = aggregate {
                let tag_value = Constant::new_uint(lookup.context, 64, *tag as u64);
                let mut fields: Vec<Constant> = vec![tag_value];

                match contents {
                    None => fields.push(Constant::new_unit(lookup.context)),
                    Some(subexpr) => match const_eval_typed_expr(lookup, known_consts, subexpr)? {
                        Some(constant) => fields.push(constant),
                        None => {
                            return Err(ConstEvalError::CannotBeEvaluatedToConst {
                                span: variant_instantiation_span.clone(),
                            });
                        }
                    },
                }

                let fields_tys = enum_ty.get_field_types(lookup.context);
                Some(Constant::new_struct(lookup.context, fields_tys, fields))
            } else {
                return Err(ConstEvalError::CannotBeEvaluatedToConst {
                    span: expr.span.clone(),
                });
            }
        }
        ty::TyExpressionVariant::StructFieldAccess {
            prefix,
            field_to_access,
            resolved_type_of_parent,
            ..
        } => match const_eval_typed_expr(lookup, known_consts, prefix)? {
            Some(Constant {
                value: ConstantValue::Struct(fields),
                ..
            }) => {
                let field_kind = ty::ProjectionKind::StructField {
                    name: field_to_access.name.clone(),
                };
                get_struct_name_field_index_and_type(
                    lookup.engines.te(),
                    lookup.engines.de(),
                    *resolved_type_of_parent,
                    field_kind,
                )
                .and_then(|(_struct_name, field_idx_and_type_opt)| {
                    field_idx_and_type_opt.map(|(field_idx, _field_type)| field_idx)
                })
                .and_then(|field_idx| fields.get(field_idx as usize).cloned())
            }
            _ => {
                return Err(ConstEvalError::CannotBeEvaluatedToConst {
                    span: expr.span.clone(),
                });
            }
        },
        ty::TyExpressionVariant::TupleElemAccess {
            prefix,
            elem_to_access_num,
            ..
        } => match const_eval_typed_expr(lookup, known_consts, prefix)? {
            Some(Constant {
                value: ConstantValue::Struct(fields),
                ..
            }) => fields.get(*elem_to_access_num).cloned(),
            _ => {
                return Err(ConstEvalError::CannotBeEvaluatedToConst {
                    span: expr.span.clone(),
                });
            }
        },
        ty::TyExpressionVariant::ImplicitReturn(e) => {
            if let Ok(Some(constant)) = const_eval_typed_expr(lookup, known_consts, e) {
                Some(constant)
            } else {
                return Err(ConstEvalError::CannotBeEvaluatedToConst {
                    span: e.span.clone(),
                });
            }
        }
        // we could allow non-local control flow in pure functions, but it would
        // require some more work and at this point it's not clear if it is too useful
        // for constant initializers -- the user can always refactor their pure functions
        // to not use the return statement
        ty::TyExpressionVariant::Return(exp) => {
            return Err(ConstEvalError::CannotBeEvaluatedToConst {
                span: exp.span.clone(),
            });
        }
        ty::TyExpressionVariant::MatchExp { desugared, .. } => {
            const_eval_typed_expr(lookup, known_consts, desugared)?
        }
        ty::TyExpressionVariant::IntrinsicFunction(kind) => {
            const_eval_intrinsic(lookup, known_consts, kind)?
        }
        ty::TyExpressionVariant::IfExp {
            condition,
            then,
            r#else,
        } => {
            match const_eval_typed_expr(lookup, known_consts, condition)? {
                Some(Constant {
                    value: ConstantValue::Bool(cond),
                    ..
                }) => {
                    if cond {
                        const_eval_typed_expr(lookup, known_consts, then)?
                    } else if let Some(r#else) = r#else {
                        const_eval_typed_expr(lookup, known_consts, r#else)?
                    } else {
                        // missing 'else' branch:
                        // we probably don't really care about evaluating
                        // const expressions of the unit type
                        None
                    }
                }
                _ => {
                    return Err(ConstEvalError::CannotBeEvaluatedToConst {
                        span: expr.span.clone(),
                    });
                }
            }
        }
        ty::TyExpressionVariant::CodeBlock(codeblock) => {
            const_eval_codeblock(lookup, known_consts, codeblock)?
        }
        ty::TyExpressionVariant::ArrayIndex { prefix, index } => {
            let prefix = const_eval_typed_expr(lookup, known_consts, prefix)?;
            let index = const_eval_typed_expr(lookup, known_consts, index)?;
            match (prefix, index) {
                (
                    Some(Constant {
                        value: ConstantValue::Array(items),
                        ..
                    }),
                    Some(Constant {
                        value: ConstantValue::Uint(index),
                        ..
                    }),
                ) => {
                    let count = items.len() as u64;
                    if index < count {
                        Some(items[index as usize].clone())
                    } else {
                        return Err(ConstEvalError::CompileError);
                    }
                }
                _ => {
                    return Err(ConstEvalError::CannotBeEvaluatedToConst {
                        span: expr.span.clone(),
                    });
                }
            }
        }
        ty::TyExpressionVariant::Ref(_) => {
            return Err(ConstEvalError::CompileError);
        }
        // We support *__elem_at(...)
        ty::TyExpressionVariant::Deref(expr) => {
            let value = expr
                .as_intrinsic()
                .filter(|x| matches!(x.kind, Intrinsic::ElemAt))
                .ok_or(ConstEvalError::CompileError)
                .and_then(|kind| const_eval_intrinsic(lookup, known_consts, kind));
            if let Ok(Some(Constant {
                value: ConstantValue::Reference(value),
                ..
            })) = value
            {
                Some(*value.clone())
            } else {
                return Err(ConstEvalError::CompileError);
            }
        }
        ty::TyExpressionVariant::EnumTag { exp } => {
            let value = const_eval_typed_expr(lookup, known_consts, exp)?.map(|x| x.value);
            if let Some(ConstantValue::Struct(fields)) = value {
                Some(fields[0].clone())
            } else {
                return Err(ConstEvalError::CompileError);
            }
        }
        ty::TyExpressionVariant::UnsafeDowncast { exp, .. } => {
            let value = const_eval_typed_expr(lookup, known_consts, exp)?.map(|x| x.value);
            if let Some(ConstantValue::Struct(fields)) = value {
                Some(fields[1].clone())
            } else {
                return Err(ConstEvalError::CompileError);
            }
        }
        ty::TyExpressionVariant::WhileLoop {
            condition, body, ..
        } => {
            // Arbitrary limit of iterations to avoid infinite loops like
            // while true {}
            let mut limit = 1_000_000;

            while limit >= 0 {
                limit -= 1;

                let condition = const_eval_typed_expr(lookup, known_consts, condition)?;
                match condition.map(|x| x.value) {
                    Some(ConstantValue::Bool(true)) => {
                        // Break and continue are not implemented, so there is need for flow control here
                        let _ = const_eval_codeblock(lookup, known_consts, body)?;
                    }
                    _ => break,
                }
            }

            None
        }
        ty::TyExpressionVariant::Reassignment(r) => {
            let rhs = const_eval_typed_expr(lookup, known_consts, &r.rhs)?.unwrap();
            match &r.lhs {
                ty::TyReassignmentTarget::ElementAccess {
                    base_name, indices, ..
                } => {
                    if !indices.is_empty() {
                        return Err(ConstEvalError::CannotBeEvaluatedToConst {
                            span: expr.span.clone(),
                        });
                    }
                    if let Some(lhs) = known_consts.get_mut(base_name) {
                        *lhs = rhs;
                        return Ok(None);
                    } else {
                        return Err(ConstEvalError::CannotBeEvaluatedToConst {
                            span: expr.span.clone(),
                        });
                    }
                }
                ty::TyReassignmentTarget::Deref(_) => {
                    return Err(ConstEvalError::CannotBeEvaluatedToConst {
                        span: expr.span.clone(),
                    });
                }
            }
        }
        ty::TyExpressionVariant::FunctionParameter
        | ty::TyExpressionVariant::AsmExpression { .. }
        | ty::TyExpressionVariant::LazyOperator { .. }
        | ty::TyExpressionVariant::AbiCast { .. }
        | ty::TyExpressionVariant::StorageAccess(_)
        | ty::TyExpressionVariant::AbiName(_)
        | ty::TyExpressionVariant::Break
        | ty::TyExpressionVariant::Continue
        | ty::TyExpressionVariant::ForLoop { .. } => {
            return Err(ConstEvalError::CannotBeEvaluatedToConst {
                span: expr.span.clone(),
            });
        }
    })
}

// the (constant) value of a codeblock is essentially it's last expression if there is one
// or if it makes sense as the last expression, e.g. a dangling let-expression in a codeblock
// would be an evaluation error
fn const_eval_codeblock(
    lookup: &mut LookupEnv,
    known_consts: &mut MappedStack<Ident, Constant>,
    codeblock: &ty::TyCodeBlock,
) -> Result<Option<Constant>, ConstEvalError> {
    // the current result
    let mut result: Result<Option<Constant>, ConstEvalError> = Ok(None);
    // keep track of new bindings for this codeblock
    let mut bindings: Vec<_> = vec![];

    for ast_node in &codeblock.contents {
        result = match &ast_node.content {
            ty::TyAstNodeContent::Declaration(decl @ ty::TyDecl::VariableDecl(var_decl)) => {
                if let Ok(Some(rhs)) = const_eval_typed_expr(lookup, known_consts, &var_decl.body) {
                    known_consts.push(var_decl.name.clone(), rhs);
                    bindings.push(var_decl.name.clone());
                    Ok(None)
                } else {
                    Err(ConstEvalError::CannotBeEvaluatedToConst {
                        span: decl.span(lookup.engines).clone(),
                    })
                }
            }
            ty::TyAstNodeContent::Declaration(ty::TyDecl::ConstantDecl(const_decl)) => {
                let ty_const_decl = lookup.engines.de().get_constant(&const_decl.decl_id);
                if let Some(constant) = ty_const_decl
                    .value
                    .clone()
                    .and_then(|expr| const_eval_typed_expr(lookup, known_consts, &expr).ok())
                    .flatten()
                {
                    known_consts.push(ty_const_decl.name().clone(), constant);
                    bindings.push(ty_const_decl.name().clone());
                    Ok(None)
                } else {
                    Err(ConstEvalError::CannotBeEvaluatedToConst {
                        span: ty_const_decl.span.clone(),
                    })
                }
            }
            ty::TyAstNodeContent::Declaration(_) => Ok(None),
            ty::TyAstNodeContent::Expression(e) => match e.expression {
                ty::TyExpressionVariant::ImplicitReturn(_) => {
                    if let Ok(Some(constant)) = const_eval_typed_expr(lookup, known_consts, e) {
                        Ok(Some(constant))
                    } else {
                        Err(ConstEvalError::CannotBeEvaluatedToConst {
                            span: e.span.clone(),
                        })
                    }
                }
                _ => {
                    if const_eval_typed_expr(lookup, known_consts, e).is_err() {
                        Err(ConstEvalError::CannotBeEvaluatedToConst {
                            span: e.span.clone(),
                        })
                    } else {
                        Ok(None)
                    }
                }
            },
            ty::TyAstNodeContent::SideEffect(_) => Err(ConstEvalError::CannotBeEvaluatedToConst {
                span: ast_node.span.clone(),
            }),
            ty::TyAstNodeContent::Error(_, _) => Err(ConstEvalError::CannotBeEvaluatedToConst {
                span: ast_node.span.clone(),
            }),
        };

        if result.is_err() {
            break;
        }
    }

    // remove introduced vars/consts from scope at the end of the codeblock
    for name in bindings {
        known_consts.pop(&name)
    }

    result
}

fn as_encode_buffer(buffer: &Constant) -> Option<(&Vec<u8>, u64)> {
    match &buffer.value {
        ConstantValue::Struct(fields) => {
            let slice = match &fields[0].value {
                ConstantValue::RawUntypedSlice(bytes) => bytes,
                _ => return None,
            };
            let len = match fields[1].value {
                ConstantValue::Uint(v) => v,
                _ => return None,
            };
            Some((slice, len))
        }
        _ => None,
    }
}

fn to_encode_buffer(lookup: &mut LookupEnv, bytes: Vec<u8>, len: u64) -> Constant {
    Constant {
        ty: Type::new_struct(
            lookup.context,
            vec![
                Type::get_slice(lookup.context),
                Type::get_uint64(lookup.context),
            ],
        ),
        value: ConstantValue::Struct(vec![
            Constant {
                ty: Type::get_slice(lookup.context),
                value: ConstantValue::RawUntypedSlice(bytes),
            },
            Constant {
                ty: Type::get_uint64(lookup.context),
                value: ConstantValue::Uint(len),
            },
        ]),
    }
}

fn const_eval_intrinsic(
    lookup: &mut LookupEnv,
    known_consts: &mut MappedStack<Ident, Constant>,
    intrinsic: &TyIntrinsicFunctionKind,
) -> Result<Option<Constant>, ConstEvalError> {
    let mut args = vec![];
    for arg in intrinsic.arguments.iter() {
        if let Ok(Some(constant)) = const_eval_typed_expr(lookup, known_consts, arg) {
            args.push(constant);
        } else {
            return Err(ConstEvalError::CannotBeEvaluatedToConst {
                span: arg.span.clone(),
            });
        }
    }

    assert!(args.len() == intrinsic.arguments.len());

    match intrinsic.kind {
        Intrinsic::Add | Intrinsic::Sub | Intrinsic::Mul | Intrinsic::Div | Intrinsic::Mod => {
            let ty = args[0].ty;
            assert!(args.len() == 2 && ty.eq(lookup.context, &args[1].ty));

            use ConstantValue::*;
            match (&args[0].value, &args[1].value) {
                (Uint(arg1), Uint(ref arg2)) => {
                    // All arithmetic is done as if it were u64
                    let result = match intrinsic.kind {
                        Intrinsic::Add => arg1.checked_add(*arg2),
                        Intrinsic::Sub => arg1.checked_sub(*arg2),
                        Intrinsic::Mul => arg1.checked_mul(*arg2),
                        Intrinsic::Div => arg1.checked_div(*arg2),
                        Intrinsic::Mod => arg1.checked_rem(*arg2),
                        _ => unreachable!(),
                    };

                    match result {
                        Some(result) => Ok(Some(Constant {
                            ty,
                            value: ConstantValue::Uint(result),
                        })),
                        None => Err(ConstEvalError::CannotBeEvaluatedToConst {
                            span: intrinsic.span.clone(),
                        }),
                    }
                }
                (U256(arg1), U256(arg2)) => {
                    let result = match intrinsic.kind {
                        Intrinsic::Add => arg1.checked_add(arg2),
                        Intrinsic::Sub => arg1.checked_sub(arg2),
                        Intrinsic::Mul => arg1.checked_mul(arg2),
                        Intrinsic::Div => arg1.checked_div(arg2),
                        Intrinsic::Mod => Some(arg1.rem(arg2)),
                        _ => unreachable!(),
                    };

                    match result {
                        Some(result) => Ok(Some(Constant {
                            ty,
                            value: ConstantValue::U256(result),
                        })),
                        None => Err(ConstEvalError::CannotBeEvaluatedToConst {
                            span: intrinsic.span.clone(),
                        }),
                    }
                }
                _ => {
                    panic!("Type checker allowed incorrect args to binary op");
                }
            }
        }
        Intrinsic::And | Intrinsic::Or | Intrinsic::Xor => {
            let ty = args[0].ty;
            assert!(args.len() == 2 && ty.eq(lookup.context, &args[1].ty));

            use ConstantValue::*;
            match (&args[0].value, &args[1].value) {
                (Uint(arg1), Uint(ref arg2)) => {
                    // All arithmetic is done as if it were u64
                    let result = match intrinsic.kind {
                        Intrinsic::And => Some(arg1.bitand(arg2)),
                        Intrinsic::Or => Some(arg1.bitor(*arg2)),
                        Intrinsic::Xor => Some(arg1.bitxor(*arg2)),
                        _ => unreachable!(),
                    };

                    match result {
                        Some(sum) => Ok(Some(Constant {
                            ty,
                            value: ConstantValue::Uint(sum),
                        })),
                        None => Err(ConstEvalError::CannotBeEvaluatedToConst {
                            span: intrinsic.span.clone(),
                        }),
                    }
                }
                (U256(arg1), U256(arg2)) => {
                    let result = match intrinsic.kind {
                        Intrinsic::And => Some(arg1.bitand(arg2)),
                        Intrinsic::Or => Some(arg1.bitor(arg2)),
                        Intrinsic::Xor => Some(arg1.bitxor(arg2)),
                        _ => unreachable!(),
                    };

                    match result {
                        Some(sum) => Ok(Some(Constant {
                            ty,
                            value: ConstantValue::U256(sum),
                        })),
                        None => Err(ConstEvalError::CannotBeEvaluatedToConst {
                            span: intrinsic.span.clone(),
                        }),
                    }
                }
                (B256(arg1), B256(arg2)) => {
                    let result = match intrinsic.kind {
                        Intrinsic::And => Some(arg1.bitand(arg2)),
                        Intrinsic::Or => Some(arg1.bitor(arg2)),
                        Intrinsic::Xor => Some(arg1.bitxor(arg2)),
                        _ => unreachable!(),
                    };

                    match result {
                        Some(result) => Ok(Some(Constant {
                            ty,
                            value: ConstantValue::B256(result),
                        })),
                        None => Err(ConstEvalError::CannotBeEvaluatedToConst {
                            span: intrinsic.span.clone(),
                        }),
                    }
                }
                _ => {
                    panic!("Type checker allowed incorrect args to binary op");
                }
            }
        }
        Intrinsic::Lsh | Intrinsic::Rsh => {
            assert!(args.len() == 2);
            assert!(args[0].ty.is_uint(lookup.context) || args[0].ty.is_b256(lookup.context));
            assert!(args[1].ty.is_uint64(lookup.context));

            let ty = args[0].ty;

            use ConstantValue::*;
            match (&args[0].value, &args[1].value) {
                (Uint(arg1), Uint(ref arg2)) => {
                    let result = match intrinsic.kind {
                        Intrinsic::Lsh => u32::try_from(*arg2)
                            .ok()
                            .and_then(|arg2| arg1.checked_shl(arg2)),
                        Intrinsic::Rsh => u32::try_from(*arg2)
                            .ok()
                            .and_then(|arg2| arg1.checked_shr(arg2)),
                        _ => unreachable!(),
                    };

                    match result {
                        Some(sum) => Ok(Some(Constant {
                            ty,
                            value: ConstantValue::Uint(sum),
                        })),
                        None => Err(ConstEvalError::CannotBeEvaluatedToConst {
                            span: intrinsic.span.clone(),
                        }),
                    }
                }
                (U256(arg1), Uint(ref arg2)) => {
                    let result = match intrinsic.kind {
                        Intrinsic::Lsh => arg1.checked_shl(arg2),
                        Intrinsic::Rsh => Some(arg1.shr(arg2)),
                        _ => unreachable!(),
                    };

                    match result {
                        Some(value) => Ok(Some(Constant {
                            ty,
                            value: ConstantValue::U256(value),
                        })),
                        None => Err(ConstEvalError::CannotBeEvaluatedToConst {
                            span: intrinsic.span.clone(),
                        }),
                    }
                }
                (B256(arg1), Uint(ref arg2)) => {
                    let result = match intrinsic.kind {
                        Intrinsic::Lsh => arg1.checked_shl(arg2),
                        Intrinsic::Rsh => Some(arg1.shr(arg2)),
                        _ => unreachable!(),
                    };

                    match result {
                        Some(result) => Ok(Some(Constant {
                            ty,
                            value: ConstantValue::B256(result),
                        })),
                        None => Err(ConstEvalError::CannotBeEvaluatedToConst {
                            span: intrinsic.span.clone(),
                        }),
                    }
                }
                _ => {
                    panic!("Type checker allowed incorrect args to binary op");
                }
            }
        }
        Intrinsic::SizeOfType => {
            let targ = &intrinsic.type_arguments[0];
            let ir_type = convert_resolved_type_id(
                lookup.engines.te(),
                lookup.engines.de(),
                lookup.context,
                targ.type_id,
                &targ.span,
            )
            .map_err(|_| ConstEvalError::CompileError)?;
            Ok(Some(Constant {
                ty: Type::get_uint64(lookup.context),
                value: ConstantValue::Uint(ir_type.size(lookup.context).in_bytes()),
            }))
        }
        Intrinsic::SizeOfVal => {
            let val = &intrinsic.arguments[0];
            let type_id = val.return_type;
            let ir_type = convert_resolved_type_id(
                lookup.engines.te(),
                lookup.engines.de(),
                lookup.context,
                type_id,
                &val.span,
            )
            .map_err(|_| ConstEvalError::CompileError)?;
            Ok(Some(Constant {
                ty: Type::get_uint64(lookup.context),
                value: ConstantValue::Uint(ir_type.size(lookup.context).in_bytes()),
            }))
        }
        Intrinsic::SizeOfStr => {
            let targ = &intrinsic.type_arguments[0];
            let ir_type = convert_resolved_type_id(
                lookup.engines.te(),
                lookup.engines.de(),
                lookup.context,
                targ.type_id,
                &targ.span,
            )
            .map_err(|_| ConstEvalError::CompileError)?;
            Ok(Some(Constant {
                ty: Type::get_uint64(lookup.context),
                value: ConstantValue::Uint(
                    ir_type.get_string_len(lookup.context).unwrap_or_default(),
                ),
            }))
        }
        Intrinsic::AssertIsStrArray => {
            let targ = &intrinsic.type_arguments[0];
            let ir_type = convert_resolved_type_id(
                lookup.engines.te(),
                lookup.engines.de(),
                lookup.context,
                targ.type_id,
                &targ.span,
            )
            .map_err(|_| ConstEvalError::CompileError)?;
            match ir_type.get_content(lookup.context) {
                TypeContent::StringSlice | TypeContent::StringArray(_) => Ok(Some(Constant {
                    ty: Type::get_unit(lookup.context),
                    value: ConstantValue::Unit,
                })),
                _ => Err(ConstEvalError::CompileError),
            }
        }
        Intrinsic::ToStrArray => {
            assert!(args.len() == 1);
            match &args[0].value {
                ConstantValue::String(s) => {
                    Ok(Some(Constant::new_string(lookup.context, s.to_vec())))
                }
                _ => {
                    unreachable!("Type checker allowed non string value for ToStrArray")
                }
            }
        }
        Intrinsic::Eq => {
            assert!(args.len() == 2);
            Ok(Some(Constant {
                ty: Type::get_bool(lookup.context),
                value: ConstantValue::Bool(args[0].eq(lookup.context, &args[1])),
            }))
        }
        Intrinsic::Gt => match (&args[0].value, &args[1].value) {
            (ConstantValue::Uint(val1), ConstantValue::Uint(val2)) => Ok(Some(Constant {
                ty: Type::get_bool(lookup.context),
                value: ConstantValue::Bool(val1 > val2),
            })),
            (ConstantValue::U256(val1), ConstantValue::U256(val2)) => Ok(Some(Constant {
                ty: Type::get_bool(lookup.context),
                value: ConstantValue::Bool(val1 > val2),
            })),
            _ => {
                unreachable!("Type checker allowed non integer value for GreaterThan")
            }
        },
        Intrinsic::Lt => match (&args[0].value, &args[1].value) {
            (ConstantValue::Uint(val1), ConstantValue::Uint(val2)) => Ok(Some(Constant {
                ty: Type::get_bool(lookup.context),
                value: ConstantValue::Bool(val1 < val2),
            })),
            (ConstantValue::U256(val1), ConstantValue::U256(val2)) => Ok(Some(Constant {
                ty: Type::get_bool(lookup.context),
                value: ConstantValue::Bool(val1 < val2),
            })),
            _ => {
                unreachable!("Type checker allowed non integer value for LessThan")
            }
        },
        Intrinsic::AddrOf
        | Intrinsic::PtrAdd
        | Intrinsic::PtrSub
        | Intrinsic::IsReferenceType
        | Intrinsic::IsStrArray
        | Intrinsic::Gtf
        | Intrinsic::StateClear
        | Intrinsic::StateLoadWord
        | Intrinsic::StateStoreWord
        | Intrinsic::StateLoadQuad
        | Intrinsic::StateStoreQuad
        | Intrinsic::Log
        | Intrinsic::Revert
        | Intrinsic::JmpMem
        | Intrinsic::Smo => Err(ConstEvalError::CannotBeEvaluatedToConst {
            span: intrinsic.span.clone(),
        }),
        Intrinsic::Not => {
            // `not` works only with uint/u256/b256 at the moment
            // `bool` ops::Not implementation uses `__eq`.

            assert!(args.len() == 1);
            assert!(args[0].ty.is_uint(lookup.context) || args[0].ty.is_b256(lookup.context));

            let Some(arg) = args.into_iter().next() else {
                unreachable!("Unexpected 'not' without any arguments");
            };

            match arg.value {
                ConstantValue::Uint(n) => {
                    let n = match arg.ty.get_uint_width(lookup.context) {
                        Some(8) => !(n as u8) as u64,
                        Some(16) => !(n as u16) as u64,
                        Some(32) => !(n as u32) as u64,
                        Some(64) => !n,
                        _ => unreachable!("Invalid unsigned integer width"),
                    };
                    Ok(Some(Constant {
                        ty: arg.ty,
                        value: ConstantValue::Uint(n),
                    }))
                }
                ConstantValue::U256(n) => Ok(Some(Constant {
                    ty: arg.ty,
                    value: ConstantValue::U256(n.not()),
                })),
                ConstantValue::B256(v) => Ok(Some(Constant {
                    ty: arg.ty,
                    value: ConstantValue::B256(v.not()),
                })),
                _ => {
                    unreachable!("Type checker allowed non integer value for Not");
                }
            }
        }
        Intrinsic::ContractCall | Intrinsic::ContractRet => {
            Err(ConstEvalError::CannotBeEvaluatedToConst {
                span: intrinsic.span.clone(),
            })
        }
        Intrinsic::EncodeBufferEmpty => Ok(Some(to_encode_buffer(lookup, vec![], 0))),
        Intrinsic::EncodeBufferAppend => {
            assert!(args.len() == 2);

            let (slice, mut len) = as_encode_buffer(&args[0]).unwrap();
            let mut bytes = slice.clone();

            use ConstantValue::*;
            match &args[1].value {
                Bool(v) => {
                    bytes.extend(if *v { [1] } else { [0] });
                    len += 1;
                    Ok(Some(to_encode_buffer(lookup, bytes, len)))
                }
                Uint(v) => {
                    match &*lookup.engines.te().get(intrinsic.arguments[1].return_type) {
                        TypeInfo::UnsignedInteger(IntegerBits::Eight) => {
                            bytes.extend((*v as u8).to_be_bytes());
                            len += 1;
                        }
                        TypeInfo::UnsignedInteger(IntegerBits::Sixteen) => {
                            bytes.extend((*v as u16).to_be_bytes());
                            len += 2;
                        }
                        TypeInfo::UnsignedInteger(IntegerBits::ThirtyTwo) => {
                            bytes.extend((*v as u32).to_be_bytes());
                            len += 4;
                        }
                        TypeInfo::UnsignedInteger(IntegerBits::SixtyFour) => {
                            bytes.extend(v.to_be_bytes());
                            len += 8;
                        }
                        _ => {
                            return Err(ConstEvalError::CannotBeEvaluatedToConst {
                                span: intrinsic.span.clone(),
                            });
                        }
                    };
                    Ok(Some(to_encode_buffer(lookup, bytes, len)))
                }
                U256(v) => {
                    bytes.extend(v.to_be_bytes());
                    len += 32;
                    Ok(Some(to_encode_buffer(lookup, bytes, len)))
                }
                B256(v) => {
                    bytes.extend(v.to_be_bytes());
                    len += 32;
                    Ok(Some(to_encode_buffer(lookup, bytes, len)))
                }
                String(v) => {
                    if let TypeInfo::StringSlice =
                        &*lookup.engines.te().get(intrinsic.arguments[1].return_type)
                    {
                        let l = v.len() as u64;
                        bytes.extend(l.to_be_bytes());
                        len += 8;
                    }

                    bytes.extend(v);
                    len += v.len() as u64;

                    Ok(Some(to_encode_buffer(lookup, bytes, len)))
                }
                _ => Err(ConstEvalError::CannotBeEvaluatedToConst {
                    span: intrinsic.span.clone(),
                }),
            }
        }
        Intrinsic::EncodeBufferAsRawSlice => {
            assert!(args.len() == 1);

            let (slice, len) = as_encode_buffer(&args[0]).unwrap();
            let bytes = slice.clone();

            Ok(Some(Constant {
                ty: Type::get_slice(lookup.context),
                value: ConstantValue::RawUntypedSlice(bytes[0..(len as usize)].to_vec()),
            }))
        }
        Intrinsic::Slice => {
            let start = args[1].as_uint().expect("Type check allowed non u64") as usize;
            let end = args[2].as_uint().expect("Type check allowed non u64") as usize;

            match &args[0].value {
                ConstantValue::Array(elements) => {
                    let slice = elements
                        .get(start..end)
                        .ok_or(ConstEvalError::CompileError)?;
                    let elem_type = args[0]
                        .ty
                        .get_array_elem_type(lookup.context)
                        .expect("unexpected non array");
                    Ok(Some(Constant {
                        ty: Type::get_typed_slice(lookup.context, elem_type),
                        value: ConstantValue::Slice(slice.to_vec()),
                    }))
                }
                ConstantValue::Reference(r) => match &r.value {
                    ConstantValue::Slice(elements) => {
                        let slice = elements
                            .get(start..end)
                            .ok_or(ConstEvalError::CompileError)?;
                        let elem_type = args[0]
                            .ty
                            .get_typed_slice_elem_type(lookup.context)
                            .expect("unexpected non slice");
                        Ok(Some(Constant {
                            ty: Type::get_typed_slice(lookup.context, elem_type),
                            value: ConstantValue::Slice(slice.to_vec()),
                        }))
                    }
                    _ => Err(ConstEvalError::CannotBeEvaluatedToConst {
                        span: intrinsic.span.clone(),
                    }),
                },
                _ => Err(ConstEvalError::CannotBeEvaluatedToConst {
                    span: intrinsic.span.clone(),
                }),
            }
        }
        Intrinsic::ElemAt => {
            let idx = args[1].as_uint().expect("Type check allowed non u64") as usize;

            match &args[0].value {
                ConstantValue::Reference(r) => match &r.value {
                    ConstantValue::Slice(elements) => {
                        let v = elements[idx].clone();
                        Ok(Some(Constant {
                            ty: Type::new_ptr(lookup.context, v.ty),
                            value: ConstantValue::Reference(Box::new(v)),
                        }))
                    }
                    _ => Err(ConstEvalError::CannotBeEvaluatedToConst {
                        span: intrinsic.span.clone(),
                    }),
                },
                _ => Err(ConstEvalError::CannotBeEvaluatedToConst {
                    span: intrinsic.span.clone(),
                }),
            }
        }
        Intrinsic::Transmute => {
            let src_type = &intrinsic.type_arguments[0];
            let src_ir_type = convert_resolved_type_id(
                lookup.engines.te(),
                lookup.engines.de(),
                lookup.context,
                src_type.type_id,
                &src_type.span,
            )
            .unwrap();

            let dst_type = &intrinsic.type_arguments[1];
            let dst_ir_type = convert_resolved_type_id(
                lookup.engines.te(),
                lookup.engines.de(),
                lookup.context,
                dst_type.type_id,
                &dst_type.span,
            )
            .unwrap();

            // check IR sizes match
            let src_ir_type_in_bytes = src_ir_type.size(lookup.context).in_bytes();
            let dst_ir_type_in_bytes = dst_ir_type.size(lookup.context).in_bytes();
            if src_ir_type_in_bytes != dst_ir_type_in_bytes {
                return Err(ConstEvalError::CompileError);
            }

            fn append_bytes(
                ctx: &Context<'_>,
                bytes: &mut Vec<u8>,
                t: &Type,
                value: &ConstantValue,
            ) -> Result<(), ConstEvalError> {
                match t.get_content(ctx) {
                    TypeContent::Array(item_type, size) => match value {
                        ConstantValue::Array(items) => {
                            assert!(*size as usize == items.len());
                            for item in items {
                                append_bytes(ctx, bytes, item_type, &item.value)?;
                            }
                        }
                        _ => unreachable!(),
                    },
                    TypeContent::Uint(8) => match value {
                        ConstantValue::Uint(v) => {
                            bytes.extend((*v as u8).to_be_bytes());
                        }
                        _ => unreachable!(),
                    },
                    TypeContent::Uint(16) => match value {
                        ConstantValue::Uint(v) => {
                            bytes.extend([0u8, 0u8, 0u8, 0u8, 0u8, 0u8]);
                            bytes.extend((*v as u16).to_be_bytes());
                        }
                        _ => unreachable!(),
                    },
                    TypeContent::Uint(32) => match value {
                        ConstantValue::Uint(v) => {
                            bytes.extend([0u8, 0u8, 0u8, 0u8]);
                            bytes.extend((*v as u32).to_be_bytes());
                        }
                        _ => unreachable!(),
                    },
                    TypeContent::Uint(64) => match value {
                        ConstantValue::Uint(v) => {
                            bytes.extend((*v).to_be_bytes());
                        }
                        _ => unreachable!(),
                    },
                    _ => return Err(ConstEvalError::CompileError),
                }
                Ok(())
            }

            fn transmute_bytes(
                ctx: &Context<'_>,
                bytes: &mut std::io::Cursor<Vec<u8>>,
                t: &Type,
            ) -> Result<Constant, ConstEvalError> {
                Ok(match t.get_content(ctx) {
                    TypeContent::Uint(8) => {
                        let mut buffer = [0u8];
                        let _ = bytes.read_exact(&mut buffer);
                        Constant {
                            ty: Type::get_uint8(ctx),
                            value: ConstantValue::Uint(buffer[0] as u64),
                        }
                    }
                    TypeContent::Uint(16) => {
                        let mut buffer = [0u8; 8]; // u16 = u64 at runtime
                        let _ = bytes.read_exact(&mut buffer);
                        let buffer = [buffer[6], buffer[7]];
                        Constant {
                            ty: Type::get_uint16(ctx),
                            value: ConstantValue::Uint(u16::from_be_bytes(buffer) as u64),
                        }
                    }
                    TypeContent::Uint(32) => {
                        let mut buffer = [0u8; 8]; // u32 = u64 at runtime
                        let _ = bytes.read_exact(&mut buffer);
                        let buffer = [buffer[4], buffer[5], buffer[6], buffer[7]];
                        Constant {
                            ty: Type::get_uint32(ctx),
                            value: ConstantValue::Uint(u32::from_be_bytes(buffer) as u64),
                        }
                    }
                    TypeContent::Uint(64) => {
                        let mut buffer = [0u8; 8];
                        let _ = bytes.read_exact(&mut buffer);
                        Constant {
                            ty: Type::get_uint64(ctx),
                            value: ConstantValue::Uint(u64::from_be_bytes(buffer)),
                        }
                    }
                    _ => return Err(ConstEvalError::CompileError),
                })
            }

            let mut runtime_bytes = vec![];
            append_bytes(
                lookup.context,
                &mut runtime_bytes,
                &src_ir_type,
                &args[0].value,
            )?;
            let mut cursor = std::io::Cursor::new(runtime_bytes);
            let c = transmute_bytes(lookup.context, &mut cursor, &dst_ir_type)?;
            Ok(Some(c))
        }
    }
}

#[cfg(test)]
mod tests {
    use super::*;
    use sway_error::handler::Handler;
    use sway_features::ExperimentalFeatures;
    use sway_ir::Kind;

    /// This function validates if an expression can be converted to [Constant].
    ///
    /// The flag `is_constant` is used to define if the expression should be convertible or not.
    /// `prefix` is any valid code at top level, useful to declare types.
    ///
    /// Example:
    ///
    /// ```rust,ignore
    /// assert_is_constant(true, "enum Color { Blue: u64 }", "Color::Blue(1)");
    /// assert_is_constant(false, "", "{return 1; 1}");
    /// ```
    ///
    /// It DOES NOT have access to the std lib, and constants, and other features that demand full compilation.
    fn assert_is_constant(is_constant: bool, prefix: &str, expr: &str) {
        let engines = Engines::default();
        let handler = Handler::default();
        let mut context = Context::new(engines.se(), ExperimentalFeatures::default());
        let mut md_mgr = MetadataManager::default();
        let core_lib = namespace::Root::new(
            sway_types::Ident::new_no_span("assert_is_constant_test".to_string()),
            None,
	    false,
        );

        let r = crate::compile_to_ast(
            &handler,
            &engines,
            std::sync::Arc::from(format!("library; {prefix} fn f() -> u64 {{ {expr}; 0 }}")),
            core_lib,
            None,
            "test",
            None,
            ExperimentalFeatures::default(),
        );

        let (errors, _warnings) = handler.consume();

        if !errors.is_empty() {
            panic!("{:#?}", errors);
        }

        let f = r.unwrap();
        let f = f.typed.unwrap();

        let f = f
            .declarations
            .iter()
            .find_map(|x| match x {
                ty::TyDecl::FunctionDecl(x) => {
                    if engines.de().get_function(&x.decl_id).name.as_str() == "f" {
                        Some(x)
                    } else {
                        None
                    }
                }
                _ => None,
            })
            .expect("An function named `f` was not found.");

        let f = engines.de().get_function(&f.decl_id);
        let expr_under_test = f.body.contents.first().unwrap();

        let expr_under_test = match &expr_under_test.content {
            ty::TyAstNodeContent::Expression(expr_under_test) => expr_under_test.clone(),
            ty::TyAstNodeContent::Declaration(crate::language::ty::TyDecl::ConstantDecl(decl)) => {
                let decl = engines.de().get_constant(&decl.decl_id);
                decl.value.clone().unwrap()
            }
            x => todo!("{x:?}"),
        };

        let module = Module::new(&mut context, Kind::Library);
        let actual_constant = compile_constant_expression_to_constant(
            &engines,
            &mut context,
            &mut md_mgr,
            module,
            None,
            None,
            &expr_under_test,
        );

        match (is_constant, actual_constant) {
            (true, Ok(_)) => {}
            (true, Err(err)) => {
                panic!("Expression cannot be converted to constant: {expr:?}\nPrefix: {prefix:?}\nExpr:{expr_under_test:#?}\nError: {err:#?}");
            }
            (false, Ok(constant)) => {
                panic!("Expression unexpectedly can be converted to constant: {expr:?}\nPrefix: {prefix:?}\nExpr:{expr_under_test:#?}\nConstant: {constant:#?}");
            }
            (false, Err(_)) => {}
        }
    }

    #[test]
    fn const_eval_test() {
        // Expressions that can be converted to constant
        assert_is_constant(true, "", "1");
        assert_is_constant(true, "", "true");
        assert_is_constant(true, "fn one() -> u64 { 1 }", "one()");
        assert_is_constant(true, "fn id(x: u64) -> u64 { x }", "id(1)");
        assert_is_constant(true, "enum Color { Blue: () }", "Color::Blue");
        assert_is_constant(true, "enum Color { Blue: u64 }", "Color::Blue(1)");
        assert_is_constant(true, "struct Person { age: u64 }", "Person { age: 1 }");
        assert_is_constant(true, "struct Person { age: u64 }", "Person { age: 1 }.age");
        assert_is_constant(
            true,
            "struct Person { age: u64 }",
            "Person { age: { let mut x = 0; x = 1; 1 } }",
        );
        assert_is_constant(true, "", "if true { 1 } else { 0 }");
        assert_is_constant(true, "", "(0,1).0");
        assert_is_constant(true, "", "[0,1][0]");

        // u256
        assert_is_constant(
            true,
            "",
            "0x0000000000000000000000000000000000000000000000000000000000000001u256",
        );
        assert_is_constant(
            true,
            "",
            "__add(0x0000000000000000000000000000000000000000000000000000000000000001u256, 0x0000000000000000000000000000000000000000000000000000000000000001u256)",
        );
        assert_is_constant(
            true,
            "",
            "__eq(0x0000000000000000000000000000000000000000000000000000000000000001u256, 0x0000000000000000000000000000000000000000000000000000000000000001u256)",
        );
        assert_is_constant(
            true,
            "",
            "__gt(0x0000000000000000000000000000000000000000000000000000000000000001u256, 0x0000000000000000000000000000000000000000000000000000000000000001u256)",
        );
        assert_is_constant(
            true,
            "",
            "__lt(0x0000000000000000000000000000000000000000000000000000000000000001u256, 0x0000000000000000000000000000000000000000000000000000000000000001u256)",
        );
        assert_is_constant(
            true,
            "",
            "__lsh(0x0000000000000000000000000000000000000000000000000000000000000001u256, 2)",
        );
        assert_is_constant(
            true,
            "",
            "__not(0x0000000000000000000000000000000000000000000000000000000000000001u256)",
        );

        // Expressions that cannot be converted to constant
        assert_is_constant(false, "", "{ return 1; }");
        assert_is_constant(false, "", "{ return 1; 1}");
        assert_is_constant(
            false,
            "enum Color { Blue: u64 }",
            "Color::Blue({ return 1; 1})",
        );
        assert_is_constant(
            false,
            "struct Person { age: u64 }",
            "Person { age: { return 1; 1} }",
        );

        // At the moment this is not constant because of the "return"
        assert_is_constant(false, "fn id(x: u64) -> u64 { return x; }", "id(1)");
        assert_is_constant(false, "", "[0,1][2]");
        assert_is_constant(
            false,
            "enum Color { Blue: u64 }",
            "Color::Blue({return 1;})",
        );

        // Code blocks that can be converted to constants
        assert_is_constant(true, "", "{ 1 }");
        assert_is_constant(true, "", "{ let a = 1; a }");
        assert_is_constant(true, "", "{ const a = 1; a }");
        assert_is_constant(true, "", "{ struct A {} 1 }");
        assert_is_constant(true, "fn id(x: u64) -> u64 { { let x = 2; }; x }", "id(1)");

        // Code blocks that cannot be converted to constants
        assert_is_constant(false, "", "{ let a = 1; }");
        assert_is_constant(false, "", "{ const a = 1; }");
        assert_is_constant(false, "", "{ struct A {} }");
        assert_is_constant(false, "", "{ return 1; 1 }");
        assert_is_constant(false, "", "{ }");
        assert_is_constant(false, "fn id(x: u64) -> u64 { { return 1; }; x }", "id(1)");
    }
}<|MERGE_RESOLUTION|>--- conflicted
+++ resolved
@@ -124,12 +124,7 @@
         (Some(const_val), _) => Ok(Some(const_val)),
         (None, Some(module_ns)) => {
             // See if we it's a global const and whether we can compile it *now*.
-<<<<<<< HEAD
-            let decl = module_ns.current_items().check_symbol(&call_path.suffix);
-
-=======
             let decl = module_ns.root_items().check_symbol(&call_path.suffix);
->>>>>>> e40ebf41
             let const_decl = match const_decl {
                 Some(decl) => Some(decl),
                 None => None,
