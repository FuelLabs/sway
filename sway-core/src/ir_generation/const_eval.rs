--- conflicted
+++ resolved
@@ -2,14 +2,7 @@
     declaration_engine::declaration_engine::de_get_constant,
     language::ty,
     metadata::MetadataManager,
-    semantic_analysis::{
-<<<<<<< HEAD
-        declaration::ProjectionKind, namespace, TyAstNode, TyAstNodeContent, TyConstantDeclaration,
-=======
-        declaration::ProjectionKind, namespace, TyAstNode, TyAstNodeContent,
-        TyStructExpressionField,
->>>>>>> 3bbe4d60
-    },
+    semantic_analysis::{declaration::ProjectionKind, namespace, TyAstNode, TyAstNodeContent},
 };
 
 use super::{convert::convert_literal_to_constant, types::*};
@@ -48,11 +41,7 @@
             let decl = module_ns.check_symbol(name)?;
             let decl_name_value = match decl {
                 ty::TyDeclaration::ConstantDeclaration(decl_id) => {
-<<<<<<< HEAD
-                    let TyConstantDeclaration { name, value, .. } =
-=======
                     let ty::TyConstantDeclaration { name, value, .. } =
->>>>>>> 3bbe4d60
                         de_get_constant(decl_id.clone(), &name.span())?;
                     Some((name, value))
                 }
