use std::{
    io::Read,
    ops::{BitAnd, BitOr, BitXor, Not, Rem},
};

use crate::{
    engine_threading::*,
    language::{
        ty::{self, TyConstantDecl, TyIntrinsicFunctionKind},
        CallPath, Literal,
    },
    metadata::MetadataManager,
    semantic_analysis::*,
    TypeInfo, UnifyCheck,
};

use super::{
    convert::{convert_literal_to_constant, convert_resolved_type_id},
    function::FnCompiler,
    types::*,
};

use sway_ast::Intrinsic;
use sway_error::error::CompileError;
use sway_ir::{
    constant::{ConstantContent, ConstantValue},
    context::Context,
    module::Module,
    value::Value,
    Constant, InstOp, Instruction, Type, TypeContent,
};
use sway_types::{ident::Ident, integer_bits::IntegerBits, span::Spanned, Named, Span};
use sway_utils::mapped_stack::MappedStack;

#[derive(Debug)]
enum ConstEvalError {
    CompileError,
    CannotBeEvaluatedToConst {
        // This is not used at the moment because we do not give detailed description of why a
        // const eval failed.
        // Nonetheless, this is used in tests to help debug.
        #[allow(dead_code)]
        span: Span,
    },
}

pub(crate) struct LookupEnv<'a, 'eng> {
    pub(crate) engines: &'a Engines,
    pub(crate) context: &'a mut Context<'eng>,
    pub(crate) md_mgr: &'a mut MetadataManager,
    pub(crate) module: Module,
    pub(crate) module_ns: Option<&'a namespace::Module>,
    pub(crate) function_compiler: Option<&'a FnCompiler<'a>>,
    #[allow(clippy::type_complexity)]
    pub(crate) lookup: fn(
        &mut LookupEnv,
        &CallPath,
        &Option<TyConstantDecl>,
    ) -> Result<Option<Value>, CompileError>,
}

pub(crate) fn compile_const_decl(
    env: &mut LookupEnv,
    call_path: &CallPath,
    const_decl: &Option<TyConstantDecl>,
) -> Result<Option<Value>, CompileError> {
    // Check if it's a processed local constant.
    if let Some(fn_compiler) = env.function_compiler {
        let mut found_local = false;
        if let Some(local_var) =
            fn_compiler.get_function_var(env.context, call_path.suffix.as_str())
        {
            found_local = true;
            if let Some(constant) = local_var.get_initializer(env.context) {
                return Ok(Some(Value::new_constant(env.context, *constant)));
            }

            // Check if a constant was stored to a local variable in the current block.
            let mut stored_const_opt: Option<&Constant> = None;
            for ins in fn_compiler.current_block.instruction_iter(env.context) {
                if let Some(Instruction {
                    op:
                        InstOp::Store {
                            dst_val_ptr: dst_val,
                            stored_val,
                        },
                    ..
                }) = ins.get_instruction(env.context)
                {
                    if let Some(Instruction {
                        op: InstOp::GetLocal(store_dst_var),
                        ..
                    }) = dst_val.get_instruction(env.context)
                    {
                        if &local_var == store_dst_var {
                            stored_const_opt = stored_val.get_constant(env.context);
                        }
                    }
                }
            }
            if let Some(constant) = stored_const_opt {
                return Ok(Some(Value::new_constant(env.context, *constant)));
            }
        }

        if let Some(value) = fn_compiler.get_function_arg(env.context, call_path.suffix.as_str()) {
            found_local = true;
            if value.get_constant(env.context).is_some() {
                return Ok(Some(value));
            }
        }

        if found_local {
            return Ok(None);
        }
    }

    // Check if it's a processed global constant.
    match (
        env.module
            .get_global_constant(env.context, &call_path.as_vec_string()),
        env.module_ns,
    ) {
        (Some(const_val), _) => Ok(Some(const_val)),
        (None, Some(module_ns)) => {
            // See if we it's a global const and whether we can compile it *now*.
            let decl = module_ns.root_items().check_symbol(&call_path.suffix);
            let const_decl = match const_decl {
                Some(decl) => Some(decl),
                None => None,
            };

            let const_decl = match decl {
                Ok(decl) => match decl.expect_typed() {
                    ty::TyDecl::ConstantDecl(ty::ConstantDecl { decl_id, .. }) => {
                        Some((*env.engines.de().get_constant(&decl_id)).clone())
                    }
                    _otherwise => const_decl.cloned(),
                },
                Err(_) => const_decl.cloned(),
            };

            match const_decl {
                Some(const_decl) => {
                    let ty::TyConstantDecl {
                        call_path, value, ..
                    } = const_decl;

                    let Some(value) = value else {
                        return Ok(None);
                    };

                    let const_val = compile_constant_expression(
                        env.engines,
                        env.context,
                        env.md_mgr,
                        env.module,
                        env.module_ns,
                        env.function_compiler,
                        &call_path,
                        &value,
                    )?;

                    env.module.add_global_constant(
                        env.context,
                        call_path.as_vec_string().to_vec(),
                        const_val,
                    );

                    Ok(Some(const_val))
                }
                None => Ok(None),
            }
        }
        _ => Ok(None),
    }
}

#[allow(clippy::too_many_arguments)]
pub(super) fn compile_constant_expression(
    engines: &Engines,
    context: &mut Context,
    md_mgr: &mut MetadataManager,
    module: Module,
    module_ns: Option<&namespace::Module>,
    function_compiler: Option<&FnCompiler>,
    _call_path: &CallPath,
    const_expr: &ty::TyExpression,
) -> Result<Value, CompileError> {
    let span_id_idx = md_mgr.span_to_md(context, &const_expr.span);

    let constant_evaluated = compile_constant_expression_to_constant(
        engines,
        context,
        md_mgr,
        module,
        module_ns,
        function_compiler,
        const_expr,
    )?;

    Ok(Value::new_constant(context, constant_evaluated).add_metadatum(context, span_id_idx))
}

#[allow(clippy::too_many_arguments)]
pub(crate) fn compile_constant_expression_to_constant(
    engines: &Engines,
    context: &mut Context,
    md_mgr: &mut MetadataManager,
    module: Module,
    module_ns: Option<&namespace::Module>,
    function_compiler: Option<&FnCompiler>,
    const_expr: &ty::TyExpression,
) -> Result<Constant, CompileError> {
    let lookup = &mut LookupEnv {
        engines,
        context,
        md_mgr,
        module,
        module_ns,
        function_compiler,
        lookup: compile_const_decl,
    };

    let err = match &const_expr.expression {
        // Special case functions because the span in `const_expr` is to the inlined function
        // definition, rather than the actual call site.
        ty::TyExpressionVariant::FunctionApplication { call_path, .. } => {
            let span = call_path.span();
            let span = if span.is_dummy() {
                const_expr.span.clone()
            } else {
                span
            };
            Err(CompileError::NonConstantDeclValue { span })
        }
        _otherwise => Err(CompileError::NonConstantDeclValue {
            span: const_expr.span.clone(),
        }),
    };
    let mut known_consts = MappedStack::<Ident, Constant>::new();

    match const_eval_typed_expr(lookup, &mut known_consts, const_expr) {
        Ok(Some(constant)) => Ok(constant),
        Ok(None) => err,
        Err(_) => err,
    }
}

fn create_array_from_vec(
    lookup: &mut LookupEnv,
    elem_type: crate::TypeId,
    element_typs: Vec<crate::TypeId>,
    element_vals: Vec<Constant>,
) -> Option<Constant> {
    let te = lookup.engines.te();
    assert!({
        let unify_check = UnifyCheck::coercion(lookup.engines);
        element_typs
            .iter()
            .all(|tid| unify_check.check(*tid, elem_type))
    });

    let arr = create_array_aggregate(
        te,
        lookup.engines.de(),
        lookup.context,
        elem_type,
        element_typs.len().try_into().unwrap(),
    )
    .map_or(None, |array_ty| {
        Some(Constant::new_array(
            lookup.context,
            array_ty.get_array_elem_type(lookup.context).unwrap(),
            element_vals,
        ))
    });

    arr
}

/// Given an environment mapping names to constants,
/// attempt to evaluate a typed expression to a constant.
fn const_eval_typed_expr(
    lookup: &mut LookupEnv,
    known_consts: &mut MappedStack<Ident, Constant>,
    expr: &ty::TyExpression,
) -> Result<Option<Constant>, ConstEvalError> {
    if let TypeInfo::ErrorRecovery(_) = &*lookup.engines.te().get(expr.return_type) {
        return Err(ConstEvalError::CannotBeEvaluatedToConst {
            span: expr.span.clone(),
        });
    }

    Ok(match &expr.expression {
        ty::TyExpressionVariant::Literal(Literal::Numeric(n)) => {
            let implied_lit = match &*lookup.engines.te().get(expr.return_type) {
                TypeInfo::UnsignedInteger(IntegerBits::Eight) => Literal::U8(*n as u8),
                _ => Literal::U64(*n),
            };
            Some(convert_literal_to_constant(lookup.context, &implied_lit))
        }
        ty::TyExpressionVariant::Literal(l) => Some(convert_literal_to_constant(lookup.context, l)),
        ty::TyExpressionVariant::FunctionApplication {
            arguments,
            fn_ref,
            call_path,
            ..
        } => {
            let mut actuals_const: Vec<_> = vec![];

            for arg in arguments {
                let (name, sub_expr) = arg;
                let eval_expr_opt = const_eval_typed_expr(lookup, known_consts, sub_expr)?;
                if let Some(sub_const) = eval_expr_opt {
                    actuals_const.push((name, sub_const));
                } else {
                    // If all actual arguments don't evaluate a constant, bail out.
                    // TODO: Explore if we could continue here and if it'll be useful.
                    return Err(ConstEvalError::CannotBeEvaluatedToConst {
                        span: call_path.span(),
                    });
                }
            }

            assert!(actuals_const.len() == arguments.len());

            for (name, cval) in actuals_const.into_iter() {
                known_consts.push(name.clone(), cval);
            }

            let function_decl = lookup.engines.de().get_function(fn_ref);
            let res = const_eval_codeblock(lookup, known_consts, &function_decl.body);

            for (name, _) in arguments {
                known_consts.pop(name);
            }

            res?
        }
        ty::TyExpressionVariant::ConstantExpression {
            decl: const_decl, ..
        } => {
            let call_path = &const_decl.call_path;
            let name = &call_path.suffix;

            match known_consts.get(name) {
                // 1. Check if name/call_path is in known_consts.
                Some(cvs) => Some(*cvs),
                None => {
                    // 2. Check if name is a global constant.
                    (lookup.lookup)(lookup, call_path, &Some(*const_decl.clone()))
                        .ok()
                        .flatten()
                        .and_then(|v| v.get_constant(lookup.context).cloned())
                }
            }
        }
        ty::TyExpressionVariant::ConfigurableExpression { span, .. } => {
            return Err(ConstEvalError::CannotBeEvaluatedToConst { span: span.clone() });
        }
        ty::TyExpressionVariant::VariableExpression {
            name, call_path, ..
        } => match known_consts.get(name) {
            // 1. Check if name/call_path is in known_consts.
            Some(cvs) => Some(*cvs),
            None => {
                let call_path = match call_path {
                    Some(call_path) => call_path.clone(),
                    None => CallPath::from(name.clone()),
                };
                // 2. Check if name is a global constant.
                (lookup.lookup)(lookup, &call_path, &None)
                    .ok()
                    .flatten()
                    .and_then(|v| v.get_constant(lookup.context).cloned())
            }
        },
        ty::TyExpressionVariant::StructExpression {
            fields,
            instantiation_span,
            ..
        } => {
            let (mut field_typs, mut field_vals): (Vec<_>, Vec<_>) = (vec![], vec![]);

            for field in fields {
                let ty::TyStructExpressionField { name: _, value, .. } = field;
                let eval_expr_opt = const_eval_typed_expr(lookup, known_consts, value)?;
                if let Some(cv) = eval_expr_opt {
                    field_typs.push(value.return_type);
                    field_vals.push(cv);
                } else {
                    return Err(ConstEvalError::CannotBeEvaluatedToConst {
                        span: instantiation_span.clone(),
                    });
                }
            }

            assert!(field_typs.len() == fields.len());
            assert!(field_vals.len() == fields.len());

            get_struct_for_types(
                lookup.engines.te(),
                lookup.engines.de(),
                lookup.context,
                &field_typs,
            )
            .map_or(None, |struct_ty| {
                let c = ConstantContent::new_struct(
                    lookup.context,
                    struct_ty.get_field_types(lookup.context),
                    field_vals
                        .iter()
                        .map(|fv| fv.get_content(lookup.context).clone())
                        .collect(),
                );
                let c = Constant::unique(lookup.context, c);
                Some(c)
            })
        }
        ty::TyExpressionVariant::Tuple { fields } => {
            let (mut field_typs, mut field_vals): (Vec<_>, Vec<_>) = (vec![], vec![]);

            for value in fields {
                let eval_expr_opt = const_eval_typed_expr(lookup, known_consts, value)?;
                if let Some(cv) = eval_expr_opt {
                    field_typs.push(value.return_type);
                    field_vals.push(cv);
                } else {
                    return Err(ConstEvalError::CannotBeEvaluatedToConst {
                        span: expr.span.clone(),
                    });
                }
            }

            assert!(field_typs.len() == fields.len());
            assert!(field_vals.len() == fields.len());

            create_tuple_aggregate(
                lookup.engines.te(),
                lookup.engines.de(),
                lookup.context,
                &field_typs,
            )
            .map_or(None, |tuple_ty| {
                let c = ConstantContent::new_struct(
                    lookup.context,
                    tuple_ty.get_field_types(lookup.context),
                    field_vals
                        .iter()
                        .map(|fv| fv.get_content(lookup.context).clone())
                        .collect(),
                );
                let c = Constant::unique(lookup.context, c);
                Some(c)
            })
        }
        ty::TyExpressionVariant::ArrayExplicit {
            elem_type,
            contents,
        } => {
            let (mut element_typs, mut element_vals): (Vec<_>, Vec<_>) = (vec![], vec![]);

            for value in contents {
                let eval_expr_opt = const_eval_typed_expr(lookup, known_consts, value)?;
                if let Some(cv) = eval_expr_opt {
                    element_typs.push(value.return_type);
                    element_vals.push(cv);
                } else {
                    return Err(ConstEvalError::CannotBeEvaluatedToConst {
                        span: expr.span.clone(),
                    });
                }
            }

            assert!(element_typs.len() == contents.len());
            assert!(element_vals.len() == contents.len());

<<<<<<< HEAD
            let te = lookup.engines.te();
            assert!({
                let unify_check = UnifyCheck::coercion(lookup.engines);
                element_typs
                    .iter()
                    .all(|tid| unify_check.check(*tid, *elem_type))
            });

            let arr = create_array_aggregate(
                te,
                lookup.engines.de(),
                lookup.context,
                *elem_type,
                element_typs.len().try_into().unwrap(),
            )
            .map_or(None, |array_ty| {
                let arr = ConstantContent::new_array(
                    lookup.context,
                    array_ty.get_array_elem_type(lookup.context).unwrap(),
                    element_vals
                        .iter()
                        .map(|cv| cv.get_content(lookup.context).clone())
                        .collect(),
                );
                let arr = Constant::unique(lookup.context, arr);
                Some(arr)
            });

            arr
=======
            create_array_from_vec(lookup, *elem_type, element_typs, element_vals)
        }
        ty::TyExpressionVariant::ArrayRepeat {
            elem_type,
            value,
            length,
        } => {
            let constant = const_eval_typed_expr(lookup, known_consts, value)?.unwrap();
            let length = const_eval_typed_expr(lookup, known_consts, length)?
                .unwrap()
                .as_uint()
                .unwrap() as usize;
            let element_vals = (0..length).map(|_| constant.clone()).collect::<Vec<_>>();
            let element_typs = (0..length).map(|_| value.return_type).collect::<Vec<_>>();

            assert!(element_typs.len() == length);
            assert!(element_vals.len() == length);

            create_array_from_vec(lookup, *elem_type, element_typs, element_vals)
>>>>>>> 8788257c
        }
        ty::TyExpressionVariant::EnumInstantiation {
            enum_ref,
            tag,
            contents,
            variant_instantiation_span,
            ..
        } => {
            let enum_decl = lookup.engines.de().get_enum(enum_ref);
            let aggregate = create_tagged_union_type(
                lookup.engines.te(),
                lookup.engines.de(),
                lookup.context,
                &enum_decl.variants,
            );

            if let Ok(enum_ty) = aggregate {
                let tag_value = ConstantContent::new_uint(lookup.context, 64, *tag as u64);
                let mut fields: Vec<ConstantContent> = vec![tag_value];

                match contents {
                    None => fields.push(ConstantContent::new_unit(lookup.context)),
                    Some(subexpr) => match const_eval_typed_expr(lookup, known_consts, subexpr)? {
                        Some(constant) => fields.push(constant.get_content(lookup.context).clone()),
                        None => {
                            return Err(ConstEvalError::CannotBeEvaluatedToConst {
                                span: variant_instantiation_span.clone(),
                            });
                        }
                    },
                }

                let fields_tys = enum_ty.get_field_types(lookup.context);
                let c = ConstantContent::new_struct(lookup.context, fields_tys, fields);
                let c = Constant::unique(lookup.context, c);
                Some(c)
            } else {
                return Err(ConstEvalError::CannotBeEvaluatedToConst {
                    span: expr.span.clone(),
                });
            }
        }
        ty::TyExpressionVariant::StructFieldAccess {
            prefix,
            field_to_access,
            resolved_type_of_parent,
            ..
        } => match const_eval_typed_expr(lookup, known_consts, prefix)?
            .map(|c| c.get_content(lookup.context).clone())
        {
            Some(ConstantContent {
                value: ConstantValue::Struct(fields),
                ..
            }) => {
                let field_kind = ty::ProjectionKind::StructField {
                    name: field_to_access.name.clone(),
                };
                get_struct_name_field_index_and_type(
                    lookup.engines.te(),
                    lookup.engines.de(),
                    *resolved_type_of_parent,
                    field_kind,
                )
                .and_then(|(_struct_name, field_idx_and_type_opt)| {
                    field_idx_and_type_opt.map(|(field_idx, _field_type)| field_idx)
                })
                .and_then(|field_idx| {
                    fields
                        .get(field_idx as usize)
                        .cloned()
                        .map(|c| Constant::unique(lookup.context, c))
                })
            }
            _ => {
                return Err(ConstEvalError::CannotBeEvaluatedToConst {
                    span: expr.span.clone(),
                });
            }
        },
        ty::TyExpressionVariant::TupleElemAccess {
            prefix,
            elem_to_access_num,
            ..
        } => match const_eval_typed_expr(lookup, known_consts, prefix)?
            .map(|c| c.get_content(lookup.context))
        {
            Some(ConstantContent {
                value: ConstantValue::Struct(fields),
                ..
            }) => fields
                .get(*elem_to_access_num)
                .cloned()
                .map(|c| Constant::unique(lookup.context, c)),
            _ => {
                return Err(ConstEvalError::CannotBeEvaluatedToConst {
                    span: expr.span.clone(),
                });
            }
        },
        ty::TyExpressionVariant::ImplicitReturn(e) => {
            if let Ok(Some(constant)) = const_eval_typed_expr(lookup, known_consts, e) {
                Some(constant)
            } else {
                return Err(ConstEvalError::CannotBeEvaluatedToConst {
                    span: e.span.clone(),
                });
            }
        }
        // we could allow non-local control flow in pure functions, but it would
        // require some more work and at this point it's not clear if it is too useful
        // for constant initializers -- the user can always refactor their pure functions
        // to not use the return statement
        ty::TyExpressionVariant::Return(exp) => {
            return Err(ConstEvalError::CannotBeEvaluatedToConst {
                span: exp.span.clone(),
            });
        }
        ty::TyExpressionVariant::MatchExp { desugared, .. } => {
            const_eval_typed_expr(lookup, known_consts, desugared)?
        }
        ty::TyExpressionVariant::IntrinsicFunction(kind) => {
            const_eval_intrinsic(lookup, known_consts, kind)?
        }
        ty::TyExpressionVariant::IfExp {
            condition,
            then,
            r#else,
        } => {
            match const_eval_typed_expr(lookup, known_consts, condition)?
                .map(|c| c.get_content(lookup.context))
            {
                Some(ConstantContent {
                    value: ConstantValue::Bool(cond),
                    ..
                }) => {
                    if *cond {
                        const_eval_typed_expr(lookup, known_consts, then)?
                    } else if let Some(r#else) = r#else {
                        const_eval_typed_expr(lookup, known_consts, r#else)?
                    } else {
                        // missing 'else' branch:
                        // we probably don't really care about evaluating
                        // const expressions of the unit type
                        None
                    }
                }
                _ => {
                    return Err(ConstEvalError::CannotBeEvaluatedToConst {
                        span: expr.span.clone(),
                    });
                }
            }
        }
        ty::TyExpressionVariant::CodeBlock(codeblock) => {
            const_eval_codeblock(lookup, known_consts, codeblock)?
        }
        ty::TyExpressionVariant::ArrayIndex { prefix, index } => {
            let prefix = const_eval_typed_expr(lookup, known_consts, prefix)?
                .map(|c| c.get_content(lookup.context).clone());
            let index = const_eval_typed_expr(lookup, known_consts, index)?
                .map(|c| c.get_content(lookup.context));
            match (prefix, index) {
                (
                    Some(ConstantContent {
                        value: ConstantValue::Array(items),
                        ..
                    }),
                    Some(ConstantContent {
                        value: ConstantValue::Uint(index),
                        ..
                    }),
                ) => {
                    let count = items.len() as u64;
                    if *index < count {
                        let c = Constant::unique(lookup.context, items[*index as usize].clone());
                        Some(c)
                    } else {
                        return Err(ConstEvalError::CompileError);
                    }
                }
                _ => {
                    return Err(ConstEvalError::CannotBeEvaluatedToConst {
                        span: expr.span.clone(),
                    });
                }
            }
        }
        ty::TyExpressionVariant::Ref(_) => {
            return Err(ConstEvalError::CompileError);
        }
        // We support *__elem_at(...)
        ty::TyExpressionVariant::Deref(expr) => {
            let value = expr
                .as_intrinsic()
                .filter(|x| matches!(x.kind, Intrinsic::ElemAt))
                .ok_or(ConstEvalError::CompileError)
                .and_then(|kind| {
                    const_eval_intrinsic(lookup, known_consts, kind)
                        .map(|c| c.map(|c| c.get_content(lookup.context).clone()))
                });
            if let Ok(Some(ConstantContent {
                value: ConstantValue::Reference(value),
                ..
            })) = value
            {
                let c = Constant::unique(lookup.context, *value.clone());
                Some(c)
            } else {
                return Err(ConstEvalError::CompileError);
            }
        }
        ty::TyExpressionVariant::EnumTag { exp } => {
            let value = const_eval_typed_expr(lookup, known_consts, exp)?
                .map(|x| x.get_content(lookup.context).value.clone());
            if let Some(ConstantValue::Struct(fields)) = value {
                Some(Constant::unique(lookup.context, fields[0].clone()))
            } else {
                return Err(ConstEvalError::CompileError);
            }
        }
        ty::TyExpressionVariant::UnsafeDowncast { exp, .. } => {
            let value = const_eval_typed_expr(lookup, known_consts, exp)?
                .map(|x| x.get_content(lookup.context).value.clone());
            if let Some(ConstantValue::Struct(fields)) = value {
                Some(Constant::unique(lookup.context, fields[1].clone()))
            } else {
                return Err(ConstEvalError::CompileError);
            }
        }
        ty::TyExpressionVariant::WhileLoop {
            condition, body, ..
        } => {
            // Arbitrary limit of iterations to avoid infinite loops like
            // while true {}
            let mut limit = 1_000_000;

            while limit >= 0 {
                limit -= 1;

                let condition = const_eval_typed_expr(lookup, known_consts, condition)?;
                match condition.map(|x| x.get_content(lookup.context).value.clone()) {
                    Some(ConstantValue::Bool(true)) => {
                        // Break and continue are not implemented, so there is need for flow control here
                        let _ = const_eval_codeblock(lookup, known_consts, body)?;
                    }
                    _ => break,
                }
            }

            None
        }
        ty::TyExpressionVariant::Reassignment(r) => {
            let rhs = const_eval_typed_expr(lookup, known_consts, &r.rhs)?.unwrap();
            match &r.lhs {
                ty::TyReassignmentTarget::ElementAccess {
                    base_name, indices, ..
                } => {
                    if !indices.is_empty() {
                        return Err(ConstEvalError::CannotBeEvaluatedToConst {
                            span: expr.span.clone(),
                        });
                    }
                    if let Some(lhs) = known_consts.get_mut(base_name) {
                        *lhs = rhs;
                        return Ok(None);
                    } else {
                        return Err(ConstEvalError::CannotBeEvaluatedToConst {
                            span: expr.span.clone(),
                        });
                    }
                }
                ty::TyReassignmentTarget::Deref(_) => {
                    return Err(ConstEvalError::CannotBeEvaluatedToConst {
                        span: expr.span.clone(),
                    });
                }
            }
        }
        ty::TyExpressionVariant::FunctionParameter
        | ty::TyExpressionVariant::AsmExpression { .. }
        | ty::TyExpressionVariant::LazyOperator { .. }
        | ty::TyExpressionVariant::AbiCast { .. }
        | ty::TyExpressionVariant::StorageAccess(_)
        | ty::TyExpressionVariant::AbiName(_)
        | ty::TyExpressionVariant::Break
        | ty::TyExpressionVariant::Continue
        | ty::TyExpressionVariant::ForLoop { .. } => {
            return Err(ConstEvalError::CannotBeEvaluatedToConst {
                span: expr.span.clone(),
            });
        }
    })
}

// the (constant) value of a codeblock is essentially it's last expression if there is one
// or if it makes sense as the last expression, e.g. a dangling let-expression in a codeblock
// would be an evaluation error
fn const_eval_codeblock(
    lookup: &mut LookupEnv,
    known_consts: &mut MappedStack<Ident, Constant>,
    codeblock: &ty::TyCodeBlock,
) -> Result<Option<Constant>, ConstEvalError> {
    // the current result
    let mut result: Result<Option<Constant>, ConstEvalError> = Ok(None);
    // keep track of new bindings for this codeblock
    let mut bindings: Vec<_> = vec![];

    for ast_node in &codeblock.contents {
        result = match &ast_node.content {
            ty::TyAstNodeContent::Declaration(decl @ ty::TyDecl::VariableDecl(var_decl)) => {
                if let Ok(Some(rhs)) = const_eval_typed_expr(lookup, known_consts, &var_decl.body) {
                    known_consts.push(var_decl.name.clone(), rhs);
                    bindings.push(var_decl.name.clone());
                    Ok(None)
                } else {
                    Err(ConstEvalError::CannotBeEvaluatedToConst {
                        span: decl.span(lookup.engines).clone(),
                    })
                }
            }
            ty::TyAstNodeContent::Declaration(ty::TyDecl::ConstantDecl(const_decl)) => {
                let ty_const_decl = lookup.engines.de().get_constant(&const_decl.decl_id);
                if let Some(constant) = ty_const_decl
                    .value
                    .clone()
                    .and_then(|expr| const_eval_typed_expr(lookup, known_consts, &expr).ok())
                    .flatten()
                {
                    known_consts.push(ty_const_decl.name().clone(), constant);
                    bindings.push(ty_const_decl.name().clone());
                    Ok(None)
                } else {
                    Err(ConstEvalError::CannotBeEvaluatedToConst {
                        span: ty_const_decl.span.clone(),
                    })
                }
            }
            ty::TyAstNodeContent::Declaration(_) => Ok(None),
            ty::TyAstNodeContent::Expression(e) => match e.expression {
                ty::TyExpressionVariant::ImplicitReturn(_) => {
                    if let Ok(Some(constant)) = const_eval_typed_expr(lookup, known_consts, e) {
                        Ok(Some(constant))
                    } else {
                        Err(ConstEvalError::CannotBeEvaluatedToConst {
                            span: e.span.clone(),
                        })
                    }
                }
                _ => {
                    if const_eval_typed_expr(lookup, known_consts, e).is_err() {
                        Err(ConstEvalError::CannotBeEvaluatedToConst {
                            span: e.span.clone(),
                        })
                    } else {
                        Ok(None)
                    }
                }
            },
            ty::TyAstNodeContent::SideEffect(_) => Err(ConstEvalError::CannotBeEvaluatedToConst {
                span: ast_node.span.clone(),
            }),
            ty::TyAstNodeContent::Error(_, _) => Err(ConstEvalError::CannotBeEvaluatedToConst {
                span: ast_node.span.clone(),
            }),
        };

        if result.is_err() {
            break;
        }
    }

    // remove introduced vars/consts from scope at the end of the codeblock
    for name in bindings {
        known_consts.pop(&name)
    }

    result
}

fn as_encode_buffer<'a>(context: &'a Context, buffer: &Constant) -> Option<(&'a Vec<u8>, u64)> {
    match &buffer.get_content(context).value {
        ConstantValue::Struct(fields) => {
            let slice = match &fields[0].value {
                ConstantValue::RawUntypedSlice(bytes) => bytes,
                _ => return None,
            };
            let len = match fields[1].value {
                ConstantValue::Uint(v) => v,
                _ => return None,
            };
            Some((slice, len))
        }
        _ => None,
    }
}

fn to_encode_buffer(lookup: &mut LookupEnv, bytes: Vec<u8>, len: u64) -> Constant {
    let c = ConstantContent {
        ty: Type::new_struct(
            lookup.context,
            vec![
                Type::get_slice(lookup.context),
                Type::get_uint64(lookup.context),
            ],
        ),
        value: ConstantValue::Struct(vec![
            ConstantContent {
                ty: Type::get_slice(lookup.context),
                value: ConstantValue::RawUntypedSlice(bytes),
            },
            ConstantContent {
                ty: Type::get_uint64(lookup.context),
                value: ConstantValue::Uint(len),
            },
        ]),
    };
    Constant::unique(lookup.context, c)
}

fn const_eval_intrinsic(
    lookup: &mut LookupEnv,
    known_consts: &mut MappedStack<Ident, Constant>,
    intrinsic: &TyIntrinsicFunctionKind,
) -> Result<Option<Constant>, ConstEvalError> {
    let mut args = vec![];
    for arg in intrinsic.arguments.iter() {
        if let Ok(Some(constant)) = const_eval_typed_expr(lookup, known_consts, arg) {
            args.push(constant);
        } else {
            return Err(ConstEvalError::CannotBeEvaluatedToConst {
                span: arg.span.clone(),
            });
        }
    }

    assert!(args.len() == intrinsic.arguments.len());

    match intrinsic.kind {
        Intrinsic::Add | Intrinsic::Sub | Intrinsic::Mul | Intrinsic::Div | Intrinsic::Mod => {
            let ty = args[0].get_content(lookup.context).ty;
            assert!(
                args.len() == 2 && ty.eq(lookup.context, &args[1].get_content(lookup.context).ty)
            );

            use ConstantValue::*;
            let c = match (
                &args[0].get_content(lookup.context).value,
                &args[1].get_content(lookup.context).value,
            ) {
                (Uint(arg1), Uint(ref arg2)) => {
                    // All arithmetic is done as if it were u64
                    let result = match intrinsic.kind {
                        Intrinsic::Add => arg1.checked_add(*arg2),
                        Intrinsic::Sub => arg1.checked_sub(*arg2),
                        Intrinsic::Mul => arg1.checked_mul(*arg2),
                        Intrinsic::Div => arg1.checked_div(*arg2),
                        Intrinsic::Mod => arg1.checked_rem(*arg2),
                        _ => unreachable!(),
                    };

                    match result {
                        Some(result) => Ok(Some(ConstantContent {
                            ty,
                            value: ConstantValue::Uint(result),
                        })),
                        None => Err(ConstEvalError::CannotBeEvaluatedToConst {
                            span: intrinsic.span.clone(),
                        }),
                    }
                }
                (U256(arg1), U256(arg2)) => {
                    let result = match intrinsic.kind {
                        Intrinsic::Add => arg1.checked_add(arg2),
                        Intrinsic::Sub => arg1.checked_sub(arg2),
                        Intrinsic::Mul => arg1.checked_mul(arg2),
                        Intrinsic::Div => arg1.checked_div(arg2),
                        Intrinsic::Mod => Some(arg1.rem(arg2)),
                        _ => unreachable!(),
                    };

                    match result {
                        Some(result) => Ok(Some(ConstantContent {
                            ty,
                            value: ConstantValue::U256(result),
                        })),
                        None => Err(ConstEvalError::CannotBeEvaluatedToConst {
                            span: intrinsic.span.clone(),
                        }),
                    }
                }
                _ => {
                    panic!("Type checker allowed incorrect args to binary op");
                }
            };
            c.map(|c| c.map(|c| Constant::unique(lookup.context, c)))
        }
        Intrinsic::And | Intrinsic::Or | Intrinsic::Xor => {
            let ty = args[0].get_content(lookup.context).ty;
            assert!(
                args.len() == 2 && ty.eq(lookup.context, &args[1].get_content(lookup.context).ty)
            );

            use ConstantValue::*;
            let c = match (
                &args[0].get_content(lookup.context).value,
                &args[1].get_content(lookup.context).value,
            ) {
                (Uint(arg1), Uint(ref arg2)) => {
                    // All arithmetic is done as if it were u64
                    let result = match intrinsic.kind {
                        Intrinsic::And => Some(arg1.bitand(arg2)),
                        Intrinsic::Or => Some(arg1.bitor(*arg2)),
                        Intrinsic::Xor => Some(arg1.bitxor(*arg2)),
                        _ => unreachable!(),
                    };

                    match result {
                        Some(sum) => Ok(Some(ConstantContent {
                            ty,
                            value: ConstantValue::Uint(sum),
                        })),
                        None => Err(ConstEvalError::CannotBeEvaluatedToConst {
                            span: intrinsic.span.clone(),
                        }),
                    }
                }
                (U256(arg1), U256(arg2)) => {
                    let result = match intrinsic.kind {
                        Intrinsic::And => Some(arg1.bitand(arg2)),
                        Intrinsic::Or => Some(arg1.bitor(arg2)),
                        Intrinsic::Xor => Some(arg1.bitxor(arg2)),
                        _ => unreachable!(),
                    };

                    match result {
                        Some(sum) => Ok(Some(ConstantContent {
                            ty,
                            value: ConstantValue::U256(sum),
                        })),
                        None => Err(ConstEvalError::CannotBeEvaluatedToConst {
                            span: intrinsic.span.clone(),
                        }),
                    }
                }
                (B256(arg1), B256(arg2)) => {
                    let result = match intrinsic.kind {
                        Intrinsic::And => Some(arg1.bitand(arg2)),
                        Intrinsic::Or => Some(arg1.bitor(arg2)),
                        Intrinsic::Xor => Some(arg1.bitxor(arg2)),
                        _ => unreachable!(),
                    };

                    match result {
                        Some(result) => Ok(Some(ConstantContent {
                            ty,
                            value: ConstantValue::B256(result),
                        })),
                        None => Err(ConstEvalError::CannotBeEvaluatedToConst {
                            span: intrinsic.span.clone(),
                        }),
                    }
                }
                _ => {
                    panic!("Type checker allowed incorrect args to binary op");
                }
            };
            c.map(|c| c.map(|c| Constant::unique(lookup.context, c)))
        }
        Intrinsic::Lsh | Intrinsic::Rsh => {
            assert!(args.len() == 2);
            assert!(
                args[0]
                    .get_content(lookup.context)
                    .ty
                    .is_uint(lookup.context)
                    || args[0]
                        .get_content(lookup.context)
                        .ty
                        .is_b256(lookup.context)
            );
            assert!(args[1]
                .get_content(lookup.context)
                .ty
                .is_uint64(lookup.context));

            let ty = args[0].get_content(lookup.context).ty;

            use ConstantValue::*;
            let c = match (
                &args[0].get_content(lookup.context).value,
                &args[1].get_content(lookup.context).value,
            ) {
                (Uint(arg1), Uint(ref arg2)) => {
                    let result = match intrinsic.kind {
                        Intrinsic::Lsh => u32::try_from(*arg2)
                            .ok()
                            .and_then(|arg2| arg1.checked_shl(arg2)),
                        Intrinsic::Rsh => u32::try_from(*arg2)
                            .ok()
                            .and_then(|arg2| arg1.checked_shr(arg2)),
                        _ => unreachable!(),
                    };

                    match result {
                        Some(sum) => Ok(Some(ConstantContent {
                            ty,
                            value: ConstantValue::Uint(sum),
                        })),
                        None => Err(ConstEvalError::CannotBeEvaluatedToConst {
                            span: intrinsic.span.clone(),
                        }),
                    }
                }
                (U256(arg1), Uint(ref arg2)) => {
                    let result = match intrinsic.kind {
                        Intrinsic::Lsh => arg1.checked_shl(arg2),
                        Intrinsic::Rsh => Some(arg1.shr(arg2)),
                        _ => unreachable!(),
                    };

                    match result {
                        Some(value) => Ok(Some(ConstantContent {
                            ty,
                            value: ConstantValue::U256(value),
                        })),
                        None => Err(ConstEvalError::CannotBeEvaluatedToConst {
                            span: intrinsic.span.clone(),
                        }),
                    }
                }
                (B256(arg1), Uint(ref arg2)) => {
                    let result = match intrinsic.kind {
                        Intrinsic::Lsh => arg1.checked_shl(arg2),
                        Intrinsic::Rsh => Some(arg1.shr(arg2)),
                        _ => unreachable!(),
                    };

                    match result {
                        Some(result) => Ok(Some(ConstantContent {
                            ty,
                            value: ConstantValue::B256(result),
                        })),
                        None => Err(ConstEvalError::CannotBeEvaluatedToConst {
                            span: intrinsic.span.clone(),
                        }),
                    }
                }
                _ => {
                    panic!("Type checker allowed incorrect args to binary op");
                }
            };
            c.map(|c| c.map(|c| Constant::unique(lookup.context, c)))
        }
        Intrinsic::SizeOfType => {
            let targ = &intrinsic.type_arguments[0];
            let ir_type = convert_resolved_type_id(
                lookup.engines.te(),
                lookup.engines.de(),
                lookup.context,
                targ.type_id,
                &targ.span,
            )
            .map_err(|_| ConstEvalError::CompileError)?;
            let c = ConstantContent {
                ty: Type::get_uint64(lookup.context),
                value: ConstantValue::Uint(ir_type.size(lookup.context).in_bytes()),
            };

            Ok(Some(Constant::unique(lookup.context, c)))
        }
        Intrinsic::SizeOfVal => {
            let val = &intrinsic.arguments[0];
            let type_id = val.return_type;
            let ir_type = convert_resolved_type_id(
                lookup.engines.te(),
                lookup.engines.de(),
                lookup.context,
                type_id,
                &val.span,
            )
            .map_err(|_| ConstEvalError::CompileError)?;
            let c = ConstantContent {
                ty: Type::get_uint64(lookup.context),
                value: ConstantValue::Uint(ir_type.size(lookup.context).in_bytes()),
            };
            Ok(Some(Constant::unique(lookup.context, c)))
        }
        Intrinsic::SizeOfStr => {
            let targ = &intrinsic.type_arguments[0];
            let ir_type = convert_resolved_type_id(
                lookup.engines.te(),
                lookup.engines.de(),
                lookup.context,
                targ.type_id,
                &targ.span,
            )
            .map_err(|_| ConstEvalError::CompileError)?;
            let c = ConstantContent {
                ty: Type::get_uint64(lookup.context),
                value: ConstantValue::Uint(
                    ir_type.get_string_len(lookup.context).unwrap_or_default(),
                ),
            };
            Ok(Some(Constant::unique(lookup.context, c)))
        }
        Intrinsic::AssertIsStrArray => {
            let targ = &intrinsic.type_arguments[0];
            let ir_type = convert_resolved_type_id(
                lookup.engines.te(),
                lookup.engines.de(),
                lookup.context,
                targ.type_id,
                &targ.span,
            )
            .map_err(|_| ConstEvalError::CompileError)?;
            match ir_type.get_content(lookup.context) {
                TypeContent::StringSlice | TypeContent::StringArray(_) => {
                    let c = ConstantContent {
                        ty: Type::get_unit(lookup.context),
                        value: ConstantValue::Unit,
                    };
                    Ok(Some(Constant::unique(lookup.context, c)))
                }
                _ => Err(ConstEvalError::CompileError),
            }
        }
        Intrinsic::ToStrArray => {
            assert!(args.len() == 1);
            match &args[0].get_content(lookup.context).value {
                ConstantValue::String(s) => {
                    let c = ConstantContent::new_string(lookup.context, s.to_vec());
                    Ok(Some(Constant::unique(lookup.context, c)))
                }
                _ => {
                    unreachable!("Type checker allowed non string value for ToStrArray")
                }
            }
        }
        Intrinsic::Eq => {
            assert!(args.len() == 2);
            let c = ConstantContent {
                ty: Type::get_bool(lookup.context),
                value: ConstantValue::Bool(args[0] == args[1]),
            };
            Ok(Some(Constant::unique(lookup.context, c)))
        }
        Intrinsic::Gt => match (
            &args[0].get_content(lookup.context).value,
            &args[1].get_content(lookup.context).value,
        ) {
            (ConstantValue::Uint(val1), ConstantValue::Uint(val2)) => {
                let c = ConstantContent {
                    ty: Type::get_bool(lookup.context),
                    value: ConstantValue::Bool(val1 > val2),
                };
                Ok(Some(Constant::unique(lookup.context, c)))
            }
            (ConstantValue::U256(val1), ConstantValue::U256(val2)) => {
                let c = ConstantContent {
                    ty: Type::get_bool(lookup.context),
                    value: ConstantValue::Bool(val1 > val2),
                };
                Ok(Some(Constant::unique(lookup.context, c)))
            }
            _ => {
                unreachable!("Type checker allowed non integer value for GreaterThan")
            }
        },
        Intrinsic::Lt => match (
            &args[0].get_content(lookup.context).value,
            &args[1].get_content(lookup.context).value,
        ) {
            (ConstantValue::Uint(val1), ConstantValue::Uint(val2)) => {
                let c = ConstantContent {
                    ty: Type::get_bool(lookup.context),
                    value: ConstantValue::Bool(val1 < val2),
                };
                Ok(Some(Constant::unique(lookup.context, c)))
            }
            (ConstantValue::U256(val1), ConstantValue::U256(val2)) => {
                let c = ConstantContent {
                    ty: Type::get_bool(lookup.context),
                    value: ConstantValue::Bool(val1 < val2),
                };
                Ok(Some(Constant::unique(lookup.context, c)))
            }
            _ => {
                unreachable!("Type checker allowed non integer value for LessThan")
            }
        },
        Intrinsic::AddrOf
        | Intrinsic::PtrAdd
        | Intrinsic::PtrSub
        | Intrinsic::IsReferenceType
        | Intrinsic::IsStrArray
        | Intrinsic::Gtf
        | Intrinsic::StateClear
        | Intrinsic::StateLoadWord
        | Intrinsic::StateStoreWord
        | Intrinsic::StateLoadQuad
        | Intrinsic::StateStoreQuad
        | Intrinsic::Log
        | Intrinsic::Revert
        | Intrinsic::JmpMem
        | Intrinsic::Smo => Err(ConstEvalError::CannotBeEvaluatedToConst {
            span: intrinsic.span.clone(),
        }),
        Intrinsic::Not => {
            // `not` works only with uint/u256/b256 at the moment
            // `bool` ops::Not implementation uses `__eq`.

            assert!(args.len() == 1);
            assert!(
                args[0]
                    .get_content(lookup.context)
                    .ty
                    .is_uint(lookup.context)
                    || args[0]
                        .get_content(lookup.context)
                        .ty
                        .is_b256(lookup.context)
            );

            let Some(arg) = args.into_iter().next() else {
                unreachable!("Unexpected 'not' without any arguments");
            };

            let c = match &arg.get_content(lookup.context).value {
                ConstantValue::Uint(n) => {
                    let n = match arg
                        .get_content(lookup.context)
                        .ty
                        .get_uint_width(lookup.context)
                    {
                        Some(8) => !(*n as u8) as u64,
                        Some(16) => !(*n as u16) as u64,
                        Some(32) => !(*n as u32) as u64,
                        Some(64) => !n,
                        _ => unreachable!("Invalid unsigned integer width"),
                    };
                    Ok(Some(ConstantContent {
                        ty: arg.get_content(lookup.context).ty,
                        value: ConstantValue::Uint(n),
                    }))
                }
                ConstantValue::U256(n) => Ok(Some(ConstantContent {
                    ty: arg.get_content(lookup.context).ty,
                    value: ConstantValue::U256(n.not()),
                })),
                ConstantValue::B256(v) => Ok(Some(ConstantContent {
                    ty: arg.get_content(lookup.context).ty,
                    value: ConstantValue::B256(v.not()),
                })),
                _ => {
                    unreachable!("Type checker allowed non integer value for Not");
                }
            };
            c.map(|c| c.map(|c| Constant::unique(lookup.context, c)))
        }
        Intrinsic::ContractCall | Intrinsic::ContractRet => {
            Err(ConstEvalError::CannotBeEvaluatedToConst {
                span: intrinsic.span.clone(),
            })
        }
        Intrinsic::EncodeBufferEmpty => Ok(Some(to_encode_buffer(lookup, vec![], 0))),
        Intrinsic::EncodeBufferAppend => {
            assert!(args.len() == 2);

            let (slice, mut len) = as_encode_buffer(lookup.context, &args[0]).unwrap();
            let mut bytes = slice.clone();

            use ConstantValue::*;
            match &args[1].get_content(lookup.context).value {
                Bool(v) => {
                    bytes.extend(if *v { [1] } else { [0] });
                    len += 1;
                    Ok(Some(to_encode_buffer(lookup, bytes, len)))
                }
                Uint(v) => {
                    match &*lookup.engines.te().get(intrinsic.arguments[1].return_type) {
                        TypeInfo::UnsignedInteger(IntegerBits::Eight) => {
                            bytes.extend((*v as u8).to_be_bytes());
                            len += 1;
                        }
                        TypeInfo::UnsignedInteger(IntegerBits::Sixteen) => {
                            bytes.extend((*v as u16).to_be_bytes());
                            len += 2;
                        }
                        TypeInfo::UnsignedInteger(IntegerBits::ThirtyTwo) => {
                            bytes.extend((*v as u32).to_be_bytes());
                            len += 4;
                        }
                        TypeInfo::UnsignedInteger(IntegerBits::SixtyFour) => {
                            bytes.extend(v.to_be_bytes());
                            len += 8;
                        }
                        _ => {
                            return Err(ConstEvalError::CannotBeEvaluatedToConst {
                                span: intrinsic.span.clone(),
                            });
                        }
                    };
                    Ok(Some(to_encode_buffer(lookup, bytes, len)))
                }
                U256(v) => {
                    bytes.extend(v.to_be_bytes());
                    len += 32;
                    Ok(Some(to_encode_buffer(lookup, bytes, len)))
                }
                B256(v) => {
                    bytes.extend(v.to_be_bytes());
                    len += 32;
                    Ok(Some(to_encode_buffer(lookup, bytes, len)))
                }
                String(v) => {
                    if let TypeInfo::StringSlice =
                        &*lookup.engines.te().get(intrinsic.arguments[1].return_type)
                    {
                        let l = v.len() as u64;
                        bytes.extend(l.to_be_bytes());
                        len += 8;
                    }

                    bytes.extend(v);
                    len += v.len() as u64;

                    Ok(Some(to_encode_buffer(lookup, bytes, len)))
                }
                _ => Err(ConstEvalError::CannotBeEvaluatedToConst {
                    span: intrinsic.span.clone(),
                }),
            }
        }
        Intrinsic::EncodeBufferAsRawSlice => {
            assert!(args.len() == 1);

            let (slice, len) = as_encode_buffer(lookup.context, &args[0]).unwrap();
            let bytes = slice.clone();

            let c = ConstantContent {
                ty: Type::get_slice(lookup.context),
                value: ConstantValue::RawUntypedSlice(bytes[0..(len as usize)].to_vec()),
            };
            Ok(Some(Constant::unique(lookup.context, c)))
        }
        Intrinsic::Slice => {
            let start = args[1]
                .get_content(lookup.context)
                .as_uint()
                .expect("Type check allowed non u64") as usize;
            let end = args[2]
                .get_content(lookup.context)
                .as_uint()
                .expect("Type check allowed non u64") as usize;

            match &args[0].get_content(lookup.context).value {
                ConstantValue::Array(elements) => {
                    let slice = elements
                        .get(start..end)
                        .ok_or(ConstEvalError::CompileError)?;
                    let elem_type = args[0]
                        .get_content(lookup.context)
                        .ty
                        .get_array_elem_type(lookup.context)
                        .expect("unexpected non array");
                    let s = slice.to_vec();
                    let c = ConstantContent {
                        ty: Type::get_typed_slice(lookup.context, elem_type),
                        value: ConstantValue::Slice(s),
                    };
                    Ok(Some(Constant::unique(lookup.context, c)))
                }
                ConstantValue::Reference(r) => match &r.value {
                    ConstantValue::Slice(elements) => {
                        let slice = elements
                            .get(start..end)
                            .ok_or(ConstEvalError::CompileError)?;
                        let elem_type = args[0]
                            .get_content(lookup.context)
                            .ty
                            .get_typed_slice_elem_type(lookup.context)
                            .expect("unexpected non slice");
                        let s = slice.to_vec();
                        let c = ConstantContent {
                            ty: Type::get_typed_slice(lookup.context, elem_type),
                            value: ConstantValue::Slice(s),
                        };
                        Ok(Some(Constant::unique(lookup.context, c)))
                    }
                    _ => Err(ConstEvalError::CannotBeEvaluatedToConst {
                        span: intrinsic.span.clone(),
                    }),
                },
                _ => Err(ConstEvalError::CannotBeEvaluatedToConst {
                    span: intrinsic.span.clone(),
                }),
            }
        }
        Intrinsic::ElemAt => {
            let idx = args[1]
                .get_content(lookup.context)
                .as_uint()
                .expect("Type check allowed non u64") as usize;

            match &args[0].get_content(lookup.context).value {
                ConstantValue::Reference(r) => match &r.value {
                    ConstantValue::Slice(elements) => {
                        let v = elements[idx].clone();
                        let c = ConstantContent {
                            ty: Type::new_ptr(lookup.context, v.ty),
                            value: ConstantValue::Reference(Box::new(v)),
                        };
                        Ok(Some(Constant::unique(lookup.context, c)))
                    }
                    _ => Err(ConstEvalError::CannotBeEvaluatedToConst {
                        span: intrinsic.span.clone(),
                    }),
                },
                _ => Err(ConstEvalError::CannotBeEvaluatedToConst {
                    span: intrinsic.span.clone(),
                }),
            }
        }
        Intrinsic::Transmute => {
            let src_type = &intrinsic.type_arguments[0];
            let src_ir_type = convert_resolved_type_id(
                lookup.engines.te(),
                lookup.engines.de(),
                lookup.context,
                src_type.type_id,
                &src_type.span,
            )
            .unwrap();

            let dst_type = &intrinsic.type_arguments[1];
            let dst_ir_type = convert_resolved_type_id(
                lookup.engines.te(),
                lookup.engines.de(),
                lookup.context,
                dst_type.type_id,
                &dst_type.span,
            )
            .unwrap();

            // check IR sizes match
            let src_ir_type_in_bytes = src_ir_type.size(lookup.context).in_bytes();
            let dst_ir_type_in_bytes = dst_ir_type.size(lookup.context).in_bytes();
            if src_ir_type_in_bytes != dst_ir_type_in_bytes {
                return Err(ConstEvalError::CompileError);
            }

            fn append_bytes(
                ctx: &Context<'_>,
                bytes: &mut Vec<u8>,
                t: &Type,
                value: &ConstantValue,
            ) -> Result<(), ConstEvalError> {
                match t.get_content(ctx) {
                    TypeContent::Array(item_type, size) => match value {
                        ConstantValue::Array(items) => {
                            assert!(*size as usize == items.len());
                            for item in items {
                                append_bytes(ctx, bytes, item_type, &item.value)?;
                            }
                        }
                        _ => unreachable!(),
                    },
                    TypeContent::Uint(8) => match value {
                        ConstantValue::Uint(v) => {
                            bytes.extend((*v as u8).to_be_bytes());
                        }
                        _ => unreachable!(),
                    },
                    TypeContent::Uint(16) => match value {
                        ConstantValue::Uint(v) => {
                            bytes.extend([0u8, 0u8, 0u8, 0u8, 0u8, 0u8]);
                            bytes.extend((*v as u16).to_be_bytes());
                        }
                        _ => unreachable!(),
                    },
                    TypeContent::Uint(32) => match value {
                        ConstantValue::Uint(v) => {
                            bytes.extend([0u8, 0u8, 0u8, 0u8]);
                            bytes.extend((*v as u32).to_be_bytes());
                        }
                        _ => unreachable!(),
                    },
                    TypeContent::Uint(64) => match value {
                        ConstantValue::Uint(v) => {
                            bytes.extend((*v).to_be_bytes());
                        }
                        _ => unreachable!(),
                    },
                    _ => return Err(ConstEvalError::CompileError),
                }
                Ok(())
            }

            fn transmute_bytes(
                ctx: &Context<'_>,
                bytes: &mut std::io::Cursor<Vec<u8>>,
                t: &Type,
            ) -> Result<ConstantContent, ConstEvalError> {
                Ok(match t.get_content(ctx) {
                    TypeContent::Uint(8) => {
                        let mut buffer = [0u8];
                        let _ = bytes.read_exact(&mut buffer);
                        ConstantContent {
                            ty: Type::get_uint8(ctx),
                            value: ConstantValue::Uint(buffer[0] as u64),
                        }
                    }
                    TypeContent::Uint(16) => {
                        let mut buffer = [0u8; 8]; // u16 = u64 at runtime
                        let _ = bytes.read_exact(&mut buffer);
                        let buffer = [buffer[6], buffer[7]];
                        ConstantContent {
                            ty: Type::get_uint16(ctx),
                            value: ConstantValue::Uint(u16::from_be_bytes(buffer) as u64),
                        }
                    }
                    TypeContent::Uint(32) => {
                        let mut buffer = [0u8; 8]; // u32 = u64 at runtime
                        let _ = bytes.read_exact(&mut buffer);
                        let buffer = [buffer[4], buffer[5], buffer[6], buffer[7]];
                        ConstantContent {
                            ty: Type::get_uint32(ctx),
                            value: ConstantValue::Uint(u32::from_be_bytes(buffer) as u64),
                        }
                    }
                    TypeContent::Uint(64) => {
                        let mut buffer = [0u8; 8];
                        let _ = bytes.read_exact(&mut buffer);
                        ConstantContent {
                            ty: Type::get_uint64(ctx),
                            value: ConstantValue::Uint(u64::from_be_bytes(buffer)),
                        }
                    }
                    _ => return Err(ConstEvalError::CompileError),
                })
            }

            let mut runtime_bytes = vec![];
            append_bytes(
                lookup.context,
                &mut runtime_bytes,
                &src_ir_type,
                &args[0].get_content(lookup.context).value,
            )?;
            let mut cursor = std::io::Cursor::new(runtime_bytes);
            let c = transmute_bytes(lookup.context, &mut cursor, &dst_ir_type)?;
            Ok(Some(Constant::unique(lookup.context, c)))
        }
    }
}

#[cfg(test)]
mod tests {
    use super::*;
    use sway_error::handler::Handler;
    use sway_features::ExperimentalFeatures;
    use sway_ir::Kind;

    /// This function validates if an expression can be converted to [Constant].
    ///
    /// The flag `is_constant` is used to define if the expression should be convertible or not.
    /// `prefix` is any valid code at top level, useful to declare types.
    ///
    /// Example:
    ///
    /// ```rust,ignore
    /// assert_is_constant(true, "enum Color { Blue: u64 }", "Color::Blue(1)");
    /// assert_is_constant(false, "", "{return 1; 1}");
    /// ```
    ///
    /// It DOES NOT have access to the std lib, and constants, and other features that demand full compilation.
    fn assert_is_constant(is_constant: bool, prefix: &str, expr: &str) {
        let engines = Engines::default();
        let handler = Handler::default();
        let mut context = Context::new(engines.se(), ExperimentalFeatures::default());
        let mut md_mgr = MetadataManager::default();
        let core_lib = namespace::Root::new(
            sway_types::Ident::new_no_span("assert_is_constant_test".to_string()),
            None,
            false,
        );

        let r = crate::compile_to_ast(
            &handler,
            &engines,
            std::sync::Arc::from(format!("library; {prefix} fn f() -> u64 {{ {expr}; 0 }}")),
            core_lib,
            None,
            "test",
            None,
            ExperimentalFeatures::default(),
        );

        let (errors, _warnings) = handler.consume();

        if !errors.is_empty() {
            panic!("{:#?}", errors);
        }

        let f = r.unwrap();
        let f = f.typed.unwrap();

        let f = f
            .declarations
            .iter()
            .find_map(|x| match x {
                ty::TyDecl::FunctionDecl(x) => {
                    if engines.de().get_function(&x.decl_id).name.as_str() == "f" {
                        Some(x)
                    } else {
                        None
                    }
                }
                _ => None,
            })
            .expect("An function named `f` was not found.");

        let f = engines.de().get_function(&f.decl_id);
        let expr_under_test = f.body.contents.first().unwrap();

        let expr_under_test = match &expr_under_test.content {
            ty::TyAstNodeContent::Expression(expr_under_test) => expr_under_test.clone(),
            ty::TyAstNodeContent::Declaration(crate::language::ty::TyDecl::ConstantDecl(decl)) => {
                let decl = engines.de().get_constant(&decl.decl_id);
                decl.value.clone().unwrap()
            }
            x => todo!("{x:?}"),
        };

        let module = Module::new(&mut context, Kind::Library);
        let actual_constant = compile_constant_expression_to_constant(
            &engines,
            &mut context,
            &mut md_mgr,
            module,
            None,
            None,
            &expr_under_test,
        );

        match (is_constant, actual_constant) {
            (true, Ok(_)) => {}
            (true, Err(err)) => {
                panic!("Expression cannot be converted to constant: {expr:?}\nPrefix: {prefix:?}\nExpr:{expr_under_test:#?}\nError: {err:#?}");
            }
            (false, Ok(constant)) => {
                panic!("Expression unexpectedly can be converted to constant: {expr:?}\nPrefix: {prefix:?}\nExpr:{expr_under_test:#?}\nConstant: {constant:#?}");
            }
            (false, Err(_)) => {}
        }
    }

    #[test]
    fn const_eval_test() {
        // Expressions that can be converted to constant
        assert_is_constant(true, "", "1");
        assert_is_constant(true, "", "true");
        assert_is_constant(true, "fn one() -> u64 { 1 }", "one()");
        assert_is_constant(true, "fn id(x: u64) -> u64 { x }", "id(1)");
        assert_is_constant(true, "enum Color { Blue: () }", "Color::Blue");
        assert_is_constant(true, "enum Color { Blue: u64 }", "Color::Blue(1)");
        assert_is_constant(true, "struct Person { age: u64 }", "Person { age: 1 }");
        assert_is_constant(true, "struct Person { age: u64 }", "Person { age: 1 }.age");
        assert_is_constant(
            true,
            "struct Person { age: u64 }",
            "Person { age: { let mut x = 0; x = 1; 1 } }",
        );
        assert_is_constant(true, "", "if true { 1 } else { 0 }");
        assert_is_constant(true, "", "(0,1).0");
        assert_is_constant(true, "", "[0,1][0]");

        // u256
        assert_is_constant(
            true,
            "",
            "0x0000000000000000000000000000000000000000000000000000000000000001u256",
        );
        assert_is_constant(
            true,
            "",
            "__add(0x0000000000000000000000000000000000000000000000000000000000000001u256, 0x0000000000000000000000000000000000000000000000000000000000000001u256)",
        );
        assert_is_constant(
            true,
            "",
            "__eq(0x0000000000000000000000000000000000000000000000000000000000000001u256, 0x0000000000000000000000000000000000000000000000000000000000000001u256)",
        );
        assert_is_constant(
            true,
            "",
            "__gt(0x0000000000000000000000000000000000000000000000000000000000000001u256, 0x0000000000000000000000000000000000000000000000000000000000000001u256)",
        );
        assert_is_constant(
            true,
            "",
            "__lt(0x0000000000000000000000000000000000000000000000000000000000000001u256, 0x0000000000000000000000000000000000000000000000000000000000000001u256)",
        );
        assert_is_constant(
            true,
            "",
            "__lsh(0x0000000000000000000000000000000000000000000000000000000000000001u256, 2)",
        );
        assert_is_constant(
            true,
            "",
            "__not(0x0000000000000000000000000000000000000000000000000000000000000001u256)",
        );

        // Expressions that cannot be converted to constant
        assert_is_constant(false, "", "{ return 1; }");
        assert_is_constant(false, "", "{ return 1; 1}");
        assert_is_constant(
            false,
            "enum Color { Blue: u64 }",
            "Color::Blue({ return 1; 1})",
        );
        assert_is_constant(
            false,
            "struct Person { age: u64 }",
            "Person { age: { return 1; 1} }",
        );

        // At the moment this is not constant because of the "return"
        assert_is_constant(false, "fn id(x: u64) -> u64 { return x; }", "id(1)");
        assert_is_constant(false, "", "[0,1][2]");
        assert_is_constant(
            false,
            "enum Color { Blue: u64 }",
            "Color::Blue({return 1;})",
        );

        // Code blocks that can be converted to constants
        assert_is_constant(true, "", "{ 1 }");
        assert_is_constant(true, "", "{ let a = 1; a }");
        assert_is_constant(true, "", "{ const a = 1; a }");
        assert_is_constant(true, "", "{ struct A {} 1 }");
        assert_is_constant(true, "fn id(x: u64) -> u64 { { let x = 2; }; x }", "id(1)");

        // Code blocks that cannot be converted to constants
        assert_is_constant(false, "", "{ let a = 1; }");
        assert_is_constant(false, "", "{ const a = 1; }");
        assert_is_constant(false, "", "{ struct A {} }");
        assert_is_constant(false, "", "{ return 1; 1 }");
        assert_is_constant(false, "", "{ }");
        assert_is_constant(false, "fn id(x: u64) -> u64 { { return 1; }; x }", "id(1)");
    }
}<|MERGE_RESOLUTION|>--- conflicted
+++ resolved
@@ -269,14 +269,17 @@
         element_typs.len().try_into().unwrap(),
     )
     .map_or(None, |array_ty| {
-        Some(Constant::new_array(
+        Some(ConstantContent::new_array(
             lookup.context,
             array_ty.get_array_elem_type(lookup.context).unwrap(),
-            element_vals,
+            element_vals
+                .iter()
+                .map(|f| f.get_content(lookup.context).clone())
+                .collect(),
         ))
     });
 
-    arr
+    arr.map(|c| Constant::unique(lookup.context, c))
 }
 
 /// Given an environment mapping names to constants,
@@ -476,37 +479,6 @@
             assert!(element_typs.len() == contents.len());
             assert!(element_vals.len() == contents.len());
 
-<<<<<<< HEAD
-            let te = lookup.engines.te();
-            assert!({
-                let unify_check = UnifyCheck::coercion(lookup.engines);
-                element_typs
-                    .iter()
-                    .all(|tid| unify_check.check(*tid, *elem_type))
-            });
-
-            let arr = create_array_aggregate(
-                te,
-                lookup.engines.de(),
-                lookup.context,
-                *elem_type,
-                element_typs.len().try_into().unwrap(),
-            )
-            .map_or(None, |array_ty| {
-                let arr = ConstantContent::new_array(
-                    lookup.context,
-                    array_ty.get_array_elem_type(lookup.context).unwrap(),
-                    element_vals
-                        .iter()
-                        .map(|cv| cv.get_content(lookup.context).clone())
-                        .collect(),
-                );
-                let arr = Constant::unique(lookup.context, arr);
-                Some(arr)
-            });
-
-            arr
-=======
             create_array_from_vec(lookup, *elem_type, element_typs, element_vals)
         }
         ty::TyExpressionVariant::ArrayRepeat {
@@ -517,16 +489,16 @@
             let constant = const_eval_typed_expr(lookup, known_consts, value)?.unwrap();
             let length = const_eval_typed_expr(lookup, known_consts, length)?
                 .unwrap()
+                .get_content(lookup.context)
                 .as_uint()
                 .unwrap() as usize;
-            let element_vals = (0..length).map(|_| constant.clone()).collect::<Vec<_>>();
+            let element_vals = (0..length).map(|_| constant).collect::<Vec<_>>();
             let element_typs = (0..length).map(|_| value.return_type).collect::<Vec<_>>();
 
             assert!(element_typs.len() == length);
             assert!(element_vals.len() == length);
 
             create_array_from_vec(lookup, *elem_type, element_typs, element_vals)
->>>>>>> 8788257c
         }
         ty::TyExpressionVariant::EnumInstantiation {
             enum_ref,
