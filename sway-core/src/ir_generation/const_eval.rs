--- conflicted
+++ resolved
@@ -5,14 +5,11 @@
     language::{
         ty::{self, TyConstantDecl, TyIntrinsicFunctionKind},
         CallPath, Literal,
+        CallPath, Literal,
     },
     metadata::MetadataManager,
     semantic_analysis::*,
-<<<<<<< HEAD
     TypeInfo, UnifyCheck, type_size::TypeSize,
-=======
-    TypeInfo, UnifyCheck,
->>>>>>> 95481fc8
 };
 
 use super::{
