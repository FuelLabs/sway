--- conflicted
+++ resolved
@@ -4,11 +4,6 @@
     metadata::MetadataManager,
     semantic_analysis::{
         declaration::ProjectionKind, namespace, TyAstNode, TyAstNodeContent, TyConstantDeclaration,
-<<<<<<< HEAD
-        TyStructExpressionField,
-=======
-        TyDeclaration,
->>>>>>> 0c3a9ef6
     },
 };
 
