use super::{
    compile::compile_function,
    convert::*,
    lexical_map::LexicalMap,
    storage::{add_to_b256, get_storage_key},
    types::*,
};
use crate::{
    asm_generation::from_ir::ir_type_size_in_bytes,
    constants,
    error::{CompileError, Hint},
    ir_generation::const_eval::{
        compile_constant_expression, compile_constant_expression_to_constant,
    },
    metadata::MetadataManager,
    parse_tree::{AsmOp, AsmRegister, LazyOp, Literal},
    semantic_analysis::*,
<<<<<<< HEAD
    type_system::{resolve_type, IntegerBits, TypeId, TypeInfo},
=======
    type_system::{look_up_type_id, resolve_type, TypeId, TypeInfo},
>>>>>>> 58eeb6b9
};
use sway_ast::intrinsics::Intrinsic;
use sway_ir::{Context, *};
use sway_types::{
    ident::Ident,
    span::{Span, Spanned},
    state::StateIndex,
};

use std::collections::HashMap;

pub(super) struct FnCompiler {
    module: Module,
    pub(super) function: Function,
    pub(super) current_block: Block,
    pub(super) block_to_break_to: Option<Block>,
    pub(super) block_to_continue_to: Option<Block>,
    pub(super) current_fn_param: Option<TypedFunctionParameter>,
    lexical_map: LexicalMap,
    recreated_fns: HashMap<(Span, Vec<TypeId>, Vec<TypeId>), Function>,
}

pub(super) enum StateAccessType {
    Read,
    Write,
}

impl FnCompiler {
    pub(super) fn new(context: &mut Context, module: Module, function: Function) -> Self {
        let lexical_map = LexicalMap::from_iter(
            function
                .args_iter(context)
                .map(|(name, _value)| name.clone()),
        );
        FnCompiler {
            module,
            function,
            current_block: function.get_entry_block(context),
            block_to_break_to: None,
            block_to_continue_to: None,
            lexical_map,
            recreated_fns: HashMap::new(),
            current_fn_param: None,
        }
    }

    fn compile_with_new_scope<F, T>(&mut self, inner: F) -> Result<T, CompileError>
    where
        F: FnOnce(&mut FnCompiler) -> Result<T, CompileError>,
    {
        self.lexical_map.enter_scope();
        let result = inner(self);
        self.lexical_map.leave_scope();
        result
    }

    pub(super) fn compile_code_block(
        &mut self,
        context: &mut Context,
        md_mgr: &mut MetadataManager,
        ast_block: TypedCodeBlock,
    ) -> Result<Value, CompileError> {
        self.compile_with_new_scope(|fn_compiler| {
            fn_compiler.compile_code_block_inner(context, md_mgr, ast_block)
        })
    }

    fn compile_code_block_inner(
        &mut self,
        context: &mut Context,
        md_mgr: &mut MetadataManager,
        ast_block: TypedCodeBlock,
    ) -> Result<Value, CompileError> {
        self.lexical_map.enter_scope();
        let index_of_first_break_or_continue =
            ast_block.contents.clone().into_iter().position(|r| {
                matches!(
                    r.content,
                    TypedAstNodeContent::Declaration(TypedDeclaration::Break { .. })
                        | TypedAstNodeContent::Declaration(TypedDeclaration::Continue { .. })
                )
            });

        // Filter out all ast nodes *after* a `break` statement. Those nodes are essentially dead.
        let value = ast_block
            .contents
            .into_iter()
            .enumerate()
            .filter(|(i, _)| match &index_of_first_break_or_continue {
                Some(index) => i <= index,
                None => true,
            })
            .map(|(_, ast_node)| ast_node)
            .map(|ast_node| {
                let span_md_idx = md_mgr.span_to_md(context, &ast_node.span);
                match ast_node.content {
                    TypedAstNodeContent::ReturnStatement(trs) => {
                        self.compile_return_statement(context, md_mgr, trs.expr)
                    }
                    TypedAstNodeContent::Declaration(td) => match td {
                        TypedDeclaration::VariableDeclaration(tvd) => {
                            self.compile_var_decl(context, md_mgr, tvd, span_md_idx)
                        }
                        TypedDeclaration::ConstantDeclaration(tcd) => {
                            self.compile_const_decl(context, md_mgr, tcd, span_md_idx)
                        }
                        TypedDeclaration::FunctionDeclaration(_) => {
                            Err(CompileError::UnexpectedDeclaration {
                                decl_type: "function",
                                span: ast_node.span,
                            })
                        }
                        TypedDeclaration::TraitDeclaration(_) => {
                            Err(CompileError::UnexpectedDeclaration {
                                decl_type: "trait",
                                span: ast_node.span,
                            })
                        }
                        TypedDeclaration::StructDeclaration(_) => {
                            Err(CompileError::UnexpectedDeclaration {
                                decl_type: "struct",
                                span: ast_node.span,
                            })
                        }
                        TypedDeclaration::EnumDeclaration(ted) => {
                            let span_md_idx = md_mgr.span_to_md(context, &ted.span);
                            create_enum_aggregate(context, ted.variants).map(|_| ())?;
                            Ok(Constant::get_unit(context).add_metadatum(context, span_md_idx))
                        }
                        TypedDeclaration::Reassignment(tr) => {
                            self.compile_reassignment(context, md_mgr, tr, span_md_idx)
                        }
                        TypedDeclaration::StorageReassignment(tr) => self
                            .compile_storage_reassignment(
                                context,
                                md_mgr,
                                &tr.fields,
                                &tr.ix,
                                &tr.rhs,
                                span_md_idx,
                            ),
                        TypedDeclaration::ImplTrait(TypedImplTrait { span, .. }) => {
                            // XXX What if we ignore the trait implementation???  Potentially since
                            // we currently inline everything and below we 'recreate' the functions
                            // lazily as they are called, nothing needs to be done here.  BUT!
                            // This is obviously not really correct, and eventually we want to
                            // compile and then call these properly.
                            let span_md_idx = md_mgr.span_to_md(context, &span);
                            Ok(Constant::get_unit(context).add_metadatum(context, span_md_idx))
                        }
                        TypedDeclaration::AbiDeclaration(_) => {
                            Err(CompileError::UnexpectedDeclaration {
                                decl_type: "abi",
                                span: ast_node.span,
                            })
                        }
                        TypedDeclaration::GenericTypeForFunctionScope { .. } => {
                            Err(CompileError::UnexpectedDeclaration {
                                decl_type: "abi",
                                span: ast_node.span,
                            })
                        }
                        TypedDeclaration::ErrorRecovery { .. } => {
                            Err(CompileError::UnexpectedDeclaration {
                                decl_type: "error recovery",
                                span: ast_node.span,
                            })
                        }
                        TypedDeclaration::Break { .. } => match self.block_to_break_to {
                            // If `self.block_to_break_to` is not None, then it has been set inside
                            // a loop and the use of `break` here is legal, so create a branch
                            // instruction. Error out otherwise.
                            Some(block_to_break_to) => Ok(self
                                .current_block
                                .ins(context)
                                .branch(block_to_break_to, None)),
                            None => Err(CompileError::BreakOutsideLoop {
                                span: ast_node.span,
                            }),
                        },
                        TypedDeclaration::Continue { .. } => match self.block_to_continue_to {
                            // If `self.block_to_continue_to` is not None, then it has been set inside
                            // a loop and the use of `continue` here is legal, so create a branch
                            // instruction. Error out otherwise.
                            Some(block_to_continue_to) => Ok(self
                                .current_block
                                .ins(context)
                                .branch(block_to_continue_to, None)),
                            None => Err(CompileError::ContinueOutsideLoop {
                                span: ast_node.span,
                            }),
                        },
                        TypedDeclaration::StorageDeclaration(_) => {
                            Err(CompileError::UnexpectedDeclaration {
                                decl_type: "storage",
                                span: ast_node.span,
                            })
                        }
                    },
                    TypedAstNodeContent::Expression(te) => {
                        // An expression with an ignored return value... I assume.
                        self.compile_expression(context, md_mgr, te)
                    }
                    TypedAstNodeContent::ImplicitReturnExpression(te) => {
                        self.compile_expression(context, md_mgr, te)
                    }
                    // a side effect can be () because it just impacts the type system/namespacing.
                    // There should be no new IR generated.
                    TypedAstNodeContent::SideEffect => Ok(Constant::get_unit(context)),
                }
            })
            .collect::<Result<Vec<_>, CompileError>>()
            .map(|vals| vals.last().cloned())
            .transpose()
            .unwrap_or_else(|| Ok(Constant::get_unit(context)));
        self.lexical_map.leave_scope();
        value
    }

    fn compile_expression(
        &mut self,
        context: &mut Context,
        md_mgr: &mut MetadataManager,
        ast_expr: TypedExpression,
    ) -> Result<Value, CompileError> {
        let span_md_idx = md_mgr.span_to_md(context, &ast_expr.span);
        match ast_expr.expression {
            TypedExpressionVariant::Literal(l) => {
                Ok(convert_literal_to_value(context, &l).add_metadatum(context, span_md_idx))
            }
            TypedExpressionVariant::FunctionApplication {
                call_path: name,
                contract_call_params,
                arguments,
                function_decl,
                self_state_idx,
                selector,
            } => {
                if let Some(metadata) = selector {
                    self.compile_contract_call(
                        context,
                        md_mgr,
                        &metadata,
                        &contract_call_params,
                        name.suffix.as_str(),
                        arguments,
                        ast_expr.return_type,
                        span_md_idx,
                    )
                } else {
                    self.compile_fn_call(
                        context,
                        md_mgr,
                        arguments,
                        function_decl,
                        self_state_idx,
                        span_md_idx,
                    )
                }
            }
            TypedExpressionVariant::LazyOperator { op, lhs, rhs } => {
                self.compile_lazy_op(context, md_mgr, op, *lhs, *rhs, span_md_idx)
            }
            TypedExpressionVariant::VariableExpression { name } => {
                self.compile_var_expr(context, name.as_str(), span_md_idx)
            }
            TypedExpressionVariant::Array { contents } => {
                self.compile_array_expr(context, md_mgr, contents, span_md_idx)
            }
            TypedExpressionVariant::ArrayIndex { prefix, index } => {
                self.compile_array_index(context, md_mgr, *prefix, *index, span_md_idx)
            }
            TypedExpressionVariant::StructExpression { fields, .. } => {
                self.compile_struct_expr(context, md_mgr, fields, span_md_idx)
            }
            TypedExpressionVariant::CodeBlock(cb) => self.compile_code_block(context, md_mgr, cb),
            TypedExpressionVariant::FunctionParameter => Err(CompileError::Internal(
                "Unexpected function parameter declaration.",
                ast_expr.span,
            )),
            TypedExpressionVariant::IfExp {
                condition,
                then,
                r#else,
            } => self.compile_if(context, md_mgr, *condition, *then, r#else),
            TypedExpressionVariant::AsmExpression {
                registers,
                body,
                returns,
                whole_block_span,
            } => {
                let span_md_idx = md_mgr.span_to_md(context, &whole_block_span);
                self.compile_asm_expr(
                    context,
                    md_mgr,
                    registers,
                    body,
                    ast_expr.return_type,
                    returns,
                    span_md_idx,
                )
            }
            TypedExpressionVariant::StructFieldAccess {
                prefix,
                field_to_access,
                resolved_type_of_parent,
                ..
            } => {
                let span_md_idx = md_mgr.span_to_md(context, &field_to_access.span);
                self.compile_struct_field_expr(
                    context,
                    md_mgr,
                    *prefix,
                    resolved_type_of_parent,
                    field_to_access,
                    span_md_idx,
                )
            }
            TypedExpressionVariant::EnumInstantiation {
                enum_decl,
                tag,
                contents,
                ..
            } => self.compile_enum_expr(context, md_mgr, enum_decl, tag, contents),
            TypedExpressionVariant::Tuple { fields } => {
                self.compile_tuple_expr(context, md_mgr, fields, span_md_idx)
            }
            TypedExpressionVariant::TupleElemAccess {
                prefix,
                elem_to_access_num: idx,
                elem_to_access_span: span,
                resolved_type_of_parent: tuple_type,
            } => self.compile_tuple_elem_expr(context, md_mgr, *prefix, tuple_type, idx, span),
            TypedExpressionVariant::AbiCast { span, .. } => {
                let span_md_idx = md_mgr.span_to_md(context, &span);
                Ok(Constant::get_unit(context).add_metadatum(context, span_md_idx))
            }
            TypedExpressionVariant::StorageAccess(access) => {
                let span_md_idx = md_mgr.span_to_md(context, &access.span());
                self.compile_storage_access(
                    context,
                    md_mgr,
                    &access.fields,
                    &access.ix,
                    span_md_idx,
                )
            }
            TypedExpressionVariant::IntrinsicFunction(kind) => {
                self.compile_intrinsic_function(context, md_mgr, kind, ast_expr.span)
            }
            TypedExpressionVariant::AbiName(_) => {
                Ok(Value::new_constant(context, Constant::new_unit()))
            }
            TypedExpressionVariant::UnsafeDowncast { exp, variant } => {
                self.compile_unsafe_downcast(context, md_mgr, exp, variant)
            }
            TypedExpressionVariant::EnumTag { exp } => self.compile_enum_tag(context, md_mgr, exp),
            TypedExpressionVariant::WhileLoop { body, condition } => {
                self.compile_while_loop(context, md_mgr, body, *condition, span_md_idx)
            }
        }
    }

    fn compile_intrinsic_function(
        &mut self,
        context: &mut Context,
        md_mgr: &mut MetadataManager,
        TypedIntrinsicFunctionKind {
            kind,
            arguments,
            type_arguments,
            span: _,
        }: TypedIntrinsicFunctionKind,
        span: Span,
    ) -> Result<Value, CompileError> {
        fn store_key_in_local_mem(
            compiler: &mut FnCompiler,
            context: &mut Context,
            value: Value,
            span_md_idx: Option<MetadataIndex>,
        ) -> Result<Value, CompileError> {
            // New name for the key
            let key_name = "key_for_storage".to_string();
            let alias_key_name = compiler.lexical_map.insert(key_name.as_str().to_owned());

            // Local pointer for the key
            let key_ptr = compiler
                .function
                .new_local_ptr(context, alias_key_name, Type::B256, true, None)
                .map_err(|ir_error| {
                    CompileError::InternalOwned(ir_error.to_string(), Span::dummy())
                })?;

            // Convert the key pointer to a value using get_ptr
            let key_ptr_ty = *key_ptr.get_type(context);
            let key_ptr_val = compiler
                .current_block
                .ins(context)
                .get_ptr(key_ptr, key_ptr_ty, 0)
                .add_metadatum(context, span_md_idx);

            // Store the value to the key pointer value
            compiler
                .current_block
                .ins(context)
                .store(key_ptr_val, value)
                .add_metadatum(context, span_md_idx);
            Ok(key_ptr_val)
        }

        // We safely index into arguments and type_arguments arrays below
        // because the type-checker ensures that the arguments are all there.
        match kind {
            Intrinsic::SizeOfVal => {
                let exp = arguments[0].clone();
                // Compile the expression in case of side-effects but ignore its value.
                let ir_type = convert_resolved_typeid(context, &exp.return_type, &exp.span)?;
                self.compile_expression(context, md_mgr, exp)?;
                Ok(Constant::get_uint(
                    context,
                    64,
                    ir_type_size_in_bytes(context, &ir_type),
                ))
            }
            Intrinsic::SizeOfType => {
                let targ = type_arguments[0].clone();
                let ir_type = convert_resolved_typeid(context, &targ.type_id, &targ.span)?;
                Ok(Constant::get_uint(
                    context,
                    64,
                    ir_type_size_in_bytes(context, &ir_type),
                ))
            }
            Intrinsic::IsReferenceType => {
                let targ = type_arguments[0].clone();
                let ir_type = convert_resolved_typeid(context, &targ.type_id, &targ.span)?;
                Ok(Constant::get_bool(context, !ir_type.is_copy_type()))
            }
            Intrinsic::GetStorageKey => {
                let span_md_idx = md_mgr.span_to_md(context, &span);
                Ok(self
                    .current_block
                    .ins(context)
                    .get_storage_key()
                    .add_metadatum(context, span_md_idx))
            }
            Intrinsic::Eq => {
                let lhs = arguments[0].clone();
                let rhs = arguments[1].clone();
                let lhs_value = self.compile_expression(context, md_mgr, lhs)?;
                let rhs_value = self.compile_expression(context, md_mgr, rhs)?;
                Ok(self
                    .current_block
                    .ins(context)
                    .cmp(Predicate::Equal, lhs_value, rhs_value))
            }
            Intrinsic::Gtf => {
                // The index is just a Value
                let index = self.compile_expression(context, md_mgr, arguments[0].clone())?;

                // The tx field ID has to be a compile-time constant because it becomes an
                // immediate
                let tx_field_id_constant = compile_constant_expression_to_constant(
                    context,
                    md_mgr,
                    self.module,
                    None,
                    &arguments[1],
                )?;
                let tx_field_id = match tx_field_id_constant.value {
                    ConstantValue::Uint(n) => n,
                    _ => {
                        return Err(CompileError::Internal(
                            "Transaction field ID for gtf intrinsic is not an integer. \
                            This should have been in caught in type checking",
                            span,
                        ))
                    }
                };

                // Get the target type from the type argument provided
                let target_type = type_arguments[0].clone();
                let target_ir_type =
                    convert_resolved_typeid(context, &target_type.type_id, &target_type.span)?;

                let span_md_idx = md_mgr.span_to_md(context, &span);

                // The `gtf` instruction
                let gtf_reg = self
                    .current_block
                    .ins(context)
                    .gtf(index, tx_field_id)
                    .add_metadatum(context, span_md_idx);

                // Reinterpret the result of th `gtf` instruction (which is always `u64`) as type
                // `T`. This requires an `int_to_ptr` instruction if `T` is a reference type.
                if target_ir_type.is_copy_type() {
                    Ok(gtf_reg)
                } else {
                    Ok(self
                        .current_block
                        .ins(context)
                        .int_to_ptr(gtf_reg, target_ir_type)
                        .add_metadatum(context, span_md_idx))
                }
            }
            Intrinsic::AddrOf => {
                let exp = arguments[0].clone();
                let value = self.compile_expression(context, md_mgr, exp)?;
                let span_md_idx = md_mgr.span_to_md(context, &span);
                Ok(self
                    .current_block
                    .ins(context)
                    .addr_of(value)
                    .add_metadatum(context, span_md_idx))
            }
            Intrinsic::StateLoadWord => {
                let exp = arguments[0].clone();
                let value = self.compile_expression(context, md_mgr, exp)?;
                let span_md_idx = md_mgr.span_to_md(context, &span);
                let key_ptr_val = store_key_in_local_mem(self, context, value, span_md_idx)?;
                Ok(self
                    .current_block
                    .ins(context)
                    .state_load_word(key_ptr_val)
                    .add_metadatum(context, span_md_idx))
            }
            Intrinsic::StateStoreWord => {
                let key_exp = arguments[0].clone();
                let val_exp = arguments[1].clone();
                // Validate that the val_exp is of the right type. We couldn't do it
                // earlier during type checking as the type arguments may not have been resolved.
                let val_ty = resolve_type(val_exp.return_type, &span).unwrap();
                if !val_ty.is_copy_type() {
                    return Err(CompileError::IntrinsicUnsupportedArgType {
                        name: kind.to_string(),
                        span,
                        hint: Hint::new("This argument must be a copy type".to_string()),
                    });
                }
                let key_value = self.compile_expression(context, md_mgr, key_exp)?;
                let val_value = self.compile_expression(context, md_mgr, val_exp)?;
                let span_md_idx = md_mgr.span_to_md(context, &span);
                let key_ptr_val = store_key_in_local_mem(self, context, key_value, span_md_idx)?;
                Ok(self
                    .current_block
                    .ins(context)
                    .state_store_word(val_value, key_ptr_val)
                    .add_metadatum(context, span_md_idx))
            }
            Intrinsic::StateLoadQuad | Intrinsic::StateStoreQuad => {
                let key_exp = arguments[0].clone();
                let val_exp = arguments[1].clone();
                // Validate that the val_exp is of the right type. We couldn't do it
                // earlier during type checking as the type arguments may not have been resolved.
                let val_ty = resolve_type(val_exp.return_type, &span).unwrap();
                if val_ty != TypeInfo::UnsignedInteger(IntegerBits::SixtyFour) {
                    return Err(CompileError::IntrinsicUnsupportedArgType {
                        name: kind.to_string(),
                        span,
                        hint: Hint::new("This argument must be u64".to_string()),
                    });
                }
                let key_value = self.compile_expression(context, md_mgr, key_exp)?;
                let val_value = self.compile_expression(context, md_mgr, val_exp)?;
                let span_md_idx = md_mgr.span_to_md(context, &span);
                let key_ptr_val = store_key_in_local_mem(self, context, key_value, span_md_idx)?;
                // For quad word, the IR instructions take in a pointer rather than a raw u64.
                let val_ptr = self
                    .current_block
                    .ins(context)
                    .int_to_ptr(val_value, Type::B256)
                    .add_metadatum(context, span_md_idx);
                match kind {
                    Intrinsic::StateLoadQuad => Ok(self
                        .current_block
                        .ins(context)
                        .state_load_quad_word(val_ptr, key_ptr_val)
                        .add_metadatum(context, span_md_idx)),
                    Intrinsic::StateStoreQuad => Ok(self
                        .current_block
                        .ins(context)
                        .state_store_quad_word(val_ptr, key_ptr_val)
                        .add_metadatum(context, span_md_idx)),
                    _ => unreachable!(),
                }
            }
        }
    }

    fn compile_return_statement(
        &mut self,
        context: &mut Context,
        md_mgr: &mut MetadataManager,
        ast_expr: TypedExpression,
    ) -> Result<Value, CompileError> {
        // Nothing to do if the current block already has a terminator
        if self.current_block.is_terminated(context) {
            return Ok(Constant::get_unit(context));
        }

        let ret_value = self.compile_expression(context, md_mgr, ast_expr.clone())?;
        match ret_value.get_type(context) {
            None => Err(CompileError::Internal(
                "Unable to determine type for return statement expression.",
                ast_expr.span,
            )),
            Some(ret_ty) => {
                let span_md_idx = md_mgr.span_to_md(context, &ast_expr.span);
                self.current_block
                    .ins(context)
                    .ret(ret_value, ret_ty)
                    .add_metadatum(context, span_md_idx);
                Ok(Constant::get_unit(context).add_metadatum(context, span_md_idx))
            }
        }
    }

    fn compile_lazy_op(
        &mut self,
        context: &mut Context,
        md_mgr: &mut MetadataManager,
        ast_op: LazyOp,
        ast_lhs: TypedExpression,
        ast_rhs: TypedExpression,
        span_md_idx: Option<MetadataIndex>,
    ) -> Result<Value, CompileError> {
        // Short-circuit: if LHS is true for AND we still must eval the RHS block; for OR we can
        // skip the RHS block, and vice-versa.
        let lhs_val = self.compile_expression(context, md_mgr, ast_lhs)?;
        let rhs_block = self.function.create_block(context, None);
        let final_block = self.function.create_block(context, None);
        if !self.current_block.is_terminated(context) {
            let cond_builder = self.current_block.ins(context);
            match ast_op {
                LazyOp::And => {
                    cond_builder.conditional_branch(lhs_val, rhs_block, final_block, Some(lhs_val))
                }
                LazyOp::Or => {
                    cond_builder.conditional_branch(lhs_val, final_block, rhs_block, Some(lhs_val))
                }
            }
            .add_metadatum(context, span_md_idx);
        }

        self.current_block = rhs_block;
        let rhs_val = self.compile_expression(context, md_mgr, ast_rhs)?;

        if !self.current_block.is_terminated(context) {
            self.current_block
                .ins(context)
                .branch(final_block, Some(rhs_val))
                .add_metadatum(context, span_md_idx);
        }

        self.current_block = final_block;
        Ok(final_block.get_phi(context))
    }

    #[allow(clippy::too_many_arguments)]
    fn compile_contract_call(
        &mut self,
        context: &mut Context,
        md_mgr: &mut MetadataManager,
        call_params: &ContractCallParams,
        contract_call_parameters: &HashMap<String, TypedExpression>,
        ast_name: &str,
        ast_args: Vec<(Ident, TypedExpression)>,
        return_type: TypeId,
        span_md_idx: Option<MetadataIndex>,
    ) -> Result<Value, CompileError> {
        // Compile each user argument
        let compiled_args = ast_args
            .into_iter()
            .map(|(_, expr)| self.compile_expression(context, md_mgr, expr))
            .collect::<Result<Vec<Value>, CompileError>>()?;

        let user_args_val = match compiled_args.len() {
            0 => Constant::get_uint(context, 64, 0),
            1 => {
                // The single arg doesn't need to be put into a struct.
                let arg0 = compiled_args[0];
                let arg0_type = arg0.get_stripped_ptr_type(context).unwrap();
                if arg0_type.is_copy_type() {
                    self.current_block
                        .ins(context)
                        .bitcast(arg0, Type::Uint(64))
                        .add_metadatum(context, span_md_idx)
                } else {
                    // Copy this value to a new location.  This is quite inefficient but we need to
                    // pass by reference rather than by value.  Optimisation passes can remove all
                    // the unnecessary copying eventually, though it feels like we're jumping
                    // through a bunch of hoops here (employing the single arg optimisation) for
                    // minimal returns.
                    let by_reference_arg_name = self
                        .lexical_map
                        .insert(format!("{}{}", "arg_for_", ast_name));
                    let by_reference_arg = self
                        .function
                        .new_local_ptr(context, by_reference_arg_name, arg0_type, false, None)
                        .map_err(|ir_error| {
                            CompileError::InternalOwned(ir_error.to_string(), Span::dummy())
                        })?;

                    let arg0_ptr =
                        self.current_block
                            .ins(context)
                            .get_ptr(by_reference_arg, arg0_type, 0);
                    self.current_block.ins(context).store(arg0_ptr, arg0);

                    // NOTE: Here we're fetching the original stack pointer, cast to u64.
                    // TODO: Instead of casting here, we should use an `ptrtoint` instruction.
                    self.current_block
                        .ins(context)
                        .get_ptr(by_reference_arg, Type::Uint(64), 0)
                        .add_metadatum(context, span_md_idx)
                }
            }
            _ => {
                // New struct type to hold the user arguments bundled together.
                let field_types = compiled_args
                    .iter()
                    .filter_map(|val| val.get_stripped_ptr_type(context))
                    .collect::<Vec<_>>();
                let user_args_struct_aggregate = Aggregate::new_struct(context, field_types);

                // New local pointer for the struct to hold all user arguments
                let user_args_struct_local_name = self
                    .lexical_map
                    .insert(format!("{}{}", "args_struct_for_", ast_name));
                let user_args_struct_ptr = self
                    .function
                    .new_local_ptr(
                        context,
                        user_args_struct_local_name,
                        Type::Struct(user_args_struct_aggregate),
                        true,
                        None,
                    )
                    .map_err(|ir_error| {
                        CompileError::InternalOwned(ir_error.to_string(), Span::dummy())
                    })?;

                // Initialise each of the fields in the user args struct.
                compiled_args.into_iter().enumerate().fold(
                    self.current_block
                        .ins(context)
                        .get_ptr(
                            user_args_struct_ptr,
                            Type::Struct(user_args_struct_aggregate),
                            0,
                        )
                        .add_metadatum(context, span_md_idx),
                    |user_args_struct_ptr_val, (insert_idx, insert_val)| {
                        self.current_block
                            .ins(context)
                            .insert_value(
                                user_args_struct_ptr_val,
                                user_args_struct_aggregate,
                                insert_val,
                                vec![insert_idx as u64],
                            )
                            .add_metadatum(context, span_md_idx)
                    },
                );

                // NOTE: Here we're fetching the original stack pointer, cast to u64.
                self.current_block
                    .ins(context)
                    .get_ptr(user_args_struct_ptr, Type::Uint(64), 0)
                    .add_metadatum(context, span_md_idx)
            }
        };

        // Now handle the contract address and the selector. The contract address is just
        // as B256 while the selector is a [u8; 4] which we have to convert to a U64.
        let ra_struct_aggregate = Aggregate::new_struct(
            context,
            [Type::B256, Type::Uint(64), Type::Uint(64)].to_vec(),
        );

        let addr =
            self.compile_expression(context, md_mgr, *call_params.contract_address.clone())?;
        let mut ra_struct_val = Constant::get_undef(context, Type::Struct(ra_struct_aggregate))
            .add_metadatum(context, span_md_idx);

        // Insert the contract address
        ra_struct_val = self
            .current_block
            .ins(context)
            .insert_value(ra_struct_val, ra_struct_aggregate, addr, vec![0])
            .add_metadatum(context, span_md_idx);

        // Convert selector to U64 and then insert it
        let sel = call_params.func_selector;
        let sel_val = convert_literal_to_value(
            context,
            &Literal::U64(
                sel[3] as u64 + 256 * (sel[2] as u64 + 256 * (sel[1] as u64 + 256 * sel[0] as u64)),
            ),
        )
        .add_metadatum(context, span_md_idx);
        ra_struct_val = self
            .current_block
            .ins(context)
            .insert_value(ra_struct_val, ra_struct_aggregate, sel_val, vec![1])
            .add_metadatum(context, span_md_idx);

        // Insert the user args value.

        ra_struct_val = self
            .current_block
            .ins(context)
            .insert_value(ra_struct_val, ra_struct_aggregate, user_args_val, vec![2])
            .add_metadatum(context, span_md_idx);

        // Compile all other call parameters
        let coins = match contract_call_parameters
            .get(&constants::CONTRACT_CALL_COINS_PARAMETER_NAME.to_string())
        {
            Some(coins_expr) => self.compile_expression(context, md_mgr, coins_expr.clone())?,
            None => convert_literal_to_value(
                context,
                &Literal::U64(constants::CONTRACT_CALL_COINS_PARAMETER_DEFAULT_VALUE),
            )
            .add_metadatum(context, span_md_idx),
        };

        let asset_id = match contract_call_parameters
            .get(&constants::CONTRACT_CALL_ASSET_ID_PARAMETER_NAME.to_string())
        {
            Some(asset_id_expr) => {
                self.compile_expression(context, md_mgr, asset_id_expr.clone())?
            }
            None => convert_literal_to_value(
                context,
                &Literal::B256(constants::CONTRACT_CALL_ASSET_ID_PARAMETER_DEFAULT_VALUE),
            )
            .add_metadatum(context, span_md_idx),
        };

        let gas = match contract_call_parameters
            .get(&constants::CONTRACT_CALL_GAS_PARAMETER_NAME.to_string())
        {
            Some(gas_expr) => self.compile_expression(context, md_mgr, gas_expr.clone())?,
            None => self
                .current_block
                .ins(context)
                .read_register(sway_ir::Register::Cgas)
                .add_metadatum(context, span_md_idx),
        };

        let return_type = convert_resolved_typeid_no_span(context, &return_type)?;

        // Insert the contract_call instruction
        Ok(self
            .current_block
            .ins(context)
            .contract_call(
                return_type,
                ast_name.to_string(),
                ra_struct_val,
                coins,
                asset_id,
                gas,
            )
            .add_metadatum(context, span_md_idx))
    }

    #[allow(clippy::too_many_arguments)]
    fn compile_fn_call(
        &mut self,
        context: &mut Context,
        md_mgr: &mut MetadataManager,
        ast_args: Vec<(Ident, TypedExpression)>,
        callee: TypedFunctionDeclaration,
        self_state_idx: Option<StateIndex>,
        span_md_idx: Option<MetadataIndex>,
    ) -> Result<Value, CompileError> {
        // The compiler inlines everything very lazily.  Function calls include the body of the
        // callee (i.e., the callee_body arg above). Library functions are provided in an initial
        // namespace from Forc and when the parser builds the AST (or is it during type checking?)
        // these function bodies are embedded.
        //
        // Here we build little single-use instantiations of the callee and then call them.  Naming
        // is not yet absolute so we must ensure the function names are unique.
        //

        // Eventually we need to Do It Properly and inline into the AST only when necessary, and
        // compile the standard library to an actual module.

        // Get the callee from the cache if we've already compiled it.  We can't insert it with
        // .entry() since `compile_function()` returns a Result we need to handle.  The key to our
        // cache, to uniquely identify a function instance, is the span and the type IDs of any
        // args and type parameters.  It's using the Sway types rather than IR types, which would
        // be more accurate but also more fiddly.
        let fn_key = (
            callee.span(),
            callee.parameters.iter().map(|p| p.type_id).collect(),
            callee.type_parameters.iter().map(|tp| tp.type_id).collect(),
        );
        let new_callee = match self.recreated_fns.get(&fn_key).copied() {
            Some(func) => func,
            None => {
                let callee_fn_decl = TypedFunctionDeclaration {
                    type_parameters: Vec::new(),
                    name: Ident::new(Span::from_string(format!(
                        "{}_{}",
                        callee.name,
                        context.get_unique_id()
                    ))),
                    parameters: callee.parameters.clone(),
                    ..callee
                };
                let new_func =
                    compile_function(context, md_mgr, self.module, callee_fn_decl)?.unwrap();
                self.recreated_fns.insert(fn_key, new_func);
                new_func
            }
        };

        // Now actually call the new function.
        let args = ast_args
            .into_iter()
            .zip(callee.parameters.into_iter())
            .map(|((_, expr), param)| self.compile_fn_arg(context, md_mgr, &param, expr))
            .collect::<Result<Vec<Value>, CompileError>>()?;
        let state_idx_md_idx = match self_state_idx {
            Some(self_state_idx) => {
                md_mgr.storage_key_to_md(context, self_state_idx.to_usize() as u64)
            }
            None => None,
        };
        Ok(self
            .current_block
            .ins(context)
            .call(new_callee, &args)
            .add_metadatum(context, span_md_idx)
            .add_metadatum(context, state_idx_md_idx))
    }

    fn compile_fn_arg(
        &mut self,
        context: &mut Context,
        md_mgr: &mut MetadataManager,
        fn_param: &TypedFunctionParameter,
        ast_expr: TypedExpression,
    ) -> Result<Value, CompileError> {
        self.current_fn_param = Some(fn_param.clone());
        let ret = self.compile_expression(context, md_mgr, ast_expr);
        self.current_fn_param = None;
        ret
    }

    fn compile_if(
        &mut self,
        context: &mut Context,
        md_mgr: &mut MetadataManager,
        ast_condition: TypedExpression,
        ast_then: TypedExpression,
        ast_else: Option<Box<TypedExpression>>,
    ) -> Result<Value, CompileError> {
        // Compile the condition expression in the entry block.  Then save the current block so we
        // can jump to the true and false blocks after we've created them.
        let cond_span_md_idx = md_mgr.span_to_md(context, &ast_condition.span);
        let cond_value = self.compile_expression(context, md_mgr, ast_condition)?;
        let cond_block = self.current_block;

        // To keep the blocks in a nice order we create them only as we populate them.  It's
        // possible when compiling other expressions for the 'current' block to change, and it
        // should always be the block to which instructions are added.  So for the true and false
        // blocks we create them in turn, compile their contents and save the current block
        // afterwards.
        //
        // Then once they're both created we can add the conditional branch to them from the entry
        // block.
        //
        // Then we create the merge block and jump from the saved blocks to it, again to keep them
        // in a nice top-to-bottom order.  Perhaps there's a better way to order them, using
        // post-processing CFG analysis, but... meh.

        let true_block_begin = self.function.create_block(context, None);
        self.current_block = true_block_begin;
        let true_value = self.compile_expression(context, md_mgr, ast_then)?;
        let true_block_end = self.current_block;

        let false_block_begin = self.function.create_block(context, None);
        self.current_block = false_block_begin;
        let false_value = match ast_else {
            None => Constant::get_unit(context),
            Some(expr) => self.compile_expression(context, md_mgr, *expr)?,
        };
        let false_block_end = self.current_block;

        if !cond_block.is_terminated(context) {
            cond_block
                .ins(context)
                .conditional_branch(cond_value, true_block_begin, false_block_begin, None)
                .add_metadatum(context, cond_span_md_idx);
        }

        // If both the blocks are already terminated (by break, continue or return) then we don't
        // need a merge block and can finish here.
        if true_block_end.is_terminated(context) && false_block_end.is_terminated(context) {
            return Ok(Constant::get_unit(context));
        }

        let merge_block = self.function.create_block(context, None);
        if !true_block_end.is_terminated(context) {
            true_block_end
                .ins(context)
                .branch(merge_block, Some(true_value));
        }
        if !false_block_end.is_terminated(context) {
            false_block_end
                .ins(context)
                .branch(merge_block, Some(false_value));
        }

        self.current_block = merge_block;
        Ok(merge_block.get_phi(context))
    }

    fn compile_unsafe_downcast(
        &mut self,
        context: &mut Context,
        md_mgr: &mut MetadataManager,
        exp: Box<TypedExpression>,
        variant: TypedEnumVariant,
    ) -> Result<Value, CompileError> {
        // retrieve the aggregate info for the enum
        let enum_aggregate = match convert_resolved_typeid(context, &exp.return_type, &exp.span)? {
            Type::Struct(aggregate) => aggregate,
            _ => {
                return Err(CompileError::Internal(
                    "Enum type for `unsafe downcast` is not an enum.",
                    exp.span,
                ));
            }
        };
        // compile the expression to asm
        let compiled_value = self.compile_expression(context, md_mgr, *exp)?;
        // retrieve the value minus the tag
        Ok(self.current_block.ins(context).extract_value(
            compiled_value,
            enum_aggregate,
            vec![1, variant.tag as u64],
        ))
    }

    fn compile_enum_tag(
        &mut self,
        context: &mut Context,
        md_mgr: &mut MetadataManager,
        exp: Box<TypedExpression>,
    ) -> Result<Value, CompileError> {
        let tag_span_md_idx = md_mgr.span_to_md(context, &exp.span);
        let enum_aggregate = match convert_resolved_typeid(context, &exp.return_type, &exp.span)? {
            Type::Struct(aggregate) => aggregate,
            _ => {
                return Err(CompileError::Internal("Expected enum type here.", exp.span));
            }
        };
        let exp = self.compile_expression(context, md_mgr, *exp)?;
        Ok(self
            .current_block
            .ins(context)
            .extract_value(exp, enum_aggregate, vec![0])
            .add_metadatum(context, tag_span_md_idx))
    }

    fn compile_while_loop(
        &mut self,
        context: &mut Context,
        md_mgr: &mut MetadataManager,
        body: TypedCodeBlock,
        condition: TypedExpression,
        span_md_idx: Option<MetadataIndex>,
    ) -> Result<Value, CompileError> {
        // We're dancing around a bit here to make the blocks sit in the right order.  Ideally we
        // have the cond block, followed by the body block which may contain other blocks, and the
        // final block comes after any body block(s).

        // Jump to the while cond block.
        let cond_block = self.function.create_block(context, Some("while".into()));

        if !self.current_block.is_terminated(context) {
            self.current_block.ins(context).branch(cond_block, None);
        }

        // Fill in the body block now, jump unconditionally to the cond block at its end.
        let body_block = self
            .function
            .create_block(context, Some("while_body".into()));

        // Create the final block after we're finished with the body.
        let final_block = self
            .function
            .create_block(context, Some("end_while".into()));

        // Keep track of the previous blocks we have to jump to in case of a break or a continue.
        // This should be `None` if we're not in a loop already or the previous break or continue
        // destinations for the outer loop that contains the current loop.
        let prev_block_to_break_to = self.block_to_break_to;
        let prev_block_to_continue_to = self.block_to_continue_to;

        // Keep track of the current blocks to jump to in case of a break or continue.
        self.block_to_break_to = Some(final_block);
        self.block_to_continue_to = Some(cond_block);

        // Compile the body and a branch to the condition block if no branch is already present in
        // the body block
        self.current_block = body_block;
        self.compile_code_block(context, md_mgr, body)?;
        if !self.current_block.is_terminated(context) {
            self.current_block.ins(context).branch(cond_block, None);
        }

        // Restore the blocks to jump to now that we're done with the current loop
        self.block_to_break_to = prev_block_to_break_to;
        self.block_to_continue_to = prev_block_to_continue_to;

        // Add the conditional which jumps into the body or out to the final block.
        self.current_block = cond_block;
        let cond_value = self.compile_expression(context, md_mgr, condition)?;
        if !self.current_block.is_terminated(context) {
            self.current_block.ins(context).conditional_branch(
                cond_value,
                body_block,
                final_block,
                None,
            );
        }

        self.current_block = final_block;
        Ok(Constant::get_unit(context).add_metadatum(context, span_md_idx))
    }

    fn compile_var_expr(
        &mut self,
        context: &mut Context,
        name: &str,
        span_md_idx: Option<MetadataIndex>,
    ) -> Result<Value, CompileError> {
        // We need to check the symbol map first, in case locals are shadowing the args, other
        // locals or even constants.
        if let Some(ptr) = self
            .lexical_map
            .get(name)
            .and_then(|local_name| self.function.get_local_ptr(context, local_name))
        {
            let ptr_ty = *ptr.get_type(context);
            let ptr_val = self
                .current_block
                .ins(context)
                .get_ptr(ptr, ptr_ty, 0)
                .add_metadatum(context, span_md_idx);
            let fn_param = self.current_fn_param.as_ref();
            let is_ref_primitive = fn_param.is_some()
                && look_up_type_id(fn_param.unwrap().type_id).is_copy_type()
                && fn_param.unwrap().is_reference
                && fn_param.unwrap().is_mutable;
            Ok(if ptr.is_aggregate_ptr(context) || is_ref_primitive {
                ptr_val
            } else {
                self.current_block
                    .ins(context)
                    .load(ptr_val)
                    .add_metadatum(context, span_md_idx)
            })
        } else if let Some(val) = self.function.get_arg(context, name) {
            Ok(val)
        } else if let Some(const_val) = self.module.get_global_constant(context, name) {
            Ok(const_val)
        } else {
            Err(CompileError::InternalOwned(
                format!("Unable to resolve variable '{name}'."),
                Span::dummy(),
            ))
        }
    }

    fn compile_var_decl(
        &mut self,
        context: &mut Context,
        md_mgr: &mut MetadataManager,
        ast_var_decl: TypedVariableDeclaration,
        span_md_idx: Option<MetadataIndex>,
    ) -> Result<Value, CompileError> {
        let TypedVariableDeclaration {
            name,
            body,
            mutability,
            ..
        } = ast_var_decl;
        // Nothing to do for an abi cast declarations. The address specified in them is already
        // provided in each contract call node in the AST.
        if matches!(
            &resolve_type(body.return_type, &body.span).map_err(|ty_err| {
                CompileError::InternalOwned(format!("{:?}", ty_err), body.span.clone())
            })?,
            TypeInfo::ContractCaller { .. }
        ) {
            return Ok(Constant::get_unit(context).add_metadatum(context, span_md_idx));
        }

        // Grab these before we move body into compilation.
        let return_type = convert_resolved_typeid(context, &body.return_type, &body.span)?;

        // We must compile the RHS before checking for shadowing, as it will still be in the
        // previous scope.
        let init_val = self.compile_expression(context, md_mgr, body)?;
        let local_name = self.lexical_map.insert(name.as_str().to_owned());
        let ptr = self
            .function
            .new_local_ptr(
                context,
                local_name,
                return_type,
                mutability.is_mutable(),
                None,
            )
            .map_err(|ir_error| CompileError::InternalOwned(ir_error.to_string(), Span::dummy()))?;

        // We can have empty aggregates, especially arrays, which shouldn't be initialised, but
        // otherwise use a store.
        let ptr_ty = *ptr.get_type(context);
        if ir_type_size_in_bytes(context, &ptr_ty) > 0 {
            let ptr_val = self
                .current_block
                .ins(context)
                .get_ptr(ptr, ptr_ty, 0)
                .add_metadatum(context, span_md_idx);
            self.current_block
                .ins(context)
                .store(ptr_val, init_val)
                .add_metadatum(context, span_md_idx);
        }
        Ok(init_val)
    }

    fn compile_const_decl(
        &mut self,
        context: &mut Context,
        md_mgr: &mut MetadataManager,
        ast_const_decl: TypedConstantDeclaration,
        span_md_idx: Option<MetadataIndex>,
    ) -> Result<Value, CompileError> {
        // This is local to the function, so we add it to the locals, rather than the module
        // globals like other const decls.
        let TypedConstantDeclaration { name, value, .. } = ast_const_decl;
        let const_expr_val =
            compile_constant_expression(context, md_mgr, self.module, None, &value)?;
        let local_name = self.lexical_map.insert(name.as_str().to_owned());
        let return_type = convert_resolved_typeid(context, &value.return_type, &value.span)?;

        // We compile consts the same as vars are compiled. This is because ASM generation
        // cannot handle
        //    1. initializing aggregates
        //    2. get_ptr()
        // into the data section.
        let ptr = self
            .function
            .new_local_ptr(context, local_name, return_type, false, None)
            .map_err(|ir_error| CompileError::InternalOwned(ir_error.to_string(), Span::dummy()))?;

        // We can have empty aggregates, especially arrays, which shouldn't be initialised, but
        // otherwise use a store.
        let ptr_ty = *ptr.get_type(context);
        if ir_type_size_in_bytes(context, &ptr_ty) > 0 {
            let ptr_val = self
                .current_block
                .ins(context)
                .get_ptr(ptr, ptr_ty, 0)
                .add_metadatum(context, span_md_idx);
            self.current_block
                .ins(context)
                .store(ptr_val, const_expr_val)
                .add_metadatum(context, span_md_idx);
        }
        Ok(const_expr_val)
    }

    fn compile_reassignment(
        &mut self,
        context: &mut Context,
        md_mgr: &mut MetadataManager,
        ast_reassignment: TypedReassignment,
        span_md_idx: Option<MetadataIndex>,
    ) -> Result<Value, CompileError> {
        let name = self
            .lexical_map
            .get(ast_reassignment.lhs_base_name.as_str())
            .expect("All local symbols must be in the lexical symbol map.");

        // First look for a local ptr with the required name
        let val = match self.function.get_local_ptr(context, name) {
            Some(ptr) => {
                let ptr_ty = *ptr.get_type(context);
                self.current_block
                    .ins(context)
                    .get_ptr(ptr, ptr_ty, 0)
                    .add_metadatum(context, span_md_idx)
            }
            None => {
                // Now look for an argument with the required name
                self.function
                    .args_iter(context)
                    .find(|arg| &arg.0 == name)
                    .ok_or_else(|| {
                        CompileError::InternalOwned(
                            format!("variable not found: {name}"),
                            ast_reassignment.lhs_base_name.span(),
                        )
                    })?
                    .1
            }
        };

        let reassign_val = self.compile_expression(context, md_mgr, ast_reassignment.rhs)?;

        if ast_reassignment.lhs_indices.is_empty() {
            // A non-aggregate; use a `store`.
            self.current_block
                .ins(context)
                .store(val, reassign_val)
                .add_metadatum(context, span_md_idx);
        } else {
            // An aggregate.  Iterate over the field names from the left hand side and collect
            // field indices.  The struct type from the previous iteration is used to determine the
            // field type for the current iteration.
            let field_idcs = get_indices_for_struct_access(
                ast_reassignment.lhs_type,
                &ast_reassignment.lhs_indices,
            )?;

            let ty = match val.get_stripped_ptr_type(context).unwrap() {
                Type::Struct(aggregate) => aggregate,
                _otherwise => {
                    let spans = ast_reassignment
                        .lhs_indices
                        .iter()
                        .fold(ast_reassignment.lhs_base_name.span(), |acc, lhs| {
                            Span::join(acc, lhs.span())
                        });
                    return Err(CompileError::Internal(
                        "Reassignment with multiple accessors to non-aggregate.",
                        spans,
                    ));
                }
            };

            self.current_block
                .ins(context)
                .insert_value(val, ty, reassign_val, field_idcs)
                .add_metadatum(context, span_md_idx);
        }

        // This shouldn't really return a value, it doesn't make sense to return the `store` or
        // `insert_value` instruction, but we need to return something at this stage.
        Ok(reassign_val)
    }

    fn compile_storage_reassignment(
        &mut self,
        context: &mut Context,
        md_mgr: &mut MetadataManager,
        fields: &[TypeCheckedStorageReassignDescriptor],
        ix: &StateIndex,
        rhs: &TypedExpression,
        span_md_idx: Option<MetadataIndex>,
    ) -> Result<Value, CompileError> {
        // Compile the RHS into a value
        let rhs = self.compile_expression(context, md_mgr, rhs.clone())?;

        // Get the type of the access which can be a subfield
        let access_type = convert_resolved_typeid_no_span(
            context,
            &fields.last().expect("guaranteed by grammar").type_id,
        )?;

        // Get the list of indices used to access the storage field. This will be empty
        // if the storage field type is not a struct.
        let base_type = fields[0].type_id;
        let field_idcs = get_indices_for_struct_access(base_type, &fields[1..])?;

        // Do the actual work. This is a recursive function because we want to drill down
        // to store each primitive type in the storage field in its own storage slot.
        self.compile_storage_read_or_write(
            context,
            md_mgr,
            &StateAccessType::Write,
            ix,
            field_idcs,
            &access_type,
            &Some(rhs),
            span_md_idx,
        )
    }

    fn compile_array_expr(
        &mut self,
        context: &mut Context,
        md_mgr: &mut MetadataManager,
        contents: Vec<TypedExpression>,
        span_md_idx: Option<MetadataIndex>,
    ) -> Result<Value, CompileError> {
        let elem_type = if contents.is_empty() {
            // A zero length array is a pointer to nothing, which is still supported by Sway.
            // We're unable to get the type though it's irrelevant because it can't be indexed, so
            // we'll just use Unit.
            Type::Unit
        } else {
            convert_resolved_typeid_no_span(context, &contents[0].return_type)?
        };
        let aggregate = Aggregate::new_array(context, elem_type, contents.len() as u64);

        // Compile each element and insert it immediately.
        let array_value = Constant::get_undef(context, Type::Array(aggregate))
            .add_metadatum(context, span_md_idx);
        contents
            .into_iter()
            .enumerate()
            .fold(Ok(array_value), |array_value, (idx, elem_expr)| {
                // Result::flatten() is currently nightly only.
                match array_value {
                    Err(_) => array_value,
                    Ok(array_value) => {
                        let index_val = Constant::get_uint(context, 64, idx as u64)
                            .add_metadatum(context, span_md_idx);
                        self.compile_expression(context, md_mgr, elem_expr)
                            .map(|elem_value| {
                                self.current_block
                                    .ins(context)
                                    .insert_element(array_value, aggregate, elem_value, index_val)
                                    .add_metadatum(context, span_md_idx)
                            })
                    }
                }
            })
    }

    fn compile_array_index(
        &mut self,
        context: &mut Context,
        md_mgr: &mut MetadataManager,
        array_expr: TypedExpression,
        index_expr: TypedExpression,
        span_md_idx: Option<MetadataIndex>,
    ) -> Result<Value, CompileError> {
        let array_expr_span = array_expr.span.clone();
        let array_val = self.compile_expression(context, md_mgr, array_expr)?;
        let aggregate = match &context.values[array_val.0].value {
            ValueDatum::Instruction(instruction) => {
                instruction.get_aggregate(context).ok_or_else(|| {
                    CompileError::InternalOwned(format!(
                        "Unsupported instruction as array value for index expression. {instruction:?}"),
                        array_expr_span)
                })
            }
            ValueDatum::Argument(Type::Array(aggregate))
            | ValueDatum::Constant(Constant { ty : Type::Array(aggregate), ..}) => Ok (*aggregate),
            otherwise => Err(CompileError::InternalOwned(
                format!("Unsupported array value for index expression: {otherwise:?}"),
                array_expr_span,
            )),
        }?;

        // Check for out of bounds if we have a literal index.
        let (_, count) = context.aggregates[aggregate.0].array_type();
        if let TypedExpressionVariant::Literal(Literal::U64(index)) = index_expr.expression {
            if index >= *count {
                // XXX Here is a very specific case where we want to return an Error enum
                // specifically, if not an actual CompileError.  This should be a
                // CompileError::ArrayOutOfBounds, or at least converted to one.
                return Err(CompileError::ArrayOutOfBounds {
                    index,
                    count: *count,
                    span: index_expr.span,
                });
            }
        }

        let index_val = self.compile_expression(context, md_mgr, index_expr)?;

        Ok(self
            .current_block
            .ins(context)
            .extract_element(array_val, aggregate, index_val)
            .add_metadatum(context, span_md_idx))
    }

    fn compile_struct_expr(
        &mut self,
        context: &mut Context,
        md_mgr: &mut MetadataManager,
        fields: Vec<TypedStructExpressionField>,
        span_md_idx: Option<MetadataIndex>,
    ) -> Result<Value, CompileError> {
        // NOTE: This is a struct instantiation with initialisers for each field of a named struct.
        // We don't know the actual type of the struct, but the AST guarantees that the fields are
        // in the declared order (regardless of how they are initialised in source) so we can
        // create an aggregate with the field types to construct the struct value.

        // Compile each of the values for field initialisers, calculate their indices and also
        // gather their types with which to make an aggregate.
        let field_descrs = fields
            .into_iter()
            .enumerate()
            .map(|(insert_idx, struct_field)| {
                let field_ty = struct_field.value.return_type;
                self.compile_expression(context, md_mgr, struct_field.value)
                    .map(|insert_val| ((insert_val, insert_idx as u64), field_ty))
            })
            .collect::<Result<Vec<_>, CompileError>>()?;
        let (inserted_values_indices, field_types): (Vec<(Value, u64)>, Vec<TypeId>) =
            field_descrs.into_iter().unzip();

        // Start with a constant empty struct and then fill in the values.
        let aggregate = get_aggregate_for_types(context, &field_types)?;
        let agg_value = Constant::get_undef(context, Type::Struct(aggregate))
            .add_metadatum(context, span_md_idx);
        Ok(inserted_values_indices.into_iter().fold(
            agg_value,
            |agg_value, (insert_val, insert_idx)| {
                self.current_block
                    .ins(context)
                    .insert_value(agg_value, aggregate, insert_val, vec![insert_idx])
                    .add_metadatum(context, span_md_idx)
            },
        ))
    }

    fn compile_struct_field_expr(
        &mut self,
        context: &mut Context,
        md_mgr: &mut MetadataManager,
        ast_struct_expr: TypedExpression,
        struct_type_id: TypeId,
        ast_field: TypedStructField,
        span_md_idx: Option<MetadataIndex>,
    ) -> Result<Value, CompileError> {
        let ast_struct_expr_span = ast_struct_expr.span.clone();
        let struct_val = self.compile_expression(context, md_mgr, ast_struct_expr)?;
        let aggregate = match &context.values[struct_val.0].value {
            ValueDatum::Instruction(instruction) => {
                instruction.get_aggregate(context).ok_or_else(|| {
                    CompileError::InternalOwned(
                        format!(
                            "Unsupported instruction as struct value for \
                            field expression: {instruction:?}",
                        ),
                        ast_struct_expr_span,
                    )
                })
            }
            ValueDatum::Argument(Type::Struct(aggregate))
            | ValueDatum::Constant(Constant {
                ty: Type::Struct(aggregate),
                ..
            }) => Ok(*aggregate),
            otherwise => Err(CompileError::InternalOwned(
                format!("Unsupported struct value for field expression: {otherwise:?}",),
                ast_struct_expr_span,
            )),
        }?;

        let field_kind = ProjectionKind::StructField {
            name: ast_field.name.clone(),
        };
        let field_idx = match get_struct_name_field_index_and_type(struct_type_id, field_kind) {
            None => Err(CompileError::Internal(
                "Unknown struct in field expression.",
                ast_field.span,
            )),
            Some((struct_name, field_idx_and_type_opt)) => match field_idx_and_type_opt {
                None => Err(CompileError::InternalOwned(
                    format!(
                        "Unknown field name '{}' for struct '{struct_name}' in field expression.",
                        ast_field.name
                    ),
                    ast_field.span,
                )),
                Some((field_idx, _field_type)) => Ok(field_idx),
            },
        }?;

        Ok(self
            .current_block
            .ins(context)
            .extract_value(struct_val, aggregate, vec![field_idx])
            .add_metadatum(context, span_md_idx))
    }

    fn compile_enum_expr(
        &mut self,
        context: &mut Context,
        md_mgr: &mut MetadataManager,
        enum_decl: TypedEnumDeclaration,
        tag: usize,
        contents: Option<Box<TypedExpression>>,
    ) -> Result<Value, CompileError> {
        // XXX The enum instantiation AST node includes the full declaration.  If the enum was
        // declared in a different module then it seems for now there's no easy way to pre-analyse
        // it and add its type/aggregate to the context.  We can re-use them here if we recognise
        // the name, and if not add a new aggregate... OTOH the naming seems a little fragile and
        // we could potentially use the wrong aggregate with the same name, different module...
        // dunno.
        let span_md_idx = md_mgr.span_to_md(context, &enum_decl.span);
        let aggregate = create_enum_aggregate(context, enum_decl.variants)?;
        let tag_value =
            Constant::get_uint(context, 64, tag as u64).add_metadatum(context, span_md_idx);

        // Start with the undef and insert the tag.
        let agg_value = Constant::get_undef(context, Type::Struct(aggregate))
            .add_metadatum(context, span_md_idx);
        let agg_value = self
            .current_block
            .ins(context)
            .insert_value(agg_value, aggregate, tag_value, vec![0])
            .add_metadatum(context, span_md_idx);

        // If the struct representing the enum has only one field, then that field is basically the
        // tag and all the variants must have unit types, hence the absence of the union.
        // Therefore, there is no need for another `insert_value` instruction here.
        match &context.aggregates[aggregate.0] {
            AggregateContent::FieldTypes(field_tys) => {
                Ok(if field_tys.len() == 1 {
                    agg_value
                } else {
                    match contents {
                        None => agg_value,
                        Some(te) => {
                            // Insert the value too.
                            let contents_value = self.compile_expression(context, md_mgr, *te)?;
                            self.current_block
                                .ins(context)
                                .insert_value(agg_value, aggregate, contents_value, vec![1])
                                .add_metadatum(context, span_md_idx)
                        }
                    }
                })
            }
            _ => unreachable!("Wrong content for struct."),
        }
    }

    fn compile_tuple_expr(
        &mut self,
        context: &mut Context,
        md_mgr: &mut MetadataManager,
        fields: Vec<TypedExpression>,
        span_md_idx: Option<MetadataIndex>,
    ) -> Result<Value, CompileError> {
        if fields.is_empty() {
            // This is a Unit.  We're still debating whether Unit should just be an empty tuple in
            // the IR or not... it is a special case for now.
            Ok(Constant::get_unit(context).add_metadatum(context, span_md_idx))
        } else {
            let (init_values, init_types): (Vec<Value>, Vec<Type>) = fields
                .into_iter()
                .map(|field_expr| {
                    convert_resolved_typeid_no_span(context, &field_expr.return_type).and_then(
                        |init_type| {
                            self.compile_expression(context, md_mgr, field_expr)
                                .map(|init_value| (init_value, init_type))
                        },
                    )
                })
                .collect::<Result<Vec<_>, CompileError>>()?
                .into_iter()
                .unzip();

            let aggregate = Aggregate::new_struct(context, init_types);
            let agg_value = Constant::get_undef(context, Type::Struct(aggregate))
                .add_metadatum(context, span_md_idx);

            Ok(init_values.into_iter().enumerate().fold(
                agg_value,
                |agg_value, (insert_idx, insert_val)| {
                    self.current_block
                        .ins(context)
                        .insert_value(agg_value, aggregate, insert_val, vec![insert_idx as u64])
                        .add_metadatum(context, span_md_idx)
                },
            ))
        }
    }

    fn compile_tuple_elem_expr(
        &mut self,
        context: &mut Context,
        md_mgr: &mut MetadataManager,
        tuple: TypedExpression,
        tuple_type: TypeId,
        idx: usize,
        span: Span,
    ) -> Result<Value, CompileError> {
        let tuple_value = self.compile_expression(context, md_mgr, tuple)?;
        if let Type::Struct(aggregate) = convert_resolved_typeid(context, &tuple_type, &span)? {
            let span_md_idx = md_mgr.span_to_md(context, &span);
            Ok(self
                .current_block
                .ins(context)
                .extract_value(tuple_value, aggregate, vec![idx as u64])
                .add_metadatum(context, span_md_idx))
        } else {
            Err(CompileError::Internal(
                "Invalid (non-aggregate?) tuple type for TupleElemAccess.",
                span,
            ))
        }
    }

    fn compile_storage_access(
        &mut self,
        context: &mut Context,
        md_mgr: &mut MetadataManager,
        fields: &[TypeCheckedStorageAccessDescriptor],
        ix: &StateIndex,
        span_md_idx: Option<MetadataIndex>,
    ) -> Result<Value, CompileError> {
        // Get the type of the access which can be a subfield
        let access_type = convert_resolved_typeid_no_span(
            context,
            &fields.last().expect("guaranteed by grammar").type_id,
        )?;

        // Get the list of indices used to access the storage field. This will be empty
        // if the storage field type is not a struct.
        // FIXME: shouldn't have to extract the first field like this.
        let base_type = fields[0].type_id;
        let field_idcs = get_indices_for_struct_access(base_type, &fields[1..])?;

        // Do the actual work. This is a recursive function because we want to drill down
        // to load each primitive type in the storage field in its own storage slot.
        self.compile_storage_read_or_write(
            context,
            md_mgr,
            &StateAccessType::Read,
            ix,
            field_idcs,
            &access_type,
            &None,
            span_md_idx,
        )
    }

    #[allow(clippy::too_many_arguments)]
    fn compile_asm_expr(
        &mut self,
        context: &mut Context,
        md_mgr: &mut MetadataManager,
        registers: Vec<TypedAsmRegisterDeclaration>,
        body: Vec<AsmOp>,
        return_type: TypeId,
        returns: Option<(AsmRegister, Span)>,
        whole_block_span_md_idx: Option<MetadataIndex>,
    ) -> Result<Value, CompileError> {
        let registers = registers
            .into_iter()
            .map(
                |TypedAsmRegisterDeclaration {
                     initializer, name, ..
                 }| {
                    // Take the optional initialiser, map it to an Option<Result<Value>>,
                    // transpose that to Result<Option<Value>> and map that to an AsmArg.
                    initializer
                        .map(|init_expr| self.compile_expression(context, md_mgr, init_expr))
                        .transpose()
                        .map(|init| AsmArg {
                            name,
                            initializer: init,
                        })
                },
            )
            .collect::<Result<Vec<AsmArg>, CompileError>>()?;
        let body = body
            .into_iter()
            .map(
                |AsmOp {
                     op_name,
                     op_args,
                     immediate,
                     span,
                 }| AsmInstruction {
                    name: op_name,
                    args: op_args,
                    immediate,
                    metadata: md_mgr.span_to_md(context, &span),
                },
            )
            .collect();
        let returns = returns
            .as_ref()
            .map(|(_, asm_reg_span)| Ident::new(asm_reg_span.clone()));
        let return_type = convert_resolved_typeid_no_span(context, &return_type)?;
        Ok(self
            .current_block
            .ins(context)
            .asm_block(registers, body, return_type, returns)
            .add_metadatum(context, whole_block_span_md_idx))
    }

    #[allow(clippy::too_many_arguments)]
    fn compile_storage_read_or_write(
        &mut self,
        context: &mut Context,
        md_mgr: &mut MetadataManager,
        access_type: &StateAccessType,
        ix: &StateIndex,
        indices: Vec<u64>,
        r#type: &Type,
        rhs: &Option<Value>,
        span_md_idx: Option<MetadataIndex>,
    ) -> Result<Value, CompileError> {
        match r#type {
            Type::Struct(aggregate) => {
                let mut struct_val = Constant::get_undef(context, Type::Struct(*aggregate))
                    .add_metadatum(context, span_md_idx);

                let fields = context.aggregates[aggregate.0].field_types().clone();
                for (field_idx, field_type) in fields.into_iter().enumerate() {
                    let field_idx = field_idx as u64;

                    // Recurse. The base case is for primitive types that fit in a single storage slot.
                    let mut new_indices = indices.clone();
                    new_indices.push(field_idx);

                    match access_type {
                        StateAccessType::Read => {
                            let val_to_insert = self.compile_storage_read_or_write(
                                context,
                                md_mgr,
                                access_type,
                                ix,
                                new_indices,
                                &field_type,
                                rhs,
                                span_md_idx,
                            )?;

                            //  Insert the loaded value to the aggregate at the given index
                            struct_val = self
                                .current_block
                                .ins(context)
                                .insert_value(
                                    struct_val,
                                    *aggregate,
                                    val_to_insert,
                                    vec![field_idx],
                                )
                                .add_metadatum(context, span_md_idx);
                        }
                        StateAccessType::Write => {
                            // Extract the value from the aggregate at the given index
                            let rhs = self
                                .current_block
                                .ins(context)
                                .extract_value(
                                    rhs.expect("expecting a rhs for write"),
                                    *aggregate,
                                    vec![field_idx],
                                )
                                .add_metadatum(context, span_md_idx);

                            self.compile_storage_read_or_write(
                                context,
                                md_mgr,
                                access_type,
                                ix,
                                new_indices,
                                &field_type,
                                &Some(rhs),
                                span_md_idx,
                            )?;
                        }
                    }
                }
                Ok(struct_val)
            }
            _ => {
                let storage_key = get_storage_key(ix, &indices);

                // New name for the key
                let mut key_name = format!("{}{}", "key_for_", ix.to_usize());
                for ix in &indices {
                    key_name = format!("{}_{}", key_name, ix);
                }
                let alias_key_name = self.lexical_map.insert(key_name.as_str().to_owned());

                // Local pointer for the key
                let key_ptr = self
                    .function
                    .new_local_ptr(context, alias_key_name, Type::B256, true, None)
                    .map_err(|ir_error| {
                        CompileError::InternalOwned(ir_error.to_string(), Span::dummy())
                    })?;

                // Const value for the key from the hash
                let const_key =
                    convert_literal_to_value(context, &Literal::B256(storage_key.into()))
                        .add_metadatum(context, span_md_idx);

                // Convert the key pointer to a value using get_ptr
                let key_ptr_ty = *key_ptr.get_type(context);
                let mut key_ptr_val = self
                    .current_block
                    .ins(context)
                    .get_ptr(key_ptr, key_ptr_ty, 0)
                    .add_metadatum(context, span_md_idx);

                // Store the const hash value to the key pointer value
                self.current_block
                    .ins(context)
                    .store(key_ptr_val, const_key)
                    .add_metadatum(context, span_md_idx);

                match r#type {
                    Type::Array(_) => Err(CompileError::Internal(
                        "Arrays in storage have not been implemented yet.",
                        Span::dummy(),
                    )),
                    Type::Pointer(_) => Err(CompileError::Internal(
                        "Pointers in storage have not been implemented yet.",
                        Span::dummy(),
                    )),
                    Type::B256 => self.compile_b256_storage(
                        context,
                        access_type,
                        ix,
                        &indices,
                        &key_ptr_val,
                        r#type,
                        rhs,
                        span_md_idx,
                    ),
                    Type::Bool | Type::Uint(_) => self.compile_uint_or_bool_storage(
                        context,
                        access_type,
                        &key_ptr_val,
                        r#type,
                        rhs,
                        span_md_idx,
                    ),
                    Type::String(_) | Type::Union(_) => self.compile_union_or_string_storage(
                        context,
                        access_type,
                        ix,
                        &indices,
                        &mut key_ptr_val,
                        &key_ptr,
                        &storage_key,
                        r#type,
                        rhs,
                        span_md_idx,
                    ),
                    Type::Struct(_) => unreachable!("structs are already handled!"),
                    Type::Unit => {
                        Ok(Constant::get_unit(context).add_metadatum(context, span_md_idx))
                    }
                }
            }
        }
    }

    fn compile_uint_or_bool_storage(
        &mut self,
        context: &mut Context,
        access_type: &StateAccessType,
        key_ptr_val: &Value,
        r#type: &Type,
        rhs: &Option<Value>,
        span_md_idx: Option<MetadataIndex>,
    ) -> Result<Value, CompileError> {
        Ok(match access_type {
            StateAccessType::Read => {
                // `state_load_word` always returns a `u64`. Cast the result back
                // to the right type before returning
                let load_val = self
                    .current_block
                    .ins(context)
                    .state_load_word(*key_ptr_val)
                    .add_metadatum(context, span_md_idx);
                self.current_block
                    .ins(context)
                    .bitcast(load_val, *r#type)
                    .add_metadatum(context, span_md_idx)
            }
            StateAccessType::Write => {
                // `state_store_word` requires a `u64`. Cast the value to store to
                // `u64` first before actually storing.
                let rhs_u64 = self
                    .current_block
                    .ins(context)
                    .bitcast(rhs.expect("expecting a rhs for write"), Type::Uint(64))
                    .add_metadatum(context, span_md_idx);
                self.current_block
                    .ins(context)
                    .state_store_word(rhs_u64, *key_ptr_val)
                    .add_metadatum(context, span_md_idx);
                rhs.expect("expecting a rhs for write")
            }
        })
    }

    #[allow(clippy::too_many_arguments)]
    fn compile_b256_storage(
        &mut self,
        context: &mut Context,
        access_type: &StateAccessType,
        ix: &StateIndex,
        indices: &Vec<u64>,
        key_ptr_val: &Value,
        r#type: &Type,
        rhs: &Option<Value>,
        span_md_idx: Option<MetadataIndex>,
    ) -> Result<Value, CompileError> {
        // B256 requires 4 words. Use state_load_quad_word/state_store_quad_word
        // First, create a name for the value to load from or store to
        let mut value_name = format!("{}{}", "val_for_", ix.to_usize());
        for ix in indices {
            value_name = format!("{}_{}", value_name, ix);
        }
        let alias_value_name = self.lexical_map.insert(value_name.as_str().to_owned());

        // Local pointer to hold the B256
        let value_ptr = self
            .function
            .new_local_ptr(context, alias_value_name, *r#type, true, None)
            .map_err(|ir_error| CompileError::InternalOwned(ir_error.to_string(), Span::dummy()))?;

        // Convert the local pointer created to a value using get_ptr
        let value_ptr_val = self
            .current_block
            .ins(context)
            .get_ptr(value_ptr, *r#type, 0)
            .add_metadatum(context, span_md_idx);

        match access_type {
            StateAccessType::Read => {
                self.current_block
                    .ins(context)
                    .state_load_quad_word(value_ptr_val, *key_ptr_val)
                    .add_metadatum(context, span_md_idx);
                Ok(value_ptr_val)
            }
            StateAccessType::Write => {
                // Store the value to the local pointer created for rhs
                self.current_block
                    .ins(context)
                    .store(value_ptr_val, rhs.expect("expecting a rhs for write"))
                    .add_metadatum(context, span_md_idx);

                // Finally, just call state_load_quad_word/state_store_quad_word
                self.current_block
                    .ins(context)
                    .state_store_quad_word(value_ptr_val, *key_ptr_val)
                    .add_metadatum(context, span_md_idx);
                Ok(rhs.expect("expecting a rhs for write"))
            }
        }
    }

    #[allow(clippy::too_many_arguments)]
    fn compile_union_or_string_storage(
        &mut self,
        context: &mut Context,
        access_type: &StateAccessType,
        ix: &StateIndex,
        indices: &[u64],
        key_ptr_val: &mut Value,
        key_ptr: &Pointer,
        storage_key: &fuel_types::Bytes32,
        r#type: &Type,
        rhs: &Option<Value>,
        span_md_idx: Option<MetadataIndex>,
    ) -> Result<Value, CompileError> {
        // Use state_load_quad_word/state_store_quad_word as many times as needed
        // using sequential keys

        // First, create a name for the value to load from or store to
        let value_name = format!(
            "val_for_{}{}",
            ix.to_usize(),
            indices
                .iter()
                .map(|idx| format!("_{idx}"))
                .collect::<Vec<_>>()
                .join("")
        );
        let alias_value_name = self.lexical_map.insert(value_name);

        // Create an array of `b256` that will hold the value to store into storage
        // or the value loaded from storage. The array has to fit the whole type.
        let number_of_elements = (ir_type_size_in_bytes(context, r#type) + 31) / 32;
        let b256_array_type = Type::Array(Aggregate::new_array(
            context,
            Type::B256,
            number_of_elements,
        ));

        // Local pointer to hold the array of b256s
        let value_ptr = self
            .function
            .new_local_ptr(context, alias_value_name, b256_array_type, true, None)
            .map_err(|ir_error| CompileError::InternalOwned(ir_error.to_string(), Span::dummy()))?;

        // Convert the local pointer created to a value of the original type using
        // get_ptr.
        let value_ptr_val = self
            .current_block
            .ins(context)
            .get_ptr(value_ptr, *r#type, 0)
            .add_metadatum(context, span_md_idx);

        if rhs.is_some() {
            // Store the value to the local pointer created for rhs
            self.current_block
                .ins(context)
                .store(value_ptr_val, rhs.expect("expecting a rhs for write"))
                .add_metadatum(context, span_md_idx);
        }

        for array_index in 0..number_of_elements {
            if array_index > 0 {
                // Prepare key for the next iteration but not for array index 0
                // because the first key was generated earlier.
                // Const value for the key from the initial hash + array_index
                let const_key = convert_literal_to_value(
                    context,
                    &Literal::B256(*add_to_b256(*storage_key, array_index)),
                )
                .add_metadatum(context, span_md_idx);

                // Convert the key pointer to a value using get_ptr
                let key_ptr_ty = *key_ptr.get_type(context);
                *key_ptr_val = self
                    .current_block
                    .ins(context)
                    .get_ptr(*key_ptr, key_ptr_ty, 0)
                    .add_metadatum(context, span_md_idx);

                // Store the const hash value to the key pointer value
                self.current_block
                    .ins(context)
                    .store(*key_ptr_val, const_key)
                    .add_metadatum(context, span_md_idx);
            }

            // Get the b256 from the array at index iter
            let value_ptr_val_b256 = self
                .current_block
                .ins(context)
                .get_ptr(value_ptr, Type::B256, array_index)
                .add_metadatum(context, span_md_idx);

            match access_type {
                StateAccessType::Read => {
                    self.current_block
                        .ins(context)
                        .state_load_quad_word(value_ptr_val_b256, *key_ptr_val)
                        .add_metadatum(context, span_md_idx);
                }
                StateAccessType::Write => {
                    // Finally, just call state_load_quad_word/state_store_quad_word
                    self.current_block
                        .ins(context)
                        .state_store_quad_word(value_ptr_val_b256, *key_ptr_val)
                        .add_metadatum(context, span_md_idx);
                }
            }
        }

        Ok(match access_type {
            StateAccessType::Read => value_ptr_val,
            StateAccessType::Write => rhs.expect("expecting a rhs for write"),
        })
    }
}<|MERGE_RESOLUTION|>--- conflicted
+++ resolved
@@ -15,11 +15,7 @@
     metadata::MetadataManager,
     parse_tree::{AsmOp, AsmRegister, LazyOp, Literal},
     semantic_analysis::*,
-<<<<<<< HEAD
-    type_system::{resolve_type, IntegerBits, TypeId, TypeInfo},
-=======
-    type_system::{look_up_type_id, resolve_type, TypeId, TypeInfo},
->>>>>>> 58eeb6b9
+    type_system::{look_up_type_id, resolve_type, IntegerBits, TypeId, TypeInfo},
 };
 use sway_ast::intrinsics::Intrinsic;
 use sway_ir::{Context, *};
