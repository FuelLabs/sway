use super::{
    compile::compile_function,
    convert::*,
    lexical_map::LexicalMap,
    storage::{add_to_b256, get_storage_key},
    types::*,
};
use crate::{
    asm_generation::from_ir::ir_type_size_in_bytes,
    constants,
    declaration_engine::declaration_engine,
    error::{CompileError, Hint},
    ir_generation::const_eval::{
        compile_constant_expression, compile_constant_expression_to_constant,
    },
    metadata::MetadataManager,
    parse_tree::{AsmOp, AsmRegister, LazyOp, Literal},
    semantic_analysis::*,
    type_system::{look_up_type_id, resolve_type, IntegerBits, TypeId, TypeInfo},
};
use sway_ast::intrinsics::Intrinsic;
use sway_ir::{Context, *};
use sway_types::{
    ident::Ident,
    span::{Span, Spanned},
    state::StateIndex,
};

use std::collections::HashMap;

pub(super) struct FnCompiler {
    module: Module,
    pub(super) function: Function,
    pub(super) current_block: Block,
    pub(super) block_to_break_to: Option<Block>,
    pub(super) block_to_continue_to: Option<Block>,
    pub(super) current_fn_param: Option<TypedFunctionParameter>,
    lexical_map: LexicalMap,
    recreated_fns: HashMap<(Span, Vec<TypeId>, Vec<TypeId>), Function>,
}

impl FnCompiler {
    pub(super) fn new(context: &mut Context, module: Module, function: Function) -> Self {
        let lexical_map = LexicalMap::from_iter(
            function
                .args_iter(context)
                .map(|(name, _value)| name.clone()),
        );
        FnCompiler {
            module,
            function,
            current_block: function.get_entry_block(context),
            block_to_break_to: None,
            block_to_continue_to: None,
            lexical_map,
            recreated_fns: HashMap::new(),
            current_fn_param: None,
        }
    }

    fn compile_with_new_scope<F, T>(&mut self, inner: F) -> Result<T, CompileError>
    where
        F: FnOnce(&mut FnCompiler) -> Result<T, CompileError>,
    {
        self.lexical_map.enter_scope();
        let result = inner(self);
        self.lexical_map.leave_scope();
        result
    }

    pub(super) fn compile_code_block(
        &mut self,
        context: &mut Context,
        md_mgr: &mut MetadataManager,
        ast_block: TypedCodeBlock,
    ) -> Result<Value, CompileError> {
        self.compile_with_new_scope(|fn_compiler| {
            fn_compiler.compile_code_block_inner(context, md_mgr, ast_block)
        })
    }

    fn compile_code_block_inner(
        &mut self,
        context: &mut Context,
        md_mgr: &mut MetadataManager,
        ast_block: TypedCodeBlock,
    ) -> Result<Value, CompileError> {
        self.lexical_map.enter_scope();

        let mut ast_nodes = ast_block.contents.into_iter();
        let value_res = loop {
            let ast_node = match ast_nodes.next() {
                Some(ast_node) => ast_node,
                None => break Ok(Constant::get_unit(context)),
            };
            match self.compile_ast_node(context, md_mgr, ast_node) {
                Ok(Some(val)) => break Ok(val),
                Ok(None) => (),
                Err(err) => break Err(err),
            }
        };

        self.lexical_map.leave_scope();
        value_res
    }

    fn compile_ast_node(
        &mut self,
        context: &mut Context,
        md_mgr: &mut MetadataManager,
        ast_node: TypedAstNode,
    ) -> Result<Option<Value>, CompileError> {
        let span_md_idx = md_mgr.span_to_md(context, &ast_node.span);
        match ast_node.content {
<<<<<<< HEAD
            TypedAstNodeContent::Declaration(td) => match td {
                TypedDeclaration::VariableDeclaration(tvd) => {
                    self.compile_var_decl(context, md_mgr, tvd, span_md_idx)
                }
                TypedDeclaration::ConstantDeclaration(tcd) => {
=======
            TypedAstNodeContent::ReturnStatement(trs) => {
                let val = self.compile_return_statement(context, md_mgr, trs.expr)?;
                Ok(Some(val))
            }
            TypedAstNodeContent::Declaration(td) => match td {
                TypedDeclaration::VariableDeclaration(tvd) => {
                    self.compile_var_decl(context, md_mgr, *tvd, span_md_idx)
                }
                TypedDeclaration::ConstantDeclaration(decl_id) => {
                    let tcd = declaration_engine::de_get_constant(decl_id, &ast_node.span)?;
>>>>>>> c3d3273a
                    self.compile_const_decl(context, md_mgr, tcd, span_md_idx)?;
                    Ok(None)
                }
                TypedDeclaration::FunctionDeclaration(_) => {
                    Err(CompileError::UnexpectedDeclaration {
                        decl_type: "function",
                        span: ast_node.span,
                    })
                }
                TypedDeclaration::TraitDeclaration(_) => Err(CompileError::UnexpectedDeclaration {
                    decl_type: "trait",
                    span: ast_node.span,
                }),
                TypedDeclaration::StructDeclaration(_) => {
                    Err(CompileError::UnexpectedDeclaration {
                        decl_type: "struct",
                        span: ast_node.span,
                    })
                }
<<<<<<< HEAD
                TypedDeclaration::EnumDeclaration(ted) => {
                    create_enum_aggregate(context, ted.variants).map(|_| ())?;
                    Ok(None)
                }
                TypedDeclaration::ImplTrait(TypedImplTrait { .. }) => {
=======
                TypedDeclaration::EnumDeclaration(decl_id) => {
                    let ted = declaration_engine::de_get_enum(decl_id, &ast_node.span)?;
                    create_enum_aggregate(context, ted.variants).map(|_| ())?;
                    Ok(None)
                }
                TypedDeclaration::ImplTrait(_) => {
>>>>>>> c3d3273a
                    // XXX What if we ignore the trait implementation???  Potentially since
                    // we currently inline everything and below we 'recreate' the functions
                    // lazily as they are called, nothing needs to be done here.  BUT!
                    // This is obviously not really correct, and eventually we want to
                    // compile and then call these properly.
                    Ok(None)
                }
                TypedDeclaration::AbiDeclaration(_) => Err(CompileError::UnexpectedDeclaration {
                    decl_type: "abi",
                    span: ast_node.span,
                }),
                TypedDeclaration::GenericTypeForFunctionScope { .. } => {
                    Err(CompileError::UnexpectedDeclaration {
                        decl_type: "abi",
                        span: ast_node.span,
                    })
                }
                TypedDeclaration::ErrorRecovery { .. } => {
                    Err(CompileError::UnexpectedDeclaration {
                        decl_type: "error recovery",
                        span: ast_node.span,
                    })
                }
                TypedDeclaration::StorageDeclaration(_) => {
                    Err(CompileError::UnexpectedDeclaration {
                        decl_type: "storage",
                        span: ast_node.span,
                    })
                }
            },
            TypedAstNodeContent::Expression(te) => {
                // An expression with an ignored return value... I assume.
                let value = self.compile_expression(context, md_mgr, te)?;
                if value.is_diverging(context) {
                    Ok(Some(value))
                } else {
                    Ok(None)
                }
            }
            TypedAstNodeContent::ImplicitReturnExpression(te) => {
                let value = self.compile_expression(context, md_mgr, te)?;
                Ok(Some(value))
            }
            // a side effect can be () because it just impacts the type system/namespacing.
            // There should be no new IR generated.
            TypedAstNodeContent::SideEffect => Ok(None),
        }
    }

    fn compile_expression(
        &mut self,
        context: &mut Context,
        md_mgr: &mut MetadataManager,
        ast_expr: TypedExpression,
    ) -> Result<Value, CompileError> {
        let span_md_idx = md_mgr.span_to_md(context, &ast_expr.span);
        match ast_expr.expression {
            TypedExpressionVariant::Literal(l) => {
                Ok(convert_literal_to_value(context, &l).add_metadatum(context, span_md_idx))
            }
            TypedExpressionVariant::FunctionApplication {
                call_path: name,
                contract_call_params,
                arguments,
                function_decl,
                self_state_idx,
                selector,
            } => {
                if let Some(metadata) = selector {
                    self.compile_contract_call(
                        context,
                        md_mgr,
                        &metadata,
                        &contract_call_params,
                        name.suffix.as_str(),
                        arguments,
                        ast_expr.return_type,
                        span_md_idx,
                    )
                } else {
                    self.compile_fn_call(
                        context,
                        md_mgr,
                        arguments,
                        function_decl,
                        self_state_idx,
                        span_md_idx,
                    )
                }
            }
            TypedExpressionVariant::LazyOperator { op, lhs, rhs } => {
                self.compile_lazy_op(context, md_mgr, op, *lhs, *rhs, span_md_idx)
            }
            TypedExpressionVariant::VariableExpression { name, .. } => {
                self.compile_var_expr(context, name.as_str(), span_md_idx)
            }
            TypedExpressionVariant::Array { contents } => {
                self.compile_array_expr(context, md_mgr, contents, span_md_idx)
            }
            TypedExpressionVariant::ArrayIndex { prefix, index } => {
                self.compile_array_index(context, md_mgr, *prefix, *index, span_md_idx)
            }
            TypedExpressionVariant::StructExpression { fields, .. } => {
                self.compile_struct_expr(context, md_mgr, fields, span_md_idx)
            }
            TypedExpressionVariant::CodeBlock(cb) => self.compile_code_block(context, md_mgr, cb),
            TypedExpressionVariant::FunctionParameter => Err(CompileError::Internal(
                "Unexpected function parameter declaration.",
                ast_expr.span,
            )),
            TypedExpressionVariant::IfExp {
                condition,
                then,
                r#else,
            } => self.compile_if(context, md_mgr, *condition, *then, r#else),
            TypedExpressionVariant::AsmExpression {
                registers,
                body,
                returns,
                whole_block_span,
            } => {
                let span_md_idx = md_mgr.span_to_md(context, &whole_block_span);
                self.compile_asm_expr(
                    context,
                    md_mgr,
                    registers,
                    body,
                    ast_expr.return_type,
                    returns,
                    span_md_idx,
                )
            }
            TypedExpressionVariant::StructFieldAccess {
                prefix,
                field_to_access,
                resolved_type_of_parent,
                ..
            } => {
                let span_md_idx = md_mgr.span_to_md(context, &field_to_access.span);
                self.compile_struct_field_expr(
                    context,
                    md_mgr,
                    *prefix,
                    resolved_type_of_parent,
                    field_to_access,
                    span_md_idx,
                )
            }
            TypedExpressionVariant::EnumInstantiation {
                enum_decl,
                tag,
                contents,
                ..
            } => self.compile_enum_expr(context, md_mgr, enum_decl, tag, contents),
            TypedExpressionVariant::Tuple { fields } => {
                self.compile_tuple_expr(context, md_mgr, fields, span_md_idx)
            }
            TypedExpressionVariant::TupleElemAccess {
                prefix,
                elem_to_access_num: idx,
                elem_to_access_span: span,
                resolved_type_of_parent: tuple_type,
            } => self.compile_tuple_elem_expr(context, md_mgr, *prefix, tuple_type, idx, span),
            TypedExpressionVariant::AbiCast { span, .. } => {
                let span_md_idx = md_mgr.span_to_md(context, &span);
                Ok(Constant::get_unit(context).add_metadatum(context, span_md_idx))
            }
            TypedExpressionVariant::StorageAccess(access) => {
                let span_md_idx = md_mgr.span_to_md(context, &access.span());
                self.compile_storage_access(
                    context,
                    md_mgr,
                    &access.fields,
                    &access.ix,
                    span_md_idx,
                )
            }
            TypedExpressionVariant::IntrinsicFunction(kind) => {
                self.compile_intrinsic_function(context, md_mgr, kind, ast_expr.span)
            }
            TypedExpressionVariant::AbiName(_) => {
                Ok(Value::new_constant(context, Constant::new_unit()))
            }
            TypedExpressionVariant::UnsafeDowncast { exp, variant } => {
                self.compile_unsafe_downcast(context, md_mgr, exp, variant)
            }
            TypedExpressionVariant::EnumTag { exp } => self.compile_enum_tag(context, md_mgr, exp),
            TypedExpressionVariant::WhileLoop { body, condition } => {
                self.compile_while_loop(context, md_mgr, body, *condition, span_md_idx)
            }
            TypedExpressionVariant::Break => {
                match self.block_to_break_to {
                    // If `self.block_to_break_to` is not None, then it has been set inside
                    // a loop and the use of `break` here is legal, so create a branch
                    // instruction. Error out otherwise.
                    Some(block_to_break_to) => Ok(self
                        .current_block
                        .ins(context)
                        .branch(block_to_break_to, None)),
                    None => Err(CompileError::BreakOutsideLoop {
                        span: ast_expr.span,
                    }),
                }
            }
            TypedExpressionVariant::Continue { .. } => match self.block_to_continue_to {
                // If `self.block_to_continue_to` is not None, then it has been set inside
                // a loop and the use of `continue` here is legal, so create a branch
                // instruction. Error out otherwise.
                Some(block_to_continue_to) => Ok(self
                    .current_block
                    .ins(context)
                    .branch(block_to_continue_to, None)),
                None => Err(CompileError::ContinueOutsideLoop {
                    span: ast_expr.span,
                }),
            },
            TypedExpressionVariant::Reassignment(reassignment) => {
                self.compile_reassignment(context, md_mgr, *reassignment, span_md_idx)
            }
            TypedExpressionVariant::StorageReassignment(storage_reassignment) => self
                .compile_storage_reassignment(
                    context,
                    md_mgr,
                    &storage_reassignment.fields,
                    &storage_reassignment.ix,
                    &storage_reassignment.rhs,
                    span_md_idx,
                ),
            TypedExpressionVariant::Return(stmt) => {
                self.compile_return_statement(context, md_mgr, stmt.expr)
            }
        }
    }

    fn compile_intrinsic_function(
        &mut self,
        context: &mut Context,
        md_mgr: &mut MetadataManager,
        TypedIntrinsicFunctionKind {
            kind,
            arguments,
            type_arguments,
            span: _,
        }: TypedIntrinsicFunctionKind,
        span: Span,
    ) -> Result<Value, CompileError> {
        fn store_key_in_local_mem(
            compiler: &mut FnCompiler,
            context: &mut Context,
            value: Value,
            span_md_idx: Option<MetadataIndex>,
        ) -> Result<Value, CompileError> {
            // New name for the key
            let key_name = "key_for_storage".to_string();
            let alias_key_name = compiler.lexical_map.insert(key_name.as_str().to_owned());

            // Local pointer for the key
            let key_ptr = compiler
                .function
                .new_local_ptr(context, alias_key_name, Type::B256, true, None)
                .map_err(|ir_error| {
                    CompileError::InternalOwned(ir_error.to_string(), Span::dummy())
                })?;

            // Convert the key pointer to a value using get_ptr
            let key_ptr_ty = *key_ptr.get_type(context);
            let key_ptr_val = compiler
                .current_block
                .ins(context)
                .get_ptr(key_ptr, key_ptr_ty, 0)
                .add_metadatum(context, span_md_idx);

            // Store the value to the key pointer value
            compiler
                .current_block
                .ins(context)
                .store(key_ptr_val, value)
                .add_metadatum(context, span_md_idx);
            Ok(key_ptr_val)
        }

        // We safely index into arguments and type_arguments arrays below
        // because the type-checker ensures that the arguments are all there.
        match kind {
            Intrinsic::SizeOfVal => {
                let exp = arguments[0].clone();
                // Compile the expression in case of side-effects but ignore its value.
                let ir_type = convert_resolved_typeid(context, &exp.return_type, &exp.span)?;
                self.compile_expression(context, md_mgr, exp)?;
                Ok(Constant::get_uint(
                    context,
                    64,
                    ir_type_size_in_bytes(context, &ir_type),
                ))
            }
            Intrinsic::SizeOfType => {
                let targ = type_arguments[0].clone();
                let ir_type = convert_resolved_typeid(context, &targ.type_id, &targ.span)?;
                Ok(Constant::get_uint(
                    context,
                    64,
                    ir_type_size_in_bytes(context, &ir_type),
                ))
            }
            Intrinsic::IsReferenceType => {
                let targ = type_arguments[0].clone();
                let ir_type = convert_resolved_typeid(context, &targ.type_id, &targ.span)?;
                Ok(Constant::get_bool(context, !ir_type.is_copy_type()))
            }
            Intrinsic::GetStorageKey => {
                let span_md_idx = md_mgr.span_to_md(context, &span);
                Ok(self
                    .current_block
                    .ins(context)
                    .get_storage_key()
                    .add_metadatum(context, span_md_idx))
            }
            Intrinsic::Eq => {
                let lhs = arguments[0].clone();
                let rhs = arguments[1].clone();
                let lhs_value = self.compile_expression(context, md_mgr, lhs)?;
                let rhs_value = self.compile_expression(context, md_mgr, rhs)?;
                Ok(self
                    .current_block
                    .ins(context)
                    .cmp(Predicate::Equal, lhs_value, rhs_value))
            }
            Intrinsic::Gtf => {
                // The index is just a Value
                let index = self.compile_expression(context, md_mgr, arguments[0].clone())?;

                // The tx field ID has to be a compile-time constant because it becomes an
                // immediate
                let tx_field_id_constant = compile_constant_expression_to_constant(
                    context,
                    md_mgr,
                    self.module,
                    None,
                    &arguments[1],
                )?;
                let tx_field_id = match tx_field_id_constant.value {
                    ConstantValue::Uint(n) => n,
                    _ => {
                        return Err(CompileError::Internal(
                            "Transaction field ID for gtf intrinsic is not an integer. \
                            This should have been in caught in type checking",
                            span,
                        ))
                    }
                };

                // Get the target type from the type argument provided
                let target_type = type_arguments[0].clone();
                let target_ir_type =
                    convert_resolved_typeid(context, &target_type.type_id, &target_type.span)?;

                let span_md_idx = md_mgr.span_to_md(context, &span);

                // The `gtf` instruction
                let gtf_reg = self
                    .current_block
                    .ins(context)
                    .gtf(index, tx_field_id)
                    .add_metadatum(context, span_md_idx);

                // Reinterpret the result of th `gtf` instruction (which is always `u64`) as type
                // `T`. This requires an `int_to_ptr` instruction if `T` is a reference type.
                if target_ir_type.is_copy_type() {
                    Ok(gtf_reg)
                } else {
                    Ok(self
                        .current_block
                        .ins(context)
                        .int_to_ptr(gtf_reg, target_ir_type)
                        .add_metadatum(context, span_md_idx))
                }
            }
            Intrinsic::AddrOf => {
                let exp = arguments[0].clone();
                let value = self.compile_expression(context, md_mgr, exp)?;
                let span_md_idx = md_mgr.span_to_md(context, &span);
                Ok(self
                    .current_block
                    .ins(context)
                    .addr_of(value)
                    .add_metadatum(context, span_md_idx))
            }
            Intrinsic::StateLoadWord => {
                let exp = arguments[0].clone();
                let value = self.compile_expression(context, md_mgr, exp)?;
                let span_md_idx = md_mgr.span_to_md(context, &span);
                let key_ptr_val = store_key_in_local_mem(self, context, value, span_md_idx)?;
                Ok(self
                    .current_block
                    .ins(context)
                    .state_load_word(key_ptr_val)
                    .add_metadatum(context, span_md_idx))
            }
            Intrinsic::StateStoreWord => {
                let key_exp = arguments[0].clone();
                let val_exp = arguments[1].clone();
                // Validate that the val_exp is of the right type. We couldn't do it
                // earlier during type checking as the type arguments may not have been resolved.
                let val_ty = resolve_type(val_exp.return_type, &span).unwrap();
                if !val_ty.is_copy_type() {
                    return Err(CompileError::IntrinsicUnsupportedArgType {
                        name: kind.to_string(),
                        span,
                        hint: Hint::new("This argument must be a copy type".to_string()),
                    });
                }
                let key_value = self.compile_expression(context, md_mgr, key_exp)?;
                let val_value = self.compile_expression(context, md_mgr, val_exp)?;
                let span_md_idx = md_mgr.span_to_md(context, &span);
                let key_ptr_val = store_key_in_local_mem(self, context, key_value, span_md_idx)?;
                Ok(self
                    .current_block
                    .ins(context)
                    .state_store_word(val_value, key_ptr_val)
                    .add_metadatum(context, span_md_idx))
            }
            Intrinsic::StateLoadQuad | Intrinsic::StateStoreQuad => {
                let key_exp = arguments[0].clone();
                let val_exp = arguments[1].clone();
                // Validate that the val_exp is of the right type. We couldn't do it
                // earlier during type checking as the type arguments may not have been resolved.
                let val_ty = resolve_type(val_exp.return_type, &span).unwrap();
                if val_ty != TypeInfo::UnsignedInteger(IntegerBits::SixtyFour) {
                    return Err(CompileError::IntrinsicUnsupportedArgType {
                        name: kind.to_string(),
                        span,
                        hint: Hint::new("This argument must be u64".to_string()),
                    });
                }
                let key_value = self.compile_expression(context, md_mgr, key_exp)?;
                let val_value = self.compile_expression(context, md_mgr, val_exp)?;
                let span_md_idx = md_mgr.span_to_md(context, &span);
                let key_ptr_val = store_key_in_local_mem(self, context, key_value, span_md_idx)?;
                // For quad word, the IR instructions take in a pointer rather than a raw u64.
                let val_ptr = self
                    .current_block
                    .ins(context)
                    .int_to_ptr(val_value, Type::B256)
                    .add_metadatum(context, span_md_idx);
                match kind {
                    Intrinsic::StateLoadQuad => Ok(self
                        .current_block
                        .ins(context)
                        .state_load_quad_word(val_ptr, key_ptr_val)
                        .add_metadatum(context, span_md_idx)),
                    Intrinsic::StateStoreQuad => Ok(self
                        .current_block
                        .ins(context)
                        .state_store_quad_word(val_ptr, key_ptr_val)
                        .add_metadatum(context, span_md_idx)),
                    _ => unreachable!(),
                }
            }
            Intrinsic::Log => {
                // The log value and the log ID are just Value.
                let log_val = self.compile_expression(context, md_mgr, arguments[0].clone())?;
                let log_id = convert_literal_to_value(
                    context,
                    &Literal::U64(*arguments[0].return_type as u64),
                );

                match log_val.get_stripped_ptr_type(context) {
                    None => Err(CompileError::Internal(
                        "Unable to determine type for return statement expression.",
                        span,
                    )),
                    Some(log_ty) => {
                        let span_md_idx = md_mgr.span_to_md(context, &span);

                        // The `log` instruction
                        Ok(self
                            .current_block
                            .ins(context)
                            .log(log_val, log_ty, log_id)
                            .add_metadatum(context, span_md_idx))
                    }
                }
            }
            Intrinsic::Add | Intrinsic::Sub | Intrinsic::Mul | Intrinsic::Div => {
                let op = match kind {
                    Intrinsic::Add => BinaryOpKind::Add,
                    Intrinsic::Sub => BinaryOpKind::Sub,
                    Intrinsic::Mul => BinaryOpKind::Mul,
                    Intrinsic::Div => BinaryOpKind::Div,
                    _ => unreachable!(),
                };
                let lhs = arguments[0].clone();
                let rhs = arguments[1].clone();
                let lhs_value = self.compile_expression(context, md_mgr, lhs)?;
                let rhs_value = self.compile_expression(context, md_mgr, rhs)?;
                Ok(self
                    .current_block
                    .ins(context)
                    .binary_op(op, lhs_value, rhs_value))
            }
        }
    }

    fn compile_return_statement(
        &mut self,
        context: &mut Context,
        md_mgr: &mut MetadataManager,
        ast_expr: TypedExpression,
    ) -> Result<Value, CompileError> {
        // Nothing to do if the current block already has a terminator
        if self.current_block.is_terminated(context) {
            return Ok(Constant::get_unit(context));
        }

        let ret_value = self.compile_expression(context, md_mgr, ast_expr.clone())?;
        if ret_value.is_diverging(context) {
            return Ok(ret_value);
        }
        match ret_value.get_stripped_ptr_type(context) {
            None => Err(CompileError::Internal(
                "Unable to determine type for return statement expression.",
                ast_expr.span,
            )),
            Some(ret_ty) => {
                let span_md_idx = md_mgr.span_to_md(context, &ast_expr.span);
                Ok(self
                    .current_block
                    .ins(context)
                    .ret(ret_value, ret_ty)
                    .add_metadatum(context, span_md_idx))
            }
        }
    }

    fn compile_lazy_op(
        &mut self,
        context: &mut Context,
        md_mgr: &mut MetadataManager,
        ast_op: LazyOp,
        ast_lhs: TypedExpression,
        ast_rhs: TypedExpression,
        span_md_idx: Option<MetadataIndex>,
    ) -> Result<Value, CompileError> {
        // Short-circuit: if LHS is true for AND we still must eval the RHS block; for OR we can
        // skip the RHS block, and vice-versa.
        let lhs_val = self.compile_expression(context, md_mgr, ast_lhs)?;
        let rhs_block = self.function.create_block(context, None);
        let final_block = self.function.create_block(context, None);
        if !self.current_block.is_terminated(context) {
            let cond_builder = self.current_block.ins(context);
            match ast_op {
                LazyOp::And => {
                    cond_builder.conditional_branch(lhs_val, rhs_block, final_block, Some(lhs_val))
                }
                LazyOp::Or => {
                    cond_builder.conditional_branch(lhs_val, final_block, rhs_block, Some(lhs_val))
                }
            }
            .add_metadatum(context, span_md_idx);
        }

        self.current_block = rhs_block;
        let rhs_val = self.compile_expression(context, md_mgr, ast_rhs)?;

        if !self.current_block.is_terminated(context) {
            self.current_block
                .ins(context)
                .branch(final_block, Some(rhs_val))
                .add_metadatum(context, span_md_idx);
        }

        self.current_block = final_block;
        Ok(final_block.get_phi(context))
    }

    #[allow(clippy::too_many_arguments)]
    fn compile_contract_call(
        &mut self,
        context: &mut Context,
        md_mgr: &mut MetadataManager,
        call_params: &ContractCallParams,
        contract_call_parameters: &HashMap<String, TypedExpression>,
        ast_name: &str,
        ast_args: Vec<(Ident, TypedExpression)>,
        return_type: TypeId,
        span_md_idx: Option<MetadataIndex>,
    ) -> Result<Value, CompileError> {
        // Compile each user argument
        let compiled_args = ast_args
            .into_iter()
            .map(|(_, expr)| self.compile_expression(context, md_mgr, expr))
            .collect::<Result<Vec<Value>, CompileError>>()?;

        let user_args_val = match compiled_args.len() {
            0 => Constant::get_uint(context, 64, 0),
            1 => {
                // The single arg doesn't need to be put into a struct.
                let arg0 = compiled_args[0];
                let arg0_type = arg0.get_stripped_ptr_type(context).unwrap();
                if arg0_type.is_copy_type() {
                    self.current_block
                        .ins(context)
                        .bitcast(arg0, Type::Uint(64))
                        .add_metadatum(context, span_md_idx)
                } else {
                    // Copy this value to a new location.  This is quite inefficient but we need to
                    // pass by reference rather than by value.  Optimisation passes can remove all
                    // the unnecessary copying eventually, though it feels like we're jumping
                    // through a bunch of hoops here (employing the single arg optimisation) for
                    // minimal returns.
                    let by_reference_arg_name = self
                        .lexical_map
                        .insert(format!("{}{}", "arg_for_", ast_name));
                    let by_reference_arg = self
                        .function
                        .new_local_ptr(context, by_reference_arg_name, arg0_type, false, None)
                        .map_err(|ir_error| {
                            CompileError::InternalOwned(ir_error.to_string(), Span::dummy())
                        })?;

                    let arg0_ptr =
                        self.current_block
                            .ins(context)
                            .get_ptr(by_reference_arg, arg0_type, 0);
                    self.current_block.ins(context).store(arg0_ptr, arg0);

                    // NOTE: Here we're fetching the original stack pointer, cast to u64.
                    // TODO: Instead of casting here, we should use an `ptrtoint` instruction.
                    self.current_block
                        .ins(context)
                        .get_ptr(by_reference_arg, Type::Uint(64), 0)
                        .add_metadatum(context, span_md_idx)
                }
            }
            _ => {
                // New struct type to hold the user arguments bundled together.
                let field_types = compiled_args
                    .iter()
                    .filter_map(|val| val.get_stripped_ptr_type(context))
                    .collect::<Vec<_>>();
                let user_args_struct_aggregate = Aggregate::new_struct(context, field_types);

                // New local pointer for the struct to hold all user arguments
                let user_args_struct_local_name = self
                    .lexical_map
                    .insert(format!("{}{}", "args_struct_for_", ast_name));
                let user_args_struct_ptr = self
                    .function
                    .new_local_ptr(
                        context,
                        user_args_struct_local_name,
                        Type::Struct(user_args_struct_aggregate),
                        true,
                        None,
                    )
                    .map_err(|ir_error| {
                        CompileError::InternalOwned(ir_error.to_string(), Span::dummy())
                    })?;

                // Initialise each of the fields in the user args struct.
                compiled_args.into_iter().enumerate().fold(
                    self.current_block
                        .ins(context)
                        .get_ptr(
                            user_args_struct_ptr,
                            Type::Struct(user_args_struct_aggregate),
                            0,
                        )
                        .add_metadatum(context, span_md_idx),
                    |user_args_struct_ptr_val, (insert_idx, insert_val)| {
                        self.current_block
                            .ins(context)
                            .insert_value(
                                user_args_struct_ptr_val,
                                user_args_struct_aggregate,
                                insert_val,
                                vec![insert_idx as u64],
                            )
                            .add_metadatum(context, span_md_idx)
                    },
                );

                // NOTE: Here we're fetching the original stack pointer, cast to u64.
                self.current_block
                    .ins(context)
                    .get_ptr(user_args_struct_ptr, Type::Uint(64), 0)
                    .add_metadatum(context, span_md_idx)
            }
        };

        // Now handle the contract address and the selector. The contract address is just
        // as B256 while the selector is a [u8; 4] which we have to convert to a U64.
        let ra_struct_aggregate = Aggregate::new_struct(
            context,
            [Type::B256, Type::Uint(64), Type::Uint(64)].to_vec(),
        );

        let addr =
            self.compile_expression(context, md_mgr, *call_params.contract_address.clone())?;
        let mut ra_struct_val = Constant::get_undef(context, Type::Struct(ra_struct_aggregate))
            .add_metadatum(context, span_md_idx);

        // Insert the contract address
        ra_struct_val = self
            .current_block
            .ins(context)
            .insert_value(ra_struct_val, ra_struct_aggregate, addr, vec![0])
            .add_metadatum(context, span_md_idx);

        // Convert selector to U64 and then insert it
        let sel = call_params.func_selector;
        let sel_val = convert_literal_to_value(
            context,
            &Literal::U64(
                sel[3] as u64 + 256 * (sel[2] as u64 + 256 * (sel[1] as u64 + 256 * sel[0] as u64)),
            ),
        )
        .add_metadatum(context, span_md_idx);
        ra_struct_val = self
            .current_block
            .ins(context)
            .insert_value(ra_struct_val, ra_struct_aggregate, sel_val, vec![1])
            .add_metadatum(context, span_md_idx);

        // Insert the user args value.

        ra_struct_val = self
            .current_block
            .ins(context)
            .insert_value(ra_struct_val, ra_struct_aggregate, user_args_val, vec![2])
            .add_metadatum(context, span_md_idx);

        // Compile all other call parameters
        let coins = match contract_call_parameters
            .get(&constants::CONTRACT_CALL_COINS_PARAMETER_NAME.to_string())
        {
            Some(coins_expr) => self.compile_expression(context, md_mgr, coins_expr.clone())?,
            None => convert_literal_to_value(
                context,
                &Literal::U64(constants::CONTRACT_CALL_COINS_PARAMETER_DEFAULT_VALUE),
            )
            .add_metadatum(context, span_md_idx),
        };

        let asset_id = match contract_call_parameters
            .get(&constants::CONTRACT_CALL_ASSET_ID_PARAMETER_NAME.to_string())
        {
            Some(asset_id_expr) => {
                self.compile_expression(context, md_mgr, asset_id_expr.clone())?
            }
            None => convert_literal_to_value(
                context,
                &Literal::B256(constants::CONTRACT_CALL_ASSET_ID_PARAMETER_DEFAULT_VALUE),
            )
            .add_metadatum(context, span_md_idx),
        };

        let gas = match contract_call_parameters
            .get(&constants::CONTRACT_CALL_GAS_PARAMETER_NAME.to_string())
        {
            Some(gas_expr) => self.compile_expression(context, md_mgr, gas_expr.clone())?,
            None => self
                .current_block
                .ins(context)
                .read_register(sway_ir::Register::Cgas)
                .add_metadatum(context, span_md_idx),
        };

        let return_type = convert_resolved_typeid_no_span(context, &return_type)?;

        // Insert the contract_call instruction
        Ok(self
            .current_block
            .ins(context)
            .contract_call(
                return_type,
                ast_name.to_string(),
                ra_struct_val,
                coins,
                asset_id,
                gas,
            )
            .add_metadatum(context, span_md_idx))
    }

    #[allow(clippy::too_many_arguments)]
    fn compile_fn_call(
        &mut self,
        context: &mut Context,
        md_mgr: &mut MetadataManager,
        ast_args: Vec<(Ident, TypedExpression)>,
        callee: TypedFunctionDeclaration,
        self_state_idx: Option<StateIndex>,
        span_md_idx: Option<MetadataIndex>,
    ) -> Result<Value, CompileError> {
        // The compiler inlines everything very lazily.  Function calls include the body of the
        // callee (i.e., the callee_body arg above). Library functions are provided in an initial
        // namespace from Forc and when the parser builds the AST (or is it during type checking?)
        // these function bodies are embedded.
        //
        // Here we build little single-use instantiations of the callee and then call them.  Naming
        // is not yet absolute so we must ensure the function names are unique.
        //

        // Eventually we need to Do It Properly and inline into the AST only when necessary, and
        // compile the standard library to an actual module.

        // Get the callee from the cache if we've already compiled it.  We can't insert it with
        // .entry() since `compile_function()` returns a Result we need to handle.  The key to our
        // cache, to uniquely identify a function instance, is the span and the type IDs of any
        // args and type parameters.  It's using the Sway types rather than IR types, which would
        // be more accurate but also more fiddly.
        let fn_key = (
            callee.span(),
            callee.parameters.iter().map(|p| p.type_id).collect(),
            callee.type_parameters.iter().map(|tp| tp.type_id).collect(),
        );
        let new_callee = match self.recreated_fns.get(&fn_key).copied() {
            Some(func) => func,
            None => {
                let callee_fn_decl = TypedFunctionDeclaration {
                    type_parameters: Vec::new(),
                    name: Ident::new(Span::from_string(format!(
                        "{}_{}",
                        callee.name,
                        context.get_unique_id()
                    ))),
                    parameters: callee.parameters.clone(),
                    ..callee
                };
                let new_func =
                    compile_function(context, md_mgr, self.module, callee_fn_decl)?.unwrap();
                self.recreated_fns.insert(fn_key, new_func);
                new_func
            }
        };

        // Now actually call the new function.
        let args = {
            let mut args = Vec::with_capacity(ast_args.len());
            for ((_, expr), param) in ast_args.into_iter().zip(callee.parameters.into_iter()) {
                self.current_fn_param = Some(param);
                let arg = self.compile_expression(context, md_mgr, expr)?;
                if arg.is_diverging(context) {
                    return Ok(arg);
                }
                self.current_fn_param = None;
                args.push(arg);
            }
            args
        };
        let state_idx_md_idx = match self_state_idx {
            Some(self_state_idx) => {
                md_mgr.storage_key_to_md(context, self_state_idx.to_usize() as u64)
            }
            None => None,
        };
        Ok(self
            .current_block
            .ins(context)
            .call(new_callee, &args)
            .add_metadatum(context, span_md_idx)
            .add_metadatum(context, state_idx_md_idx))
    }

    fn compile_if(
        &mut self,
        context: &mut Context,
        md_mgr: &mut MetadataManager,
        ast_condition: TypedExpression,
        ast_then: TypedExpression,
        ast_else: Option<Box<TypedExpression>>,
    ) -> Result<Value, CompileError> {
        // Compile the condition expression in the entry block.  Then save the current block so we
        // can jump to the true and false blocks after we've created them.
        let cond_span_md_idx = md_mgr.span_to_md(context, &ast_condition.span);
        let cond_value = self.compile_expression(context, md_mgr, ast_condition)?;
        if cond_value.is_diverging(context) {
            return Ok(cond_value);
        }
        let cond_block = self.current_block;

        // To keep the blocks in a nice order we create them only as we populate them.  It's
        // possible when compiling other expressions for the 'current' block to change, and it
        // should always be the block to which instructions are added.  So for the true and false
        // blocks we create them in turn, compile their contents and save the current block
        // afterwards.
        //
        // Then once they're both created we can add the conditional branch to them from the entry
        // block.
        //
        // Then we create the merge block and jump from the saved blocks to it, again to keep them
        // in a nice top-to-bottom order.  Perhaps there's a better way to order them, using
        // post-processing CFG analysis, but... meh.

        let true_block_begin = self.function.create_block(context, None);
        self.current_block = true_block_begin;
        let true_value = self.compile_expression(context, md_mgr, ast_then)?;
        let true_block_end = self.current_block;

        let false_block_begin = self.function.create_block(context, None);
        self.current_block = false_block_begin;
        let false_value = match ast_else {
            None => Constant::get_unit(context),
            Some(expr) => self.compile_expression(context, md_mgr, *expr)?,
        };
        let false_block_end = self.current_block;

        cond_block
            .ins(context)
            .conditional_branch(cond_value, true_block_begin, false_block_begin, None)
            .add_metadatum(context, cond_span_md_idx);

        let merge_block = self.function.create_block(context, None);
        if !true_block_end.is_terminated(context) {
            true_block_end
                .ins(context)
                .branch(merge_block, Some(true_value));
        }
        if !false_block_end.is_terminated(context) {
            false_block_end
                .ins(context)
                .branch(merge_block, Some(false_value));
        }

        self.current_block = merge_block;
        Ok(merge_block.get_phi(context))
    }

    fn compile_unsafe_downcast(
        &mut self,
        context: &mut Context,
        md_mgr: &mut MetadataManager,
        exp: Box<TypedExpression>,
        variant: TypedEnumVariant,
    ) -> Result<Value, CompileError> {
        // retrieve the aggregate info for the enum
        let enum_aggregate = match convert_resolved_typeid(context, &exp.return_type, &exp.span)? {
            Type::Struct(aggregate) => aggregate,
            _ => {
                return Err(CompileError::Internal(
                    "Enum type for `unsafe downcast` is not an enum.",
                    exp.span,
                ));
            }
        };
        // compile the expression to asm
        let compiled_value = self.compile_expression(context, md_mgr, *exp)?;
        // retrieve the value minus the tag
        Ok(self.current_block.ins(context).extract_value(
            compiled_value,
            enum_aggregate,
            vec![1, variant.tag as u64],
        ))
    }

    fn compile_enum_tag(
        &mut self,
        context: &mut Context,
        md_mgr: &mut MetadataManager,
        exp: Box<TypedExpression>,
    ) -> Result<Value, CompileError> {
        let tag_span_md_idx = md_mgr.span_to_md(context, &exp.span);
        let enum_aggregate = match convert_resolved_typeid(context, &exp.return_type, &exp.span)? {
            Type::Struct(aggregate) => aggregate,
            _ => {
                return Err(CompileError::Internal("Expected enum type here.", exp.span));
            }
        };
        let exp = self.compile_expression(context, md_mgr, *exp)?;
        Ok(self
            .current_block
            .ins(context)
            .extract_value(exp, enum_aggregate, vec![0])
            .add_metadatum(context, tag_span_md_idx))
    }

    fn compile_while_loop(
        &mut self,
        context: &mut Context,
        md_mgr: &mut MetadataManager,
        body: TypedCodeBlock,
        condition: TypedExpression,
        span_md_idx: Option<MetadataIndex>,
    ) -> Result<Value, CompileError> {
        // We're dancing around a bit here to make the blocks sit in the right order.  Ideally we
        // have the cond block, followed by the body block which may contain other blocks, and the
        // final block comes after any body block(s).

        // Jump to the while cond block.
        let cond_block = self.function.create_block(context, Some("while".into()));

        if !self.current_block.is_terminated(context) {
            self.current_block.ins(context).branch(cond_block, None);
        }

        // Fill in the body block now, jump unconditionally to the cond block at its end.
        let body_block = self
            .function
            .create_block(context, Some("while_body".into()));

        // Create the final block after we're finished with the body.
        let final_block = self
            .function
            .create_block(context, Some("end_while".into()));

        // Keep track of the previous blocks we have to jump to in case of a break or a continue.
        // This should be `None` if we're not in a loop already or the previous break or continue
        // destinations for the outer loop that contains the current loop.
        let prev_block_to_break_to = self.block_to_break_to;
        let prev_block_to_continue_to = self.block_to_continue_to;

        // Keep track of the current blocks to jump to in case of a break or continue.
        self.block_to_break_to = Some(final_block);
        self.block_to_continue_to = Some(cond_block);

        // Compile the body and a branch to the condition block if no branch is already present in
        // the body block
        self.current_block = body_block;
        self.compile_code_block(context, md_mgr, body)?;
        if !self.current_block.is_terminated(context) {
            self.current_block.ins(context).branch(cond_block, None);
        }

        // Restore the blocks to jump to now that we're done with the current loop
        self.block_to_break_to = prev_block_to_break_to;
        self.block_to_continue_to = prev_block_to_continue_to;

        // Add the conditional which jumps into the body or out to the final block.
        self.current_block = cond_block;
        let cond_value = self.compile_expression(context, md_mgr, condition)?;
        if !self.current_block.is_terminated(context) {
            self.current_block.ins(context).conditional_branch(
                cond_value,
                body_block,
                final_block,
                None,
            );
        }

        self.current_block = final_block;
        Ok(Constant::get_unit(context).add_metadatum(context, span_md_idx))
    }

    fn compile_var_expr(
        &mut self,
        context: &mut Context,
        name: &str,
        span_md_idx: Option<MetadataIndex>,
    ) -> Result<Value, CompileError> {
        // We need to check the symbol map first, in case locals are shadowing the args, other
        // locals or even constants.
        if let Some(ptr) = self
            .lexical_map
            .get(name)
            .and_then(|local_name| self.function.get_local_ptr(context, local_name))
        {
            let ptr_ty = *ptr.get_type(context);
            let ptr_val = self
                .current_block
                .ins(context)
                .get_ptr(ptr, ptr_ty, 0)
                .add_metadatum(context, span_md_idx);
            let fn_param = self.current_fn_param.as_ref();
            let is_ref_primitive = fn_param.is_some()
                && look_up_type_id(fn_param.unwrap().type_id).is_copy_type()
                && fn_param.unwrap().is_reference
                && fn_param.unwrap().is_mutable;
            Ok(if ptr.is_aggregate_ptr(context) || is_ref_primitive {
                ptr_val
            } else {
                self.current_block
                    .ins(context)
                    .load(ptr_val)
                    .add_metadatum(context, span_md_idx)
            })
        } else if let Some(val) = self.function.get_arg(context, name) {
            let is_ptr = val.get_type(context).filter(|f| f.is_ptr_type()).is_some();
            if is_ptr {
                Ok(self
                    .current_block
                    .ins(context)
                    .load(val)
                    .add_metadatum(context, span_md_idx))
            } else {
                Ok(val)
            }
        } else if let Some(const_val) = self.module.get_global_constant(context, name) {
            Ok(const_val)
        } else {
            Err(CompileError::InternalOwned(
                format!("Unable to resolve variable '{name}'."),
                Span::dummy(),
            ))
        }
    }

    fn compile_var_decl(
        &mut self,
        context: &mut Context,
        md_mgr: &mut MetadataManager,
        ast_var_decl: TypedVariableDeclaration,
        span_md_idx: Option<MetadataIndex>,
    ) -> Result<Option<Value>, CompileError> {
        let TypedVariableDeclaration {
            name,
            body,
            mutability,
            ..
        } = ast_var_decl;
        // Nothing to do for an abi cast declarations. The address specified in them is already
        // provided in each contract call node in the AST.
        if matches!(
            &resolve_type(body.return_type, &body.span).map_err(|ty_err| {
                CompileError::InternalOwned(format!("{:?}", ty_err), body.span.clone())
            })?,
            TypeInfo::ContractCaller { .. }
        ) {
            return Ok(None);
        }

        // Grab these before we move body into compilation.
        let return_type = convert_resolved_typeid(context, &body.return_type, &body.span)?;

        // We must compile the RHS before checking for shadowing, as it will still be in the
        // previous scope.
        let init_val = self.compile_expression(context, md_mgr, body)?;
        if init_val.is_diverging(context) {
            return Ok(Some(init_val));
        }
        let local_name = self.lexical_map.insert(name.as_str().to_owned());
        let ptr = self
            .function
            .new_local_ptr(
                context,
                local_name,
                return_type,
                mutability.is_mutable(),
                None,
            )
            .map_err(|ir_error| CompileError::InternalOwned(ir_error.to_string(), Span::dummy()))?;

        // We can have empty aggregates, especially arrays, which shouldn't be initialised, but
        // otherwise use a store.
        let ptr_ty = *ptr.get_type(context);
        if ir_type_size_in_bytes(context, &ptr_ty) > 0 {
            let ptr_val = self
                .current_block
                .ins(context)
                .get_ptr(ptr, ptr_ty, 0)
                .add_metadatum(context, span_md_idx);
            self.current_block
                .ins(context)
                .store(ptr_val, init_val)
                .add_metadatum(context, span_md_idx);
        }
        Ok(None)
    }

    fn compile_const_decl(
        &mut self,
        context: &mut Context,
        md_mgr: &mut MetadataManager,
        ast_const_decl: TypedConstantDeclaration,
        span_md_idx: Option<MetadataIndex>,
    ) -> Result<(), CompileError> {
        // This is local to the function, so we add it to the locals, rather than the module
        // globals like other const decls.
        let TypedConstantDeclaration { name, value, .. } = ast_const_decl;
        let const_expr_val =
            compile_constant_expression(context, md_mgr, self.module, None, &value)?;
        let local_name = self.lexical_map.insert(name.as_str().to_owned());
        let return_type = convert_resolved_typeid(context, &value.return_type, &value.span)?;

        // We compile consts the same as vars are compiled. This is because ASM generation
        // cannot handle
        //    1. initializing aggregates
        //    2. get_ptr()
        // into the data section.
        let ptr = self
            .function
            .new_local_ptr(context, local_name, return_type, false, None)
            .map_err(|ir_error| CompileError::InternalOwned(ir_error.to_string(), Span::dummy()))?;

        // We can have empty aggregates, especially arrays, which shouldn't be initialised, but
        // otherwise use a store.
        let ptr_ty = *ptr.get_type(context);
        if ir_type_size_in_bytes(context, &ptr_ty) > 0 {
            let ptr_val = self
                .current_block
                .ins(context)
                .get_ptr(ptr, ptr_ty, 0)
                .add_metadatum(context, span_md_idx);
            self.current_block
                .ins(context)
                .store(ptr_val, const_expr_val)
                .add_metadatum(context, span_md_idx);
        }
        Ok(())
    }

    fn compile_reassignment(
        &mut self,
        context: &mut Context,
        md_mgr: &mut MetadataManager,
        ast_reassignment: TypedReassignment,
        span_md_idx: Option<MetadataIndex>,
    ) -> Result<Value, CompileError> {
        let name = self
            .lexical_map
            .get(ast_reassignment.lhs_base_name.as_str())
            .expect("All local symbols must be in the lexical symbol map.");

        // First look for a local ptr with the required name
        let val = match self.function.get_local_ptr(context, name) {
            Some(ptr) => {
                let ptr_ty = *ptr.get_type(context);
                self.current_block
                    .ins(context)
                    .get_ptr(ptr, ptr_ty, 0)
                    .add_metadatum(context, span_md_idx)
            }
            None => {
                // Now look for an argument with the required name
                self.function
                    .args_iter(context)
                    .find(|arg| &arg.0 == name)
                    .ok_or_else(|| {
                        CompileError::InternalOwned(
                            format!("variable not found: {name}"),
                            ast_reassignment.lhs_base_name.span(),
                        )
                    })?
                    .1
            }
        };

        let reassign_val = self.compile_expression(context, md_mgr, ast_reassignment.rhs)?;
        if reassign_val.is_diverging(context) {
            return Ok(reassign_val);
        }

        if ast_reassignment.lhs_indices.is_empty() {
            // A non-aggregate; use a `store`.
            self.current_block
                .ins(context)
                .store(val, reassign_val)
                .add_metadatum(context, span_md_idx);
        } else {
            // An aggregate.  Iterate over the field names from the left hand side and collect
            // field indices.  The struct type from the previous iteration is used to determine the
            // field type for the current iteration.
            let field_idcs = get_indices_for_struct_access(
                ast_reassignment.lhs_type,
                &ast_reassignment.lhs_indices,
            )?;

            let ty = match val.get_stripped_ptr_type(context).unwrap() {
                Type::Struct(aggregate) => aggregate,
                _otherwise => {
                    let spans = ast_reassignment
                        .lhs_indices
                        .iter()
                        .fold(ast_reassignment.lhs_base_name.span(), |acc, lhs| {
                            Span::join(acc, lhs.span())
                        });
                    return Err(CompileError::Internal(
                        "Reassignment with multiple accessors to non-aggregate.",
                        spans,
                    ));
                }
            };

            self.current_block
                .ins(context)
                .insert_value(val, ty, reassign_val, field_idcs)
                .add_metadatum(context, span_md_idx);
        }

        Ok(Constant::get_unit(context).add_metadatum(context, span_md_idx))
    }

    fn compile_storage_reassignment(
        &mut self,
        context: &mut Context,
        md_mgr: &mut MetadataManager,
        fields: &[TypeCheckedStorageReassignDescriptor],
        ix: &StateIndex,
        rhs: &TypedExpression,
        span_md_idx: Option<MetadataIndex>,
    ) -> Result<Value, CompileError> {
        // Compile the RHS into a value
        let rhs = self.compile_expression(context, md_mgr, rhs.clone())?;
        if rhs.is_diverging(context) {
            return Ok(rhs);
        }

        // Get the type of the access which can be a subfield
        let access_type = convert_resolved_typeid_no_span(
            context,
            &fields.last().expect("guaranteed by grammar").type_id,
        )?;

        // Get the list of indices used to access the storage field. This will be empty
        // if the storage field type is not a struct.
        let base_type = fields[0].type_id;
        let field_idcs = get_indices_for_struct_access(base_type, &fields[1..])?;

        // Do the actual work. This is a recursive function because we want to drill down
        // to store each primitive type in the storage field in its own storage slot.
        self.compile_storage_write(
            context,
            md_mgr,
            ix,
            &field_idcs,
            &access_type,
            rhs,
            span_md_idx,
        )?;
        Ok(Constant::get_unit(context).add_metadatum(context, span_md_idx))
    }

    fn compile_array_expr(
        &mut self,
        context: &mut Context,
        md_mgr: &mut MetadataManager,
        contents: Vec<TypedExpression>,
        span_md_idx: Option<MetadataIndex>,
    ) -> Result<Value, CompileError> {
        let elem_type = if contents.is_empty() {
            // A zero length array is a pointer to nothing, which is still supported by Sway.
            // We're unable to get the type though it's irrelevant because it can't be indexed, so
            // we'll just use Unit.
            Type::Unit
        } else {
            convert_resolved_typeid_no_span(context, &contents[0].return_type)?
        };
        let aggregate = Aggregate::new_array(context, elem_type, contents.len() as u64);

        // Compile each element and insert it immediately.
        let mut array_value = Constant::get_undef(context, Type::Array(aggregate))
            .add_metadatum(context, span_md_idx);
        for (idx, elem_expr) in contents.into_iter().enumerate() {
            let elem_value = self.compile_expression(context, md_mgr, elem_expr)?;
            if elem_value.is_diverging(context) {
                return Ok(elem_value);
            }
            let index_val =
                Constant::get_uint(context, 64, idx as u64).add_metadatum(context, span_md_idx);
            array_value = self
                .current_block
                .ins(context)
                .insert_element(array_value, aggregate, elem_value, index_val)
                .add_metadatum(context, span_md_idx);
        }
        Ok(array_value)
    }

    fn compile_array_index(
        &mut self,
        context: &mut Context,
        md_mgr: &mut MetadataManager,
        array_expr: TypedExpression,
        index_expr: TypedExpression,
        span_md_idx: Option<MetadataIndex>,
    ) -> Result<Value, CompileError> {
        let array_expr_span = array_expr.span.clone();
        let array_val = self.compile_expression(context, md_mgr, array_expr)?;
        if array_val.is_diverging(context) {
            return Ok(array_val);
        }
        let aggregate = match &context.values[array_val.0].value {
            ValueDatum::Instruction(instruction) => {
                instruction.get_aggregate(context).ok_or_else(|| {
                    CompileError::InternalOwned(format!(
                        "Unsupported instruction as array value for index expression. {instruction:?}"),
                        array_expr_span)
                })
            }
            ValueDatum::Argument(Type::Array(aggregate))
            | ValueDatum::Constant(Constant { ty : Type::Array(aggregate), ..}) => Ok (*aggregate),
            otherwise => Err(CompileError::InternalOwned(
                format!("Unsupported array value for index expression: {otherwise:?}"),
                array_expr_span,
            )),
        }?;

        // Check for out of bounds if we have a literal index.
        let (_, count) = context.aggregates[aggregate.0].array_type();
        if let TypedExpressionVariant::Literal(Literal::U64(index)) = index_expr.expression {
            if index >= *count {
                // XXX Here is a very specific case where we want to return an Error enum
                // specifically, if not an actual CompileError.  This should be a
                // CompileError::ArrayOutOfBounds, or at least converted to one.
                return Err(CompileError::ArrayOutOfBounds {
                    index,
                    count: *count,
                    span: index_expr.span,
                });
            }
        }

        let index_val = self.compile_expression(context, md_mgr, index_expr)?;
        if index_val.is_diverging(context) {
            return Ok(index_val);
        }

        Ok(self
            .current_block
            .ins(context)
            .extract_element(array_val, aggregate, index_val)
            .add_metadatum(context, span_md_idx))
    }

    fn compile_struct_expr(
        &mut self,
        context: &mut Context,
        md_mgr: &mut MetadataManager,
        fields: Vec<TypedStructExpressionField>,
        span_md_idx: Option<MetadataIndex>,
    ) -> Result<Value, CompileError> {
        // NOTE: This is a struct instantiation with initialisers for each field of a named struct.
        // We don't know the actual type of the struct, but the AST guarantees that the fields are
        // in the declared order (regardless of how they are initialised in source) so we can
        // create an aggregate with the field types to construct the struct value.

        // Compile each of the values for field initialisers, calculate their indices and also
        // gather their types with which to make an aggregate.

        let mut inserted_values_indices = Vec::with_capacity(fields.len());
        let mut field_types = Vec::with_capacity(fields.len());
        for (insert_idx, struct_field) in fields.into_iter().enumerate() {
            let field_ty = struct_field.value.return_type;
            let insert_val = self.compile_expression(context, md_mgr, struct_field.value)?;
            if insert_val.is_diverging(context) {
                return Ok(insert_val);
            }
            inserted_values_indices.push((insert_val, insert_idx as u64));
            field_types.push(field_ty);
        }

        // Start with a constant empty struct and then fill in the values.
        let aggregate = get_aggregate_for_types(context, &field_types)?;
        let agg_value = Constant::get_undef(context, Type::Struct(aggregate))
            .add_metadatum(context, span_md_idx);
        Ok(inserted_values_indices.into_iter().fold(
            agg_value,
            |agg_value, (insert_val, insert_idx)| {
                self.current_block
                    .ins(context)
                    .insert_value(agg_value, aggregate, insert_val, vec![insert_idx])
                    .add_metadatum(context, span_md_idx)
            },
        ))
    }

    fn compile_struct_field_expr(
        &mut self,
        context: &mut Context,
        md_mgr: &mut MetadataManager,
        ast_struct_expr: TypedExpression,
        struct_type_id: TypeId,
        ast_field: TypedStructField,
        span_md_idx: Option<MetadataIndex>,
    ) -> Result<Value, CompileError> {
        let ast_struct_expr_span = ast_struct_expr.span.clone();
        let struct_val = self.compile_expression(context, md_mgr, ast_struct_expr)?;
        let aggregate = match &context.values[struct_val.0].value {
            ValueDatum::Instruction(instruction) => {
                instruction.get_aggregate(context).ok_or_else(|| {
                    CompileError::InternalOwned(
                        format!(
                            "Unsupported instruction as struct value for \
                            field expression: {instruction:?}",
                        ),
                        ast_struct_expr_span,
                    )
                })
            }
            ValueDatum::Argument(Type::Struct(aggregate))
            | ValueDatum::Constant(Constant {
                ty: Type::Struct(aggregate),
                ..
            }) => Ok(*aggregate),
            otherwise => Err(CompileError::InternalOwned(
                format!("Unsupported struct value for field expression: {otherwise:?}",),
                ast_struct_expr_span,
            )),
        }?;

        let field_kind = ProjectionKind::StructField {
            name: ast_field.name.clone(),
        };
        let field_idx = match get_struct_name_field_index_and_type(struct_type_id, field_kind) {
            None => Err(CompileError::Internal(
                "Unknown struct in field expression.",
                ast_field.span,
            )),
            Some((struct_name, field_idx_and_type_opt)) => match field_idx_and_type_opt {
                None => Err(CompileError::InternalOwned(
                    format!(
                        "Unknown field name '{}' for struct '{struct_name}' in field expression.",
                        ast_field.name
                    ),
                    ast_field.span,
                )),
                Some((field_idx, _field_type)) => Ok(field_idx),
            },
        }?;

        Ok(self
            .current_block
            .ins(context)
            .extract_value(struct_val, aggregate, vec![field_idx])
            .add_metadatum(context, span_md_idx))
    }

    fn compile_enum_expr(
        &mut self,
        context: &mut Context,
        md_mgr: &mut MetadataManager,
        enum_decl: TypedEnumDeclaration,
        tag: usize,
        contents: Option<Box<TypedExpression>>,
    ) -> Result<Value, CompileError> {
        // XXX The enum instantiation AST node includes the full declaration.  If the enum was
        // declared in a different module then it seems for now there's no easy way to pre-analyse
        // it and add its type/aggregate to the context.  We can re-use them here if we recognise
        // the name, and if not add a new aggregate... OTOH the naming seems a little fragile and
        // we could potentially use the wrong aggregate with the same name, different module...
        // dunno.
        let span_md_idx = md_mgr.span_to_md(context, &enum_decl.span);
        let aggregate = create_enum_aggregate(context, enum_decl.variants)?;
        let tag_value =
            Constant::get_uint(context, 64, tag as u64).add_metadatum(context, span_md_idx);

        // Start with the undef and insert the tag.
        let agg_value = Constant::get_undef(context, Type::Struct(aggregate))
            .add_metadatum(context, span_md_idx);
        let agg_value = self
            .current_block
            .ins(context)
            .insert_value(agg_value, aggregate, tag_value, vec![0])
            .add_metadatum(context, span_md_idx);

        // If the struct representing the enum has only one field, then that field is basically the
        // tag and all the variants must have unit types, hence the absence of the union.
        // Therefore, there is no need for another `insert_value` instruction here.
        match &context.aggregates[aggregate.0] {
            AggregateContent::FieldTypes(field_tys) => {
                Ok(if field_tys.len() == 1 {
                    agg_value
                } else {
                    match contents {
                        None => agg_value,
                        Some(te) => {
                            // Insert the value too.
                            let contents_value = self.compile_expression(context, md_mgr, *te)?;
                            self.current_block
                                .ins(context)
                                .insert_value(agg_value, aggregate, contents_value, vec![1])
                                .add_metadatum(context, span_md_idx)
                        }
                    }
                })
            }
            _ => unreachable!("Wrong content for struct."),
        }
    }

    fn compile_tuple_expr(
        &mut self,
        context: &mut Context,
        md_mgr: &mut MetadataManager,
        fields: Vec<TypedExpression>,
        span_md_idx: Option<MetadataIndex>,
    ) -> Result<Value, CompileError> {
        if fields.is_empty() {
            // This is a Unit.  We're still debating whether Unit should just be an empty tuple in
            // the IR or not... it is a special case for now.
            Ok(Constant::get_unit(context).add_metadatum(context, span_md_idx))
        } else {
            let mut init_values = Vec::with_capacity(fields.len());
            let mut init_types = Vec::with_capacity(fields.len());
            for field_expr in fields {
                let init_type = convert_resolved_typeid_no_span(context, &field_expr.return_type)?;
                let init_value = self.compile_expression(context, md_mgr, field_expr)?;
                if init_value.is_diverging(context) {
                    return Ok(init_value);
                }
                init_values.push(init_value);
                init_types.push(init_type);
            }

            let aggregate = Aggregate::new_struct(context, init_types);
            let agg_value = Constant::get_undef(context, Type::Struct(aggregate))
                .add_metadatum(context, span_md_idx);

            Ok(init_values.into_iter().enumerate().fold(
                agg_value,
                |agg_value, (insert_idx, insert_val)| {
                    self.current_block
                        .ins(context)
                        .insert_value(agg_value, aggregate, insert_val, vec![insert_idx as u64])
                        .add_metadatum(context, span_md_idx)
                },
            ))
        }
    }

    fn compile_tuple_elem_expr(
        &mut self,
        context: &mut Context,
        md_mgr: &mut MetadataManager,
        tuple: TypedExpression,
        tuple_type: TypeId,
        idx: usize,
        span: Span,
    ) -> Result<Value, CompileError> {
        let tuple_value = self.compile_expression(context, md_mgr, tuple)?;
        if let Type::Struct(aggregate) = convert_resolved_typeid(context, &tuple_type, &span)? {
            let span_md_idx = md_mgr.span_to_md(context, &span);
            Ok(self
                .current_block
                .ins(context)
                .extract_value(tuple_value, aggregate, vec![idx as u64])
                .add_metadatum(context, span_md_idx))
        } else {
            Err(CompileError::Internal(
                "Invalid (non-aggregate?) tuple type for TupleElemAccess.",
                span,
            ))
        }
    }

    fn compile_storage_access(
        &mut self,
        context: &mut Context,
        md_mgr: &mut MetadataManager,
        fields: &[TypeCheckedStorageAccessDescriptor],
        ix: &StateIndex,
        span_md_idx: Option<MetadataIndex>,
    ) -> Result<Value, CompileError> {
        // Get the type of the access which can be a subfield
        let access_type = convert_resolved_typeid_no_span(
            context,
            &fields.last().expect("guaranteed by grammar").type_id,
        )?;

        // Get the list of indices used to access the storage field. This will be empty
        // if the storage field type is not a struct.
        // FIXME: shouldn't have to extract the first field like this.
        let base_type = fields[0].type_id;
        let field_idcs = get_indices_for_struct_access(base_type, &fields[1..])?;

        // Do the actual work. This is a recursive function because we want to drill down
        // to load each primitive type in the storage field in its own storage slot.
        self.compile_storage_read(context, md_mgr, ix, &field_idcs, &access_type, span_md_idx)
    }

    #[allow(clippy::too_many_arguments)]
    fn compile_asm_expr(
        &mut self,
        context: &mut Context,
        md_mgr: &mut MetadataManager,
        registers: Vec<TypedAsmRegisterDeclaration>,
        body: Vec<AsmOp>,
        return_type: TypeId,
        returns: Option<(AsmRegister, Span)>,
        whole_block_span_md_idx: Option<MetadataIndex>,
    ) -> Result<Value, CompileError> {
        let registers = registers
            .into_iter()
            .map(
                |TypedAsmRegisterDeclaration {
                     initializer, name, ..
                 }| {
                    // Take the optional initialiser, map it to an Option<Result<Value>>,
                    // transpose that to Result<Option<Value>> and map that to an AsmArg.
                    initializer
                        .map(|init_expr| self.compile_expression(context, md_mgr, init_expr))
                        .transpose()
                        .map(|init| AsmArg {
                            name,
                            initializer: init,
                        })
                },
            )
            .collect::<Result<Vec<AsmArg>, CompileError>>()?;
        let body = body
            .into_iter()
            .map(
                |AsmOp {
                     op_name,
                     op_args,
                     immediate,
                     span,
                 }| AsmInstruction {
                    name: op_name,
                    args: op_args,
                    immediate,
                    metadata: md_mgr.span_to_md(context, &span),
                },
            )
            .collect();
        let returns = returns
            .as_ref()
            .map(|(_, asm_reg_span)| Ident::new(asm_reg_span.clone()));
        let return_type = convert_resolved_typeid_no_span(context, &return_type)?;
        Ok(self
            .current_block
            .ins(context)
            .asm_block(registers, body, return_type, returns)
            .add_metadatum(context, whole_block_span_md_idx))
    }

    fn compile_storage_read(
        &mut self,
        context: &mut Context,
        md_mgr: &mut MetadataManager,
        ix: &StateIndex,
        indices: &[u64],
        ty: &Type,
        span_md_idx: Option<MetadataIndex>,
    ) -> Result<Value, CompileError> {
        match ty {
            Type::Struct(aggregate) => {
                let mut struct_val = Constant::get_undef(context, Type::Struct(*aggregate))
                    .add_metadatum(context, span_md_idx);

                let fields = context.aggregates[aggregate.0].field_types().clone();
                for (field_idx, field_type) in fields.into_iter().enumerate() {
                    let field_idx = field_idx as u64;

                    // Recurse. The base case is for primitive types that fit in a single storage slot.
                    let mut new_indices = indices.to_owned();
                    new_indices.push(field_idx);

                    let val_to_insert = self.compile_storage_read(
                        context,
                        md_mgr,
                        ix,
                        &new_indices,
                        &field_type,
                        span_md_idx,
                    )?;

                    //  Insert the loaded value to the aggregate at the given index
                    struct_val = self
                        .current_block
                        .ins(context)
                        .insert_value(struct_val, *aggregate, val_to_insert, vec![field_idx])
                        .add_metadatum(context, span_md_idx);
                }
                Ok(struct_val)
            }
            _ => {
                let storage_key = get_storage_key(ix, indices);

                // New name for the key
                let mut key_name = format!("{}{}", "key_for_", ix.to_usize());
                for ix in indices {
                    key_name = format!("{}_{}", key_name, ix);
                }
                let alias_key_name = self.lexical_map.insert(key_name.as_str().to_owned());

                // Local pointer for the key
                let key_ptr = self
                    .function
                    .new_local_ptr(context, alias_key_name, Type::B256, true, None)
                    .map_err(|ir_error| {
                        CompileError::InternalOwned(ir_error.to_string(), Span::dummy())
                    })?;

                // Const value for the key from the hash
                let const_key =
                    convert_literal_to_value(context, &Literal::B256(storage_key.into()))
                        .add_metadatum(context, span_md_idx);

                // Convert the key pointer to a value using get_ptr
                let key_ptr_ty = *key_ptr.get_type(context);
                let mut key_ptr_val = self
                    .current_block
                    .ins(context)
                    .get_ptr(key_ptr, key_ptr_ty, 0)
                    .add_metadatum(context, span_md_idx);

                // Store the const hash value to the key pointer value
                self.current_block
                    .ins(context)
                    .store(key_ptr_val, const_key)
                    .add_metadatum(context, span_md_idx);

                match ty {
                    Type::Array(_) => Err(CompileError::Internal(
                        "Arrays in storage have not been implemented yet.",
                        Span::dummy(),
                    )),
                    Type::Pointer(_) => Err(CompileError::Internal(
                        "Pointers in storage have not been implemented yet.",
                        Span::dummy(),
                    )),
                    Type::B256 => self.compile_b256_storage_read(
                        context,
                        ix,
                        indices,
                        &key_ptr_val,
                        span_md_idx,
                    ),
                    Type::Bool | Type::Uint(_) => self.compile_uint_or_bool_storage_read(
                        context,
                        &key_ptr_val,
                        ty,
                        span_md_idx,
                    ),
                    Type::String(_) | Type::Union(_) => self.compile_union_or_string_storage_read(
                        context,
                        ix,
                        indices,
                        &mut key_ptr_val,
                        &key_ptr,
                        &storage_key,
                        ty,
                        span_md_idx,
                    ),
                    Type::Struct(_) => unreachable!("structs are already handled!"),
                    Type::Unit => {
                        Ok(Constant::get_unit(context).add_metadatum(context, span_md_idx))
                    }
                }
            }
        }
    }

    #[allow(clippy::too_many_arguments)]
    fn compile_storage_write(
        &mut self,
        context: &mut Context,
        md_mgr: &mut MetadataManager,
        ix: &StateIndex,
        indices: &[u64],
        ty: &Type,
        rhs: Value,
        span_md_idx: Option<MetadataIndex>,
    ) -> Result<(), CompileError> {
        match ty {
            Type::Struct(aggregate) => {
                let fields = context.aggregates[aggregate.0].field_types().clone();
                for (field_idx, field_type) in fields.into_iter().enumerate() {
                    let field_idx = field_idx as u64;

                    // Recurse. The base case is for primitive types that fit in a single storage slot.
                    let mut new_indices = indices.to_owned();
                    new_indices.push(field_idx);

                    // Extract the value from the aggregate at the given index
                    let rhs = self
                        .current_block
                        .ins(context)
                        .extract_value(rhs, *aggregate, vec![field_idx])
                        .add_metadatum(context, span_md_idx);

                    self.compile_storage_write(
                        context,
                        md_mgr,
                        ix,
                        &new_indices,
                        &field_type,
                        rhs,
                        span_md_idx,
                    )?;
                }
                Ok(())
            }
            _ => {
                let storage_key = get_storage_key(ix, indices);

                // New name for the key
                let mut key_name = format!("{}{}", "key_for_", ix.to_usize());
                for ix in indices {
                    key_name = format!("{}_{}", key_name, ix);
                }
                let alias_key_name = self.lexical_map.insert(key_name.as_str().to_owned());

                // Local pointer for the key
                let key_ptr = self
                    .function
                    .new_local_ptr(context, alias_key_name, Type::B256, true, None)
                    .map_err(|ir_error| {
                        CompileError::InternalOwned(ir_error.to_string(), Span::dummy())
                    })?;

                // Const value for the key from the hash
                let const_key =
                    convert_literal_to_value(context, &Literal::B256(storage_key.into()))
                        .add_metadatum(context, span_md_idx);

                // Convert the key pointer to a value using get_ptr
                let key_ptr_ty = *key_ptr.get_type(context);
                let mut key_ptr_val = self
                    .current_block
                    .ins(context)
                    .get_ptr(key_ptr, key_ptr_ty, 0)
                    .add_metadatum(context, span_md_idx);

                // Store the const hash value to the key pointer value
                self.current_block
                    .ins(context)
                    .store(key_ptr_val, const_key)
                    .add_metadatum(context, span_md_idx);

                match ty {
                    Type::Array(_) => Err(CompileError::Internal(
                        "Arrays in storage have not been implemented yet.",
                        Span::dummy(),
                    )),
                    Type::Pointer(_) => Err(CompileError::Internal(
                        "Pointers in storage have not been implemented yet.",
                        Span::dummy(),
                    )),
                    Type::B256 => self.compile_b256_storage_write(
                        context,
                        ix,
                        indices,
                        &key_ptr_val,
                        rhs,
                        span_md_idx,
                    ),
                    Type::Bool | Type::Uint(_) => self.compile_uint_or_bool_storage_write(
                        context,
                        &key_ptr_val,
                        rhs,
                        span_md_idx,
                    ),
                    Type::String(_) | Type::Union(_) => self.compile_union_or_string_storage_write(
                        context,
                        ix,
                        indices,
                        &mut key_ptr_val,
                        &key_ptr,
                        &storage_key,
                        ty,
                        rhs,
                        span_md_idx,
                    ),
                    Type::Struct(_) => unreachable!("structs are already handled!"),
                    Type::Unit => Ok(()),
                }
            }
        }
    }

    fn compile_uint_or_bool_storage_read(
        &mut self,
        context: &mut Context,
        key_ptr_val: &Value,
        ty: &Type,
        span_md_idx: Option<MetadataIndex>,
    ) -> Result<Value, CompileError> {
        // `state_load_word` always returns a `u64`. Cast the result back
        // to the right type before returning
        let load_val = self
            .current_block
            .ins(context)
            .state_load_word(*key_ptr_val)
            .add_metadatum(context, span_md_idx);
        let val = self
            .current_block
            .ins(context)
            .bitcast(load_val, *ty)
            .add_metadatum(context, span_md_idx);
        Ok(val)
    }

    fn compile_uint_or_bool_storage_write(
        &mut self,
        context: &mut Context,
        key_ptr_val: &Value,
        rhs: Value,
        span_md_idx: Option<MetadataIndex>,
    ) -> Result<(), CompileError> {
        // `state_store_word` requires a `u64`. Cast the value to store to
        // `u64` first before actually storing.
        let rhs_u64 = self
            .current_block
            .ins(context)
            .bitcast(rhs, Type::Uint(64))
            .add_metadatum(context, span_md_idx);
        self.current_block
            .ins(context)
            .state_store_word(rhs_u64, *key_ptr_val)
            .add_metadatum(context, span_md_idx);
        Ok(())
    }

    fn compile_b256_storage_read(
        &mut self,
        context: &mut Context,
        ix: &StateIndex,
        indices: &[u64],
        key_ptr_val: &Value,
        span_md_idx: Option<MetadataIndex>,
    ) -> Result<Value, CompileError> {
        // B256 requires 4 words. Use state_load_quad_word/state_store_quad_word
        // First, create a name for the value to load from or store to
        let mut value_name = format!("{}{}", "val_for_", ix.to_usize());
        for ix in indices {
            value_name = format!("{}_{}", value_name, ix);
        }
        let alias_value_name = self.lexical_map.insert(value_name.as_str().to_owned());

        // Local pointer to hold the B256
        let value_ptr = self
            .function
            .new_local_ptr(context, alias_value_name, Type::B256, true, None)
<<<<<<< HEAD
=======
            .map_err(|ir_error| CompileError::InternalOwned(ir_error.to_string(), Span::dummy()))?;

        // Convert the local pointer created to a value using get_ptr
        let value_ptr_val = self
            .current_block
            .ins(context)
            .get_ptr(value_ptr, Type::B256, 0)
            .add_metadatum(context, span_md_idx);

        self.current_block
            .ins(context)
            .state_load_quad_word(value_ptr_val, *key_ptr_val)
            .add_metadatum(context, span_md_idx);
        Ok(value_ptr_val)
    }

    fn compile_b256_storage_write(
        &mut self,
        context: &mut Context,
        ix: &StateIndex,
        indices: &[u64],
        key_ptr_val: &Value,
        rhs: Value,
        span_md_idx: Option<MetadataIndex>,
    ) -> Result<(), CompileError> {
        // B256 requires 4 words. Use state_load_quad_word/state_store_quad_word
        // First, create a name for the value to load from or store to
        let mut value_name = format!("{}{}", "val_for_", ix.to_usize());
        for ix in indices {
            value_name = format!("{}_{}", value_name, ix);
        }
        let alias_value_name = self.lexical_map.insert(value_name.as_str().to_owned());

        // Local pointer to hold the B256
        let value_ptr = self
            .function
            .new_local_ptr(context, alias_value_name, Type::B256, true, None)
>>>>>>> c3d3273a
            .map_err(|ir_error| CompileError::InternalOwned(ir_error.to_string(), Span::dummy()))?;

        // Convert the local pointer created to a value using get_ptr
        let value_ptr_val = self
            .current_block
            .ins(context)
            .get_ptr(value_ptr, Type::B256, 0)
            .add_metadatum(context, span_md_idx);

<<<<<<< HEAD
        self.current_block
            .ins(context)
            .state_load_quad_word(value_ptr_val, *key_ptr_val)
            .add_metadatum(context, span_md_idx);
        Ok(value_ptr_val)
    }

    fn compile_b256_storage_write(
        &mut self,
        context: &mut Context,
        ix: &StateIndex,
        indices: &[u64],
        key_ptr_val: &Value,
        rhs: Value,
        span_md_idx: Option<MetadataIndex>,
    ) -> Result<(), CompileError> {
        // B256 requires 4 words. Use state_load_quad_word/state_store_quad_word
        // First, create a name for the value to load from or store to
        let mut value_name = format!("{}{}", "val_for_", ix.to_usize());
        for ix in indices {
            value_name = format!("{}_{}", value_name, ix);
        }
        let alias_value_name = self.lexical_map.insert(value_name.as_str().to_owned());

        // Local pointer to hold the B256
        let value_ptr = self
            .function
            .new_local_ptr(context, alias_value_name, Type::B256, true, None)
            .map_err(|ir_error| CompileError::InternalOwned(ir_error.to_string(), Span::dummy()))?;

        // Convert the local pointer created to a value using get_ptr
        let value_ptr_val = self
            .current_block
            .ins(context)
            .get_ptr(value_ptr, Type::B256, 0)
            .add_metadatum(context, span_md_idx);

=======
>>>>>>> c3d3273a
        // Store the value to the local pointer created for rhs
        self.current_block
            .ins(context)
            .store(value_ptr_val, rhs)
            .add_metadatum(context, span_md_idx);

        // Finally, just call state_load_quad_word/state_store_quad_word
        self.current_block
            .ins(context)
            .state_store_quad_word(value_ptr_val, *key_ptr_val)
            .add_metadatum(context, span_md_idx);
        Ok(())
    }

    #[allow(clippy::too_many_arguments)]
    fn compile_union_or_string_storage_read(
        &mut self,
        context: &mut Context,
        ix: &StateIndex,
        indices: &[u64],
        key_ptr_val: &mut Value,
        key_ptr: &Pointer,
        storage_key: &fuel_types::Bytes32,
        r#type: &Type,
        span_md_idx: Option<MetadataIndex>,
    ) -> Result<Value, CompileError> {
        // Use state_load_quad_word/state_store_quad_word as many times as needed
        // using sequential keys

        // First, create a name for the value to load from or store to
        let value_name = format!(
            "val_for_{}{}",
            ix.to_usize(),
            indices
                .iter()
                .map(|idx| format!("_{idx}"))
                .collect::<Vec<_>>()
                .join("")
        );
        let alias_value_name = self.lexical_map.insert(value_name);

        // Create an array of `b256` that will hold the value to store into storage
        // or the value loaded from storage. The array has to fit the whole type.
        let number_of_elements = (ir_type_size_in_bytes(context, r#type) + 31) / 32;
        let b256_array_type = Type::Array(Aggregate::new_array(
            context,
            Type::B256,
            number_of_elements,
        ));

        // Local pointer to hold the array of b256s
        let value_ptr = self
            .function
            .new_local_ptr(context, alias_value_name, b256_array_type, true, None)
            .map_err(|ir_error| CompileError::InternalOwned(ir_error.to_string(), Span::dummy()))?;

        // Convert the local pointer created to a value of the original type using
        // get_ptr.
        let value_ptr_val = self
            .current_block
            .ins(context)
            .get_ptr(value_ptr, *r#type, 0)
            .add_metadatum(context, span_md_idx);

        for array_index in 0..number_of_elements {
            if array_index > 0 {
                // Prepare key for the next iteration but not for array index 0
                // because the first key was generated earlier.
                // Const value for the key from the initial hash + array_index
                let const_key = convert_literal_to_value(
                    context,
                    &Literal::B256(*add_to_b256(*storage_key, array_index)),
                )
                .add_metadatum(context, span_md_idx);

                // Convert the key pointer to a value using get_ptr
                let key_ptr_ty = *key_ptr.get_type(context);
                *key_ptr_val = self
                    .current_block
                    .ins(context)
                    .get_ptr(*key_ptr, key_ptr_ty, 0)
                    .add_metadatum(context, span_md_idx);

                // Store the const hash value to the key pointer value
                self.current_block
                    .ins(context)
                    .store(*key_ptr_val, const_key)
                    .add_metadatum(context, span_md_idx);
            }

            // Get the b256 from the array at index iter
            let value_ptr_val_b256 = self
                .current_block
                .ins(context)
                .get_ptr(value_ptr, Type::B256, array_index)
                .add_metadatum(context, span_md_idx);

            self.current_block
                .ins(context)
                .state_load_quad_word(value_ptr_val_b256, *key_ptr_val)
                .add_metadatum(context, span_md_idx);
        }
        Ok(value_ptr_val)
    }

    #[allow(clippy::too_many_arguments)]
    fn compile_union_or_string_storage_write(
        &mut self,
        context: &mut Context,
        ix: &StateIndex,
        indices: &[u64],
        key_ptr_val: &mut Value,
        key_ptr: &Pointer,
        storage_key: &fuel_types::Bytes32,
        r#type: &Type,
        rhs: Value,
        span_md_idx: Option<MetadataIndex>,
    ) -> Result<(), CompileError> {
        // Use state_load_quad_word/state_store_quad_word as many times as needed
        // using sequential keys

        // First, create a name for the value to load from or store to
        let value_name = format!(
            "val_for_{}{}",
            ix.to_usize(),
            indices
                .iter()
                .map(|idx| format!("_{idx}"))
                .collect::<Vec<_>>()
                .join("")
        );
        let alias_value_name = self.lexical_map.insert(value_name);

        // Create an array of `b256` that will hold the value to store into storage
        // or the value loaded from storage. The array has to fit the whole type.
        let number_of_elements = (ir_type_size_in_bytes(context, r#type) + 31) / 32;
        let b256_array_type = Type::Array(Aggregate::new_array(
            context,
            Type::B256,
            number_of_elements,
        ));

        // Local pointer to hold the array of b256s
        let value_ptr = self
            .function
            .new_local_ptr(context, alias_value_name, b256_array_type, true, None)
            .map_err(|ir_error| CompileError::InternalOwned(ir_error.to_string(), Span::dummy()))?;

        // Convert the local pointer created to a value of the original type using
        // get_ptr.
        let value_ptr_val = self
            .current_block
            .ins(context)
            .get_ptr(value_ptr, *r#type, 0)
            .add_metadatum(context, span_md_idx);

        // Store the value to the local pointer created for rhs
        self.current_block
            .ins(context)
            .store(value_ptr_val, rhs)
            .add_metadatum(context, span_md_idx);

        for array_index in 0..number_of_elements {
            if array_index > 0 {
                // Prepare key for the next iteration but not for array index 0
                // because the first key was generated earlier.
                // Const value for the key from the initial hash + array_index
                let const_key = convert_literal_to_value(
                    context,
                    &Literal::B256(*add_to_b256(*storage_key, array_index)),
                )
                .add_metadatum(context, span_md_idx);

                // Convert the key pointer to a value using get_ptr
                let key_ptr_ty = *key_ptr.get_type(context);
                *key_ptr_val = self
                    .current_block
                    .ins(context)
                    .get_ptr(*key_ptr, key_ptr_ty, 0)
                    .add_metadatum(context, span_md_idx);

                // Store the const hash value to the key pointer value
                self.current_block
                    .ins(context)
                    .store(*key_ptr_val, const_key)
                    .add_metadatum(context, span_md_idx);
            }

            // Get the b256 from the array at index iter
            let value_ptr_val_b256 = self
                .current_block
                .ins(context)
                .get_ptr(value_ptr, Type::B256, array_index)
                .add_metadatum(context, span_md_idx);

            // Finally, just call state_load_quad_word/state_store_quad_word
            self.current_block
                .ins(context)
                .state_store_quad_word(value_ptr_val_b256, *key_ptr_val)
                .add_metadatum(context, span_md_idx);
        }

        Ok(())
    }
}<|MERGE_RESOLUTION|>--- conflicted
+++ resolved
@@ -112,24 +112,12 @@
     ) -> Result<Option<Value>, CompileError> {
         let span_md_idx = md_mgr.span_to_md(context, &ast_node.span);
         match ast_node.content {
-<<<<<<< HEAD
-            TypedAstNodeContent::Declaration(td) => match td {
-                TypedDeclaration::VariableDeclaration(tvd) => {
-                    self.compile_var_decl(context, md_mgr, tvd, span_md_idx)
-                }
-                TypedDeclaration::ConstantDeclaration(tcd) => {
-=======
-            TypedAstNodeContent::ReturnStatement(trs) => {
-                let val = self.compile_return_statement(context, md_mgr, trs.expr)?;
-                Ok(Some(val))
-            }
             TypedAstNodeContent::Declaration(td) => match td {
                 TypedDeclaration::VariableDeclaration(tvd) => {
                     self.compile_var_decl(context, md_mgr, *tvd, span_md_idx)
                 }
                 TypedDeclaration::ConstantDeclaration(decl_id) => {
                     let tcd = declaration_engine::de_get_constant(decl_id, &ast_node.span)?;
->>>>>>> c3d3273a
                     self.compile_const_decl(context, md_mgr, tcd, span_md_idx)?;
                     Ok(None)
                 }
@@ -149,20 +137,12 @@
                         span: ast_node.span,
                     })
                 }
-<<<<<<< HEAD
-                TypedDeclaration::EnumDeclaration(ted) => {
-                    create_enum_aggregate(context, ted.variants).map(|_| ())?;
-                    Ok(None)
-                }
-                TypedDeclaration::ImplTrait(TypedImplTrait { .. }) => {
-=======
                 TypedDeclaration::EnumDeclaration(decl_id) => {
                     let ted = declaration_engine::de_get_enum(decl_id, &ast_node.span)?;
                     create_enum_aggregate(context, ted.variants).map(|_| ())?;
                     Ok(None)
                 }
                 TypedDeclaration::ImplTrait(_) => {
->>>>>>> c3d3273a
                     // XXX What if we ignore the trait implementation???  Potentially since
                     // we currently inline everything and below we 'recreate' the functions
                     // lazily as they are called, nothing needs to be done here.  BUT!
@@ -2178,8 +2158,6 @@
         let value_ptr = self
             .function
             .new_local_ptr(context, alias_value_name, Type::B256, true, None)
-<<<<<<< HEAD
-=======
             .map_err(|ir_error| CompileError::InternalOwned(ir_error.to_string(), Span::dummy()))?;
 
         // Convert the local pointer created to a value using get_ptr
@@ -2217,7 +2195,6 @@
         let value_ptr = self
             .function
             .new_local_ptr(context, alias_value_name, Type::B256, true, None)
->>>>>>> c3d3273a
             .map_err(|ir_error| CompileError::InternalOwned(ir_error.to_string(), Span::dummy()))?;
 
         // Convert the local pointer created to a value using get_ptr
@@ -2227,46 +2204,6 @@
             .get_ptr(value_ptr, Type::B256, 0)
             .add_metadatum(context, span_md_idx);
 
-<<<<<<< HEAD
-        self.current_block
-            .ins(context)
-            .state_load_quad_word(value_ptr_val, *key_ptr_val)
-            .add_metadatum(context, span_md_idx);
-        Ok(value_ptr_val)
-    }
-
-    fn compile_b256_storage_write(
-        &mut self,
-        context: &mut Context,
-        ix: &StateIndex,
-        indices: &[u64],
-        key_ptr_val: &Value,
-        rhs: Value,
-        span_md_idx: Option<MetadataIndex>,
-    ) -> Result<(), CompileError> {
-        // B256 requires 4 words. Use state_load_quad_word/state_store_quad_word
-        // First, create a name for the value to load from or store to
-        let mut value_name = format!("{}{}", "val_for_", ix.to_usize());
-        for ix in indices {
-            value_name = format!("{}_{}", value_name, ix);
-        }
-        let alias_value_name = self.lexical_map.insert(value_name.as_str().to_owned());
-
-        // Local pointer to hold the B256
-        let value_ptr = self
-            .function
-            .new_local_ptr(context, alias_value_name, Type::B256, true, None)
-            .map_err(|ir_error| CompileError::InternalOwned(ir_error.to_string(), Span::dummy()))?;
-
-        // Convert the local pointer created to a value using get_ptr
-        let value_ptr_val = self
-            .current_block
-            .ins(context)
-            .get_ptr(value_ptr, Type::B256, 0)
-            .add_metadatum(context, span_md_idx);
-
-=======
->>>>>>> c3d3273a
         // Store the value to the local pointer created for rhs
         self.current_block
             .ins(context)
