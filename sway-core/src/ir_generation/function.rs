use super::{
    convert::*,
    lexical_map::LexicalMap,
    storage::{add_to_b256, get_storage_field_id, get_storage_key},
    types::*,
    CompiledFunctionCache,
};
use crate::{
    engine_threading::*,
    ir_generation::const_eval::{
        compile_constant_expression, compile_constant_expression_to_constant,
    },
    language::{
        ty::{
            self, ProjectionKind, TyConfigurableDecl, TyConstantDecl, TyExpression,
            TyExpressionVariant, TyStorageField,
        },
        *,
    },
    metadata::MetadataManager,
    type_system::*,
    types::*,
};

use indexmap::IndexMap;
use sway_ast::intrinsics::Intrinsic;
use sway_error::{error::CompileError, warning::CompileWarning};
use sway_ir::{Context, *};
use sway_types::{
    constants,
    ident::Ident,
    integer_bits::IntegerBits,
    span::{Span, Spanned},
    u256::U256,
    Named,
};

use std::collections::HashMap;

/// Engine for compiling a function and all of the AST nodes within.
///
/// This is mostly recursively compiling expressions, as Sway is fairly heavily expression based.
///
/// The rule here is to use `compile_expression_to_value()` when a value is desired, as opposed to a
/// pointer. This is most of the time, as we try to be target agnostic and not make assumptions
/// about which values must be used by reference.
///
/// `compile_expression_to_value()` will force the result to be a value, by using a temporary if
/// necessary.
///
/// `compile_expression_to_ptr()` will compile the expression and force it to be a pointer, also by
/// using a temporary if necessary. This can be slightly dangerous, if the reference is supposed
/// to be to a particular value but is accidentally made to a temporary value then mutations or
/// other side-effects might not be applied in the correct context.
///
/// `compile_expression()` will compile the expression without forcing anything. If the expression
/// has a reference type, like getting a struct or an explicit ref arg, it will return a pointer
/// value, but otherwise will return a value.
///
/// So in general the methods in [FnCompiler] will return a pointer if they can and will get it, be
/// forced, into a value if that is desired. All the temporary values are manipulated with simple
/// loads and stores, rather than anything more complicated like `mem_copy`s.

/// The result of compiling an expression can be in memory, or in an (SSA) register.
#[derive(Debug, Clone, Copy)]
enum CompiledValue {
    /// The value is in memory, and the pointer to it is returned.
    InMemory(Value),
    /// The value is in a register, and the value is returned.
    InRegister(Value),
}

impl CompiledValue {
    fn value(&self) -> Value {
        match self {
            CompiledValue::InMemory(value) | CompiledValue::InRegister(value) => *value,
        }
    }

    fn is_terminator(&self, context: &Context) -> bool {
        self.value().is_terminator(context)
    }

    fn get_type(&self, context: &Context) -> Option<Type> {
        self.value().get_type(context)
    }

    fn get_argument(&self, context: &Context) -> Option<BlockArgument> {
        self.value().get_argument(context).cloned()
    }

    fn get_instruction(&self, context: &Context) -> Option<Instruction> {
        self.value().get_instruction(context).cloned()
    }

    fn get_constant(&self, context: &Context) -> Option<Constant> {
        self.value().get_constant(context).cloned()
    }

    fn unwrap_memory(self) -> Value {
        match self {
            CompiledValue::InMemory(value) => value,
            CompiledValue::InRegister(_) => panic!("Expected InMemory, got InRegister"),
        }
    }

    fn unwrap_register(self) -> Value {
        match self {
            CompiledValue::InMemory(_) => panic!("Expected InRegister, got InMemory"),
            CompiledValue::InRegister(value) => value,
        }
    }
}

/// Wrapper around Value to enforce distinction between terminating and non-terminating values.
struct TerminatorValue {
    value: CompiledValue,
    is_terminator: bool,
}

impl TerminatorValue {
    pub fn new(value: CompiledValue, context: &Context) -> Self {
        Self {
            value,
            is_terminator: value.is_terminator(context),
        }
    }
}

/// If the provided [TerminatorValue::is_terminator] is true, then return from the current function
/// immediately. Otherwise extract the embedded [Value].
macro_rules! return_on_termination_or_extract {
    ($value:expr) => {{
        let val = $value;
        if val.is_terminator {
            return Ok(val);
        };
        val.value
    }};
}

pub(crate) struct FnCompiler<'eng> {
    engines: &'eng Engines,
    module: Module,
    pub(super) function: Function,
    pub(super) current_block: Block,
    block_to_break_to: Option<Block>,
    block_to_continue_to: Option<Block>,
    current_fn_param: Option<ty::TyFunctionParameter>,
    lexical_map: LexicalMap,
    // TODO: This field and all its uses must go once we have references properly implemented.
    pub ref_mut_args: rustc_hash::FxHashSet<String>,
    cache: &'eng mut CompiledFunctionCache,
    // This is a map from the type IDs of a logged type and the ID of the corresponding log
    logged_types_map: HashMap<TypeId, LogId>,
    // This is a map from the type IDs of a message data type and the ID of the corresponding smo
    messages_types_map: HashMap<TypeId, MessageId>,
}

fn to_constant(_s: &mut FnCompiler<'_>, context: &mut Context, value: u64) -> Value {
    let needed_size = ConstantContent::new_uint(context, 64, value);
    let c = Constant::unique(context, needed_size);
    Value::new_constant(context, c)
}

/// Store a register value to a new local variable and return CompiledValue::InMemory(_).
fn store_to_memory(
    s: &mut FnCompiler<'_>,
    context: &mut Context,
    value: CompiledValue,
) -> Result<CompiledValue, CompileError> {
    match value {
        CompiledValue::InMemory(_) => return Ok(value),
        CompiledValue::InRegister(val) => {
            let temp_arg_name = s.lexical_map.insert_anon();
            let value_type = val.get_type(context).unwrap();
            let local_var = s
                .function
                .new_local_var(context, temp_arg_name, value_type, None, false)
                .map_err(|ir_error| {
                    CompileError::InternalOwned(ir_error.to_string(), Span::dummy())
                })?;
            let local_var_ptr = s.current_block.append(context).get_local(local_var);
            let _ = s.current_block.append(context).store(local_var_ptr, val);
            Ok(CompiledValue::InMemory(local_var_ptr))
        }
    }
}

/// If a value is in memory, load it into a register and return the register value.
fn load_to_register(
    s: &mut FnCompiler<'_>,
    context: &mut Context,
    value: CompiledValue,
) -> CompiledValue {
    match value {
        CompiledValue::InMemory(ptr) => {
            let val = s.current_block.append(context).load(ptr);
            CompiledValue::InRegister(val)
        }
        CompiledValue::InRegister(_) => value,
    }
}

fn calc_addr_as_ptr(
    current_block: &mut Block,
    context: &mut Context,
    ptr: Value,
    len: Value,
    ptr_to: Type,
) -> Value {
    assert!(ptr.get_type(context).unwrap().is_ptr(context));
    assert!(len.get_type(context).unwrap().is_uint64(context));

    let uint64 = Type::get_uint64(context);
    let ptr = current_block.append(context).ptr_to_int(ptr, uint64);
    let addr = current_block
        .append(context)
        .binary_op(BinaryOpKind::Add, ptr, len);

    let ptr_to = Type::new_ptr(context, ptr_to);
    current_block.append(context).int_to_ptr(addr, ptr_to)
}

impl<'eng> FnCompiler<'eng> {
    #[allow(clippy::too_many_arguments)]
    pub(super) fn new(
        engines: &'eng Engines,
        context: &mut Context,
        module: Module,
        function: Function,
        logged_types_map: &HashMap<TypeId, LogId>,
        messages_types_map: &HashMap<TypeId, MessageId>,
        cache: &'eng mut CompiledFunctionCache,
    ) -> Self {
        let lexical_map = LexicalMap::from_iter(
            function
                .args_iter(context)
                .map(|(name, _value)| name.clone()),
        );
        FnCompiler {
            engines,
            module,
            function,
            current_block: function.get_entry_block(context),
            block_to_break_to: None,
            block_to_continue_to: None,
            lexical_map,
            ref_mut_args: rustc_hash::FxHashSet::default(),
            cache,
            current_fn_param: None,
            logged_types_map: logged_types_map.clone(),
            messages_types_map: messages_types_map.clone(),
        }
    }

    fn compile_with_new_scope<F, T, R>(&mut self, inner: F) -> Result<T, R>
    where
        F: FnOnce(&mut FnCompiler) -> Result<T, R>,
    {
        self.lexical_map.enter_scope();
        let result = inner(self);
        self.lexical_map.leave_scope();
        result
    }

    pub(super) fn compile_fn_to_value(
        &mut self,
        context: &mut Context,
        md_mgr: &mut MetadataManager,
        ast_block: &ty::TyCodeBlock,
    ) -> Result<Value, Vec<CompileError>> {
        // Function arguments, like all locals need to be in memory, so that their addresses
        // can be taken. So we create locals for each argument and store the value there.
        let entry = self.function.get_entry_block(context);
        for (arg_name, arg_value) in self
            .function
            .args_iter(context)
            .cloned()
            .collect::<Vec<_>>()
        {
            let local_name = self.lexical_map.insert(arg_name.as_str().to_owned());
            let local_var = self.function.new_unique_local_var(
                context,
                local_name.clone(),
                arg_value.get_type(context).unwrap(),
                None,
                false,
            );
            if self.ref_mut_args.contains(&arg_name) {
                self.ref_mut_args.insert(local_name.clone());
            }
            let local_val = entry.append(context).get_local(local_var);
            entry.append(context).store(local_val, arg_value);
        }
        match self.compile_code_block(context, md_mgr, ast_block)?.value {
            // Final value must always be a value, not a pointer.
            CompiledValue::InRegister(val) => Ok(val),
            CompiledValue::InMemory(_val) => {
                // Return an error indicating that the final value is in memory.
                Err(vec![CompileError::Internal(
                    &"Final value is in memory",
                    ast_block.whole_block_span.clone(),
                )])
            }
        }
    }

    fn compile_code_block(
        &mut self,
        context: &mut Context,
        md_mgr: &mut MetadataManager,
        ast_block: &ty::TyCodeBlock,
    ) -> Result<TerminatorValue, Vec<CompileError>> {
        self.compile_with_new_scope(|fn_compiler| {
            let mut errors = vec![];

            let mut ast_nodes = ast_block.contents.iter();
            let v = loop {
                let ast_node = match ast_nodes.next() {
                    Some(ast_node) => ast_node,
                    None => {
                        break TerminatorValue::new(
                            CompiledValue::InRegister(ConstantContent::get_unit(context)),
                            context,
                        )
                    }
                };
                match fn_compiler.compile_ast_node(context, md_mgr, ast_node) {
                    // 'Some' indicates an implicit return or a diverging expression, so break.
                    Ok(Some(val)) => break val,
                    Ok(None) => (),
                    Err(e) => {
                        errors.push(e);
                    }
                }
            };

            if !errors.is_empty() {
                Err(errors)
            } else {
                Ok(v)
            }
        })
    }

    fn compile_ast_node(
        &mut self,
        context: &mut Context,
        md_mgr: &mut MetadataManager,
        ast_node: &ty::TyAstNode,
    ) -> Result<Option<TerminatorValue>, CompileError> {
        let unexpected_decl = |decl_type: &'static str| {
            Err(CompileError::UnexpectedDeclaration {
                decl_type,
                span: ast_node.span.clone(),
            })
        };

        let span_md_idx = md_mgr.span_to_md(context, &ast_node.span);
        match &ast_node.content {
            ty::TyAstNodeContent::Declaration(td) => match td {
                ty::TyDecl::VariableDecl(tvd) => {
                    self.compile_var_decl(context, md_mgr, tvd, span_md_idx)
                }
                ty::TyDecl::ConstantDecl(ty::ConstantDecl { decl_id, .. }) => {
                    let tcd = self.engines.de().get_constant(decl_id);
                    self.compile_const_decl(context, md_mgr, &tcd, span_md_idx, false)?;
                    Ok(None)
                }
                ty::TyDecl::ConfigurableDecl(ty::ConfigurableDecl { .. }) => {
                    unreachable!()
                }
                ty::TyDecl::ConstGenericDecl(_) => {
                    todo!("Will be implemented by https://github.com/FuelLabs/sway/issues/6860")
                }
                ty::TyDecl::EnumDecl(ty::EnumDecl { decl_id, .. }) => {
                    let ted = self.engines.de().get_enum(decl_id);
                    create_tagged_union_type(
                        self.engines.te(),
                        self.engines.de(),
                        context,
                        &ted.variants,
                    )
                    .map(|_| ())?;
                    Ok(None)
                }
                ty::TyDecl::TypeAliasDecl { .. } => Err(CompileError::UnexpectedDeclaration {
                    decl_type: "type alias",
                    span: ast_node.span.clone(),
                }),
                ty::TyDecl::ImplSelfOrTrait { .. } => {
                    // XXX What if we ignore the trait implementation???  Potentially since
                    // we currently inline everything and below we 'recreate' the functions
                    // lazily as they are called, nothing needs to be done here.  BUT!
                    // This is obviously not really correct, and eventually we want to
                    // compile and then call these properly.
                    Ok(None)
                }
                ty::TyDecl::FunctionDecl { .. } => unexpected_decl("function"),
                ty::TyDecl::TraitDecl { .. } => unexpected_decl("trait"),
                ty::TyDecl::StructDecl { .. } => unexpected_decl("struct"),
                ty::TyDecl::AbiDecl { .. } => unexpected_decl("abi"),
                ty::TyDecl::GenericTypeForFunctionScope { .. } => unexpected_decl("generic type"),
                ty::TyDecl::ErrorRecovery { .. } => unexpected_decl("error recovery"),
                ty::TyDecl::StorageDecl { .. } => unexpected_decl("storage"),
                ty::TyDecl::EnumVariantDecl { .. } => unexpected_decl("enum variant"),
                ty::TyDecl::TraitTypeDecl { .. } => unexpected_decl("trait type"),
            },
            ty::TyAstNodeContent::Expression(te) => {
                match &te.expression {
                    TyExpressionVariant::ImplicitReturn(exp) => self
                        .compile_expression_to_register(context, md_mgr, exp)
                        .map(Some),
                    _ => {
                        // An expression with an ignored return value... I assume.
                        let value = self.compile_expression_to_register(context, md_mgr, te)?;
                        // Terminating values should end the compilation of the block
                        if value.is_terminator {
                            Ok(Some(value))
                        } else {
                            Ok(None)
                        }
                    }
                }
            }
            // a side effect can be () because it just impacts the type system/namespacing.
            // There should be no new IR generated.
            ty::TyAstNodeContent::SideEffect(_) => Ok(None),
            ty::TyAstNodeContent::Error(_, _) => {
                unreachable!("error node found when generating IR");
            }
        }
    }

    // Compiled expression, and if the compiled result is in memory, load it to a register.
    fn compile_expression_to_register(
        &mut self,
        context: &mut Context,
        md_mgr: &mut MetadataManager,
        ast_expr: &ty::TyExpression,
    ) -> Result<TerminatorValue, CompileError> {
        let compiled =
            return_on_termination_or_extract!(self.compile_expression(context, md_mgr, ast_expr)?);
        Ok(TerminatorValue::new(
            load_to_register(self, context, compiled),
            context,
        ))
    }

    // Compile expression, and if the compiled result is in a register, store it to memory.
    fn compile_expression_to_memory(
        &mut self,
        context: &mut Context,
        md_mgr: &mut MetadataManager,
        ast_expr: &ty::TyExpression,
    ) -> Result<TerminatorValue, CompileError> {
        // Compile expression which *may* be a pointer.
        let val =
            return_on_termination_or_extract!(self.compile_expression(context, md_mgr, ast_expr)?);

        Ok(TerminatorValue::new(
            store_to_memory(self, context, val)?,
            context,
        ))
    }

    fn compile_string_slice(
        &mut self,
        context: &mut Context,
        span_md_idx: Option<MetadataIndex>,
        string_data: Value,
        string_len: u64,
    ) -> Result<TerminatorValue, CompileError> {
        let int_ty = Type::get_uint64(context);

        // build field values of the slice
        let ptr_val = self
            .current_block
            .append(context)
            .ptr_to_int(string_data, int_ty)
            .add_metadatum(context, span_md_idx);
        let len_val = ConstantContent::get_uint(context, 64, string_len);

        // a slice is a pointer and a length
        let field_types = vec![int_ty, int_ty];

        // build a struct variable to store the values
        let struct_type = Type::new_struct(context, field_types.clone());
        let struct_var = self
            .function
            .new_local_var(
                context,
                self.lexical_map.insert_anon(),
                struct_type,
                None,
                false,
            )
            .map_err(|ir_error| CompileError::InternalOwned(ir_error.to_string(), Span::dummy()))?;
        let struct_val = self
            .current_block
            .append(context)
            .get_local(struct_var)
            .add_metadatum(context, span_md_idx);

        // put field values inside the struct variable
        [ptr_val, len_val]
            .into_iter()
            .zip(field_types)
            .enumerate()
            .for_each(|(insert_idx, (insert_val, field_type))| {
                let gep_val = self.current_block.append(context).get_elem_ptr_with_idx(
                    struct_val,
                    field_type,
                    insert_idx as u64,
                );

                self.current_block
                    .append(context)
                    .store(gep_val, insert_val)
                    .add_metadatum(context, span_md_idx);
            });

        // build a slice variable to return
        let slice_type = Type::get_slice(context);
        let slice_var = self
            .function
            .new_local_var(
                context,
                self.lexical_map.insert_anon(),
                slice_type,
                None,
                false,
            )
            .map_err(|ir_error| CompileError::InternalOwned(ir_error.to_string(), Span::dummy()))?;
        let slice_val = self
            .current_block
            .append(context)
            .get_local(slice_var)
            .add_metadatum(context, span_md_idx);

        // copy the value of the struct variable into the slice
        self.current_block
            .append(context)
            .mem_copy_bytes(slice_val, struct_val, 16);

        // return the slice
        Ok(TerminatorValue::new(
            CompiledValue::InMemory(slice_val),
            context,
        ))
    }

    fn compile_expression(
        &mut self,
        context: &mut Context,
        md_mgr: &mut MetadataManager,
        ast_expr: &ty::TyExpression,
    ) -> Result<TerminatorValue, CompileError> {
        let span_md_idx = md_mgr.span_to_md(context, &ast_expr.span);
        match &ast_expr.expression {
            ty::TyExpressionVariant::Literal(Literal::String(s)) => {
                let string_data =
                    ConstantContent::get_string(context, s.as_str().as_bytes().to_vec());
                let string_len = s.as_str().len() as u64;
                self.compile_string_slice(context, span_md_idx, string_data, string_len)
            }
            ty::TyExpressionVariant::Literal(Literal::Numeric(n)) => {
                let implied_lit = match &*self.engines.te().get(ast_expr.return_type) {
                    TypeInfo::UnsignedInteger(IntegerBits::Eight) => Literal::U8(*n as u8),
                    TypeInfo::UnsignedInteger(IntegerBits::V256) => Literal::U256(U256::from(*n)),
                    _ =>
                    // Anything more than a byte needs a u64 (except U256 of course).
                    // (This is how convert_literal_to_value treats it too).
                    {
                        Literal::U64(*n)
                    }
                };
                let val = convert_literal_to_value(context, &implied_lit)
                    .add_metadatum(context, span_md_idx);
                Ok(TerminatorValue::new(
                    CompiledValue::InRegister(val),
                    context,
                ))
            }
            ty::TyExpressionVariant::Literal(l) => {
                let val = convert_literal_to_value(context, l).add_metadatum(context, span_md_idx);
                Ok(TerminatorValue::new(
                    CompiledValue::InRegister(val),
                    context,
                ))
            }
            ty::TyExpressionVariant::FunctionApplication {
                call_path: name,
                contract_call_params,
                arguments,
                fn_ref,
                selector,
                type_binding: _,
                call_path_typeid: _,
                ..
            } => {
                if let Some(metadata) = selector {
                    self.compile_contract_call_encoding_v0(
                        context,
                        md_mgr,
                        metadata,
                        contract_call_params,
                        name.suffix.as_str(),
                        arguments,
                        ast_expr.return_type,
                        span_md_idx,
                    )
                } else {
                    let function_decl = self.engines.de().get_function(fn_ref);
                    self.compile_fn_call(
                        context,
                        md_mgr,
                        arguments,
                        &function_decl,
                        span_md_idx,
                        name,
                    )
                }
            }
            ty::TyExpressionVariant::LazyOperator { op, lhs, rhs } => {
                self.compile_lazy_op(context, md_mgr, op, lhs, rhs, span_md_idx)
            }
            ty::TyExpressionVariant::ConstantExpression {
                decl: const_decl, ..
            } => self.compile_const_expr(context, md_mgr, const_decl, span_md_idx),
            ty::TyExpressionVariant::ConfigurableExpression {
                decl: const_decl, ..
            } => self.compile_config_expr(context, const_decl, span_md_idx),
            ty::TyExpressionVariant::ConstGenericExpression { decl, .. } => {
                let value = decl.value.as_ref().unwrap();
                self.compile_expression(context, md_mgr, value)
            }
            ty::TyExpressionVariant::VariableExpression {
                name, call_path, ..
            } => self.compile_var_expr(context, call_path, name, span_md_idx),
            ty::TyExpressionVariant::ArrayExplicit {
                elem_type,
                contents,
            } => {
                self.compile_array_explicit_expr(context, md_mgr, *elem_type, contents, span_md_idx)
            }
            ty::TyExpressionVariant::ArrayRepeat {
                elem_type,
                value,
                length,
            } => self.compile_array_repeat_expr(
                context,
                md_mgr,
                *elem_type,
                value,
                length,
                span_md_idx,
            ),
            ty::TyExpressionVariant::ArrayIndex { prefix, index } => {
                self.compile_array_index(context, md_mgr, prefix, index, span_md_idx)
            }
            ty::TyExpressionVariant::StructExpression { fields, .. } => {
                self.compile_struct_expr(context, md_mgr, fields, span_md_idx)
            }
            ty::TyExpressionVariant::CodeBlock(cb) => {
                //TODO return all errors
                self.compile_code_block(context, md_mgr, cb)
                    .map_err(|mut x| x.pop().unwrap())
            }
            ty::TyExpressionVariant::FunctionParameter => Err(CompileError::Internal(
                "Unexpected function parameter declaration.",
                ast_expr.span.clone(),
            )),
            ty::TyExpressionVariant::MatchExp { desugared, .. } => {
                self.compile_expression_to_register(context, md_mgr, desugared)
            }
            ty::TyExpressionVariant::IfExp {
                condition,
                then,
                r#else,
            } => self.compile_if(
                context,
                md_mgr,
                condition,
                then,
                r#else.as_deref(),
                ast_expr.return_type,
            ),
            ty::TyExpressionVariant::AsmExpression {
                registers,
                body,
                returns,
                whole_block_span,
            } => {
                let span_md_idx = md_mgr.span_to_md(context, whole_block_span);
                self.compile_asm_expr(
                    context,
                    md_mgr,
                    registers,
                    body,
                    ast_expr.return_type,
                    returns.as_ref(),
                    span_md_idx,
                )
            }
            ty::TyExpressionVariant::StructFieldAccess {
                prefix,
                field_to_access,
                resolved_type_of_parent,
                ..
            } => {
                let span_md_idx = md_mgr.span_to_md(context, &field_to_access.span);
                self.compile_struct_field_expr(
                    context,
                    md_mgr,
                    prefix,
                    *resolved_type_of_parent,
                    field_to_access,
                    span_md_idx,
                )
            }
            ty::TyExpressionVariant::EnumInstantiation {
                enum_ref,
                tag,
                contents,
                ..
            } => {
                let enum_decl = self.engines.de().get_enum(enum_ref);
                self.compile_enum_expr(context, md_mgr, &enum_decl, *tag, contents.as_deref())
            }
            ty::TyExpressionVariant::Tuple { fields } => {
                self.compile_tuple_expr(context, md_mgr, fields, span_md_idx)
            }
            ty::TyExpressionVariant::TupleElemAccess {
                prefix,
                elem_to_access_num: idx,
                elem_to_access_span: span,
                resolved_type_of_parent: tuple_type,
            } => self.compile_tuple_elem_expr(
                context,
                md_mgr,
                prefix,
                *tuple_type,
                *idx,
                span.clone(),
            ),
            ty::TyExpressionVariant::AbiCast { span, .. } => {
                let span_md_idx = md_mgr.span_to_md(context, span);
                let val = ConstantContent::get_unit(context).add_metadatum(context, span_md_idx);
                Ok(TerminatorValue::new(
                    CompiledValue::InRegister(val),
                    context,
                ))
            }
            ty::TyExpressionVariant::StorageAccess(access) => {
                let span_md_idx: Option<MetadataIndex> = md_mgr.span_to_md(context, &access.span());
                let key = TyStorageField::get_key_expression_const(
                    &access.key_expression.clone().map(|v| *v),
                    self.engines,
                    context,
                    md_mgr,
                    self.module,
                )?;
                self.compile_storage_access(
                    context,
                    access.storage_field_names.clone(),
                    access.struct_field_names.clone(),
                    key,
                    &access.fields,
                    span_md_idx,
                )
            }
            ty::TyExpressionVariant::IntrinsicFunction(kind) => self.compile_intrinsic_function(
                context,
                md_mgr,
                kind,
                ast_expr.span.clone(),
                ast_expr.return_type,
            ),
            ty::TyExpressionVariant::AbiName(_) => {
                let c = ConstantContent::new_unit(context);
                let c = Constant::unique(context, c);
                let val = Value::new_constant(context, c);
                Ok(TerminatorValue::new(
                    CompiledValue::InRegister(val),
                    context,
                ))
            }
            ty::TyExpressionVariant::UnsafeDowncast {
                exp,
                variant,
                call_path_decl: _,
            } => self.compile_unsafe_downcast(context, md_mgr, exp, variant),
            ty::TyExpressionVariant::EnumTag { exp } => {
                self.compile_enum_tag(context, md_mgr, exp.to_owned())
            }
            ty::TyExpressionVariant::WhileLoop { body, condition } => {
                self.compile_while_loop(context, md_mgr, body, condition, span_md_idx)
            }
            ty::TyExpressionVariant::ForLoop { desugared } => {
                self.compile_expression(context, md_mgr, desugared)
            }
            ty::TyExpressionVariant::Break => {
                match self.block_to_break_to {
                    // If `self.block_to_break_to` is not None, then it has been set inside
                    // a loop and the use of `break` here is legal, so create a branch
                    // instruction. Error out otherwise.
                    Some(block_to_break_to) => {
                        let val = self
                            .current_block
                            .append(context)
                            .branch(block_to_break_to, vec![]);
                        Ok(TerminatorValue::new(
                            CompiledValue::InRegister(val),
                            context,
                        ))
                    }
                    None => Err(CompileError::BreakOutsideLoop {
                        span: ast_expr.span.clone(),
                    }),
                }
            }
            ty::TyExpressionVariant::Continue => match self.block_to_continue_to {
                // If `self.block_to_continue_to` is not None, then it has been set inside
                // a loop and the use of `continue` here is legal, so create a branch
                // instruction. Error out otherwise.
                Some(block_to_continue_to) => {
                    let val = self
                        .current_block
                        .append(context)
                        .branch(block_to_continue_to, vec![]);
                    Ok(TerminatorValue::new(
                        CompiledValue::InRegister(val),
                        context,
                    ))
                }
                None => Err(CompileError::ContinueOutsideLoop {
                    span: ast_expr.span.clone(),
                }),
            },
            ty::TyExpressionVariant::Reassignment(reassignment) => {
                self.compile_reassignment(context, md_mgr, reassignment, span_md_idx)
            }
            ty::TyExpressionVariant::ImplicitReturn(_exp) => {
                // This is currently handled at the top-level handler, `compile_ast_node`.
                unreachable!();
            }
            ty::TyExpressionVariant::Return(exp) => {
                self.compile_return(context, md_mgr, exp, span_md_idx)
            }
            ty::TyExpressionVariant::Panic(exp) => {
                self.compile_panic(context, md_mgr, exp, span_md_idx)
            }
            ty::TyExpressionVariant::Ref(exp) => {
                self.compile_ref(context, md_mgr, exp, span_md_idx)
            }
            ty::TyExpressionVariant::Deref(exp) => {
                self.compile_deref(context, md_mgr, exp, span_md_idx)
            }
        }
    }

    fn compile_to_encode_buffer(
        &mut self,
        context: &mut Context,
        ptr: Value,
        cap: Value,
        len: Value,
    ) -> Result<CompiledValue, CompileError> {
        let uint64 = Type::get_uint64(context);

        assert!(ptr.get_type(context).unwrap().is_ptr(context));
        assert!(cap.get_type(context).unwrap().is_uint64(context));
        assert!(len.get_type(context).unwrap().is_uint64(context));

        let ptr = self.current_block.append(context).ptr_to_int(ptr, uint64);

        // asm(buffer: (ptr, size, len)) {
        //  buffer: (u64, u64, u64)
        // }
        let init = self.compile_tuple_from_values(
            context,
            vec![ptr, cap, len],
            vec![uint64, uint64, uint64],
            None,
        )?;
        let return_type = Type::new_struct(context, vec![uint64, uint64, uint64]);
        let buffer = self.current_block.append(context).asm_block(
            vec![AsmArg {
                name: Ident::new_no_span("buffer".into()),
                initializer: Some(init),
            }],
            vec![],
            return_type,
            Some(Ident::new_no_span("buffer".into())),
        );

        let buffer_type = buffer.get_type(context).unwrap();
        assert!(buffer_type
            .get_field_type(context, 0)
            .unwrap()
            .is_uint64(context));
        assert!(buffer_type
            .get_field_type(context, 1)
            .unwrap()
            .is_uint64(context));
        assert!(buffer_type
            .get_field_type(context, 2)
            .unwrap()
            .is_uint64(context));
        assert!(buffer_type.get_field_type(context, 3).is_none());

        Ok(CompiledValue::InRegister(buffer))
    }

    fn compile_buffer_into_parts(
        &mut self,
        context: &mut Context,
        buffer: Value,
    ) -> Result<(Value, Value, Value), CompileError> {
        let uint64 = Type::get_uint64(context);

        let buffer_type = buffer.get_type(context).unwrap();
        assert!(buffer_type
            .get_field_type(context, 0)
            .unwrap()
            .is_uint64(context));
        assert!(buffer_type
            .get_field_type(context, 1)
            .unwrap()
            .is_uint64(context));
        assert!(buffer_type
            .get_field_type(context, 2)
            .unwrap()
            .is_uint64(context));
        assert!(buffer_type.get_field_type(context, 3).is_none());

        //let (ptr, cap, len) = asm(buffer: buffer) {
        //  buffer: (u64, u64, u64)
        //};
        let return_type = Type::new_struct(context, vec![uint64, uint64, uint64]);
        let buffer = self.current_block.append(context).asm_block(
            vec![AsmArg {
                name: Ident::new_no_span("buffer".into()),
                initializer: Some(buffer),
            }],
            vec![],
            return_type,
            Some(Ident::new_no_span("buffer".into())),
        );

        let name = self.lexical_map.insert_anon();
        let buffer_local = self
            .function
            .new_local_var(context, name, return_type, None, false)
            .map_err(|ir_error| CompileError::InternalOwned(ir_error.to_string(), Span::dummy()))?;
        let buffer_local_value = self.current_block.append(context).get_local(buffer_local);
        self.current_block
            .append(context)
            .store(buffer_local_value, buffer);

        let ptr =
            self.current_block
                .append(context)
                .get_elem_ptr_with_idx(buffer_local_value, uint64, 0);
        let ptr = self.current_block.append(context).load(ptr);
        let ptr_u8 = Type::new_ptr(context, Type::get_uint8(context));
        let ptr = self.current_block.append(context).int_to_ptr(ptr, ptr_u8);

        let cap =
            self.current_block
                .append(context)
                .get_elem_ptr_with_idx(buffer_local_value, uint64, 1);
        let cap = self.current_block.append(context).load(cap);

        let len =
            self.current_block
                .append(context)
                .get_elem_ptr_with_idx(buffer_local_value, uint64, 2);
        let len = self.current_block.append(context).load(len);

        assert!(ptr.get_type(context).unwrap().is_ptr(context));
        assert!(cap.get_type(context).unwrap().is_uint64(context));
        assert!(len.get_type(context).unwrap().is_uint64(context));

        Ok((ptr, cap, len))
    }

    fn compile_intrinsic_function(
        &mut self,
        context: &mut Context,
        md_mgr: &mut MetadataManager,
        ty::TyIntrinsicFunctionKind {
            kind,
            arguments,
            type_arguments,
            span: _,
        }: &ty::TyIntrinsicFunctionKind,
        span: Span,
        return_type: TypeId,
    ) -> Result<TerminatorValue, CompileError> {
        fn store_key_in_local_mem(
            compiler: &mut FnCompiler,
            context: &mut Context,
            value: Value,
            span_md_idx: Option<MetadataIndex>,
        ) -> Result<Value, CompileError> {
            // New name for the key
            let key_name = compiler.lexical_map.insert("key_for_storage".to_owned());

            // Local variable for the key
            let key_var = compiler
                .function
                .new_local_var(context, key_name, Type::get_b256(context), None, false)
                .map_err(|ir_error| {
                    CompileError::InternalOwned(ir_error.to_string(), Span::dummy())
                })?;

            // Convert the key variable to a value using get_local.
            let key_val = compiler
                .current_block
                .append(context)
                .get_local(key_var)
                .add_metadatum(context, span_md_idx);

            // Store the value to the key pointer value
            compiler
                .current_block
                .append(context)
                .store(key_val, value)
                .add_metadatum(context, span_md_idx);
            Ok(key_val)
        }

        let engines = self.engines;

        // We safely index into arguments and type_arguments arrays below
        // because the type-checker ensures that the arguments are all there.
        match kind {
            Intrinsic::SizeOfVal => {
                let exp = &arguments[0];
                // Compile the expression in case of side-effects but ignore its value.
                let ir_type = convert_resolved_type_id(
                    engines.te(),
                    engines.de(),
                    context,
                    exp.return_type,
                    &exp.span,
                )?;
                self.compile_expression_to_register(context, md_mgr, exp)?;
                let val = ConstantContent::get_uint(context, 64, ir_type.size(context).in_bytes());
                Ok(TerminatorValue::new(
                    CompiledValue::InRegister(val),
                    context,
                ))
            }
            Intrinsic::SizeOfType => {
                let targ = type_arguments[0].clone();
                let ir_type = convert_resolved_type_id(
                    engines.te(),
                    engines.de(),
                    context,
                    targ.type_id(),
                    &targ.span(),
                )?;
                let val = ConstantContent::get_uint(context, 64, ir_type.size(context).in_bytes());
                Ok(TerminatorValue::new(
                    CompiledValue::InRegister(val),
                    context,
                ))
            }
            Intrinsic::SizeOfStr => {
                let targ = type_arguments[0].clone();
                let ir_type = convert_resolved_type_id(
                    engines.te(),
                    engines.de(),
                    context,
                    targ.type_id(),
                    &targ.span(),
                )?;
                let val = ConstantContent::get_uint(
                    context,
                    64,
                    ir_type.get_string_len(context).unwrap_or_default(),
                );
                Ok(TerminatorValue::new(
                    CompiledValue::InRegister(val),
                    context,
                ))
            }
            Intrinsic::IsReferenceType => {
                let targ = type_arguments[0].clone();
                let is_val = !engines.te().get_unaliased(targ.type_id()).is_copy_type();
                let val = ConstantContent::get_bool(context, is_val);
                Ok(TerminatorValue::new(
                    CompiledValue::InRegister(val),
                    context,
                ))
            }
            Intrinsic::IsStrArray => {
                let targ = type_arguments[0].clone();
                let is_val = matches!(
                    &*engines.te().get_unaliased(targ.type_id()),
                    TypeInfo::StringArray(_) | TypeInfo::StringSlice
                );
                let val = ConstantContent::get_bool(context, is_val);
                Ok(TerminatorValue::new(
                    CompiledValue::InRegister(val),
                    context,
                ))
            }
            Intrinsic::AssertIsStrArray => {
                let targ = type_arguments[0].clone();
                let ir_type = convert_resolved_type_id(
                    engines.te(),
                    engines.de(),
                    context,
                    targ.type_id(),
                    &targ.span(),
                )?;
                match ir_type.get_content(context) {
                    TypeContent::StringSlice | TypeContent::StringArray(_) => {
                        let val = ConstantContent::get_unit(context);
                        Ok(TerminatorValue::new(
                            CompiledValue::InRegister(val),
                            context,
                        ))
                    }
                    _ => Err(CompileError::NonStrGenericType { span: targ.span() }),
                }
            }
            Intrinsic::ToStrArray => match arguments[0].expression.extract_literal_value() {
                Some(Literal::String(span)) => {
                    let val =
                        ConstantContent::get_string(context, span.as_str().as_bytes().to_vec());
                    Ok(TerminatorValue::new(
                        CompiledValue::InRegister(val),
                        context,
                    ))
                }
                _ => unreachable!(),
            },
            Intrinsic::Eq | Intrinsic::Gt | Intrinsic::Lt => {
                let lhs = &arguments[0];
                let rhs = &arguments[1];
                let lhs_value = return_on_termination_or_extract!(
                    self.compile_expression_to_register(context, md_mgr, lhs)?
                )
                .unwrap_register();
                let rhs_value = return_on_termination_or_extract!(
                    self.compile_expression_to_register(context, md_mgr, rhs)?
                )
                .unwrap_register();
                let pred = match kind {
                    Intrinsic::Eq => Predicate::Equal,
                    Intrinsic::Gt => Predicate::GreaterThan,
                    Intrinsic::Lt => Predicate::LessThan,
                    _ => unreachable!(),
                };
                let val = self
                    .current_block
                    .append(context)
                    .cmp(pred, lhs_value, rhs_value);
                Ok(TerminatorValue::new(
                    CompiledValue::InRegister(val),
                    context,
                ))
            }
            Intrinsic::Gtf => {
                // The index is just a Value
                let index = return_on_termination_or_extract!(
                    self.compile_expression_to_register(context, md_mgr, &arguments[0])?
                )
                .unwrap_register();

                // The tx field ID has to be a compile-time constant because it becomes an
                // immediate

                let tx_field_id_constant = compile_constant_expression_to_constant(
                    engines,
                    context,
                    md_mgr,
                    self.module,
                    None,
                    None,
                    &arguments[1],
                )?;
                let tx_field_id = match tx_field_id_constant.get_content(context).value {
                    ConstantValue::Uint(n) => n,
                    _ => {
                        return Err(CompileError::Internal(
                            "Transaction field ID for gtf intrinsic is not an integer. \
                            This should have been in caught in type checking",
                            span,
                        ))
                    }
                };

                // Get the target type from the type argument provided
                let target_type = &type_arguments[0];
                let target_ir_type = convert_resolved_type_id(
                    engines.te(),
                    engines.de(),
                    context,
                    target_type.type_id(),
                    &target_type.span(),
                )?;

                let span_md_idx = md_mgr.span_to_md(context, &span);

                // The `gtf` instruction
                let gtf_reg = self
                    .current_block
                    .append(context)
                    .gtf(index, tx_field_id)
                    .add_metadatum(context, span_md_idx);

                // Reinterpret the result of the `gtf` instruction (which is always `u64`) as type
                // `T`. This requires an `int_to_ptr` instruction if `T` is a reference type.
                if engines
                    .te()
                    .get_unaliased(target_type.type_id())
                    .is_copy_type()
                {
                    let val = self
                        .current_block
                        .append(context)
                        .bitcast(gtf_reg, target_ir_type)
                        .add_metadatum(context, span_md_idx);
                    Ok(TerminatorValue::new(
                        CompiledValue::InRegister(val),
                        context,
                    ))
                } else {
                    let ptr_ty = Type::new_ptr(context, target_ir_type);
                    let val = self
                        .current_block
                        .append(context)
                        .int_to_ptr(gtf_reg, ptr_ty)
                        .add_metadatum(context, span_md_idx);
                    Ok(TerminatorValue::new(CompiledValue::InMemory(val), context))
                }
            }
            Intrinsic::AddrOf => {
                let exp = &arguments[0];
                let value = return_on_termination_or_extract!(
                    self.compile_expression_to_memory(context, md_mgr, exp)?
                )
                .unwrap_memory();
                let int_ty = Type::new_uint(context, 64);
                let span_md_idx = md_mgr.span_to_md(context, &span);
                let val = self
                    .current_block
                    .append(context)
                    .ptr_to_int(value, int_ty)
                    .add_metadatum(context, span_md_idx);
                Ok(TerminatorValue::new(
                    CompiledValue::InRegister(val),
                    context,
                ))
            }
            Intrinsic::StateClear => {
                let key_exp = arguments[0].clone();
                let number_of_slots_exp = arguments[1].clone();
                let key_value = return_on_termination_or_extract!(
                    self.compile_expression_to_register(context, md_mgr, &key_exp)?
                )
                .unwrap_register();
                let number_of_slots_value = return_on_termination_or_extract!(
                    self.compile_expression_to_register(context, md_mgr, &number_of_slots_exp)?
                )
                .unwrap_register();
                let span_md_idx = md_mgr.span_to_md(context, &span);
                let key_var = store_key_in_local_mem(self, context, key_value, span_md_idx)?;
                let val = self
                    .current_block
                    .append(context)
                    .state_clear(key_var, number_of_slots_value)
                    .add_metadatum(context, span_md_idx);
                Ok(TerminatorValue::new(
                    CompiledValue::InRegister(val),
                    context,
                ))
            }
            Intrinsic::StateLoadWord => {
                let exp = &arguments[0];
                let value = return_on_termination_or_extract!(
                    self.compile_expression_to_register(context, md_mgr, exp)?
                )
                .unwrap_register();
                let span_md_idx = md_mgr.span_to_md(context, &span);
                let key_var = store_key_in_local_mem(self, context, value, span_md_idx)?;
                let val = self
                    .current_block
                    .append(context)
                    .state_load_word(key_var)
                    .add_metadatum(context, span_md_idx);
                Ok(TerminatorValue::new(
                    CompiledValue::InRegister(val),
                    context,
                ))
            }
            Intrinsic::StateStoreWord => {
                let key_exp = &arguments[0];
                let val_exp = &arguments[1];
                // Validate that the val_exp is of the right type. We couldn't do it
                // earlier during type checking as the type arguments may not have been resolved.
                let val_ty = engines.te().get_unaliased(val_exp.return_type);
                if !val_ty.is_copy_type() {
                    return Err(CompileError::IntrinsicUnsupportedArgType {
                        name: kind.to_string(),
                        span,
                        hint: "This argument must be a copy type".to_string(),
                    });
                }
                let key_value = return_on_termination_or_extract!(
                    self.compile_expression_to_register(context, md_mgr, key_exp)?
                )
                .unwrap_register();
                let val_value = return_on_termination_or_extract!(
                    self.compile_expression_to_register(context, md_mgr, val_exp)?
                )
                .unwrap_register();
                let span_md_idx = md_mgr.span_to_md(context, &span);
                let key_var = store_key_in_local_mem(self, context, key_value, span_md_idx)?;
                let val = self
                    .current_block
                    .append(context)
                    .state_store_word(val_value, key_var)
                    .add_metadatum(context, span_md_idx);
                Ok(TerminatorValue::new(
                    CompiledValue::InRegister(val),
                    context,
                ))
            }
            Intrinsic::StateLoadQuad | Intrinsic::StateStoreQuad => {
                let key_exp = arguments[0].clone();
                let val_exp = arguments[1].clone();
                let number_of_slots_exp = arguments[2].clone();
                // Validate that the val_exp is of the right type. We couldn't do it
                // earlier during type checking as the type arguments may not have been resolved.
                let val_ty = engines.te().get_unaliased(val_exp.return_type);
                if !val_ty.eq(
                    &TypeInfo::RawUntypedPtr,
                    &PartialEqWithEnginesContext::new(engines),
                ) {
                    return Err(CompileError::IntrinsicUnsupportedArgType {
                        name: kind.to_string(),
                        span,
                        hint: "This argument must be raw_ptr".to_string(),
                    });
                }
                let key_value = return_on_termination_or_extract!(
                    self.compile_expression_to_register(context, md_mgr, &key_exp)?
                )
                .unwrap_register();
                let val_ptr = return_on_termination_or_extract!(
                    self.compile_expression_to_register(context, md_mgr, &val_exp)?
                )
                .unwrap_register();
                let number_of_slots_value = return_on_termination_or_extract!(
                    self.compile_expression_to_register(context, md_mgr, &number_of_slots_exp)?
                )
                .unwrap_register();
                let span_md_idx = md_mgr.span_to_md(context, &span);
                let key_var = store_key_in_local_mem(self, context, key_value, span_md_idx)?;
                let b256_ty = Type::get_b256(context);
                let b256_ptr_ty = Type::new_ptr(context, b256_ty);
                let val_ptr = self
                    .current_block
                    .append(context)
                    .int_to_ptr(val_ptr, b256_ptr_ty)
                    .add_metadatum(context, span_md_idx);
                match kind {
                    Intrinsic::StateLoadQuad => {
                        let val = self
                            .current_block
                            .append(context)
                            .state_load_quad_word(val_ptr, key_var, number_of_slots_value)
                            .add_metadatum(context, span_md_idx);
                        Ok(TerminatorValue::new(
                            CompiledValue::InRegister(val),
                            context,
                        ))
                    }
                    Intrinsic::StateStoreQuad => {
                        let val = self
                            .current_block
                            .append(context)
                            .state_store_quad_word(val_ptr, key_var, number_of_slots_value)
                            .add_metadatum(context, span_md_idx);
                        Ok(TerminatorValue::new(
                            CompiledValue::InRegister(val),
                            context,
                        ))
                    }
                    _ => unreachable!(),
                }
            }
            Intrinsic::Log => {
                if context.program_kind == Kind::Predicate {
                    return Err(CompileError::DisallowedIntrinsicInPredicate {
                        intrinsic: kind.to_string(),
                        span: span.clone(),
                    });
                }

<<<<<<< HEAD
                // The log value and the log ID are just Value.
                let log_val = return_on_termination_or_extract!(
                    self.compile_expression_to_register(context, md_mgr, &arguments[0])?
                )
                .unwrap_register();
                let logged_type = i
                    .get_logged_type(context.experimental.new_encoding)
                    .expect("Could not return logged type.");
                let log_id = match self.logged_types_map.get(&logged_type) {
=======
                let log_val = return_on_termination_or_extract!(self.compile_expression_to_value(
                    context,
                    md_mgr,
                    &arguments[0]
                )?);
                let logged_type_id = TypeMetadata::get_logged_type_id(
                    &arguments[0],
                    context.experimental.new_encoding,
                )?;
                let log_id = match self.logged_types_map.get(&logged_type_id) {
>>>>>>> bd381360
                    None => {
                        return Err(CompileError::Internal(
                            "Unable to determine log instance ID for `__log` intrinsic.",
                            span,
                        ));
                    }
                    Some(log_id) => {
                        convert_literal_to_value(context, &Literal::U64(log_id.hash_id))
                    }
                };

                match log_val.get_type(context) {
                    None => Err(CompileError::Internal(
                        "Unable to determine logged value type in the `__log` intrinsic.",
                        span,
                    )),
                    Some(log_ty) => {
                        let span_md_idx = md_mgr.span_to_md(context, &span);

                        // The `log` instruction
                        let val = self
                            .current_block
                            .append(context)
                            .log(log_val, log_ty, log_id)
                            .add_metadatum(context, span_md_idx);
                        Ok(TerminatorValue::new(
                            CompiledValue::InRegister(val),
                            context,
                        ))
                    }
                }
            }
            Intrinsic::Add
            | Intrinsic::Sub
            | Intrinsic::Mul
            | Intrinsic::Div
            | Intrinsic::And
            | Intrinsic::Or
            | Intrinsic::Xor
            | Intrinsic::Mod
            | Intrinsic::Rsh
            | Intrinsic::Lsh => {
                let op = match kind {
                    Intrinsic::Add => BinaryOpKind::Add,
                    Intrinsic::Sub => BinaryOpKind::Sub,
                    Intrinsic::Mul => BinaryOpKind::Mul,
                    Intrinsic::Div => BinaryOpKind::Div,
                    Intrinsic::And => BinaryOpKind::And,
                    Intrinsic::Or => BinaryOpKind::Or,
                    Intrinsic::Xor => BinaryOpKind::Xor,
                    Intrinsic::Mod => BinaryOpKind::Mod,
                    Intrinsic::Rsh => BinaryOpKind::Rsh,
                    Intrinsic::Lsh => BinaryOpKind::Lsh,
                    _ => unreachable!(),
                };
                let lhs = &arguments[0];
                let rhs = &arguments[1];
                let lhs_value = return_on_termination_or_extract!(
                    self.compile_expression_to_register(context, md_mgr, lhs)?
                )
                .unwrap_register();
                let rhs_value = return_on_termination_or_extract!(
                    self.compile_expression_to_register(context, md_mgr, rhs)?
                )
                .unwrap_register();
                let val = self
                    .current_block
                    .append(context)
                    .binary_op(op, lhs_value, rhs_value);
                Ok(TerminatorValue::new(
                    CompiledValue::InRegister(val),
                    context,
                ))
            }
            Intrinsic::Revert => {
                let revert_code_val = return_on_termination_or_extract!(
                    self.compile_expression_to_register(context, md_mgr, &arguments[0])?
                )
                .unwrap_register();

                // The `revert` instruction
                let span_md_idx = md_mgr.span_to_md(context, &span);
                let val = self
                    .current_block
                    .append(context)
                    .revert(revert_code_val)
                    .add_metadatum(context, span_md_idx);
                Ok(TerminatorValue::new(
                    CompiledValue::InRegister(val),
                    context,
                ))
            }
            Intrinsic::JmpMem => {
                let span_md_idx = md_mgr.span_to_md(context, &span);
                let val = self
                    .current_block
                    .append(context)
                    .jmp_mem()
                    .add_metadatum(context, span_md_idx);
                Ok(TerminatorValue::new(
                    CompiledValue::InRegister(val),
                    context,
                ))
            }
            Intrinsic::PtrAdd | Intrinsic::PtrSub => {
                let op = match kind {
                    Intrinsic::PtrAdd => BinaryOpKind::Add,
                    Intrinsic::PtrSub => BinaryOpKind::Sub,
                    _ => unreachable!(),
                };

                let len = type_arguments[0].clone();
                let ir_type = convert_resolved_type_id(
                    engines.te(),
                    engines.de(),
                    context,
                    len.type_id(),
                    &len.span(),
                )?;
                let len_value =
                    ConstantContent::get_uint(context, 64, ir_type.size(context).in_bytes());

                let lhs = &arguments[0];
                let count = &arguments[1];
                let lhs_value = return_on_termination_or_extract!(
                    self.compile_expression_to_register(context, md_mgr, lhs)?
                )
                .unwrap_register();
                let count_value = return_on_termination_or_extract!(
                    self.compile_expression_to_register(context, md_mgr, count)?
                )
                .unwrap_register();
                let rhs_value = self.current_block.append(context).binary_op(
                    BinaryOpKind::Mul,
                    len_value,
                    count_value,
                );
                let val = self
                    .current_block
                    .append(context)
                    .binary_op(op, lhs_value, rhs_value);
                Ok(TerminatorValue::new(
                    CompiledValue::InRegister(val),
                    context,
                ))
            }
            Intrinsic::Smo => {
                let span_md_idx = md_mgr.span_to_md(context, &span);

                /* First operand: recipient */
                let recipient_value = return_on_termination_or_extract!(
                    self.compile_expression_to_register(context, md_mgr, &arguments[0])?
                )
                .unwrap_register();
                let recipient_md_idx = md_mgr.span_to_md(context, &span);
                let recipient_var =
                    store_key_in_local_mem(self, context, recipient_value, recipient_md_idx)?;

                /* Second operand: message data */
                // Step 1: compile the user data and get its type
                let user_message = return_on_termination_or_extract!(
                    self.compile_expression_to_register(context, md_mgr, &arguments[1])?
                )
                .unwrap_register();

                let user_message_type = user_message.get_type(context).ok_or_else(|| {
                    CompileError::Internal(
                        "Unable to determine type for message data.",
                        span.clone(),
                    )
                })?;

                // Step 2: build a struct with two fields:
                // - The first field is a `u64` that contains the message ID
                // - The second field contains the actual user data
                let u64_ty = Type::get_uint64(context);
                let field_types = [u64_ty, user_message_type];
                let message_aggregate = Type::new_struct(context, field_types.to_vec());

                // Step 3: construct a local pointer for the message aggregate struct
                let message_aggregate_local_name = self.lexical_map.insert_anon();
                let message_ptr = self
                    .function
                    .new_local_var(
                        context,
                        message_aggregate_local_name,
                        message_aggregate,
                        None,
                        false,
                    )
                    .map_err(|ir_error| {
                        CompileError::InternalOwned(ir_error.to_string(), Span::dummy())
                    })?;

                // Step 4: Convert the local variable into a value via `get_local`.
                let message = self
                    .current_block
                    .append(context)
                    .get_local(message_ptr)
                    .add_metadatum(context, span_md_idx);

                // Step 5: Grab the message ID from `messages_types_map` and insert it as the
                // first field of the struct
                let message_id_val = self
                    .messages_types_map
                    .get(&arguments[1].return_type)
                    .map(|&msg_id| ConstantContent::get_uint(context, 64, *msg_id as u64))
                    .ok_or_else(|| {
                        CompileError::Internal(
                            "Unable to determine ID for smo instance.",
                            span.clone(),
                        )
                    })?;
                let gep_val = self
                    .current_block
                    .append(context)
                    .get_elem_ptr_with_idx(message, u64_ty, 0);
                self.current_block
                    .append(context)
                    .store(gep_val, message_id_val)
                    .add_metadatum(context, span_md_idx);

                // Step 6: Insert the user message data as the second field of the struct
                let gep_val = self.current_block.append(context).get_elem_ptr_with_idx(
                    message,
                    user_message_type,
                    1,
                );
                let user_message_size = 8 + user_message_type.size(context).in_bytes();
                self.current_block
                    .append(context)
                    .store(gep_val, user_message)
                    .add_metadatum(context, span_md_idx);

                /* Third operand: the size of the message data */
                let user_message_size_val =
                    ConstantContent::get_uint(context, 64, user_message_size);

                /* Fourth operand: the amount of coins to send */
                let coins = return_on_termination_or_extract!(
                    self.compile_expression_to_register(context, md_mgr, &arguments[2])?
                )
                .unwrap_register();

                let val = self
                    .current_block
                    .append(context)
                    .smo(recipient_var, message, user_message_size_val, coins)
                    .add_metadatum(context, span_md_idx);
                Ok(TerminatorValue::new(
                    CompiledValue::InRegister(val),
                    context,
                ))
            }
            Intrinsic::Not => {
                assert!(arguments.len() == 1);

                let op = &arguments[0];
                let value = return_on_termination_or_extract!(
                    self.compile_expression_to_register(context, md_mgr, op)?
                )
                .unwrap_register();

                let val = self
                    .current_block
                    .append(context)
                    .unary_op(UnaryOpKind::Not, value);
                Ok(TerminatorValue::new(
                    CompiledValue::InRegister(val),
                    context,
                ))
            }
            Intrinsic::ContractCall => {
                assert!(type_arguments.is_empty());

                // Contract method arguments
                let params = return_on_termination_or_extract!(
                    self.compile_expression_to_register(context, md_mgr, &arguments[0])?
                )
                .unwrap_register();

                // Coins
                let coins = return_on_termination_or_extract!(
                    self.compile_expression_to_register(context, md_mgr, &arguments[1])?
                )
                .unwrap_register();

                // AssetId
                let b256_ty = Type::get_b256(context);
                let asset_id = return_on_termination_or_extract!(
                    self.compile_expression_to_register(context, md_mgr, &arguments[2])?
                )
                .unwrap_register();
                let tmp_asset_id_name = self.lexical_map.insert_anon();
                let tmp_var = self
                    .function
                    .new_local_var(context, tmp_asset_id_name, b256_ty, None, false)
                    .map_err(|ir_error| {
                        CompileError::InternalOwned(ir_error.to_string(), Span::dummy())
                    })?;
                let tmp_val = self.current_block.append(context).get_local(tmp_var);
                self.current_block.append(context).store(tmp_val, asset_id);
                let asset_id = self.current_block.append(context).get_local(tmp_var);

                // Gas
                let gas = return_on_termination_or_extract!(self.compile_expression_to_register(
                    context,
                    md_mgr,
                    &arguments[3]
                )?)
                .unwrap_register();

                let span_md_idx = md_mgr.span_to_md(context, &span);

                let return_type = Type::get_unit(context);
                let return_type = Type::new_ptr(context, return_type);

                let returned_value = self
                    .current_block
                    .append(context)
                    .contract_call(return_type, None, params, coins, asset_id, gas)
                    .add_metadatum(context, span_md_idx);

                Ok(TerminatorValue::new(
                    CompiledValue::InRegister(returned_value),
                    context,
                ))
            }
            Intrinsic::ContractRet => {
                let span_md_idx = md_mgr.span_to_md(context, &span);

                let ptr = return_on_termination_or_extract!(self.compile_expression_to_register(
                    context,
                    md_mgr,
                    &arguments[0]
                )?)
                .unwrap_register();
                let len = return_on_termination_or_extract!(self.compile_expression_to_register(
                    context,
                    md_mgr,
                    &arguments[1]
                )?)
                .unwrap_register();
                let r = self
                    .current_block
                    .append(context)
                    .retd(ptr, len)
                    .add_metadatum(context, span_md_idx);
                Ok(TerminatorValue::new(CompiledValue::InRegister(r), context))
            }
            Intrinsic::EncodeBufferEmpty => {
                assert!(arguments.is_empty());

                let uint64 = Type::get_uint64(context);

                // let cap = 1024;
                let c = ConstantContent {
                    ty: uint64,
                    value: ConstantValue::Uint(1024),
                };
                let c = Constant::unique(context, c);
                let cap = Value::new_constant(context, c);

                // let ptr = asm(cap: cap) {
                //  aloc cap;
                //  hp: u64
                // }
                let args = vec![AsmArg {
                    name: Ident::new_no_span("cap".into()),
                    initializer: Some(cap),
                }];
                let body = vec![AsmInstruction {
                    op_name: Ident::new_no_span("aloc".into()),
                    args: vec![Ident::new_no_span("cap".into())],
                    immediate: None,
                    metadata: None,
                }];
                let ptr = self.current_block.append(context).asm_block(
                    args,
                    body,
                    uint64,
                    Some(Ident::new_no_span("hp".into())),
                );

                let ptr_u8 = Type::new_ptr(context, Type::get_uint8(context));
                let ptr = self.current_block.append(context).int_to_ptr(ptr, ptr_u8);

                let len = ConstantContent::new_uint(context, 64, 0);
                let len_c = Constant::unique(context, len);
                let len = Value::new_constant(context, len_c);
                let buffer = self.compile_to_encode_buffer(context, ptr, cap, len)?;
                Ok(TerminatorValue::new(buffer, context))
            }
            Intrinsic::EncodeBufferAppend => {
                assert!(arguments.len() == 2);

                let buffer = &arguments[0];
                let buffer = return_on_termination_or_extract!(
                    self.compile_expression_to_register(context, md_mgr, buffer)?
                )
                .unwrap_register();

                let (ptr, cap, len) = self.compile_buffer_into_parts(context, buffer)?;

                // Append item
                let item = &arguments[1];
                let item_span = item.span.clone();
                let item_type = engines.te().get(item.return_type);
                let item = return_on_termination_or_extract!(
                    self.compile_expression_to_register(context, md_mgr, item)?
                )
                .unwrap_register();

                fn increase_len(
                    current_block: &mut Block,
                    context: &mut Context,
                    len: Value,
                    step: u64,
                ) -> Value {
                    assert!(len.get_type(context).unwrap().is_uint64(context));

                    let uint64 = Type::get_uint64(context);
                    let step = ConstantContent {
                        ty: uint64,
                        value: ConstantValue::Uint(step),
                    };
                    let step = Constant::unique(context, step);
                    let step = Value::new_constant(context, step);
                    current_block
                        .append(context)
                        .binary_op(BinaryOpKind::Add, len, step)
                }

                fn append_with_store(
                    current_block: &mut Block,
                    context: &mut Context,
                    addr: Value,
                    len: Value,
                    item: Value,
                ) -> Value {
                    assert!(addr.get_type(context).unwrap().is_ptr(context));
                    assert!(addr
                        .get_type(context)
                        .unwrap()
                        .get_pointee_type(context)
                        .unwrap()
                        .eq(context, &item.get_type(context).unwrap()));

                    let _ = current_block.append(context).store(addr, item);

                    let uint64 = Type::get_uint64(context);
                    let step = ConstantContent {
                        ty: uint64,
                        value: ConstantValue::Uint(1),
                    };
                    let step = Constant::unique(context, step);
                    let step = Value::new_constant(context, step);
                    current_block
                        .append(context)
                        .binary_op(BinaryOpKind::Add, len, step)
                }

                fn append_u64(
                    current_block: &mut Block,
                    context: &mut Context,
                    addr: Value,
                    len: Value,
                    item: Value,
                ) -> Value {
                    assert!(addr.get_type(context).unwrap().is_ptr(context));
                    assert!(addr
                        .get_type(context)
                        .unwrap()
                        .get_pointee_type(context)
                        .unwrap()
                        .is_uint64(context));
                    assert!(item.get_type(context).unwrap().is_uint64(context));

                    let uint64 = Type::get_uint64(context);

                    let _ = current_block.append(context).store(addr, item);

                    let step = ConstantContent {
                        ty: uint64,
                        value: ConstantValue::Uint(8),
                    };
                    let step = Constant::unique(context, step);
                    let step = Value::new_constant(context, step);
                    current_block
                        .append(context)
                        .binary_op(BinaryOpKind::Add, len, step)
                }

                fn append_with_memcpy(
                    s: &mut FnCompiler<'_>,
                    context: &mut Context,
                    item: Value,
                    ptr: Value,
                    len: Value,
                    offset: u64,
                ) -> Result<Value, CompileError> {
                    // save to local and offset
                    let item_ptr = store_to_memory(s, context, CompiledValue::InRegister(item))?
                        .unwrap_memory();

                    let offset_value = ConstantContent::new_uint(context, 64, offset);
                    let offset_value = Constant::unique(context, offset_value);
                    let offset_value = Value::new_constant(context, offset_value);
                    let item_ptr = calc_addr_as_ptr(
                        &mut s.current_block,
                        context,
                        item_ptr,
                        offset_value,
                        Type::get_uint8(context),
                    );

                    // now copy bytes
                    let addr = calc_addr_as_ptr(
                        &mut s.current_block,
                        context,
                        ptr,
                        len,
                        Type::get_uint8(context),
                    );
                    s.current_block
                        .append(context)
                        .mem_copy_bytes(addr, item_ptr, 8 - offset);
                    Ok(increase_len(&mut s.current_block, context, len, 8 - offset))
                }

                fn grow_if_needed(
                    s: &mut FnCompiler<'_>,
                    context: &mut Context,
                    ptr: Value,
                    cap: Value,
                    len: Value,
                    needed_size: Value,
                ) -> (Value, Value) {
                    assert!(ptr.get_type(context).unwrap().is_ptr(context));
                    assert!(cap.get_type(context).unwrap().is_uint64(context));

                    let ptr_u8 = Type::new_ptr(context, Type::get_uint8(context));

                    // merge block has two arguments: ptr, cap
                    let merge_block = s.function.create_block(context, None);
                    let merge_block_ptr = Value::new_argument(
                        context,
                        BlockArgument {
                            block: merge_block,
                            idx: 0,
                            ty: ptr_u8,
                        },
                    );
                    merge_block.add_arg(context, merge_block_ptr);
                    let merge_block_cap = Value::new_argument(
                        context,
                        BlockArgument {
                            block: merge_block,
                            idx: 1,
                            ty: Type::get_uint64(context),
                        },
                    );
                    merge_block.add_arg(context, merge_block_cap);

                    let true_block_begin = s.function.create_block(context, None);
                    let false_block_begin = s.function.create_block(context, None);

                    // if len + needed_size > cap
                    let needed_cap = s.current_block.append(context).binary_op(
                        BinaryOpKind::Add,
                        len,
                        needed_size,
                    );
                    let needs_realloc = s.current_block.append(context).cmp(
                        Predicate::GreaterThan,
                        needed_cap,
                        cap,
                    );
                    s.current_block.append(context).conditional_branch(
                        needs_realloc,
                        true_block_begin,
                        false_block_begin,
                        vec![],
                        vec![],
                    );

                    // needs realloc block
                    // new_cap = (cap * 2) + needed_size
                    // aloc new_cap
                    // mcp hp old_ptr len
                    // hp: ptr u8
                    s.current_block = true_block_begin;
                    let u8 = Type::get_uint8(context);
                    let ptr_u8 = Type::new_ptr(context, u8);

                    let two = ConstantContent::new_uint(context, 64, 2);
                    let two = Constant::unique(context, two);
                    let two = Value::new_constant(context, two);
                    let new_cap_part =
                        s.current_block
                            .append(context)
                            .binary_op(BinaryOpKind::Mul, cap, two);
                    let new_cap = s.current_block.append(context).binary_op(
                        BinaryOpKind::Add,
                        new_cap_part,
                        needed_size,
                    );
                    let new_ptr = s.current_block.append(context).asm_block(
                        vec![
                            AsmArg {
                                name: Ident::new_no_span("new_cap".into()),
                                initializer: Some(new_cap),
                            },
                            AsmArg {
                                name: Ident::new_no_span("old_ptr".into()),
                                initializer: Some(ptr),
                            },
                            AsmArg {
                                name: Ident::new_no_span("len".into()),
                                initializer: Some(len),
                            },
                        ],
                        vec![
                            AsmInstruction {
                                op_name: Ident::new_no_span("aloc".into()),
                                args: vec![Ident::new_no_span("new_cap".into())],
                                immediate: None,
                                metadata: None,
                            },
                            AsmInstruction {
                                op_name: Ident::new_no_span("mcp".into()),
                                args: vec![
                                    Ident::new_no_span("hp".into()),
                                    Ident::new_no_span("old_ptr".into()),
                                    Ident::new_no_span("len".into()),
                                ],
                                immediate: None,
                                metadata: None,
                            },
                        ],
                        ptr_u8,
                        Some(Ident::new_no_span("hp".into())),
                    );

                    s.current_block
                        .append(context)
                        .branch(merge_block, vec![new_ptr, new_cap]);

                    // dont need realloc block
                    s.current_block = false_block_begin;
                    s.current_block
                        .append(context)
                        .branch(merge_block, vec![ptr, cap]);

                    s.current_block = merge_block;

                    assert!(merge_block_ptr.get_type(context).unwrap().is_ptr(context));
                    assert!(merge_block_cap
                        .get_type(context)
                        .unwrap()
                        .is_uint64(context));

                    (merge_block_ptr, merge_block_cap)
                }

                // Grow the buffer if needed
                let (ptr, cap) = match &*item_type {
                    TypeInfo::Boolean => {
                        let needed_size = to_constant(self, context, 1);
                        grow_if_needed(self, context, ptr, cap, len, needed_size)
                    }
                    TypeInfo::UnsignedInteger(IntegerBits::Eight) => {
                        let needed_size = to_constant(self, context, 1);
                        grow_if_needed(self, context, ptr, cap, len, needed_size)
                    }
                    TypeInfo::UnsignedInteger(IntegerBits::Sixteen) => {
                        let needed_size = to_constant(self, context, 2);
                        grow_if_needed(self, context, ptr, cap, len, needed_size)
                    }
                    TypeInfo::UnsignedInteger(IntegerBits::ThirtyTwo) => {
                        let needed_size = to_constant(self, context, 4);
                        grow_if_needed(self, context, ptr, cap, len, needed_size)
                    }
                    TypeInfo::UnsignedInteger(IntegerBits::SixtyFour) => {
                        let needed_size = to_constant(self, context, 8);
                        grow_if_needed(self, context, ptr, cap, len, needed_size)
                    }
                    TypeInfo::UnsignedInteger(IntegerBits::V256) | TypeInfo::B256 => {
                        let needed_size = to_constant(self, context, 32);
                        grow_if_needed(self, context, ptr, cap, len, needed_size)
                    }
                    TypeInfo::StringArray(string_len) => {
                        let needed_size = to_constant(self, context, string_len.val() as u64);
                        grow_if_needed(self, context, ptr, cap, len, needed_size)
                    }
                    TypeInfo::StringSlice | TypeInfo::RawUntypedSlice => {
                        let uint64 = Type::get_uint64(context);
                        let u64_u64_type = Type::new_struct(context, vec![uint64, uint64]);

                        // convert "item" to { u64, u64 }
                        let item = self.current_block.append(context).asm_block(
                            vec![AsmArg {
                                name: Ident::new_no_span("item".into()),
                                initializer: Some(item),
                            }],
                            vec![],
                            u64_u64_type,
                            Some(Ident::new_no_span("item".into())),
                        );

                        // save item to local _anon
                        let name = self.lexical_map.insert_anon();
                        let item_local = self
                            .function
                            .new_local_var(context, name, u64_u64_type, None, false)
                            .map_err(|ir_error| {
                                CompileError::InternalOwned(ir_error.to_string(), Span::dummy())
                            })?;
                        let ptr_to_local_item =
                            self.current_block.append(context).get_local(item_local);
                        self.current_block
                            .append(context)
                            .store(ptr_to_local_item, item);

                        // _anon.1 = len
                        let needed_size = self.current_block.append(context).get_elem_ptr_with_idx(
                            ptr_to_local_item,
                            uint64,
                            1,
                        );
                        let needed_size = self.current_block.append(context).load(needed_size);
                        let eight = to_constant(self, context, 8);
                        let needed_size = self.current_block.append(context).binary_op(
                            BinaryOpKind::Add,
                            needed_size,
                            eight,
                        );

                        grow_if_needed(self, context, ptr, cap, len, needed_size)
                    }
                    _ => return Err(CompileError::EncodingUnsupportedType { span: item_span }),
                };

                // Append the value into the buffer
                let new_len = match &*item_type {
                    TypeInfo::Boolean => {
                        assert!(item.get_type(context).unwrap().is_bool(context));
                        let addr = calc_addr_as_ptr(
                            &mut self.current_block,
                            context,
                            ptr,
                            len,
                            Type::get_bool(context),
                        );
                        append_with_store(&mut self.current_block, context, addr, len, item)
                    }
                    TypeInfo::UnsignedInteger(IntegerBits::Eight) => {
                        assert!(item.get_type(context).unwrap().is_uint8(context),);
                        let addr = calc_addr_as_ptr(
                            &mut self.current_block,
                            context,
                            ptr,
                            len,
                            Type::get_uint8(context),
                        );
                        append_with_store(&mut self.current_block, context, addr, len, item)
                    }
                    TypeInfo::UnsignedInteger(IntegerBits::Sixteen) => {
                        assert!(item.get_type(context).unwrap().is_uint64(context));
                        append_with_memcpy(self, context, item, ptr, len, 6)?
                    }
                    TypeInfo::UnsignedInteger(IntegerBits::ThirtyTwo) => {
                        assert!(item.get_type(context).unwrap().is_uint64(context));
                        append_with_memcpy(self, context, item, ptr, len, 4)?
                    }
                    TypeInfo::UnsignedInteger(IntegerBits::SixtyFour) => {
                        assert!(item.get_type(context).unwrap().is_uint64(context));
                        let addr = calc_addr_as_ptr(
                            &mut self.current_block,
                            context,
                            ptr,
                            len,
                            Type::get_uint64(context),
                        );
                        append_u64(&mut self.current_block, context, addr, len, item)
                    }
                    TypeInfo::UnsignedInteger(IntegerBits::V256) | TypeInfo::B256 => {
                        // Save to local and return ptr to local
                        let item_ptr =
                            store_to_memory(self, context, CompiledValue::InRegister(item))?
                                .unwrap_memory();
                        let addr = calc_addr_as_ptr(
                            &mut self.current_block,
                            context,
                            ptr,
                            len,
                            Type::get_uint8(context),
                        );
                        self.current_block
                            .append(context)
                            .mem_copy_bytes(addr, item_ptr, 32);
                        increase_len(&mut self.current_block, context, len, 32)
                    }
                    TypeInfo::StringArray(string_len) => {
                        // Save to local and return ptr to local
                        let item_ptr =
                            store_to_memory(self, context, CompiledValue::InRegister(item))?
                                .unwrap_memory();
                        let addr = calc_addr_as_ptr(
                            &mut self.current_block,
                            context,
                            ptr,
                            len,
                            Type::get_uint8(context),
                        );
                        self.current_block.append(context).mem_copy_bytes(
                            addr,
                            item_ptr,
                            string_len.val() as u64,
                        );
                        increase_len(
                            &mut self.current_block,
                            context,
                            len,
                            string_len.val() as u64,
                        )
                    }
                    TypeInfo::StringSlice | TypeInfo::RawUntypedSlice => {
                        let uint64 = Type::get_uint64(context);

                        let item_ptr =
                            store_to_memory(self, context, CompiledValue::InRegister(item))?
                                .unwrap_memory();
                        let addr = calc_addr_as_ptr(
                            &mut self.current_block,
                            context,
                            ptr,
                            len,
                            Type::get_uint8(context),
                        );

                        // asm(item_ptr = item_ptr, len = len, addr = addr, data_ptr, item_len, new_len) {
                        //     lw item_len item_ptr i1;
                        //     sw addr item_len i0;
                        //     addi addr addr i8;
                        //     lw data_ptr item_ptr i0;
                        //     mcp addr data_ptr item_len;
                        //     addi new_len len i8
                        //     add new_len new_len item_len
                        //     new_len: u64
                        // }
                        let addr_ident = Ident::new_no_span("addr".into());
                        let len_ident = Ident::new_no_span("len".into());
                        let item_ptr_ident = Ident::new_no_span("item_ptr".into());
                        let data_ptr_ident = Ident::new_no_span("data_ptr".into());
                        let item_len_ident = Ident::new_no_span("item_len".into());
                        let new_len_ident = Ident::new_no_span("new_len".into());
                        self.current_block.append(context).asm_block(
                            vec![
                                AsmArg {
                                    name: item_ptr_ident.clone(),
                                    initializer: Some(item_ptr),
                                },
                                AsmArg {
                                    name: len_ident.clone(),
                                    initializer: Some(len),
                                },
                                AsmArg {
                                    name: addr_ident.clone(),
                                    initializer: Some(addr),
                                },
                                AsmArg {
                                    name: data_ptr_ident.clone(),
                                    initializer: None,
                                },
                                AsmArg {
                                    name: item_len_ident.clone(),
                                    initializer: None,
                                },
                                AsmArg {
                                    name: new_len_ident.clone(),
                                    initializer: None,
                                },
                            ],
                            vec![
                                // load data len
                                AsmInstruction {
                                    op_name: Ident::new_no_span("lw".into()),
                                    args: vec![item_len_ident.clone(), item_ptr_ident.clone()],
                                    immediate: Some(Ident::new_no_span("i1".into())),
                                    metadata: None,
                                },
                                // append len
                                AsmInstruction {
                                    op_name: Ident::new_no_span("sw".into()),
                                    args: vec![addr_ident.clone(), item_len_ident.clone()],
                                    immediate: Some(Ident::new_no_span("i0".into())),
                                    metadata: None,
                                },
                                // advance addr
                                AsmInstruction {
                                    op_name: Ident::new_no_span("addi".into()),
                                    args: vec![addr_ident.clone(), addr_ident.clone()],
                                    immediate: Some(Ident::new_no_span("i8".into())),
                                    metadata: None,
                                },
                                // load data ptr
                                AsmInstruction {
                                    op_name: Ident::new_no_span("lw".into()),
                                    args: vec![data_ptr_ident.clone(), item_ptr_ident.clone()],
                                    immediate: Some(Ident::new_no_span("i0".into())),
                                    metadata: None,
                                },
                                // mcp data
                                AsmInstruction {
                                    op_name: Ident::new_no_span("mcp".into()),
                                    args: vec![addr_ident, data_ptr_ident, item_len_ident.clone()],
                                    immediate: None,
                                    metadata: None,
                                },
                                // increase len
                                AsmInstruction {
                                    op_name: Ident::new_no_span("addi".into()),
                                    args: vec![new_len_ident.clone(), len_ident],
                                    immediate: Some(Ident::new_no_span("i8".into())),
                                    metadata: None,
                                },
                                AsmInstruction {
                                    op_name: Ident::new_no_span("add".into()),
                                    args: vec![
                                        new_len_ident.clone(),
                                        new_len_ident.clone(),
                                        item_len_ident,
                                    ],
                                    immediate: None,
                                    metadata: None,
                                },
                            ],
                            uint64,
                            Some(new_len_ident),
                        )
                    }
                    _ => return Err(CompileError::EncodingUnsupportedType { span: item_span }),
                };

                let buffer = self.compile_to_encode_buffer(context, ptr, cap, new_len)?;

                Ok(TerminatorValue::new(buffer, context))
            }
            Intrinsic::EncodeBufferAsRawSlice => {
                assert!(arguments.len() == 1);

                let buffer = &arguments[0];
                let buffer = return_on_termination_or_extract!(
                    self.compile_expression_to_register(context, md_mgr, buffer)?
                )
                .unwrap_register();

                let uint64 = Type::get_uint64(context);
                let (ptr, _, len) = self.compile_buffer_into_parts(context, buffer)?;
                let ptr = self.current_block.append(context).ptr_to_int(ptr, uint64);
                let slice_as_tuple = self.compile_tuple_from_values(
                    context,
                    vec![ptr, len],
                    vec![uint64, uint64],
                    None,
                )?;

                //asm(s: (ptr, len)) {
                //  s: raw_slice
                //};
                let return_type = Type::get_slice(context);
                let buffer = self.current_block.append(context).asm_block(
                    vec![AsmArg {
                        name: Ident::new_no_span("s".into()),
                        initializer: Some(slice_as_tuple),
                    }],
                    vec![],
                    return_type,
                    Some(Ident::new_no_span("s".into())),
                );

                Ok(TerminatorValue::new(
                    CompiledValue::InRegister(buffer),
                    context,
                ))
            }
            Intrinsic::Slice => self.compile_intrinsic_slice(arguments, context, md_mgr),
            Intrinsic::ElemAt => self.compile_intrinsic_elem_at(arguments, context, md_mgr),
            Intrinsic::Transmute => {
                self.compile_intrinsic_transmute(arguments, return_type, context, md_mgr, &span)
            }
            Intrinsic::Dbg => {
                unreachable!("__dbg should not exist in the typed tree")
            }
        }
    }

    fn compile_intrinsic_transmute(
        &mut self,
        arguments: &[ty::TyExpression],
        return_type: TypeId,
        context: &mut Context,
        md_mgr: &mut MetadataManager,
        span: &Span,
    ) -> Result<TerminatorValue, CompileError> {
        assert!(arguments.len() == 1);

        let te = self.engines.te();
        let de = self.engines.de();

        let return_type_ir_type = convert_resolved_type_id(te, de, context, return_type, span)?;
        let return_type_ir_type_ptr = Type::new_ptr(context, return_type_ir_type);

        let first_argument_expr = &arguments[0];
        let first_argument_value = return_on_termination_or_extract!(
            self.compile_expression_to_register(context, md_mgr, first_argument_expr)?
        );
        let first_argument_type = first_argument_value
            .get_type(context)
            .expect("transmute first argument type not found");
        let first_argument_ptr =
            store_to_memory(self, context, first_argument_value)?.unwrap_memory();

        // check IR sizes match
        let first_arg_size = first_argument_type.size(context).in_bytes();
        let return_type_size = return_type_ir_type.size(context).in_bytes();
        if first_arg_size != return_type_size {
            return Err(CompileError::Internal(
                "Types size do not match",
                span.clone(),
            ));
        }

        let u64 = Type::get_uint64(context);
        let final_value = self.current_block.append(context).load(first_argument_ptr);
        Ok(TerminatorValue::new(
            CompiledValue::InRegister(final_value),
            context,
        ))
    }

    fn ptr_to_first_element(
        &mut self,
        context: &mut Context,
        first_argument_expr: &TyExpression,
        first_argument_value: Value,
        _md_mgr: &mut MetadataManager,
    ) -> Result<(Value, TypeId), CompileError> {
        let te = self.engines.te();

        let err = CompileError::TypeArgumentsNotAllowed {
            span: first_argument_expr.span.clone(),
        };

        let first_argument_value = store_to_memory(
            self,
            context,
            CompiledValue::InRegister(first_argument_value),
        )?
        .unwrap_memory();

        let ptr_arg = AsmArg {
            name: Ident::new_no_span("ptr".into()),
            initializer: Some(first_argument_value),
        };

        let ptr_out_arg = AsmArg {
            name: Ident::new_no_span("ptr_out".into()),
            initializer: Some(first_argument_value),
        };

        let return_type = Type::get_uint64(context);
        let ptr_to_first_element = self.current_block.append(context).asm_block(
            vec![ptr_arg, ptr_out_arg],
            vec![AsmInstruction::lw_no_span("ptr_out", "ptr", "i0")],
            return_type,
            Some(Ident::new_no_span("ptr_out".into())),
        );

        match &*te.get(first_argument_expr.return_type) {
            TypeInfo::Ref {
                referenced_type, ..
            } => match &*te.get(referenced_type.type_id()) {
                TypeInfo::Array(elem_ty, _) | TypeInfo::Slice(elem_ty) => {
                    Ok((ptr_to_first_element, elem_ty.type_id()))
                }
                _ => Err(err),
            },
            _ => Err(err),
        }
    }

    fn advance_ptr_n_elements(
        &mut self,
        context: &mut Context,
        first_argument_expr: &TyExpression,
        ptr: Value,
        elem_type_id: TypeId,
        idx: Value,
    ) -> Result<(Value, Type), CompileError> {
        let te = self.engines.te();
        let de = self.engines.de();

        let elem_ir_type = convert_resolved_type_id(
            te,
            de,
            context,
            elem_type_id,
            &first_argument_expr.span.clone(),
        )?;
        let elem_ir_type_size = elem_ir_type.size(context);
        let elem_ir_type_size = to_constant(self, context, elem_ir_type_size.in_bytes());
        let elem_ir_type_size_arg = AsmArg {
            name: Ident::new_no_span("elem_ir_type_size".into()),
            initializer: Some(elem_ir_type_size),
        };

        let offset_temp_arg = AsmArg {
            name: Ident::new_no_span("offset_temp".into()),
            initializer: None,
        };

        let idx_arg = AsmArg {
            name: Ident::new_no_span("idx".into()),
            initializer: Some(idx),
        };

        let ptr_arg = AsmArg {
            name: Ident::new_no_span("ptr".into()),
            initializer: Some(ptr),
        };

        let ptr_out_arg = AsmArg {
            name: Ident::new_no_span("ptr_out".into()),
            initializer: Some(ptr),
        };

        let return_type = Type::get_uint64(context);
        let ptr = self.current_block.append(context).asm_block(
            vec![
                idx_arg,
                elem_ir_type_size_arg,
                ptr_arg,
                offset_temp_arg,
                ptr_out_arg,
            ],
            vec![
                AsmInstruction::mul_no_span("offset_temp", "idx", "elem_ir_type_size"),
                AsmInstruction::add_no_span("ptr_out", "ptr", "offset_temp"),
            ],
            return_type,
            Some(Ident::new_no_span("ptr".into())),
        );

        Ok((ptr, elem_ir_type))
    }

    fn compile_intrinsic_elem_at(
        &mut self,
        arguments: &[ty::TyExpression],
        context: &mut Context,
        md_mgr: &mut MetadataManager,
    ) -> Result<TerminatorValue, CompileError> {
        assert!(arguments.len() == 2);

        let first_argument_expr = &arguments[0];
        let first_argument_value = return_on_termination_or_extract!(
            self.compile_expression_to_register(context, md_mgr, first_argument_expr)?
        )
        .unwrap_register();
        let (ptr_to_first_elem, elem_type_id) =
            self.ptr_to_first_element(context, first_argument_expr, first_argument_value, md_mgr)?;

        let idx = &arguments[1];
        let idx = return_on_termination_or_extract!(
            self.compile_expression_to_register(context, md_mgr, idx)?
        )
        .unwrap_register();
        let (ptr_to_elem, _) = self.advance_ptr_n_elements(
            context,
            first_argument_expr,
            ptr_to_first_elem,
            elem_type_id,
            idx,
        )?;

        Ok(TerminatorValue::new(
            CompiledValue::InRegister(ptr_to_elem),
            context,
        ))
    }

    fn compile_intrinsic_slice(
        &mut self,
        arguments: &[ty::TyExpression],
        context: &mut Context,
        md_mgr: &mut MetadataManager,
    ) -> Result<TerminatorValue, CompileError> {
        assert!(arguments.len() == 3);

        let first_argument_expr = &arguments[0];
        let first_argument_value = return_on_termination_or_extract!(
            self.compile_expression_to_register(context, md_mgr, first_argument_expr)?
        )
        .unwrap_register();
        let (ptr_to_first_elem, elem_type_id) =
            self.ptr_to_first_element(context, first_argument_expr, first_argument_value, md_mgr)?;

        let start = &arguments[1];
        let start = return_on_termination_or_extract!(
            self.compile_expression_to_register(context, md_mgr, start)?
        )
        .unwrap_register();
        let (ptr_to_elem, elem_ir_type) = self.advance_ptr_n_elements(
            context,
            first_argument_expr,
            ptr_to_first_elem,
            elem_type_id,
            start,
        )?;

        let end = &arguments[2];
        let end = return_on_termination_or_extract!(
            self.compile_expression_to_register(context, md_mgr, end)?
        )
        .unwrap_register();

        let slice_len = self
            .current_block
            .append(context)
            .binary_op(BinaryOpKind::Sub, end, start);

        // compile the slice together
        let uint64 = Type::get_uint64(context);
        let return_type = Type::get_typed_slice(context, elem_ir_type);
        let slice_as_tuple = self.compile_tuple_from_values(
            context,
            vec![ptr_to_elem, slice_len],
            vec![uint64, uint64],
            None,
        )?;
        let slice = self.current_block.append(context).asm_block(
            vec![AsmArg {
                name: Ident::new_no_span("s".into()),
                initializer: Some(slice_as_tuple),
            }],
            vec![],
            return_type,
            Some(Ident::new_no_span("s".into())),
        );

        Ok(TerminatorValue::new(
            CompiledValue::InRegister(slice),
            context,
        ))
    }

    fn compile_return(
        &mut self,
        context: &mut Context,
        md_mgr: &mut MetadataManager,
        ast_expr: &ty::TyExpression,
        span_md_idx: Option<MetadataIndex>,
    ) -> Result<TerminatorValue, CompileError> {
        let ret_value = return_on_termination_or_extract!(
            self.compile_expression_to_register(context, md_mgr, ast_expr)?
        )
        .unwrap_register();

        ret_value
            .get_type(context)
            .map(|ret_ty| {
                let val = self
                    .current_block
                    .append(context)
                    .ret(ret_value, ret_ty)
                    .add_metadatum(context, span_md_idx);
                TerminatorValue::new(CompiledValue::InRegister(val), context)
            })
            .ok_or_else(|| {
                CompileError::Internal(
                    "Unable to determine type for return expression.",
                    ast_expr.span.clone(),
                )
            })
    }

    fn compile_panic(
        &mut self,
        context: &mut Context,
        md_mgr: &mut MetadataManager,
        ast_expr: &ty::TyExpression,
        span_md_idx: Option<MetadataIndex>,
    ) -> Result<TerminatorValue, CompileError> {
        // In predicates, we only revert and do not log.
        if context.program_kind != Kind::Predicate {
            // TODO: Currently, we log all the values.
            //       In the next step, ABI generation, if the `ast_expr` const evaluates to
            //       a string slice, we will neither log it, nor leave it in the generated
            //       bytecode, but just create a "msg" entry in the ABI.

            let panic_val = return_on_termination_or_extract!(
                self.compile_expression_to_value(context, md_mgr, ast_expr)?
            );
            let logged_type_id =
                TypeMetadata::get_logged_type_id(ast_expr, context.experimental.new_encoding)?;
            let log_id = match self.logged_types_map.get(&logged_type_id) {
                None => {
                    return Err(CompileError::Internal(
                        "Unable to determine log instance ID for `panic` expression.",
                        ast_expr.span.clone(),
                    ));
                }
                Some(log_id) => convert_literal_to_value(context, &Literal::U64(log_id.hash_id)),
            };

            match panic_val.get_type(context) {
                None => {
                    return Err(CompileError::Internal(
                        "Unable to determine logged value type in the `panic` expression.",
                        ast_expr.span.clone(),
                    ))
                }
                Some(log_ty) => {
                    let span_md_idx = md_mgr.span_to_md(context, &ast_expr.span);

                    // The `log` instruction
                    self.current_block
                        .append(context)
                        .log(panic_val, log_ty, log_id)
                        .add_metadatum(context, span_md_idx);
                }
            };
        } else {
            // TODO: Consider using `__dbg` intrinsic in predicates, once it is implemented.
        }

        let revert_code = context.get_next_panic_revert_code();
        let revert_code_const = ConstantContent::new_uint(context, 64, revert_code);
        let revert_code_const = Constant::unique(context, revert_code_const);
        let revert_code_val = Value::new_constant(context, revert_code_const);

        // The `revert` instruction
        let val = self
            .current_block
            .append(context)
            .revert(revert_code_val)
            .add_metadatum(context, span_md_idx);

        Ok(TerminatorValue::new(val, context))
    }

    fn compile_ref(
        &mut self,
        context: &mut Context,
        md_mgr: &mut MetadataManager,
        ast_expr: &ty::TyExpression,
        span_md_idx: Option<MetadataIndex>,
    ) -> Result<TerminatorValue, CompileError> {
        let value = return_on_termination_or_extract!(
            self.compile_expression_to_memory(context, md_mgr, ast_expr)?
        )
        .unwrap_memory();

<<<<<<< HEAD
        // Taking a reference is just converting the pointer into a "register" value.
        Ok(TerminatorValue::new(
            CompiledValue::InRegister(value),
            context,
        ))
=======
        // TODO: (REFERENCES) Do we need to convert to `u64` here? Can we use `Ptr` directly? Investigate.
        let int_ty = Type::get_uint64(context);
        let val = self
            .current_block
            .append(context)
            .ptr_to_int(value, int_ty)
            .add_metadatum(context, span_md_idx);
        Ok(TerminatorValue::new(val, context))
>>>>>>> bd381360
    }

    fn compile_deref(
        &mut self,
        context: &mut Context,
        md_mgr: &mut MetadataManager,
        ast_expr: &ty::TyExpression,
        span_md_idx: Option<MetadataIndex>,
    ) -> Result<TerminatorValue, CompileError> {
        let (ptr, referenced_ast_type) = self.compile_deref_up_to_ptr(context, md_mgr, ast_expr)?;

        let ptr = return_on_termination_or_extract!(ptr).unwrap_memory();

        let referenced_type = self.engines.te().get_unaliased(referenced_ast_type);

        if referenced_type.is_copy_type() || referenced_type.is_reference() {
            // For non aggregates, we need to return the value.
            // This means, loading the value the `ptr` is pointing to.
            let result = self.current_block.append(context).load(ptr);
            Ok(TerminatorValue::new(
                CompiledValue::InRegister(result),
                context,
            ))
        } else {
            // For aggregates, we access them via pointer, so we just
            // need to return the `ptr`.
            Ok(TerminatorValue::new(CompiledValue::InMemory(ptr), context))
        }
    }

    /// Compiles a [ty::TyExpression] of the variant [TyExpressionVariant::Deref]
    /// up to the pointer to the referenced value.
    /// The referenced value can afterwards be accessed from the returned pointer,
    /// and either read from or written to.
    /// Writing to is happening in reassignments.
    ///
    /// Returns the compiled pointer and the [TypeId] of the
    /// type of the referenced value.
    ///
    /// If the returned [TerminatorValue::is_terminator] is true,
    /// the returned [TypeId] does not represent any existing type and
    /// is assumed to be never used by callers.
    fn compile_deref_up_to_ptr(
        &mut self,
        context: &mut Context,
        md_mgr: &mut MetadataManager,
        ast_expr: &ty::TyExpression,
    ) -> Result<(TerminatorValue, TypeId), CompileError> {
        let ref_value = self.compile_expression_to_memory(context, md_mgr, ast_expr)?;
        let ref_value = if ref_value.is_terminator {
            return Ok((ref_value, 0usize.into()));
        } else {
            ref_value.value.unwrap_memory()
        };

        let ptr = if ref_value
            .get_type(context)
            .is_some_and(|ref_value_type| ref_value_type.is_ptr(context))
        {
            // We are dereferencing a reference variable and we got a pointer to it.
            // To get the address the reference is pointing to we need to load the value.
            self.current_block.append(context).load(ref_value)
        } else {
            // The value itself is the address.
            ref_value
        };

        let reference_type = self.engines.te().get_unaliased(ast_expr.return_type);

        let referenced_ast_type = match *reference_type {
            TypeInfo::Ref {
                ref referenced_type,
                ..
            } => Ok(referenced_type.type_id()),
            _ => Err(CompileError::Internal(
                "Cannot dereference a non-reference expression.",
                ast_expr.span.clone(),
            )),
        }?;

        Ok((
            TerminatorValue::new(CompiledValue::InMemory(ptr), context),
            referenced_ast_type,
        ))
    }

    fn compile_lazy_op(
        &mut self,
        context: &mut Context,
        md_mgr: &mut MetadataManager,
        ast_op: &LazyOp,
        ast_lhs: &ty::TyExpression,
        ast_rhs: &ty::TyExpression,
        span_md_idx: Option<MetadataIndex>,
    ) -> Result<TerminatorValue, CompileError> {
        let lhs_val = return_on_termination_or_extract!(
            self.compile_expression_to_register(context, md_mgr, ast_lhs)?
        )
        .unwrap_register();
        // Short-circuit: if LHS is true for AND we still must eval the RHS block; for OR we can
        // skip the RHS block, and vice-versa.
        let cond_block_end = self.current_block;
        let rhs_block = self.function.create_block(context, None);
        let final_block = self.function.create_block(context, None);

        let merge_val_arg_idx = final_block.new_arg(context, lhs_val.get_type(context).unwrap());

        let cond_builder = cond_block_end.append(context);
        match ast_op {
            LazyOp::And => cond_builder.conditional_branch(
                lhs_val,
                rhs_block,
                final_block,
                vec![],
                vec![lhs_val],
            ),
            LazyOp::Or => cond_builder.conditional_branch(
                lhs_val,
                final_block,
                rhs_block,
                vec![lhs_val],
                vec![],
            ),
        }
        .add_metadatum(context, span_md_idx);

        self.current_block = rhs_block;
        let rhs_val = self.compile_expression_to_register(context, md_mgr, ast_rhs)?;

        if !rhs_val.is_terminator {
            self.current_block
                .append(context)
                .branch(final_block, vec![rhs_val.value.unwrap_register()])
                .add_metadatum(context, span_md_idx);
        }

        self.current_block = final_block;
        let val = final_block.get_arg(context, merge_val_arg_idx).unwrap();
        Ok(TerminatorValue::new(
            CompiledValue::InRegister(val),
            context,
        ))
    }

    #[allow(clippy::too_many_arguments)]
    fn compile_contract_call_encoding_v0(
        &mut self,
        context: &mut Context,
        md_mgr: &mut MetadataManager,
        call_params: &ty::ContractCallParams,
        contract_call_parameters: &IndexMap<String, ty::TyExpression>,
        ast_name: &str,
        ast_args: &[(Ident, ty::TyExpression)],
        ast_return_type: TypeId,
        span_md_idx: Option<MetadataIndex>,
    ) -> Result<TerminatorValue, CompileError> {
        // XXX This is very FuelVM specific and needs to be broken out of here and called
        // conditionally based on the target.

        // Compile each user argument
        let mut compiled_args = Vec::<Value>::new();
        for (_, arg) in ast_args.iter() {
            let val = return_on_termination_or_extract!(
                self.compile_expression_to_register(context, md_mgr, arg)?
            )
            .unwrap_register();
            compiled_args.push(val)
        }

        let u64_ty = Type::get_uint64(context);

        let user_args_val = match compiled_args.len() {
            0 => ConstantContent::get_uint(context, 64, 0),
            1 => {
                // The single arg doesn't need to be put into a struct.
                let arg0 = compiled_args[0];
                let arg0_type = self.engines.te().get_unaliased(ast_args[0].1.return_type);

                match arg0_type {
                    _ if arg0_type.is_copy_type() => self
                        .current_block
                        .append(context)
                        .bitcast(arg0, u64_ty)
                        .add_metadatum(context, span_md_idx),
                    _ => {
                        // Use a temporary to pass a reference to the arg.
                        let arg0_type = arg0.get_type(context).unwrap();
                        let temp_arg_name = self
                            .lexical_map
                            .insert(format!("{}{}", "arg_for_", ast_name));
                        let temp_var = self
                            .function
                            .new_local_var(context, temp_arg_name, arg0_type, None, false)
                            .map_err(|ir_error| {
                                CompileError::InternalOwned(ir_error.to_string(), Span::dummy())
                            })?;

                        let temp_val = self.current_block.append(context).get_local(temp_var);
                        self.current_block.append(context).store(temp_val, arg0);

                        // NOTE: Here we're casting the temp pointer to an integer.
                        self.current_block
                            .append(context)
                            .ptr_to_int(temp_val, u64_ty)
                    }
                }
            }
            _ => {
                // New struct type to hold the user arguments bundled together.
                let field_types = compiled_args
                    .iter()
                    .filter_map(|val| val.get_type(context))
                    .collect::<Vec<_>>();
                let user_args_struct_type = Type::new_struct(context, field_types.clone());

                // New local pointer for the struct to hold all user arguments
                let user_args_struct_local_name = self
                    .lexical_map
                    .insert(format!("{}{}", "args_struct_for_", ast_name));
                let user_args_struct_var = self
                    .function
                    .new_local_var(
                        context,
                        user_args_struct_local_name,
                        user_args_struct_type,
                        None,
                        false,
                    )
                    .map_err(|ir_error| {
                        CompileError::InternalOwned(ir_error.to_string(), Span::dummy())
                    })?;

                // Initialise each of the fields in the user args struct.
                let user_args_struct_val = self
                    .current_block
                    .append(context)
                    .get_local(user_args_struct_var)
                    .add_metadatum(context, span_md_idx);
                compiled_args
                    .into_iter()
                    .zip(field_types)
                    .enumerate()
                    .for_each(|(insert_idx, (field_val, field_type))| {
                        let gep_val = self
                            .current_block
                            .append(context)
                            .get_elem_ptr_with_idx(
                                user_args_struct_val,
                                field_type,
                                insert_idx as u64,
                            )
                            .add_metadatum(context, span_md_idx);

                        self.current_block
                            .append(context)
                            .store(gep_val, field_val)
                            .add_metadatum(context, span_md_idx);
                    });

                // NOTE: Here we're casting the args struct pointer to an integer.
                self.current_block
                    .append(context)
                    .ptr_to_int(user_args_struct_val, u64_ty)
                    .add_metadatum(context, span_md_idx)
            }
        };

        // Now handle the contract address and the selector. The contract address is just
        // as B256 while the selector is a [u8; 4] which we have to convert to a U64.
        let b256_ty = Type::get_b256(context);
        let ra_struct_type = Type::new_struct(context, [b256_ty, u64_ty, u64_ty].to_vec());

        let ra_struct_var = self
            .function
            .new_local_var(
                context,
                self.lexical_map.insert_anon(),
                ra_struct_type,
                None,
                false,
            )
            .map_err(|ir_error| CompileError::InternalOwned(ir_error.to_string(), Span::dummy()))?;

        let ra_struct_ptr_val = self
            .current_block
            .append(context)
            .get_local(ra_struct_var)
            .add_metadatum(context, span_md_idx);

        // Insert the contract address
        let addr = return_on_termination_or_extract!(self.compile_expression_to_register(
            context,
            md_mgr,
            &call_params.contract_address
        )?)
        .unwrap_register();
        let gep_val =
            self.current_block
                .append(context)
                .get_elem_ptr_with_idx(ra_struct_ptr_val, b256_ty, 0);
        self.current_block
            .append(context)
            .store(gep_val, addr)
            .add_metadatum(context, span_md_idx);

        // Convert selector to U64 and then insert it
        assert!(!context.experimental.new_encoding);
        let sel = call_params.func_selector.as_ref().unwrap();
        let sel_val = convert_literal_to_value(
            context,
            &Literal::U64(
                sel[3] as u64 + 256 * (sel[2] as u64 + 256 * (sel[1] as u64 + 256 * sel[0] as u64)),
            ),
        )
        .add_metadatum(context, span_md_idx);
        let gep_val =
            self.current_block
                .append(context)
                .get_elem_ptr_with_idx(ra_struct_ptr_val, u64_ty, 1);
        self.current_block
            .append(context)
            .store(gep_val, sel_val)
            .add_metadatum(context, span_md_idx);

        // Insert the user args value.
        let gep_val =
            self.current_block
                .append(context)
                .get_elem_ptr_with_idx(ra_struct_ptr_val, u64_ty, 2);
        self.current_block
            .append(context)
            .store(gep_val, user_args_val)
            .add_metadatum(context, span_md_idx);

        // Compile all other call parameters
        let coins = match contract_call_parameters
            .get(&constants::CONTRACT_CALL_COINS_PARAMETER_NAME.to_string())
        {
            Some(coins_expr) => {
                return_on_termination_or_extract!(
                    self.compile_expression_to_register(context, md_mgr, coins_expr)?
                )
            }
            None => CompiledValue::InRegister(
                convert_literal_to_value(
                    context,
                    &Literal::U64(constants::CONTRACT_CALL_COINS_PARAMETER_DEFAULT_VALUE),
                )
                .add_metadatum(context, span_md_idx),
            ),
        }
        .unwrap_register();

        // As this is Fuel VM specific we can compile the asset ID directly to a `ptr b256`
        // pointer.
        let asset_id = match contract_call_parameters
            .get(&constants::CONTRACT_CALL_ASSET_ID_PARAMETER_NAME.to_string())
        {
            Some(asset_id_expr) => {
                return_on_termination_or_extract!(self.compile_expression_to_memory(
                    context,
                    md_mgr,
                    asset_id_expr
                )?)
            }
            None => {
                let asset_id_val = convert_literal_to_value(
                    context,
                    &Literal::B256(constants::CONTRACT_CALL_ASSET_ID_PARAMETER_DEFAULT_VALUE),
                )
                .add_metadatum(context, span_md_idx);

                let tmp_asset_id_name = self.lexical_map.insert_anon();
                let tmp_var = self
                    .function
                    .new_local_var(context, tmp_asset_id_name, b256_ty, None, false)
                    .map_err(|ir_error| {
                        CompileError::InternalOwned(ir_error.to_string(), Span::dummy())
                    })?;
                let tmp_val = self.current_block.append(context).get_local(tmp_var);
                self.current_block
                    .append(context)
                    .store(tmp_val, asset_id_val);
                CompiledValue::InMemory(tmp_val)
            }
        }
        .unwrap_memory();

        let gas = match contract_call_parameters
            .get(&constants::CONTRACT_CALL_GAS_PARAMETER_NAME.to_string())
        {
            Some(gas_expr) => return_on_termination_or_extract!(
                self.compile_expression_to_register(context, md_mgr, gas_expr)?
            )
            .unwrap_register(),
            None => self
                .current_block
                .append(context)
                .read_register(sway_ir::Register::Cgas)
                .add_metadatum(context, span_md_idx),
        };

        // Convert the return type.  If it's a reference type then make it a pointer.
        let return_type = convert_resolved_typeid_no_span(
            self.engines.te(),
            self.engines.de(),
            context,
            ast_return_type,
        )?;
        let ret_is_copy_type = self
            .engines
            .te()
            .get_unaliased(ast_return_type)
            .is_copy_type();
        let return_type = if ret_is_copy_type {
            return_type
        } else {
            Type::new_ptr(context, return_type)
        };

        // Insert the contract_call instruction
        let call_val = self
            .current_block
            .append(context)
            .contract_call(
                return_type,
                Some(ast_name.to_string()),
                ra_struct_ptr_val,
                coins,
                asset_id,
                gas,
            )
            .add_metadatum(context, span_md_idx);

        // If it's a pointer then also load it.
        let res = if ret_is_copy_type {
            call_val
        } else {
            self.current_block.append(context).load(call_val)
        };
        Ok(TerminatorValue::new(
            CompiledValue::InRegister(res),
            context,
        ))
    }

    #[allow(clippy::too_many_arguments)]
    fn compile_fn_call(
        &mut self,
        context: &mut Context,
        md_mgr: &mut MetadataManager,
        ast_args: &[(Ident, ty::TyExpression)],
        callee: &ty::TyFunctionDecl,
        span_md_idx: Option<MetadataIndex>,
        call_path: &CallPath,
    ) -> Result<TerminatorValue, CompileError> {
        let new_callee = self.cache.ty_function_decl_to_unique_function(
            self.engines,
            context,
            self.module,
            md_mgr,
            callee,
            &self.logged_types_map,
            &self.messages_types_map,
        )?;

        // Now actually call the new function.
        let mut args = Vec::with_capacity(ast_args.len());
        for ((_, expr), param) in ast_args.iter().zip(callee.parameters.iter()) {
            self.current_fn_param = Some(param.clone());

            let arg = return_on_termination_or_extract!(
                self.compile_expression_to_register(context, md_mgr, expr)?
            )
            .unwrap_register();

            self.current_fn_param = None;
            args.push(arg);
        }

        let call_path_span_md_idx = md_mgr.fn_call_path_span_to_md(context, call_path);
        let md_idx = combine(context, &span_md_idx, &call_path_span_md_idx);

        let val = self
            .current_block
            .append(context)
            .call(new_callee, &args)
            .add_metadatum(context, md_idx);

        Ok(TerminatorValue::new(
            CompiledValue::InRegister(val),
            context,
        ))
    }

    fn compile_if(
        &mut self,
        context: &mut Context,
        md_mgr: &mut MetadataManager,
        ast_condition: &ty::TyExpression,
        ast_then: &ty::TyExpression,
        ast_else: Option<&ty::TyExpression>,
        return_type: TypeId,
    ) -> Result<TerminatorValue, CompileError> {
        // Compile the condition expression in the entry block.  Then save the current block so we
        // can jump to the true and false blocks after we've created them.
        let cond_span_md_idx = md_mgr.span_to_md(context, &ast_condition.span);
        let cond_value = return_on_termination_or_extract!(self.compile_expression_to_register(
            context,
            md_mgr,
            ast_condition
        )?)
        .unwrap_register();
        let cond_block = self.current_block;

        // To keep the blocks in a nice order we create them only as we populate them.  It's
        // possible when compiling other expressions for the 'current' block to change, and it
        // should always be the block to which instructions are added.  So for the true and false
        // blocks we create them in turn, compile their contents and save the current block
        // afterwards.
        //
        // Then once they're both created we can add the conditional branch to them from the entry
        // block.
        //
        // Then we create the merge block and jump from the saved blocks to it, again to keep them
        // in a nice top-to-bottom order.  Perhaps there's a better way to order them, using
        // post-processing CFG analysis, but... meh.

        let true_block_begin = self.function.create_block(context, None);
        self.current_block = true_block_begin;
        let true_value = self.compile_expression_to_register(context, md_mgr, ast_then)?;
        let true_block_end = self.current_block;

        let false_block_begin = self.function.create_block(context, None);
        self.current_block = false_block_begin;
        let false_value = match ast_else {
            None => TerminatorValue::new(
                CompiledValue::InRegister(ConstantContent::get_unit(context)),
                context,
            ),
            Some(expr) => self.compile_expression_to_register(context, md_mgr, expr)?,
        };
        let false_block_end = self.current_block;

        cond_block
            .append(context)
            .conditional_branch(
                cond_value,
                true_block_begin,
                false_block_begin,
                vec![],
                vec![],
            )
            .add_metadatum(context, cond_span_md_idx);

        let merge_block = self.function.create_block(context, None);
        // Add a single argument to merge_block that merges true_value and false_value.
        // Rely on the type of the ast node when creating that argument.
        let val = if true_value.is_terminator && false_value.is_terminator {
            // Corner case: If both branches diverge, then the return type is 'Unknown', which we can't
            // compile. We also cannot add a block parameter of 'Unit' type or similar, since the
            // parameter may be used by dead code after the 'if' causing a potentially illegally typed
            // program. In this case we do not add a block parameter. Instead we add a diverging dummy
            // value to the merge branch to signal that the expression diverges.
            merge_block.append(context).branch(true_block_begin, vec![])
        } else {
            let return_type = convert_resolved_typeid_no_span(
                self.engines.te(),
                self.engines.de(),
                context,
                return_type,
            )
            .unwrap_or_else(|_| Type::get_unit(context));
            let merge_val_arg_idx = merge_block.new_arg(context, return_type);
            if !true_value.is_terminator {
                true_block_end
                    .append(context)
                    .branch(merge_block, vec![true_value.value.unwrap_register()]);
            }
            if !false_value.is_terminator {
                false_block_end
                    .append(context)
                    .branch(merge_block, vec![false_value.value.unwrap_register()]);
            }
            self.current_block = merge_block;
            merge_block.get_arg(context, merge_val_arg_idx).unwrap()
        };
        Ok(TerminatorValue::new(
            CompiledValue::InRegister(val),
            context,
        ))
    }

    fn compile_unsafe_downcast(
        &mut self,
        context: &mut Context,
        md_mgr: &mut MetadataManager,
        exp: &ty::TyExpression,
        variant: &ty::TyEnumVariant,
    ) -> Result<TerminatorValue, CompileError> {
        // Retrieve the type info for the enum.
        let enum_type = match convert_resolved_type_id(
            self.engines.te(),
            self.engines.de(),
            context,
            exp.return_type,
            &exp.span,
        )? {
            ty if ty.is_struct(context) => ty,
            _ => {
                return Err(CompileError::Internal(
                    "Enum type for `unsafe downcast` is not an enum.",
                    exp.span.clone(),
                ));
            }
        };

        // Compile the struct expression.
        let compiled_value = return_on_termination_or_extract!(
            self.compile_expression_to_memory(context, md_mgr, exp)?
        )
        .unwrap_memory();

        // Get the variant type.
        let variant_type = enum_type
            .get_indexed_type(context, &[1, variant.tag as u64])
            .ok_or_else(|| {
                CompileError::Internal(
                    "Failed to get variant type from enum in `unsigned downcast`.",
                    exp.span.clone(),
                )
            })?;

        // Get the offset to the variant.
        let val = self.current_block.append(context).get_elem_ptr_with_idcs(
            compiled_value,
            variant_type,
            &[1, variant.tag as u64],
        );
        Ok(TerminatorValue::new(CompiledValue::InMemory(val), context))
    }

    fn compile_enum_tag(
        &mut self,
        context: &mut Context,
        md_mgr: &mut MetadataManager,
        exp: Box<ty::TyExpression>,
    ) -> Result<TerminatorValue, CompileError> {
        let tag_span_md_idx = md_mgr.span_to_md(context, &exp.span);
        let struct_val = return_on_termination_or_extract!(
            self.compile_expression_to_memory(context, md_mgr, &exp)?
        )
        .unwrap_memory();

        let u64_ty = Type::get_uint64(context);
        let val = self
            .current_block
            .append(context)
            .get_elem_ptr_with_idx(struct_val, u64_ty, 0)
            .add_metadatum(context, tag_span_md_idx);
        Ok(TerminatorValue::new(CompiledValue::InMemory(val), context))
    }

    fn compile_while_loop(
        &mut self,
        context: &mut Context,
        md_mgr: &mut MetadataManager,
        body: &ty::TyCodeBlock,
        condition: &ty::TyExpression,
        span_md_idx: Option<MetadataIndex>,
    ) -> Result<TerminatorValue, CompileError> {
        // We're dancing around a bit here to make the blocks sit in the right order.  Ideally we
        // have the cond block, followed by the body block which may contain other blocks, and the
        // final block comes after any body block(s).
        //
        // NOTE: This is currently very important!  There is a limitation in the register allocator
        // which requires that all value uses are after the value definitions, where 'after' means
        // later in the list of instructions, as opposed to in the control flow sense.
        //
        // Hence the need for a 'break' block which does nothing more than jump to the final block,
        // as we need to construct the final block after the body block, but we need somewhere to
        // break to during the body block construction.

        // Jump to the while cond block.
        let cond_block = self.function.create_block(context, Some("while".into()));
        self.current_block
            .append(context)
            .branch(cond_block, vec![]);

        // Compile the condition
        self.current_block = cond_block;
        let cond_value = return_on_termination_or_extract!(
            self.compile_expression_to_register(context, md_mgr, condition)?
        )
        .unwrap_register();
        let cond_end_block = self.current_block;

        // Create the break block.
        let break_block = self
            .function
            .create_block(context, Some("while_break".into()));

        // Keep track of the previous blocks we have to jump to in case of a break or a continue.
        // This should be `None` if we're not in a loop already or the previous break or continue
        // destinations for the outer loop that contains the current loop.
        let prev_block_to_break_to = self.block_to_break_to;
        let prev_block_to_continue_to = self.block_to_continue_to;

        // Keep track of the current blocks to jump to in case of a break or continue.
        self.block_to_break_to = Some(break_block);
        self.block_to_continue_to = Some(cond_block);

        // Fill in the body block now, jump unconditionally to the cond block at its end.
        let body_block = self
            .function
            .create_block(context, Some("while_body".into()));
        self.current_block = body_block;
        let body_block_val = self
            .compile_code_block(context, md_mgr, body)
            .map_err(|mut x| x.pop().unwrap())?;
        if !body_block_val.is_terminator {
            self.current_block
                .append(context)
                .branch(cond_block, vec![]);
        }

        // Restore the blocks to jump to now that we're done with the current loop
        self.block_to_break_to = prev_block_to_break_to;
        self.block_to_continue_to = prev_block_to_continue_to;

        // Create the final block now we're finished with the body.
        let final_block = self
            .function
            .create_block(context, Some("end_while".into()));

        // Add an unconditional jump from the break block to the final block.
        break_block.append(context).branch(final_block, vec![]);

        // Add conditional jumps from the end of the condition to the body block or the final block.
        cond_end_block.append(context).conditional_branch(
            cond_value,
            body_block,
            final_block,
            vec![],
            vec![],
        );

        self.current_block = final_block;
        let val = ConstantContent::get_unit(context).add_metadatum(context, span_md_idx);
        Ok(TerminatorValue::new(
            CompiledValue::InRegister(val),
            context,
        ))
    }

    pub(crate) fn get_function_var(&self, context: &mut Context, name: &str) -> Option<LocalVar> {
        self.lexical_map
            .get(name)
            .and_then(|local_name| self.function.get_local_var(context, local_name))
    }

    pub(crate) fn get_function_arg(&self, context: &mut Context, name: &str) -> Option<Value> {
        self.function.get_arg(context, name)
    }

    fn compile_const_expr(
        &mut self,
        context: &mut Context,
        md_mgr: &mut MetadataManager,
        const_decl: &TyConstantDecl,
        span_md_idx: Option<MetadataIndex>,
    ) -> Result<TerminatorValue, CompileError> {
        let result = self
            .compile_var_expr(
                context,
                &Some(const_decl.call_path.clone()),
                const_decl.name(),
                span_md_idx,
            )
            .or(self.compile_const_decl(context, md_mgr, const_decl, span_md_idx, true))?;

        // String slices are not allowed in constants
        if let Some(TypeContent::StringSlice) = result
            .value
            .get_type(context)
            .map(|t| t.get_content(context))
        {
            return Err(CompileError::TypeNotAllowed {
                reason: sway_error::error::TypeNotAllowedReason::StringSliceInConst,
                span: const_decl.span.clone(),
            });
        }

        Ok(result)
    }

    fn compile_config_expr(
        &mut self,
        context: &mut Context,
        decl: &TyConfigurableDecl,
        span_md_idx: Option<MetadataIndex>,
    ) -> Result<TerminatorValue, CompileError> {
        let name = decl.call_path.suffix.as_str();
        let val = self
            .current_block
            .append(context)
            .get_config(self.module, name.to_string())
            .add_metadatum(context, span_md_idx);
        Ok(TerminatorValue::new(CompiledValue::InMemory(val), context))
    }

    fn compile_var_expr(
        &mut self,
        context: &mut Context,
        call_path: &Option<CallPath>,
        name: &Ident,
        span_md_idx: Option<MetadataIndex>,
    ) -> Result<TerminatorValue, CompileError> {
        let call_path = call_path
            .clone()
            .unwrap_or_else(|| CallPath::from(name.clone()));

        // We need to check the symbol map first, in case locals are shadowing the args, other
        // locals or even constants.
        if let Some(var) = self.get_function_var(context, name.as_str()) {
            let val = self
                .current_block
                .append(context)
                .get_local(var)
                .add_metadatum(context, span_md_idx);
            Ok(TerminatorValue::new(CompiledValue::InMemory(val), context))
        } else if let Some(val) = self.function.get_arg(context, name.as_str()) {
            Ok(TerminatorValue::new(
                CompiledValue::InRegister(val),
                context,
            ))
        } else if let Some(global_val) = self
            .module
            .get_global_variable(context, &call_path.as_vec_string())
        {
            let val = self
                .current_block
                .append(context)
                .get_global(global_val)
                .add_metadatum(context, span_md_idx);
            Ok(TerminatorValue::new(CompiledValue::InMemory(val), context))
        } else if self
            .module
            .get_config(context, &call_path.suffix.to_string())
            .is_some()
        {
            let name = call_path.suffix.to_string();
            let config_val = Value::new_instruction(
                context,
                self.current_block,
                InstOp::GetConfig(self.module, name),
            );
            Ok(TerminatorValue::new(
                CompiledValue::InMemory(config_val),
                context,
            ))
        } else {
            Err(CompileError::InternalOwned(
                format!("Unable to resolve variable '{}'.", name.as_str()),
                Span::dummy(),
            ))
        }
    }

    fn compile_var_decl(
        &mut self,
        context: &mut Context,
        md_mgr: &mut MetadataManager,
        ast_var_decl: &ty::TyVariableDecl,
        span_md_idx: Option<MetadataIndex>,
    ) -> Result<Option<TerminatorValue>, CompileError> {
        let ty::TyVariableDecl {
            name,
            body,
            mutability,
            ..
        } = ast_var_decl;
        // Nothing to do for an abi cast declarations. The address specified in them is already
        // provided in each contract call node in the AST.
        if matches!(
            &&*self.engines.te().get_unaliased(body.return_type),
            TypeInfo::ContractCaller { .. }
        ) {
            return Ok(None);
        }

        // We must compile the RHS before checking for shadowing, as it will still be in the
        // previous scope.
        // Corner case: If compilation of the expression fails, then this call returns an error.
        // However, the declared name must be added to the local environment before the error is
        // thrown - otherwise we will get an internal compiler error later on when the name is
        // accessed and isn't present in the environment.
        let init_val = self.compile_expression_to_register(context, md_mgr, body);

        let return_type = convert_resolved_type_id(
            self.engines.te(),
            self.engines.de(),
            context,
            body.return_type,
            &body.span,
        )?;

        let mutable = matches!(mutability, ty::VariableMutability::Mutable);
        let local_name = self.lexical_map.insert(name.as_str().to_owned());
        let local_var = self
            .function
            .new_local_var(context, local_name.clone(), return_type, None, mutable)
            .map_err(|ir_error| CompileError::InternalOwned(ir_error.to_string(), Span::dummy()))?;

        // The name has now been added, so we can check if the initializer threw an error
        let val = init_val?;

        if val.is_terminator {
            return Ok(Some(val));
        };

        // We can have empty aggregates, especially arrays, which shouldn't be initialized, but
        // otherwise use a store.
        let var_ty = local_var.get_type(context);
        if var_ty.size(context).in_bytes() > 0 {
            let local_ptr = self
                .current_block
                .append(context)
                .get_local(local_var)
                .add_metadatum(context, span_md_idx);
            self.current_block
                .append(context)
                .store(local_ptr, val.value.unwrap_register())
                .add_metadatum(context, span_md_idx);
        }
        Ok(None)
    }

    fn compile_const_decl(
        &mut self,
        context: &mut Context,
        md_mgr: &mut MetadataManager,
        ast_const_decl: &ty::TyConstantDecl,
        span_md_idx: Option<MetadataIndex>,
        is_expression: bool,
    ) -> Result<TerminatorValue, CompileError> {
        // This is local to the function, so we add it to the locals, rather than the module
        // globals like other const decls.
        let ty::TyConstantDecl {
            call_path, value, ..
        } = ast_const_decl;

        if let Some(value) = value {
            // Corner case: If compilation of the expression fails (e.g., because it is not
            // constant), then this call returns an error.
            // However, if is_expression = false then the declared name must be added to the local
            // environment before the error is thrown - otherwise we will get an internal compiler
            // error later on when the name is accessed and isn't present in the environment.
            let const_expr_val = compile_constant_expression(
                self.engines,
                context,
                md_mgr,
                self.module,
                None,
                Some(self),
                call_path,
                value,
            )?;

            if is_expression {
                // No declaration. Throw any error, and return on success.
                Ok(TerminatorValue::new(
                    CompiledValue::InRegister(const_expr_val),
                    context,
                ))
            } else {
                // Declaration. The name needs to be added to the local environment
                let local_name = self
                    .lexical_map
                    .insert(call_path.suffix.as_str().to_owned());

                let return_type = convert_resolved_type_id(
                    self.engines.te(),
                    self.engines.de(),
                    context,
                    value.return_type,
                    &value.span,
                )?;

                // We compile consts the same as vars are compiled. This is because ASM generation
                // cannot handle
                //    1. initializing aggregates
                //    2. get_ptr()
                // into the data section.
                let local_var = self
                    .function
                    .new_local_var(context, local_name, return_type, None, false)
                    .map_err(|ir_error| {
                        CompileError::InternalOwned(ir_error.to_string(), Span::dummy())
                    })?;

                // The name has now been added, so we can check if the initializer threw an error
                let val = const_expr_val;

                if val.is_terminator(context) {
                    return Ok(TerminatorValue::new(
                        CompiledValue::InRegister(val),
                        context,
                    ));
                };

                // We can have empty aggregates, especially arrays, which shouldn't be initialised, but
                // otherwise use a store.
                let var_ty = local_var.get_type(context);
                Ok(if var_ty.size(context).in_bytes() > 0 {
                    let local_val = self
                        .current_block
                        .append(context)
                        .get_local(local_var)
                        .add_metadatum(context, span_md_idx);
                    let val = self
                        .current_block
                        .append(context)
                        .store(local_val, val)
                        .add_metadatum(context, span_md_idx);
                    TerminatorValue::new(CompiledValue::InRegister(val), context)
                } else {
                    TerminatorValue::new(CompiledValue::InRegister(val), context)
                })
            }
        } else {
            unreachable!("cannot compile const declaration without an expression")
        }
    }

    fn compile_reassignment(
        &mut self,
        context: &mut Context,
        md_mgr: &mut MetadataManager,
        ast_reassignment: &ty::TyReassignment,
        span_md_idx: Option<MetadataIndex>,
    ) -> Result<TerminatorValue, CompileError> {
        let rhs = return_on_termination_or_extract!(self.compile_expression_to_register(
            context,
            md_mgr,
            &ast_reassignment.rhs
        )?)
        .unwrap_register();

        let lhs_ptr = match &ast_reassignment.lhs {
            ty::TyReassignmentTarget::ElementAccess {
                base_name,
                base_type,
                indices,
            } => {
                let name = self
                    .lexical_map
                    .get(base_name.as_str())
                    .expect("All local symbols must be in the lexical symbol map.");

                // First look for a local variable with the required name
                let lhs_val = self
                    .function
                    .get_local_var(context, name)
                    .map(|var| {
                        self.current_block
                            .append(context)
                            .get_local(var)
                            .add_metadatum(context, span_md_idx)
                    })
                    .or_else(||
                        // Now look for an argument with the required name
                        self.function
                            .args_iter(context)
                            .find_map(|(arg_name, arg_val)| (arg_name == name).then_some(*arg_val)))
                    .ok_or_else(|| {
                        CompileError::InternalOwned(
                            format!("Variable not found: {name}."),
                            base_name.span(),
                        )
                    })?;

                if indices.is_empty() {
                    if self.ref_mut_args.contains(name) {
                        // If the LHS is a mutable reference, then we need to dereference it to get the
                        // pointer to the value.
                        self.current_block
                            .append(context)
                            .load(lhs_val)
                            .add_metadatum(context, span_md_idx)
                    } else {
                        // A non-aggregate; use a direct `store`.
                        lhs_val
                    }
                } else {
                    let (terminator, gep_indices) =
                        self.compile_indices(context, md_mgr, *base_type, indices)?;
                    if let Some(terminator) = terminator {
                        return Ok(terminator);
                    }

                    // Using the type of the RHS for the GEP, rather than the final inner type of the
                    // aggregate, but getting the latter is a bit of a pain, though the `scan` above knew it.
                    // The program is type checked and the IR types on the LHS and RHS are the same.
                    let field_type = rhs.get_type(context).ok_or_else(|| {
                        CompileError::Internal(
                            "Failed to determine type of reassignment.",
                            base_name.span(),
                        )
                    })?;

                    // Create the GEP.
                    self.current_block
                        .append(context)
                        .get_elem_ptr(lhs_val, field_type, gep_indices)
                        .add_metadatum(context, span_md_idx)
                }
            }
            ty::TyReassignmentTarget::DerefAccess {
                exp: dereference_exp,
                indices,
            } => {
                let TyExpressionVariant::Deref(reference_exp) = &dereference_exp.expression else {
                    return Err(CompileError::Internal(
                        "Left-hand side of the reassignment must be dereferencing.",
                        dereference_exp.span.clone(),
                    ));
                };

                let (ptr, _) = self.compile_deref_up_to_ptr(context, md_mgr, reference_exp)?;

                if indices.is_empty() {
                    // A non-aggregate;
                    return_on_termination_or_extract!(ptr).unwrap_memory()
                } else {
                    let (terminator, gep_indices) = self.compile_indices(
                        context,
                        md_mgr,
                        dereference_exp.return_type,
                        indices,
                    )?;
                    if let Some(terminator) = terminator {
                        return Ok(terminator);
                    }

                    // Using the type of the RHS for the GEP, rather than the final inner type of the
                    // aggregate, but getting the latter is a bit of a pain, though the `scan` above knew it.
                    // The program is type checked and the IR types on the LHS and RHS are the same.
                    let field_type = rhs.get_type(context).ok_or_else(|| {
                        CompileError::Internal(
                            "Failed to determine type of reassignment.",
                            dereference_exp.span.clone(),
                        )
                    })?;

                    // Create the GEP.
                    self.current_block
                        .append(context)
                        .get_elem_ptr(ptr.value.unwrap_memory(), field_type, gep_indices)
                        .add_metadatum(context, span_md_idx)
                }
            }
        };

        self.current_block
            .append(context)
            .store(lhs_ptr, rhs)
            .add_metadatum(context, span_md_idx);

        let val = ConstantContent::get_unit(context).add_metadatum(context, span_md_idx);
        Ok(TerminatorValue::new(
            CompiledValue::InRegister(val),
            context,
        ))
    }

    fn compile_indices(
        &mut self,
        context: &mut Context,
        md_mgr: &mut MetadataManager,
        base_type: TypeId,
        indices: &[ProjectionKind],
    ) -> Result<(Option<TerminatorValue>, Vec<Value>), CompileError> {
        // Create a GEP by following the chain of LHS indices. We use a scan which is
        // essentially a map with context, which is the parent type id for the current field.
        let mut gep_indices = Vec::<Value>::new();
        let mut cur_type_id = base_type;
        for idx_kind in indices.iter() {
            while let TypeInfo::Ref {
                referenced_type, ..
            } = &*self.engines.te().get_unaliased(cur_type_id)
            {
                cur_type_id = referenced_type.type_id();
            }
            let cur_type_info_arc = self.engines.te().get_unaliased(cur_type_id);
            let cur_type_info = &*cur_type_info_arc;
            match (idx_kind, cur_type_info) {
                (
                    ProjectionKind::StructField {
                        name: idx_name,
                        field_to_access: _,
                    },
                    TypeInfo::Struct(decl_ref),
                ) => {
                    let struct_decl = self.engines.de().get_struct(decl_ref);

                    match struct_decl.get_field_index_and_type(idx_name) {
                        None => {
                            return Err(CompileError::InternalOwned(
                                format!(
                                    "Unknown field name \"{idx_name}\" for struct \"{}\" \
                                        in reassignment.",
                                    struct_decl.call_path.suffix.as_str(),
                                ),
                                idx_name.span(),
                            ))
                        }
                        Some((field_idx, field_type_id)) => {
                            cur_type_id = field_type_id;
                            gep_indices.push(ConstantContent::get_uint(context, 64, field_idx));
                        }
                    }
                }
                (ProjectionKind::TupleField { index, .. }, TypeInfo::Tuple(field_tys)) => {
                    cur_type_id = field_tys[*index].type_id();
                    gep_indices.push(ConstantContent::get_uint(context, 64, *index as u64));
                }
                (ProjectionKind::ArrayIndex { index, .. }, TypeInfo::Array(elem_ty, _)) => {
                    cur_type_id = elem_ty.type_id();
                    let val = self.compile_expression_to_register(context, md_mgr, index)?;
                    if val.is_terminator {
                        return Ok((Some(val), vec![]));
                    }
                    gep_indices.push(val.value.unwrap_register());
                }
                _ => {
                    return Err(CompileError::Internal(
                        "Unknown field in reassignment.",
                        idx_kind.span(),
                    ))
                }
            }
        }

        Ok((None, gep_indices))
    }

    fn compile_array_repeat_expr(
        &mut self,
        context: &mut Context,
        md_mgr: &mut MetadataManager,
        elem_type: TypeId,
        value_expr: &ty::TyExpression,
        length_expr: &ty::TyExpression,
        span_md_idx: Option<MetadataIndex>,
    ) -> Result<TerminatorValue, CompileError> {
        let elem_type = convert_resolved_typeid_no_span(
            self.engines.te(),
            self.engines.de(),
            context,
            elem_type,
        )?;

        let length_as_u64 = compile_constant_expression_to_constant(
            self.engines,
            context,
            md_mgr,
            self.module,
            None,
            Some(self),
            length_expr,
        )?;
        // SAFETY: Safe by the type-checking, that only allows u64 as the array length
        let length_as_u64 = length_as_u64.get_content(context).as_uint().unwrap();
        let array_type = Type::new_array(context, elem_type, length_as_u64);

        let temp_name = self.lexical_map.insert_anon();
        let array_local_var = self
            .function
            .new_local_var(context, temp_name, array_type, None, false)
            .map_err(|ir_error| CompileError::InternalOwned(ir_error.to_string(), Span::dummy()))?;
        let array_value = self
            .current_block
            .append(context)
            .get_local(array_local_var)
            .add_metadatum(context, span_md_idx);

        let value_value = return_on_termination_or_extract!(
            self.compile_expression_to_register(context, md_mgr, value_expr)?
        )
        .unwrap_register();

        if length_as_u64 > 5 {
            self.compile_array_init_loop(
                context,
                array_value,
                elem_type,
                value_value,
                length_as_u64,
                span_md_idx,
            );
        } else {
            for i in 0..length_as_u64 {
                let gep_val = self.current_block.append(context).get_elem_ptr_with_idx(
                    array_value,
                    elem_type,
                    i,
                );
                self.current_block
                    .append(context)
                    .store(gep_val, value_value)
                    .add_metadatum(context, span_md_idx);
            }
        }

        Ok(TerminatorValue::new(
            CompiledValue::InMemory(array_value),
            context,
        ))
    }

    fn compile_array_explicit_expr(
        &mut self,
        context: &mut Context,
        md_mgr: &mut MetadataManager,
        elem_type: TypeId,
        contents: &[ty::TyExpression],
        span_md_idx: Option<MetadataIndex>,
    ) -> Result<TerminatorValue, CompileError> {
        let elem_type = convert_resolved_typeid_no_span(
            self.engines.te(),
            self.engines.de(),
            context,
            elem_type,
        )?;

        let array_type = Type::new_array(context, elem_type, contents.len() as u64);

        let temp_name = self.lexical_map.insert_anon();
        let array_var = self
            .function
            .new_local_var(context, temp_name, array_type, None, false)
            .map_err(|ir_error| CompileError::InternalOwned(ir_error.to_string(), Span::dummy()))?;

        let array_value = self
            .current_block
            .append(context)
            .get_local(array_var)
            .add_metadatum(context, span_md_idx);

        // If all elements are the same constant, then we can initialize the array
        // in a loop, reducing code size. But to check for that we've to compile
        // the expressions first, to compare. If it turns out that they're not all
        // constants, then we end up with all expressions compiled first, and then
        // all of them stored to the array. This could potentially be bad for register
        // pressure. So we do this in steps, at the cost of some compile time.
        let all_consts = contents
            .iter()
            .all(|elm| matches!(elm.expression, TyExpressionVariant::Literal(..)));

        // We only do the optimization for sufficiently large arrays, so that
        // overhead due to the loop doesn't make it worse than the unrolled version.
        if all_consts && contents.len() > 5 {
            // We can compile all elements ahead of time without affecting register pressure.
            let compiled_elems = contents
                .iter()
                .map(|e| {
                    Ok::<_, CompileError>(
                        self.compile_expression_to_register(context, md_mgr, e)?
                            .value,
                    )
                })
                .collect::<Result<Vec<_>, _>>()?;
            let mut compiled_elems_iter = compiled_elems.iter();
            let first = compiled_elems_iter.next();
            let const_initialiser_opt = first.filter(|c| {
                compiled_elems_iter.all(|elem| {
                    elem.get_constant(context)
                        .expect("Constant expression must evaluate to a constant IR value")
                        == c.get_constant(context)
                            .expect("Constant expression must evaluate to a constant IR value")
                })
            });
            if let Some(const_initializer) = const_initialiser_opt {
                self.compile_array_init_loop(
                    context,
                    array_value,
                    elem_type,
                    const_initializer.unwrap_register(),
                    contents.len() as u64,
                    span_md_idx,
                );
            } else {
                // Insert each element separately.
                for (idx, elem_value) in compiled_elems.iter().enumerate() {
                    let gep_val = self.current_block.append(context).get_elem_ptr_with_idx(
                        array_value,
                        elem_type,
                        idx as u64,
                    );
                    self.current_block
                        .append(context)
                        .store(gep_val, elem_value.unwrap_register())
                        .add_metadatum(context, span_md_idx);
                }
            }
            return Ok(TerminatorValue::new(
                CompiledValue::InMemory(array_value),
                context,
            ));
        }

        // Compile each element and insert it immediately.
        for (idx, elem_expr) in contents.iter().enumerate() {
            let elem_value = return_on_termination_or_extract!(
                self.compile_expression_to_register(context, md_mgr, elem_expr)?
            )
            .unwrap_register();
            let gep_val = self.current_block.append(context).get_elem_ptr_with_idx(
                array_value,
                elem_type,
                idx as u64,
            );
            self.current_block
                .append(context)
                .store(gep_val, elem_value)
                .add_metadatum(context, span_md_idx);
        }
        Ok(TerminatorValue::new(
            CompiledValue::InMemory(array_value),
            context,
        ))
    }

    // initialize an array with all elements equals to "init_value",
    // which should be "Copy", concept that sway still don´t have.
    fn compile_array_init_loop(
        &mut self,
        context: &mut Context,
        array_value: Value,
        elem_type: Type,
        init_value: Value,
        length: u64,
        span_md_idx: Option<MetadataIndex>,
    ) {
        // Create a loop to insert const_initializer to all array elements.
        let loop_block = self
            .function
            .create_block(context, Some("array_init_loop".into()));
        // The loop begins with 0.
        let zero = ConstantContent::new_uint(context, 64, 0);
        let zero = Constant::unique(context, zero);
        let zero = Value::new_constant(context, zero);
        // Branch to the loop block, passing the initial iteration value.
        self.current_block
            .append(context)
            .branch(loop_block, vec![zero]);
        // Add a block argument (for the IV) to the loop block.
        let index_var_index = loop_block.new_arg(context, Type::get_uint64(context));
        let index = loop_block.get_arg(context, index_var_index).unwrap();
        // Create an exit block.
        let exit_block = self
            .function
            .create_block(context, Some("array_init_exit".into()));
        // Start building the loop block.
        self.current_block = loop_block;
        let gep_val =
            self.current_block
                .append(context)
                .get_elem_ptr(array_value, elem_type, vec![index]);
        self.current_block
            .append(context)
            .store(gep_val, init_value)
            .add_metadatum(context, span_md_idx);
        // Increment index by one.
        let one = ConstantContent::new_uint(context, 64, 1);
        let one = Constant::unique(context, one);
        let one = Value::new_constant(context, one);
        let index_inc = self
            .current_block
            .append(context)
            .binary_op(BinaryOpKind::Add, index, one);
        // continue = index_inc < contents.len()
        let len = ConstantContent::new_uint(context, 64, length);
        let len = Constant::unique(context, len);
        let len = Value::new_constant(context, len);
        let r#continue =
            self.current_block
                .append(context)
                .cmp(Predicate::LessThan, index_inc, len);
        // if continue then loop_block else exit_block.
        self.current_block.append(context).conditional_branch(
            r#continue,
            loop_block,
            exit_block,
            vec![index_inc],
            vec![],
        );
        // Continue compilation in the exit block.
        self.current_block = exit_block;
    }

    fn compile_array_index(
        &mut self,
        context: &mut Context,
        md_mgr: &mut MetadataManager,
        array_expr: &ty::TyExpression,
        index_expr: &ty::TyExpression,
        span_md_idx: Option<MetadataIndex>,
    ) -> Result<TerminatorValue, CompileError> {
        let array_val = return_on_termination_or_extract!(
            self.compile_expression_to_memory(context, md_mgr, array_expr)?
        )
        .unwrap_memory();

        // Get the array type and confirm it's an array.
        let array_type = array_val
            .get_type(context)
            .and_then(|ty| ty.get_pointee_type(context))
            .and_then(|ty| ty.is_array(context).then_some(ty))
            .ok_or_else(|| {
                CompileError::Internal(
                    "Unsupported array value for index expression.",
                    array_expr.span.clone(),
                )
            })?;

        let index_expr_span = index_expr.span.clone();

        // Perform a bounds check if the array index is a constant int.
        if let Ok(ConstantContent {
            value: ConstantValue::Uint(constant_value),
            ..
        }) = compile_constant_expression_to_constant(
            self.engines,
            context,
            md_mgr,
            self.module,
            None,
            Some(self),
            index_expr,
        )
        .map(|c| c.get_content(context))
        {
            let count = array_type.get_array_len(context).unwrap();
            if *constant_value >= count {
                return Err(CompileError::ArrayOutOfBounds {
                    index: *constant_value,
                    count,
                    span: index_expr_span,
                });
            }
        }

        let index_val = return_on_termination_or_extract!(
            self.compile_expression_to_register(context, md_mgr, index_expr)?
        )
        .unwrap_register();

        let elem_type = array_type.get_array_elem_type(context).ok_or_else(|| {
            CompileError::Internal(
                "Array type is already confirmed as an array. Getting the element type can't fail.",
                array_expr.span.clone(),
            )
        })?;

        let val = self
            .current_block
            .append(context)
            .get_elem_ptr(array_val, elem_type, vec![index_val])
            .add_metadatum(context, span_md_idx);
        Ok(TerminatorValue::new(CompiledValue::InMemory(val), context))
    }

    fn compile_struct_expr(
        &mut self,
        context: &mut Context,
        md_mgr: &mut MetadataManager,
        fields: &[ty::TyStructExpressionField],
        span_md_idx: Option<MetadataIndex>,
    ) -> Result<TerminatorValue, CompileError> {
        // NOTE: This is a struct instantiation with initialisers for each field of a named struct.
        // We don't know the actual type of the struct, but the AST guarantees that the fields are
        // in the declared order (regardless of how they are initialised in source) so we can
        // create a struct with the field types.

        // Compile each of the values for field initialisers, calculate their indices and also
        // gather their types with which to make an aggregate.

        let mut insert_values = Vec::with_capacity(fields.len());
        let mut field_types = Vec::with_capacity(fields.len());
        for struct_field in fields.iter() {
            let insert_val = return_on_termination_or_extract!(
                self.compile_expression_to_register(context, md_mgr, &struct_field.value)?
            );
            insert_values.push(insert_val);

            let field_type = convert_resolved_typeid_no_span(
                self.engines.te(),
                self.engines.de(),
                context,
                struct_field.value.return_type,
            )?;
            field_types.push(field_type);
        }

        // Create the struct.
        let struct_type = Type::new_struct(context, field_types.clone());
        let temp_name = self.lexical_map.insert_anon();
        let struct_var = self
            .function
            .new_local_var(context, temp_name, struct_type, None, false)
            .map_err(|ir_error| CompileError::InternalOwned(ir_error.to_string(), Span::dummy()))?;
        let struct_val = self
            .current_block
            .append(context)
            .get_local(struct_var)
            .add_metadatum(context, span_md_idx);

        // Fill it in.
        insert_values
            .into_iter()
            .zip(field_types)
            .enumerate()
            .for_each(|(insert_idx, (insert_val, field_type))| {
                let gep_val = self.current_block.append(context).get_elem_ptr_with_idx(
                    struct_val,
                    field_type,
                    insert_idx as u64,
                );

                self.current_block
                    .append(context)
                    .store(gep_val, insert_val.unwrap_register())
                    .add_metadatum(context, span_md_idx);
            });

        // Return the pointer.
        Ok(TerminatorValue::new(
            CompiledValue::InMemory(struct_val),
            context,
        ))
    }

    fn compile_struct_field_expr(
        &mut self,
        context: &mut Context,
        md_mgr: &mut MetadataManager,
        ast_struct_expr: &ty::TyExpression,
        struct_type_id: TypeId,
        ast_field: &ty::TyStructField,
        span_md_idx: Option<MetadataIndex>,
    ) -> Result<TerminatorValue, CompileError> {
        let struct_val = return_on_termination_or_extract!(self.compile_expression_to_memory(
            context,
            md_mgr,
            ast_struct_expr
        )?)
        .unwrap_memory();

        // Get the struct type info, with field names.
        let decl = self.engines.te().get_unaliased(struct_type_id);
        let TypeInfo::Struct(decl_ref) = &*decl else {
            return Err(CompileError::Internal(
                "Unknown struct in field expression.",
                ast_field.span.clone(),
            ));
        };

        let struct_decl = self.engines.de().get_struct(decl_ref);

        let (field_idx, field_type_id) = struct_decl
            .get_field_index_and_type(&ast_field.name)
            .ok_or_else(|| {
                CompileError::InternalOwned(
                    format!(
                        "Unknown field name '{}' for struct '{}' in field expression.",
                        struct_decl.call_path.suffix.as_str(),
                        ast_field.name
                    ),
                    ast_field.span.clone(),
                )
            })?;

        let field_type = convert_resolved_type_id(
            self.engines.te(),
            self.engines.de(),
            context,
            field_type_id,
            &ast_field.span,
        )?;

        let val = self
            .current_block
            .append(context)
            .get_elem_ptr_with_idx(struct_val, field_type, field_idx)
            .add_metadatum(context, span_md_idx);
        Ok(TerminatorValue::new(CompiledValue::InMemory(val), context))
    }

    fn compile_enum_expr(
        &mut self,
        context: &mut Context,
        md_mgr: &mut MetadataManager,
        enum_decl: &ty::TyEnumDecl,
        tag: usize,
        contents: Option<&ty::TyExpression>,
    ) -> Result<TerminatorValue, CompileError> {
        // XXX The enum instantiation AST node includes the full declaration.  If the enum was
        // declared in a different module then it seems for now there's no easy way to pre-analyse
        // it and add its type/aggregate to the context.  We can re-use them here if we recognise
        // the name, and if not add a new aggregate... OTOH the naming seems a little fragile and
        // we could potentially use the wrong aggregate with the same name, different module...
        // dunno.
        let span_md_idx = md_mgr.span_to_md(context, &enum_decl.span);
        let enum_type = create_tagged_union_type(
            self.engines.te(),
            self.engines.de(),
            context,
            &enum_decl.variants,
        )?;
        let tag_value =
            ConstantContent::get_uint(context, 64, tag as u64).add_metadatum(context, span_md_idx);

        // Start with a temporary local struct and insert the tag.
        let temp_name = self.lexical_map.insert_anon();
        let enum_var = self
            .function
            .new_local_var(context, temp_name, enum_type, None, false)
            .map_err(|ir_error| CompileError::InternalOwned(ir_error.to_string(), Span::dummy()))?;
        let enum_ptr = self
            .current_block
            .append(context)
            .get_local(enum_var)
            .add_metadatum(context, span_md_idx);
        let u64_ty = Type::get_uint64(context);
        let tag_gep_val = self
            .current_block
            .append(context)
            .get_elem_ptr_with_idx(enum_ptr, u64_ty, 0)
            .add_metadatum(context, span_md_idx);
        self.current_block
            .append(context)
            .store(tag_gep_val, tag_value)
            .add_metadatum(context, span_md_idx);

        // If the struct representing the enum has only one field, then that field is the tag and
        // all the variants must have unit types, hence the absence of the union. Therefore, there
        // is no need for another `store` instruction here.
        let field_tys = enum_type.get_field_types(context);
        if field_tys.len() != 1 && contents.is_some() {
            // Insert the value too.
            // Only store if the value does not diverge.
            let contents_expr = contents.unwrap();
            let contents_value = return_on_termination_or_extract!(
                self.compile_expression_to_register(context, md_mgr, contents_expr)?
            )
            .unwrap_register();
            let contents_type = contents_value.get_type(context).ok_or_else(|| {
                CompileError::Internal(
                    "Unable to get type for enum contents.",
                    enum_decl.span.clone(),
                )
            })?;

            let variant_type = field_tys[1].get_field_type(context, tag as u64).unwrap();
            if contents_type != variant_type {
                return Err(CompileError::Internal(
                    format!(
                        "Expression type \"{}\" and Variant type \"{}\" do not match",
                        contents_type.as_string(context),
                        variant_type.as_string(context)
                    )
                    .leak(),
                    contents_expr.span.clone(),
                ));
            }

            let gep_val = self
                .current_block
                .append(context)
                .get_elem_ptr_with_idcs(enum_ptr, contents_type, &[1, tag as u64])
                .add_metadatum(context, span_md_idx);
            self.current_block
                .append(context)
                .store(gep_val, contents_value)
                .add_metadatum(context, span_md_idx);
        }

        // Return the pointer.
        Ok(TerminatorValue::new(
            CompiledValue::InMemory(enum_ptr),
            context,
        ))
    }

    fn compile_tuple_from_values(
        &mut self,
        context: &mut Context,
        init_values: Vec<Value>,
        init_types: Vec<Type>,
        span_md_idx: Option<MetadataIndex>,
    ) -> Result<Value, CompileError> {
        assert!(init_values.len() == init_types.len());
        assert!(!init_values.is_empty());

        let tuple_type = Type::new_struct(context, init_types.clone());
        let temp_name = self.lexical_map.insert_anon();
        let tuple_var = self
            .function
            .new_local_var(context, temp_name, tuple_type, None, false)
            .map_err(|ir_error| CompileError::InternalOwned(ir_error.to_string(), Span::dummy()))?;

        let tuple_val = self
            .current_block
            .append(context)
            .get_local(tuple_var)
            .add_metadatum(context, span_md_idx);

        init_values
            .into_iter()
            .zip(init_types)
            .enumerate()
            .for_each(|(insert_idx, (field_val, field_type))| {
                let gep_val = self
                    .current_block
                    .append(context)
                    .get_elem_ptr_with_idx(tuple_val, field_type, insert_idx as u64)
                    .add_metadatum(context, span_md_idx);
                self.current_block
                    .append(context)
                    .store(gep_val, field_val)
                    .add_metadatum(context, span_md_idx);
            });

        Ok(tuple_val)
    }

    fn compile_tuple_expr(
        &mut self,
        context: &mut Context,
        md_mgr: &mut MetadataManager,
        fields: &[ty::TyExpression],
        span_md_idx: Option<MetadataIndex>,
    ) -> Result<TerminatorValue, CompileError> {
        if fields.is_empty() {
            // This is a Unit.  We're still debating whether Unit should just be an empty tuple in
            // the IR or not... it is a special case for now.
            let val = ConstantContent::get_unit(context).add_metadatum(context, span_md_idx);
            Ok(TerminatorValue::new(
                CompiledValue::InRegister(val),
                context,
            ))
        } else {
            let mut init_values = Vec::with_capacity(fields.len());
            let mut init_types = Vec::with_capacity(fields.len());

            for field_expr in fields {
                let init_value = return_on_termination_or_extract!(
                    self.compile_expression_to_register(context, md_mgr, field_expr)?
                )
                .unwrap_register();
                let init_type = convert_resolved_typeid_no_span(
                    self.engines.te(),
                    self.engines.de(),
                    context,
                    field_expr.return_type,
                )?;
                init_values.push(init_value);
                init_types.push(init_type);
            }

            let value =
                self.compile_tuple_from_values(context, init_values, init_types, span_md_idx)?;
            Ok(TerminatorValue::new(
                CompiledValue::InMemory(value),
                context,
            ))
        }
    }

    fn compile_tuple_elem_expr(
        &mut self,
        context: &mut Context,
        md_mgr: &mut MetadataManager,
        tuple: &ty::TyExpression,
        tuple_type: TypeId,
        idx: usize,
        span: Span,
    ) -> Result<TerminatorValue, CompileError> {
        let tuple_value = return_on_termination_or_extract!(
            self.compile_expression_to_memory(context, md_mgr, tuple)?
        )
        .unwrap_memory();
        let tuple_type = convert_resolved_type_id(
            self.engines.te(),
            self.engines.de(),
            context,
            tuple_type,
            &span,
        )?;

        let val = tuple_type
            .get_field_type(context, idx as u64)
            .map(|field_type| {
                let span_md_idx = md_mgr.span_to_md(context, &span);
                self.current_block
                    .append(context)
                    .get_elem_ptr_with_idx(tuple_value, field_type, idx as u64)
                    .add_metadatum(context, span_md_idx)
            })
            .ok_or(CompileError::Internal(
                "Invalid (non-aggregate?) tuple type for TupleElemAccess.",
                span,
            ))?;
        Ok(TerminatorValue::new(CompiledValue::InMemory(val), context))
    }

    fn compile_storage_access(
        &mut self,
        context: &mut Context,
        storage_field_names: Vec<String>,
        struct_field_names: Vec<String>,
        key: Option<U256>,
        fields: &[ty::TyStorageAccessDescriptor],
        span_md_idx: Option<MetadataIndex>,
    ) -> Result<TerminatorValue, CompileError> {
        // Get the list of indices used to access the storage field. This will be empty
        // if the storage field type is not a struct.
        // FIXME: shouldn't have to extract the first field like this.
        let base_type = fields[0].type_id;
        let field_idcs = get_indices_for_struct_access(
            self.engines.te(),
            self.engines.de(),
            base_type,
            &fields[1..],
        )?;

        // Get the IR type of the storage variable
        let base_type = convert_resolved_typeid_no_span(
            self.engines.te(),
            self.engines.de(),
            context,
            base_type,
        )?;

        // Do the actual work. This is a recursive function because we want to drill down
        // to load each primitive type in the storage field in its own storage slot.
        self.compile_storage_read(
            context,
            storage_field_names,
            struct_field_names,
            key,
            &field_idcs,
            &base_type,
            span_md_idx,
        )
    }

    #[allow(clippy::too_many_arguments)]
    fn compile_asm_expr(
        &mut self,
        context: &mut Context,
        md_mgr: &mut MetadataManager,
        registers: &[ty::TyAsmRegisterDeclaration],
        body: &[AsmOp],
        return_type: TypeId,
        returns: Option<&(AsmRegister, Span)>,
        whole_block_span_md_idx: Option<MetadataIndex>,
    ) -> Result<TerminatorValue, CompileError> {
        let mut compiled_registers = Vec::<AsmArg>::new();
        for reg in registers.iter() {
            let (init, name) = match reg {
                ty::TyAsmRegisterDeclaration {
                    initializer, name, ..
                } if initializer.is_none() => (None, name),
                ty::TyAsmRegisterDeclaration {
                    initializer, name, ..
                } => {
                    // Take the optional initialiser, map it to an Option<Result<TerminatorValue>>,
                    // transpose that to Result<Option<TerminatorValue>> and map that to an AsmArg.
                    let init_expr = initializer.as_ref().unwrap();
                    // I'm not sure if a register declaration can diverge, but check just to be safe
                    let initializer_val = return_on_termination_or_extract!(
                        self.compile_expression_to_register(context, md_mgr, init_expr)?
                    )
                    .unwrap_register();
                    (Some(initializer_val), name)
                }
            };
            compiled_registers.push(AsmArg {
                name: name.clone(),
                initializer: init,
            });
        }

        let body = body
            .iter()
            .map(
                |AsmOp {
                     op_name,
                     op_args,
                     immediate,
                     span,
                 }| AsmInstruction {
                    op_name: op_name.clone(),
                    args: op_args.clone(),
                    immediate: immediate.clone(),
                    metadata: md_mgr.span_to_md(context, span),
                },
            )
            .collect();

        let returns = returns.as_ref().map(|(reg, asm_reg_span)| {
            if asm_reg_span == &Span::dummy() {
                Ident::new_no_span(reg.name.clone())
            } else {
                Ident::new(asm_reg_span.clone())
            }
        });

        let return_type = convert_resolved_typeid_no_span(
            self.engines.te(),
            self.engines.de(),
            context,
            return_type,
        )?;
        let val = self
            .current_block
            .append(context)
            .asm_block(compiled_registers, body, return_type, returns)
            .add_metadatum(context, whole_block_span_md_idx);
        Ok(TerminatorValue::new(
            CompiledValue::InRegister(val),
            context,
        ))
    }

    #[allow(clippy::too_many_arguments)]
    fn compile_storage_read(
        &mut self,
        context: &mut Context,
        storage_field_names: Vec<String>,
        struct_field_names: Vec<String>,
        key: Option<U256>,
        indices: &[u64],
        base_type: &Type,
        span_md_idx: Option<MetadataIndex>,
    ) -> Result<TerminatorValue, CompileError> {
        // Use the `struct_field_names` to get a field id that is unique even for zero-sized values that live in the same slot.
        // We calculate the `unique_field_id` early, here, before the `storage_filed_names` get consumed by `get_storage_key` below.
        let unique_field_id = get_storage_field_id(&storage_field_names, &struct_field_names);

        // Get the actual storage key as a `Bytes32` as well as the offset, in words,
        // within the slot. The offset depends on what field of the top level storage
        // variable is being accessed.
        let (storage_key, offset_within_slot) = {
            let offset_in_words = match base_type.get_indexed_offset(context, indices) {
                Some(offset_in_bytes) => {
                    // TODO-MEMLAY: Warning! Here we make an assumption about the memory layout of structs.
                    //       The memory layout of structs can be changed in the future.
                    //       We will not refactor the Storage API at the moment to remove this
                    //       assumption. It is a questionable effort because we anyhow
                    //       want to improve and refactor Storage API in the future.
                    assert!(
                        offset_in_bytes % 8 == 0,
                        "Expected struct fields to be aligned to word boundary. The field offset in bytes was {}.",
                        offset_in_bytes
                    );
                    offset_in_bytes / 8
                }
                None => {
                    return Err(CompileError::Internal(
                        "Cannot get the offset within the slot while compiling storage read.",
                        Span::dummy(),
                    ))
                }
            };
            let offset_in_slots = offset_in_words / 4;
            let offset_remaining = offset_in_words % 4;

            // The storage key we need is the storage key of the top level storage variable
            // plus the offset, in number of slots, computed above. The offset within this
            // particular slot is the remaining offset, in words.
            (
                add_to_b256(get_storage_key(storage_field_names, key), offset_in_slots),
                offset_remaining,
            )
        };

        // Const value for the key from the hash
        let const_key = convert_literal_to_value(context, &Literal::B256(storage_key.into()))
            .add_metadatum(context, span_md_idx);

        // The type of a storage access is `StorageKey` which is a struct containing
        // a `b256`, `u64` and `b256`.
        let b256_ty = Type::get_b256(context);
        let uint64_ty = Type::get_uint64(context);
        let storage_key_aggregate = Type::new_struct(context, vec![b256_ty, uint64_ty, b256_ty]);

        // Local variable holding the `StorageKey` struct
        let storage_key_local_name = self.lexical_map.insert_anon();
        let storage_key_ptr = self
            .function
            .new_local_var(
                context,
                storage_key_local_name,
                storage_key_aggregate,
                None,
                false,
            )
            .map_err(|ir_error| CompileError::InternalOwned(ir_error.to_string(), Span::dummy()))?;
        let storage_key = self
            .current_block
            .append(context)
            .get_local(storage_key_ptr)
            .add_metadatum(context, span_md_idx);

        // Store the key as the first field in the `StorageKey` struct
        let gep_0_val =
            self.current_block
                .append(context)
                .get_elem_ptr_with_idx(storage_key, b256_ty, 0);
        self.current_block
            .append(context)
            .store(gep_0_val, const_key)
            .add_metadatum(context, span_md_idx);

        // Store the offset as the second field in the `StorageKey` struct
        let offset_within_slot_val = ConstantContent::get_uint(context, 64, offset_within_slot);
        let gep_1_val =
            self.current_block
                .append(context)
                .get_elem_ptr_with_idx(storage_key, uint64_ty, 1);
        self.current_block
            .append(context)
            .store(gep_1_val, offset_within_slot_val)
            .add_metadatum(context, span_md_idx);

        // Store the field identifier as the third field in the `StorageKey` struct
        let field_id = convert_literal_to_value(context, &Literal::B256(unique_field_id.into()))
            .add_metadatum(context, span_md_idx);
        let gep_2_val =
            self.current_block
                .append(context)
                .get_elem_ptr_with_idx(storage_key, b256_ty, 2);
        self.current_block
            .append(context)
            .store(gep_2_val, field_id)
            .add_metadatum(context, span_md_idx);

        Ok(TerminatorValue::new(
            CompiledValue::InMemory(storage_key),
            context,
        ))
    }
}<|MERGE_RESOLUTION|>--- conflicted
+++ resolved
@@ -1406,28 +1406,15 @@
                     });
                 }
 
-<<<<<<< HEAD
-                // The log value and the log ID are just Value.
                 let log_val = return_on_termination_or_extract!(
                     self.compile_expression_to_register(context, md_mgr, &arguments[0])?
                 )
                 .unwrap_register();
-                let logged_type = i
-                    .get_logged_type(context.experimental.new_encoding)
-                    .expect("Could not return logged type.");
-                let log_id = match self.logged_types_map.get(&logged_type) {
-=======
-                let log_val = return_on_termination_or_extract!(self.compile_expression_to_value(
-                    context,
-                    md_mgr,
-                    &arguments[0]
-                )?);
                 let logged_type_id = TypeMetadata::get_logged_type_id(
                     &arguments[0],
                     context.experimental.new_encoding,
                 )?;
                 let log_id = match self.logged_types_map.get(&logged_type_id) {
->>>>>>> bd381360
                     None => {
                         return Err(CompileError::Internal(
                             "Unable to determine log instance ID for `__log` intrinsic.",
@@ -2793,22 +2780,11 @@
         )
         .unwrap_memory();
 
-<<<<<<< HEAD
         // Taking a reference is just converting the pointer into a "register" value.
         Ok(TerminatorValue::new(
             CompiledValue::InRegister(value),
             context,
         ))
-=======
-        // TODO: (REFERENCES) Do we need to convert to `u64` here? Can we use `Ptr` directly? Investigate.
-        let int_ty = Type::get_uint64(context);
-        let val = self
-            .current_block
-            .append(context)
-            .ptr_to_int(value, int_ty)
-            .add_metadatum(context, span_md_idx);
-        Ok(TerminatorValue::new(val, context))
->>>>>>> bd381360
     }
 
     fn compile_deref(
