--- conflicted
+++ resolved
@@ -712,7 +712,7 @@
             context,
             lhs_val
                 .get_type(context)
-                .unwrap_or(rhs_val.get_type(context).unwrap_or(Type::Unit)),
+                .unwrap_or_else(|| rhs_val.get_type(context).unwrap_or(Type::Unit)),
         );
 
         if !cond_block_end.is_terminated(context) {
@@ -1110,7 +1110,7 @@
             context,
             true_value
                 .get_type(context)
-                .unwrap_or(false_value.get_type(context).unwrap_or(Type::Unit)),
+                .unwrap_or_else(|| false_value.get_type(context).unwrap_or(Type::Unit)),
         );
         if !true_block_end.is_terminated(context) {
             true_block_end
@@ -1581,20 +1581,6 @@
         if array_val.is_diverging(context) {
             return Ok(array_val);
         }
-<<<<<<< HEAD
-        let aggregate = match &context.values[array_val.0].value {
-            ValueDatum::Instruction(instruction) => {
-                instruction.get_aggregate(context).ok_or_else(|| {
-                    CompileError::InternalOwned(format!(
-                        "Unsupported instruction as array value for index expression. {instruction:?}"),
-                        array_expr_span)
-                })
-            }
-            ValueDatum::Argument(BlockArgument{ty: Type::Array(aggregate), ..})
-            | ValueDatum::Constant(Constant { ty : Type::Array(aggregate), ..}) => Ok (*aggregate),
-            otherwise => Err(CompileError::InternalOwned(
-                format!("Unsupported array value for index expression: {otherwise:?}"),
-=======
 
         let aggregate = if let Some(instruction) = array_val.get_instruction(context) {
             instruction.get_aggregate(context).ok_or_else(|| {
@@ -1617,7 +1603,6 @@
         } else {
             Err(CompileError::InternalOwned(
                 "Unsupported array value for index expression.".to_owned(),
->>>>>>> 0f84734f
                 array_expr_span,
             ))
         }?;
@@ -1718,19 +1703,6 @@
                         "Unsupported instruction as struct value for field expression. {instruction:?}"),
                         ast_struct_expr_span)
                 })
-<<<<<<< HEAD
-            }
-            ValueDatum::Argument(BlockArgument {
-                ty: Type::Struct(aggregate),
-                ..
-            })
-            | ValueDatum::Constant(Constant {
-                ty: Type::Struct(aggregate),
-                ..
-            }) => Ok(*aggregate),
-            otherwise => Err(CompileError::InternalOwned(
-                format!("Unsupported struct value for field expression: {otherwise:?}",),
-=======
         } else if let Some(Type::Struct(agg)) = struct_val.get_argument_type(context) {
             Ok(agg)
         } else if let Some(Constant {
@@ -1742,7 +1714,6 @@
         } else {
             Err(CompileError::InternalOwned(
                 "Unsupported struct value for field expression.".to_owned(),
->>>>>>> 0f84734f
                 ast_struct_expr_span,
             ))
         }?;
