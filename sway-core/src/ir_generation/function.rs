--- conflicted
+++ resolved
@@ -4892,50 +4892,8 @@
         base_type: &Type,
         span_md_idx: Option<MetadataIndex>,
     ) -> Result<TerminatorValue, CompileError> {
-<<<<<<< HEAD
         let (path, field_id) =
             get_storage_field_path_and_field_id(&storage_field_names, &struct_field_names);
-=======
-        // Use the `struct_field_names` to get a field id that is unique even for zero-sized values that live in the same slot.
-        // We calculate the `unique_field_id` early, here, before the `storage_filed_names` get consumed by `get_storage_key` below.
-        let unique_field_id = get_storage_field_id(&storage_field_names, &struct_field_names);
-
-        // Get the actual storage key as a `Bytes32` as well as the offset, in words,
-        // within the slot. The offset depends on what field of the top level storage
-        // variable is being accessed.
-        let (storage_key, offset_within_slot) = {
-            let offset_in_words = match base_type.get_indexed_offset(context, indices) {
-                Some(offset_in_bytes) => {
-                    // TODO-MEMLAY: Warning! Here we make an assumption about the memory layout of structs.
-                    //       The memory layout of structs can be changed in the future.
-                    //       We will not refactor the Storage API at the moment to remove this
-                    //       assumption. It is a questionable effort because we anyhow
-                    //       want to improve and refactor Storage API in the future.
-                    assert!(
-                        offset_in_bytes % 8 == 0,
-                        "Expected struct fields to be aligned to word boundary. The field offset in bytes was {offset_in_bytes}."
-                    );
-                    offset_in_bytes / 8
-                }
-                None => {
-                    return Err(CompileError::Internal(
-                        "Cannot get the offset within the slot while compiling storage read.",
-                        Span::dummy(),
-                    ))
-                }
-            };
-            let offset_in_slots = offset_in_words / 4;
-            let offset_remaining = offset_in_words % 4;
-
-            // The storage key we need is the storage key of the top level storage variable
-            // plus the offset, in number of slots, computed above. The offset within this
-            // particular slot is the remaining offset, in words.
-            (
-                add_to_b256(get_storage_key(storage_field_names, key), offset_in_slots),
-                offset_remaining,
-            )
-        };
->>>>>>> d49cf8e9
 
         let storage_key = match self.module.get_storage_key(context, &path) {
             Some(storage_key) => *storage_key,
@@ -4953,8 +4911,7 @@
                             //       want to improve and refactor Storage API in the future.
                             assert!(
                                 offset_in_bytes % 8 == 0,
-                                "Expected struct fields to be aligned to word boundary. The field offset in bytes was {}.",
-                                offset_in_bytes
+                                "Expected struct fields to be aligned to word boundary. The field offset in bytes was {offset_in_bytes}.",
                             );
                             offset_in_bytes / 8
                         }
