--- conflicted
+++ resolved
@@ -9,15 +9,10 @@
     asm_generation::from_ir::ir_type_size_in_bytes,
     constants,
     error::CompileError,
-<<<<<<< HEAD
     ir_generation::const_eval::{
         compile_constant_expression, compile_constant_expression_to_constant,
     },
-    parse_tree::{AsmOp, AsmRegister, LazyOp, Literal, Purity, Visibility},
-=======
-    ir_generation::const_eval::compile_constant_expression,
     parse_tree::{AsmOp, AsmRegister, LazyOp, Literal},
->>>>>>> 6444f222
     semantic_analysis::*,
     type_engine::{resolve_type, TypeId, TypeInfo},
 };
