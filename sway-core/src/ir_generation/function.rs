--- conflicted
+++ resolved
@@ -744,11 +744,7 @@
         &mut self,
         context: &mut Context,
         md_mgr: &mut MetadataManager,
-<<<<<<< HEAD
         call_params: &ty::ContractCallParams,
-=======
-        call_params: &ContractCallParams,
->>>>>>> c096c4a6
         contract_call_parameters: &HashMap<String, ty::TyExpression>,
         ast_name: &str,
         ast_args: Vec<(Ident, ty::TyExpression)>,
