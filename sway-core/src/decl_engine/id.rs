use std::marker::PhantomData;
use std::{fmt, hash::Hash};

use crate::language::ty::TyTraitType;
use crate::{
    decl_engine::*,
    engine_threading::*,
    language::ty::{
        TyEnumDecl, TyFunctionDecl, TyImplTrait, TyStructDecl, TyTraitDecl, TyTraitFn,
        TyTypeAliasDecl,
    },
    type_system::*,
};

/// An ID used to refer to an item in the [DeclEngine](super::decl_engine::DeclEngine)
pub struct DeclId<T>(usize, PhantomData<T>);

impl<T> fmt::Debug for DeclId<T> {
    fn fmt(&self, f: &mut fmt::Formatter<'_>) -> fmt::Result {
        f.debug_tuple("DeclId").field(&self.0).finish()
    }
}

impl<T> DeclId<T> {
    pub(crate) fn inner(&self) -> usize {
        self.0
    }
}

impl<T> Copy for DeclId<T> {}
impl<T> Clone for DeclId<T> {
    fn clone(&self) -> Self {
        *self
    }
}

impl<T> Eq for DeclId<T> {}
impl<T> Hash for DeclId<T> {
    fn hash<H: std::hash::Hasher>(&self, state: &mut H) {
        self.0.hash(state)
    }
}
impl<T> PartialEq for DeclId<T> {
    fn eq(&self, other: &Self) -> bool {
        self.0.eq(&other.0)
    }
}
impl<T> PartialOrd for DeclId<T> {
    fn partial_cmp(&self, other: &Self) -> Option<std::cmp::Ordering> {
        Some(self.cmp(other))
    }
}
impl<T> Ord for DeclId<T> {
    fn cmp(&self, other: &Self) -> std::cmp::Ordering {
        self.0.cmp(&other.0)
    }
}

impl<T> DeclId<T> {
    pub(crate) fn new(id: usize) -> Self {
        DeclId(id, PhantomData)
    }

    pub(crate) fn replace_id(&mut self, index: Self) {
        self.0 = index.0;
    }

    pub(crate) fn dummy() -> Self {
        // we assume that `usize::MAX` id is not possible in practice
        Self(usize::MAX, PhantomData)
    }
}

#[allow(clippy::from_over_into)]
impl<T> Into<usize> for DeclId<T> {
    fn into(self) -> usize {
        self.0
    }
}

impl SubstTypes for DeclId<TyFunctionDecl> {
    fn subst_inner(&mut self, type_mapping: &TypeSubstMap, engines: &Engines) {
        let decl_engine = engines.de();
        let mut decl = decl_engine.get(self);
        decl.subst(type_mapping, engines);
        decl_engine.replace(*self, decl);
    }
}
impl SubstTypes for DeclId<TyTraitDecl> {
    fn subst_inner(&mut self, type_mapping: &TypeSubstMap, engines: &Engines) {
        let decl_engine = engines.de();
        let mut decl = decl_engine.get(self);
        decl.subst(type_mapping, engines);
        decl_engine.replace(*self, decl);
    }
}
impl SubstTypes for DeclId<TyTraitFn> {
    fn subst_inner(&mut self, type_mapping: &TypeSubstMap, engines: &Engines) {
        let decl_engine = engines.de();
        let mut decl = decl_engine.get(self);
        decl.subst(type_mapping, engines);
        decl_engine.replace(*self, decl);
    }
}
impl SubstTypes for DeclId<TyImplTrait> {
    fn subst_inner(&mut self, type_mapping: &TypeSubstMap, engines: &Engines) {
        let decl_engine = engines.de();
        let mut decl = decl_engine.get(self);
        decl.subst(type_mapping, engines);
        decl_engine.replace(*self, decl);
    }
}
impl SubstTypes for DeclId<TyStructDecl> {
    fn subst_inner(&mut self, type_mapping: &TypeSubstMap, engines: &Engines) {
        let decl_engine = engines.de();
        let mut decl = decl_engine.get(self);
        decl.subst(type_mapping, engines);
        decl_engine.replace(*self, decl);
    }
}
impl SubstTypes for DeclId<TyEnumDecl> {
    fn subst_inner(&mut self, type_mapping: &TypeSubstMap, engines: &Engines) {
        let decl_engine = engines.de();
        let mut decl = decl_engine.get(self);
        decl.subst(type_mapping, engines);
        decl_engine.replace(*self, decl);
    }
}
impl SubstTypes for DeclId<TyTypeAliasDecl> {
    fn subst_inner(&mut self, type_mapping: &TypeSubstMap, engines: &Engines) {
        let decl_engine = engines.de();
        let mut decl = decl_engine.get(self);
        decl.subst(type_mapping, engines);
        decl_engine.replace(*self, decl);
    }
<<<<<<< HEAD
=======
}
impl SubstTypes for DeclId<TyTraitType> {
    fn subst_inner(&mut self, type_mapping: &TypeSubstMap, engines: &Engines) {
        let decl_engine = engines.de();
        let mut decl = decl_engine.get(self);
        decl.subst(type_mapping, engines);
        decl_engine.replace(*self, decl);
    }
}

impl ReplaceSelfType for DeclId<TyFunctionDecl> {
    fn replace_self_type(&mut self, engines: &Engines, self_type: TypeId) {
        let decl_engine = engines.de();
        let mut decl = decl_engine.get(self);
        decl.replace_self_type(engines, self_type);
        decl_engine.replace(*self, decl);
    }
}
impl ReplaceSelfType for DeclId<TyTraitDecl> {
    fn replace_self_type(&mut self, engines: &Engines, self_type: TypeId) {
        let decl_engine = engines.de();
        let mut decl = decl_engine.get(self);
        decl.replace_self_type(engines, self_type);
        decl_engine.replace(*self, decl);
    }
}
impl ReplaceSelfType for DeclId<TyTraitFn> {
    fn replace_self_type(&mut self, engines: &Engines, self_type: TypeId) {
        let decl_engine = engines.de();
        let mut decl = decl_engine.get(self);
        decl.replace_self_type(engines, self_type);
        decl_engine.replace(*self, decl);
    }
}
impl ReplaceSelfType for DeclId<TyImplTrait> {
    fn replace_self_type(&mut self, engines: &Engines, self_type: TypeId) {
        let decl_engine = engines.de();
        let mut decl = decl_engine.get(self);
        decl.replace_self_type(engines, self_type);
        decl_engine.replace(*self, decl);
    }
}
impl ReplaceSelfType for DeclId<TyStructDecl> {
    fn replace_self_type(&mut self, engines: &Engines, self_type: TypeId) {
        let decl_engine = engines.de();
        let mut decl = decl_engine.get(self);
        decl.replace_self_type(engines, self_type);
        decl_engine.replace(*self, decl);
    }
}
impl ReplaceSelfType for DeclId<TyEnumDecl> {
    fn replace_self_type(&mut self, engines: &Engines, self_type: TypeId) {
        let decl_engine = engines.de();
        let mut decl = decl_engine.get(self);
        decl.replace_self_type(engines, self_type);
        decl_engine.replace(*self, decl);
    }
}
impl ReplaceSelfType for DeclId<TyTypeAliasDecl> {
    fn replace_self_type(&mut self, engines: &Engines, self_type: TypeId) {
        let decl_engine = engines.de();
        let mut decl = decl_engine.get(self);
        decl.replace_self_type(engines, self_type);
        decl_engine.replace(*self, decl);
    }
}
impl ReplaceSelfType for DeclId<TyTraitType> {
    fn replace_self_type(&mut self, engines: &Engines, self_type: TypeId) {
        let decl_engine = engines.de();
        let mut decl = decl_engine.get(self);
        decl.replace_self_type(engines, self_type);
        decl_engine.replace(*self, decl);
    }
>>>>>>> ff5ce9d5
}<|MERGE_RESOLUTION|>--- conflicted
+++ resolved
@@ -133,9 +133,8 @@
         decl.subst(type_mapping, engines);
         decl_engine.replace(*self, decl);
     }
-<<<<<<< HEAD
-=======
 }
+
 impl SubstTypes for DeclId<TyTraitType> {
     fn subst_inner(&mut self, type_mapping: &TypeSubstMap, engines: &Engines) {
         let decl_engine = engines.de();
@@ -144,69 +143,3 @@
         decl_engine.replace(*self, decl);
     }
 }
-
-impl ReplaceSelfType for DeclId<TyFunctionDecl> {
-    fn replace_self_type(&mut self, engines: &Engines, self_type: TypeId) {
-        let decl_engine = engines.de();
-        let mut decl = decl_engine.get(self);
-        decl.replace_self_type(engines, self_type);
-        decl_engine.replace(*self, decl);
-    }
-}
-impl ReplaceSelfType for DeclId<TyTraitDecl> {
-    fn replace_self_type(&mut self, engines: &Engines, self_type: TypeId) {
-        let decl_engine = engines.de();
-        let mut decl = decl_engine.get(self);
-        decl.replace_self_type(engines, self_type);
-        decl_engine.replace(*self, decl);
-    }
-}
-impl ReplaceSelfType for DeclId<TyTraitFn> {
-    fn replace_self_type(&mut self, engines: &Engines, self_type: TypeId) {
-        let decl_engine = engines.de();
-        let mut decl = decl_engine.get(self);
-        decl.replace_self_type(engines, self_type);
-        decl_engine.replace(*self, decl);
-    }
-}
-impl ReplaceSelfType for DeclId<TyImplTrait> {
-    fn replace_self_type(&mut self, engines: &Engines, self_type: TypeId) {
-        let decl_engine = engines.de();
-        let mut decl = decl_engine.get(self);
-        decl.replace_self_type(engines, self_type);
-        decl_engine.replace(*self, decl);
-    }
-}
-impl ReplaceSelfType for DeclId<TyStructDecl> {
-    fn replace_self_type(&mut self, engines: &Engines, self_type: TypeId) {
-        let decl_engine = engines.de();
-        let mut decl = decl_engine.get(self);
-        decl.replace_self_type(engines, self_type);
-        decl_engine.replace(*self, decl);
-    }
-}
-impl ReplaceSelfType for DeclId<TyEnumDecl> {
-    fn replace_self_type(&mut self, engines: &Engines, self_type: TypeId) {
-        let decl_engine = engines.de();
-        let mut decl = decl_engine.get(self);
-        decl.replace_self_type(engines, self_type);
-        decl_engine.replace(*self, decl);
-    }
-}
-impl ReplaceSelfType for DeclId<TyTypeAliasDecl> {
-    fn replace_self_type(&mut self, engines: &Engines, self_type: TypeId) {
-        let decl_engine = engines.de();
-        let mut decl = decl_engine.get(self);
-        decl.replace_self_type(engines, self_type);
-        decl_engine.replace(*self, decl);
-    }
-}
-impl ReplaceSelfType for DeclId<TyTraitType> {
-    fn replace_self_type(&mut self, engines: &Engines, self_type: TypeId) {
-        let decl_engine = engines.de();
-        let mut decl = decl_engine.get(self);
-        decl.replace_self_type(engines, self_type);
-        decl_engine.replace(*self, decl);
-    }
->>>>>>> ff5ce9d5
-}