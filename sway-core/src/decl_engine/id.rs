--- conflicted
+++ resolved
@@ -11,14 +11,9 @@
     type_system::*,
 };
 
-<<<<<<< HEAD
 /// An ID used to refer to an item in the
 /// [DeclEngine](super::decl_engine::DeclEngine).
 /// [DeclId]'s are unique to one declaration in Sway source code.
-#[derive(Debug)]
-=======
-/// An ID used to refer to an item in the [DeclEngine](super::decl_engine::DeclEngine)
->>>>>>> 8c07dc42
 pub struct DeclId<T>(usize, PhantomData<T>);
 
 impl<T> fmt::Debug for DeclId<T> {
