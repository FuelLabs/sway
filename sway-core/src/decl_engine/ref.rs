//! Represents the use of / syntactic reference to a declaration.
//!
//! ### Is a [DeclRef] effectively the same as a [DeclId]?
//!
//! A [DeclRef] is a smart wrapper around a [DeclId] and canonically represents
//! the use / syntactic reference to a declaration. This does not include the
//! syntactic locations for where declarations are declared though. For example,
//! function declaration `fn my_function() { .. }` would just create a [DeclId],
//! while function application `my_function()` would create a [DeclRef].
//!
//! [DeclRef] contains a [DeclId] field `id`, as well as some additional helpful
//! information. These additional fields include an [Ident] for the declaration
//! `name` and a [Span] for the declaration `decl_span`. Note, `name` and
//! `decl_span` can also be found by using `id` to get the declaration itself
//! from the [DeclEngine]. But the [DeclRef] type allows Sway compiler writers
//! to reduce unnecessary lookups into the [DeclEngine] when only the `name` or
//! `decl_span` is desired.
//!
//! It is recommend to use [DeclId] for cases like function declaration
//! `fn my_function() { .. }`, and to use [DeclRef] for cases like function
//! application `my_function()`.

use std::hash::{Hash, Hasher};

use sway_types::{Ident, Named, Span, Spanned};

use crate::{
    decl_engine::*,
    engine_threading::*,
    language::ty::{
        self, TyAbiDeclaration, TyConstantDeclaration, TyEnumDeclaration, TyFunctionDeclaration,
        TyImplTrait, TyStorageDeclaration, TyStructDeclaration, TyTraitDeclaration, TyTraitFn,
    },
    type_system::*,
};

pub type DeclRefFunction = DeclRef<DeclId<TyFunctionDeclaration>>;
pub type DeclRefTrait = DeclRef<DeclId<TyTraitDeclaration>>;
pub type DeclRefTraitFn = DeclRef<DeclId<TyTraitFn>>;
pub type DeclRefImplTrait = DeclRef<DeclId<TyImplTrait>>;
pub type DeclRefStruct = DeclRef<DeclId<TyStructDeclaration>>;
pub type DeclRefStorage = DeclRef<DeclId<TyStorageDeclaration>>;
pub type DeclRefAbi = DeclRef<DeclId<TyAbiDeclaration>>;
pub type DeclRefConstant = DeclRef<DeclId<TyConstantDeclaration>>;
pub type DeclRefEnum = DeclRef<DeclId<TyEnumDeclaration>>;

pub type DeclRefMixedFunctional = DeclRef<FunctionalDeclId>;
pub type DeclRefMixedInterface = DeclRef<InterfaceDeclId>;

/// Represents the use of / syntactic reference to a declaration. A
/// smart-wrapper around a [DeclId], containing additional information about a
/// declaration.
#[derive(Debug, Clone)]
pub struct DeclRef<I> {
    /// The name of the declaration.
    // NOTE: In the case of storage, the name is "storage".
    name: Ident,

    /// The index into the [DeclEngine].
    id: I,

    /// The type substitution list to apply to the `id` field for type
    /// monomorphization.
    subst_list: TypeSubstList,

    /// The [Span] of the entire declaration.
    decl_span: Span,
}

impl<I> DeclRef<I> {
    pub(crate) fn new(name: Ident, id: I, decl_span: Span) -> Self {
        DeclRef {
            name,
            id,
            subst_list: TypeSubstList::new(),
            decl_span,
        }
    }

    pub fn name(&self) -> &Ident {
        &self.name
    }

    pub fn id(&self) -> &I {
        &self.id
    }

    pub(crate) fn subst_list(&self) -> &TypeSubstList {
        &self.subst_list
    }

    pub fn decl_span(&self) -> &Span {
        &self.decl_span
    }
}

impl<T> DeclRef<DeclId<T>> {
    pub(crate) fn replace_id(&mut self, index: DeclId<T>) {
        self.id.replace_id(index);
    }
}

impl<T> DeclRef<DeclId<T>>
where
    DeclEngine: DeclEngineIndex<T>,
    T: Named + Spanned + SubstTypes,
{
    pub(crate) fn subst_types_and_insert_new(
        &self,
        type_mapping: &TypeSubstMap,
        engines: Engines<'_>,
    ) -> Self {
        let decl_engine = engines.de();
        let mut decl = decl_engine.get(self.id);
        decl.subst(type_mapping, engines);
        decl_engine.insert(decl)
    }
}
impl<T> DeclRef<DeclId<T>>
where
    DeclEngine: DeclEngineIndex<T>,
    T: Named + Spanned + ReplaceSelfType,
{
    pub(crate) fn replace_self_type_and_insert_new(
        &self,
        engines: Engines<'_>,
        self_type: TypeId,
    ) -> Self {
        let decl_engine = engines.de();
        let mut decl = decl_engine.get(self.id);
        decl.replace_self_type(engines, self_type);
        decl_engine.insert(decl)
    }
}

impl<T> DeclRef<DeclId<T>>
where
    FunctionalDeclId: From<DeclId<T>>,
{
    pub(crate) fn with_parent(self, decl_engine: &DeclEngine, parent: FunctionalDeclId) -> Self {
        let id: DeclId<T> = self.id;
        decl_engine.register_parent(id.into(), parent);
        self
    }
}

impl<T> DeclRef<DeclId<T>>
where
    FunctionalDeclId: From<DeclId<T>>,
    DeclEngine: DeclEngineIndex<T>,
    T: Named + Spanned + SubstTypes,
{
    pub(crate) fn subst_types_and_insert_new_with_parent(
        &self,
        type_mapping: &TypeSubstMap,
        engines: Engines<'_>,
    ) -> Self {
        let decl_engine = engines.de();
        let mut decl = decl_engine.get(self.id);
        decl.subst(type_mapping, engines);
        decl_engine
            .insert(decl)
            .with_parent(decl_engine, self.id.into())
    }
}
<<<<<<< HEAD
=======
impl<T> DeclRef<DeclId<T>>
where
    FunctionalDeclId: From<DeclId<T>>,
    DeclEngine: DeclEngineIndex<T>,
    T: Named + Spanned + ReplaceSelfType,
{
    pub(crate) fn replace_self_type_and_insert_new_with_parent(
        &self,
        engines: Engines<'_>,
        self_type: TypeId,
    ) -> Self {
        let decl_engine = engines.de();
        let mut decl = decl_engine.get(self.id);
        decl.replace_self_type(engines, self_type);
        decl_engine
            .insert(decl)
            .with_parent(decl_engine, self.id.into())
    }
}
impl<T> DeclRef<DeclId<T>>
where
    FunctionalDeclId: From<DeclId<T>>,
    DeclEngine: DeclEngineIndex<T>,
    T: Named + Spanned + ReplaceDecls,
{
    pub(crate) fn replace_decls_and_insert_new_with_parent(
        &self,
        decl_mapping: &DeclMapping,
        engines: Engines<'_>,
    ) -> Self {
        let decl_engine = engines.de();
        let mut decl = decl_engine.get(self.id);
        decl.replace_decls(decl_mapping, engines);
        decl_engine
            .insert(decl)
            .with_parent(decl_engine, self.id.into())
    }
}
>>>>>>> 8c07dc42

impl<T> EqWithEngines for DeclRef<DeclId<T>> where T: PartialEq + Eq {}
impl<T> PartialEqWithEngines for DeclRef<T>
where
    T: PartialEq,
{
    fn eq(&self, other: &Self, engines: Engines<'_>) -> bool {
        let DeclRef {
            name: ln,
            id: lid,
            subst_list: lsl,
            // these fields are not used in comparison because they aren't
            // relevant/a reliable source of obj v. obj distinction
            decl_span: _,
        } = self;
        let DeclRef {
            name: rn,
            id: rid,
            subst_list: rsl,
            // these fields are not used in comparison because they aren't
            // relevant/a reliable source of obj v. obj distinction
            decl_span: _,
        } = other;
        ln == rn && lid == rid && lsl.eq(rsl, engines)
    }
}

impl<T> HashWithEngines for DeclRef<T>
where
    T: Hash,
{
    fn hash<H: Hasher>(&self, state: &mut H, engines: Engines<'_>) {
        let DeclRef {
            name,
            id,
            subst_list,
            // these fields are not hashed because they aren't relevant/a
            // reliable source of obj v. obj distinction
            decl_span: _,
        } = self;
        name.hash(state);
        id.hash(state);
        subst_list.hash(state, engines);
    }
}

impl<T> OrdWithEngines for DeclRef<T>
where
    T: Ord,
{
    fn cmp(&self, other: &Self, engines: Engines<'_>) -> std::cmp::Ordering {
        let DeclRef {
            name: ln,
            id: lid,
            subst_list: lsl,
            // these fields are not used in comparison because they aren't
            // relevant/a reliable source of obj v. obj distinction
            decl_span: _,
        } = self;
        let DeclRef {
            name: rn,
            id: rid,
            subst_list: rsl,
            // these fields are not used in comparison because they aren't
            // relevant/a reliable source of obj v. obj distinction
            decl_span: _,
        } = other;
        ln.cmp(rn)
            .then_with(|| lid.cmp(rid))
            .then_with(|| lsl.cmp(rsl, engines))
    }
}

impl<I> Spanned for DeclRef<I> {
    fn span(&self) -> Span {
        self.decl_span.clone()
    }
}

impl<T> SubstTypes for DeclRef<DeclId<T>>
where
    DeclEngine: DeclEngineIndex<T>,
    T: Named + Spanned + SubstTypes,
{
    fn subst_inner(&mut self, type_mapping: &TypeSubstMap, engines: Engines<'_>) {
        let decl_engine = engines.de();
        let mut decl = decl_engine.get(self.id);
        decl.subst(type_mapping, engines);
        decl_engine.replace(self.id, decl);
    }
}

impl ReplaceFunctionImplementingType for DeclRefFunction {
    fn replace_implementing_type(
        &mut self,
        engines: Engines<'_>,
        implementing_type: ty::TyDeclaration,
    ) {
        let decl_engine = engines.de();
        let mut decl = decl_engine.get(self.id);
        decl.set_implementing_type(implementing_type);
        decl_engine.replace(self.id, decl);
    }
}<|MERGE_RESOLUTION|>--- conflicted
+++ resolved
@@ -116,22 +116,6 @@
         decl_engine.insert(decl)
     }
 }
-impl<T> DeclRef<DeclId<T>>
-where
-    DeclEngine: DeclEngineIndex<T>,
-    T: Named + Spanned + ReplaceSelfType,
-{
-    pub(crate) fn replace_self_type_and_insert_new(
-        &self,
-        engines: Engines<'_>,
-        self_type: TypeId,
-    ) -> Self {
-        let decl_engine = engines.de();
-        let mut decl = decl_engine.get(self.id);
-        decl.replace_self_type(engines, self_type);
-        decl_engine.insert(decl)
-    }
-}
 
 impl<T> DeclRef<DeclId<T>>
 where
@@ -163,47 +147,6 @@
             .with_parent(decl_engine, self.id.into())
     }
 }
-<<<<<<< HEAD
-=======
-impl<T> DeclRef<DeclId<T>>
-where
-    FunctionalDeclId: From<DeclId<T>>,
-    DeclEngine: DeclEngineIndex<T>,
-    T: Named + Spanned + ReplaceSelfType,
-{
-    pub(crate) fn replace_self_type_and_insert_new_with_parent(
-        &self,
-        engines: Engines<'_>,
-        self_type: TypeId,
-    ) -> Self {
-        let decl_engine = engines.de();
-        let mut decl = decl_engine.get(self.id);
-        decl.replace_self_type(engines, self_type);
-        decl_engine
-            .insert(decl)
-            .with_parent(decl_engine, self.id.into())
-    }
-}
-impl<T> DeclRef<DeclId<T>>
-where
-    FunctionalDeclId: From<DeclId<T>>,
-    DeclEngine: DeclEngineIndex<T>,
-    T: Named + Spanned + ReplaceDecls,
-{
-    pub(crate) fn replace_decls_and_insert_new_with_parent(
-        &self,
-        decl_mapping: &DeclMapping,
-        engines: Engines<'_>,
-    ) -> Self {
-        let decl_engine = engines.de();
-        let mut decl = decl_engine.get(self.id);
-        decl.replace_decls(decl_mapping, engines);
-        decl_engine
-            .insert(decl)
-            .with_parent(decl_engine, self.id.into())
-    }
-}
->>>>>>> 8c07dc42
 
 impl<T> EqWithEngines for DeclRef<DeclId<T>> where T: PartialEq + Eq {}
 impl<T> PartialEqWithEngines for DeclRef<T>
