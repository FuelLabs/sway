use super::*;
use crate::{
    declaration_engine::declaration_engine::*,
    language::{parsed::TreeType, ty, CallPath, Visibility},
    semantic_analysis::{
        ast_node::{
<<<<<<< HEAD
            TyAbiDeclaration, TyCodeBlock, TyConstantDeclaration, TyEnumDeclaration,
            TyFunctionDeclaration, TyStructDeclaration, TyTraitDeclaration, TyVariableDeclaration,
            VariableMutability,
=======
            TyAbiDeclaration, TyCodeBlock, TyConstantDeclaration, TyDeclaration, TyEnumDeclaration,
            TyFunctionDeclaration, TyStructDeclaration, TyStructExpressionField,
            TyTraitDeclaration, TyVariableDeclaration,
>>>>>>> 0f217ce4
        },
        TyAstNode, TyAstNodeContent, TyImplTrait, TyStorageDeclaration,
    },
    type_system::{to_typeinfo, TypeInfo},
};
use petgraph::{prelude::NodeIndex, visit::Dfs};
use std::collections::BTreeSet;
use sway_error::error::CompileError;
use sway_error::warning::{CompileWarning, Warning};
use sway_types::{span::Span, Ident, Spanned};

impl ControlFlowGraph {
    pub(crate) fn find_dead_code(&self) -> Vec<CompileWarning> {
        // Dead code is code that has no path from the entry point.
        // Collect all connected nodes by traversing from the entries.
        // The dead nodes are those we did not collect.
        let mut connected = BTreeSet::new();
        let mut dfs = Dfs::empty(&self.graph);
        for &entry in &self.entry_points {
            dfs.move_to(entry);
            while let Some(node) = dfs.next(&self.graph) {
                connected.insert(node);
            }
        }
        let dead_nodes: Vec<_> = self
            .graph
            .node_indices()
            .filter(|n| !connected.contains(n))
            .collect();

        let priv_enum_var_warn = |name: &Ident| CompileWarning {
            span: name.span(),
            warning_content: Warning::DeadEnumVariant {
                variant_name: name.clone(),
            },
        };
        let dead_enum_variant_warnings = dead_nodes
            .iter()
            .filter_map(|x| match &self.graph[*x] {
                ControlFlowGraphNode::EnumVariant {
                    variant_name,
                    is_public,
                } if !is_public => Some(priv_enum_var_warn(variant_name)),
                _ => None,
            })
            .collect::<Vec<_>>();

        let dead_ast_node_warnings = dead_nodes
            .into_iter()
            .filter_map(|x| match &self.graph[x] {
                ControlFlowGraphNode::ProgramNode(node) => {
                    construct_dead_code_warning_from_node(node)
                }
                ControlFlowGraphNode::EnumVariant {
                    variant_name,
                    is_public,
                } if !is_public => Some(priv_enum_var_warn(variant_name)),
                ControlFlowGraphNode::EnumVariant { .. } => None,
                ControlFlowGraphNode::MethodDeclaration { span, .. } => Some(CompileWarning {
                    span: span.clone(),
                    warning_content: Warning::DeadMethod,
                }),
                ControlFlowGraphNode::StructField { span, .. } => Some(CompileWarning {
                    span: span.clone(),
                    warning_content: Warning::StructFieldNeverRead,
                }),
                ControlFlowGraphNode::StorageField { field_name, .. } => Some(CompileWarning {
                    span: field_name.span(),
                    warning_content: Warning::DeadStorageDeclaration,
                }),
                ControlFlowGraphNode::OrganizationalDominator(..) => None,
            })
            .collect::<Vec<_>>();

        let all_warnings = [dead_enum_variant_warnings, dead_ast_node_warnings].concat();
        // filter out any overlapping spans -- if a span is contained within another one,
        // remove it.
        all_warnings
            .clone()
            .into_iter()
            .filter(|CompileWarning { span, .. }| {
                // if any other warnings contain a span which completely covers this one, filter
                // out this one.
                !all_warnings.iter().any(
                    |CompileWarning {
                         span: other_span, ..
                     }| {
                        other_span.end() > span.end() && other_span.start() < span.start()
                    },
                )
            })
            .collect()
    }

    pub(crate) fn append_module_to_dead_code_graph(
        module_nodes: &[TyAstNode],
        tree_type: &TreeType,
        graph: &mut ControlFlowGraph,
        // the `Result` return is just to handle `Unimplemented` errors
    ) -> Result<(), CompileError> {
        // do a depth first traversal and cover individual inner ast nodes
        let mut leaves = vec![];
        let exit_node = Some(graph.add_node(("Program exit".to_string()).into()));
        for ast_entrypoint in module_nodes {
            let (l_leaves, _new_exit_node) =
                connect_node(ast_entrypoint, graph, &leaves, exit_node, tree_type)?;

            leaves = l_leaves;
        }

        // calculate the entry points based on the tree type
        graph.entry_points = match tree_type {
            TreeType::Predicate | TreeType::Script => {
                // a predicate or script have a main function as the only entry point
                let mut ret = vec![];
                for i in graph.graph.node_indices() {
                    let count_it = match &graph.graph[i] {
                        ControlFlowGraphNode::OrganizationalDominator(_) => false,
                        ControlFlowGraphNode::ProgramNode(TyAstNode {
                            span,
                            content:
                                TyAstNodeContent::Declaration(ty::TyDeclaration::FunctionDeclaration(
                                    decl_id,
                                )),
                            ..
                        }) => {
                            let decl = de_get_function(decl_id.clone(), span)?;
                            decl.name.as_str() == "main"
                        }
                        _ => false,
                    };
                    if count_it {
                        ret.push(i);
                    }
                }
                ret
            }
            TreeType::Contract | TreeType::Library { .. } => {
                let mut ret = vec![];
                for i in graph.graph.node_indices() {
                    let count_it = match &graph.graph[i] {
                        ControlFlowGraphNode::OrganizationalDominator(_) => false,
                        ControlFlowGraphNode::ProgramNode(TyAstNode {
                            content:
                                TyAstNodeContent::Declaration(ty::TyDeclaration::FunctionDeclaration(
                                    decl_id,
                                )),
                            ..
                        }) => {
                            let function_decl = de_get_function(decl_id.clone(), &decl_id.span())?;
                            function_decl.visibility == Visibility::Public
                        }
                        ControlFlowGraphNode::ProgramNode(TyAstNode {
                            content:
                                TyAstNodeContent::Declaration(ty::TyDeclaration::TraitDeclaration(
                                    decl_id,
                                )),
                            ..
                        }) => de_get_trait(decl_id.clone(), &decl_id.span())?
                            .visibility
                            .is_public(),
                        ControlFlowGraphNode::ProgramNode(TyAstNode {
                            content:
                                TyAstNodeContent::Declaration(ty::TyDeclaration::StructDeclaration(
                                    decl_id,
                                )),
                            ..
                        }) => {
                            let struct_decl = de_get_struct(decl_id.clone(), &decl_id.span())?;
                            struct_decl.visibility == Visibility::Public
                        }
                        ControlFlowGraphNode::ProgramNode(TyAstNode {
                            content:
                                TyAstNodeContent::Declaration(ty::TyDeclaration::ImplTrait { .. }),
                            ..
                        }) => true,
                        ControlFlowGraphNode::ProgramNode(TyAstNode {
                            content:
                                TyAstNodeContent::Declaration(ty::TyDeclaration::ConstantDeclaration(
                                    decl_id,
                                )),
                            ..
                        }) => {
                            let decl = de_get_constant(decl_id.clone(), &decl_id.span())?;
                            decl.visibility.is_public()
                        }
                        _ => false,
                    };
                    if count_it {
                        ret.push(i);
                    }
                }
                ret
            }
        };
        Ok(())
    }
}

fn connect_node(
    node: &TyAstNode,
    graph: &mut ControlFlowGraph,
    leaves: &[NodeIndex],
    exit_node: Option<NodeIndex>,
    tree_type: &TreeType,
) -> Result<(Vec<NodeIndex>, Option<NodeIndex>), CompileError> {
    //    let mut graph = graph.clone();
    let span = node.span.clone();
    Ok(match &node.content {
        TyAstNodeContent::ImplicitReturnExpression(expr) => {
            let this_index = graph.add_node(node.into());
            for leaf_ix in leaves {
                graph.add_edge(*leaf_ix, this_index, "".into());
            }
            // evaluate the expression

            let return_contents = connect_expression(
                &expr.expression,
                graph,
                &[this_index],
                exit_node,
                "",
                tree_type,
                expr.span.clone(),
            )?;
            for leaf in return_contents.clone() {
                graph.add_edge(this_index, leaf, "".into());
            }
            // connect return to the exit node
            if let Some(exit_node) = exit_node {
                graph.add_edge(this_index, exit_node, "return".into());
            }
            (return_contents, None)
        }
        TyAstNodeContent::Expression(ty::TyExpression {
            expression: expr_variant,
            span,
            ..
        }) => {
            let entry = graph.add_node(node.into());
            // insert organizational dominator node
            // connected to all current leaves
            for leaf in leaves {
                graph.add_edge(*leaf, entry, "".into());
            }

            (
                connect_expression(
                    expr_variant,
                    graph,
                    &[entry],
                    exit_node,
                    "",
                    tree_type,
                    span.clone(),
                )?,
                exit_node,
            )
        }
        TyAstNodeContent::SideEffect => (leaves.to_vec(), exit_node),
        TyAstNodeContent::Declaration(decl) => {
            // all leaves connect to this node, then this node is the singular leaf
            let decl_node = graph.add_node(node.into());
            for leaf in leaves {
                graph.add_edge(*leaf, decl_node, "".into());
            }
            (
                connect_declaration(decl, graph, decl_node, span, exit_node, tree_type, leaves)?,
                exit_node,
            )
        }
    })
}

fn connect_declaration(
    decl: &ty::TyDeclaration,
    graph: &mut ControlFlowGraph,
    entry_node: NodeIndex,
    span: Span,
    exit_node: Option<NodeIndex>,
    tree_type: &TreeType,
    leaves: &[NodeIndex],
) -> Result<Vec<NodeIndex>, CompileError> {
    use ty::TyDeclaration::*;
    match decl {
        VariableDeclaration(var_decl) => {
            let TyVariableDeclaration {
                name,
                body,
                mutability: is_mutable,
                ..
            } = &**var_decl;
            if matches!(is_mutable, ty::VariableMutability::ExportedConst) {
                graph.namespace.insert_constant(name.clone(), entry_node);
                Ok(leaves.to_vec())
            } else {
                connect_expression(
                    &body.expression,
                    graph,
                    &[entry_node],
                    exit_node,
                    "variable instantiation",
                    tree_type,
                    body.clone().span,
                )
            }
        }
        ConstantDeclaration(decl_id) => {
            let TyConstantDeclaration { name, value, .. } =
                de_get_constant(decl_id.clone(), &span)?;
            graph.namespace.insert_constant(name, entry_node);
            connect_expression(
                &value.expression,
                graph,
                &[entry_node],
                exit_node,
                "constant declaration expression",
                tree_type,
                value.span.clone(),
            )
        }
        FunctionDeclaration(decl_id) => {
            let fn_decl = de_get_function(decl_id.clone(), &decl.span())?;
            connect_typed_fn_decl(&fn_decl, graph, entry_node, span, exit_node, tree_type)?;
            Ok(leaves.to_vec())
        }
        TraitDeclaration(decl_id) => {
            let trait_decl = de_get_trait(decl_id.clone(), &span)?;
            connect_trait_declaration(&trait_decl, graph, entry_node);
            Ok(leaves.to_vec())
        }
        AbiDeclaration(decl_id) => {
            let abi_decl = de_get_abi(decl_id.clone(), &span)?;
            connect_abi_declaration(&abi_decl, graph, entry_node);
            Ok(leaves.to_vec())
        }
        StructDeclaration(decl_id) => {
            let struct_decl = de_get_struct(decl_id.clone(), &span)?;
            connect_struct_declaration(&struct_decl, graph, entry_node, tree_type);
            Ok(leaves.to_vec())
        }
        EnumDeclaration(decl_id) => {
            let enum_decl = de_get_enum(decl_id.clone(), &span)?;
            connect_enum_declaration(&enum_decl, graph, entry_node);
            Ok(leaves.to_vec())
        }
        ImplTrait(decl_id) => {
            let TyImplTrait {
                trait_name,
                methods,
                ..
            } = de_get_impl_trait(decl_id.clone(), &span)?;
            connect_impl_trait(&trait_name, graph, &methods, entry_node, tree_type)?;
            Ok(leaves.to_vec())
        }
        StorageDeclaration(decl_id) => {
            let storage = de_get_storage(decl_id.clone(), &span)?;
            connect_storage_declaration(&storage, graph, entry_node, tree_type);
            Ok(leaves.to_vec())
        }
        ErrorRecovery | GenericTypeForFunctionScope { .. } => Ok(leaves.to_vec()),
    }
}

/// Connect each individual struct field, and when that field is accessed in a subfield expression,
/// connect that field.
fn connect_struct_declaration(
    struct_decl: &TyStructDeclaration,
    graph: &mut ControlFlowGraph,
    entry_node: NodeIndex,
    tree_type: &TreeType,
) {
    let TyStructDeclaration {
        name,
        fields,
        visibility,
        ..
    } = struct_decl;
    let field_nodes = fields
        .iter()
        .map(|field| (field.name.clone(), graph.add_node(field.into())))
        .collect::<Vec<_>>();
    // If this is a library or smart contract, and if this is public, then we want to connect the
    // declaration node itself to the individual fields.
    //
    // this is important because if the struct is public, you want to be able to signal that all
    // fields are accessible by just adding an edge to the struct declaration node
    if matches!(tree_type, TreeType::Contract | TreeType::Library { .. })
        && *visibility == Visibility::Public
    {
        for (_name, node) in &field_nodes {
            graph.add_edge(entry_node, *node, "".into());
        }
    }

    // Now, populate the struct namespace with the location of this struct as well as the indexes
    // of the field names
    graph
        .namespace
        .insert_struct(name.as_str().to_string(), entry_node, field_nodes);
}

/// Implementations of traits are top-level things that are not conditional, so
/// we insert an edge from the function's starting point to the declaration to show
/// that the declaration was indeed at some point implemented.
/// Additionally, we insert the trait's methods into the method namespace in order to
/// track which exact methods are dead code.
fn connect_impl_trait(
    trait_name: &CallPath,
    graph: &mut ControlFlowGraph,
    methods: &[TyFunctionDeclaration],
    entry_node: NodeIndex,
    tree_type: &TreeType,
) -> Result<(), CompileError> {
    let graph_c = graph.clone();
    let trait_decl_node = graph_c.namespace.find_trait(trait_name);
    match trait_decl_node {
        None => {
            let node_ix = graph.add_node("External trait".into());
            graph.add_edge(entry_node, node_ix, "".into());
        }
        Some(trait_decl_node) => {
            graph.add_edge_from_entry(entry_node, "".into());
            graph.add_edge(entry_node, *trait_decl_node, "".into());
        }
    };
    let mut methods_and_indexes = vec![];
    // insert method declarations into the graph
    for fn_decl in methods {
        let fn_decl_entry_node = graph.add_node(ControlFlowGraphNode::MethodDeclaration {
            span: fn_decl.span.clone(),
            method_name: fn_decl.name.clone(),
        });
        graph.add_edge(entry_node, fn_decl_entry_node, "".into());
        // connect the impl declaration node to the functions themselves, as all trait functions are
        // public if the trait is in scope
        connect_typed_fn_decl(
            fn_decl,
            graph,
            fn_decl_entry_node,
            fn_decl.span.clone(),
            None,
            tree_type,
        )?;
        methods_and_indexes.push((fn_decl.name.clone(), fn_decl_entry_node));
    }
    // we also want to add an edge from the methods back to the trait, so if a method gets called,
    // the trait impl is considered used
    for (_, ix) in methods_and_indexes.iter() {
        graph.add_edge(*ix, entry_node, "".into());
    }

    // Now, insert the methods into the trait method namespace.
    graph
        .namespace
        .insert_trait_methods(trait_name.clone(), methods_and_indexes);

    Ok(())
}

/// The strategy here is to populate the trait namespace with just one singular trait
/// and if it is ever implemented, by virtue of type checking, we know all interface points
/// were met.
/// Upon implementation, we can populate the methods namespace and track dead functions that way.
/// TL;DR: At this point, we _only_ track the wholistic trait declaration and not the functions
/// contained within.
///
/// The trait node itself has already been added (as `entry_node`), so we just need to insert that
/// node index into the namespace for the trait.
fn connect_trait_declaration(
    decl: &TyTraitDeclaration,
    graph: &mut ControlFlowGraph,
    entry_node: NodeIndex,
) {
    graph.namespace.add_trait(
        CallPath {
            prefixes: vec![],
            suffix: decl.name.clone(),
            is_absolute: false,
        },
        entry_node,
    );
}

/// See [connect_trait_declaration] for implementation details.
fn connect_abi_declaration(
    decl: &TyAbiDeclaration,
    graph: &mut ControlFlowGraph,
    entry_node: NodeIndex,
) {
    graph.namespace.add_trait(
        CallPath {
            prefixes: vec![],
            suffix: decl.name.clone(),
            is_absolute: false,
        },
        entry_node,
    );
}

/// For an enum declaration, we want to make a declaration node for every individual enum
/// variant. When a variant is constructed, we can point an edge at that variant. This way,
/// we can see clearly, and thusly warn, when individual variants are not ever constructed.
fn connect_enum_declaration(
    enum_decl: &TyEnumDeclaration,
    graph: &mut ControlFlowGraph,
    entry_node: NodeIndex,
) {
    graph
        .namespace
        .insert_enum(enum_decl.name.clone(), entry_node);

    // keep a mapping of each variant
    for variant in &enum_decl.variants {
        let variant_index = graph.add_node(ControlFlowGraphNode::from_enum_variant(
            variant,
            enum_decl.visibility != Visibility::Private,
        ));

        graph.namespace.insert_enum_variant(
            enum_decl.name.clone(),
            entry_node,
            variant.name.clone(),
            variant_index,
        );
    }
}

/// When connecting a function declaration, we are inserting a new root node into the graph that
/// has no entry points, since it is just a declaration.
/// When something eventually calls it, it gets connected to the declaration.
fn connect_typed_fn_decl(
    fn_decl: &TyFunctionDeclaration,
    graph: &mut ControlFlowGraph,
    entry_node: NodeIndex,
    span: Span,
    exit_node: Option<NodeIndex>,
    tree_type: &TreeType,
) -> Result<(), CompileError> {
    let fn_exit_node = graph.add_node(format!("\"{}\" fn exit", fn_decl.name.as_str()).into());
    let (_exit_nodes, _exit_node) = depth_first_insertion_code_block(
        &fn_decl.body,
        graph,
        &[entry_node],
        Some(fn_exit_node),
        tree_type,
    )?;
    if let Some(exit_node) = exit_node {
        graph.add_edge(fn_exit_node, exit_node, "".into());
    }

    // not sure how correct it is to default to Unit here...
    // I think types should all be resolved by now.
    let ty =
        to_typeinfo(fn_decl.return_type, &span).unwrap_or_else(|_| TypeInfo::Tuple(Vec::new()));

    let namespace_entry = FunctionNamespaceEntry {
        entry_point: entry_node,
        exit_point: fn_exit_node,
        return_type: ty,
    };

    graph
        .namespace
        .insert_function(fn_decl.name.clone(), namespace_entry);

    connect_fn_params_struct_enums(fn_decl, graph, entry_node)?;
    Ok(())
}

// Searches for any structs or enums types referenced by the function
// parameters from the passed function declaration and connects their
// corresponding struct/enum declaration to the function entry node, thus
// making sure they are considered used by the DCA pass.
fn connect_fn_params_struct_enums(
    fn_decl: &TyFunctionDeclaration,
    graph: &mut ControlFlowGraph,
    fn_decl_entry_node: NodeIndex,
) -> Result<(), CompileError> {
    for fn_param in &fn_decl.parameters {
        let ty = to_typeinfo(fn_param.type_id, &fn_param.type_span)?;
        match ty {
            TypeInfo::Enum { name, .. } => {
                let ty_index = match graph.namespace.find_enum(&name) {
                    Some(ix) => *ix,
                    None => graph.add_node(format!("External enum  {}", name.as_str()).into()),
                };
                graph.add_edge(fn_decl_entry_node, ty_index, "".into());
            }
            TypeInfo::Struct { name, .. } => {
                let ty_index = match graph.namespace.find_struct_decl(name.as_str()) {
                    Some(ix) => *ix,
                    None => graph.add_node(format!("External struct  {}", name.as_str()).into()),
                };
                graph.add_edge(fn_decl_entry_node, ty_index, "".into());
            }
            _ => {}
        }
    }
    Ok(())
}

fn depth_first_insertion_code_block(
    node_content: &TyCodeBlock,
    graph: &mut ControlFlowGraph,
    leaves: &[NodeIndex],
    exit_node: Option<NodeIndex>,
    tree_type: &TreeType,
) -> Result<(Vec<NodeIndex>, Option<NodeIndex>), CompileError> {
    let mut leaves = leaves.to_vec();
    let mut exit_node = exit_node;
    for node in node_content.contents.iter() {
        let (this_node, l_exit_node) = connect_node(node, graph, &leaves, exit_node, tree_type)?;
        leaves = this_node;
        exit_node = l_exit_node;
    }
    Ok((leaves, exit_node))
}

/// connects any inner parts of an expression to the graph
/// note the main expression node has already been inserted
fn connect_expression(
    expr_variant: &ty::TyExpressionVariant,
    graph: &mut ControlFlowGraph,
    leaves: &[NodeIndex],
    exit_node: Option<NodeIndex>,
    label: &'static str,
    tree_type: &TreeType,
    _expression_span: Span,
) -> Result<Vec<NodeIndex>, CompileError> {
    use ty::TyExpressionVariant::*;
    match expr_variant {
        FunctionApplication {
            call_path: name,
            arguments,
            ..
        } => {
            let mut is_external = false;
            // find the function in the namespace
            let (fn_entrypoint, fn_exit_point) = graph
                .namespace
                .get_function(&name.suffix)
                .cloned()
                .map(
                    |FunctionNamespaceEntry {
                         entry_point,
                         exit_point,
                         ..
                     }| (entry_point, exit_point),
                )
                .unwrap_or_else(|| {
                    let node_idx =
                        graph.add_node(format!("extern fn {}()", name.suffix.as_str()).into());
                    is_external = true;
                    (
                        node_idx,
                        graph.add_node(format!("extern fn {} exit", name.suffix.as_str()).into()),
                    )
                });
            for leaf in leaves {
                graph.add_edge(*leaf, fn_entrypoint, label.into());
            }
            // we evaluate every one of the function arguments
            let mut current_leaf = vec![fn_entrypoint];
            for (_name, arg) in arguments {
                current_leaf = connect_expression(
                    &arg.expression,
                    graph,
                    &current_leaf,
                    exit_node,
                    "arg eval",
                    tree_type,
                    arg.clone().span,
                )?;
            }
            // connect final leaf to fn exit
            for leaf in current_leaf {
                graph.add_edge(leaf, fn_exit_point, "".into());
            }
            // the exit points get connected to an exit node for the application
            if !is_external {
                if let Some(exit_node) = exit_node {
                    graph.add_edge(fn_exit_point, exit_node, "".into());
                    Ok(vec![exit_node])
                } else {
                    Ok(vec![fn_exit_point])
                }
            } else {
                Ok(vec![fn_entrypoint])
            }
        }
        LazyOperator { lhs, rhs, .. } => {
            let lhs_expr = connect_expression(
                &lhs.expression,
                graph,
                leaves,
                exit_node,
                "",
                tree_type,
                lhs.span.clone(),
            )?;
            let rhs_expr = connect_expression(
                &rhs.expression,
                graph,
                leaves,
                exit_node,
                "",
                tree_type,
                rhs.span.clone(),
            )?;
            Ok([lhs_expr, rhs_expr].concat())
        }
        Literal(_) => {
            let node = graph.add_node("Literal value".into());
            for leaf in leaves {
                graph.add_edge(*leaf, node, "".into());
            }
            Ok(vec![node])
        }
        VariableExpression { name, .. } => {
            // Variables may refer to global const declarations.
            Ok(graph
                .namespace
                .get_constant(name)
                .cloned()
                .map(|node| {
                    for leaf in leaves {
                        graph.add_edge(*leaf, node, "".into());
                    }
                    vec![node]
                })
                .unwrap_or_else(|| leaves.to_vec()))
        }
        EnumInstantiation {
            enum_decl,
            variant_name,
            contents,
            ..
        } => {
            // connect this particular instantiation to its variants declaration
            connect_enum_instantiation(
                enum_decl,
                contents,
                variant_name,
                graph,
                leaves,
                exit_node,
                tree_type,
            )
        }
        IfExp {
            condition,
            then,
            r#else,
        } => {
            let condition_expr = connect_expression(
                &(*condition).expression,
                graph,
                leaves,
                exit_node,
                "",
                tree_type,
                (*condition).span.clone(),
            )?;
            let then_expr = connect_expression(
                &(*then).expression,
                graph,
                leaves,
                exit_node,
                "then branch",
                tree_type,
                (*then).span.clone(),
            )?;

            let else_expr = if let Some(else_expr) = r#else {
                connect_expression(
                    &(*else_expr).expression,
                    graph,
                    leaves,
                    exit_node,
                    "else branch",
                    tree_type,
                    else_expr.clone().span,
                )?
            } else {
                vec![]
            };

            Ok([condition_expr, then_expr, else_expr].concat())
        }
        CodeBlock(a @ TyCodeBlock { .. }) => {
            connect_code_block(a, graph, leaves, exit_node, tree_type)
        }
        StructExpression {
            struct_name,
            fields,
            ..
        } => {
            let decl = match graph.namespace.find_struct_decl(struct_name.as_str()) {
                Some(ix) => *ix,
                None => graph.add_node(format!("External struct  {}", struct_name.as_str()).into()),
            };
            let entry = graph.add_node("Struct declaration entry".into());
            let exit = graph.add_node("Struct declaration exit".into());
            // connect current leaves to the beginning of this expr
            for leaf in leaves {
                graph.add_edge(*leaf, entry, label.into());
            }
            // connect the entry to the decl, to denote that the struct has been constructed
            graph.add_edge(entry, decl, "".into());

            let mut current_leaf = vec![entry];
            // for every field, connect its expression
            for ty::TyStructExpressionField { value, .. } in fields {
                current_leaf = connect_expression(
                    &value.expression,
                    graph,
                    &current_leaf,
                    exit_node,
                    "struct field instantiation",
                    tree_type,
                    value.clone().span,
                )?;
            }

            // connect the final field to the exit
            for leaf in current_leaf {
                graph.add_edge(leaf, exit, "".into());
            }
            Ok(vec![exit])
        }
        StructFieldAccess {
            field_to_access,
            resolved_type_of_parent,
            ..
        } => {
            let resolved_type_of_parent =
                to_typeinfo(*resolved_type_of_parent, &field_to_access.span)
                    .unwrap_or_else(|_| TypeInfo::Tuple(Vec::new()));

            assert!(matches!(resolved_type_of_parent, TypeInfo::Struct { .. }));
            let resolved_type_of_parent = match resolved_type_of_parent {
                TypeInfo::Struct { name, .. } => name,
                _ => panic!("Called subfield on a non-struct"),
            };
            let field_name = &field_to_access.name;
            // find the struct field index in the namespace
            let field_ix = match graph
                .namespace
                .find_struct_field_idx(resolved_type_of_parent.as_str(), field_name.as_str())
            {
                Some(ix) => *ix,
                None => graph.add_node("external struct".into()),
            };

            let this_ix = graph.add_node(
                format!(
                    "Struct field access: {}.{}",
                    resolved_type_of_parent, field_name
                )
                .into(),
            );
            for leaf in leaves {
                graph.add_edge(*leaf, this_ix, "".into());
            }
            graph.add_edge(this_ix, field_ix, "".into());
            Ok(vec![this_ix])
        }
        AsmExpression { registers, .. } => {
            let asm_node_entry = graph.add_node("Inline asm entry".into());
            let asm_node_exit = graph.add_node("Inline asm exit".into());
            for leaf in leaves {
                graph.add_edge(*leaf, asm_node_entry, "".into());
            }

            let mut current_leaf = vec![asm_node_entry];
            for ty::TyAsmRegisterDeclaration { initializer, .. } in registers {
                current_leaf = match initializer {
                    Some(initializer) => connect_expression(
                        &initializer.expression,
                        graph,
                        &current_leaf,
                        exit_node,
                        "asm block argument initialization",
                        tree_type,
                        initializer.clone().span,
                    )?,
                    None => current_leaf,
                }
            }

            // connect the final field to the exit
            for leaf in current_leaf {
                graph.add_edge(leaf, asm_node_exit, "".into());
            }

            Ok(vec![asm_node_exit])
        }
        Tuple { fields } => {
            let entry = graph.add_node("tuple entry".into());
            let exit = graph.add_node("tuple exit".into());
            // connect current leaves to the beginning of this expr
            for leaf in leaves {
                graph.add_edge(*leaf, entry, label.into());
            }

            let mut current_leaf = vec![entry];
            // for every field, connect its expression
            for value in fields {
                current_leaf = connect_expression(
                    &value.expression,
                    graph,
                    &current_leaf,
                    exit_node,
                    "tuple field instantiation",
                    tree_type,
                    value.clone().span,
                )?;
            }

            // connect the final field to the exit
            for leaf in current_leaf {
                graph.add_edge(leaf, exit, "".into());
            }
            Ok(vec![exit])
        }
        AbiCast { address, .. } => connect_expression(
            &address.expression,
            graph,
            leaves,
            exit_node,
            "abi cast address",
            tree_type,
            address.span.clone(),
        ),
        Array { contents } => {
            let nodes = contents
                .iter()
                .map(|elem| {
                    connect_expression(
                        &elem.expression,
                        graph,
                        leaves,
                        exit_node,
                        "",
                        tree_type,
                        elem.span.clone(),
                    )
                })
                .collect::<Result<Vec<_>, _>>()?;
            Ok(nodes.concat())
        }
        ArrayIndex { prefix, index } => {
            let prefix_idx = connect_expression(
                &prefix.expression,
                graph,
                leaves,
                exit_node,
                "",
                tree_type,
                prefix.span.clone(),
            )?;
            let index_idx = connect_expression(
                &index.expression,
                graph,
                leaves,
                exit_node,
                "",
                tree_type,
                index.span.clone(),
            )?;
            Ok([prefix_idx, index_idx].concat())
        }
        TupleElemAccess { prefix, .. } => {
            let prefix_idx = connect_expression(
                &prefix.expression,
                graph,
                leaves,
                exit_node,
                "",
                tree_type,
                prefix.span.clone(),
            )?;
            Ok(prefix_idx)
        }
        StorageAccess(fields) => {
            let storage_node = graph
                .namespace
                .storage
                .get(&fields.storage_field_name())
                .cloned();
            let this_ix = graph
                .add_node(format!("storage field access: {}", fields.storage_field_name()).into());
            for leaf in leaves {
                storage_node.map(|x| graph.add_edge(*leaf, x, "".into()));
                graph.add_edge(*leaf, this_ix, "".into());
            }
            Ok(vec![this_ix])
        }
        IntrinsicFunction(kind) => {
            let prefix_idx = connect_intrinsic_function(kind, graph, leaves, exit_node, tree_type)?;
            Ok(prefix_idx)
        }
        AbiName(abi_name) => {
            if let crate::type_system::AbiName::Known(abi_name) = abi_name {
                // abis are treated as traits here
                let decl = graph.namespace.find_trait(abi_name).cloned();
                if let Some(decl_node) = decl {
                    for leaf in leaves {
                        graph.add_edge(*leaf, decl_node, "".into());
                    }
                }
            }
            Ok(leaves.to_vec())
        }
        FunctionParameter => Ok(leaves.to_vec()),
        EnumTag { exp } => connect_expression(
            &exp.expression,
            graph,
            leaves,
            exit_node,
            "enum tag exp",
            tree_type,
            exp.span.clone(),
        ),
        UnsafeDowncast { exp, .. } => connect_expression(
            &exp.expression,
            graph,
            leaves,
            exit_node,
            "unsafe downcast exp",
            tree_type,
            exp.span.clone(),
        ),
        WhileLoop { body, .. } => {
            // a while loop can loop back to the beginning,
            // or it can terminate.
            // so we connect the _end_ of the while loop _both_ to its beginning and the next node.
            // the loop could also be entirely skipped

            let entry = leaves[0];
            let while_loop_exit = graph.add_node("while loop exit".to_string().into());

            // it is possible for a whole while loop to be skipped so add edge from
            // beginning of while loop straight to exit
            graph.add_edge(
                entry,
                while_loop_exit,
                "condition is initially false".into(),
            );
            let mut leaves = vec![entry];
            let (l_leaves, _l_exit_node) =
                depth_first_insertion_code_block(body, graph, &leaves, exit_node, tree_type)?;
            // insert edges from end of block back to beginning of it
            for leaf in &l_leaves {
                graph.add_edge(*leaf, entry, "loop repeats".into());
            }

            leaves = l_leaves;
            for leaf in leaves {
                graph.add_edge(leaf, while_loop_exit, "".into());
            }
            Ok(vec![while_loop_exit])
        }
        Break => {
            let break_node = graph.add_node("break".to_string().into());
            for leaf in leaves {
                graph.add_edge(*leaf, break_node, "".into());
            }
            Ok(vec![])
        }
        Continue => {
            let continue_node = graph.add_node("continue".to_string().into());
            for leaf in leaves {
                graph.add_edge(*leaf, continue_node, "".into());
            }
            Ok(vec![])
        }
        Reassignment(typed_reassignment) => connect_expression(
            &typed_reassignment.rhs.expression,
            graph,
            leaves,
            exit_node,
            "variable reassignment",
            tree_type,
            typed_reassignment.rhs.clone().span,
        ),
        StorageReassignment(typed_storage_reassignment) => connect_expression(
            &typed_storage_reassignment.rhs.expression,
            graph,
            leaves,
            exit_node,
            "variable reassignment",
            tree_type,
            typed_storage_reassignment.rhs.clone().span,
        ),
        Return(exp) => {
            let this_index = graph.add_node("return entry".into());
            for leaf in leaves {
                graph.add_edge(*leaf, this_index, "".into());
            }
            let return_contents = connect_expression(
                &exp.expression,
                graph,
                &[this_index],
                exit_node,
                "",
                tree_type,
                exp.span.clone(),
            )?;
            // TODO: is this right? Shouldn't we connect the return_contents leaves to the exit
            // node?
            for leaf in return_contents {
                graph.add_edge(this_index, leaf, "".into());
            }
            if let Some(exit_node) = exit_node {
                graph.add_edge(this_index, exit_node, "return".into());
            }
            Ok(vec![])
        }
    }
}

fn connect_intrinsic_function(
    ty::TyIntrinsicFunctionKind {
        kind, arguments, ..
    }: &ty::TyIntrinsicFunctionKind,
    graph: &mut ControlFlowGraph,
    leaves: &[NodeIndex],
    exit_node: Option<NodeIndex>,
    tree_type: &TreeType,
) -> Result<Vec<NodeIndex>, CompileError> {
    let node = graph.add_node(kind.to_string().into());
    for leaf in leaves {
        graph.add_edge(*leaf, node, "".into());
    }
    let mut result = vec![node];
    let _ = arguments.iter().try_fold(&mut result, |accum, exp| {
        let mut res = connect_expression(
            &(*exp).expression,
            graph,
            leaves,
            exit_node,
            "intrinsic",
            tree_type,
            exp.span.clone(),
        )?;
        accum.append(&mut res);
        Ok::<_, CompileError>(accum)
    })?;
    Ok(result)
}

fn connect_code_block(
    block: &TyCodeBlock,
    graph: &mut ControlFlowGraph,
    leaves: &[NodeIndex],
    exit_node: Option<NodeIndex>,
    tree_type: &TreeType,
) -> Result<Vec<NodeIndex>, CompileError> {
    let contents = &block.contents;
    let block_entry = graph.add_node("Code block entry".into());
    for leaf in leaves {
        graph.add_edge(*leaf, block_entry, "".into());
    }
    let mut current_leaf = vec![block_entry];
    for node in contents {
        current_leaf = connect_node(node, graph, &current_leaf, exit_node, tree_type)?.0;
    }

    let block_exit = graph.add_node("Code block exit".into());
    for leaf in current_leaf {
        graph.add_edge(leaf, block_exit, "".into());
    }
    Ok(vec![block_exit])
}

fn connect_enum_instantiation(
    enum_decl: &TyEnumDeclaration,
    contents: &Option<Box<ty::TyExpression>>,
    variant_name: &Ident,
    graph: &mut ControlFlowGraph,
    leaves: &[NodeIndex],
    exit_node: Option<NodeIndex>,
    tree_type: &TreeType,
) -> Result<Vec<NodeIndex>, CompileError> {
    let enum_name = &enum_decl.name;
    let (decl_ix, variant_index) = graph
        .namespace
        .find_enum_variant_index(enum_name, variant_name)
        .unwrap_or_else(|| {
            let node_idx = graph.add_node(
                format!(
                    "extern enum {}::{}",
                    enum_name.as_str(),
                    variant_name.as_str()
                )
                .into(),
            );
            (node_idx, node_idx)
        });

    // insert organizational nodes for instantiation of enum
    let enum_instantiation_entry_idx = graph.add_node("enum instantiation entry".into());
    let enum_instantiation_exit_idx = graph.add_node("enum instantiation exit".into());

    // connect to declaration node itself to show that the declaration is used
    graph.add_edge(enum_instantiation_entry_idx, decl_ix, "".into());
    for leaf in leaves {
        graph.add_edge(*leaf, enum_instantiation_entry_idx, "".into());
    }

    // add edge from the entry of the enum instantiation to the body of the instantiation
    if let Some(instantiator) = contents {
        let instantiator_contents = connect_expression(
            &instantiator.expression,
            graph,
            &[enum_instantiation_entry_idx],
            exit_node,
            "",
            tree_type,
            enum_decl.span.clone(),
        )?;
        for leaf in instantiator_contents {
            graph.add_edge(leaf, enum_instantiation_exit_idx, "".into());
        }
    }

    graph.add_edge(decl_ix, variant_index, "".into());
    graph.add_edge(variant_index, enum_instantiation_exit_idx, "".into());

    Ok(vec![enum_instantiation_exit_idx])
}

/// Given a [TyAstNode] that we know is not reached in the graph, construct a warning
/// representing its unreached status. For example, we want to say "this function is never called"
/// if the node is a function declaration, but "this trait is never used" if it is a trait
/// declaration.
fn construct_dead_code_warning_from_node(node: &TyAstNode) -> Option<CompileWarning> {
    Some(match node {
        // if this is a function, struct, or trait declaration that is never called, then it is dead
        // code.
        TyAstNode {
            content: TyAstNodeContent::Declaration(ty::TyDeclaration::FunctionDeclaration(_)),
            span,
            ..
        } => CompileWarning {
            span: span.clone(),
            warning_content: Warning::DeadFunctionDeclaration,
        },
        TyAstNode {
            content: TyAstNodeContent::Declaration(ty::TyDeclaration::StructDeclaration { .. }),
            span,
        } => CompileWarning {
            span: span.clone(),
            warning_content: Warning::DeadStructDeclaration,
        },
        TyAstNode {
            content: TyAstNodeContent::Declaration(ty::TyDeclaration::TraitDeclaration(decl_id)),
            ..
        } => {
            let span = match de_get_trait(decl_id.clone(), &decl_id.span()) {
                Ok(TyTraitDeclaration { name, .. }) => name.span(),
                Err(_) => node.span.clone(),
            };
            CompileWarning {
                span,
                warning_content: Warning::DeadTrait,
            }
        }
        TyAstNode {
            content: TyAstNodeContent::Declaration(ty::TyDeclaration::ImplTrait(decl_id)),
            span,
        } => match de_get_impl_trait(decl_id.clone(), span) {
            Ok(TyImplTrait { methods, .. }) if methods.is_empty() => return None,
            _ => CompileWarning {
                span: span.clone(),
                warning_content: Warning::DeadDeclaration,
            },
        },
        TyAstNode {
            content: TyAstNodeContent::Declaration(ty::TyDeclaration::AbiDeclaration { .. }),
            ..
        } => return None,
        // We handle storage fields individually. There is no need to emit any warnings for the
        // storage declaration itself.
        TyAstNode {
            content: TyAstNodeContent::Declaration(ty::TyDeclaration::StorageDeclaration { .. }),
            ..
        } => return None,
        TyAstNode {
            content: TyAstNodeContent::Declaration(..),
            span,
        } => CompileWarning {
            span: span.clone(),
            warning_content: Warning::DeadDeclaration,
        },
        // Otherwise, this is unreachable.
        TyAstNode {
            span,
            content:
                TyAstNodeContent::ImplicitReturnExpression(_)
                | TyAstNodeContent::Expression(_)
                | TyAstNodeContent::SideEffect,
        } => CompileWarning {
            span: span.clone(),
            warning_content: Warning::UnreachableCode,
        },
    })
}

fn connect_storage_declaration(
    decl: &TyStorageDeclaration,
    graph: &mut ControlFlowGraph,
    _entry_node: NodeIndex,
    _tree_type: &TreeType,
) {
    let TyStorageDeclaration { fields, .. } = decl;

    let field_nodes = fields
        .iter()
        .map(|field| (field.clone(), graph.add_node(field.into())))
        .collect::<Vec<_>>();

    graph.namespace.insert_storage(field_nodes);
}<|MERGE_RESOLUTION|>--- conflicted
+++ resolved
@@ -4,15 +4,8 @@
     language::{parsed::TreeType, ty, CallPath, Visibility},
     semantic_analysis::{
         ast_node::{
-<<<<<<< HEAD
             TyAbiDeclaration, TyCodeBlock, TyConstantDeclaration, TyEnumDeclaration,
             TyFunctionDeclaration, TyStructDeclaration, TyTraitDeclaration, TyVariableDeclaration,
-            VariableMutability,
-=======
-            TyAbiDeclaration, TyCodeBlock, TyConstantDeclaration, TyDeclaration, TyEnumDeclaration,
-            TyFunctionDeclaration, TyStructDeclaration, TyStructExpressionField,
-            TyTraitDeclaration, TyVariableDeclaration,
->>>>>>> 0f217ce4
         },
         TyAstNode, TyAstNodeContent, TyImplTrait, TyStorageDeclaration,
     },
