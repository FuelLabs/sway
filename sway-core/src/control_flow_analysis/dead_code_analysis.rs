use super::*;
use crate::{
    declaration_engine::declaration_engine::*,
    language::{parsed::TreeType, ty, CallPath, Visibility},
    semantic_analysis::{
        ast_node::{
<<<<<<< HEAD
            TyAbiDeclaration, TyConstantDeclaration, TyEnumDeclaration, TyFunctionDeclaration,
            TyStructDeclaration, TyTraitDeclaration, TyVariableDeclaration,
=======
            TyAbiDeclaration, TyCodeBlock, TyEnumDeclaration, TyFunctionDeclaration,
            TyStructDeclaration, TyStructExpressionField, TyTraitDeclaration,
            TyVariableDeclaration, VariableMutability,
>>>>>>> 3bbe4d60
        },
        TyAstNode, TyAstNodeContent, TyImplTrait, TyStorageDeclaration,
    },
    type_system::{to_typeinfo, TypeInfo},
};
use petgraph::{prelude::NodeIndex, visit::Dfs};
use std::collections::BTreeSet;
use sway_error::error::CompileError;
use sway_error::warning::{CompileWarning, Warning};
use sway_types::{span::Span, Ident, Spanned};

impl ControlFlowGraph {
    pub(crate) fn find_dead_code(&self) -> Vec<CompileWarning> {
        // Dead code is code that has no path from the entry point.
        // Collect all connected nodes by traversing from the entries.
        // The dead nodes are those we did not collect.
        let mut connected = BTreeSet::new();
        let mut dfs = Dfs::empty(&self.graph);
        for &entry in &self.entry_points {
            dfs.move_to(entry);
            while let Some(node) = dfs.next(&self.graph) {
                connected.insert(node);
            }
        }
        let dead_nodes: Vec<_> = self
            .graph
            .node_indices()
            .filter(|n| !connected.contains(n))
            .collect();

        let priv_enum_var_warn = |name: &Ident| CompileWarning {
            span: name.span(),
            warning_content: Warning::DeadEnumVariant {
                variant_name: name.clone(),
            },
        };
        let dead_enum_variant_warnings = dead_nodes
            .iter()
            .filter_map(|x| match &self.graph[*x] {
                ControlFlowGraphNode::EnumVariant {
                    variant_name,
                    is_public,
                } if !is_public => Some(priv_enum_var_warn(variant_name)),
                _ => None,
            })
            .collect::<Vec<_>>();

        let dead_ast_node_warnings = dead_nodes
            .into_iter()
            .filter_map(|x| match &self.graph[x] {
                ControlFlowGraphNode::ProgramNode(node) => {
                    construct_dead_code_warning_from_node(node)
                }
                ControlFlowGraphNode::EnumVariant {
                    variant_name,
                    is_public,
                } if !is_public => Some(priv_enum_var_warn(variant_name)),
                ControlFlowGraphNode::EnumVariant { .. } => None,
                ControlFlowGraphNode::MethodDeclaration { span, .. } => Some(CompileWarning {
                    span: span.clone(),
                    warning_content: Warning::DeadMethod,
                }),
                ControlFlowGraphNode::StructField { span, .. } => Some(CompileWarning {
                    span: span.clone(),
                    warning_content: Warning::StructFieldNeverRead,
                }),
                ControlFlowGraphNode::StorageField { field_name, .. } => Some(CompileWarning {
                    span: field_name.span(),
                    warning_content: Warning::DeadStorageDeclaration,
                }),
                ControlFlowGraphNode::OrganizationalDominator(..) => None,
            })
            .collect::<Vec<_>>();

        let all_warnings = [dead_enum_variant_warnings, dead_ast_node_warnings].concat();
        // filter out any overlapping spans -- if a span is contained within another one,
        // remove it.
        all_warnings
            .clone()
            .into_iter()
            .filter(|CompileWarning { span, .. }| {
                // if any other warnings contain a span which completely covers this one, filter
                // out this one.
                !all_warnings.iter().any(
                    |CompileWarning {
                         span: other_span, ..
                     }| {
                        other_span.end() > span.end() && other_span.start() < span.start()
                    },
                )
            })
            .collect()
    }

    pub(crate) fn append_module_to_dead_code_graph(
        module_nodes: &[TyAstNode],
        tree_type: &TreeType,
        graph: &mut ControlFlowGraph,
        // the `Result` return is just to handle `Unimplemented` errors
    ) -> Result<(), CompileError> {
        // do a depth first traversal and cover individual inner ast nodes
        let mut leaves = vec![];
        let exit_node = Some(graph.add_node(("Program exit".to_string()).into()));
        for ast_entrypoint in module_nodes {
            let (l_leaves, _new_exit_node) =
                connect_node(ast_entrypoint, graph, &leaves, exit_node, tree_type)?;

            leaves = l_leaves;
        }

        // calculate the entry points based on the tree type
        graph.entry_points = match tree_type {
            TreeType::Predicate | TreeType::Script => {
                // a predicate or script have a main function as the only entry point
                let mut ret = vec![];
                for i in graph.graph.node_indices() {
                    let count_it = match &graph.graph[i] {
                        ControlFlowGraphNode::OrganizationalDominator(_) => false,
                        ControlFlowGraphNode::ProgramNode(TyAstNode {
                            span,
                            content:
                                TyAstNodeContent::Declaration(ty::TyDeclaration::FunctionDeclaration(
                                    decl_id,
                                )),
                            ..
                        }) => {
                            let decl = de_get_function(decl_id.clone(), span)?;
                            decl.name.as_str() == "main"
                        }
                        _ => false,
                    };
                    if count_it {
                        ret.push(i);
                    }
                }
                ret
            }
            TreeType::Contract | TreeType::Library { .. } => {
                let mut ret = vec![];
                for i in graph.graph.node_indices() {
                    let count_it = match &graph.graph[i] {
                        ControlFlowGraphNode::OrganizationalDominator(_) => false,
                        ControlFlowGraphNode::ProgramNode(TyAstNode {
                            content:
                                TyAstNodeContent::Declaration(ty::TyDeclaration::FunctionDeclaration(
                                    decl_id,
                                )),
                            ..
                        }) => {
                            let function_decl = de_get_function(decl_id.clone(), &decl_id.span())?;
                            function_decl.visibility == Visibility::Public
                        }
                        ControlFlowGraphNode::ProgramNode(TyAstNode {
                            content:
                                TyAstNodeContent::Declaration(ty::TyDeclaration::TraitDeclaration(
                                    decl_id,
                                )),
                            ..
                        }) => de_get_trait(decl_id.clone(), &decl_id.span())?
                            .visibility
                            .is_public(),
                        ControlFlowGraphNode::ProgramNode(TyAstNode {
                            content:
                                TyAstNodeContent::Declaration(ty::TyDeclaration::StructDeclaration(
                                    decl_id,
                                )),
                            ..
                        }) => {
                            let struct_decl = de_get_struct(decl_id.clone(), &decl_id.span())?;
                            struct_decl.visibility == Visibility::Public
                        }
                        ControlFlowGraphNode::ProgramNode(TyAstNode {
                            content:
                                TyAstNodeContent::Declaration(ty::TyDeclaration::ImplTrait { .. }),
                            ..
                        }) => true,
                        ControlFlowGraphNode::ProgramNode(TyAstNode {
                            content:
                                TyAstNodeContent::Declaration(ty::TyDeclaration::ConstantDeclaration(
                                    decl_id,
                                )),
                            ..
                        }) => {
                            let decl = de_get_constant(decl_id.clone(), &decl_id.span())?;
                            decl.visibility.is_public()
                        }
                        _ => false,
                    };
                    if count_it {
                        ret.push(i);
                    }
                }
                ret
            }
        };
        Ok(())
    }
}

fn connect_node(
    node: &TyAstNode,
    graph: &mut ControlFlowGraph,
    leaves: &[NodeIndex],
    exit_node: Option<NodeIndex>,
    tree_type: &TreeType,
) -> Result<(Vec<NodeIndex>, Option<NodeIndex>), CompileError> {
    //    let mut graph = graph.clone();
    let span = node.span.clone();
    Ok(match &node.content {
        TyAstNodeContent::ImplicitReturnExpression(expr) => {
            let this_index = graph.add_node(node.into());
            for leaf_ix in leaves {
                graph.add_edge(*leaf_ix, this_index, "".into());
            }
            // evaluate the expression

            let return_contents = connect_expression(
                &expr.expression,
                graph,
                &[this_index],
                exit_node,
                "",
                tree_type,
                expr.span.clone(),
            )?;
            for leaf in return_contents.clone() {
                graph.add_edge(this_index, leaf, "".into());
            }
            // connect return to the exit node
            if let Some(exit_node) = exit_node {
                graph.add_edge(this_index, exit_node, "return".into());
            }
            (return_contents, None)
        }
        TyAstNodeContent::Expression(ty::TyExpression {
            expression: expr_variant,
            span,
            ..
        }) => {
            let entry = graph.add_node(node.into());
            // insert organizational dominator node
            // connected to all current leaves
            for leaf in leaves {
                graph.add_edge(*leaf, entry, "".into());
            }

            (
                connect_expression(
                    expr_variant,
                    graph,
                    &[entry],
                    exit_node,
                    "",
                    tree_type,
                    span.clone(),
                )?,
                exit_node,
            )
        }
        TyAstNodeContent::SideEffect => (leaves.to_vec(), exit_node),
        TyAstNodeContent::Declaration(decl) => {
            // all leaves connect to this node, then this node is the singular leaf
            let decl_node = graph.add_node(node.into());
            for leaf in leaves {
                graph.add_edge(*leaf, decl_node, "".into());
            }
            (
                connect_declaration(decl, graph, decl_node, span, exit_node, tree_type, leaves)?,
                exit_node,
            )
        }
    })
}

fn connect_declaration(
    decl: &ty::TyDeclaration,
    graph: &mut ControlFlowGraph,
    entry_node: NodeIndex,
    span: Span,
    exit_node: Option<NodeIndex>,
    tree_type: &TreeType,
    leaves: &[NodeIndex],
) -> Result<Vec<NodeIndex>, CompileError> {
    use ty::TyDeclaration::*;
    match decl {
        VariableDeclaration(var_decl) => {
            let TyVariableDeclaration {
                name,
                body,
                mutability: is_mutable,
                ..
            } = &**var_decl;
            if matches!(is_mutable, ty::VariableMutability::ExportedConst) {
                graph.namespace.insert_constant(name.clone(), entry_node);
                Ok(leaves.to_vec())
            } else {
                connect_expression(
                    &body.expression,
                    graph,
                    &[entry_node],
                    exit_node,
                    "variable instantiation",
                    tree_type,
                    body.clone().span,
                )
            }
        }
        ConstantDeclaration(decl_id) => {
            let ty::TyConstantDeclaration { name, value, .. } =
                de_get_constant(decl_id.clone(), &span)?;
            graph.namespace.insert_constant(name, entry_node);
            connect_expression(
                &value.expression,
                graph,
                &[entry_node],
                exit_node,
                "constant declaration expression",
                tree_type,
                value.span.clone(),
            )
        }
        FunctionDeclaration(decl_id) => {
            let fn_decl = de_get_function(decl_id.clone(), &decl.span())?;
            connect_typed_fn_decl(&fn_decl, graph, entry_node, span, exit_node, tree_type)?;
            Ok(leaves.to_vec())
        }
        TraitDeclaration(decl_id) => {
            let trait_decl = de_get_trait(decl_id.clone(), &span)?;
            connect_trait_declaration(&trait_decl, graph, entry_node);
            Ok(leaves.to_vec())
        }
        AbiDeclaration(decl_id) => {
            let abi_decl = de_get_abi(decl_id.clone(), &span)?;
            connect_abi_declaration(&abi_decl, graph, entry_node);
            Ok(leaves.to_vec())
        }
        StructDeclaration(decl_id) => {
            let struct_decl = de_get_struct(decl_id.clone(), &span)?;
            connect_struct_declaration(&struct_decl, graph, entry_node, tree_type);
            Ok(leaves.to_vec())
        }
        EnumDeclaration(decl_id) => {
            let enum_decl = de_get_enum(decl_id.clone(), &span)?;
            connect_enum_declaration(&enum_decl, graph, entry_node);
            Ok(leaves.to_vec())
        }
        ImplTrait(decl_id) => {
            let TyImplTrait {
                trait_name,
                methods,
                ..
            } = de_get_impl_trait(decl_id.clone(), &span)?;
            connect_impl_trait(&trait_name, graph, &methods, entry_node, tree_type)?;
            Ok(leaves.to_vec())
        }
        StorageDeclaration(decl_id) => {
            let storage = de_get_storage(decl_id.clone(), &span)?;
            connect_storage_declaration(&storage, graph, entry_node, tree_type);
            Ok(leaves.to_vec())
        }
        ErrorRecovery | GenericTypeForFunctionScope { .. } => Ok(leaves.to_vec()),
    }
}

/// Connect each individual struct field, and when that field is accessed in a subfield expression,
/// connect that field.
fn connect_struct_declaration(
    struct_decl: &TyStructDeclaration,
    graph: &mut ControlFlowGraph,
    entry_node: NodeIndex,
    tree_type: &TreeType,
) {
    let TyStructDeclaration {
        name,
        fields,
        visibility,
        ..
    } = struct_decl;
    let field_nodes = fields
        .iter()
        .map(|field| (field.name.clone(), graph.add_node(field.into())))
        .collect::<Vec<_>>();
    // If this is a library or smart contract, and if this is public, then we want to connect the
    // declaration node itself to the individual fields.
    //
    // this is important because if the struct is public, you want to be able to signal that all
    // fields are accessible by just adding an edge to the struct declaration node
    if matches!(tree_type, TreeType::Contract | TreeType::Library { .. })
        && *visibility == Visibility::Public
    {
        for (_name, node) in &field_nodes {
            graph.add_edge(entry_node, *node, "".into());
        }
    }

    // Now, populate the struct namespace with the location of this struct as well as the indexes
    // of the field names
    graph
        .namespace
        .insert_struct(name.as_str().to_string(), entry_node, field_nodes);
}

/// Implementations of traits are top-level things that are not conditional, so
/// we insert an edge from the function's starting point to the declaration to show
/// that the declaration was indeed at some point implemented.
/// Additionally, we insert the trait's methods into the method namespace in order to
/// track which exact methods are dead code.
fn connect_impl_trait(
    trait_name: &CallPath,
    graph: &mut ControlFlowGraph,
    methods: &[TyFunctionDeclaration],
    entry_node: NodeIndex,
    tree_type: &TreeType,
) -> Result<(), CompileError> {
    let graph_c = graph.clone();
    let trait_decl_node = graph_c.namespace.find_trait(trait_name);
    match trait_decl_node {
        None => {
            let node_ix = graph.add_node("External trait".into());
            graph.add_edge(entry_node, node_ix, "".into());
        }
        Some(trait_decl_node) => {
            graph.add_edge_from_entry(entry_node, "".into());
            graph.add_edge(entry_node, *trait_decl_node, "".into());
        }
    };
    let mut methods_and_indexes = vec![];
    // insert method declarations into the graph
    for fn_decl in methods {
        let fn_decl_entry_node = graph.add_node(ControlFlowGraphNode::MethodDeclaration {
            span: fn_decl.span.clone(),
            method_name: fn_decl.name.clone(),
        });
        graph.add_edge(entry_node, fn_decl_entry_node, "".into());
        // connect the impl declaration node to the functions themselves, as all trait functions are
        // public if the trait is in scope
        connect_typed_fn_decl(
            fn_decl,
            graph,
            fn_decl_entry_node,
            fn_decl.span.clone(),
            None,
            tree_type,
        )?;
        methods_and_indexes.push((fn_decl.name.clone(), fn_decl_entry_node));
    }
    // we also want to add an edge from the methods back to the trait, so if a method gets called,
    // the trait impl is considered used
    for (_, ix) in methods_and_indexes.iter() {
        graph.add_edge(*ix, entry_node, "".into());
    }

    // Now, insert the methods into the trait method namespace.
    graph
        .namespace
        .insert_trait_methods(trait_name.clone(), methods_and_indexes);

    Ok(())
}

/// The strategy here is to populate the trait namespace with just one singular trait
/// and if it is ever implemented, by virtue of type checking, we know all interface points
/// were met.
/// Upon implementation, we can populate the methods namespace and track dead functions that way.
/// TL;DR: At this point, we _only_ track the wholistic trait declaration and not the functions
/// contained within.
///
/// The trait node itself has already been added (as `entry_node`), so we just need to insert that
/// node index into the namespace for the trait.
fn connect_trait_declaration(
    decl: &TyTraitDeclaration,
    graph: &mut ControlFlowGraph,
    entry_node: NodeIndex,
) {
    graph.namespace.add_trait(
        CallPath {
            prefixes: vec![],
            suffix: decl.name.clone(),
            is_absolute: false,
        },
        entry_node,
    );
}

/// See [connect_trait_declaration] for implementation details.
fn connect_abi_declaration(
    decl: &TyAbiDeclaration,
    graph: &mut ControlFlowGraph,
    entry_node: NodeIndex,
) {
    graph.namespace.add_trait(
        CallPath {
            prefixes: vec![],
            suffix: decl.name.clone(),
            is_absolute: false,
        },
        entry_node,
    );
}

/// For an enum declaration, we want to make a declaration node for every individual enum
/// variant. When a variant is constructed, we can point an edge at that variant. This way,
/// we can see clearly, and thusly warn, when individual variants are not ever constructed.
fn connect_enum_declaration(
    enum_decl: &TyEnumDeclaration,
    graph: &mut ControlFlowGraph,
    entry_node: NodeIndex,
) {
    graph
        .namespace
        .insert_enum(enum_decl.name.clone(), entry_node);

    // keep a mapping of each variant
    for variant in &enum_decl.variants {
        let variant_index = graph.add_node(ControlFlowGraphNode::from_enum_variant(
            variant,
            enum_decl.visibility != Visibility::Private,
        ));

        graph.namespace.insert_enum_variant(
            enum_decl.name.clone(),
            entry_node,
            variant.name.clone(),
            variant_index,
        );
    }
}

/// When connecting a function declaration, we are inserting a new root node into the graph that
/// has no entry points, since it is just a declaration.
/// When something eventually calls it, it gets connected to the declaration.
fn connect_typed_fn_decl(
    fn_decl: &TyFunctionDeclaration,
    graph: &mut ControlFlowGraph,
    entry_node: NodeIndex,
    span: Span,
    exit_node: Option<NodeIndex>,
    tree_type: &TreeType,
) -> Result<(), CompileError> {
    let fn_exit_node = graph.add_node(format!("\"{}\" fn exit", fn_decl.name.as_str()).into());
    let (_exit_nodes, _exit_node) = depth_first_insertion_code_block(
        &fn_decl.body,
        graph,
        &[entry_node],
        Some(fn_exit_node),
        tree_type,
    )?;
    if let Some(exit_node) = exit_node {
        graph.add_edge(fn_exit_node, exit_node, "".into());
    }

    // not sure how correct it is to default to Unit here...
    // I think types should all be resolved by now.
    let ty =
        to_typeinfo(fn_decl.return_type, &span).unwrap_or_else(|_| TypeInfo::Tuple(Vec::new()));

    let namespace_entry = FunctionNamespaceEntry {
        entry_point: entry_node,
        exit_point: fn_exit_node,
        return_type: ty,
    };

    graph
        .namespace
        .insert_function(fn_decl.name.clone(), namespace_entry);

    connect_fn_params_struct_enums(fn_decl, graph, entry_node)?;
    Ok(())
}

// Searches for any structs or enums types referenced by the function
// parameters from the passed function declaration and connects their
// corresponding struct/enum declaration to the function entry node, thus
// making sure they are considered used by the DCA pass.
fn connect_fn_params_struct_enums(
    fn_decl: &TyFunctionDeclaration,
    graph: &mut ControlFlowGraph,
    fn_decl_entry_node: NodeIndex,
) -> Result<(), CompileError> {
    for fn_param in &fn_decl.parameters {
        let ty = to_typeinfo(fn_param.type_id, &fn_param.type_span)?;
        match ty {
            TypeInfo::Enum { name, .. } => {
                let ty_index = match graph.namespace.find_enum(&name) {
                    Some(ix) => *ix,
                    None => graph.add_node(format!("External enum  {}", name.as_str()).into()),
                };
                graph.add_edge(fn_decl_entry_node, ty_index, "".into());
            }
            TypeInfo::Struct { name, .. } => {
                let ty_index = match graph.namespace.find_struct_decl(name.as_str()) {
                    Some(ix) => *ix,
                    None => graph.add_node(format!("External struct  {}", name.as_str()).into()),
                };
                graph.add_edge(fn_decl_entry_node, ty_index, "".into());
            }
            _ => {}
        }
    }
    Ok(())
}

fn depth_first_insertion_code_block(
    node_content: &ty::TyCodeBlock,
    graph: &mut ControlFlowGraph,
    leaves: &[NodeIndex],
    exit_node: Option<NodeIndex>,
    tree_type: &TreeType,
) -> Result<(Vec<NodeIndex>, Option<NodeIndex>), CompileError> {
    let mut leaves = leaves.to_vec();
    let mut exit_node = exit_node;
    for node in node_content.contents.iter() {
        let (this_node, l_exit_node) = connect_node(node, graph, &leaves, exit_node, tree_type)?;
        leaves = this_node;
        exit_node = l_exit_node;
    }
    Ok((leaves, exit_node))
}

/// connects any inner parts of an expression to the graph
/// note the main expression node has already been inserted
fn connect_expression(
    expr_variant: &ty::TyExpressionVariant,
    graph: &mut ControlFlowGraph,
    leaves: &[NodeIndex],
    exit_node: Option<NodeIndex>,
    label: &'static str,
    tree_type: &TreeType,
    _expression_span: Span,
) -> Result<Vec<NodeIndex>, CompileError> {
    use ty::TyExpressionVariant::*;
    match expr_variant {
        FunctionApplication {
            call_path: name,
            arguments,
            ..
        } => {
            let mut is_external = false;
            // find the function in the namespace
            let (fn_entrypoint, fn_exit_point) = graph
                .namespace
                .get_function(&name.suffix)
                .cloned()
                .map(
                    |FunctionNamespaceEntry {
                         entry_point,
                         exit_point,
                         ..
                     }| (entry_point, exit_point),
                )
                .unwrap_or_else(|| {
                    let node_idx =
                        graph.add_node(format!("extern fn {}()", name.suffix.as_str()).into());
                    is_external = true;
                    (
                        node_idx,
                        graph.add_node(format!("extern fn {} exit", name.suffix.as_str()).into()),
                    )
                });
            for leaf in leaves {
                graph.add_edge(*leaf, fn_entrypoint, label.into());
            }
            // we evaluate every one of the function arguments
            let mut current_leaf = vec![fn_entrypoint];
            for (_name, arg) in arguments {
                current_leaf = connect_expression(
                    &arg.expression,
                    graph,
                    &current_leaf,
                    exit_node,
                    "arg eval",
                    tree_type,
                    arg.clone().span,
                )?;
            }
            // connect final leaf to fn exit
            for leaf in current_leaf {
                graph.add_edge(leaf, fn_exit_point, "".into());
            }
            // the exit points get connected to an exit node for the application
            if !is_external {
                if let Some(exit_node) = exit_node {
                    graph.add_edge(fn_exit_point, exit_node, "".into());
                    Ok(vec![exit_node])
                } else {
                    Ok(vec![fn_exit_point])
                }
            } else {
                Ok(vec![fn_entrypoint])
            }
        }
        LazyOperator { lhs, rhs, .. } => {
            let lhs_expr = connect_expression(
                &lhs.expression,
                graph,
                leaves,
                exit_node,
                "",
                tree_type,
                lhs.span.clone(),
            )?;
            let rhs_expr = connect_expression(
                &rhs.expression,
                graph,
                leaves,
                exit_node,
                "",
                tree_type,
                rhs.span.clone(),
            )?;
            Ok([lhs_expr, rhs_expr].concat())
        }
        Literal(_) => {
            let node = graph.add_node("Literal value".into());
            for leaf in leaves {
                graph.add_edge(*leaf, node, "".into());
            }
            Ok(vec![node])
        }
        VariableExpression { name, .. } => {
            // Variables may refer to global const declarations.
            Ok(graph
                .namespace
                .get_constant(name)
                .cloned()
                .map(|node| {
                    for leaf in leaves {
                        graph.add_edge(*leaf, node, "".into());
                    }
                    vec![node]
                })
                .unwrap_or_else(|| leaves.to_vec()))
        }
        EnumInstantiation {
            enum_decl,
            variant_name,
            contents,
            ..
        } => {
            // connect this particular instantiation to its variants declaration
            connect_enum_instantiation(
                enum_decl,
                contents,
                variant_name,
                graph,
                leaves,
                exit_node,
                tree_type,
            )
        }
        IfExp {
            condition,
            then,
            r#else,
        } => {
            let condition_expr = connect_expression(
                &(*condition).expression,
                graph,
                leaves,
                exit_node,
                "",
                tree_type,
                (*condition).span.clone(),
            )?;
            let then_expr = connect_expression(
                &(*then).expression,
                graph,
                leaves,
                exit_node,
                "then branch",
                tree_type,
                (*then).span.clone(),
            )?;

            let else_expr = if let Some(else_expr) = r#else {
                connect_expression(
                    &(*else_expr).expression,
                    graph,
                    leaves,
                    exit_node,
                    "else branch",
                    tree_type,
                    else_expr.clone().span,
                )?
            } else {
                vec![]
            };

            Ok([condition_expr, then_expr, else_expr].concat())
        }
        CodeBlock(a @ ty::TyCodeBlock { .. }) => {
            connect_code_block(a, graph, leaves, exit_node, tree_type)
        }
        StructExpression {
            struct_name,
            fields,
            ..
        } => {
            let decl = match graph.namespace.find_struct_decl(struct_name.as_str()) {
                Some(ix) => *ix,
                None => graph.add_node(format!("External struct  {}", struct_name.as_str()).into()),
            };
            let entry = graph.add_node("Struct declaration entry".into());
            let exit = graph.add_node("Struct declaration exit".into());
            // connect current leaves to the beginning of this expr
            for leaf in leaves {
                graph.add_edge(*leaf, entry, label.into());
            }
            // connect the entry to the decl, to denote that the struct has been constructed
            graph.add_edge(entry, decl, "".into());

            let mut current_leaf = vec![entry];
            // for every field, connect its expression
            for ty::TyStructExpressionField { value, .. } in fields {
                current_leaf = connect_expression(
                    &value.expression,
                    graph,
                    &current_leaf,
                    exit_node,
                    "struct field instantiation",
                    tree_type,
                    value.clone().span,
                )?;
            }

            // connect the final field to the exit
            for leaf in current_leaf {
                graph.add_edge(leaf, exit, "".into());
            }
            Ok(vec![exit])
        }
        StructFieldAccess {
            field_to_access,
            resolved_type_of_parent,
            ..
        } => {
            let resolved_type_of_parent =
                to_typeinfo(*resolved_type_of_parent, &field_to_access.span)
                    .unwrap_or_else(|_| TypeInfo::Tuple(Vec::new()));

            assert!(matches!(resolved_type_of_parent, TypeInfo::Struct { .. }));
            let resolved_type_of_parent = match resolved_type_of_parent {
                TypeInfo::Struct { name, .. } => name,
                _ => panic!("Called subfield on a non-struct"),
            };
            let field_name = &field_to_access.name;
            // find the struct field index in the namespace
            let field_ix = match graph
                .namespace
                .find_struct_field_idx(resolved_type_of_parent.as_str(), field_name.as_str())
            {
                Some(ix) => *ix,
                None => graph.add_node("external struct".into()),
            };

            let this_ix = graph.add_node(
                format!(
                    "Struct field access: {}.{}",
                    resolved_type_of_parent, field_name
                )
                .into(),
            );
            for leaf in leaves {
                graph.add_edge(*leaf, this_ix, "".into());
            }
            graph.add_edge(this_ix, field_ix, "".into());
            Ok(vec![this_ix])
        }
        AsmExpression { registers, .. } => {
            let asm_node_entry = graph.add_node("Inline asm entry".into());
            let asm_node_exit = graph.add_node("Inline asm exit".into());
            for leaf in leaves {
                graph.add_edge(*leaf, asm_node_entry, "".into());
            }

            let mut current_leaf = vec![asm_node_entry];
            for ty::TyAsmRegisterDeclaration { initializer, .. } in registers {
                current_leaf = match initializer {
                    Some(initializer) => connect_expression(
                        &initializer.expression,
                        graph,
                        &current_leaf,
                        exit_node,
                        "asm block argument initialization",
                        tree_type,
                        initializer.clone().span,
                    )?,
                    None => current_leaf,
                }
            }

            // connect the final field to the exit
            for leaf in current_leaf {
                graph.add_edge(leaf, asm_node_exit, "".into());
            }

            Ok(vec![asm_node_exit])
        }
        Tuple { fields } => {
            let entry = graph.add_node("tuple entry".into());
            let exit = graph.add_node("tuple exit".into());
            // connect current leaves to the beginning of this expr
            for leaf in leaves {
                graph.add_edge(*leaf, entry, label.into());
            }

            let mut current_leaf = vec![entry];
            // for every field, connect its expression
            for value in fields {
                current_leaf = connect_expression(
                    &value.expression,
                    graph,
                    &current_leaf,
                    exit_node,
                    "tuple field instantiation",
                    tree_type,
                    value.clone().span,
                )?;
            }

            // connect the final field to the exit
            for leaf in current_leaf {
                graph.add_edge(leaf, exit, "".into());
            }
            Ok(vec![exit])
        }
        AbiCast { address, .. } => connect_expression(
            &address.expression,
            graph,
            leaves,
            exit_node,
            "abi cast address",
            tree_type,
            address.span.clone(),
        ),
        Array { contents } => {
            let nodes = contents
                .iter()
                .map(|elem| {
                    connect_expression(
                        &elem.expression,
                        graph,
                        leaves,
                        exit_node,
                        "",
                        tree_type,
                        elem.span.clone(),
                    )
                })
                .collect::<Result<Vec<_>, _>>()?;
            Ok(nodes.concat())
        }
        ArrayIndex { prefix, index } => {
            let prefix_idx = connect_expression(
                &prefix.expression,
                graph,
                leaves,
                exit_node,
                "",
                tree_type,
                prefix.span.clone(),
            )?;
            let index_idx = connect_expression(
                &index.expression,
                graph,
                leaves,
                exit_node,
                "",
                tree_type,
                index.span.clone(),
            )?;
            Ok([prefix_idx, index_idx].concat())
        }
        TupleElemAccess { prefix, .. } => {
            let prefix_idx = connect_expression(
                &prefix.expression,
                graph,
                leaves,
                exit_node,
                "",
                tree_type,
                prefix.span.clone(),
            )?;
            Ok(prefix_idx)
        }
        StorageAccess(fields) => {
            let storage_node = graph
                .namespace
                .storage
                .get(&fields.storage_field_name())
                .cloned();
            let this_ix = graph
                .add_node(format!("storage field access: {}", fields.storage_field_name()).into());
            for leaf in leaves {
                storage_node.map(|x| graph.add_edge(*leaf, x, "".into()));
                graph.add_edge(*leaf, this_ix, "".into());
            }
            Ok(vec![this_ix])
        }
        IntrinsicFunction(kind) => {
            let prefix_idx = connect_intrinsic_function(kind, graph, leaves, exit_node, tree_type)?;
            Ok(prefix_idx)
        }
        AbiName(abi_name) => {
            if let crate::type_system::AbiName::Known(abi_name) = abi_name {
                // abis are treated as traits here
                let decl = graph.namespace.find_trait(abi_name).cloned();
                if let Some(decl_node) = decl {
                    for leaf in leaves {
                        graph.add_edge(*leaf, decl_node, "".into());
                    }
                }
            }
            Ok(leaves.to_vec())
        }
        FunctionParameter => Ok(leaves.to_vec()),
        EnumTag { exp } => connect_expression(
            &exp.expression,
            graph,
            leaves,
            exit_node,
            "enum tag exp",
            tree_type,
            exp.span.clone(),
        ),
        UnsafeDowncast { exp, .. } => connect_expression(
            &exp.expression,
            graph,
            leaves,
            exit_node,
            "unsafe downcast exp",
            tree_type,
            exp.span.clone(),
        ),
        WhileLoop { body, .. } => {
            // a while loop can loop back to the beginning,
            // or it can terminate.
            // so we connect the _end_ of the while loop _both_ to its beginning and the next node.
            // the loop could also be entirely skipped

            let entry = leaves[0];
            let while_loop_exit = graph.add_node("while loop exit".to_string().into());

            // it is possible for a whole while loop to be skipped so add edge from
            // beginning of while loop straight to exit
            graph.add_edge(
                entry,
                while_loop_exit,
                "condition is initially false".into(),
            );
            let mut leaves = vec![entry];
            let (l_leaves, _l_exit_node) =
                depth_first_insertion_code_block(body, graph, &leaves, exit_node, tree_type)?;
            // insert edges from end of block back to beginning of it
            for leaf in &l_leaves {
                graph.add_edge(*leaf, entry, "loop repeats".into());
            }

            leaves = l_leaves;
            for leaf in leaves {
                graph.add_edge(leaf, while_loop_exit, "".into());
            }
            Ok(vec![while_loop_exit])
        }
        Break => {
            let break_node = graph.add_node("break".to_string().into());
            for leaf in leaves {
                graph.add_edge(*leaf, break_node, "".into());
            }
            Ok(vec![])
        }
        Continue => {
            let continue_node = graph.add_node("continue".to_string().into());
            for leaf in leaves {
                graph.add_edge(*leaf, continue_node, "".into());
            }
            Ok(vec![])
        }
        Reassignment(typed_reassignment) => connect_expression(
            &typed_reassignment.rhs.expression,
            graph,
            leaves,
            exit_node,
            "variable reassignment",
            tree_type,
            typed_reassignment.rhs.clone().span,
        ),
        StorageReassignment(typed_storage_reassignment) => connect_expression(
            &typed_storage_reassignment.rhs.expression,
            graph,
            leaves,
            exit_node,
            "variable reassignment",
            tree_type,
            typed_storage_reassignment.rhs.clone().span,
        ),
        Return(exp) => {
            let this_index = graph.add_node("return entry".into());
            for leaf in leaves {
                graph.add_edge(*leaf, this_index, "".into());
            }
            let return_contents = connect_expression(
                &exp.expression,
                graph,
                &[this_index],
                exit_node,
                "",
                tree_type,
                exp.span.clone(),
            )?;
            // TODO: is this right? Shouldn't we connect the return_contents leaves to the exit
            // node?
            for leaf in return_contents {
                graph.add_edge(this_index, leaf, "".into());
            }
            if let Some(exit_node) = exit_node {
                graph.add_edge(this_index, exit_node, "return".into());
            }
            Ok(vec![])
        }
    }
}

fn connect_intrinsic_function(
    ty::TyIntrinsicFunctionKind {
        kind, arguments, ..
    }: &ty::TyIntrinsicFunctionKind,
    graph: &mut ControlFlowGraph,
    leaves: &[NodeIndex],
    exit_node: Option<NodeIndex>,
    tree_type: &TreeType,
) -> Result<Vec<NodeIndex>, CompileError> {
    let node = graph.add_node(kind.to_string().into());
    for leaf in leaves {
        graph.add_edge(*leaf, node, "".into());
    }
    let mut result = vec![node];
    let _ = arguments.iter().try_fold(&mut result, |accum, exp| {
        let mut res = connect_expression(
            &(*exp).expression,
            graph,
            leaves,
            exit_node,
            "intrinsic",
            tree_type,
            exp.span.clone(),
        )?;
        accum.append(&mut res);
        Ok::<_, CompileError>(accum)
    })?;
    Ok(result)
}

fn connect_code_block(
    block: &ty::TyCodeBlock,
    graph: &mut ControlFlowGraph,
    leaves: &[NodeIndex],
    exit_node: Option<NodeIndex>,
    tree_type: &TreeType,
) -> Result<Vec<NodeIndex>, CompileError> {
    let contents = &block.contents;
    let block_entry = graph.add_node("Code block entry".into());
    for leaf in leaves {
        graph.add_edge(*leaf, block_entry, "".into());
    }
    let mut current_leaf = vec![block_entry];
    for node in contents {
        current_leaf = connect_node(node, graph, &current_leaf, exit_node, tree_type)?.0;
    }

    let block_exit = graph.add_node("Code block exit".into());
    for leaf in current_leaf {
        graph.add_edge(leaf, block_exit, "".into());
    }
    Ok(vec![block_exit])
}

fn connect_enum_instantiation(
    enum_decl: &TyEnumDeclaration,
    contents: &Option<Box<ty::TyExpression>>,
    variant_name: &Ident,
    graph: &mut ControlFlowGraph,
    leaves: &[NodeIndex],
    exit_node: Option<NodeIndex>,
    tree_type: &TreeType,
) -> Result<Vec<NodeIndex>, CompileError> {
    let enum_name = &enum_decl.name;
    let (decl_ix, variant_index) = graph
        .namespace
        .find_enum_variant_index(enum_name, variant_name)
        .unwrap_or_else(|| {
            let node_idx = graph.add_node(
                format!(
                    "extern enum {}::{}",
                    enum_name.as_str(),
                    variant_name.as_str()
                )
                .into(),
            );
            (node_idx, node_idx)
        });

    // insert organizational nodes for instantiation of enum
    let enum_instantiation_entry_idx = graph.add_node("enum instantiation entry".into());
    let enum_instantiation_exit_idx = graph.add_node("enum instantiation exit".into());

    // connect to declaration node itself to show that the declaration is used
    graph.add_edge(enum_instantiation_entry_idx, decl_ix, "".into());
    for leaf in leaves {
        graph.add_edge(*leaf, enum_instantiation_entry_idx, "".into());
    }

    // add edge from the entry of the enum instantiation to the body of the instantiation
    if let Some(instantiator) = contents {
        let instantiator_contents = connect_expression(
            &instantiator.expression,
            graph,
            &[enum_instantiation_entry_idx],
            exit_node,
            "",
            tree_type,
            enum_decl.span.clone(),
        )?;
        for leaf in instantiator_contents {
            graph.add_edge(leaf, enum_instantiation_exit_idx, "".into());
        }
    }

    graph.add_edge(decl_ix, variant_index, "".into());
    graph.add_edge(variant_index, enum_instantiation_exit_idx, "".into());

    Ok(vec![enum_instantiation_exit_idx])
}

/// Given a [TyAstNode] that we know is not reached in the graph, construct a warning
/// representing its unreached status. For example, we want to say "this function is never called"
/// if the node is a function declaration, but "this trait is never used" if it is a trait
/// declaration.
fn construct_dead_code_warning_from_node(node: &TyAstNode) -> Option<CompileWarning> {
    Some(match node {
        // if this is a function, struct, or trait declaration that is never called, then it is dead
        // code.
        TyAstNode {
            content: TyAstNodeContent::Declaration(ty::TyDeclaration::FunctionDeclaration(_)),
            span,
            ..
        } => CompileWarning {
            span: span.clone(),
            warning_content: Warning::DeadFunctionDeclaration,
        },
        TyAstNode {
            content: TyAstNodeContent::Declaration(ty::TyDeclaration::StructDeclaration { .. }),
            span,
        } => CompileWarning {
            span: span.clone(),
            warning_content: Warning::DeadStructDeclaration,
        },
        TyAstNode {
            content: TyAstNodeContent::Declaration(ty::TyDeclaration::TraitDeclaration(decl_id)),
            ..
        } => {
            let span = match de_get_trait(decl_id.clone(), &decl_id.span()) {
                Ok(TyTraitDeclaration { name, .. }) => name.span(),
                Err(_) => node.span.clone(),
            };
            CompileWarning {
                span,
                warning_content: Warning::DeadTrait,
            }
        }
        TyAstNode {
            content: TyAstNodeContent::Declaration(ty::TyDeclaration::ImplTrait(decl_id)),
            span,
        } => match de_get_impl_trait(decl_id.clone(), span) {
            Ok(TyImplTrait { methods, .. }) if methods.is_empty() => return None,
            _ => CompileWarning {
                span: span.clone(),
                warning_content: Warning::DeadDeclaration,
            },
        },
        TyAstNode {
            content: TyAstNodeContent::Declaration(ty::TyDeclaration::AbiDeclaration { .. }),
            ..
        } => return None,
        // We handle storage fields individually. There is no need to emit any warnings for the
        // storage declaration itself.
        TyAstNode {
            content: TyAstNodeContent::Declaration(ty::TyDeclaration::StorageDeclaration { .. }),
            ..
        } => return None,
        TyAstNode {
            content: TyAstNodeContent::Declaration(..),
            span,
        } => CompileWarning {
            span: span.clone(),
            warning_content: Warning::DeadDeclaration,
        },
        // Otherwise, this is unreachable.
        TyAstNode {
            span,
            content:
                TyAstNodeContent::ImplicitReturnExpression(_)
                | TyAstNodeContent::Expression(_)
                | TyAstNodeContent::SideEffect,
        } => CompileWarning {
            span: span.clone(),
            warning_content: Warning::UnreachableCode,
        },
    })
}

fn connect_storage_declaration(
    decl: &TyStorageDeclaration,
    graph: &mut ControlFlowGraph,
    _entry_node: NodeIndex,
    _tree_type: &TreeType,
) {
    let TyStorageDeclaration { fields, .. } = decl;

    let field_nodes = fields
        .iter()
        .map(|field| (field.clone(), graph.add_node(field.into())))
        .collect::<Vec<_>>();

    graph.namespace.insert_storage(field_nodes);
}<|MERGE_RESOLUTION|>--- conflicted
+++ resolved
@@ -4,14 +4,8 @@
     language::{parsed::TreeType, ty, CallPath, Visibility},
     semantic_analysis::{
         ast_node::{
-<<<<<<< HEAD
-            TyAbiDeclaration, TyConstantDeclaration, TyEnumDeclaration, TyFunctionDeclaration,
-            TyStructDeclaration, TyTraitDeclaration, TyVariableDeclaration,
-=======
-            TyAbiDeclaration, TyCodeBlock, TyEnumDeclaration, TyFunctionDeclaration,
-            TyStructDeclaration, TyStructExpressionField, TyTraitDeclaration,
-            TyVariableDeclaration, VariableMutability,
->>>>>>> 3bbe4d60
+            TyAbiDeclaration, TyEnumDeclaration, TyFunctionDeclaration, TyStructDeclaration,
+            TyTraitDeclaration, TyVariableDeclaration,
         },
         TyAstNode, TyAstNodeContent, TyImplTrait, TyStorageDeclaration,
     },
