use super::*;
use crate::{
<<<<<<< HEAD
    declaration_engine::declaration_engine::de_get_trait,
=======
    declaration_engine::declaration_engine::de_get_storage,
>>>>>>> ea5c5761
    parse_tree::{CallPath, Visibility},
    semantic_analysis::{
        ast_node::{
            TypedAbiDeclaration, TypedCodeBlock, TypedConstantDeclaration, TypedDeclaration,
            TypedEnumDeclaration, TypedExpression, TypedExpressionVariant,
            TypedFunctionDeclaration, TypedReturnStatement, TypedStructDeclaration,
            TypedStructExpressionField, TypedTraitDeclaration, TypedVariableDeclaration,
            VariableMutability,
        },
        TypedAsmRegisterDeclaration, TypedAstNode, TypedAstNodeContent, TypedImplTrait,
        TypedIntrinsicFunctionKind, TypedStorageDeclaration,
    },
    type_system::{resolve_type, TypeInfo},
    CompileError, CompileWarning, Ident, TreeType, Warning,
};
use petgraph::{prelude::NodeIndex, visit::Dfs};
use std::collections::BTreeSet;
use sway_types::{span::Span, Spanned};

impl ControlFlowGraph {
    pub(crate) fn find_dead_code(&self) -> Vec<CompileWarning> {
        // Dead code is code that has no path from the entry point.
        // Collect all connected nodes by traversing from the entries.
        // The dead nodes are those we did not collect.
        let mut connected = BTreeSet::new();
        let mut dfs = Dfs::empty(&self.graph);
        for &entry in &self.entry_points {
            dfs.move_to(entry);
            while let Some(node) = dfs.next(&self.graph) {
                connected.insert(node);
            }
        }
        let dead_nodes: Vec<_> = self
            .graph
            .node_indices()
            .filter(|n| !connected.contains(n))
            .collect();

        let priv_enum_var_warn = |name: &Ident| CompileWarning {
            span: name.span(),
            warning_content: Warning::DeadEnumVariant {
                variant_name: name.clone(),
            },
        };
        let dead_enum_variant_warnings = dead_nodes
            .iter()
            .filter_map(|x| match &self.graph[*x] {
                ControlFlowGraphNode::EnumVariant {
                    variant_name,
                    is_public,
                } if !is_public => Some(priv_enum_var_warn(variant_name)),
                _ => None,
            })
            .collect::<Vec<_>>();

        let dead_ast_node_warnings = dead_nodes
            .into_iter()
            .filter_map(|x| match &self.graph[x] {
                ControlFlowGraphNode::ProgramNode(node) => {
                    construct_dead_code_warning_from_node(node)
                }
                ControlFlowGraphNode::EnumVariant {
                    variant_name,
                    is_public,
                } if !is_public => Some(priv_enum_var_warn(variant_name)),
                ControlFlowGraphNode::EnumVariant { .. } => None,
                ControlFlowGraphNode::MethodDeclaration { span, .. } => Some(CompileWarning {
                    span: span.clone(),
                    warning_content: Warning::DeadMethod,
                }),
                ControlFlowGraphNode::StructField { span, .. } => Some(CompileWarning {
                    span: span.clone(),
                    warning_content: Warning::StructFieldNeverRead,
                }),
                ControlFlowGraphNode::StorageField { field_name, .. } => Some(CompileWarning {
                    span: field_name.span(),
                    warning_content: Warning::DeadStorageDeclaration,
                }),
                ControlFlowGraphNode::OrganizationalDominator(..) => None,
            })
            .collect::<Vec<_>>();

        let all_warnings = [dead_enum_variant_warnings, dead_ast_node_warnings].concat();
        // filter out any overlapping spans -- if a span is contained within another one,
        // remove it.
        all_warnings
            .clone()
            .into_iter()
            .filter(|CompileWarning { span, .. }| {
                // if any other warnings contain a span which completely covers this one, filter
                // out this one.
                !all_warnings.iter().any(
                    |CompileWarning {
                         span: other_span, ..
                     }| {
                        other_span.end() > span.end() && other_span.start() < span.start()
                    },
                )
            })
            .collect()
    }

    pub(crate) fn append_module_to_dead_code_graph(
        module_nodes: &[TypedAstNode],
        tree_type: &TreeType,
        graph: &mut ControlFlowGraph,
        // the `Result` return is just to handle `Unimplemented` errors
    ) -> Result<(), CompileError> {
        // do a depth first traversal and cover individual inner ast nodes
        let mut leaves = vec![];
        let exit_node = Some(graph.add_node(("Program exit".to_string()).into()));
        for ast_entrypoint in module_nodes {
            let (l_leaves, _new_exit_node) =
                connect_node(ast_entrypoint, graph, &leaves, exit_node, tree_type)?;

            leaves = l_leaves;
        }

        // calculate the entry points based on the tree type
        graph.entry_points = match tree_type {
            TreeType::Predicate | TreeType::Script => {
                // a predicate or script have a main function as the only entry point
                vec![
                    graph
                        .graph
                        .node_indices()
                        .find(|i| match graph.graph[*i] {
                            ControlFlowGraphNode::OrganizationalDominator(_) => false,
                            ControlFlowGraphNode::ProgramNode(TypedAstNode {
                                content:
                                    TypedAstNodeContent::Declaration(
                                        TypedDeclaration::FunctionDeclaration(
                                            TypedFunctionDeclaration { ref name, .. },
                                        ),
                                    ),
                                ..
                            }) => name.as_str() == "main",
                            _ => false,
                        })
                        .unwrap(),
                ]
            }
            TreeType::Contract | TreeType::Library { .. } => {
                let mut ret = vec![];
                for i in graph.graph.node_indices() {
                    let count_it = match &graph.graph[i] {
                        ControlFlowGraphNode::OrganizationalDominator(_) => false,
                        ControlFlowGraphNode::ProgramNode(TypedAstNode {
                            content:
                                TypedAstNodeContent::Declaration(TypedDeclaration::FunctionDeclaration(
                                    TypedFunctionDeclaration {
                                        visibility: Visibility::Public,
                                        ..
                                    },
                                )),
                            ..
                        }) => true,
                        ControlFlowGraphNode::ProgramNode(TypedAstNode {
                            content:
                                TypedAstNodeContent::Declaration(TypedDeclaration::TraitDeclaration(
                                    decl_id,
                                )),
                            ..
                        }) => {
                            let trait_decl = de_get_trait(decl_id.clone(), &decl_id.span())?;
                            match trait_decl.visibility {
                                Visibility::Private => true,
                                Visibility::Public => false,
                            }
                        }
                        ControlFlowGraphNode::ProgramNode(TypedAstNode {
                            content:
                                TypedAstNodeContent::Declaration(TypedDeclaration::StructDeclaration(
                                    TypedStructDeclaration {
                                        visibility: Visibility::Public,
                                        ..
                                    },
                                )),
                            ..
                        }) => true,
                        ControlFlowGraphNode::ProgramNode(TypedAstNode {
                            content:
                                TypedAstNodeContent::Declaration(TypedDeclaration::ImplTrait { .. }),
                            ..
                        }) => true,
                        ControlFlowGraphNode::ProgramNode(TypedAstNode {
                            content:
                                TypedAstNodeContent::Declaration(TypedDeclaration::ConstantDeclaration(
                                    TypedConstantDeclaration {
                                        visibility: Visibility::Public,
                                        ..
                                    },
                                )),
                            ..
                        }) => true,
                        _ => false,
                    };
                    if count_it {
                        ret.push(i);
                    }
                }
                ret
            }
        };
        Ok(())
    }
}

fn connect_node(
    node: &TypedAstNode,
    graph: &mut ControlFlowGraph,
    leaves: &[NodeIndex],
    exit_node: Option<NodeIndex>,
    tree_type: &TreeType,
) -> Result<(Vec<NodeIndex>, Option<NodeIndex>), CompileError> {
    //    let mut graph = graph.clone();
    let span = node.span.clone();
    Ok(match &node.content {
        TypedAstNodeContent::ReturnStatement(TypedReturnStatement { expr }) => {
            let this_index = graph.add_node(node.into());
            for leaf_ix in leaves {
                graph.add_edge(*leaf_ix, this_index, "".into());
            }
            // evaluate the expression

            let return_contents = connect_expression(
                &expr.expression,
                graph,
                &[this_index],
                exit_node,
                "",
                tree_type,
                expr.span.clone(),
            )?;
            for leaf in return_contents {
                graph.add_edge(this_index, leaf, "".into());
            }
            // connect return to the exit node
            if let Some(exit_node) = exit_node {
                graph.add_edge(this_index, exit_node, "return".into());
                (vec![], None)
            } else {
                (vec![], None)
            }
        }
        TypedAstNodeContent::ImplicitReturnExpression(expr) => {
            let this_index = graph.add_node(node.into());
            for leaf_ix in leaves {
                graph.add_edge(*leaf_ix, this_index, "".into());
            }
            // evaluate the expression

            let return_contents = connect_expression(
                &expr.expression,
                graph,
                &[this_index],
                exit_node,
                "",
                tree_type,
                expr.span.clone(),
            )?;
            for leaf in return_contents.clone() {
                graph.add_edge(this_index, leaf, "".into());
            }
            // connect return to the exit node
            if let Some(exit_node) = exit_node {
                graph.add_edge(this_index, exit_node, "return".into());
            }
            (return_contents, None)
        }
        TypedAstNodeContent::Expression(TypedExpression {
            expression: expr_variant,
            span,
            ..
        }) => {
            let entry = graph.add_node(node.into());
            // insert organizational dominator node
            // connected to all current leaves
            for leaf in leaves {
                graph.add_edge(*leaf, entry, "".into());
            }

            (
                connect_expression(
                    expr_variant,
                    graph,
                    &[entry],
                    exit_node,
                    "",
                    tree_type,
                    span.clone(),
                )?,
                exit_node,
            )
        }
        TypedAstNodeContent::SideEffect => (leaves.to_vec(), exit_node),
        TypedAstNodeContent::Declaration(decl) => {
            // all leaves connect to this node, then this node is the singular leaf
            let decl_node = graph.add_node(node.into());
            for leaf in leaves {
                graph.add_edge(*leaf, decl_node, "".into());
            }
            (
                connect_declaration(decl, graph, decl_node, span, exit_node, tree_type, leaves)?,
                exit_node,
            )
        }
    })
}

fn connect_declaration(
    decl: &TypedDeclaration,
    graph: &mut ControlFlowGraph,
    entry_node: NodeIndex,
    span: Span,
    exit_node: Option<NodeIndex>,
    tree_type: &TreeType,
    leaves: &[NodeIndex],
) -> Result<Vec<NodeIndex>, CompileError> {
    use TypedDeclaration::*;
    match decl {
        VariableDeclaration(TypedVariableDeclaration {
            name,
            body,
            mutability: is_mutable,
            ..
        }) => {
            if matches!(is_mutable, VariableMutability::ExportedConst) {
                graph.namespace.insert_constant(name.clone(), entry_node);
                Ok(leaves.to_vec())
            } else {
                connect_expression(
                    &body.expression,
                    graph,
                    &[entry_node],
                    exit_node,
                    "variable instantiation",
                    tree_type,
                    body.clone().span,
                )
            }
        }
        ConstantDeclaration(TypedConstantDeclaration { name, value, .. }) => {
            graph.namespace.insert_constant(name.clone(), entry_node);
            connect_expression(
                &value.expression,
                graph,
                &[entry_node],
                exit_node,
                "constant declaration expression",
                tree_type,
                value.span.clone(),
            )
        }
        FunctionDeclaration(fn_decl) => {
            connect_typed_fn_decl(fn_decl, graph, entry_node, span, exit_node, tree_type)?;
            Ok(leaves.to_vec())
        }
        TraitDeclaration(decl_id) => {
            let trait_decl = de_get_trait(decl_id.clone(), &span)?;
            connect_trait_declaration(&trait_decl, graph, entry_node);
            Ok(leaves.to_vec())
        }
        AbiDeclaration(abi_decl) => {
            connect_abi_declaration(abi_decl, graph, entry_node);
            Ok(leaves.to_vec())
        }
        StructDeclaration(struct_decl) => {
            connect_struct_declaration(struct_decl, graph, entry_node, tree_type);
            Ok(leaves.to_vec())
        }
        EnumDeclaration(enum_decl) => {
            connect_enum_declaration(enum_decl, graph, entry_node);
            Ok(leaves.to_vec())
        }
        ImplTrait(TypedImplTrait {
            trait_name,
            methods,
            ..
        }) => {
            connect_impl_trait(trait_name, graph, methods, entry_node, tree_type)?;
            Ok(leaves.to_vec())
        }
        StorageDeclaration(decl_id) => {
            let storage = de_get_storage(decl_id.clone(), &span)?;
            connect_storage_declaration(&storage, graph, entry_node, tree_type);
            Ok(leaves.to_vec())
        }
        ErrorRecovery | GenericTypeForFunctionScope { .. } => Ok(leaves.to_vec()),
    }
}

/// Connect each individual struct field, and when that field is accessed in a subfield expression,
/// connect that field.
fn connect_struct_declaration(
    struct_decl: &TypedStructDeclaration,
    graph: &mut ControlFlowGraph,
    entry_node: NodeIndex,
    tree_type: &TreeType,
) {
    let TypedStructDeclaration {
        name,
        fields,
        visibility,
        ..
    } = struct_decl;
    let field_nodes = fields
        .iter()
        .map(|field| (field.name.clone(), graph.add_node(field.into())))
        .collect::<Vec<_>>();
    // If this is a library or smart contract, and if this is public, then we want to connect the
    // declaration node itself to the individual fields.
    //
    // this is important because if the struct is public, you want to be able to signal that all
    // fields are accessible by just adding an edge to the struct declaration node
    if matches!(tree_type, TreeType::Contract | TreeType::Library { .. })
        && *visibility == Visibility::Public
    {
        for (_name, node) in &field_nodes {
            graph.add_edge(entry_node, *node, "".into());
        }
    }

    // Now, populate the struct namespace with the location of this struct as well as the indexes
    // of the field names
    graph
        .namespace
        .insert_struct(name.as_str().to_string(), entry_node, field_nodes);
}

/// Implementations of traits are top-level things that are not conditional, so
/// we insert an edge from the function's starting point to the declaration to show
/// that the declaration was indeed at some point implemented.
/// Additionally, we insert the trait's methods into the method namespace in order to
/// track which exact methods are dead code.
fn connect_impl_trait(
    trait_name: &CallPath,
    graph: &mut ControlFlowGraph,
    methods: &[TypedFunctionDeclaration],
    entry_node: NodeIndex,
    tree_type: &TreeType,
) -> Result<(), CompileError> {
    let graph_c = graph.clone();
    let trait_decl_node = graph_c.namespace.find_trait(trait_name);
    match trait_decl_node {
        None => {
            let node_ix = graph.add_node("External trait".into());
            graph.add_edge(entry_node, node_ix, "".into());
        }
        Some(trait_decl_node) => {
            graph.add_edge_from_entry(entry_node, "".into());
            graph.add_edge(entry_node, *trait_decl_node, "".into());
        }
    };
    let mut methods_and_indexes = vec![];
    // insert method declarations into the graph
    for fn_decl in methods {
        let fn_decl_entry_node = graph.add_node(ControlFlowGraphNode::MethodDeclaration {
            span: fn_decl.span.clone(),
            method_name: fn_decl.name.clone(),
        });
        graph.add_edge(entry_node, fn_decl_entry_node, "".into());
        // connect the impl declaration node to the functions themselves, as all trait functions are
        // public if the trait is in scope
        connect_typed_fn_decl(
            fn_decl,
            graph,
            fn_decl_entry_node,
            fn_decl.span.clone(),
            None,
            tree_type,
        )?;
        methods_and_indexes.push((fn_decl.name.clone(), fn_decl_entry_node));
    }
    // we also want to add an edge from the methods back to the trait, so if a method gets called,
    // the trait impl is considered used
    for (_, ix) in methods_and_indexes.iter() {
        graph.add_edge(*ix, entry_node, "".into());
    }

    // Now, insert the methods into the trait method namespace.
    graph
        .namespace
        .insert_trait_methods(trait_name.clone(), methods_and_indexes);

    Ok(())
}

/// The strategy here is to populate the trait namespace with just one singular trait
/// and if it is ever implemented, by virtue of type checking, we know all interface points
/// were met.
/// Upon implementation, we can populate the methods namespace and track dead functions that way.
/// TL;DR: At this point, we _only_ track the wholistic trait declaration and not the functions
/// contained within.
///
/// The trait node itself has already been added (as `entry_node`), so we just need to insert that
/// node index into the namespace for the trait.
fn connect_trait_declaration(
    decl: &TypedTraitDeclaration,
    graph: &mut ControlFlowGraph,
    entry_node: NodeIndex,
) {
    graph.namespace.add_trait(
        CallPath {
            prefixes: vec![],
            suffix: decl.name.clone(),
            is_absolute: false,
        },
        entry_node,
    );
}

/// See [connect_trait_declaration] for implementation details.
fn connect_abi_declaration(
    decl: &TypedAbiDeclaration,
    graph: &mut ControlFlowGraph,
    entry_node: NodeIndex,
) {
    graph.namespace.add_trait(
        CallPath {
            prefixes: vec![],
            suffix: decl.name.clone(),
            is_absolute: false,
        },
        entry_node,
    );
}

/// For an enum declaration, we want to make a declaration node for every individual enum
/// variant. When a variant is constructed, we can point an edge at that variant. This way,
/// we can see clearly, and thusly warn, when individual variants are not ever constructed.
fn connect_enum_declaration(
    enum_decl: &TypedEnumDeclaration,
    graph: &mut ControlFlowGraph,
    entry_node: NodeIndex,
) {
    graph
        .namespace
        .insert_enum(enum_decl.name.clone(), entry_node);

    // keep a mapping of each variant
    for variant in &enum_decl.variants {
        let variant_index = graph.add_node(ControlFlowGraphNode::from_enum_variant(
            variant,
            enum_decl.visibility != Visibility::Private,
        ));

        graph.namespace.insert_enum_variant(
            enum_decl.name.clone(),
            entry_node,
            variant.name.clone(),
            variant_index,
        );
    }
}

/// When connecting a function declaration, we are inserting a new root node into the graph that
/// has no entry points, since it is just a declaration.
/// When something eventually calls it, it gets connected to the declaration.
fn connect_typed_fn_decl(
    fn_decl: &TypedFunctionDeclaration,
    graph: &mut ControlFlowGraph,
    entry_node: NodeIndex,
    span: Span,
    exit_node: Option<NodeIndex>,
    tree_type: &TreeType,
) -> Result<(), CompileError> {
    let fn_exit_node = graph.add_node(format!("\"{}\" fn exit", fn_decl.name.as_str()).into());
    let (_exit_nodes, _exit_node) = depth_first_insertion_code_block(
        &fn_decl.body,
        graph,
        &[entry_node],
        Some(fn_exit_node),
        tree_type,
    )?;
    if let Some(exit_node) = exit_node {
        graph.add_edge(fn_exit_node, exit_node, "".into());
    }

    // not sure how correct it is to default to Unit here...
    // I think types should all be resolved by now.
    let ty =
        resolve_type(fn_decl.return_type, &span).unwrap_or_else(|_| TypeInfo::Tuple(Vec::new()));

    let namespace_entry = FunctionNamespaceEntry {
        entry_point: entry_node,
        exit_point: fn_exit_node,
        return_type: ty,
    };

    graph
        .namespace
        .insert_function(fn_decl.name.clone(), namespace_entry);

    connect_fn_params_struct_enums(fn_decl, graph, entry_node)?;
    Ok(())
}

// Searches for any structs or enums types referenced by the function
// parameters from the passed function declaration and connects their
// corresponding struct/enum declaration to the function entry node, thus
// making sure they are considered used by the DCA pass.
fn connect_fn_params_struct_enums(
    fn_decl: &TypedFunctionDeclaration,
    graph: &mut ControlFlowGraph,
    fn_decl_entry_node: NodeIndex,
) -> Result<(), CompileError> {
    for fn_param in &fn_decl.parameters {
        let ty = resolve_type(fn_param.type_id, &fn_param.type_span)?;
        match ty {
            TypeInfo::Enum { name, .. } => {
                let ty_index = match graph.namespace.find_enum(&name) {
                    Some(ix) => *ix,
                    None => graph.add_node(format!("External enum  {}", name.as_str()).into()),
                };
                graph.add_edge(fn_decl_entry_node, ty_index, "".into());
            }
            TypeInfo::Struct { name, .. } => {
                let ty_index = match graph.namespace.find_struct_decl(name.as_str()) {
                    Some(ix) => *ix,
                    None => graph.add_node(format!("External struct  {}", name.as_str()).into()),
                };
                graph.add_edge(fn_decl_entry_node, ty_index, "".into());
            }
            _ => {}
        }
    }
    Ok(())
}

fn depth_first_insertion_code_block(
    node_content: &TypedCodeBlock,
    graph: &mut ControlFlowGraph,
    leaves: &[NodeIndex],
    exit_node: Option<NodeIndex>,
    tree_type: &TreeType,
) -> Result<(Vec<NodeIndex>, Option<NodeIndex>), CompileError> {
    let mut leaves = leaves.to_vec();
    let mut exit_node = exit_node;
    for node in node_content.contents.iter() {
        let (this_node, l_exit_node) = connect_node(node, graph, &leaves, exit_node, tree_type)?;
        leaves = this_node;
        exit_node = l_exit_node;
    }
    Ok((leaves, exit_node))
}

/// connects any inner parts of an expression to the graph
/// note the main expression node has already been inserted
fn connect_expression(
    expr_variant: &TypedExpressionVariant,
    graph: &mut ControlFlowGraph,
    leaves: &[NodeIndex],
    exit_node: Option<NodeIndex>,
    label: &'static str,
    tree_type: &TreeType,
    _expression_span: Span,
) -> Result<Vec<NodeIndex>, CompileError> {
    use TypedExpressionVariant::*;
    match expr_variant {
        FunctionApplication {
            call_path: name,
            arguments,
            ..
        } => {
            let mut is_external = false;
            // find the function in the namespace
            let (fn_entrypoint, fn_exit_point) = graph
                .namespace
                .get_function(&name.suffix)
                .cloned()
                .map(
                    |FunctionNamespaceEntry {
                         entry_point,
                         exit_point,
                         ..
                     }| (entry_point, exit_point),
                )
                .unwrap_or_else(|| {
                    let node_idx =
                        graph.add_node(format!("extern fn {}()", name.suffix.as_str()).into());
                    is_external = true;
                    (
                        node_idx,
                        graph.add_node(format!("extern fn {} exit", name.suffix.as_str()).into()),
                    )
                });
            for leaf in leaves {
                graph.add_edge(*leaf, fn_entrypoint, label.into());
            }
            // we evaluate every one of the function arguments
            let mut current_leaf = vec![fn_entrypoint];
            for (_name, arg) in arguments {
                current_leaf = connect_expression(
                    &arg.expression,
                    graph,
                    &current_leaf,
                    exit_node,
                    "arg eval",
                    tree_type,
                    arg.clone().span,
                )?;
            }
            // connect final leaf to fn exit
            for leaf in current_leaf {
                graph.add_edge(leaf, fn_exit_point, "".into());
            }
            // the exit points get connected to an exit node for the application
            if !is_external {
                if let Some(exit_node) = exit_node {
                    graph.add_edge(fn_exit_point, exit_node, "".into());
                    Ok(vec![exit_node])
                } else {
                    Ok(vec![fn_exit_point])
                }
            } else {
                Ok(vec![fn_entrypoint])
            }
        }
        LazyOperator { lhs, rhs, .. } => {
            let lhs_expr = connect_expression(
                &lhs.expression,
                graph,
                leaves,
                exit_node,
                "",
                tree_type,
                lhs.span.clone(),
            )?;
            let rhs_expr = connect_expression(
                &rhs.expression,
                graph,
                leaves,
                exit_node,
                "",
                tree_type,
                rhs.span.clone(),
            )?;
            Ok([lhs_expr, rhs_expr].concat())
        }
        Literal(_) => {
            let node = graph.add_node("Literal value".into());
            for leaf in leaves {
                graph.add_edge(*leaf, node, "".into());
            }
            Ok(vec![node])
        }
        VariableExpression { name, .. } => {
            // Variables may refer to global const declarations.
            Ok(graph
                .namespace
                .get_constant(name)
                .cloned()
                .map(|node| {
                    for leaf in leaves {
                        graph.add_edge(*leaf, node, "".into());
                    }
                    vec![node]
                })
                .unwrap_or_else(|| leaves.to_vec()))
        }
        EnumInstantiation {
            enum_decl,
            variant_name,
            contents,
            ..
        } => {
            // connect this particular instantiation to its variants declaration
            connect_enum_instantiation(
                enum_decl,
                contents,
                variant_name,
                graph,
                leaves,
                exit_node,
                tree_type,
            )
        }
        IfExp {
            condition,
            then,
            r#else,
        } => {
            let condition_expr = connect_expression(
                &(*condition).expression,
                graph,
                leaves,
                exit_node,
                "",
                tree_type,
                (*condition).span.clone(),
            )?;
            let then_expr = connect_expression(
                &(*then).expression,
                graph,
                leaves,
                exit_node,
                "then branch",
                tree_type,
                (*then).span.clone(),
            )?;

            let else_expr = if let Some(else_expr) = r#else {
                connect_expression(
                    &(*else_expr).expression,
                    graph,
                    leaves,
                    exit_node,
                    "else branch",
                    tree_type,
                    else_expr.clone().span,
                )?
            } else {
                vec![]
            };

            Ok([condition_expr, then_expr, else_expr].concat())
        }
        CodeBlock(a @ TypedCodeBlock { .. }) => {
            connect_code_block(a, graph, leaves, exit_node, tree_type)
        }
        StructExpression {
            struct_name,
            fields,
            ..
        } => {
            let decl = match graph.namespace.find_struct_decl(struct_name.as_str()) {
                Some(ix) => *ix,
                None => graph.add_node(format!("External struct  {}", struct_name.as_str()).into()),
            };
            let entry = graph.add_node("Struct declaration entry".into());
            let exit = graph.add_node("Struct declaration exit".into());
            // connect current leaves to the beginning of this expr
            for leaf in leaves {
                graph.add_edge(*leaf, entry, label.into());
            }
            // connect the entry to the decl, to denote that the struct has been constructed
            graph.add_edge(entry, decl, "".into());

            let mut current_leaf = vec![entry];
            // for every field, connect its expression
            for TypedStructExpressionField { value, .. } in fields {
                current_leaf = connect_expression(
                    &value.expression,
                    graph,
                    &current_leaf,
                    exit_node,
                    "struct field instantiation",
                    tree_type,
                    value.clone().span,
                )?;
            }

            // connect the final field to the exit
            for leaf in current_leaf {
                graph.add_edge(leaf, exit, "".into());
            }
            Ok(vec![exit])
        }
        StructFieldAccess {
            field_to_access,
            resolved_type_of_parent,
            ..
        } => {
            let resolved_type_of_parent =
                resolve_type(*resolved_type_of_parent, &field_to_access.span)
                    .unwrap_or_else(|_| TypeInfo::Tuple(Vec::new()));

            assert!(matches!(resolved_type_of_parent, TypeInfo::Struct { .. }));
            let resolved_type_of_parent = match resolved_type_of_parent {
                TypeInfo::Struct { name, .. } => name,
                _ => panic!("Called subfield on a non-struct"),
            };
            let field_name = &field_to_access.name;
            // find the struct field index in the namespace
            let field_ix = match graph
                .namespace
                .find_struct_field_idx(resolved_type_of_parent.as_str(), field_name.as_str())
            {
                Some(ix) => *ix,
                None => graph.add_node("external struct".into()),
            };

            let this_ix = graph.add_node(
                format!(
                    "Struct field access: {}.{}",
                    resolved_type_of_parent, field_name
                )
                .into(),
            );
            for leaf in leaves {
                graph.add_edge(*leaf, this_ix, "".into());
            }
            graph.add_edge(this_ix, field_ix, "".into());
            Ok(vec![this_ix])
        }
        AsmExpression { registers, .. } => {
            let asm_node_entry = graph.add_node("Inline asm entry".into());
            let asm_node_exit = graph.add_node("Inline asm exit".into());
            for leaf in leaves {
                graph.add_edge(*leaf, asm_node_entry, "".into());
            }

            let mut current_leaf = vec![asm_node_entry];
            for TypedAsmRegisterDeclaration { initializer, .. } in registers {
                current_leaf = match initializer {
                    Some(initializer) => connect_expression(
                        &initializer.expression,
                        graph,
                        &current_leaf,
                        exit_node,
                        "asm block argument initialization",
                        tree_type,
                        initializer.clone().span,
                    )?,
                    None => current_leaf,
                }
            }

            // connect the final field to the exit
            for leaf in current_leaf {
                graph.add_edge(leaf, asm_node_exit, "".into());
            }

            Ok(vec![asm_node_exit])
        }
        Tuple { fields } => {
            let entry = graph.add_node("tuple entry".into());
            let exit = graph.add_node("tuple exit".into());
            // connect current leaves to the beginning of this expr
            for leaf in leaves {
                graph.add_edge(*leaf, entry, label.into());
            }

            let mut current_leaf = vec![entry];
            // for every field, connect its expression
            for value in fields {
                current_leaf = connect_expression(
                    &value.expression,
                    graph,
                    &current_leaf,
                    exit_node,
                    "tuple field instantiation",
                    tree_type,
                    value.clone().span,
                )?;
            }

            // connect the final field to the exit
            for leaf in current_leaf {
                graph.add_edge(leaf, exit, "".into());
            }
            Ok(vec![exit])
        }
        AbiCast { address, .. } => connect_expression(
            &address.expression,
            graph,
            leaves,
            exit_node,
            "abi cast address",
            tree_type,
            address.span.clone(),
        ),
        Array { contents } => {
            let nodes = contents
                .iter()
                .map(|elem| {
                    connect_expression(
                        &elem.expression,
                        graph,
                        leaves,
                        exit_node,
                        "",
                        tree_type,
                        elem.span.clone(),
                    )
                })
                .collect::<Result<Vec<_>, _>>()?;
            Ok(nodes.concat())
        }
        ArrayIndex { prefix, index } => {
            let prefix_idx = connect_expression(
                &prefix.expression,
                graph,
                leaves,
                exit_node,
                "",
                tree_type,
                prefix.span.clone(),
            )?;
            let index_idx = connect_expression(
                &index.expression,
                graph,
                leaves,
                exit_node,
                "",
                tree_type,
                index.span.clone(),
            )?;
            Ok([prefix_idx, index_idx].concat())
        }
        TupleElemAccess { prefix, .. } => {
            let prefix_idx = connect_expression(
                &prefix.expression,
                graph,
                leaves,
                exit_node,
                "",
                tree_type,
                prefix.span.clone(),
            )?;
            Ok(prefix_idx)
        }
        StorageAccess(fields) => {
            let storage_node = graph
                .namespace
                .storage
                .get(&fields.storage_field_name())
                .cloned();
            let this_ix = graph
                .add_node(format!("storage field access: {}", fields.storage_field_name()).into());
            for leaf in leaves {
                storage_node.map(|x| graph.add_edge(*leaf, x, "".into()));
                graph.add_edge(*leaf, this_ix, "".into());
            }
            Ok(vec![this_ix])
        }
        IntrinsicFunction(kind) => {
            let prefix_idx = connect_intrinsic_function(kind, graph, leaves, exit_node, tree_type)?;
            Ok(prefix_idx)
        }
        AbiName(abi_name) => {
            if let crate::type_system::AbiName::Known(abi_name) = abi_name {
                // abis are treated as traits here
                let decl = graph.namespace.find_trait(abi_name).cloned();
                if let Some(decl_node) = decl {
                    for leaf in leaves {
                        graph.add_edge(*leaf, decl_node, "".into());
                    }
                }
            }
            Ok(leaves.to_vec())
        }
        FunctionParameter => Ok(leaves.to_vec()),
        EnumTag { exp } => connect_expression(
            &exp.expression,
            graph,
            leaves,
            exit_node,
            "enum tag exp",
            tree_type,
            exp.span.clone(),
        ),
        UnsafeDowncast { exp, .. } => connect_expression(
            &exp.expression,
            graph,
            leaves,
            exit_node,
            "unsafe downcast exp",
            tree_type,
            exp.span.clone(),
        ),
        WhileLoop { body, .. } => {
            // a while loop can loop back to the beginning,
            // or it can terminate.
            // so we connect the _end_ of the while loop _both_ to its beginning and the next node.
            // the loop could also be entirely skipped

            let entry = leaves[0];
            let while_loop_exit = graph.add_node("while loop exit".to_string().into());

            // it is possible for a whole while loop to be skipped so add edge from
            // beginning of while loop straight to exit
            graph.add_edge(
                entry,
                while_loop_exit,
                "condition is initially false".into(),
            );
            let mut leaves = vec![entry];
            let (l_leaves, _l_exit_node) =
                depth_first_insertion_code_block(body, graph, &leaves, exit_node, tree_type)?;
            // insert edges from end of block back to beginning of it
            for leaf in &l_leaves {
                graph.add_edge(*leaf, entry, "loop repeats".into());
            }

            leaves = l_leaves;
            for leaf in leaves {
                graph.add_edge(leaf, while_loop_exit, "".into());
            }
            Ok(vec![while_loop_exit])
        }
        Break => {
            let break_node = graph.add_node("break".to_string().into());
            for leaf in leaves {
                graph.add_edge(*leaf, break_node, "".into());
            }
            Ok(vec![])
        }
        Continue => {
            let continue_node = graph.add_node("continue".to_string().into());
            for leaf in leaves {
                graph.add_edge(*leaf, continue_node, "".into());
            }
            Ok(vec![])
        }
        Reassignment(typed_reassignment) => connect_expression(
            &typed_reassignment.rhs.expression,
            graph,
            leaves,
            exit_node,
            "variable reassignment",
            tree_type,
            typed_reassignment.rhs.clone().span,
        ),
        StorageReassignment(typed_storage_reassignment) => connect_expression(
            &typed_storage_reassignment.rhs.expression,
            graph,
            leaves,
            exit_node,
            "variable reassignment",
            tree_type,
            typed_storage_reassignment.rhs.clone().span,
        ),
    }
}

fn connect_intrinsic_function(
    TypedIntrinsicFunctionKind {
        kind, arguments, ..
    }: &TypedIntrinsicFunctionKind,
    graph: &mut ControlFlowGraph,
    leaves: &[NodeIndex],
    exit_node: Option<NodeIndex>,
    tree_type: &TreeType,
) -> Result<Vec<NodeIndex>, CompileError> {
    let node = graph.add_node(kind.to_string().into());
    for leaf in leaves {
        graph.add_edge(*leaf, node, "".into());
    }
    let mut result = vec![node];
    let _ = arguments.iter().try_fold(&mut result, |accum, exp| {
        let mut res = connect_expression(
            &(*exp).expression,
            graph,
            leaves,
            exit_node,
            "intrinsic",
            tree_type,
            exp.span.clone(),
        )?;
        accum.append(&mut res);
        Ok::<_, CompileError>(accum)
    })?;
    Ok(result)
}

fn connect_code_block(
    block: &TypedCodeBlock,
    graph: &mut ControlFlowGraph,
    leaves: &[NodeIndex],
    exit_node: Option<NodeIndex>,
    tree_type: &TreeType,
) -> Result<Vec<NodeIndex>, CompileError> {
    let contents = &block.contents;
    let block_entry = graph.add_node("Code block entry".into());
    for leaf in leaves {
        graph.add_edge(*leaf, block_entry, "".into());
    }
    let mut current_leaf = vec![block_entry];
    for node in contents {
        current_leaf = connect_node(node, graph, &current_leaf, exit_node, tree_type)?.0;
    }

    let block_exit = graph.add_node("Code block exit".into());
    for leaf in current_leaf {
        graph.add_edge(leaf, block_exit, "".into());
    }
    Ok(vec![block_exit])
}

fn connect_enum_instantiation(
    enum_decl: &TypedEnumDeclaration,
    contents: &Option<Box<TypedExpression>>,
    variant_name: &Ident,
    graph: &mut ControlFlowGraph,
    leaves: &[NodeIndex],
    exit_node: Option<NodeIndex>,
    tree_type: &TreeType,
) -> Result<Vec<NodeIndex>, CompileError> {
    let enum_name = &enum_decl.name;
    let (decl_ix, variant_index) = graph
        .namespace
        .find_enum_variant_index(enum_name, variant_name)
        .unwrap_or_else(|| {
            let node_idx = graph.add_node(
                format!(
                    "extern enum {}::{}",
                    enum_name.as_str(),
                    variant_name.as_str()
                )
                .into(),
            );
            (node_idx, node_idx)
        });

    // insert organizational nodes for instantiation of enum
    let enum_instantiation_entry_idx = graph.add_node("enum instantiation entry".into());
    let enum_instantiation_exit_idx = graph.add_node("enum instantiation exit".into());

    // connect to declaration node itself to show that the declaration is used
    graph.add_edge(enum_instantiation_entry_idx, decl_ix, "".into());
    for leaf in leaves {
        graph.add_edge(*leaf, enum_instantiation_entry_idx, "".into());
    }

    // add edge from the entry of the enum instantiation to the body of the instantiation
    if let Some(instantiator) = contents {
        let instantiator_contents = connect_expression(
            &instantiator.expression,
            graph,
            &[enum_instantiation_entry_idx],
            exit_node,
            "",
            tree_type,
            enum_decl.span.clone(),
        )?;
        for leaf in instantiator_contents {
            graph.add_edge(leaf, enum_instantiation_exit_idx, "".into());
        }
    }

    graph.add_edge(decl_ix, variant_index, "".into());
    graph.add_edge(variant_index, enum_instantiation_exit_idx, "".into());

    Ok(vec![enum_instantiation_exit_idx])
}

/// Given a `TypedAstNode` that we know is not reached in the graph, construct a warning
/// representing its unreached status. For example, we want to say "this function is never called"
/// if the node is a function declaration, but "this trait is never used" if it is a trait
/// declaration.
fn construct_dead_code_warning_from_node(node: &TypedAstNode) -> Option<CompileWarning> {
    Some(match node {
        // if this is a function, struct, or trait declaration that is never called, then it is dead
        // code.
        TypedAstNode {
            content:
                TypedAstNodeContent::Declaration(TypedDeclaration::FunctionDeclaration(
                    TypedFunctionDeclaration { .. },
                )),
            span,
            ..
        } => CompileWarning {
            span: span.clone(),
            warning_content: Warning::DeadFunctionDeclaration,
        },
        TypedAstNode {
            content: TypedAstNodeContent::Declaration(TypedDeclaration::StructDeclaration { .. }),
            span,
        } => CompileWarning {
            span: span.clone(),
            warning_content: Warning::DeadStructDeclaration,
        },
        TypedAstNode {
            content: TypedAstNodeContent::Declaration(TypedDeclaration::TraitDeclaration(decl_id)),
            ..
        } => {
            let span = match de_get_trait(decl_id.clone(), &decl_id.span()) {
                Ok(TypedTraitDeclaration { name, .. }) => name.span(),
                Err(_) => node.span.clone(),
            };
            CompileWarning {
                span,
                warning_content: Warning::DeadTrait,
            }
        }
        TypedAstNode {
            content:
                TypedAstNodeContent::Declaration(TypedDeclaration::ImplTrait(TypedImplTrait {
                    methods,
                    ..
                })),
            ..
        } if methods.is_empty() => return None,
        TypedAstNode {
            content: TypedAstNodeContent::Declaration(TypedDeclaration::AbiDeclaration { .. }),
            ..
        } => return None,
        // We handle storage fields individually. There is no need to emit any warnings for the
        // storage declaration itself.
        TypedAstNode {
            content: TypedAstNodeContent::Declaration(TypedDeclaration::StorageDeclaration { .. }),
            ..
        } => return None,
        TypedAstNode {
            content: TypedAstNodeContent::Declaration(..),
            span,
        } => CompileWarning {
            span: span.clone(),
            warning_content: Warning::DeadDeclaration,
        },
        // Otherwise, this is unreachable.
        TypedAstNode {
            span,
            content:
                TypedAstNodeContent::ReturnStatement(_)
                | TypedAstNodeContent::ImplicitReturnExpression(_)
                | TypedAstNodeContent::Expression(_)
                | TypedAstNodeContent::SideEffect,
        } => CompileWarning {
            span: span.clone(),
            warning_content: Warning::UnreachableCode,
        },
    })
}

fn connect_storage_declaration(
    decl: &TypedStorageDeclaration,
    graph: &mut ControlFlowGraph,
    _entry_node: NodeIndex,
    _tree_type: &TreeType,
) {
    let TypedStorageDeclaration { fields, .. } = decl;

    let field_nodes = fields
        .iter()
        .map(|field| (field.clone(), graph.add_node(field.into())))
        .collect::<Vec<_>>();

    graph.namespace.insert_storage(field_nodes);
}<|MERGE_RESOLUTION|>--- conflicted
+++ resolved
@@ -1,10 +1,7 @@
 use super::*;
 use crate::{
-<<<<<<< HEAD
+    declaration_engine::declaration_engine::de_get_storage,
     declaration_engine::declaration_engine::de_get_trait,
-=======
-    declaration_engine::declaration_engine::de_get_storage,
->>>>>>> ea5c5761
     parse_tree::{CallPath, Visibility},
     semantic_analysis::{
         ast_node::{
