--- conflicted
+++ resolved
@@ -3,12 +3,7 @@
 
 use crate::{
     language::ty,
-<<<<<<< HEAD
-    semantic_analysis::declaration::TyStorageField,
     semantic_analysis::{ast_node::TyStructField, TyAstNode},
-=======
-    semantic_analysis::{ast_node::TyEnumVariant, ast_node::TyStructField, TyAstNode},
->>>>>>> 022f26d0
     Ident,
 };
 
