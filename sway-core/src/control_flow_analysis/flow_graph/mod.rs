//! This is the flow graph, a graph which contains edges that represent possible steps of program
//! execution.

use std::collections::HashMap;

use crate::{
<<<<<<< HEAD
    declaration_engine::DeclarationEngine,
=======
    declaration_engine::{de_get_function, DeclarationId},
>>>>>>> 581b44ed
    language::ty::{self, GetDeclIdent},
    Ident,
};

use sway_types::{span::Span, IdentUnique};

use petgraph::{graph::EdgeIndex, prelude::NodeIndex};

mod namespace;
use namespace::ControlFlowNamespace;
pub(crate) use namespace::FunctionNamespaceEntry;

pub type EntryPoint = NodeIndex;
pub type ExitPoint = NodeIndex;

#[derive(Clone, Default)]
/// A graph that can be used to model the control flow of a Sway program.
/// This graph is used as the basis for all of the algorithms in the control flow analysis portion
/// of the compiler.
pub struct ControlFlowGraph {
    pub(crate) graph: Graph,
    pub(crate) entry_points: Vec<NodeIndex>,
    pub(crate) pending_entry_points_edges: Vec<(NodeIndex, ControlFlowGraphEdge)>,
    pub(crate) namespace: ControlFlowNamespace,
    pub(crate) decls: HashMap<IdentUnique, NodeIndex>,
}

pub type Graph = petgraph::Graph<ControlFlowGraphNode, ControlFlowGraphEdge>;

#[derive(Clone)]
pub struct ControlFlowGraphEdge(String);

impl std::fmt::Debug for ControlFlowGraphEdge {
    fn fmt(&self, f: &mut std::fmt::Formatter<'_>) -> std::fmt::Result {
        f.write_str(&self.0)
    }
}

impl std::convert::From<&str> for ControlFlowGraphEdge {
    fn from(o: &str) -> Self {
        ControlFlowGraphEdge(o.to_string())
    }
}

#[allow(clippy::large_enum_variant)]
#[derive(Clone)]
pub enum ControlFlowGraphNode {
    OrganizationalDominator(String),
    #[allow(clippy::large_enum_variant)]
    ProgramNode(ty::TyAstNode),
    EnumVariant {
        variant_name: Ident,
        is_public: bool,
    },
    MethodDeclaration {
        span: Span,
        method_name: Ident,
        method_decl_id: DeclarationId,
    },
    StructField {
        struct_field_name: Ident,
        span: Span,
    },
    StorageField {
        field_name: Ident,
    },
}

impl GetDeclIdent for ControlFlowGraphNode {
    fn get_decl_ident(&self, declaration_engine: &DeclarationEngine) -> Option<Ident> {
        match self {
            ControlFlowGraphNode::OrganizationalDominator(_) => None,
            ControlFlowGraphNode::ProgramNode(node) => node.get_decl_ident(declaration_engine),
            ControlFlowGraphNode::EnumVariant { variant_name, .. } => Some(variant_name.clone()),
            ControlFlowGraphNode::MethodDeclaration { method_name, .. } => {
                Some(method_name.clone())
            }
            ControlFlowGraphNode::StructField {
                struct_field_name, ..
            } => Some(struct_field_name.clone()),
            ControlFlowGraphNode::StorageField { field_name, .. } => Some(field_name.clone()),
        }
    }
}

impl std::fmt::Debug for ControlFlowGraphNode {
    fn fmt(&self, f: &mut std::fmt::Formatter<'_>) -> std::fmt::Result {
        let text = match self {
            ControlFlowGraphNode::OrganizationalDominator(s) => s.to_string(),
            ControlFlowGraphNode::ProgramNode(node) => format!("{:?}", node),
            ControlFlowGraphNode::EnumVariant { variant_name, .. } => {
                format!("Enum variant {}", variant_name)
            }
            ControlFlowGraphNode::MethodDeclaration {
                method_name,
                method_decl_id,
                ..
            } => {
                let method = de_get_function(method_decl_id.clone(), &Span::dummy()).unwrap();
                if let Some(implementing_type) = method.implementing_type {
                    format!(
                        "Method {}.{}",
                        implementing_type
                            .get_decl_ident()
                            .map_or(String::from(""), |f| f.as_str().to_string()),
                        method_name.as_str()
                    )
                } else {
                    format!("Method {}", method_name.as_str())
                }
            }
            ControlFlowGraphNode::StructField {
                struct_field_name, ..
            } => {
                format!("Struct field {}", struct_field_name.as_str())
            }
            ControlFlowGraphNode::StorageField { field_name } => {
                format!("Storage field {}", field_name.as_str())
            }
        };
        f.write_str(&text)
    }
}
impl std::convert::From<&ty::TyStorageField> for ControlFlowGraphNode {
    fn from(other: &ty::TyStorageField) -> Self {
        ControlFlowGraphNode::StorageField {
            field_name: other.name.clone(),
        }
    }
}

impl std::convert::From<&ty::TyAstNode> for ControlFlowGraphNode {
    fn from(other: &ty::TyAstNode) -> Self {
        ControlFlowGraphNode::ProgramNode(other.clone())
    }
}

impl std::convert::From<&ty::TyStructField> for ControlFlowGraphNode {
    fn from(other: &ty::TyStructField) -> Self {
        ControlFlowGraphNode::StructField {
            struct_field_name: other.name.clone(),
            span: other.span.clone(),
        }
    }
}
impl std::convert::From<String> for ControlFlowGraphNode {
    fn from(other: String) -> Self {
        ControlFlowGraphNode::OrganizationalDominator(other)
    }
}

impl std::convert::From<&str> for ControlFlowGraphNode {
    fn from(other: &str) -> Self {
        other.to_string().into()
    }
}

impl ControlFlowGraph {
    pub(crate) fn add_edge_from_entry(&mut self, to: NodeIndex, label: ControlFlowGraphEdge) {
        self.pending_entry_points_edges.push((to, label));
    }

    pub(crate) fn add_node(
        &mut self,
        declaration_engine: &DeclarationEngine,
        node: ControlFlowGraphNode,
    ) -> NodeIndex {
        let ident_opt = node.get_decl_ident(declaration_engine);
        let node_index = self.graph.add_node(node);
        if let Some(ident) = ident_opt {
            self.decls.insert(ident.into(), node_index);
        }
        node_index
    }

    pub(crate) fn add_edge(
        &mut self,
        from: NodeIndex,
        to: NodeIndex,
        edge: ControlFlowGraphEdge,
    ) -> EdgeIndex {
        self.graph.add_edge(from, to, edge)
    }

<<<<<<< HEAD
    pub(crate) fn get_node_from_decl(
        &self,
        declaration_engine: &DeclarationEngine,
        cfg_node: &ControlFlowGraphNode,
    ) -> Option<NodeIndex> {
        if let Some(ident) = cfg_node.get_decl_ident(declaration_engine) {
=======
    pub(crate) fn connect_pending_entry_edges(&mut self) {
        for entry in &self.entry_points {
            for (to, label) in &self.pending_entry_points_edges {
                self.graph.add_edge(*entry, *to, label.clone());
            }
        }
        self.pending_entry_points_edges.clear();
    }

    pub(crate) fn get_node_from_decl(&self, cfg_node: &ControlFlowGraphNode) -> Option<NodeIndex> {
        if let Some(ident) = cfg_node.get_decl_ident() {
>>>>>>> 581b44ed
            self.decls.get(&ident.into()).cloned()
        } else {
            None
        }
    }

    /// Prints out GraphViz DOT format for this graph.
    pub(crate) fn visualize(&self) {
        use petgraph::dot::{Config, Dot};
        tracing::info!(
            "{:?}",
            Dot::with_config(&self.graph, &[Config::EdgeNoLabel])
        );
    }
}

impl ControlFlowGraphNode {
    pub(crate) fn from_enum_variant(
        other: &ty::TyEnumVariant,
        is_public: bool,
    ) -> ControlFlowGraphNode {
        ControlFlowGraphNode::EnumVariant {
            variant_name: other.name.clone(),
            is_public,
        }
    }
}<|MERGE_RESOLUTION|>--- conflicted
+++ resolved
@@ -1,14 +1,11 @@
 //! This is the flow graph, a graph which contains edges that represent possible steps of program
 //! execution.
 
-use std::collections::HashMap;
+use std::{collections::HashMap, fmt};
 
 use crate::{
-<<<<<<< HEAD
-    declaration_engine::DeclarationEngine,
-=======
-    declaration_engine::{de_get_function, DeclarationId},
->>>>>>> 581b44ed
+    declaration_engine::*,
+    engine_threading::*,
     language::ty::{self, GetDeclIdent},
     Ident,
 };
@@ -43,6 +40,12 @@
 
 impl std::fmt::Debug for ControlFlowGraphEdge {
     fn fmt(&self, f: &mut std::fmt::Formatter<'_>) -> std::fmt::Result {
+        f.write_str(&self.0)
+    }
+}
+
+impl DisplayWithEngines for ControlFlowGraphEdge {
+    fn fmt(&self, f: &mut fmt::Formatter<'_>, engines: Engines<'_>) -> fmt::Result {
         f.write_str(&self.0)
     }
 }
@@ -94,8 +97,9 @@
     }
 }
 
-impl std::fmt::Debug for ControlFlowGraphNode {
-    fn fmt(&self, f: &mut std::fmt::Formatter<'_>) -> std::fmt::Result {
+impl DisplayWithEngines for ControlFlowGraphNode {
+    fn fmt(&self, f: &mut fmt::Formatter<'_>, engines: Engines<'_>) -> fmt::Result {
+        let declaration_engine = engines.de();
         let text = match self {
             ControlFlowGraphNode::OrganizationalDominator(s) => s.to_string(),
             ControlFlowGraphNode::ProgramNode(node) => format!("{:?}", node),
@@ -107,12 +111,14 @@
                 method_decl_id,
                 ..
             } => {
-                let method = de_get_function(method_decl_id.clone(), &Span::dummy()).unwrap();
+                let method = declaration_engine
+                    .get_function(method_decl_id.clone(), &Span::dummy())
+                    .unwrap();
                 if let Some(implementing_type) = method.implementing_type {
                     format!(
                         "Method {}.{}",
                         implementing_type
-                            .get_decl_ident()
+                            .get_decl_ident(declaration_engine)
                             .map_or(String::from(""), |f| f.as_str().to_string()),
                         method_name.as_str()
                     )
@@ -132,6 +138,7 @@
         f.write_str(&text)
     }
 }
+
 impl std::convert::From<&ty::TyStorageField> for ControlFlowGraphNode {
     fn from(other: &ty::TyStorageField) -> Self {
         ControlFlowGraphNode::StorageField {
@@ -193,26 +200,21 @@
         self.graph.add_edge(from, to, edge)
     }
 
-<<<<<<< HEAD
+    pub(crate) fn connect_pending_entry_edges(&mut self) {
+        for entry in &self.entry_points {
+            for (to, label) in &self.pending_entry_points_edges {
+                self.graph.add_edge(*entry, *to, label.clone());
+            }
+        }
+        self.pending_entry_points_edges.clear();
+    }
+
     pub(crate) fn get_node_from_decl(
         &self,
         declaration_engine: &DeclarationEngine,
         cfg_node: &ControlFlowGraphNode,
     ) -> Option<NodeIndex> {
         if let Some(ident) = cfg_node.get_decl_ident(declaration_engine) {
-=======
-    pub(crate) fn connect_pending_entry_edges(&mut self) {
-        for entry in &self.entry_points {
-            for (to, label) in &self.pending_entry_points_edges {
-                self.graph.add_edge(*entry, *to, label.clone());
-            }
-        }
-        self.pending_entry_points_edges.clear();
-    }
-
-    pub(crate) fn get_node_from_decl(&self, cfg_node: &ControlFlowGraphNode) -> Option<NodeIndex> {
-        if let Some(ident) = cfg_node.get_decl_ident() {
->>>>>>> 581b44ed
             self.decls.get(&ident.into()).cloned()
         } else {
             None
@@ -220,12 +222,9 @@
     }
 
     /// Prints out GraphViz DOT format for this graph.
-    pub(crate) fn visualize(&self) {
+    pub(crate) fn visualize(&self, engines: Engines<'_>) {
         use petgraph::dot::{Config, Dot};
-        tracing::info!(
-            "{:?}",
-            Dot::with_config(&self.graph, &[Config::EdgeNoLabel])
-        );
+        tracing::info!("{}", Dot::with_config(&self.graph, &[Config::EdgeNoLabel]));
     }
 }
 
@@ -239,4 +238,152 @@
             is_public,
         }
     }
-}+}
+
+// impl<N, E, Ty, Ix> petgraph::visit::GraphBase for WithEngines<'_, petgraph::Graph<N, E, Ty, Ix>>
+// where
+//     Ix: petgraph::stable_graph::IndexType,
+// {
+//     type NodeId = NodeIndex<Ix>;
+//     type EdgeId = EdgeIndex<Ix>;
+// }
+
+// impl<N, E, Ty, Ix> petgraph::visit::Visitable for WithEngines<'_, petgraph::Graph<N, E, Ty, Ix>>
+// where
+//     Ty: petgraph::EdgeType,
+//     Ix: petgraph::stable_graph::IndexType,
+// {
+//     type Map = FixedBitSet;
+//     fn visit_map(&self) -> FixedBitSet {
+//         FixedBitSet::with_capacity(self.node_count())
+//     }
+
+//     fn reset_map(&self, map: &mut Self::Map) {
+//         map.clear();
+//         map.grow(self.node_count());
+//     }
+// }
+
+// impl<N, E, Ty, Ix> petgraph::visit::GraphProp for WithEngines<'_, petgraph::Graph<N, E, Ty, Ix>>
+// where
+//     Ty: petgraph::EdgeType,
+//     Ix: petgraph::stable_graph::IndexType,
+// {
+//     type EdgeType = Ty;
+// }
+
+// impl<'a, N, E: 'a, Ty, Ix> petgraph::visit::IntoNodeIdentifiers
+//     for WithEngines<'_, &'a petgraph::Graph<N, E, Ty, Ix>>
+// where
+//     Ty: petgraph::EdgeType,
+//     Ix: petgraph::stable_graph::IndexType,
+// {
+//     type NodeIdentifiers = petgraph::graph::NodeIndices<Ix>;
+//     fn node_identifiers(self) -> petgraph::graph::NodeIndices<Ix> {
+//         Graph::node_indices(self)
+//     }
+// }
+
+// impl<N, E, Ty, Ix> petgraph::visit::NodeCount for WithEngines<'_, petgraph::Graph<N, E, Ty, Ix>>
+// where
+//     Ty: petgraph::EdgeType,
+//     Ix: petgraph::stable_graph::IndexType,
+// {
+//     fn node_count(&self) -> usize {
+//         self.node_count()
+//     }
+// }
+
+// impl<N, E, Ty, Ix> petgraph::visit::NodeIndexable for WithEngines<'_, petgraph::Graph<N, E, Ty, Ix>>
+// where
+//     Ty: petgraph::EdgeType,
+//     Ix: petgraph::stable_graph::IndexType,
+// {
+//     #[inline]
+//     fn node_bound(&self) -> usize {
+//         self.node_count()
+//     }
+//     #[inline]
+//     fn to_index(&self, ix: NodeIndex<Ix>) -> usize {
+//         ix.index()
+//     }
+//     #[inline]
+//     fn from_index(&self, ix: usize) -> Self::NodeId {
+//         NodeIndex::new(ix)
+//     }
+// }
+
+// impl<N, E, Ty, Ix> petgraph::visit::NodeCompactIndexable
+//     for WithEngines<'_, petgraph::Graph<N, E, Ty, Ix>>
+// where
+//     Ty: petgraph::EdgeType,
+//     Ix: petgraph::stable_graph::IndexType,
+// {
+// }
+
+// impl<'a, N, E: 'a, Ty, Ix> petgraph::visit::IntoNeighbors
+//     for WithEngines<'_, &'a petgraph::Graph<N, E, Ty, Ix>>
+// where
+//     Ty: petgraph::EdgeType,
+//     Ix: petgraph::stable_graph::IndexType,
+// {
+//     type Neighbors = petgraph::graph::Neighbors<'a, E, Ix>;
+//     fn neighbors(self, n: NodeIndex<Ix>) -> petgraph::graph::Neighbors<'a, E, Ix> {
+//         Graph::neighbors(self, n)
+//     }
+// }
+
+// impl<'a, N, E: 'a, Ty, Ix> petgraph::visit::IntoNeighborsDirected
+//     for WithEngines<'_, &'a petgraph::Graph<N, E, Ty, Ix>>
+// where
+//     Ty: petgraph::EdgeType,
+//     Ix: petgraph::stable_graph::IndexType,
+// {
+//     type NeighborsDirected = petgraph::graph::Neighbors<'a, E, Ix>;
+//     fn neighbors_directed(
+//         self,
+//         n: NodeIndex<Ix>,
+//         d: petgraph::Direction,
+//     ) -> petgraph::graph::Neighbors<'a, E, Ix> {
+//         Graph::neighbors_directed(self, n, d)
+//     }
+// }
+
+// impl<'a, N: 'a, E: 'a, Ty, Ix> petgraph::visit::IntoEdgeReferences
+//     for WithEngines<'_, &'a petgraph::Graph<N, E, Ty, Ix>>
+// where
+//     Ty: petgraph::EdgeType,
+//     Ix: petgraph::stable_graph::IndexType,
+// {
+//     type EdgeRef = petgraph::graph::EdgeReference<'a, E, Ix>;
+//     type EdgeReferences = petgraph::graph::EdgeReferences<'a, E, Ix>;
+//     fn edge_references(self) -> Self::EdgeReferences {
+//         (*self).edge_references()
+//     }
+// }
+
+// impl<N, E, Ty, Ix> petgraph::visit::EdgeCount for WithEngines<'_, petgraph::Graph<N, E, Ty, Ix>>
+// where
+//     Ty: petgraph::EdgeType,
+//     Ix: petgraph::stable_graph::IndexType,
+// {
+//     #[inline]
+//     fn edge_count(&self) -> usize {
+//         self.edge_count()
+//     }
+// }
+
+// impl<'a, N, E, Ty, Ix> petgraph::visit::IntoNodeReferences
+//     for WithEngines<'_, &'a petgraph::Graph<N, E, Ty, Ix>>
+// where
+//     Ty: petgraph::EdgeType,
+//     Ix: petgraph::stable_graph::IndexType,
+// {
+//     type NodeRef = (NodeIndex<Ix>, &'a N);
+//     type NodeReferences = petgraph::graph::NodeReferences<'a, N, Ix>;
+//     fn node_references(self) -> Self::NodeReferences {
+//         petgraph::graph::NodeReferences {
+//             iter: self.nodes.iter().enumerate(),
+//         }
+//     }
+// }