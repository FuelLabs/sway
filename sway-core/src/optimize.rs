--- conflicted
+++ resolved
@@ -512,7 +512,9 @@
     ) -> Result<Value, String> {
         let span_md_idx = MetadataIndex::from_span(context, &ast_expr.span);
         match ast_expr.expression {
-            TypedExpressionVariant::Literal(l) => Ok(convert_literal_to_value(context, &l, span_md_idx)),
+            TypedExpressionVariant::Literal(l) => {
+                Ok(convert_literal_to_value(context, &l, span_md_idx))
+            }
             TypedExpressionVariant::FunctionApplication {
                 name,
                 arguments,
@@ -579,20 +581,10 @@
                 contents,
                 ..
             } => self.compile_enum_expr(context, enum_decl, tag, contents),
-<<<<<<< HEAD
             TypedExpressionVariant::IfLet { .. } => Err("if let expression ".into()),
-            TypedExpressionVariant::Tuple { fields } => self.compile_tuple_expr(context, fields),
-=======
-            TypedExpressionVariant::EnumArgAccess {
-                //Prefix: Box<TypedExpression>,
-                //Arg_num_to_access: usize,
-                //Resolved_type_of_parent: TypeId,
-                ..
-            } => Err("enum arg access".into()),
-            TypedExpressionVariant::Tuple {
-               fields
-            } => self.compile_tuple_expr(context, fields, span_md_idx),
->>>>>>> 45645f2f
+            TypedExpressionVariant::Tuple { fields } => {
+                self.compile_tuple_expr(context, fields, span_md_idx)
+            }
             TypedExpressionVariant::TupleElemAccess {
                 prefix,
                 elem_to_access_num: idx,
