--- conflicted
+++ resolved
@@ -594,21 +594,16 @@
                 elem_to_access_span: span,
                 resolved_type_of_parent: tuple_type,
             } => self.compile_tuple_elem_expr( context, *prefix, tuple_type, idx, span),
-            // XXX IGNORE FOR NOW?
-<<<<<<< HEAD
-            TypedExpressionVariant::AbiCast { .. } => Ok(Constant::get_unit(context)),
+            TypedExpressionVariant::AbiCast { span, .. } => {
+                let span_md_idx = MetadataIndex::from_span(context, &span);
+                Ok(Constant::get_unit(context, span_md_idx))
+            }
             TypedExpressionVariant::SizeOf { variant } => {
                 match variant {
                     SizeOfVariant::Type(_) => unimplemented!(),
                     SizeOfVariant::Val(exp) => self.compile_expression(context, *exp)
                 }
             },
-=======
-            TypedExpressionVariant::AbiCast { span, .. } => {
-                let span_md_idx = MetadataIndex::from_span(context, &span);
-                Ok(Constant::get_unit(context, span_md_idx))
-            }
->>>>>>> 24bb7aa1
         }
     }
 
