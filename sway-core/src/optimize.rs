--- conflicted
+++ resolved
@@ -2436,14 +2436,7 @@
 
     use crate::{
         control_flow_analysis::{ControlFlowGraph, Graph},
-<<<<<<< HEAD
         semantic_analysis::{namespace, TypedParseTree},
-=======
-        semantic_analysis::{
-            namespace::{self, Namespace},
-            TypedParseTree,
-        },
->>>>>>> bc724b48
     };
 
     // -------------------------------------------------------------------------------------------------
@@ -2554,12 +2547,6 @@
     // -------------------------------------------------------------------------------------------------
 
     fn parse_to_typed_ast(path: PathBuf, input: &str) -> TypedParseTree {
-<<<<<<< HEAD
-        let mut warnings = vec![];
-        let mut errors = vec![];
-
-=======
->>>>>>> bc724b48
         let dir_of_code = std::sync::Arc::new(path.parent().unwrap().into());
         let file_name = std::sync::Arc::new(path);
 
@@ -2573,19 +2560,12 @@
             print_ir: false,
             generated_names: Default::default(),
         };
-<<<<<<< HEAD
-
-        let program =
-            sway_parse::parse_file(std::sync::Arc::from(input), Some(build_config.path())).unwrap();
-        let sway_parse_tree = crate::convert_parse_tree::convert_parse_tree(program)
-=======
         let mut warnings = vec![];
         let mut errors = vec![];
 
         let parse_tree =
             sway_parse::parse_file(std::sync::Arc::from(input), Some(build_config.path())).unwrap();
         let parse_tree = crate::convert_parse_tree::convert_parse_tree(parse_tree)
->>>>>>> bc724b48
             .unwrap(&mut warnings, &mut errors);
 
         let mut dead_code_graph = ControlFlowGraph {
@@ -2595,13 +2575,9 @@
         };
         let mut namespace = namespace::Namespace::init_root(namespace::Module::default());
         TypedParseTree::type_check(
-            sway_parse_tree.tree,
+            parse_tree.tree,
             &mut namespace,
-<<<<<<< HEAD
-            &sway_parse_tree.tree_type,
-=======
             &parse_tree.tree_type,
->>>>>>> bc724b48
             &build_config,
             &mut dead_code_graph,
         )
