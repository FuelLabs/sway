--- conflicted
+++ resolved
@@ -245,14 +245,9 @@
 
 fn create_struct_aggregate(
     context: &mut Context,
-<<<<<<< HEAD
-    name: Ident,
-    fields: Vec<TypedStructField>,
-=======
     struct_names: &mut StructSymbolMap,
     name: String,
-    fields: Vec<OwnedTypedStructField>,
->>>>>>> 5c58c09f
+    fields: Vec<TypedStructField>,
 ) -> Result<Aggregate, String> {
     let (field_types, syms): (Vec<_>, Vec<_>) = fields
         .into_iter()
@@ -268,24 +263,15 @@
         .into_iter()
         .collect::<Result<Vec<_>, String>>()?;
 
-<<<<<<< HEAD
-    let aggregate = Aggregate::new_struct(context, Some(name.to_string()), field_types);
-    context.add_aggregate_symbols(
-        aggregate,
-        HashMap::from_iter(
-            syms.into_iter()
-                .enumerate()
-                .map(|(n, sym)| (sym.to_string(), n as u64)),
-        ),
-=======
     let aggregate = Aggregate::new_struct(context, field_types);
     struct_names.add_aggregate_symbols(
         name,
         aggregate,
         Some(HashMap::from_iter(
-            syms.into_iter().enumerate().map(|(n, sym)| (sym, n as u64)),
+            syms.into_iter()
+                .enumerate()
+                .map(|(n, sym)| (sym.to_string(), n as u64)),
         )),
->>>>>>> 5c58c09f
     )?;
 
     Ok(aggregate)
@@ -309,75 +295,26 @@
         return Err("Unable to compile generic enums.".into());
     }
 
-<<<<<<< HEAD
-    create_enum_aggregate(context, &name, variants)
-=======
     create_enum_aggregate(
         context,
         struct_names,
         name.as_str().to_owned(),
-        variants
-            .into_iter()
-            .map(|tev| tev.as_owned_typed_enum_variant())
-            .collect(),
+        variants.clone(),
     )
->>>>>>> 5c58c09f
 }
 
 fn create_enum_aggregate(
     context: &mut Context,
-<<<<<<< HEAD
-    name: &Ident,
-    variants: Vec<TypedEnumVariant>,
-) -> Result<Aggregate, String> {
-    // Create the enum aggregate first.
-    let (field_types, syms): (Vec<_>, Vec<_>) = variants
-        .into_iter()
-        .map(|tev| {
-            (
-                convert_resolved_typeid(context, &tev.r#type, &tev.span),
-                tev.name,
-            )
-        })
-        .unzip();
-
-    let field_types = field_types
-=======
     struct_names: &mut StructSymbolMap,
     name: String,
-    variants: Vec<OwnedTypedEnumVariant>,
+    variants: Vec<TypedEnumVariant>,
 ) -> Result<Aggregate, String> {
     // Create the enum aggregate first.  NOTE: single variant enums don't need an aggregate but are
     // getting one here anyway.  They don't need to be a tagged union either.
     let field_types: Vec<_> = variants
->>>>>>> 5c58c09f
         .into_iter()
         .map(|tev| convert_resolved_typeid_no_span(context, struct_names, &tev.r#type))
         .collect::<Result<Vec<_>, String>>()?;
-<<<<<<< HEAD
-
-    let enum_aggregate =
-        Aggregate::new_struct(context, Some(name.to_string() + "_union"), field_types);
-    // Not sure if we should do this..?  The 'field' names aren't used for enums?
-    context.add_aggregate_symbols(
-        enum_aggregate,
-        HashMap::from_iter(
-            syms.into_iter()
-                .enumerate()
-                .map(|(n, sym)| (sym.to_string(), n as u64)),
-        ),
-    )?;
-
-    // Create the tagged union struct next.  Just by creating it here with the name it'll be added
-    // to the context and can be looked up.  It isn't obvious from the name, maybe it should
-    // change... to create()?  insert()?  Anonymous aggregates aren't added though, so... maybe it
-    // should be separate calls to create it and then insert it by name.
-    Ok(Aggregate::new_struct(
-        context,
-        Some(name.to_string()),
-        vec![Type::Uint(64), Type::Union(enum_aggregate)],
-    ))
-=======
     let enum_aggregate = Aggregate::new_struct(context, field_types);
     struct_names.add_aggregate_symbols(name.clone() + "_union", enum_aggregate, None)?;
 
@@ -386,7 +323,6 @@
         Aggregate::new_struct(context, vec![Type::Uint(64), Type::Union(enum_aggregate)]);
     struct_names.add_aggregate_symbols(name, tagged_union, None)?;
     Ok(tagged_union)
->>>>>>> 5c58c09f
 }
 
 // -------------------------------------------------------------------------------------------------
@@ -721,21 +657,14 @@
                 elem_to_access_num: idx,
                 elem_to_access_span: span,
                 resolved_type_of_parent: tuple_type,
-<<<<<<< HEAD
             } => self.compile_tuple_elem_expr(context, *prefix, tuple_type, idx, span),
-            // XXX IGNORE FOR NOW?
-=======
-            } => self.compile_tuple_elem_expr( context, *prefix, tuple_type, idx, span),
->>>>>>> 5c58c09f
             TypedExpressionVariant::AbiCast { span, .. } => {
                 let span_md_idx = MetadataIndex::from_span(context, &span);
                 Ok(Constant::get_unit(context, span_md_idx))
             }
-            TypedExpressionVariant::SizeOf { variant } => {
-                match variant {
-                    SizeOfVariant::Type(_) => unimplemented!(),
-                    SizeOfVariant::Val(exp) => self.compile_expression(context, *exp)
-                }
+            TypedExpressionVariant::SizeOf { variant } => match variant {
+                SizeOfVariant::Type(_) => unimplemented!(),
+                SizeOfVariant::Val(exp) => self.compile_expression(context, *exp),
             },
         }
     }
@@ -1410,14 +1339,9 @@
             )),
         }?;
 
-<<<<<<< HEAD
-        let field_idx = context
-            .get_aggregate_index(&aggregate, &ast_field.name.as_str())
-=======
         let field_idx = self
             .struct_names
-            .get_aggregate_index(&aggregate, &ast_field.name)
->>>>>>> 5c58c09f
+            .get_aggregate_index(&aggregate, &ast_field.name.as_str())
             .ok_or_else(|| format!("Unknown field name {} in struct ???", ast_field.name))?;
 
         Ok(self.current_block.ins(context).extract_value(
@@ -1694,42 +1618,31 @@
         TypeInfo::Byte => Type::Uint(8), // XXX?
         TypeInfo::B256 => Type::B256,
         TypeInfo::Str(n) => Type::String(*n),
-<<<<<<< HEAD
-        TypeInfo::Struct { name, fields } => match context.get_aggregate_by_name(name.as_str()) {
-=======
-        TypeInfo::Struct { name, fields } => match struct_names.get_aggregate_by_name(name) {
->>>>>>> 5c58c09f
-            Some(existing_aggregate) => Type::Struct(existing_aggregate),
-            None => {
-                // Let's create a new aggregate from the TypeInfo.
-                create_struct_aggregate(context, struct_names, name.clone(), fields.clone())
-                    .map(&Type::Struct)?
-            }
-        },
+        TypeInfo::Struct { name, fields } => {
+            match struct_names.get_aggregate_by_name(name.as_str()) {
+                Some(existing_aggregate) => Type::Struct(existing_aggregate),
+                None => {
+                    // Let's create a new aggregate from the TypeInfo.
+                    create_struct_aggregate(context, struct_names, name.to_string(), fields.clone())
+                        .map(&Type::Struct)?
+                }
+            }
+        }
         TypeInfo::Enum {
             name,
             variant_types,
         } => {
-<<<<<<< HEAD
-            match context.get_aggregate_by_name(name.as_str()) {
-                Some(existing_aggregate) => Type::Struct(existing_aggregate),
-                None => {
-                    // Let's create a new aggregate from the TypeInfo.
-                    create_enum_aggregate(context, name, variant_types.clone())
-                        .map(&Type::Struct)?
-=======
-            match struct_names.get_aggregate_by_name(name) {
+            match struct_names.get_aggregate_by_name(name.as_str()) {
                 Some(existing_aggregate) => Type::Struct(existing_aggregate),
                 None => {
                     // Let's create a new aggregate from the TypeInfo.
                     create_enum_aggregate(
                         context,
                         struct_names,
-                        name.clone(),
+                        name.to_string(),
                         variant_types.clone(),
                     )
                     .map(&Type::Struct)?
->>>>>>> 5c58c09f
                 }
             }
         }
