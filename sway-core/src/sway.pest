// tweakable things
var_decl_keyword    =  {"let"}
fn_decl_keyword     =  {"fn"}
trait_decl_keyword  =  {"trait"}
return_keyword      =  {"return"}
storage_keyword     =  {"storage"}
use_keyword         =  {"use"}
as_keyword          =  {"as"}
enum_keyword        = @{"enum"}
struct_keyword      = @{"struct"}
impl_keyword        =  {"impl"}
asm_keyword         =  {"asm"}
while_keyword       =  {"while"}
match_keyword       =  {"match"}
mut_keyword         =  {"mut"}
assign              = _{"="}
line_comment_open   =  {"//"}
block_comment_open  =  {"/*"}
block_comment_close =  {"*/"}
fn_returns          =  {"->"}
path_separator      =  {"::"}
include_keyword     =  {"dep"}
abi_keyword         =  {"abi"}
ref_keyword         =  {"ref "}
deref_keyword       =  {"deref "}
true_keyword        =  {"true"}
false_keyword       =  {"false"}
const_decl_keyword  =  {"const"}
impurity_keyword    =  {"impure"}

// top level
program =  {SOI ~ (library|contract|script|predicate)?  ~ EOI}

library      =  {"library" ~ library_name ~ ";" ~ (non_var_decl|use_statement|include_statement)* }
library_name =  {ident}
contract     =  {"contract" ~ ";" ~ (non_var_decl|use_statement|include_statement)*}
script       =  {"script" ~ ";" ~ (non_var_decl|use_statement|include_statement)*}
predicate    =  {"predicate" ~ ";" ~ (non_var_decl|use_statement|include_statement)*}

// including other files
file_path         = { ident ~ ("/" ~ ident)* }
include_statement = { include_keyword ~ file_path ~ alias? ~ ";"}
alias             = { as_keyword ~ ident }

// this call path is used when there are 0+ prefixes in the call path
// examples:
// thing
// thing::thing2
// thing::thing2::thing3
call_path           =  {relative_call_path|absolute_call_path}
relative_call_path  =  {ident ~ (path_separator ~ ident)*}
absolute_call_path  =  {path_separator ~ ident ~ (path_separator ~ ident)*}
// this call path is used when there are 1+ prefixes in the call path
// examples:
// thing::thing2
// thing::thing2::thing3
call_path_          =  {relative_call_path_|absolute_call_path_}
relative_call_path_ =  {ident ~ (path_separator ~ ident)+}
absolute_call_path_ =  {path_separator ~ ident ~ (path_separator ~ ident)+}

// expressions
expr_inner               = _{unary_op_expr|asm_expression|match_expression|abi_cast|if_exp|code_block|tuple_index|struct_expression|delineated_path|func_app|literal_value|method_exp|struct_field_access|array_index|var_exp|array_exp|parenthesized_expression|tuple_expr}
parenthesized_expression =  {"(" ~ expr ~ ")"}
unary_op_expr = { unary_op ~ expr_inner }
// // op exps built in to expr to prevent left recursion
expr                     =  {expr_inner ~ (op ~ expr_inner)*}
func_app                 =  {call_path ~ type_args? ~ fn_args}
type_args                =  {path_separator ~ type_params}
fn_args                  =  { "(" ~ (expr ~ ("," ~ expr)*)? ~ ")" }
var_exp                  =  {var_name_ident}
var_name_ident           =  {ident}
struct_field_access      =  {subfield_path}
method_exp               =  {subfield_exp | fully_qualified_method}
subfield_exp             =  {subfield_path ~ fn_args}
subfield_path            =  {(sub_subfield_path ~ ".")+ ~ call_item}
sub_subfield_path        =  {array_index|call_item}
fully_qualified_method   =  {call_path? ~ "~" ~ type_name ~ path_separator ~ call_item ~ fn_args}
call_item                =  {ident | "(" ~ expr ~ ")" }
delineated_path          =  {call_path_ ~ fn_args?}
array_index              =  {call_item ~ "[" ~ expr ~ "]" ~ ("[" ~ expr ~ "]")*}

// abi blocks and abi casting
abi_cast = {abi_keyword ~ "(" ~ call_path ~ "," ~ expr ~ ")"}
abi_decl = {abi_keyword ~ abi_name ~ trait_methods}
abi_name = {ident}

if_exp =  {"if" ~ expr ~ code_block ~ ("else" ~ (code_block|if_exp))?}

op       =  {"+"|"-"|"/"|"*"|"=="|"!="|"<="|">="|"||"|"|"|"&&"|"&"|"^"|"%"|"<"|">"}
unary_op =  {"!"|ref_keyword|deref_keyword}

literal_value =  {typed_integer|basic_integer|byte|string|boolean}

boolean          =  {true_keyword|false_keyword}
string           = ${"\"" ~ char* ~ "\""}
typed_integer    =  {(u8_integer|u16_integer|u32_integer|u64_integer)}
basic_integer    = @{!("0b"|"0x") ~ ASCII_DIGIT ~ (ASCII_DIGIT|"_")*}
u8_integer       =  {basic_integer ~ "u8"}
u16_integer      =  {basic_integer ~ "u16"}
u32_integer      =  {basic_integer ~ "u32"}
u64_integer      =  {basic_integer ~ "u64"}
byte             =  {binary_byte|hex_byte}
binary_byte      = @{"0b" ~ ("1"|"0"|"_")*}
hex_byte         = @{"0x" ~ hex_digit*}
hex_digit        =  {"a"|"b"|"c"|"d"|"e"|"f"|"A"|"B"|"C"|"D"|"E"|"F"|"_"|ASCII_DIGIT}

match_expression =  {"match" ~ expr ~ "{" ~ match_branch+ ~ "}"}
match_branch     =  {match_scrutinee ~ "=>" ~ (code_block|expr) ~ ","}
match_scrutinee  =  {scrutinee|catch_all}
catch_all        =  {"_"}
scrutinee        =  {enum_scrutinee|struct_scrutinee|tuple_scrutinee|literal_value|ident}
struct_scrutinee =  {struct_name ~ "{" ~ struct_scrutinee_fields ~"}"}
struct_scrutinee_fields = {struct_scrutinee_field ~ ("," ~ struct_scrutinee_field)* ~ ","?}
struct_scrutinee_field = {ident ~ field_scrutinee?}
field_scrutinee  =  {":" ~ scrutinee}
enum_scrutinee   =  {call_path_ ~ fn_args_scrutinee?}
fn_args_scrutinee =  { "(" ~ (scrutinee ~ ("," ~ scrutinee)*)? ~ ")" }
tuple_scrutinee  =  { "(" ~ (scrutinee ~ ("," ~ scrutinee)* ~ ","?)? ~ ")" }


code_block =  {"{" ~ (declaration|control_flow|expr_statement)* ~ (expr)? ~ "}"}

struct_expression  =  {call_path ~ "{" ~ struct_expr_fields ~ "}"}
struct_expr_fields =  {(struct_field_name ~ ":" ~ expr ~ ("," ~ struct_field_name ~ ":" ~ expr)* ~ ","?)?}
array_exp          =  {"[" ~ array_elems?  ~ "]"}
// Strictly speaking the [val; count] initialiser for a static array can have any constant expression
// for the value and the count, but Sway doesn't yet have constant expression resolution, so for now
// we can use a literal and an integer.
array_elems        =  {literal_value ~ ";" ~ basic_integer|expr ~ ("," ~ expr)*}

// declarations
declaration               =  {(non_var_decl|var_decl|reassignment)}
non_var_decl              =  {(enum_decl|storage_decl|fn_decl|trait_decl|abi_decl|struct_decl|impl_trait|impl_self|const_decl)}
var_decl                  =  {var_decl_keyword ~ var_lhs ~ type_ascription? ~ assign ~ expr ~ ";"}
type_ascription           =  {":" ~ type_name}
fn_decl                   =  {visibility ~ fn_signature ~ code_block}
fn_signature              =  {impurity_keyword? ~ fn_decl_keyword ~ fn_decl_name ~ type_params? ~ fn_decl_params ~ (fn_returns ~ type_name)? ~ trait_bounds?}
var_lhs                   =  {var_name|var_tuple}
var_name                  =  {mut_keyword? ~ ident}
var_tuple                 =  {"(" ~ (var_lhs ~ ("," ~ var_lhs)* ~ ","?)? ~ ")" }
reassignment              =  {variable_reassignment | struct_field_reassignment}
variable_reassignment     =  {var_exp ~ assign ~ expr ~ ";"}
struct_field_reassignment =  {struct_field_access ~ assign ~ expr ~ ";" }
const_decl                =  {visibility ~ const_decl_keyword ~ var_name ~ type_ascription? ~ assign ~ literal_value ~ ";"}

visibility =  {"pub"?}

struct_decl       =  {visibility ~ struct_keyword ~ struct_name ~ type_params? ~ trait_bounds? ~ "{" ~ struct_fields ~ "}"}
storage_decl      =  {storage_keyword ~ "{" ~ storage_fields ~ "}"}
storage_fields    =  {storage_field ~ ("," ~ storage_field)* ~ ","?}
storage_field     =  {ident ~ ":" ~ type_name ~ assign ~ expr}
struct_name       =  {ident}
struct_fields     =  {(struct_field_name ~ ":" ~ type_name ~ ("," ~ struct_field_name ~ ":" ~ type_name)* ~ ","?)?}
struct_field_name =  {ident}
// // enum declaration
enum_decl         =  {visibility ~ enum_keyword ~ enum_name ~ type_params? ~ trait_bounds? ~ "{" ~ enum_fields ~ "}"}
enum_fields       =  {(enum_field_name ~ ":" ~ type_name ~ ("," ~ enum_field_name ~ ":" ~ type_name)* ~ ","?)?}
enum_name         =  {ident}
enum_field_name   =  {ident}

impl_self =  {impl_keyword ~ type_params? ~ type_name ~  trait_bounds? ~ ("{" ~ fn_decl* ~ "}")}

// // fn declaration
fn_decl_params     =  {"(" ~ (fn_decl_param ~ ("," ~ fn_decl_param)*)? ~ ","? ~ ")"}
type_params        =  {"<" ~ generic_type_param ~ (", " ~ generic_type_param)* ~ ">"}
fn_decl_param      =  {("self")|(fn_decl_param_name ~ ":" ~ type_name)}
fn_decl_param_name =  {ident}
fn_decl_name       =  {ident}
type_name          =  {str_type|ident ~ type_params?|tuple_type|array_type}
str_type           =  { "str" ~ "[" ~ basic_integer ~ "]" }
trait_bounds       =  {"where" ~ (generic_type_param ~ ":" ~ call_path) ~ ("," ~ generic_type_param ~ ":" ~ call_path)*}
generic_type_param =  {ident}
// Array size can be any constant u64 expression, but we don't properly support constant expressions.  See `array_elems rule above.
array_type         =  {"[" ~ type_name ~ ";" ~ basic_integer ~ "]"}

// statements
// // statements are basically non-expressions that don't alter the namespace like declarations do
return_statement =  {return_keyword ~ expr? ~ ";"}
expr_statement   =  {expr ~ ";"}

// traits
<<<<<<< HEAD
trait_decl    =  {visibility ~ trait_decl_keyword ~ call_path ~ type_params? ~ trait_bounds? ~ trait_methods}
trait_methods =  {"{" ~ (fn_signature ~ ";")* ~ "}" ~ ("{" ~ fn_decl* ~ "}")*}
impl_trait    =  {impl_keyword ~ call_path ~ type_params? ~ "for" ~ type_name ~ type_params? ~ trait_bounds? ~ ("{" ~ fn_decl* ~ "}")}
=======
trait_decl    =  {visibility ~ trait_decl_keyword ~ trait_name ~ type_params? ~ supertraits? ~ trait_bounds? ~ trait_methods}
trait_methods =  {"{" ~ (fn_signature ~ ";")* ~ "}" ~ ("{" ~ fn_decl* ~ "}")*}
trait_name    =  {ident ~ (path_separator ~ ident)*}
supertraits   =  {":" ~ supertrait ~ ("+" ~ supertrait)*}
supertrait   =  {trait_name ~ type_params?}
impl_trait    =  {impl_keyword ~ trait_name ~ type_params? ~ "for" ~ type_name ~ type_params? ~ trait_bounds? ~ ("{" ~ fn_decl* ~ "}")}
>>>>>>> 323b4e17

// imports
use_statement           =  {relative_use_statement | absolute_use_statement}
relative_use_statement  =  {use_keyword ~ import_path ~ ";"}
absolute_use_statement  =  {use_keyword ~ path_separator ~ import_path ~ ";"}
import_path             =  {(star ~ alias?)|(self_keyword ~ alias?)|(ident ~ (path_separator ~ ident)* ~ ((path_separator ~ star ~ alias?)|import_items|alias)?)}
import_items            =  {path_separator ~ "{" ~ import_path ~ alias? ~  ("," ~ import_path ~ alias?)* ~ "}"}
star                    =  {"*"}
self_keyword            =  {"self"}

// loops
while_loop =  {while_keyword ~ expr ~ code_block}

// asm inlining
asm_expression           =  {asm_keyword ~ asm_registers ~ "{" ~ asm_op* ~ asm_register? ~ (":" ~ type_name)? ~ "}"}
asm_registers            =  {"(" ~ (asm_register_declaration ~ ("," ~ asm_register_declaration)*)? ~ ")"}
asm_register_declaration =  {ident ~ (":" ~ expr)?}
asm_op                   =  {opcode ~ (asm_immediate|asm_register)* ~ ";"}
asm_register             =  {ident}
asm_immediate            =  {"i" ~ basic_integer}
opcode                   =  {ident}

// tuples
tuple_type     =  {"(" ~ (type_name ~ ("," ~ type_name)* ~ ","?)? ~ ")" }
tuple_expr     =  {"(" ~ (expr ~ ("," ~ expr)* ~ ","?)? ~ ")" }
tuple_index    =  {call_item ~ "." ~ basic_integer}

// control flow
control_flow = _{while_loop|return_statement}

// boilerplate
WHITESPACE     = _{(" "|"\t"|"\r"|"\n")+}
COMMENT        = _{block_comment|line_comment}
block_comment  = @{block_comment_open ~ (!block_comment_close ~ ANY)* ~ block_comment_close}
line_comment   = @{line_comment_open ~ (!("\r"|"\n") ~ ANY)*}
char           = @{
    !("\""|"\\") ~ ANY
  | "\\" ~ ("\""|"\\"|"/"|"b"|"f"|"n"|"r"|"t")
  | "\\" ~ ("u" ~ ASCII_HEX_DIGIT{4})
}
ident          = @{ ASCII_ALPHA ~ (ASCII_ALPHANUMERIC|"_")* }
reserved_words = @{(true_keyword|false_keyword|asm_keyword|ref_keyword|deref_keyword|abi_keyword|while_keyword|struct_keyword|enum_keyword|match_keyword|use_keyword|var_decl_keyword|fn_decl_keyword|trait_decl_keyword|return_keyword|include_keyword) ~ !(ASCII_ALPHANUMERIC|"_")}
<|MERGE_RESOLUTION|>--- conflicted
+++ resolved
@@ -179,18 +179,11 @@
 expr_statement   =  {expr ~ ";"}
 
 // traits
-<<<<<<< HEAD
-trait_decl    =  {visibility ~ trait_decl_keyword ~ call_path ~ type_params? ~ trait_bounds? ~ trait_methods}
+trait_decl    =  {visibility ~ trait_decl_keyword ~ call_path ~ type_params? ~ supertraits? ~ trait_bounds? ~ trait_methods}
 trait_methods =  {"{" ~ (fn_signature ~ ";")* ~ "}" ~ ("{" ~ fn_decl* ~ "}")*}
+supertraits   =  {":" ~ supertrait ~ ("+" ~ supertrait)*}
+supertrait    =  {call_path ~ type_params?}
 impl_trait    =  {impl_keyword ~ call_path ~ type_params? ~ "for" ~ type_name ~ type_params? ~ trait_bounds? ~ ("{" ~ fn_decl* ~ "}")}
-=======
-trait_decl    =  {visibility ~ trait_decl_keyword ~ trait_name ~ type_params? ~ supertraits? ~ trait_bounds? ~ trait_methods}
-trait_methods =  {"{" ~ (fn_signature ~ ";")* ~ "}" ~ ("{" ~ fn_decl* ~ "}")*}
-trait_name    =  {ident ~ (path_separator ~ ident)*}
-supertraits   =  {":" ~ supertrait ~ ("+" ~ supertrait)*}
-supertrait   =  {trait_name ~ type_params?}
-impl_trait    =  {impl_keyword ~ trait_name ~ type_params? ~ "for" ~ type_name ~ type_params? ~ trait_bounds? ~ ("{" ~ fn_decl* ~ "}")}
->>>>>>> 323b4e17
 
 // imports
 use_statement           =  {relative_use_statement | absolute_use_statement}
