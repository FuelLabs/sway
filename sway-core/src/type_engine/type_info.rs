use super::*;

use crate::{semantic_analysis::*, types::*, CallPath, Ident, TypeArgument, TypeParameter};

use sway_types::{span::Span, Spanned};

use derivative::Derivative;
use std::{
    collections::HashSet,
    fmt,
    hash::{Hash, Hasher},
};

#[derive(Debug, Clone, Hash, PartialEq)]
pub enum AbiName {
    Deferred,
    Known(CallPath),
}

impl fmt::Display for AbiName {
    fn fmt(&self, f: &mut std::fmt::Formatter<'_>) -> std::fmt::Result {
        f.write_str(
            &(match self {
                AbiName::Deferred => "for unspecified ABI".to_string(),
                AbiName::Known(cp) => cp.to_string(),
            }),
        )
    }
}

/// Type information without an associated value, used for type inferencing and definition.
// TODO use idents instead of Strings when we have arena spans
#[derive(Derivative)]
#[derivative(Debug, Clone)]
pub enum TypeInfo {
    Unknown,
    UnknownGeneric {
        name: Ident,
    },
    Str(u64),
    UnsignedInteger(IntegerBits),
    Enum {
        name: Ident,
        type_parameters: Vec<TypeParameter>,
        variant_types: Vec<TypedEnumVariant>,
    },
    Struct {
        name: Ident,
        type_parameters: Vec<TypeParameter>,
        fields: Vec<TypedStructField>,
    },
    Boolean,
    /// For the type inference engine to use when a type references another type
    Ref(TypeId, Span),

    Tuple(Vec<TypeArgument>),
    /// Represents a type which contains methods to issue a contract call.
    /// The specific contract is identified via the `Ident` within.
    ContractCaller {
        abi_name: AbiName,
        // boxed for size
        address: Option<Box<TypedExpression>>,
    },
    /// A custom type could be a struct or similar if the name is in scope,
    /// or just a generic parameter if it is not.
    /// At parse time, there is no sense of scope, so this determination is not made
    /// until the semantic analysis stage.
    Custom {
        name: Ident,
        type_arguments: Vec<TypeArgument>,
    },
    SelfType,
    Byte,
    B256,
    /// This means that specific type of a number is not yet known. It will be
    /// determined via inference at a later time.
    Numeric,
    Contract,
    // used for recovering from errors in the ast
    ErrorRecovery,
    // Static, constant size arrays.
    Array(TypeId, usize),
    /// Represents the entire storage declaration struct
    /// Stored without initializers here, as typed struct fields,
    /// so type checking is able to treat it as a struct with fields.
    Storage {
        fields: Vec<TypedStructField>,
    },
}

// NOTE: Hash and PartialEq must uphold the invariant:
// k1 == k2 -> hash(k1) == hash(k2)
// https://doc.rust-lang.org/std/collections/struct.HashMap.html
impl Hash for TypeInfo {
    fn hash<H: Hasher>(&self, state: &mut H) {
        match self {
            TypeInfo::Str(len) => {
                state.write_u8(1);
                len.hash(state);
            }
            TypeInfo::UnsignedInteger(bits) => {
                state.write_u8(2);
                bits.hash(state);
            }
            TypeInfo::Numeric => {
                state.write_u8(3);
            }
            TypeInfo::Boolean => {
                state.write_u8(4);
            }
            TypeInfo::Tuple(fields) => {
                state.write_u8(5);
                fields.hash(state);
            }
            TypeInfo::Byte => {
                state.write_u8(6);
            }
            TypeInfo::B256 => {
                state.write_u8(7);
            }
            TypeInfo::Enum {
                name,
                variant_types,
                type_parameters,
            } => {
                state.write_u8(8);
                name.hash(state);
                variant_types.hash(state);
                type_parameters.hash(state);
            }
            TypeInfo::Struct {
                name,
                fields,
                type_parameters,
            } => {
                state.write_u8(9);
                name.hash(state);
                fields.hash(state);
                type_parameters.hash(state);
            }
            TypeInfo::ContractCaller { abi_name, address } => {
                state.write_u8(10);
                abi_name.hash(state);
                let address = address
                    .as_ref()
                    .map(|x| x.span.as_str().to_string())
                    .unwrap_or_default();
                address.hash(state);
            }
            TypeInfo::Contract => {
                state.write_u8(11);
            }
            TypeInfo::ErrorRecovery => {
                state.write_u8(12);
            }
            TypeInfo::Unknown => {
                state.write_u8(13);
            }
            TypeInfo::SelfType => {
                state.write_u8(14);
            }
            TypeInfo::UnknownGeneric { name } => {
                state.write_u8(15);
                name.hash(state);
            }
            TypeInfo::Custom {
                name,
                type_arguments,
            } => {
                state.write_u8(16);
                name.hash(state);
                type_arguments.hash(state);
            }
            TypeInfo::Ref(id, _sp) => {
                state.write_u8(17);
                look_up_type_id(*id).hash(state);
            }
            TypeInfo::Array(elem_ty, count) => {
                state.write_u8(18);
                look_up_type_id(*elem_ty).hash(state);
                count.hash(state);
            }
            TypeInfo::Storage { fields } => {
                state.write_u8(19);
                fields.hash(state);
            }
        }
    }
}

// NOTE: Hash and PartialEq must uphold the invariant:
// k1 == k2 -> hash(k1) == hash(k2)
// https://doc.rust-lang.org/std/collections/struct.HashMap.html
impl PartialEq for TypeInfo {
    fn eq(&self, other: &Self) -> bool {
        match (self, other) {
            (Self::Unknown, Self::Unknown) => true,
            (Self::Boolean, Self::Boolean) => true,
            (Self::SelfType, Self::SelfType) => true,
            (Self::Byte, Self::Byte) => true,
            (Self::B256, Self::B256) => true,
            (Self::Numeric, Self::Numeric) => true,
            (Self::Contract, Self::Contract) => true,
            (Self::ErrorRecovery, Self::ErrorRecovery) => true,
            (Self::UnknownGeneric { name: l }, Self::UnknownGeneric { name: r }) => l == r,
            (
                Self::Custom {
                    name: l_name,
                    type_arguments: l_type_args,
                },
                Self::Custom {
                    name: r_name,
                    type_arguments: r_type_args,
                },
            ) => l_name == r_name && l_type_args == r_type_args,
            (Self::Str(l), Self::Str(r)) => l == r,
            (Self::UnsignedInteger(l), Self::UnsignedInteger(r)) => l == r,
            (
                Self::Enum {
                    name: l_name,
                    variant_types: l_variant_types,
                    type_parameters: l_type_parameters,
                },
                Self::Enum {
                    name: r_name,
                    variant_types: r_variant_types,
                    type_parameters: r_type_parameters,
                },
            ) => {
                l_name == r_name
                    && l_variant_types == r_variant_types
                    && l_type_parameters == r_type_parameters
            }
            (
                Self::Struct {
                    name: l_name,
                    fields: l_fields,
                    type_parameters: l_type_parameters,
                },
                Self::Struct {
                    name: r_name,
                    fields: r_fields,
                    type_parameters: r_type_parameters,
                },
            ) => l_name == r_name && l_fields == r_fields && l_type_parameters == r_type_parameters,
            (Self::Ref(l, _sp1), Self::Ref(r, _sp2)) => look_up_type_id(*l) == look_up_type_id(*r),
            (Self::Tuple(l), Self::Tuple(r)) => l
                .iter()
                .zip(r.iter())
                .map(|(l, r)| look_up_type_id(l.type_id) == look_up_type_id(r.type_id))
                .all(|x| x),
            (
                Self::ContractCaller {
                    abi_name: l_abi_name,
                    address: l_address,
                },
                Self::ContractCaller {
                    abi_name: r_abi_name,
                    address: r_address,
                },
            ) => l_abi_name == r_abi_name && l_address == r_address,
            (Self::Array(l0, l1), Self::Array(r0, r1)) => {
                look_up_type_id(*l0) == look_up_type_id(*r0) && l1 == r1
            }
            (TypeInfo::Storage { fields: l_fields }, TypeInfo::Storage { fields: r_fields }) => {
                l_fields == r_fields
            }
            _ => false,
        }
    }
}

impl Eq for TypeInfo {}

impl Default for TypeInfo {
    fn default() -> Self {
        TypeInfo::Unknown
    }
}

impl fmt::Display for TypeInfo {
    fn fmt(&self, f: &mut std::fmt::Formatter<'_>) -> std::fmt::Result {
        use TypeInfo::*;
        let s = match self {
            Unknown => "unknown".into(),
            UnknownGeneric { name, .. } => name.to_string(),
            Str(x) => format!("str[{}]", x),
            UnsignedInteger(x) => match x {
                IntegerBits::Eight => "u8",
                IntegerBits::Sixteen => "u16",
                IntegerBits::ThirtyTwo => "u32",
                IntegerBits::SixtyFour => "u64",
            }
            .into(),
            Boolean => "bool".into(),
            Custom { name, .. } => format!("unresolved {}", name.as_str()),
            Ref(id, _sp) => format!("T{} ({})", id, (*id)),
            Tuple(fields) => {
                let field_strs = fields
                    .iter()
                    .map(|field| field.to_string())
                    .collect::<Vec<String>>();
                format!("({})", field_strs.join(", "))
            }
            SelfType => "Self".into(),
            Byte => "byte".into(),
            B256 => "b256".into(),
            Numeric => "numeric".into(),
            Contract => "contract".into(),
            ErrorRecovery => "unknown due to error".into(),
            Enum {
                name,
                type_parameters,
                ..
            } => print_inner_types(
                name.as_str().to_string(),
                type_parameters.iter().map(|x| x.type_id),
            ),
            Struct {
                name,
                type_parameters,
                ..
            } => print_inner_types(
                name.as_str().to_string(),
                type_parameters.iter().map(|x| x.type_id),
            ),
            ContractCaller { abi_name, .. } => {
                format!("contract caller {}", abi_name)
            }
            Array(elem_ty, count) => format!("[{}; {}]", elem_ty, count),
            Storage { .. } => "contract storage".into(),
        };
        write!(f, "{}", s)
    }
}

impl JsonAbiString for TypeInfo {
    fn json_abi_str(&self) -> String {
        use TypeInfo::*;
        match self {
            Unknown => "unknown".into(),
            UnknownGeneric { name, .. } => name.to_string(),
            Str(x) => format!("str[{}]", x),
            UnsignedInteger(x) => match x {
                IntegerBits::Eight => "u8",
                IntegerBits::Sixteen => "u16",
                IntegerBits::ThirtyTwo => "u32",
                IntegerBits::SixtyFour => "u64",
            }
            .into(),
            Boolean => "bool".into(),
            Custom { name, .. } => format!("unresolved {}", name.as_str()),
            Ref(id, _sp) => format!("T{} ({})", id, (*id).json_abi_str()),
            Tuple(fields) => {
                let field_strs = fields
                    .iter()
                    .map(|field| field.json_abi_str())
                    .collect::<Vec<String>>();
                format!("({})", field_strs.join(", "))
            }
            SelfType => "Self".into(),
            Byte => "byte".into(),
            B256 => "b256".into(),
            Numeric => "numeric".into(),
            Contract => "contract".into(),
            ErrorRecovery => "unknown due to error".into(),
            Enum { name, .. } => {
                format!("enum {}", name)
            }
            Struct { name, .. } => {
                format!("struct {}", name)
            }
            ContractCaller { abi_name, .. } => {
                format!("contract caller {}", abi_name)
            }
            Array(elem_ty, count) => format!("[{}; {}]", elem_ty.json_abi_str(), count),
            Storage { .. } => "contract storage".into(),
        }
    }
}

impl TypeInfo {
    /// maps a type to a name that is used when constructing function selectors
    pub(crate) fn to_selector_name(&self, error_msg_span: &Span) -> CompileResult<String> {
        use TypeInfo::*;
        let name = match self {
            Str(len) => format!("str[{}]", len),
            UnsignedInteger(bits) => {
                use IntegerBits::*;
                match bits {
                    Eight => "u8",
                    Sixteen => "u16",
                    ThirtyTwo => "u32",
                    SixtyFour => "u64",
                }
                .into()
            }
            Boolean => "bool".into(),

            Tuple(fields) => {
                let field_names = {
                    let names = fields
                        .iter()
                        .map(|field_type| {
                            resolve_type(field_type.type_id, error_msg_span)
                                .expect("unreachable?")
                                .to_selector_name(error_msg_span)
                        })
                        .collect::<Vec<CompileResult<String>>>();
                    let mut buf = vec![];
                    for name in names {
                        match name.value {
                            Some(value) => buf.push(value),
                            None => return name,
                        }
                    }
                    buf
                };

                format!("({})", field_names.join(","))
            }
            Byte => "byte".into(),
            B256 => "b256".into(),
            Struct { fields, .. } => {
                let names = fields
                    .iter()
                    .map(|field| {
                        resolve_type(field.type_id, error_msg_span)
                            .expect("unreachable?")
                            .to_selector_name(error_msg_span)
                    })
                    .collect::<Vec<CompileResult<String>>>();
                let mut buf = vec![];
                for name in names {
                    match name.value {
                        Some(value) => buf.push(value),
                        None => return name,
                    }
                }
                format!("s({})", buf.join(","))
            }
            Enum { variant_types, .. } => {
                let variant_names = {
                    let names = variant_types
                        .iter()
                        .map(|ty| {
                            let ty = match resolve_type(ty.type_id, error_msg_span) {
                                Err(e) => return err(vec![], vec![e.into()]),
                                Ok(ty) => ty,
                            };
                            ty.to_selector_name(error_msg_span)
                        })
                        .collect::<Vec<CompileResult<String>>>();
                    let mut buf = vec![];
                    for name in names {
                        match name.value {
                            Some(value) => buf.push(value),
                            None => return name,
                        }
                    }
                    buf
                };

                format!("e({})", variant_names.join(","))
            }
            Array(type_id, size) => {
                let name = look_up_type_id(*type_id).to_selector_name(error_msg_span);
                let name = match name.value {
                    Some(name) => name,
                    None => return name,
                };
                format!("a[{};{}]", name, size)
            }
            _ => {
                return err(
                    vec![],
                    vec![CompileError::InvalidAbiType {
                        span: error_msg_span.clone(),
                    }],
                )
            }
        };
        ok(name, vec![], vec![])
    }

    pub fn is_uninhabited(&self) -> bool {
        match self {
            TypeInfo::Enum { variant_types, .. } => variant_types
                .iter()
                .all(|variant_type| look_up_type_id(variant_type.type_id).is_uninhabited()),
            TypeInfo::Struct { fields, .. } => fields
                .iter()
                .any(|field| look_up_type_id(field.type_id).is_uninhabited()),
            TypeInfo::Tuple(fields) => fields
                .iter()
                .any(|field_type| look_up_type_id(field_type.type_id).is_uninhabited()),
            _ => false,
        }
    }

    pub fn is_zero_sized(&self) -> bool {
        match self {
            TypeInfo::Enum { variant_types, .. } => {
                let mut found_unit_variant = false;
                for variant_type in variant_types {
                    let type_info = look_up_type_id(variant_type.type_id);
                    if type_info.is_uninhabited() {
                        continue;
                    }
                    if type_info.is_zero_sized() && !found_unit_variant {
                        found_unit_variant = true;
                        continue;
                    }
                    return false;
                }
                true
            }
            TypeInfo::Struct { fields, .. } => {
                let mut all_zero_sized = true;
                for field in fields {
                    let type_info = look_up_type_id(field.type_id);
                    if type_info.is_uninhabited() {
                        return true;
                    }
                    if !type_info.is_zero_sized() {
                        all_zero_sized = false;
                    }
                }
                all_zero_sized
            }
            TypeInfo::Tuple(fields) => {
                let mut all_zero_sized = true;
                for field in fields {
                    let field_type = look_up_type_id(field.type_id);
                    if field_type.is_uninhabited() {
                        return true;
                    }
                    if !field_type.is_zero_sized() {
                        all_zero_sized = false;
                    }
                }
                all_zero_sized
            }
            _ => false,
        }
    }

    pub fn is_unit(&self) -> bool {
        match self {
            TypeInfo::Tuple(fields) => fields.is_empty(),
            _ => false,
        }
    }

    pub(crate) fn matches_type_parameter(&self, mapping: &TypeMapping) -> Option<TypeId> {
        use TypeInfo::*;
        match self {
            TypeInfo::Custom { .. } => {
                for (param, ty_id) in mapping.iter() {
                    if look_up_type_id(*param) == *self {
                        return Some(*ty_id);
                    }
                }
                None
            }
            TypeInfo::UnknownGeneric { .. } => {
                for (param, ty_id) in mapping.iter() {
                    if look_up_type_id(*param) == *self {
                        return Some(*ty_id);
                    }
                }
                None
            }
            TypeInfo::Struct {
                fields,
                name,
                type_parameters,
            } => {
                let mut new_fields = fields.clone();
                for new_field in new_fields.iter_mut() {
                    if let Some(matching_id) =
                        look_up_type_id(new_field.type_id).matches_type_parameter(mapping)
                    {
                        new_field.type_id =
                            insert_type(TypeInfo::Ref(matching_id, new_field.span.clone()));
                    }
                }
                let mut new_type_parameters = type_parameters.clone();
                for new_param in new_type_parameters.iter_mut() {
                    if let Some(matching_id) =
                        look_up_type_id(new_param.type_id).matches_type_parameter(mapping)
                    {
                        new_param.type_id =
                            insert_type(TypeInfo::Ref(matching_id, new_param.span().clone()));
                    }
                }
                Some(insert_type(TypeInfo::Struct {
                    fields: new_fields,
                    name: name.clone(),
                    type_parameters: new_type_parameters,
                }))
            }
            TypeInfo::Enum {
                variant_types,
                name,
                type_parameters,
            } => {
                let mut new_variants = variant_types.clone();
                for new_variant in new_variants.iter_mut() {
                    if let Some(matching_id) =
                        look_up_type_id(new_variant.type_id).matches_type_parameter(mapping)
                    {
                        new_variant.type_id =
                            insert_type(TypeInfo::Ref(matching_id, new_variant.span.clone()));
                    }
                }
                let mut new_type_parameters = type_parameters.clone();
                for new_param in new_type_parameters.iter_mut() {
                    if let Some(matching_id) =
                        look_up_type_id(new_param.type_id).matches_type_parameter(mapping)
                    {
                        new_param.type_id =
                            insert_type(TypeInfo::Ref(matching_id, new_param.span().clone()));
                    }
                }
                Some(insert_type(TypeInfo::Enum {
                    variant_types: new_variants,
                    type_parameters: new_type_parameters,
                    name: name.clone(),
                }))
            }
            TypeInfo::Array(ary_ty_id, count) => look_up_type_id(*ary_ty_id)
                .matches_type_parameter(mapping)
                .map(|matching_id| insert_type(TypeInfo::Array(matching_id, *count))),
            TypeInfo::Tuple(fields) => {
                let mut new_fields = Vec::new();
                let mut index = 0;
                while index < fields.len() {
                    let new_field_id_opt =
                        look_up_type_id(fields[index].type_id).matches_type_parameter(mapping);
                    if let Some(new_field_id) = new_field_id_opt {
                        new_fields.extend(fields[..index].iter().cloned());
                        new_fields.push(TypeArgument {
                            type_id: insert_type(TypeInfo::Ref(
                                new_field_id,
                                fields[index].span.clone(),
                            )),
                            span: fields[index].span.clone(),
                        });
                        index += 1;
                        break;
                    }
                    index += 1;
                }
                while index < fields.len() {
                    let new_field = match look_up_type_id(fields[index].type_id)
                        .matches_type_parameter(mapping)
                    {
                        Some(new_field_id) => TypeArgument {
                            type_id: insert_type(TypeInfo::Ref(
                                new_field_id,
                                fields[index].span.clone(),
                            )),
                            span: fields[index].span.clone(),
                        },
                        None => fields[index].clone(),
                    };
                    new_fields.push(new_field);
                    index += 1;
                }
                if new_fields.is_empty() {
                    None
                } else {
                    Some(insert_type(TypeInfo::Tuple(new_fields)))
                }
            }
            Unknown
            | Str(..)
            | UnsignedInteger(..)
            | Boolean
            | Ref(..)
            | ContractCaller { .. }
            | SelfType
            | Byte
            | B256
            | Numeric
            | Contract
            | Storage { .. }
            | ErrorRecovery => None,
        }
    }

    /// Given a `TypeInfo` `self`, check to see if `self` is currently
    /// supported in match expressions, and return an error if it is not.
    pub(crate) fn expect_is_supported_in_match_expressions(
        &self,
        span: &Span,
    ) -> CompileResult<()> {
        let warnings = vec![];
        let mut errors = vec![];
        match self {
            TypeInfo::Ref(type_id, _) => {
                look_up_type_id(*type_id).expect_is_supported_in_match_expressions(span)
            }
            TypeInfo::UnsignedInteger(_)
            | TypeInfo::Enum { .. }
            | TypeInfo::Struct { .. }
            | TypeInfo::Boolean
            | TypeInfo::Tuple(_)
            | TypeInfo::Byte
            | TypeInfo::B256
            | TypeInfo::UnknownGeneric { .. }
            | TypeInfo::Numeric => ok((), warnings, errors),
            TypeInfo::Unknown
            | TypeInfo::ContractCaller { .. }
            | TypeInfo::Custom { .. }
            | TypeInfo::SelfType
            | TypeInfo::Str(_)
            | TypeInfo::Contract
            | TypeInfo::ErrorRecovery
            | TypeInfo::Array(_, _)
            | TypeInfo::Storage { .. } => {
                errors.push(CompileError::Unimplemented(
                    "matching on this type is unsupported right now",
                    span.clone(),
                ));
                err(warnings, errors)
            }
        }
    }

    /// Given a `TypeInfo` `self`, analyze `self` and return all nested
    /// `TypeInfo`'s found in `self`, including `self`.
    pub(crate) fn extract_nested_types(self, span: &Span) -> CompileResult<Vec<TypeInfo>> {
        let mut warnings = vec![];
        let mut errors = vec![];
        let mut all_nested_types = vec![self.clone()];
        match self {
            TypeInfo::Enum {
                variant_types,
                type_parameters,
                ..
            } => {
                for type_parameter in type_parameters.iter() {
                    let mut nested_types = check!(
                        look_up_type_id(type_parameter.type_id).extract_nested_types(span),
                        return err(warnings, errors),
                        warnings,
                        errors
                    );
                    all_nested_types.append(&mut nested_types);
                }
                for variant_type in variant_types.iter() {
                    let mut nested_types = check!(
                        look_up_type_id(variant_type.type_id).extract_nested_types(span),
                        return err(warnings, errors),
                        warnings,
                        errors
                    );
                    all_nested_types.append(&mut nested_types);
                }
            }
            TypeInfo::Struct {
                fields,
                type_parameters,
                ..
            } => {
                for type_parameter in type_parameters.iter() {
                    let mut nested_types = check!(
                        look_up_type_id(type_parameter.type_id).extract_nested_types(span),
                        return err(warnings, errors),
                        warnings,
                        errors
                    );
                    all_nested_types.append(&mut nested_types);
                }
                for field in fields.iter() {
                    let mut nested_types = check!(
                        look_up_type_id(field.type_id).extract_nested_types(span),
                        return err(warnings, errors),
                        warnings,
                        errors
                    );
                    all_nested_types.append(&mut nested_types);
                }
            }
            TypeInfo::Ref(type_id, _) => {
                let mut nested_types = check!(
                    look_up_type_id(type_id).extract_nested_types(span),
                    return err(warnings, errors),
                    warnings,
                    errors
                );
                all_nested_types.append(&mut nested_types);
            }
            TypeInfo::Tuple(type_arguments) => {
                for type_argument in type_arguments.iter() {
                    let mut nested_types = check!(
                        look_up_type_id(type_argument.type_id).extract_nested_types(span),
                        return err(warnings, errors),
                        warnings,
                        errors
                    );
                    all_nested_types.append(&mut nested_types);
                }
            }
            TypeInfo::Array(type_id, _) => {
                let mut nested_types = check!(
                    look_up_type_id(type_id).extract_nested_types(span),
                    return err(warnings, errors),
                    warnings,
                    errors
                );
                all_nested_types.append(&mut nested_types);
            }
            TypeInfo::Storage { fields } => {
                for field in fields.iter() {
                    let mut nested_types = check!(
                        look_up_type_id(field.type_id).extract_nested_types(span),
                        return err(warnings, errors),
                        warnings,
                        errors
                    );
                    all_nested_types.append(&mut nested_types);
                }
            }
            TypeInfo::Unknown
            | TypeInfo::UnknownGeneric { .. }
            | TypeInfo::Str(_)
            | TypeInfo::UnsignedInteger(_)
            | TypeInfo::Boolean
            | TypeInfo::ContractCaller { .. }
            | TypeInfo::Byte
            | TypeInfo::B256
            | TypeInfo::Numeric
            | TypeInfo::Contract
            | TypeInfo::ErrorRecovery => {}
            TypeInfo::Custom { .. } | TypeInfo::SelfType => {
                errors.push(CompileError::Internal(
                    "did not expect to find this type here",
                    span.clone(),
                ));
                return err(warnings, errors);
            }
        }
        ok(all_nested_types, warnings, errors)
    }

    pub(crate) fn extract_nested_generics(&self, span: &Span) -> CompileResult<HashSet<TypeInfo>> {
        let mut warnings = vec![];
        let mut errors = vec![];
        let nested_types = check!(
            self.clone().extract_nested_types(span),
            return err(warnings, errors),
            warnings,
            errors
        );
        let generics = HashSet::from_iter(
            nested_types
                .into_iter()
                .filter(|x| matches!(x, TypeInfo::UnknownGeneric { .. })),
        );
        ok(generics, warnings, errors)
    }

<<<<<<< .merge_file_BLBjcN
    /// Given two `TypeInfo`'s `self` and `other`, check to see if `self` is
    /// unidirectionally a subset of `other`.
    ///
    /// `self` is a subset of `other` if it can be generalized over `other`.
    /// For example, the generic `T` is a subset of the generic `F` because
    /// anything of the type `T` could also be of the type `F` (minus any
    /// external context that may make this statement untrue).
    ///
    /// Given:
    ///
    /// ```ignore
    /// struct Data<T, F> {
    ///   x: T,
    ///   y: F,
    /// }
    /// ```
    ///
    /// the type `Data<T, F>` is a subset of any generic type.
    ///
    /// Given:
    ///
    /// ```ignore
    /// struct Data<T, F> {
    ///   x: T,
    ///   y: F,
    /// }
    ///
    /// impl<T> Data<T, T> { }
    /// ```
    ///
    /// the type `Data<T, T>` is a subset of `Data<T, F>`, but _`Data<T, F>` is
    /// not a subset of `Data<T, T>`_.
    ///
    /// Given:
    ///
    /// ```ignore
    /// struct Data<T, F> {
    ///   x: T,
    ///   y: F,
    /// }
    ///
    /// impl<T> Data<T, T> { }
    ///
    /// fn dummy() {
    ///     // the type of foo is Data<bool, u64>
    ///     let foo = Data {
    ///         x: true,
    ///         y: 1u64
    ///     };
    ///     // the type of bar is Data<u8, u8>
    ///     let bar = Data {
    ///         x: 0u8,
    ///         y: 0u8
    ///     };
    /// }
    /// ```
    ///
    /// | type:             | is subset of:                                | is not a subset of: |
    /// |-------------------|----------------------------------------------|---------------------|
    /// | `Data<T, T>`      | `Data<T, F>`, any generic type               |                     |
    /// | `Data<T, F>`      | any generic type                             | `Data<T, T>`        |
    /// | `Data<bool, u64>` | `Data<T, F>`, any generic type               | `Data<T, T>`        |
    /// | `Data<u8, u8>`    | `Data<T, T>`, `Data<T, F>`, any generic type |                     |
    ///
    pub(crate) fn is_subset_of(&self, other: &TypeInfo) -> bool {
        match (self, other) {
            // any type is the subset of a generic
            (_, Self::UnknownGeneric { .. }) => true,
            (Self::Ref(l, _), Self::Ref(r, _)) => {
                look_up_type_id(*l).is_subset_of(&look_up_type_id(*r))
            }
            (Self::Array(l0, l1), Self::Array(r0, r1)) => {
                look_up_type_id(*l0).is_subset_of(&look_up_type_id(*r0)) && l1 == r1
            }
            (
                Self::Custom {
                    name: l_name,
                    type_arguments: l_type_args,
                },
                Self::Custom {
                    name: r_name,
                    type_arguments: r_type_args,
                },
            ) => {
                let l_types = l_type_args
                    .iter()
                    .map(|x| look_up_type_id(x.type_id))
                    .collect::<Vec<_>>();
                let r_types = r_type_args
                    .iter()
                    .map(|x| look_up_type_id(x.type_id))
                    .collect::<Vec<_>>();
                l_name == r_name && types_are_subset_of(&l_types, &r_types)
            }
            (
                Self::Enum {
                    name: l_name,
                    variant_types: l_variant_types,
                    type_parameters: l_type_parameters,
                },
                Self::Enum {
                    name: r_name,
                    variant_types: r_variant_types,
                    type_parameters: r_type_parameters,
                },
            ) => {
                let l_names = l_variant_types
                    .iter()
                    .map(|x| x.name.clone())
                    .collect::<Vec<_>>();
                let r_names = r_variant_types
                    .iter()
                    .map(|x| x.name.clone())
                    .collect::<Vec<_>>();
                let l_types = l_type_parameters
                    .iter()
                    .map(|x| look_up_type_id(x.type_id))
                    .collect::<Vec<_>>();
                let r_types = r_type_parameters
                    .iter()
                    .map(|x| look_up_type_id(x.type_id))
                    .collect::<Vec<_>>();
                l_name == r_name && l_names == r_names && types_are_subset_of(&l_types, &r_types)
            }
            (
                Self::Struct {
                    name: l_name,
                    fields: l_fields,
                    type_parameters: l_type_parameters,
                },
                Self::Struct {
                    name: r_name,
                    fields: r_fields,
                    type_parameters: r_type_parameters,
                },
            ) => {
                let l_names = l_fields.iter().map(|x| x.name.clone()).collect::<Vec<_>>();
                let r_names = r_fields.iter().map(|x| x.name.clone()).collect::<Vec<_>>();
                let l_types = l_type_parameters
                    .iter()
                    .map(|x| look_up_type_id(x.type_id))
                    .collect::<Vec<_>>();
                let r_types = r_type_parameters
                    .iter()
                    .map(|x| look_up_type_id(x.type_id))
                    .collect::<Vec<_>>();
                l_name == r_name && l_names == r_names && types_are_subset_of(&l_types, &r_types)
            }
            (Self::Tuple(l_types), Self::Tuple(r_types)) => {
                let l_types = l_types
                    .iter()
                    .map(|x| look_up_type_id(x.type_id))
                    .collect::<Vec<_>>();
                let r_types = r_types
                    .iter()
                    .map(|x| look_up_type_id(x.type_id))
                    .collect::<Vec<_>>();
                types_are_subset_of(&l_types, &r_types)
            }
            (a, b) => a == b,
        }
    }

=======
>>>>>>> .merge_file_lCAeoL
    /// Given a `TypeInfo` `self` and a list of `Ident`'s `subfields`,
    /// iterate through the elements of `subfields` as `subfield`,
    /// and recursively apply `subfield` to `self`.
    ///
    /// Returns a `TypedStructField` when all `subfields` could be
    /// applied without error.
    ///
    /// Returns an error when subfields could not be applied:
    /// 1) in the case where `self` is not a `TypeInfo::Struct`
    /// 2) in the case where `subfields` is empty
    /// 3) in the case where a `subfield` does not exist on `self`
    pub(crate) fn apply_subfields(
        &self,
        subfields: &[Ident],
        span: &Span,
    ) -> CompileResult<TypedStructField> {
        let mut warnings = vec![];
        let mut errors = vec![];
        match (self, subfields.split_first()) {
            (TypeInfo::Struct { .. }, None) => err(warnings, errors),
            (TypeInfo::Struct { name, fields, .. }, Some((first, rest))) => {
                let field = match fields
                    .iter()
                    .find(|field| field.name.as_str() == first.as_str())
                {
                    Some(field) => field.clone(),
                    None => {
                        // gather available fields for the error message
                        let available_fields =
                            fields.iter().map(|x| x.name.as_str()).collect::<Vec<_>>();
                        errors.push(CompileError::FieldNotFound {
                            field_name: first.clone(),
                            struct_name: name.clone(),
                            available_fields: available_fields.join(", "),
                        });
                        return err(warnings, errors);
                    }
                };
                let field = if rest.is_empty() {
                    field
                } else {
                    check!(
                        look_up_type_id(field.type_id).apply_subfields(rest, span),
                        return err(warnings, errors),
                        warnings,
                        errors
                    )
                };
                ok(field, warnings, errors)
            }
            (TypeInfo::ErrorRecovery, _) => {
                // dont create a new error in this case
                err(warnings, errors)
            }
            (type_info, _) => {
                errors.push(CompileError::FieldAccessOnNonStruct {
                    actually: type_info.to_string(),
                    span: span.clone(),
                });
                err(warnings, errors)
            }
        }
    }

    /// Given a `TypeInfo` `self`, expect that `self` is a `TypeInfo::Tuple`,
    /// and return its contents.
    ///
    /// Returns an error if `self` is not a `TypeInfo::Tuple`.
    pub(crate) fn expect_tuple(
        &self,
        debug_string: impl Into<String>,
        debug_span: &Span,
    ) -> CompileResult<&Vec<TypeArgument>> {
        let warnings = vec![];
        let errors = vec![];
        match self {
            TypeInfo::Tuple(elems) => ok(elems, warnings, errors),
            TypeInfo::ErrorRecovery => err(warnings, errors),
            a => err(
                vec![],
                vec![CompileError::NotATuple {
                    name: debug_string.into(),
                    span: debug_span.clone(),
                    actually: a.to_string(),
                }],
            ),
        }
    }

    /// Given a `TypeInfo` `self`, expect that `self` is a `TypeInfo::Enum`,
    /// and return its contents.
    ///
    /// Returns an error if `self` is not a `TypeInfo::Enum`.
    pub(crate) fn expect_enum(
        &self,
        debug_string: impl Into<String>,
        debug_span: &Span,
    ) -> CompileResult<(&Ident, &Vec<TypedEnumVariant>)> {
        let warnings = vec![];
        let errors = vec![];
        match self {
            TypeInfo::Enum {
                name,
                variant_types,
                ..
            } => ok((name, variant_types), warnings, errors),
            TypeInfo::ErrorRecovery => err(warnings, errors),
            a => err(
                vec![],
                vec![CompileError::NotAnEnum {
                    name: debug_string.into(),
                    span: debug_span.clone(),
                    actually: a.to_string(),
                }],
            ),
        }
    }
}

/// Given two lists of `TypeInfo`'s `left` and `right`, check to see if
/// `left` is a subset of `right`.
///
/// `left` is a subset of `right` if the following invariants are true:
/// 1. `left` and and `right` are of the same length _n_
/// 2. For every _i_ in [0, n), `left`ᵢ is a subset of `right`ᵢ
/// 3. The elements of `left` satisfy the trait constraints of `right`
///
/// A property that falls of out these constraints are that if `left` and
/// `right` are empty, then `left` is a subset of `right`.
///
/// Given:
///
/// ```ignore
/// left:   [T]
/// right:  [T, F]
/// ```
///
/// `left` is not a subset of `right` because it violates invariant #1.
///
/// Given:
///
/// ```ignore
/// left:   [T, F]
/// right:  [bool, F]
/// ```
///
/// `left` is not a subset of `right` because it violates invariant #2.
///
/// Given:
///
/// ```ignore
/// left:   [T, F]
/// right:  [T, T]
/// ```
///
/// `left` is not a subset of `right` because it violates invariant #3.
///
/// Given:
///
/// ```ignore
/// left:   [T, T]
/// right:  [T, F]
/// ```
///
/// `left` is a subset of `right`.
///
/// Given:
///
/// ```ignore
/// left:   [bool, T]
/// right:  [T, F]
/// ```
///
/// `left` is a subset of `right`.
///
/// Given:
///
/// ```ignore
/// left:   [Data<T, T>, Data<T, F>]
/// right:  [Data<T, F>, Data<T, F>]
/// ```
///
/// `left` is a subset of `right`.
///
fn types_are_subset_of(left: &[TypeInfo], right: &[TypeInfo]) -> bool {
    // invariant 1. `left` and and `right` are of the same length _n_
    if left.len() != right.len() {
        return false;
    }

    // if `left` and `right` are empty, `left` is inherently a subset of `right`
    if left.is_empty() && right.is_empty() {
        return true;
    }

    // invariant 2. For every _i_ in [0, n), `left`ᵢ is a subset of `right`ᵢ
    for (l, r) in left.iter().zip(right.iter()) {
        if !l.is_subset_of(r) {
            return false;
        }
    }

    // invariant 3. The elements of `left` satisfy the trait constraints of `right`
    let mut constraints = vec![];
    for i in 0..(right.len() - 1) {
        for j in (i + 1)..right.len() {
            let a = right.get(i).unwrap();
            let b = right.get(j).unwrap();
            if a == b {
                // if a and b are the same type
                constraints.push((i, j));
            }
        }
    }
    for (i, j) in constraints.into_iter() {
        let a = left.get(i).unwrap();
        let b = left.get(j).unwrap();
        if a != b {
            return false;
        }
    }

    // if all of the invariants are met, then `self` is a subset of `other`!
    true
}

fn print_inner_types(name: String, inner_types: impl Iterator<Item = TypeId>) -> String {
    let inner_types = inner_types.map(|x| x.to_string()).collect::<Vec<_>>();
    format!(
        "{}{}",
        name,
        if inner_types.is_empty() {
            "".into()
        } else {
            format!("<{}>", inner_types.join(", "))
        }
    )
}<|MERGE_RESOLUTION|>--- conflicted
+++ resolved
@@ -863,7 +863,6 @@
         ok(generics, warnings, errors)
     }
 
-<<<<<<< .merge_file_BLBjcN
     /// Given two `TypeInfo`'s `self` and `other`, check to see if `self` is
     /// unidirectionally a subset of `other`.
     ///
@@ -1027,8 +1026,6 @@
         }
     }
 
-=======
->>>>>>> .merge_file_lCAeoL
     /// Given a `TypeInfo` `self` and a list of `Ident`'s `subfields`,
     /// iterate through the elements of `subfields` as `subfield`,
     /// and recursively apply `subfield` to `self`.
