--- conflicted
+++ resolved
@@ -774,7 +774,6 @@
         }
     }
 
-<<<<<<< HEAD
     pub(crate) fn expect_is_supported_in_match_expressions(
         &self,
         span: &Span,
@@ -901,7 +900,6 @@
         ok(all_nested_types, warnings, errors)
     }
 
-=======
     /// Given a `TypeInfo` `self` and a lists of `Ident`'s `subfields`,
     /// iterate through the elements of `subfields` as `subfield`,
     /// and recursively apply `subfield` to `self`.
@@ -913,7 +911,6 @@
     /// 1) in the case where `self` is not a `TypeInfo::Struct`
     /// 2) in the case where `subfields` is empty
     /// 3) in the case where a `subfield` does not exist on `self`
->>>>>>> 5984e295
     pub(crate) fn apply_subfields(
         &self,
         subfields: &[Ident],
@@ -967,13 +964,10 @@
         }
     }
 
-<<<<<<< HEAD
-=======
     /// Given a `TypeInfo` `self`, expect that `self` is a `TypeInfo::Tuple`,
     /// and return its contents.
     ///
     /// Returns an error if `self` is not a `TypeInfo::Tuple`.
->>>>>>> 5984e295
     pub(crate) fn expect_tuple(
         &self,
         debug_string: impl Into<String>,
@@ -994,7 +988,6 @@
             ),
         }
     }
-<<<<<<< HEAD
 
     pub(crate) fn expect_enum(
         &self,
@@ -1020,8 +1013,6 @@
             ),
         }
     }
-=======
->>>>>>> 5984e295
 }
 
 fn print_inner_types(name: String, inner_types: impl Iterator<Item = TypeId>) -> String {
