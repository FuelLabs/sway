use super::*;
use crate::concurrent_slab::ConcurrentSlab;
use crate::namespace::{Path, Root};
use crate::type_engine::AbiName;
use lazy_static::lazy_static;
use sway_types::span::Span;
use sway_types::{Ident, Spanned};

lazy_static! {
    static ref TYPE_ENGINE: Engine = Engine::default();
}

#[derive(Debug, Default)]
pub(crate) struct Engine {
    slab: ConcurrentSlab<TypeInfo>,
}

impl Engine {
    pub fn insert_type(&self, ty: TypeInfo) -> TypeId {
        self.slab.insert(ty)
    }

    pub fn look_up_type_id_raw(&self, id: TypeId) -> TypeInfo {
        self.slab.get(id)
    }

    pub fn look_up_type_id(&self, id: TypeId) -> TypeInfo {
        match self.slab.get(id) {
            TypeInfo::Ref(other, _sp) => self.look_up_type_id(other),
            ty => ty,
        }
    }

    fn monomorphize<T>(
        &self,
        value: &mut T,
        type_arguments: &mut [TypeArgument],
        enforce_type_arguments: EnforceTypeArguments,
        call_site_span: &Span,
<<<<<<< HEAD
        namespace: &Root,
=======
        namespace: &mut Root,
>>>>>>> effc60df
        mod_path: &Path,
    ) -> CompileResult<()>
    where
        T: MonomorphizeHelper + CopyTypes,
    {
        let mut warnings = vec![];
        let mut errors = vec![];
        match (
            value.type_parameters().is_empty(),
            type_arguments.is_empty(),
        ) {
            (true, true) => ok((), warnings, errors),
            (false, true) => {
                if let EnforceTypeArguments::Yes = enforce_type_arguments {
                    errors.push(CompileError::NeedsTypeArguments {
                        name: value.name().clone(),
                        span: call_site_span.clone(),
                    });
                    return err(warnings, errors);
                }
                let type_mapping = insert_type_parameters(value.type_parameters());
                value.copy_types(&type_mapping);
                ok((), warnings, errors)
            }
            (true, false) => {
                let type_arguments_span = type_arguments
                    .iter()
                    .map(|x| x.span.clone())
                    .reduce(Span::join)
                    .unwrap_or_else(|| value.name().span());
                errors.push(CompileError::DoesNotTakeTypeArguments {
                    name: value.name().clone(),
                    span: type_arguments_span,
                });
                err(warnings, errors)
            }
            (false, false) => {
                let type_arguments_span = type_arguments
                    .iter()
                    .map(|x| x.span.clone())
                    .reduce(Span::join)
                    .unwrap_or_else(|| value.name().span());
                if value.type_parameters().len() != type_arguments.len() {
                    errors.push(CompileError::IncorrectNumberOfTypeArguments {
                        given: type_arguments.len(),
                        expected: value.type_parameters().len(),
                        span: type_arguments_span,
                    });
                    return err(warnings, errors);
                }
                for type_argument in type_arguments.iter_mut() {
                    type_argument.type_id = check!(
                        namespace.resolve_type(
                            type_argument.type_id,
                            &type_argument.span,
                            enforce_type_arguments,
                            None,
                            mod_path
                        ),
                        insert_type(TypeInfo::ErrorRecovery),
                        warnings,
                        errors
                    );
                }
                let type_mapping = insert_type_parameters(value.type_parameters());
                for ((_, interim_type), type_argument) in
                    type_mapping.iter().zip(type_arguments.iter())
                {
                    let (mut new_warnings, new_errors) = unify(
                        *interim_type,
                        type_argument.type_id,
                        &type_argument.span,
                        "Type argument is not assignable to generic type parameter.",
                    );
                    warnings.append(&mut new_warnings);
                    errors.append(&mut new_errors.into_iter().map(|x| x.into()).collect());
                }
                value.copy_types(&type_mapping);
                ok((), warnings, errors)
            }
        }
    }

    /// Make the types of two type terms equivalent (or produce an error if
    /// there is a conflict between them).
    //
    // When reporting type errors we will report 'received' and 'expected' as such.
    pub(crate) fn unify(
        &self,
        received: TypeId,
        expected: TypeId,
        span: &Span,
        help_text: impl Into<String>,
    ) -> (Vec<CompileWarning>, Vec<TypeError>) {
        use TypeInfo::*;
        let help_text = help_text.into();
        match (self.slab.get(received), self.slab.get(expected)) {
            // If the types are exactly the same, we are done.
            (Boolean, Boolean) => (vec![], vec![]),
            (SelfType, SelfType) => (vec![], vec![]),
            (Byte, Byte) => (vec![], vec![]),
            (B256, B256) => (vec![], vec![]),
            (Numeric, Numeric) => (vec![], vec![]),
            (Contract, Contract) => (vec![], vec![]),
            (Str(l), Str(r)) => {
                let warnings = vec![];
                let mut errors = vec![];
                if l != r {
                    errors.push(TypeError::MismatchedType {
                        expected,
                        received,
                        help_text,
                        span: span.clone(),
                    });
                }
                (warnings, errors)
            }
            //(received_info, expected_info) if received_info == expected_info => (vec![], vec![]),

            // Follow any references
            (Ref(received, _sp1), Ref(expected, _sp2)) if received == expected => (vec![], vec![]),
            (Ref(received, _sp), _) => self.unify(received, expected, span, help_text),
            (_, Ref(expected, _sp)) => self.unify(received, expected, span, help_text),

            // When we don't know anything about either term, assume that
            // they match and make the one we know nothing about reference the
            // one we may know something about
            (Unknown, Unknown) => (vec![], vec![]),
            (Unknown, _) => {
                match self
                    .slab
                    .replace(received, &Unknown, TypeInfo::Ref(expected, span.clone()))
                {
                    None => (vec![], vec![]),
                    Some(_) => self.unify(received, expected, span, help_text),
                }
            }
            (_, Unknown) => {
                match self
                    .slab
                    .replace(expected, &Unknown, TypeInfo::Ref(received, span.clone()))
                {
                    None => (vec![], vec![]),
                    Some(_) => self.unify(received, expected, span, help_text),
                }
            }

            (Tuple(fields_a), Tuple(fields_b)) if fields_a.len() == fields_b.len() => {
                let mut warnings = vec![];
                let mut errors = vec![];
                for (field_a, field_b) in fields_a.iter().zip(fields_b.iter()) {
                    let (new_warnings, new_errors) = self.unify(
                        field_a.type_id,
                        field_b.type_id,
                        &field_a.span,
                        help_text.clone(),
                    );
                    warnings.extend(new_warnings);
                    errors.extend(new_errors);
                }
                (warnings, errors)
            }

            (UnsignedInteger(received_width), UnsignedInteger(expected_width)) => {
                // E.g., in a variable declaration `let a: u32 = 10u64` the 'expected' type will be
                // the annotation `u32`, and the 'received' type is 'self' of the initialiser, or
                // `u64`.  So we're casting received TO expected.
                let warnings = match numeric_cast_compat(expected_width, received_width) {
                    NumericCastCompatResult::CastableWithWarning(warn) => {
                        vec![CompileWarning {
                            span: span.clone(),
                            warning_content: warn,
                        }]
                    }
                    NumericCastCompatResult::Compatible => {
                        vec![]
                    }
                };

                // we don't want to do a slab replacement here, because
                // we don't want to overwrite the original numeric type with the new one.
                // This isn't actually inferencing the original type to the new numeric type.
                // We just want to say "up until this point, this was a u32 (eg) and now it is a
                // u64 (eg)". If we were to do a slab replace here, we'd be saying "this was always a
                // u64 (eg)".
                (warnings, vec![])
            }

            (UnknownGeneric { name: l_name }, UnknownGeneric { name: r_name })
                if l_name.as_str() == r_name.as_str() =>
            {
                (vec![], vec![])
            }
            (ref received_info @ UnknownGeneric { .. }, _) => {
                self.slab.replace(
                    received,
                    received_info,
                    TypeInfo::Ref(expected, span.clone()),
                );
                (vec![], vec![])
            }

            (_, ref expected_info @ UnknownGeneric { .. }) => {
                self.slab.replace(
                    expected,
                    expected_info,
                    TypeInfo::Ref(received, span.clone()),
                );
                (vec![], vec![])
            }

            // if the types, once their ids have been looked up, are the same, we are done
            (
                Struct {
                    name: a_name,
                    fields: a_fields,
                    type_parameters: a_parameters,
                    ..
                },
                Struct {
                    name: b_name,
                    fields: b_fields,
                    type_parameters: b_parameters,
                    ..
                },
            ) => {
                let mut warnings = vec![];
                let mut errors = vec![];
                if a_name == b_name
                    && a_fields.len() == b_fields.len()
                    && a_parameters.len() == b_parameters.len()
                {
                    a_fields.iter().zip(b_fields.iter()).for_each(|(a, b)| {
                        let (new_warnings, new_errors) =
                            self.unify(a.type_id, b.type_id, &a.span, help_text.clone());
                        warnings.extend(new_warnings);
                        errors.extend(new_errors);
                    });
                    a_parameters
                        .iter()
                        .zip(b_parameters.iter())
                        .for_each(|(a, b)| {
                            let (new_warnings, new_errors) = self.unify(
                                a.type_id,
                                b.type_id,
                                &a.name_ident.span(),
                                help_text.clone(),
                            );
                            warnings.extend(new_warnings);
                            errors.extend(new_errors);
                        });
                } else {
                    errors.push(TypeError::MismatchedType {
                        expected,
                        received,
                        help_text,
                        span: span.clone(),
                    });
                }
                (warnings, errors)
            }
            (
                Enum {
                    name: a_name,
                    variant_types: a_variants,
                    type_parameters: a_parameters,
                },
                Enum {
                    name: b_name,
                    variant_types: b_variants,
                    type_parameters: b_parameters,
                },
            ) => {
                let mut warnings = vec![];
                let mut errors = vec![];
                if a_name == b_name
                    && a_variants.len() == b_variants.len()
                    && a_parameters.len() == b_parameters.len()
                {
                    a_variants.iter().zip(b_variants.iter()).for_each(|(a, b)| {
                        let (new_warnings, new_errors) =
                            self.unify(a.type_id, b.type_id, &a.span, help_text.clone());
                        warnings.extend(new_warnings);
                        errors.extend(new_errors);
                    });
                    a_parameters
                        .iter()
                        .zip(b_parameters.iter())
                        .for_each(|(a, b)| {
                            let (new_warnings, new_errors) = self.unify(
                                a.type_id,
                                b.type_id,
                                &a.name_ident.span(),
                                help_text.clone(),
                            );
                            warnings.extend(new_warnings);
                            errors.extend(new_errors);
                        });
                } else {
                    errors.push(TypeError::MismatchedType {
                        expected,
                        received,
                        help_text,
                        span: span.clone(),
                    });
                }
                (warnings, errors)
            }

            (Numeric, expected_info @ UnsignedInteger(_)) => {
                match self.slab.replace(received, &Numeric, expected_info) {
                    None => (vec![], vec![]),
                    Some(_) => self.unify(received, expected, span, help_text),
                }
            }
            (received_info @ UnsignedInteger(_), Numeric) => {
                match self.slab.replace(expected, &Numeric, received_info) {
                    None => (vec![], vec![]),
                    Some(_) => self.unify(received, expected, span, help_text),
                }
            }

            (Array(a_elem, a_count), Array(b_elem, b_count)) if a_count == b_count => {
                let (warnings, new_errors) = self.unify(a_elem, b_elem, span, help_text.clone());

                // If there was an error then we want to report the array types as mismatching, not
                // the elem types.
                let mut errors = vec![];
                if !new_errors.is_empty() {
                    errors.push(TypeError::MismatchedType {
                        expected,
                        received,
                        help_text,
                        span: span.clone(),
                    });
                }
                (warnings, errors)
            }

            (
                TypeInfo::ContractCaller {
                    abi_name: ref abi_name_a,
                    address,
                },
                ref e @ TypeInfo::ContractCaller {
                    abi_name: ref abi_name_b,
                    ..
                },
            ) if (abi_name_a == abi_name_b && address.is_none())
                || matches!(abi_name_a, AbiName::Deferred) =>
            {
                // if one address is empty, coerce to the other one
                match self.slab.replace(expected, e, look_up_type_id(expected)) {
                    None => (vec![], vec![]),
                    Some(_) => self.unify(received, expected, span, help_text),
                }
            }
            (
                ref r @ TypeInfo::ContractCaller {
                    abi_name: ref abi_name_a,
                    ..
                },
                TypeInfo::ContractCaller {
                    abi_name: ref abi_name_b,
                    address,
                },
            ) if (abi_name_a == abi_name_b && address.is_none())
                || matches!(abi_name_b, AbiName::Deferred) =>
            {
                // if one address is empty, coerce to the other one
                match self.slab.replace(received, r, look_up_type_id(expected)) {
                    None => (vec![], vec![]),
                    Some(_) => self.unify(received, expected, span, help_text),
                }
            }
            // When unifying complex types, we must check their sub-types. This
            // can be trivially implemented for tuples, sum types, etc.
            // (List(a_item), List(b_item)) => self.unify(a_item, b_item),
            // this can be used for curried function types but we might not want that
            // (Func(a_i, a_o), Func(b_i, b_o)) => {
            //     self.unify(a_i, b_i).and_then(|_| self.unify(a_o, b_o))
            // }

            // If no previous attempts to unify were successful, raise an error
            (TypeInfo::ErrorRecovery, _) => (vec![], vec![]),
            (_, TypeInfo::ErrorRecovery) => (vec![], vec![]),
            (_, _) => {
                let errors = vec![TypeError::MismatchedType {
                    expected,
                    received,
                    help_text,
                    span: span.clone(),
                }];
                (vec![], errors)
            }
        }
    }

    pub fn unify_with_self(
        &self,
        mut received: TypeId,
        mut expected: TypeId,
        self_type: TypeId,
        span: &Span,
        help_text: impl Into<String>,
    ) -> (Vec<CompileWarning>, Vec<TypeError>) {
        received.replace_self_type(self_type);
        expected.replace_self_type(self_type);
        self.unify(received, expected, span, help_text)
    }

    pub fn resolve_type(&self, id: TypeId, error_span: &Span) -> Result<TypeInfo, TypeError> {
        match self.look_up_type_id(id) {
            TypeInfo::Unknown => Err(TypeError::UnknownType {
                span: error_span.clone(),
            }),
            ty => Ok(ty),
        }
    }

    pub fn clear(&self) {
        self.slab.clear();
    }
}

pub fn insert_type(ty: TypeInfo) -> TypeId {
    TYPE_ENGINE.insert_type(ty)
}

pub fn look_up_type_id(id: TypeId) -> TypeInfo {
    TYPE_ENGINE.look_up_type_id(id)
}

pub(crate) fn look_up_type_id_raw(id: TypeId) -> TypeInfo {
    TYPE_ENGINE.look_up_type_id_raw(id)
}

pub(crate) fn monomorphize<T>(
    value: &mut T,
    type_arguments: &mut [TypeArgument],
    enforce_type_arguments: EnforceTypeArguments,
    call_site_span: &Span,
    namespace: &Root,
    module_path: &Path,
) -> CompileResult<()>
where
    T: MonomorphizeHelper + CopyTypes,
{
    TYPE_ENGINE.monomorphize(
        value,
        type_arguments,
        enforce_type_arguments,
        call_site_span,
        namespace,
        module_path,
    )
}

pub fn unify_with_self(
    a: TypeId,
    b: TypeId,
    self_type: TypeId,
    span: &Span,
    help_text: impl Into<String>,
) -> (Vec<CompileWarning>, Vec<TypeError>) {
    TYPE_ENGINE.unify_with_self(a, b, self_type, span, help_text)
}

pub(crate) fn unify(
    a: TypeId,
    b: TypeId,
    span: &Span,
    help_text: impl Into<String>,
) -> (Vec<CompileWarning>, Vec<TypeError>) {
    TYPE_ENGINE.unify(a, b, span, help_text)
}

pub fn resolve_type(id: TypeId, error_span: &Span) -> Result<TypeInfo, TypeError> {
    TYPE_ENGINE.resolve_type(id, error_span)
}

pub fn clear_type_engine() {
    TYPE_ENGINE.clear();
}

fn numeric_cast_compat(new_size: IntegerBits, old_size: IntegerBits) -> NumericCastCompatResult {
    // If this is a downcast, warn for loss of precision. If upcast, then no warning.
    use IntegerBits::*;
    match (new_size, old_size) {
        // These should generate a downcast warning.
        (Eight, Sixteen)
        | (Eight, ThirtyTwo)
        | (Eight, SixtyFour)
        | (Sixteen, ThirtyTwo)
        | (Sixteen, SixtyFour)
        | (ThirtyTwo, SixtyFour) => {
            NumericCastCompatResult::CastableWithWarning(Warning::LossOfPrecision {
                initial_type: old_size,
                cast_to: new_size,
            })
        }
        // Upcasting is ok, so everything else is ok.
        _ => NumericCastCompatResult::Compatible,
    }
}
enum NumericCastCompatResult {
    Compatible,
    CastableWithWarning(Warning),
}

pub(crate) trait MonomorphizeHelper {
    fn name(&self) -> &Ident;
    fn type_parameters(&self) -> &[TypeParameter];
}

/// This type is used to denote if, during monomorphization, the compiler
/// should enforce that type arguments be provided. An example of that
/// might be this:
///
/// ```ignore
/// struct Point<T> {
///   x: u64,
///   y: u64
/// }
///
/// fn add<T>(p1: Point<T>, p2: Point<T>) -> Point<T> {
///   Point {
///     x: p1.x + p2.x,
///     y: p1.y + p2.y
///   }
/// }
/// ```
///
/// `EnforeTypeArguments` would require that the type annotations
/// for `p1` and `p2` contain `<...>`. This is to avoid ambiguous definitions:
///
/// ```ignore
/// fn add(p1: Point, p2: Point) -> Point {
///   Point {
///     x: p1.x + p2.x,
///     y: p1.y + p2.y
///   }
/// }
/// ```
#[derive(Clone, Copy)]
pub(crate) enum EnforceTypeArguments {
    Yes,
    No,
}<|MERGE_RESOLUTION|>--- conflicted
+++ resolved
@@ -37,11 +37,7 @@
         type_arguments: &mut [TypeArgument],
         enforce_type_arguments: EnforceTypeArguments,
         call_site_span: &Span,
-<<<<<<< HEAD
         namespace: &Root,
-=======
-        namespace: &mut Root,
->>>>>>> effc60df
         mod_path: &Path,
     ) -> CompileResult<()>
     where
