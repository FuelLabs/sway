//! This module handles the process of iterating through the typed AST and ensuring that all types
//! are well-defined and well-formed. This process is run on the AST before we pass it into the IR,
//! as the IR assumes all types are well-formed and will throw an ICE (internal compiler error) if
//! that is not the case.

<<<<<<< HEAD
use sway_types::Spanned;

use crate::{semantic_analysis::*, type_engine::*};
=======
use crate::error::*;
>>>>>>> 07b9f825

/// If any types contained by this node are unresolved or have yet to be inferred, throw an
/// error to signal to the user that more type information is needed.
pub(crate) trait UnresolvedTypeCheck {
    fn check_for_unresolved_types(&self) -> Vec<CompileError>;
<<<<<<< HEAD
}

impl UnresolvedTypeCheck for TypeId {
    fn check_for_unresolved_types(&self) -> Vec<CompileError> {
        use TypeInfo::*;
        let span_override = if let TypeInfo::Ref(_, span) = look_up_type_id_raw(*self) {
            Some(span)
        } else {
            None
        };
        match look_up_type_id(*self) {
            UnknownGeneric { name } => vec![CompileError::UnableToInferGeneric {
                ty: name.as_str().to_string(),
                span: span_override.unwrap_or_else(|| name.span()),
            }],
            _ => vec![],
        }
    }
}

impl UnresolvedTypeCheck for TypedAstNodeContent {
    fn check_for_unresolved_types(&self) -> Vec<CompileError> {
        use TypedAstNodeContent::*;
        match self {
            ReturnStatement(stmt) => stmt.expr.check_for_unresolved_types(),
            Declaration(decl) => decl.check_for_unresolved_types(),
            Expression(expr) => expr.check_for_unresolved_types(),
            ImplicitReturnExpression(expr) => expr.check_for_unresolved_types(),
            WhileLoop(lo) => {
                let mut condition = lo.condition.check_for_unresolved_types();
                let mut body = lo
                    .body
                    .contents
                    .iter()
                    .flat_map(TypedAstNode::check_for_unresolved_types)
                    .collect();
                condition.append(&mut body);
                condition
            }
            SideEffect => vec![],
        }
    }
}

impl UnresolvedTypeCheck for TypedExpression {
    fn check_for_unresolved_types(&self) -> Vec<CompileError> {
        use TypedExpressionVariant::*;
        match &self.expression {
            TypeProperty { type_id, .. } => type_id.check_for_unresolved_types(),
            FunctionApplication {
                arguments,
                function_body,
                ..
            } => {
                let mut args = arguments
                    .iter()
                    .map(|x| &x.1)
                    .flat_map(UnresolvedTypeCheck::check_for_unresolved_types)
                    .collect::<Vec<_>>();
                args.append(
                    &mut function_body
                        .contents
                        .iter()
                        .flat_map(UnresolvedTypeCheck::check_for_unresolved_types)
                        .collect(),
                );
                args
            }
            // expressions don't ever have return types themselves, they're stored in
            // `TypedExpression::return_type`. Variable expressions are just names of variables.
            VariableExpression { .. } => vec![],
            Tuple { fields } => fields
                .iter()
                .flat_map(|x| x.check_for_unresolved_types())
                .collect(),
            AsmExpression { registers, .. } => registers
                .iter()
                .filter_map(|x| x.initializer.as_ref())
                .flat_map(UnresolvedTypeCheck::check_for_unresolved_types)
                .collect::<Vec<_>>(),
            StructExpression { fields, .. } => fields
                .iter()
                .flat_map(|x| x.value.check_for_unresolved_types())
                .collect(),
            LazyOperator { lhs, rhs, .. } => lhs
                .check_for_unresolved_types()
                .into_iter()
                .chain(rhs.check_for_unresolved_types().into_iter())
                .collect(),
            Array { contents } => contents
                .iter()
                .flat_map(|x| x.check_for_unresolved_types())
                .collect(),
            ArrayIndex { prefix, .. } => prefix.check_for_unresolved_types(),
            CodeBlock(block) => block
                .contents
                .iter()
                .flat_map(UnresolvedTypeCheck::check_for_unresolved_types)
                .collect(),
            IfExp {
                condition,
                then,
                r#else,
            } => {
                let mut buf = condition
                    .check_for_unresolved_types()
                    .into_iter()
                    .chain(then.check_for_unresolved_types().into_iter())
                    .collect::<Vec<_>>();
                if let Some(r#else) = r#else {
                    buf.append(&mut r#else.check_for_unresolved_types());
                }
                buf
            }
            StructFieldAccess {
                prefix,
                resolved_type_of_parent,
                ..
            } => prefix
                .check_for_unresolved_types()
                .into_iter()
                .chain(
                    resolved_type_of_parent
                        .check_for_unresolved_types()
                        .into_iter(),
                )
                .collect(),
            TupleElemAccess {
                prefix,
                resolved_type_of_parent,
                ..
            } => prefix
                .check_for_unresolved_types()
                .into_iter()
                .chain(
                    resolved_type_of_parent
                        .check_for_unresolved_types()
                        .into_iter(),
                )
                .collect(),
            EnumInstantiation {
                enum_decl,
                contents,
                ..
            } => {
                let mut buf = if let Some(contents) = contents {
                    contents.check_for_unresolved_types().into_iter().collect()
                } else {
                    vec![]
                };
                buf.append(
                    &mut enum_decl
                        .variants
                        .iter()
                        .flat_map(|x| x.r#type.check_for_unresolved_types())
                        .collect(),
                );
                buf
            }
            SizeOfValue { expr } => expr.check_for_unresolved_types(),
            AbiCast { address, .. } => address.check_for_unresolved_types(),
            // storage access can never be generic
            StorageAccess { .. }
            | Literal(_)
            | AbiName(_)
            | FunctionParameter
            | GetStorageKey { .. } => vec![],
            EnumTag { exp } => exp.check_for_unresolved_types(),
            UnsafeDowncast { exp, variant } => exp
                .check_for_unresolved_types()
                .into_iter()
                .chain(variant.r#type.check_for_unresolved_types().into_iter())
                .collect(),
        }
    }
}
impl UnresolvedTypeCheck for TypedAstNode {
    fn check_for_unresolved_types(&self) -> Vec<CompileError> {
        self.content.check_for_unresolved_types()
    }
}
impl UnresolvedTypeCheck for TypedDeclaration {
    // this is only run on entry nodes, which must have all well-formed types
    fn check_for_unresolved_types(&self) -> Vec<CompileError> {
        use TypedDeclaration::*;
        match self {
            VariableDeclaration(decl) => {
                let mut body = decl.body.check_for_unresolved_types();
                body.append(&mut decl.type_ascription.check_for_unresolved_types());
                body
            }
            FunctionDeclaration(decl) => {
                let mut body: Vec<CompileError> = decl
                    .body
                    .contents
                    .iter()
                    .flat_map(UnresolvedTypeCheck::check_for_unresolved_types)
                    .collect();
                body.append(&mut decl.return_type.check_for_unresolved_types());
                body.append(
                    &mut decl
                        .type_parameters
                        .iter()
                        .map(|x| &x.type_id)
                        .flat_map(UnresolvedTypeCheck::check_for_unresolved_types)
                        .collect(),
                );
                body
            }
            ConstantDeclaration(TypedConstantDeclaration { value, .. }) => {
                value.check_for_unresolved_types()
            }
            StorageReassignment(TypeCheckedStorageReassignment { fields, rhs, .. }) => fields
                .iter()
                .flat_map(|x| x.r#type.check_for_unresolved_types())
                .chain(rhs.check_for_unresolved_types().into_iter())
                .collect(),
            Reassignment(TypedReassignment { rhs, .. }) => rhs.check_for_unresolved_types(),
            ErrorRecovery
            | StorageDeclaration(_)
            | TraitDeclaration(_)
            | StructDeclaration(_)
            | EnumDeclaration(_)
            | ImplTrait { .. }
            | AbiDeclaration(_)
            | GenericTypeForFunctionScope { .. } => vec![],
        }
    }
=======
>>>>>>> 07b9f825
}<|MERGE_RESOLUTION|>--- conflicted
+++ resolved
@@ -3,247 +3,10 @@
 //! as the IR assumes all types are well-formed and will throw an ICE (internal compiler error) if
 //! that is not the case.
 
-<<<<<<< HEAD
-use sway_types::Spanned;
-
-use crate::{semantic_analysis::*, type_engine::*};
-=======
 use crate::error::*;
->>>>>>> 07b9f825
 
 /// If any types contained by this node are unresolved or have yet to be inferred, throw an
 /// error to signal to the user that more type information is needed.
 pub(crate) trait UnresolvedTypeCheck {
     fn check_for_unresolved_types(&self) -> Vec<CompileError>;
-<<<<<<< HEAD
-}
-
-impl UnresolvedTypeCheck for TypeId {
-    fn check_for_unresolved_types(&self) -> Vec<CompileError> {
-        use TypeInfo::*;
-        let span_override = if let TypeInfo::Ref(_, span) = look_up_type_id_raw(*self) {
-            Some(span)
-        } else {
-            None
-        };
-        match look_up_type_id(*self) {
-            UnknownGeneric { name } => vec![CompileError::UnableToInferGeneric {
-                ty: name.as_str().to_string(),
-                span: span_override.unwrap_or_else(|| name.span()),
-            }],
-            _ => vec![],
-        }
-    }
-}
-
-impl UnresolvedTypeCheck for TypedAstNodeContent {
-    fn check_for_unresolved_types(&self) -> Vec<CompileError> {
-        use TypedAstNodeContent::*;
-        match self {
-            ReturnStatement(stmt) => stmt.expr.check_for_unresolved_types(),
-            Declaration(decl) => decl.check_for_unresolved_types(),
-            Expression(expr) => expr.check_for_unresolved_types(),
-            ImplicitReturnExpression(expr) => expr.check_for_unresolved_types(),
-            WhileLoop(lo) => {
-                let mut condition = lo.condition.check_for_unresolved_types();
-                let mut body = lo
-                    .body
-                    .contents
-                    .iter()
-                    .flat_map(TypedAstNode::check_for_unresolved_types)
-                    .collect();
-                condition.append(&mut body);
-                condition
-            }
-            SideEffect => vec![],
-        }
-    }
-}
-
-impl UnresolvedTypeCheck for TypedExpression {
-    fn check_for_unresolved_types(&self) -> Vec<CompileError> {
-        use TypedExpressionVariant::*;
-        match &self.expression {
-            TypeProperty { type_id, .. } => type_id.check_for_unresolved_types(),
-            FunctionApplication {
-                arguments,
-                function_body,
-                ..
-            } => {
-                let mut args = arguments
-                    .iter()
-                    .map(|x| &x.1)
-                    .flat_map(UnresolvedTypeCheck::check_for_unresolved_types)
-                    .collect::<Vec<_>>();
-                args.append(
-                    &mut function_body
-                        .contents
-                        .iter()
-                        .flat_map(UnresolvedTypeCheck::check_for_unresolved_types)
-                        .collect(),
-                );
-                args
-            }
-            // expressions don't ever have return types themselves, they're stored in
-            // `TypedExpression::return_type`. Variable expressions are just names of variables.
-            VariableExpression { .. } => vec![],
-            Tuple { fields } => fields
-                .iter()
-                .flat_map(|x| x.check_for_unresolved_types())
-                .collect(),
-            AsmExpression { registers, .. } => registers
-                .iter()
-                .filter_map(|x| x.initializer.as_ref())
-                .flat_map(UnresolvedTypeCheck::check_for_unresolved_types)
-                .collect::<Vec<_>>(),
-            StructExpression { fields, .. } => fields
-                .iter()
-                .flat_map(|x| x.value.check_for_unresolved_types())
-                .collect(),
-            LazyOperator { lhs, rhs, .. } => lhs
-                .check_for_unresolved_types()
-                .into_iter()
-                .chain(rhs.check_for_unresolved_types().into_iter())
-                .collect(),
-            Array { contents } => contents
-                .iter()
-                .flat_map(|x| x.check_for_unresolved_types())
-                .collect(),
-            ArrayIndex { prefix, .. } => prefix.check_for_unresolved_types(),
-            CodeBlock(block) => block
-                .contents
-                .iter()
-                .flat_map(UnresolvedTypeCheck::check_for_unresolved_types)
-                .collect(),
-            IfExp {
-                condition,
-                then,
-                r#else,
-            } => {
-                let mut buf = condition
-                    .check_for_unresolved_types()
-                    .into_iter()
-                    .chain(then.check_for_unresolved_types().into_iter())
-                    .collect::<Vec<_>>();
-                if let Some(r#else) = r#else {
-                    buf.append(&mut r#else.check_for_unresolved_types());
-                }
-                buf
-            }
-            StructFieldAccess {
-                prefix,
-                resolved_type_of_parent,
-                ..
-            } => prefix
-                .check_for_unresolved_types()
-                .into_iter()
-                .chain(
-                    resolved_type_of_parent
-                        .check_for_unresolved_types()
-                        .into_iter(),
-                )
-                .collect(),
-            TupleElemAccess {
-                prefix,
-                resolved_type_of_parent,
-                ..
-            } => prefix
-                .check_for_unresolved_types()
-                .into_iter()
-                .chain(
-                    resolved_type_of_parent
-                        .check_for_unresolved_types()
-                        .into_iter(),
-                )
-                .collect(),
-            EnumInstantiation {
-                enum_decl,
-                contents,
-                ..
-            } => {
-                let mut buf = if let Some(contents) = contents {
-                    contents.check_for_unresolved_types().into_iter().collect()
-                } else {
-                    vec![]
-                };
-                buf.append(
-                    &mut enum_decl
-                        .variants
-                        .iter()
-                        .flat_map(|x| x.r#type.check_for_unresolved_types())
-                        .collect(),
-                );
-                buf
-            }
-            SizeOfValue { expr } => expr.check_for_unresolved_types(),
-            AbiCast { address, .. } => address.check_for_unresolved_types(),
-            // storage access can never be generic
-            StorageAccess { .. }
-            | Literal(_)
-            | AbiName(_)
-            | FunctionParameter
-            | GetStorageKey { .. } => vec![],
-            EnumTag { exp } => exp.check_for_unresolved_types(),
-            UnsafeDowncast { exp, variant } => exp
-                .check_for_unresolved_types()
-                .into_iter()
-                .chain(variant.r#type.check_for_unresolved_types().into_iter())
-                .collect(),
-        }
-    }
-}
-impl UnresolvedTypeCheck for TypedAstNode {
-    fn check_for_unresolved_types(&self) -> Vec<CompileError> {
-        self.content.check_for_unresolved_types()
-    }
-}
-impl UnresolvedTypeCheck for TypedDeclaration {
-    // this is only run on entry nodes, which must have all well-formed types
-    fn check_for_unresolved_types(&self) -> Vec<CompileError> {
-        use TypedDeclaration::*;
-        match self {
-            VariableDeclaration(decl) => {
-                let mut body = decl.body.check_for_unresolved_types();
-                body.append(&mut decl.type_ascription.check_for_unresolved_types());
-                body
-            }
-            FunctionDeclaration(decl) => {
-                let mut body: Vec<CompileError> = decl
-                    .body
-                    .contents
-                    .iter()
-                    .flat_map(UnresolvedTypeCheck::check_for_unresolved_types)
-                    .collect();
-                body.append(&mut decl.return_type.check_for_unresolved_types());
-                body.append(
-                    &mut decl
-                        .type_parameters
-                        .iter()
-                        .map(|x| &x.type_id)
-                        .flat_map(UnresolvedTypeCheck::check_for_unresolved_types)
-                        .collect(),
-                );
-                body
-            }
-            ConstantDeclaration(TypedConstantDeclaration { value, .. }) => {
-                value.check_for_unresolved_types()
-            }
-            StorageReassignment(TypeCheckedStorageReassignment { fields, rhs, .. }) => fields
-                .iter()
-                .flat_map(|x| x.r#type.check_for_unresolved_types())
-                .chain(rhs.check_for_unresolved_types().into_iter())
-                .collect(),
-            Reassignment(TypedReassignment { rhs, .. }) => rhs.check_for_unresolved_types(),
-            ErrorRecovery
-            | StorageDeclaration(_)
-            | TraitDeclaration(_)
-            | StructDeclaration(_)
-            | EnumDeclaration(_)
-            | ImplTrait { .. }
-            | AbiDeclaration(_)
-            | GenericTypeForFunctionScope { .. } => vec![],
-        }
-    }
-=======
->>>>>>> 07b9f825
 }