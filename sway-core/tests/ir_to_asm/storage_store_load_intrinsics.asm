--- conflicted
+++ resolved
@@ -68,14 +68,7 @@
 jnzi $r0 i69
 ji   i71
 rvrt $zero                    ; asm block
-<<<<<<< HEAD
-move $r0 $zero                ; parameter from branch to block argument
-ji   i72
-move $r0 $zero                ; parameter from branch to block argument
-move $r0 $zero                ; parameter from branch to block argument
-=======
 ji   i71
->>>>>>> 0f84734f
 addi $r0 $r4 i160             ; get offset reg for get_ptr
 lw   $r1 data_4               ; literal instantiation
 addi $r0 $r4 i160             ; get store offset
@@ -138,16 +131,8 @@
 jnzi $r0 i134
 ji   i136
 rvrt $zero                    ; asm block
-<<<<<<< HEAD
-move $r0 $zero                ; parameter from branch to block argument
-ji   i156
-move $r0 $zero                ; parameter from branch to block argument
-move $r0 $zero                ; parameter from branch to block argument
-lw   $r0 data_12              ; literal instantiation
-=======
 ji   i136
 lw   $r0 data_6               ; literal instantiation
->>>>>>> 0f84734f
 ret  $r0
 move $$tmp $sp                ; save base stack value
 cfei i16                      ; reserve space for saved registers
