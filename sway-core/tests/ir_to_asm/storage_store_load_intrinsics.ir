--- conflicted
+++ resolved
@@ -221,59 +221,8 @@
         ret u64 v104
     }
 
-<<<<<<< HEAD
-    fn sha256_0(param !106: u64) -> b256, !7 {
-        local mut ptr b256 result_buffer
-        local ptr u64 size
-
-        entry(param !106: u64):
-        v0 = call min_1(), !8
-        v1 = get_ptr mut ptr b256 result_buffer, ptr b256, 0, !13
-        store v0, ptr v1, !13
-        v2 = const bool false
-        v3 = call not_2(v2), !11
-        cbr v3, block0(), block1(), !11
-
-        block0():
-        v4 = get_ptr mut ptr b256 result_buffer, ptr b256, 0, !20
-        v5 = load ptr v4, !20
-        v6 = const u64 8, !24
-        v7 = asm(buffer, ptr: param, eight_bytes: v6, hash: v5) -> b256 hash, !25 {
-            move   buffer sp, !27
-            cfei    i8, !28
-            sw     buffer ptr i0, !29
-            s256   hash buffer eight_bytes, !30
-            cfsi    i8, !31
-        }
-        br block2(v7)
-
-        block1():
-        v8 = get_ptr ptr u64 size, ptr u64, 0, !32
-        v9 = const u64 8
-        store v9, ptr v8, !32
-        v10 = get_ptr mut ptr b256 result_buffer, ptr b256, 0, !35
-        v11 = load ptr v10, !35
-        v12 = get_ptr ptr u64 size, ptr u64, 0, !38
-        v13 = load ptr v12, !38
-        v14 = asm(hash: v11, ptr: param, bytes: v13) -> b256 hash, !41 {
-            s256   hash ptr bytes, !43
-        }
-        br block2(v14)
-
-        block2(v15: b256):
-        ret b256 v15
-    }
-
-    fn min_1() -> b256, !107 {
-        entry():
-        v0 = const b256 0x0000000000000000000000000000000000000000000000000000000000000000, !5
-        ret b256 v0
-    }
-
-=======
->>>>>>> 0f84734f
     fn not_2(a !108: bool) -> bool, !11 {
-        entry(a !108: bool):
+        entry(a: bool):
         v0 = asm(r1: a, r2) -> bool r2, !16 {
             eq     r2 r1 zero, !18
         }
