.program:
ji   i4
noop
DATA_SECTION_OFFSET[0..32]
DATA_SECTION_OFFSET[32..64]
lw   $ds $is 1
add  $$ds $$ds $is
<<<<<<< HEAD
move $r0 $zero                ; parameter from branch to block argument
move $r0 $zero                ; parameter from branch to block argument
jnzi $zero i10
ji   i11
move $r0 $one                 ; parameter from branch to block argument
move $r1 $r0                  ; parameter from branch to block argument
jnzi $r0 i14
move $r0 $one                 ; parameter from branch to block argument
=======
move $r0 $zero                ; branch to phi value
jnzi $zero i9
ji   i10
move $r0 $one                 ; branch to phi value
jnzi $r0 i12
move $r0 $one                 ; branch to phi value
>>>>>>> 0f84734f
ret  $r0
.data:<|MERGE_RESOLUTION|>--- conflicted
+++ resolved
@@ -5,22 +5,11 @@
 DATA_SECTION_OFFSET[32..64]
 lw   $ds $is 1
 add  $$ds $$ds $is
-<<<<<<< HEAD
 move $r0 $zero                ; parameter from branch to block argument
-move $r0 $zero                ; parameter from branch to block argument
-jnzi $zero i10
-ji   i11
-move $r0 $one                 ; parameter from branch to block argument
-move $r1 $r0                  ; parameter from branch to block argument
-jnzi $r0 i14
-move $r0 $one                 ; parameter from branch to block argument
-=======
-move $r0 $zero                ; branch to phi value
 jnzi $zero i9
 ji   i10
-move $r0 $one                 ; branch to phi value
+move $r0 $one                 ; parameter from branch to block argument
 jnzi $r0 i12
-move $r0 $one                 ; branch to phi value
->>>>>>> 0f84734f
+move $r0 $one                 ; parameter from branch to block argument
 ret  $r0
 .data: