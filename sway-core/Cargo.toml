[package]
name = "sway-core"
version = "0.49.1"
description = "Sway core language."
authors.workspace = true
edition.workspace = true
homepage.workspace = true
license.workspace = true
repository.workspace = true

[dependencies]
clap = { version = "3.1", features = ["derive"] }
derivative = "2.2.0"
dirs = "3.0"
either = "1.9.0"
ethabi = { package = "fuel-ethabi", version = "18.0.0" }
etk-asm = { package = "fuel-etk-asm", version = "0.3.1-dev", features = [
    "backtraces",
] }
etk-dasm = { package = "fuel-etk-dasm", version = "0.3.1-dev" }
etk-ops = { package = "fuel-etk-ops", version = "0.3.1-dev" }
fuel-abi-types = { workspace = true }
fuel-vm = { workspace = true, features = ["serde"] }
<<<<<<< HEAD
gimli = "0.28.1"
=======
graph-cycles = "0.1.0"
>>>>>>> 1fee5452
hashbrown = "0.13.1"
hex = { version = "0.4", optional = true }
im = "15.0"
indexmap = "2.0.0"
itertools = "0.10"
lazy_static = "1.4"
miden-core = "0.3.0"
object = "0.32.1"
pest = "2.1.3"
pest_derive = "2.1"
petgraph = "0.6"
rustc-hash = "1.1.0"
serde = { version = "1.0", features = ["derive"] }
serde_json = "1.0.91"
sha2 = "0.9"
strum = { version = "0.24.1", features = ["derive"] }
sway-ast = { version = "0.49.1", path = "../sway-ast" }
sway-error = { version = "0.49.1", path = "../sway-error" }
sway-ir = { version = "0.49.1", path = "../sway-ir" }
sway-parse = { version = "0.49.1", path = "../sway-parse" }
sway-types = { version = "0.49.1", path = "../sway-types" }
sway-utils = { version = "0.49.1", path = "../sway-utils" }
thiserror = "1.0"
tracing = "0.1"
uint = "0.9"
vec1 = "1.8.0"

[target.'cfg(not(target_os = "macos"))'.dependencies]
sysinfo = "0.29.0"<|MERGE_RESOLUTION|>--- conflicted
+++ resolved
@@ -21,11 +21,8 @@
 etk-ops = { package = "fuel-etk-ops", version = "0.3.1-dev" }
 fuel-abi-types = { workspace = true }
 fuel-vm = { workspace = true, features = ["serde"] }
-<<<<<<< HEAD
+graph-cycles = "0.1.0"
 gimli = "0.28.1"
-=======
-graph-cycles = "0.1.0"
->>>>>>> 1fee5452
 hashbrown = "0.13.1"
 hex = { version = "0.4", optional = true }
 im = "15.0"
