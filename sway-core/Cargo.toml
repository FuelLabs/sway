--- conflicted
+++ resolved
@@ -18,12 +18,7 @@
 etk-dasm = { package = "fuel-etk-dasm", version = "0.3.0-dev" }
 etk-ops = { package = "fuel-etk-ops", version = "0.3.0-dev" }
 fuel-abi-types = "0.1" 
-<<<<<<< HEAD
-fuel-ethabi = { version = "18.0.0" }
 fuel-vm = { workspace = true, features = ["serde"] }
-=======
-fuel-vm = { version = "0.22", features = ["serde"] }
->>>>>>> f5867dcb
 hashbrown = "0.13.1"
 hex = { version = "0.4", optional = true }
 im = "15.0"
