[package]
name = "sway-core"
version = "0.13.0"
authors = ["Fuel Labs <contact@fuel.sh>"]
edition = "2021"
homepage = "https://fuel.network/"
license = "Apache-2.0"
repository = "https://github.com/FuelLabs/sway"
description = "Sway core language."

[dependencies]
clap = { version = "3.1", features = ["derive"], optional = true }
derivative = "2.2.0"
dirs = "3.0"
either = "1.6"
fuel-asm = "0.4"
fuel-crypto = "0.4"
fuel-vm = "0.8"
fuels-types = "0.12"
hex = { version = "0.4", optional = true }
im = "15.0"
itertools = "0.10"
lazy_static = "1.4"
nanoid = "0.4"
petgraph = "0.6"
prettydiff = "0.5"
regex = "1"
serde = { version = "1.0", features = ["derive"] }
sha2 = "0.9"
smallvec = "1.7"
<<<<<<< HEAD
sway-ir = { version = "0.12.2", path = "../sway-ir" }
sway-parse = { version = "0.12.2", path = "../sway-parse" }
sway-types = { version = "0.12.2", path = "../sway-types" }
sway-utils = { version = "0.12.2", path = "../sway-utils" }
thiserror = "1.0"
tracing = "0.1"
=======
sway-ir = { version = "0.13.0", path = "../sway-ir" }
sway-parse = { version = "0.13.0", path = "../sway-parse" }
sway-types = { version = "0.13.0", path = "../sway-types" }
sway-utils = { version = "0.13.0", path = "../sway-utils" }
thiserror = "1.0"
>>>>>>> e9d084fd
<|MERGE_RESOLUTION|>--- conflicted
+++ resolved
@@ -28,17 +28,9 @@
 serde = { version = "1.0", features = ["derive"] }
 sha2 = "0.9"
 smallvec = "1.7"
-<<<<<<< HEAD
-sway-ir = { version = "0.12.2", path = "../sway-ir" }
-sway-parse = { version = "0.12.2", path = "../sway-parse" }
-sway-types = { version = "0.12.2", path = "../sway-types" }
-sway-utils = { version = "0.12.2", path = "../sway-utils" }
-thiserror = "1.0"
-tracing = "0.1"
-=======
 sway-ir = { version = "0.13.0", path = "../sway-ir" }
 sway-parse = { version = "0.13.0", path = "../sway-parse" }
 sway-types = { version = "0.13.0", path = "../sway-types" }
 sway-utils = { version = "0.13.0", path = "../sway-utils" }
 thiserror = "1.0"
->>>>>>> e9d084fd
+tracing = "0.1"