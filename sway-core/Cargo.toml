--- conflicted
+++ resolved
@@ -13,12 +13,9 @@
 derivative = "2.2.0"
 dirs = "3.0"
 either = "1.6"
-<<<<<<< HEAD
-fuel-abi-types = "0.1" 
-=======
 ethabi = { git = "https://github.com/FuelLabs/ethabi.git", rev = "00a8fdb133d51b99eabbf9db7b7d55bad75becd7" }
 etk-asm = { version = "0.2.1", features = ["backtraces"] }
->>>>>>> 0c402c3d
+fuel-abi-types = "0.1" 
 fuel-vm = { version = "0.22", features = ["serde"] }
 hashbrown = "0.13.1"
 hex = { version = "0.4", optional = true }
