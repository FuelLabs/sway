[package]
name = "sway-core"
version = "0.31.1"
authors = ["Fuel Labs <contact@fuel.sh>"]
edition = "2021"
homepage = "https://fuel.network/"
license = "Apache-2.0"
repository = "https://github.com/FuelLabs/sway"
description = "Sway core language."

[dependencies]
clap = { version = "3.1", features = ["derive"], optional = true }
derivative = "2.2.0"
dirs = "3.0"
either = "1.6"
fuel-vm = { version = "0.22", features = ["serde"] }
<<<<<<< HEAD
fuels-types = "0.31"
=======
hashbrown = "0.13.1"
>>>>>>> a7fa7d90
hex = { version = "0.4", optional = true }
im = "15.0"
itertools = "0.10"
lazy_static = "1.4"
petgraph = "0.6"
rustc-hash = "1.1.0"
serde = { version = "1.0", features = ["derive"] }
sha2 = "0.9"
smallvec = "1.7"
sway-ast = { version = "0.31.1", path = "../sway-ast" }
sway-error = { version = "0.31.1", path = "../sway-error" }
sway-ir = { version = "0.31.1", path = "../sway-ir" }
sway-parse = { version = "0.31.1", path = "../sway-parse" }
sway-types = { version = "0.31.1", path = "../sway-types" }
sway-utils = { version = "0.31.1", path = "../sway-utils" }
thiserror = "1.0"
tracing = "0.1"
uint = "0.9"
vec1 = "1.8.0"<|MERGE_RESOLUTION|>--- conflicted
+++ resolved
@@ -14,11 +14,8 @@
 dirs = "3.0"
 either = "1.6"
 fuel-vm = { version = "0.22", features = ["serde"] }
-<<<<<<< HEAD
 fuels-types = "0.31"
-=======
 hashbrown = "0.13.1"
->>>>>>> a7fa7d90
 hex = { version = "0.4", optional = true }
 im = "15.0"
 itertools = "0.10"
