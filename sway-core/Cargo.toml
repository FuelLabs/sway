--- conflicted
+++ resolved
@@ -29,17 +29,10 @@
 serde = { version = "1.0", features = ["derive"] }
 sha2 = "0.9"
 smallvec = "1.7"
-<<<<<<< HEAD
-sway-ir = { version = "0.14.4", path = "../sway-ir" }
-sway-parse = { version = "0.14.4", path = "../sway-parse" }
-sway-types = { version = "0.14.4", path = "../sway-types" }
-sway-utils = { version = "0.14.4", path = "../sway-utils" }
-bigint = "4.3.3"
-=======
 sway-ir = { version = "0.14.5", path = "../sway-ir" }
 sway-parse = { version = "0.14.5", path = "../sway-parse" }
 sway-types = { version = "0.14.5", path = "../sway-types" }
 sway-utils = { version = "0.14.5", path = "../sway-utils" }
->>>>>>> 6dada089
 thiserror = "1.0"
-tracing = "0.1"+tracing = "0.1"
+bigint = "4.3.3"