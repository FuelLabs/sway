[package]
name = "sway-core"
version = "0.21.0"
authors = ["Fuel Labs <contact@fuel.sh>"]
edition = "2021"
homepage = "https://fuel.network/"
license = "Apache-2.0"
repository = "https://github.com/FuelLabs/sway"
description = "Sway core language."

[dependencies]
clap = { version = "3.1", features = ["derive"], optional = true }
derivative = "2.2.0"
dirs = "3.0"
either = "1.6"
<<<<<<< HEAD
fuel-asm = "0.6"
=======
fuel-asm = "0.8"
>>>>>>> 11fd90a1
fuel-crypto = "0.6"
fuel-tx = "0.18"
fuel-types = "0.5"
fuel-vm = "0.15"
hex = { version = "0.4", optional = true }
im = "15.0"
itertools = "0.10"
lazy_static = "1.4"
petgraph = "0.6"
prettydiff = "0.5"
serde = { version = "1.0", features = ["derive"] }
sha2 = "0.9"
smallvec = "1.7"
sway-ast = { version = "0.21.0", path = "../sway-ast" }
sway-ir = { version = "0.21.0", path = "../sway-ir" }
sway-parse = { version = "0.21.0", path = "../sway-parse" }
sway-types = { version = "0.21.0", path = "../sway-types" }
sway-utils = { version = "0.21.0", path = "../sway-utils" }
thiserror = "1.0"
tracing = "0.1"
uint = "0.9"
vec1 = "1.8.0"<|MERGE_RESOLUTION|>--- conflicted
+++ resolved
@@ -13,11 +13,7 @@
 derivative = "2.2.0"
 dirs = "3.0"
 either = "1.6"
-<<<<<<< HEAD
-fuel-asm = "0.6"
-=======
 fuel-asm = "0.8"
->>>>>>> 11fd90a1
 fuel-crypto = "0.6"
 fuel-tx = "0.18"
 fuel-types = "0.5"
