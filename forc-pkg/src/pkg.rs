--- conflicted
+++ resolved
@@ -2350,12 +2350,8 @@
     profile.time_phases |= time_phases;
     profile.include_tests |= tests;
 
-<<<<<<< HEAD
     let manifest_file = ManifestFile::Package(Box::new(manifest.clone()));
-    let plan = BuildPlan::from_lock_and_manifest(&manifest_file, locked, offline_mode)?;
-=======
-    let plan = BuildPlan::from_lock_and_manifest(manifest, pkg.locked, pkg.offline)?;
->>>>>>> c0880ebc
+    let plan = BuildPlan::from_lock_and_manifest(&manifest_file, pkg.locked, pkg.offline)?;
 
     // Build it!
     let (built_package, source_map) = build(&plan, &profile)?;
