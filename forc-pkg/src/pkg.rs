--- conflicted
+++ resolved
@@ -395,26 +395,6 @@
     to_remove: &[(DependencyName, Pkg)],
 ) {
     use petgraph::visit::Bfs;
-<<<<<<< HEAD
-    // Find the edges between the root and the removed packages.
-    let edges_to_remove: Vec<_> = graph
-        .edges_directed(proj_node, Direction::Outgoing)
-        .filter_map(|e| {
-            let dep_pkg = graph[e.target()].unpinned(path_map);
-            if to_remove.iter().any(|item| item.1 == dep_pkg) {
-                Some(e.id())
-            } else {
-                None
-            }
-        })
-        .collect();
-
-    // Remove the edges.
-    for e in edges_to_remove {
-        graph.remove_edge(e);
-    }
-=======
->>>>>>> 3a3ff326
 
     // Do a BFS from the root and remove all nodes that does not have any incoming edge or one of the removed dependencies.
     let mut bfs = Bfs::new(&*graph, proj_node);
@@ -426,7 +406,7 @@
             .is_none()
             || to_remove
                 .iter()
-                .any(|removed_dep| *removed_dep == graph[node].unpinned(path_map))
+                .any(|removed_dep| removed_dep.1 == graph[node].unpinned(path_map))
         {
             graph.remove_node(node);
         }
@@ -450,17 +430,10 @@
     let proj_id = graph[proj_node].id();
     let proj_path = &path_map[&proj_id];
     let fetch_ts = std::time::Instant::now();
-<<<<<<< HEAD
-    let fetch_id = fetch_id(&path_map[&graph[*proj_node].id()], fetch_ts);
-    let proj_node_after_delete = compilation_order.last().unwrap();
-    for (added_dep_name, added_dep_pkg) in to_add {
-        let pinned_pkg = pin_pkg(fetch_id, added_dep_pkg, path_map, sway_git_tag)?;
-=======
     let fetch_id = fetch_id(proj_path, fetch_ts);
     let path_root = proj_id;
-    for added_package in to_add {
+    for (added_dep_name, added_package) in to_add {
         let pinned_pkg = pin_pkg(fetch_id, proj_id, added_package, path_map, sway_git_tag)?;
->>>>>>> 3a3ff326
         let manifest = Manifest::from_dir(&path_map[&pinned_pkg.id()], sway_git_tag)?;
         let added_package_node = graph.add_node(pinned_pkg.clone());
         fetch_children(
@@ -474,11 +447,7 @@
             path_map,
             visited_map,
         )?;
-        graph.add_edge(
-            proj_node,
-            added_package_node,
-            added_dep_name.to_string(),
-        );
+        graph.add_edge(proj_node, added_package_node, added_dep_name.to_string());
     }
     Ok(())
 }
