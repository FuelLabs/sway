use crate::{
    lock::Lock,
    manifest::{BuildProfile, Dependency, ManifestFile, MemberManifestFiles, PackageManifestFile},
    source::{self, Source},
    CORE, PRELUDE, STD,
};
use anyhow::{anyhow, bail, Context, Error, Result};
use forc_util::{
    default_output_directory, find_file_name, kebab_to_snake_case, print_compiling,
    print_on_failure, print_warnings, user_forc_directory,
};
use fuel_abi_types::program_abi;
use petgraph::{
    self,
    visit::{Bfs, Dfs, EdgeRef, Walker},
    Directed, Direction,
};
use serde::{Deserialize, Serialize};
use std::{
    collections::{hash_map, BTreeSet, HashMap, HashSet},
    fmt,
    fs::{self, File},
    hash::{Hash, Hasher},
    path::{Path, PathBuf},
    str::FromStr,
    sync::Arc,
};
use sway_core::fuel_prelude::fuel_tx::ConsensusParameters;
use sway_core::{
    abi_generation::{
        evm_json_abi,
        fuel_json_abi::{self, JsonAbiContext},
    },
    asm_generation::ProgramABI,
    decl_engine::DeclRefFunction,
    fuel_prelude::{
        fuel_crypto,
        fuel_tx::{self, Contract, ContractId, StorageSlot},
    },
    language::{
        lexed::LexedProgram,
        parsed::{ParseProgram, TreeType},
        ty, Visibility,
    },
    semantic_analysis::namespace,
    source_map::SourceMap,
    transform::AttributeKind,
    BuildTarget, CompileResult, Engines, FinalizedEntry,
};
use sway_error::{error::CompileError, warning::CompileWarning};
use sway_types::{Ident, Span, Spanned};
use sway_utils::{constants, time_expr, PerformanceData, PerformanceMetric};
use sysinfo::{System, SystemExt};
use tracing::{info, warn};

type GraphIx = u32;
type Node = Pinned;
#[derive(PartialEq, Eq, Clone, Debug)]
pub struct Edge {
    /// The name specified on the left hand side of the `=` in a depenedency declaration under
    /// `[dependencies]` or `[contract-dependencies]` within a forc manifest.
    ///
    /// The name of a dependency may differ from the package name in the case that the dependency's
    /// `package` field is specified.
    ///
    /// For example, in the following, `foo` is assumed to be both the package name and the dependency
    /// name:
    ///
    /// ```toml
    /// foo = { git = "https://github.com/owner/repo", branch = "master" }
    /// ```
    ///
    /// In the following case however, `foo` is the package name, but the dependency name is `foo-alt`:
    ///
    /// ```toml
    /// foo-alt = { git = "https://github.com/owner/repo", branch = "master", package = "foo" }
    /// ```
    pub name: String,
    pub kind: DepKind,
}

#[derive(PartialEq, Eq, Clone, Debug)]
pub enum DepKind {
    /// The dependency is a library and declared under `[dependencies]`.
    Library,
    /// The dependency is a contract and declared under `[contract-dependencies]`.
    Contract { salt: fuel_tx::Salt },
}

pub type Graph = petgraph::stable_graph::StableGraph<Node, Edge, Directed, GraphIx>;
pub type EdgeIx = petgraph::graph::EdgeIndex<GraphIx>;
pub type NodeIx = petgraph::graph::NodeIndex<GraphIx>;
pub type ManifestMap = HashMap<PinnedId, PackageManifestFile>;

/// A unique ID for a pinned package.
///
/// The internal value is produced by hashing the package's name and `source::Pinned`.
#[derive(Copy, Clone, Debug, Eq, Hash, PartialEq, Deserialize, Serialize)]
pub struct PinnedId(u64);

/// The result of successfully compiling a package.
#[derive(Debug, Clone)]
pub struct BuiltPackage {
    pub descriptor: PackageDescriptor,
    pub program_abi: ProgramABI,
    pub storage_slots: Vec<StorageSlot>,
    pub warnings: Vec<CompileWarning>,
    source_map: SourceMap,
    pub tree_type: TreeType,
    pub bytecode: BuiltPackageBytecode,
    /// `Some` for contract member builds where tests were included. This is
    /// required so that we can deploy once instance of the contract (without
    /// tests) with a valid contract ID before executing the tests as scripts.
    ///
    /// For non-contract members, this is always `None`.
    pub bytecode_without_tests: Option<BuiltPackageBytecode>,
}

/// The package descriptors that a `BuiltPackage` holds so that the source used for building the
/// package can be retrieved later on.
#[derive(Debug, Clone)]
pub struct PackageDescriptor {
    pub name: String,
    pub target: BuildTarget,
    pub manifest_file: PackageManifestFile,
    pub pinned: Pinned,
}

/// The bytecode associated with a built package along with its entry points.
#[derive(Debug, Clone)]
pub struct BuiltPackageBytecode {
    pub bytes: Vec<u8>,
    pub entries: Vec<PkgEntry>,
}

/// Represents a package entry point.
#[derive(Debug, Clone)]
pub struct PkgEntry {
    pub finalized: FinalizedEntry,
    pub kind: PkgEntryKind,
}

/// Data specific to each kind of package entry point.
#[derive(Debug, Clone)]
pub enum PkgEntryKind {
    Main,
    Test(PkgTestEntry),
}

/// The possible conditions for a test result to be considered "passing".
#[derive(Debug, Clone)]
pub enum TestPassCondition {
    ShouldRevert(Option<u64>),
    ShouldNotRevert,
}

/// Data specific to the test entry point.
#[derive(Debug, Clone)]
pub struct PkgTestEntry {
    pub pass_condition: TestPassCondition,
    pub span: Span,
    pub file_path: Arc<PathBuf>,
}

/// The result of successfully compiling a workspace.
pub type BuiltWorkspace = Vec<Arc<BuiltPackage>>;

#[derive(Debug, Clone)]
pub enum Built {
    /// Represents a standalone package build.
    Package(Arc<BuiltPackage>),
    /// Represents a workspace build.
    Workspace(BuiltWorkspace),
}

/// The result of the `compile` function, i.e. compiling a single package.
pub struct CompiledPackage {
    pub source_map: SourceMap,
    pub tree_type: TreeType,
    pub program_abi: ProgramABI,
    pub storage_slots: Vec<StorageSlot>,
    pub bytecode: BuiltPackageBytecode,
    pub namespace: namespace::Root,
    pub warnings: Vec<CompileWarning>,
    pub metrics: PerformanceData,
}

/// Compiled contract dependency parts relevant to calculating a contract's ID.
pub struct CompiledContractDependency {
    pub bytecode: Vec<u8>,
    pub storage_slots: Vec<StorageSlot>,
}

/// The set of compiled contract dependencies, provided to dependency namespace construction.
pub type CompiledContractDeps = HashMap<NodeIx, CompiledContractDependency>;

/// A package uniquely identified by name along with its source.
#[derive(Clone, Debug, Eq, Hash, Ord, PartialEq, PartialOrd, Deserialize, Serialize)]
pub struct Pkg {
    /// The unique name of the package as declared in its manifest.
    pub name: String,
    /// Where the package is sourced from.
    pub source: Source,
}

/// A package uniquely identified by name along with its pinned source.
#[derive(Clone, Debug, Eq, Hash, PartialEq, Deserialize, Serialize)]
pub struct Pinned {
    pub name: String,
    pub source: source::Pinned,
}

/// Represents the full build plan for a project.
#[derive(Clone, Debug)]
pub struct BuildPlan {
    graph: Graph,
    manifest_map: ManifestMap,
    compilation_order: Vec<NodeIx>,
}

/// Error returned upon failed parsing of `PinnedId::from_str`.
#[derive(Clone, Debug)]
pub struct PinnedIdParseError;

#[derive(Default, Clone)]
pub struct PkgOpts {
    /// Path to the project, if not specified, current working directory will be used.
    pub path: Option<String>,
    /// Offline mode, prevents Forc from using the network when managing dependencies.
    /// Meaning it will only try to use previously downloaded dependencies.
    pub offline: bool,
    /// Terse mode. Limited warning and error output.
    pub terse: bool,
    /// Requires that the Forc.lock file is up-to-date. If the lock file is missing, or it
    /// needs to be updated, Forc will exit with an error
    pub locked: bool,
    /// The directory in which the sway compiler output artifacts are placed.
    ///
    /// By default, this is `<project-root>/out`.
    pub output_directory: Option<String>,
    /// Outputs json abi with callpath instead of struct and enum names.
    pub json_abi_with_callpaths: bool,
}

#[derive(Default, Clone)]
pub struct PrintOpts {
    /// Print the generated Sway AST (Abstract Syntax Tree).
    pub ast: bool,
    /// Print the computed Sway DCA (Dead Code Analysis) graph to the specified path.
    /// If not specified prints to stdout.
    pub dca_graph: Option<String>,
    /// Specifies the url format to be used in the generated dot file.
    /// Variables {path}, {line} {col} can be used in the provided format.
    /// An example for vscode would be: "vscode://file/{path}:{line}:{col}"
    pub dca_graph_url_format: Option<String>,
    /// Print the finalized ASM.
    ///
    /// This is the state of the ASM with registers allocated and optimisations applied.
    pub finalized_asm: bool,
    /// Print the generated ASM.
    ///
    /// This is the state of the ASM prior to performing register allocation and other ASM
    /// optimisations.
    pub intermediate_asm: bool,
    /// Print the generated Sway IR (Intermediate Representation).
    pub ir: bool,
    /// Output build errors and warnings in reverse order.
    pub reverse_order: bool,
}

#[derive(Default, Clone)]
pub struct MinifyOpts {
    /// By default the JSON for ABIs is formatted for human readability. By using this option JSON
    /// output will be "minified", i.e. all on one line without whitespace.
    pub json_abi: bool,
    /// By default the JSON for initial storage slots is formatted for human readability. By using
    /// this option JSON output will be "minified", i.e. all on one line without whitespace.
    pub json_storage_slots: bool,
}

/// Represents a compiled contract ID as a pub const in a contract.
type ContractIdConst = String;

/// The set of options provided to the `build` functions.
#[derive(Default)]
pub struct BuildOpts {
    pub pkg: PkgOpts,
    pub print: PrintOpts,
    pub minify: MinifyOpts,
    /// If set, outputs a binary file representing the script bytes.
    pub binary_outfile: Option<String>,
    /// If set, outputs source file mapping in JSON format
    pub debug_outfile: Option<String>,
    /// Build target to use.
    pub build_target: BuildTarget,
    /// Name of the build profile to use.
    /// If it is not specified, forc will use debug build profile.
    pub build_profile: Option<String>,
    /// Use release build plan. If a custom release plan is not specified, it is implicitly added to the manifest file.
    ///
    ///  If --build-profile is also provided, forc omits this flag and uses provided build-profile.
    pub release: bool,
    /// Output the time elapsed over each part of the compilation process.
    pub time_phases: bool,
    /// If set, outputs compilation metrics info in JSON format.
    pub metrics_outfile: Option<String>,
    /// Warnings must be treated as compiler errors.
    pub error_on_warnings: bool,
    /// Include all test functions within the build.
    pub tests: bool,
    /// The set of options to filter by member project kind.
    pub member_filter: MemberFilter,
}

/// The set of options to filter type of projects to build in a workspace.
pub struct MemberFilter {
    pub build_contracts: bool,
    pub build_scripts: bool,
    pub build_predicates: bool,
    pub build_libraries: bool,
}

/// Contains the lexed, parsed, and typed compilation stages of a program.
pub struct Programs {
    pub lexed: LexedProgram,
    pub parsed: ParseProgram,
    pub typed: Option<ty::TyProgram>,
}

impl Default for MemberFilter {
    fn default() -> Self {
        Self {
            build_contracts: true,
            build_scripts: true,
            build_predicates: true,
            build_libraries: true,
        }
    }
}

impl MemberFilter {
    /// Returns a new `MemberFilter` that only builds scripts.
    pub fn only_scripts() -> Self {
        Self {
            build_contracts: false,
            build_scripts: true,
            build_predicates: false,
            build_libraries: false,
        }
    }

    /// Returns a new `MemberFilter` that only builds contracts.
    pub fn only_contracts() -> Self {
        Self {
            build_contracts: true,
            build_scripts: false,
            build_predicates: false,
            build_libraries: false,
        }
    }

    /// Returns a new `MemberFilter`, that only builds predicates.
    pub fn only_predicates() -> Self {
        Self {
            build_contracts: false,
            build_scripts: false,
            build_predicates: true,
            build_libraries: false,
        }
    }

    /// Filter given target of output nodes according to the this `MemberFilter`.
    pub fn filter_outputs(
        &self,
        build_plan: &BuildPlan,
        outputs: HashSet<NodeIx>,
    ) -> HashSet<NodeIx> {
        let graph = build_plan.graph();
        let manifest_map = build_plan.manifest_map();
        outputs
            .into_iter()
            .filter(|&node_ix| {
                let pkg = &graph[node_ix];
                let pkg_manifest = &manifest_map[&pkg.id()];
                let program_type = pkg_manifest.program_type();
                // Since parser cannot recover for program type detection, for the scenerios that
                // parser fails to parse the code, program type detection is not possible. So in
                // failing to parse cases we should try to build at least until
                // https://github.com/FuelLabs/sway/issues/3017 is fixed. Until then we should
                // build those members because of two reasons:
                //
                // 1. The member could already be from the desired member type
                // 2. If we do not try to build there is no way users can know there is a code
                //    piece failing to be parsed in their workspace.
                match program_type {
                    Ok(program_type) => match program_type {
                        TreeType::Predicate => self.build_predicates,
                        TreeType::Script => self.build_scripts,
                        TreeType::Contract => self.build_contracts,
                        TreeType::Library { .. } => self.build_libraries,
                    },
                    Err(_) => true,
                }
            })
            .collect()
    }
}

impl BuildOpts {
    /// Return a `BuildOpts` with modified `tests` field.
    pub fn include_tests(self, include_tests: bool) -> Self {
        Self {
            tests: include_tests,
            ..self
        }
    }
}

impl Edge {
    pub fn new(name: String, kind: DepKind) -> Edge {
        Edge { name, kind }
    }
}

impl BuiltPackage {
    /// Writes bytecode of the BuiltPackage to the given `path`.
    pub fn write_bytecode(&self, path: &Path) -> Result<()> {
        fs::write(path, &self.bytecode.bytes)?;
        Ok(())
    }

    /// Writes debug_info (source_map) of the BuiltPackage to the given `path`.
    pub fn write_debug_info(&self, path: &Path) -> Result<()> {
        let source_map_json =
            serde_json::to_vec(&self.source_map).expect("JSON serialization failed");
        fs::write(path, source_map_json)?;
        Ok(())
    }

    /// Writes BuiltPackage to `output_dir`.
    pub fn write_output(
        &self,
        minify: MinifyOpts,
        pkg_name: &str,
        output_dir: &Path,
    ) -> Result<()> {
        if !output_dir.exists() {
            fs::create_dir_all(output_dir)?;
        }
        // Place build artifacts into the output directory.
        let bin_path = output_dir.join(pkg_name).with_extension("bin");

        self.write_bytecode(&bin_path)?;

        let program_abi_stem = format!("{pkg_name}-abi");
        let program_abi_path = output_dir.join(program_abi_stem).with_extension("json");
        match &self.program_abi {
            ProgramABI::Fuel(program_abi) => {
                if !program_abi.functions.is_empty() {
                    let file = File::create(program_abi_path)?;
                    let res = if minify.json_abi {
                        serde_json::to_writer(&file, &program_abi)
                    } else {
                        serde_json::to_writer_pretty(&file, &program_abi)
                    };
                    res?
                }
            }
            ProgramABI::Evm(program_abi) => {
                if !program_abi.is_empty() {
                    let file = File::create(program_abi_path)?;
                    let res = if minify.json_abi {
                        serde_json::to_writer(&file, &program_abi)
                    } else {
                        serde_json::to_writer_pretty(&file, &program_abi)
                    };
                    res?
                }
            }
            // TODO?
            ProgramABI::MidenVM(_) => (),
        }

        info!("      Bytecode size: {} bytes", self.bytecode.bytes.len());
        // Additional ops required depending on the program type
        match self.tree_type {
            TreeType::Contract => {
                // For contracts, emit a JSON file with all the initialized storage slots.
                let storage_slots_stem = format!("{pkg_name}-storage_slots");
                let storage_slots_path = output_dir.join(storage_slots_stem).with_extension("json");
                let storage_slots_file = File::create(storage_slots_path)?;
                let res = if minify.json_storage_slots {
                    serde_json::to_writer(&storage_slots_file, &self.storage_slots)
                } else {
                    serde_json::to_writer_pretty(&storage_slots_file, &self.storage_slots)
                };

                res?;
            }
            TreeType::Predicate => {
                // Get the root hash of the bytecode for predicates and store the result in a file in the output directory
                // TODO: Pass the user specified `ChainId` into `predicate_owner`
                let root = format!(
                    "0x{}",
                    fuel_tx::Input::predicate_owner(
                        &self.bytecode.bytes,
                        &ConsensusParameters::DEFAULT
                    )
                );
                let root_file_name = format!("{}{}", &pkg_name, SWAY_BIN_ROOT_SUFFIX);
                let root_path = output_dir.join(root_file_name);
                fs::write(root_path, &root)?;
                info!("      Predicate root: {}", root);
            }
            TreeType::Script => {
                // hash the bytecode for scripts and store the result in a file in the output directory
                let bytecode_hash =
                    format!("0x{}", fuel_crypto::Hasher::hash(&self.bytecode.bytes));
                let hash_file_name = format!("{}{}", &pkg_name, SWAY_BIN_HASH_SUFFIX);
                let hash_path = output_dir.join(hash_file_name);
                fs::write(hash_path, &bytecode_hash)?;
                info!("      Bytecode hash: {}", bytecode_hash);
            }
            _ => (),
        }

        Ok(())
    }
}

impl Built {
    /// Returns an iterator yielding all member built packages.
    pub fn into_members<'a>(
        &'a self,
    ) -> Box<dyn Iterator<Item = (&Pinned, Arc<BuiltPackage>)> + 'a> {
        // NOTE: Since pkg is a `Arc<_>`, pkg clones in this function are only reference
        // increments. `BuiltPackage` struct does not get copied.`
        match self {
            Built::Package(pkg) => {
                let pinned = &pkg.as_ref().descriptor.pinned;
                let pkg = pkg.clone();
                Box::new(std::iter::once((pinned, pkg)))
            }
            Built::Workspace(workspace) => Box::new(
                workspace
                    .iter()
                    .map(|pkg| (&pkg.descriptor.pinned, pkg.clone())),
            ),
        }
    }

    /// Tries to retrieve the `Built` as a `BuiltPackage`.
    pub fn expect_pkg(self) -> Result<Arc<BuiltPackage>> {
        match self {
            Built::Package(built_pkg) => Ok(built_pkg),
            Built::Workspace(_) => bail!("expected `Built` to be `Built::Package`"),
        }
    }
}

impl BuildPlan {
    /// Create a new build plan for the project from the build options provided.
    ///
    /// To do so, it tries to read the manifet file at the target path and creates the plan with
    /// `BuildPlan::from_lock_and_manifest`.
    pub fn from_build_opts(build_options: &BuildOpts) -> Result<Self> {
        let path = &build_options.pkg.path;

        let manifest_dir = if let Some(ref path) = path {
            PathBuf::from(path)
        } else {
            std::env::current_dir()?
        };

        let manifest_file = ManifestFile::from_dir(&manifest_dir)?;
        let member_manifests = manifest_file.member_manifests()?;
        // Check if we have members to build so that we are not trying to build an empty workspace.
        if member_manifests.is_empty() {
            bail!("No member found to build")
        }
        let lock_path = manifest_file.lock_path()?;
        Self::from_lock_and_manifests(
            &lock_path,
            &member_manifests,
            build_options.pkg.locked,
            build_options.pkg.offline,
        )
    }

    /// Create a new build plan for the project by fetching and pinning all dependenies.
    ///
    /// To account for an existing lock file, use `from_lock_and_manifest` instead.
    pub fn from_manifests(manifests: &MemberManifestFiles, offline: bool) -> Result<Self> {
        // Check toolchain version
        validate_version(manifests)?;
        let mut graph = Graph::default();
        let mut manifest_map = ManifestMap::default();
        fetch_graph(manifests, offline, &mut graph, &mut manifest_map)?;
        // Validate the graph, since we constructed the graph from scratch the paths will not be a
        // problem but the version check is still needed
        validate_graph(&graph, manifests)?;
        let compilation_order = compilation_order(&graph)?;
        Ok(Self {
            graph,
            manifest_map,
            compilation_order,
        })
    }

    /// Create a new build plan taking into account the state of both the PackageManifest and the existing
    /// lock file if there is one.
    ///
    /// This will first attempt to load a build plan from the lock file and validate the resulting
    /// graph using the current state of the PackageManifest.
    ///
    /// This includes checking if the [dependencies] or [patch] tables have changed and checking
    /// the validity of the local path dependencies. If any changes are detected, the graph is
    /// updated and any new packages that require fetching are fetched.
    ///
    /// The resulting build plan should always be in a valid state that is ready for building or
    /// checking.
    // TODO: Currently (if `--locked` isn't specified) this writes the updated lock directly. This
    // probably should not be the role of the `BuildPlan` constructor - instead, we should return
    // the manifest alongside some lock diff type that can be used to optionally write the updated
    // lock file and print the diff.
    pub fn from_lock_and_manifests(
        lock_path: &Path,
        manifests: &MemberManifestFiles,
        locked: bool,
        offline: bool,
    ) -> Result<Self> {
        // Check toolchain version
        validate_version(manifests)?;
        // Keep track of the cause for the new lock file if it turns out we need one.
        let mut new_lock_cause = None;

        // First, attempt to load the lock.
        let lock = Lock::from_path(lock_path).unwrap_or_else(|e| {
            new_lock_cause = if e.to_string().contains("No such file or directory") {
                Some(anyhow!("lock file did not exist"))
            } else {
                Some(e)
            };
            Lock::default()
        });

        // Next, construct the package graph from the lock.
        let mut graph = lock.to_graph().unwrap_or_else(|e| {
            new_lock_cause = Some(anyhow!("Invalid lock: {}", e));
            Graph::default()
        });

        // Since the lock file was last created there are many ways in which it might have been
        // invalidated. E.g. a package's manifest `[dependencies]` table might have changed, a user
        // might have edited the `Forc.lock` file when they shouldn't have, a path dependency no
        // longer exists at its specified location, etc. We must first remove all invalid nodes
        // before we can determine what we need to fetch.
        let invalid_deps = validate_graph(&graph, manifests)?;
        let members: HashSet<String> = manifests
            .iter()
            .map(|(member_name, _)| member_name.clone())
            .collect();
        remove_deps(&mut graph, &members, &invalid_deps);

        // We know that the remaining nodes have valid paths, otherwise they would have been
        // removed. We can safely produce an initial `manifest_map`.
        let mut manifest_map = graph_to_manifest_map(manifests, &graph)?;

        // Attempt to fetch the remainder of the graph.
        let _added = fetch_graph(manifests, offline, &mut graph, &mut manifest_map)?;

        // Determine the compilation order.
        let compilation_order = compilation_order(&graph)?;

        let plan = Self {
            graph,
            manifest_map,
            compilation_order,
        };

        // Construct the new lock and check the diff.
        let new_lock = Lock::from_graph(plan.graph());
        let lock_diff = new_lock.diff(&lock);
        if !lock_diff.removed.is_empty() || !lock_diff.added.is_empty() {
            new_lock_cause.get_or_insert(anyhow!("lock file did not match manifest"));
        }

        // If there was some change in the lock file, write the new one and print the cause.
        if let Some(cause) = new_lock_cause {
            if locked {
                bail!(
                    "The lock file {} needs to be updated (Cause: {}) \
                    but --locked was passed to prevent this.",
                    lock_path.to_string_lossy(),
                    cause,
                );
            }
            info!("  Creating a new `Forc.lock` file. (Cause: {})", cause);
            let member_names = manifests
                .iter()
                .map(|(_, manifest)| manifest.project.name.to_string())
                .collect();
            crate::lock::print_diff(&member_names, &lock_diff);
            let string = toml::ser::to_string_pretty(&new_lock)
                .map_err(|e| anyhow!("failed to serialize lock file: {}", e))?;
            fs::write(lock_path, string)
                .map_err(|e| anyhow!("failed to write lock file: {}", e))?;
            info!("   Created new lock file at {}", lock_path.display());
        }

        Ok(plan)
    }

    /// Produce an iterator yielding all contract dependencies of given node in the order of
    /// compilation.
    pub fn contract_dependencies(&self, node: NodeIx) -> impl Iterator<Item = NodeIx> + '_ {
        let graph = self.graph();
        let connected: HashSet<_> = Dfs::new(graph, node).iter(graph).collect();
        self.compilation_order()
            .iter()
            .cloned()
            .filter(move |&n| n != node)
            .filter(|&n| {
                graph
                    .edges_directed(n, Direction::Incoming)
                    .any(|edge| matches!(edge.weight().kind, DepKind::Contract { .. }))
            })
            .filter(move |&n| connected.contains(&n))
    }

    /// Produce an iterator yielding all workspace member nodes in order of compilation.
    ///
    /// In the case that this `BuildPlan` was constructed for a single package,
    /// only that package's node will be yielded.
    pub fn member_nodes(&self) -> impl Iterator<Item = NodeIx> + '_ {
        self.compilation_order()
            .iter()
            .cloned()
            .filter(|&n| self.graph[n].source == source::Pinned::MEMBER)
    }

    /// Produce an iterator yielding all workspace member pinned pkgs in order of compilation.
    ///
    /// In the case that this `BuildPlan` was constructed for a single package,
    /// only that package's pinned pkg will be yielded.
    pub fn member_pinned_pkgs(&self) -> impl Iterator<Item = Pinned> + '_ {
        let graph = self.graph();
        self.member_nodes().map(|node| &graph[node]).cloned()
    }

    /// View the build plan's compilation graph.
    pub fn graph(&self) -> &Graph {
        &self.graph
    }

    /// View the build plan's map of pinned package IDs to their associated manifest.
    pub fn manifest_map(&self) -> &ManifestMap {
        &self.manifest_map
    }

    /// The order in which nodes are compiled, determined via a toposort of the package graph.
    pub fn compilation_order(&self) -> &[NodeIx] {
        &self.compilation_order
    }

    /// Produce the node index of the member with the given name.
    pub fn find_member_index(&self, member_name: &str) -> Option<NodeIx> {
        self.member_nodes()
            .find(|node_ix| self.graph[*node_ix].name == member_name)
    }

    /// Produce an iterator yielding indices for the given node and its dependencies in BFS order.
    pub fn node_deps(&self, n: NodeIx) -> impl '_ + Iterator<Item = NodeIx> {
        let bfs = Bfs::new(&self.graph, n);
        // Return an iterator yielding visitable nodes from the given node.
        bfs.iter(&self.graph)
    }

    /// Produce an iterator yielding build profiles from the member nodes of this BuildPlan.
    pub fn build_profiles(&self) -> impl '_ + Iterator<Item = (String, BuildProfile)> {
        let manifest_map = &self.manifest_map;
        let graph = &self.graph;
        self.member_nodes().flat_map(|member_node| {
            manifest_map[&graph[member_node].id()]
                .build_profiles()
                .map(|(n, p)| (n.clone(), p.clone()))
        })
    }

    /// Returns a salt for the given pinned package if it is a contract and `None` for libraries.
    pub fn salt(&self, pinned: &Pinned) -> Option<fuel_tx::Salt> {
        let graph = self.graph();
        let node_ix = graph
            .node_indices()
            .find(|node_ix| graph[*node_ix] == *pinned);
        node_ix.and_then(|node| {
            graph
                .edges_directed(node, Direction::Incoming)
                .map(|e| match e.weight().kind {
                    DepKind::Library => None,
                    DepKind::Contract { salt } => Some(salt),
                })
                .next()
                .flatten()
        })
    }
}

impl Programs {
    pub fn new(
        lexed: LexedProgram,
        parsed: ParseProgram,
        typed: Option<ty::TyProgram>,
    ) -> Programs {
        Programs {
            lexed,
            parsed,
            typed,
        }
    }
}

/// Given a graph and the known project name retrieved from the manifest, produce an iterator
/// yielding any nodes from the graph that might potentially be a project node.
fn potential_proj_nodes<'a>(g: &'a Graph, proj_name: &'a str) -> impl 'a + Iterator<Item = NodeIx> {
    member_nodes(g).filter(move |&n| g[n].name == proj_name)
}

/// Given a graph, find the project node.
///
/// This should be the only node that satisfies the following conditions:
///
/// - The package name matches `proj_name`
/// - The node has no incoming edges, i.e. is not a dependency of another node.
fn find_proj_node(graph: &Graph, proj_name: &str) -> Result<NodeIx> {
    let mut potentials = potential_proj_nodes(graph, proj_name);
    let proj_node = potentials
        .next()
        .ok_or_else(|| anyhow!("graph contains no project node"))?;
    match potentials.next() {
        None => Ok(proj_node),
        Some(_) => Err(anyhow!("graph contains more than one project node")),
    }
}

/// Checks if the toolchain version is in compliance with minimum implied by `manifest`.
///
/// If the `manifest` is a ManifestFile::Workspace, check all members of the workspace for version
/// validation. Otherwise only the given package is checked.
fn validate_version(member_manifests: &MemberManifestFiles) -> Result<()> {
    for member_pkg_manifest in member_manifests.values() {
        validate_pkg_version(member_pkg_manifest)?;
    }
    Ok(())
}

/// Check minimum forc version given in the package manifest file
///
/// If required minimum forc version is higher than current forc version return an error with
/// upgrade instructions
fn validate_pkg_version(pkg_manifest: &PackageManifestFile) -> Result<()> {
    match &pkg_manifest.project.forc_version {
        Some(min_forc_version) => {
            // Get the current version of the toolchain
            let crate_version = env!("CARGO_PKG_VERSION");
            let toolchain_version = semver::Version::parse(crate_version)?;
            if toolchain_version < *min_forc_version {
                bail!(
                    "{:?} requires forc version {} but current forc version is {}\nUpdate the toolchain by following: https://fuellabs.github.io/sway/v{}/introduction/installation.html",
                    pkg_manifest.project.name,
                    min_forc_version,
                    crate_version,
                    crate_version
                );
            }
        }
        None => {}
    };
    Ok(())
}

fn member_nodes(g: &Graph) -> impl Iterator<Item = NodeIx> + '_ {
    g.node_indices()
        .filter(|&n| g[n].source == source::Pinned::MEMBER)
}

/// Validates the state of the pinned package graph against the given ManifestFile.
///
/// Returns the set of invalid dependency edges.
fn validate_graph(graph: &Graph, manifests: &MemberManifestFiles) -> Result<BTreeSet<EdgeIx>> {
    let mut member_pkgs: HashMap<&String, &PackageManifestFile> = manifests.iter().collect();
    let member_nodes: Vec<_> = member_nodes(graph)
        .filter_map(|n| {
            member_pkgs
                .remove(&graph[n].name.to_string())
                .map(|pkg| (n, pkg))
        })
        .collect();

    // If no member nodes, the graph is either empty or corrupted. Remove all edges.
    if member_nodes.is_empty() {
        return Ok(graph.edge_indices().collect());
    }

    let mut visited = HashSet::new();
    let edges = member_nodes
        .into_iter()
        .flat_map(move |(n, _)| validate_deps(graph, n, manifests, &mut visited))
        .collect();

    Ok(edges)
}

/// Recursively validate all dependencies of the given `node`.
///
/// Returns the set of invalid dependency edges.
fn validate_deps(
    graph: &Graph,
    node: NodeIx,
    manifests: &MemberManifestFiles,
    visited: &mut HashSet<NodeIx>,
) -> BTreeSet<EdgeIx> {
    let mut remove = BTreeSet::default();
    for edge in graph.edges_directed(node, Direction::Outgoing) {
        let dep_name = edge.weight();
        let dep_node = edge.target();
        match validate_dep(graph, manifests, dep_name, dep_node) {
            Err(_) => {
                remove.insert(edge.id());
            }
            Ok(_) => {
                if visited.insert(dep_node) {
                    let rm = validate_deps(graph, dep_node, manifests, visited);
                    remove.extend(rm);
                }
                continue;
            }
        }
    }
    remove
}

/// Check the validity of a node's dependency within the graph.
///
/// Returns the `ManifestFile` in the case that the dependency is valid.
fn validate_dep(
    graph: &Graph,
    manifests: &MemberManifestFiles,
    dep_edge: &Edge,
    dep_node: NodeIx,
) -> Result<PackageManifestFile> {
    let dep_name = &dep_edge.name;
    let node_manifest = manifests
        .get(dep_name)
        .ok_or_else(|| anyhow!("Couldn't find manifest file for {}", dep_name))?;
    // Check the validity of the dependency path, including its path root.
    let dep_path = dep_path(graph, node_manifest, dep_node, manifests).map_err(|e| {
        anyhow!(
            "failed to construct path for dependency {:?}: {}",
            dep_name,
            e
        )
    })?;

    // Ensure the manifest is accessible.
    let dep_manifest = PackageManifestFile::from_dir(&dep_path)?;

    // Check that the dependency's source matches the entry in the parent manifest.
    let dep_entry = node_manifest
        .dep(dep_name)
        .ok_or_else(|| anyhow!("no entry in parent manifest"))?;
    let dep_source =
        Source::from_manifest_dep_patched(node_manifest, dep_name, dep_entry, manifests)?;
    let dep_pkg = graph[dep_node].unpinned(&dep_path);
    if dep_pkg.source != dep_source {
        bail!("dependency node's source does not match manifest entry");
    }

    validate_dep_manifest(&graph[dep_node], &dep_manifest, dep_edge)?;

    Ok(dep_manifest)
}
/// Part of dependency validation, any checks related to the depenency's manifest content.
fn validate_dep_manifest(
    dep: &Pinned,
    dep_manifest: &PackageManifestFile,
    dep_edge: &Edge,
) -> Result<()> {
    let dep_program_type = dep_manifest.program_type()?;
    // Check if the dependency is either a library or a contract declared as a contract dependency
    match (&dep_program_type, &dep_edge.kind) {
        (TreeType::Contract, DepKind::Contract { salt: _ })
        | (TreeType::Library { .. }, DepKind::Library) => {}
        _ => bail!(
            "\"{}\" is declared as a {} dependency, but is actually a {}",
            dep.name,
            dep_edge.kind,
            dep_program_type
        ),
    }
    // Ensure the name matches the manifest project name.
    if dep.name != dep_manifest.project.name {
        bail!(
            "dependency name {:?} must match the manifest project name {:?} \
            unless `package = {:?}` is specified in the dependency declaration",
            dep.name,
            dep_manifest.project.name,
            dep_manifest.project.name,
        );
    }
    validate_pkg_version(dep_manifest)?;
    Ok(())
}

/// Returns the canonical, local path to the given dependency node if it exists, `None` otherwise.
///
/// Also returns `Err` in the case that the dependency is a `Path` dependency and the path root is
/// invalid.
fn dep_path(
    graph: &Graph,
    node_manifest: &PackageManifestFile,
    dep_node: NodeIx,
    manifests: &MemberManifestFiles,
) -> Result<PathBuf> {
    let dep = &graph[dep_node];
    let dep_name = &dep.name;
    match dep.source.dep_path(&dep.name)? {
        source::DependencyPath::ManifestPath(path) => Ok(path),
        source::DependencyPath::Root(path_root) => {
            validate_path_root(graph, dep_node, path_root)?;

            // Check if the path is directly from the dependency.
            if let Some(path) = node_manifest.dep_path(dep_name) {
                if path.exists() {
                    return Ok(path);
                }
            }

            // Otherwise, check if it comes from a patch.
            for (_, patch_map) in node_manifest.patches() {
                if let Some(Dependency::Detailed(details)) = patch_map.get(&dep_name.to_string()) {
                    if let Some(ref rel_path) = details.path {
                        if let Ok(path) = node_manifest.dir().join(rel_path).canonicalize() {
                            if path.exists() {
                                return Ok(path);
                            }
                        }
                    }
                }
            }

            bail!(
                "no dependency or patch with name {:?} in manifest of {:?}",
                dep_name,
                node_manifest.project.name
            )
        }
        source::DependencyPath::Member => {
            // If a node has a root dependency it is a member of the workspace.
            manifests
                .values()
                .find(|manifest| manifest.project.name == *dep_name)
                .map(|manifest| manifest.path().to_path_buf())
                .ok_or_else(|| anyhow!("cannot find dependency in the workspace"))
        }
    }
}

/// Remove the given set of dependency edges from the `graph`.
///
/// Also removes all nodes that are no longer connected to any root node as a result.
fn remove_deps(
    graph: &mut Graph,
    member_names: &HashSet<String>,
    edges_to_remove: &BTreeSet<EdgeIx>,
) {
    // Retrieve the project nodes for workspace members.
    let member_nodes: HashSet<_> = member_nodes(graph)
        .filter(|&n| member_names.contains(&graph[n].name.to_string()))
        .collect();

    // Before removing edges, sort the nodes in order of dependency for the node removal pass.
    let node_removal_order = match petgraph::algo::toposort(&*graph, None) {
        Ok(nodes) => nodes,
        Err(_) => {
            // If toposort fails the given graph is cyclic, so invalidate everything.
            graph.clear();
            return;
        }
    };

    // Remove the given set of dependency edges.
    for &edge in edges_to_remove {
        graph.remove_edge(edge);
    }

    // Remove all nodes that are no longer connected to any project node as a result.
    let nodes = node_removal_order.into_iter();
    for node in nodes {
        if !has_parent(graph, node) && !member_nodes.contains(&node) {
            graph.remove_node(node);
        }
    }
}

fn has_parent(graph: &Graph, node: NodeIx) -> bool {
    graph
        .edges_directed(node, Direction::Incoming)
        .next()
        .is_some()
}

impl Pinned {
    /// Retrieve the unique ID for the pinned package.
    ///
    /// The internal value is produced by hashing the package's name and `source::Pinned`.
    pub fn id(&self) -> PinnedId {
        PinnedId::new(&self.name, &self.source)
    }

    /// Retrieve the unpinned version of this source.
    pub fn unpinned(&self, path: &Path) -> Pkg {
        let source = self.source.unpinned(path);
        let name = self.name.clone();
        Pkg { name, source }
    }
}

impl PinnedId {
    /// Hash the given name and pinned source to produce a unique pinned package ID.
    pub fn new(name: &str, source: &source::Pinned) -> Self {
        let mut hasher = hash_map::DefaultHasher::default();
        name.hash(&mut hasher);
        source.hash(&mut hasher);
        Self(hasher.finish())
    }
}

impl fmt::Display for DepKind {
    fn fmt(&self, f: &mut fmt::Formatter<'_>) -> fmt::Result {
        match self {
            DepKind::Library => write!(f, "library"),
            DepKind::Contract { .. } => write!(f, "contract"),
        }
    }
}

impl fmt::Display for PinnedId {
    fn fmt(&self, f: &mut fmt::Formatter) -> fmt::Result {
        // Format the inner `u64` as hex.
        write!(f, "{:016X}", self.0)
    }
}

impl FromStr for PinnedId {
    type Err = PinnedIdParseError;
    fn from_str(s: &str) -> Result<Self, Self::Err> {
        Ok(Self(
            u64::from_str_radix(s, 16).map_err(|_| PinnedIdParseError)?,
        ))
    }
}

/// The `pkg::Graph` is of *a -> b* where *a* depends on *b*. We can determine compilation order by
/// performing a toposort of the graph with reversed weights. The resulting order ensures all
/// dependencies are always compiled before their dependents.
pub fn compilation_order(graph: &Graph) -> Result<Vec<NodeIx>> {
    let rev_pkg_graph = petgraph::visit::Reversed(&graph);
    petgraph::algo::toposort(rev_pkg_graph, None).map_err(|_| {
        // Find the strongly connected components.
        // If the vector has an element with length > 1, it contains a cyclic path.
        let scc = petgraph::algo::kosaraju_scc(&graph);
        let mut path = String::new();
        scc.iter()
            .filter(|path| path.len() > 1)
            .for_each(|cyclic_path| {
                // We are sure that there is an element in cyclic_path vec.
                let starting_node = &graph[*cyclic_path.last().unwrap()];

                // Adding first node of the path
                path.push_str(&starting_node.name.to_string());
                path.push_str(" -> ");

                for (node_index, node) in cyclic_path.iter().enumerate() {
                    path.push_str(&graph[*node].name.to_string());
                    if node_index != cyclic_path.len() - 1 {
                        path.push_str(" -> ");
                    }
                }
                path.push('\n');
            });
        anyhow!("dependency cycle detected: {}", path)
    })
}

/// Given a graph collects ManifestMap while taking in to account that manifest can be a
/// ManifestFile::Workspace. In the case of a workspace each pkg manifest map is collected and
/// their added node lists are merged.
fn graph_to_manifest_map(manifests: &MemberManifestFiles, graph: &Graph) -> Result<ManifestMap> {
    let mut manifest_map = HashMap::new();
    for pkg_manifest in manifests.values() {
        let pkg_name = &pkg_manifest.project.name;
        manifest_map.extend(pkg_graph_to_manifest_map(manifests, pkg_name, graph)?);
    }
    Ok(manifest_map)
}

/// Given a graph of pinned packages and the project manifest, produce a map containing the
/// manifest of for every node in the graph.
///
/// Assumes the given `graph` only contains valid dependencies (see `validate_graph`).
///
/// `pkg_graph_to_manifest_map` starts from each node (which corresponds to the given proj_manifest)
/// and visits childs to collect their manifest files.
fn pkg_graph_to_manifest_map(
    manifests: &MemberManifestFiles,
    pkg_name: &str,
    graph: &Graph,
) -> Result<ManifestMap> {
    let proj_manifest = manifests
        .get(pkg_name)
        .ok_or_else(|| anyhow!("Cannot find manifest for {}", pkg_name))?;
    let mut manifest_map = ManifestMap::new();

    // Traverse the graph from the project node.
    let proj_node = match find_proj_node(graph, &proj_manifest.project.name) {
        Ok(node) => node,
        Err(_) => return Ok(manifest_map),
    };
    let proj_id = graph[proj_node].id();
    manifest_map.insert(proj_id, proj_manifest.clone());

    // Resolve all parents before their dependencies as we require the parent path to construct the
    // dependency path. Skip the already added project node at the beginning of traversal.
    let mut bfs = Bfs::new(graph, proj_node);
    bfs.next(graph);
    while let Some(dep_node) = bfs.next(graph) {
        // Retrieve the parent node whose manifest is already stored.
        let (parent_manifest, dep_name) = graph
            .edges_directed(dep_node, Direction::Incoming)
            .find_map(|edge| {
                let parent_node = edge.source();
                let dep_name = &edge.weight().name;
                let parent = &graph[parent_node];
                let parent_manifest = manifest_map.get(&parent.id())?;
                Some((parent_manifest, dep_name))
            })
            .ok_or_else(|| anyhow!("more than one root package detected in graph"))?;
        let dep_path = dep_path(graph, parent_manifest, dep_node, manifests).map_err(|e| {
            anyhow!(
                "failed to construct path for dependency {:?}: {}",
                dep_name,
                e
            )
        })?;
        let dep_manifest = PackageManifestFile::from_dir(&dep_path)?;
        let dep = &graph[dep_node];
        manifest_map.insert(dep.id(), dep_manifest);
    }

    Ok(manifest_map)
}

/// Given a `graph`, the node index of a path dependency within that `graph`, and the supposed
/// `path_root` of the path dependency, ensure that the `path_root` is valid.
///
/// See the `path_root` field of the [SourcePathPinned] type for further details.
fn validate_path_root(graph: &Graph, path_dep: NodeIx, path_root: PinnedId) -> Result<()> {
    let path_root_node = find_path_root(graph, path_dep)?;
    if graph[path_root_node].id() != path_root {
        bail!(
            "invalid `path_root` for path dependency package {:?}",
            &graph[path_dep].name
        )
    }
    Ok(())
}

/// Given any node in the graph, find the node that is the path root for that node.
fn find_path_root(graph: &Graph, mut node: NodeIx) -> Result<NodeIx> {
    loop {
        let pkg = &graph[node];
        match pkg.source {
            source::Pinned::Path(ref src) => {
                let parent = graph
                    .edges_directed(node, Direction::Incoming)
                    .next()
                    .map(|edge| edge.source())
                    .ok_or_else(|| {
                        anyhow!(
                            "Failed to find path root: `path` dependency \"{}\" has no parent",
                            src
                        )
                    })?;
                node = parent;
            }
            source::Pinned::Git(_) | source::Pinned::Registry(_) | source::Pinned::Member(_) => {
                return Ok(node);
            }
        }
    }
}

/// Given an empty or partially completed `graph`, complete the graph.
///
/// If the given `manifest` is of type ManifestFile::Workspace resulting graph will have multiple
/// root nodes, each representing a member of the workspace. Otherwise resulting graph will only
/// have a single root node, representing the package that is described by the ManifestFile::Package
///
/// Checks the created graph after fetching for conflicting salt declarations.
fn fetch_graph(
    member_manifests: &MemberManifestFiles,
    offline: bool,
    graph: &mut Graph,
    manifest_map: &mut ManifestMap,
) -> Result<HashSet<NodeIx>> {
    let mut added_nodes = HashSet::default();
    for member_pkg_manifest in member_manifests.values() {
        added_nodes.extend(&fetch_pkg_graph(
            member_pkg_manifest,
            offline,
            graph,
            manifest_map,
            member_manifests,
        )?);
    }
    validate_contract_deps(graph)?;
    Ok(added_nodes)
}

/// Given an empty or partially completed package `graph`, complete the graph.
///
/// The given `graph` may be empty, partially complete, or fully complete. All existing nodes
/// should already be confirmed to be valid nodes via `validate_graph`. All invalid nodes should
/// have been removed prior to calling this.
///
/// Recursively traverses dependencies listed within each package's manifest, fetching and pinning
/// each dependency if it does not already exist within the package graph.
///
/// The accompanying `path_map` should contain a path entry for every existing node within the
/// `graph` and will `panic!` otherwise.
///
/// Upon success, returns the set of nodes that were added to the graph during traversal.
fn fetch_pkg_graph(
    proj_manifest: &PackageManifestFile,
    offline: bool,
    graph: &mut Graph,
    manifest_map: &mut ManifestMap,
    member_manifests: &MemberManifestFiles,
) -> Result<HashSet<NodeIx>> {
    // Retrieve the project node, or create one if it does not exist.
    let proj_node = match find_proj_node(graph, &proj_manifest.project.name) {
        Ok(proj_node) => proj_node,
        Err(_) => {
            let name = proj_manifest.project.name.clone();
            let source = source::Pinned::MEMBER;
            let pkg = Pinned { name, source };
            let pkg_id = pkg.id();
            manifest_map.insert(pkg_id, proj_manifest.clone());
            graph.add_node(pkg)
        }
    };

    // Traverse the rest of the graph from the root.
    let fetch_ts = std::time::Instant::now();
    let fetch_id = source::fetch_id(proj_manifest.dir(), fetch_ts);
    let path_root = graph[proj_node].id();
    let mut fetched = graph
        .node_indices()
        .map(|n| {
            let pinned = &graph[n];
            let manifest = &manifest_map[&pinned.id()];
            let pkg = pinned.unpinned(manifest.dir());
            (pkg, n)
        })
        .collect();
    let mut visited = HashSet::default();
    fetch_deps(
        fetch_id,
        offline,
        proj_node,
        path_root,
        graph,
        manifest_map,
        &mut fetched,
        &mut visited,
        member_manifests,
    )
}

/// Visit the unvisited dependencies of the given node and fetch missing nodes as necessary.
///
/// Assumes the `node`'s manifest already exists within the `manifest_map`.
#[allow(clippy::too_many_arguments)]
fn fetch_deps(
    fetch_id: u64,
    offline: bool,
    node: NodeIx,
    path_root: PinnedId,
    graph: &mut Graph,
    manifest_map: &mut ManifestMap,
    fetched: &mut HashMap<Pkg, NodeIx>,
    visited: &mut HashSet<NodeIx>,
    member_manifests: &MemberManifestFiles,
) -> Result<HashSet<NodeIx>> {
    let mut added = HashSet::default();
    let parent_id = graph[node].id();
    let package_manifest = &manifest_map[&parent_id];
    // If the current package is a contract, we need to first get the deployment dependencies
    let deps: Vec<(String, Dependency, DepKind)> = package_manifest
        .contract_deps()
        .map(|(n, d)| {
            (
                n.clone(),
                d.dependency.clone(),
                DepKind::Contract { salt: d.salt },
            )
        })
        .chain(
            package_manifest
                .deps()
                .map(|(n, d)| (n.clone(), d.clone(), DepKind::Library)),
        )
        .collect();
    for (dep_name, dep, dep_kind) in deps {
        let name = dep.package().unwrap_or(&dep_name);
        let parent_manifest = &manifest_map[&parent_id];
        let source =
            Source::from_manifest_dep_patched(parent_manifest, name, &dep, member_manifests)
                .context("Failed to source dependency")?;

        // If we haven't yet fetched this dependency, fetch it, pin it and add it to the graph.
        let dep_pkg = Pkg {
            name: name.to_string(),
            source,
        };
        let dep_node = match fetched.entry(dep_pkg) {
            hash_map::Entry::Occupied(entry) => *entry.get(),
            hash_map::Entry::Vacant(entry) => {
                let pkg = entry.key();
                let ctx = source::PinCtx {
                    fetch_id,
                    path_root,
                    name: &pkg.name,
                    offline,
                };
                let source = pkg.source.pin(ctx, manifest_map)?;
                let name = pkg.name.clone();
                let dep_pinned = Pinned { name, source };
                let dep_node = graph.add_node(dep_pinned);
                added.insert(dep_node);
                *entry.insert(dep_node)
            }
        };

        let dep_edge = Edge::new(dep_name.to_string(), dep_kind.clone());
        // Ensure we have an edge to the dependency.
        graph.update_edge(node, dep_node, dep_edge.clone());

        // If we've visited this node during this traversal already, no need to traverse it again.
        if !visited.insert(dep_node) {
            continue;
        }

        let dep_pinned = &graph[dep_node];
        let dep_pkg_id = dep_pinned.id();
        validate_dep_manifest(dep_pinned, &manifest_map[&dep_pkg_id], &dep_edge).map_err(|e| {
            let parent = &graph[node];
            anyhow!(
                "dependency of {:?} named {:?} is invalid: {}",
                parent.name,
                dep_name,
                e
            )
        })?;

        let path_root = match dep_pinned.source {
            source::Pinned::Member(_) | source::Pinned::Git(_) | source::Pinned::Registry(_) => {
                dep_pkg_id
            }
            source::Pinned::Path(_) => path_root,
        };

        // Fetch the children.
        added.extend(fetch_deps(
            fetch_id,
            offline,
            dep_node,
            path_root,
            graph,
            manifest_map,
            fetched,
            visited,
            member_manifests,
        )?);
    }
    Ok(added)
}

/// Given a path to a directory we wish to lock, produce a path for an associated lock file.
///
/// Note that the lock file itself is simply a placeholder for co-ordinating access. As a result,
/// we want to create the lock file if it doesn't exist, but we can never reliably remove it
/// without risking invalidation of an existing lock. As a result, we use a dedicated, hidden
/// directory with a lock file named after the checkout path.
///
/// Note: This has nothing to do with `Forc.lock` files, rather this is about fd locks for
/// coordinating access to particular paths (e.g. git checkout directories).
fn fd_lock_path(path: &Path) -> PathBuf {
    const LOCKS_DIR_NAME: &str = ".locks";
    const LOCK_EXT: &str = "forc-lock";

    // Hash the path to produce a file-system friendly lock file name.
    // Append the file stem for improved readability.
    let mut hasher = hash_map::DefaultHasher::default();
    path.hash(&mut hasher);
    let hash = hasher.finish();
    let file_name = match path.file_stem().and_then(|s| s.to_str()) {
        None => format!("{hash:X}"),
        Some(stem) => format!("{hash:X}-{stem}"),
    };

    user_forc_directory()
        .join(LOCKS_DIR_NAME)
        .join(file_name)
        .with_extension(LOCK_EXT)
}

/// Create an advisory lock over the given path.
///
/// See [fd_lock_path] for details.
pub(crate) fn path_lock(path: &Path) -> Result<fd_lock::RwLock<File>> {
    let lock_path = fd_lock_path(path);
    let lock_dir = lock_path
        .parent()
        .expect("lock path has no parent directory");
    std::fs::create_dir_all(lock_dir).context("failed to create forc advisory lock directory")?;
    let lock_file = File::create(&lock_path).context("failed to create advisory lock file")?;
    Ok(fd_lock::RwLock::new(lock_file))
}

/// Given a `forc_pkg::BuildProfile`, produce the necessary `sway_core::BuildConfig` required for
/// compilation.
pub fn sway_build_config(
    manifest_dir: &Path,
    entry_path: &Path,
    build_target: BuildTarget,
    build_profile: &BuildProfile,
) -> Result<sway_core::BuildConfig> {
    // Prepare the build config to pass through to the compiler.
    let file_name = find_file_name(manifest_dir, entry_path)?;
    let build_config = sway_core::BuildConfig::root_from_file_name_and_manifest_path(
        file_name.to_path_buf(),
        manifest_dir.to_path_buf(),
        build_target,
    )
    .print_dca_graph(build_profile.print_dca_graph.clone())
    .print_dca_graph_url_format(build_profile.print_dca_graph_url_format.clone())
    .print_finalized_asm(build_profile.print_finalized_asm)
    .print_intermediate_asm(build_profile.print_intermediate_asm)
    .print_ir(build_profile.print_ir)
    .include_tests(build_profile.include_tests)
    .time_phases(build_profile.time_phases)
    .metrics(build_profile.metrics_outfile.clone());
    Ok(build_config)
}

/// The name of the constant holding the contract's id.
pub const CONTRACT_ID_CONSTANT_NAME: &str = "CONTRACT_ID";

/// Builds the dependency namespace for the package at the given node index within the graph.
///
/// This function is designed to be called for each node in order of compilation.
///
/// This function ensures that if `core` exists in the graph (the vastly common case) it is also
/// present within the namespace. This is a necessity for operators to work for example.
///
/// This function also ensures that if `std` exists in the graph,
/// then the std prelude will also be added.
///
/// `contract_id_value` should only be Some when producing the `dependency_namespace` for a contract with tests enabled.
/// This allows us to provide a contract's `CONTRACT_ID` constant to its own unit tests.
pub fn dependency_namespace(
    lib_namespace_map: &HashMap<NodeIx, namespace::Module>,
    compiled_contract_deps: &CompiledContractDeps,
    graph: &Graph,
    node: NodeIx,
    engines: &Engines,
    contract_id_value: Option<ContractIdConst>,
) -> Result<namespace::Module, vec1::Vec1<CompileError>> {
    // TODO: Clean this up when config-time constants v1 are removed.
    let node_idx = &graph[node];
    let name = Some(Ident::new_no_span(node_idx.name.clone()));
    let mut namespace = if let Some(contract_id_value) = contract_id_value {
        namespace::Module::default_with_contract_id(engines, name.clone(), contract_id_value)?
    } else {
        namespace::Module::default()
    };

    namespace.is_external = true;
    namespace.name = name;
    namespace.visibility = Visibility::Public;

    // Add direct dependencies.
    let mut core_added = false;
    for edge in graph.edges_directed(node, Direction::Outgoing) {
        let dep_node = edge.target();
        let dep_name = kebab_to_snake_case(&edge.weight().name);
        let dep_edge = edge.weight();
        let dep_namespace = match dep_edge.kind {
            DepKind::Library => lib_namespace_map
                .get(&dep_node)
                .cloned()
                .expect("no namespace module"),
            DepKind::Contract { salt } => {
                let dep_contract_id = compiled_contract_deps
                    .get(&dep_node)
                    .map(|dep| contract_id(dep.bytecode.clone(), dep.storage_slots.clone(), &salt))
                    // On `check` we don't compile contracts, so we use a placeholder.
                    .unwrap_or_default();
                // Construct namespace with contract id
                let contract_id_value = format!("0x{dep_contract_id}");
                let node_idx = &graph[dep_node];
                let name = Some(Ident::new_no_span(node_idx.name.clone()));
                let mut ns = namespace::Module::default_with_contract_id(
                    engines,
                    name.clone(),
                    contract_id_value,
                )?;
                ns.is_external = true;
                ns.name = name;
                ns.visibility = Visibility::Public;
                ns
            }
        };
        namespace.insert_submodule(dep_name, dep_namespace);
        let dep = &graph[dep_node];
        if dep.name == CORE {
            core_added = true;
        }
    }

    // Add `core` if not already added.
    if !core_added {
        if let Some(core_node) = find_core_dep(graph, node) {
            let core_namespace = &lib_namespace_map[&core_node];
            namespace.insert_submodule(CORE.to_string(), core_namespace.clone());
        }
    }

    namespace.star_import_with_reexports(
        &[CORE, PRELUDE].map(|s| Ident::new_no_span(s.into())),
        &[],
        engines,
    );

    if has_std_dep(graph, node) {
        namespace.star_import_with_reexports(
            &[STD, PRELUDE].map(|s| Ident::new_no_span(s.into())),
            &[],
            engines,
        );
    }

    Ok(namespace)
}

/// Find the `std` dependency, if it is a direct one, of the given node.
fn has_std_dep(graph: &Graph, node: NodeIx) -> bool {
    // If we are `std`, do nothing.
    let pkg = &graph[node];
    if pkg.name == STD {
        return false;
    }

    // If we have `std` as a direct dep, use it.
    graph.edges_directed(node, Direction::Outgoing).any(|edge| {
        let dep_node = edge.target();
        let dep = &graph[dep_node];
        matches!(&dep.name[..], STD)
    })
}

/// Find the `core` dependency (whether direct or transitive) for the given node if it exists.
fn find_core_dep(graph: &Graph, node: NodeIx) -> Option<NodeIx> {
    // If we are `core`, do nothing.
    let pkg = &graph[node];
    if pkg.name == CORE {
        return None;
    }

    // If we have `core` as a direct dep, use it.
    let mut maybe_std = None;
    for edge in graph.edges_directed(node, Direction::Outgoing) {
        let dep_node = edge.target();
        let dep = &graph[dep_node];
        match &dep.name[..] {
            CORE => return Some(dep_node),
            STD => maybe_std = Some(dep_node),
            _ => {}
        }
    }

    // If we have `std`, select `core` via `std`.
    if let Some(std) = maybe_std {
        return find_core_dep(graph, std);
    }

    // Otherwise, search from this node.
    for dep_node in Dfs::new(graph, node).iter(graph) {
        let dep = &graph[dep_node];
        if dep.name == CORE {
            return Some(dep_node);
        }
    }

    None
}

/// Compiles the package to an AST.
pub fn compile_ast(
    pkg: &PackageDescriptor,
    build_profile: &BuildProfile,
    engines: &Engines,
    namespace: namespace::Module,
    package_name: &str,
    metrics: &mut PerformanceData,
) -> Result<CompileResult<ty::TyProgram>> {
    let source = pkg.manifest_file.entry_string()?;
    let sway_build_config = sway_build_config(
        pkg.manifest_file.dir(),
        &pkg.manifest_file.entry_path(),
        pkg.target,
        build_profile,
    )?;
    let ast_res = sway_core::compile_to_ast(
        engines,
        source,
        namespace,
        Some(&sway_build_config),
        package_name,
        metrics,
    );
    Ok(ast_res)
}

/// Compiles the given package.
///
/// ## Program Types
///
/// Behaviour differs slightly based on the package's program type.
///
/// ### Library Packages
///
/// A Library package will have JSON ABI generated for all publicly exposed `abi`s. The library's
/// namespace is returned as the second argument of the tuple.
///
/// ### Contract
///
/// Contracts will output both their JSON ABI and compiled bytecode.
///
/// ### Script, Predicate
///
/// Scripts and Predicates will be compiled to bytecode and will not emit any JSON ABI.
pub fn compile(
    pkg: &PackageDescriptor,
    profile: &BuildProfile,
    engines: &Engines,
    namespace: namespace::Module,
    source_map: &mut SourceMap,
) -> Result<CompiledPackage> {
    let mut metrics = PerformanceData::default();

    let entry_path = pkg.manifest_file.entry_path();
    let sway_build_config =
        sway_build_config(pkg.manifest_file.dir(), &entry_path, pkg.target, profile)?;
    let terse_mode = profile.terse;
    let reverse_results = profile.reverse_results;
    let fail = |warnings, errors| {
<<<<<<< HEAD
        print_on_failure(terse_mode, warnings, errors, reverse_results);
=======
        print_on_failure(engines.se(), terse_mode, warnings, errors);
>>>>>>> a99122ac
        bail!("Failed to compile {}", pkg.name);
    };

    // First, compile to an AST. We'll update the namespace and check for JSON ABI output.
    let ast_res = time_expr!(
        "compile to ast",
        "compile_to_ast",
        compile_ast(pkg, profile, engines, namespace, &pkg.name, &mut metrics)?,
        Some(sway_build_config.clone()),
        metrics
    );
    let typed_program = match ast_res.value.as_ref() {
        None => return fail(&ast_res.warnings, &ast_res.errors),
        Some(typed_program) => typed_program,
    };

    if profile.print_ast {
        tracing::info!("{:#?}", typed_program);
    }

    let storage_slots = typed_program.storage_slots.clone();
    let tree_type = typed_program.kind.tree_type();

    let namespace = typed_program.root.namespace.clone().into();

    if !ast_res.errors.is_empty() {
        return fail(&ast_res.warnings, &ast_res.errors);
    }

    let asm_res = time_expr!(
        "compile ast to asm",
        "compile_ast_to_asm",
        sway_core::ast_to_asm(engines, &ast_res, &sway_build_config),
        Some(sway_build_config.clone()),
        metrics
    );

    let mut program_abi = match pkg.target {
        BuildTarget::Fuel => {
            let mut types = vec![];
            ProgramABI::Fuel(time_expr!(
                "generate JSON ABI program",
                "generate_json_abi",
                fuel_json_abi::generate_json_abi_program(
                    &mut JsonAbiContext {
                        program: typed_program,
                        json_abi_with_callpaths: profile.json_abi_with_callpaths,
                    },
                    engines.te(),
                    engines.de(),
                    &mut types
                ),
                Some(sway_build_config.clone()),
                metrics
            ))
        }
        BuildTarget::EVM => {
            // Merge the ABI output of ASM gen with ABI gen to handle internal constructors
            // generated by the ASM backend.
            let mut ops = match &asm_res.value {
                Some(ref asm) => match &asm.0.abi {
                    Some(ProgramABI::Evm(ops)) => ops.clone(),
                    _ => vec![],
                },
                _ => vec![],
            };

            let abi = time_expr!(
                "generate JSON ABI program",
                "generate_json_abi",
                evm_json_abi::generate_json_abi_program(typed_program, engines),
                Some(sway_build_config.clone()),
                metrics
            );

            ops.extend(abi.into_iter());

            ProgramABI::Evm(ops)
        }

        BuildTarget::MidenVM => ProgramABI::MidenVM(()),
    };

    let entries = asm_res
        .value
        .as_ref()
        .map(|asm| asm.0.entries.clone())
        .unwrap_or_default();
    let entries = entries
        .iter()
        .map(|finalized_entry| PkgEntry::from_finalized_entry(finalized_entry, engines))
        .collect::<anyhow::Result<_>>()?;
    let bc_res = time_expr!(
        "compile asm to bytecode",
        "compile_asm_to_bytecode",
        sway_core::asm_to_bytecode(asm_res, source_map, engines.se()),
        Some(sway_build_config),
        metrics
    );

    let errored =
        !bc_res.errors.is_empty() || (!bc_res.warnings.is_empty() && profile.error_on_warnings);

    let compiled = match bc_res.value {
        Some(compiled) if !errored => compiled,
        _ => return fail(&bc_res.warnings, &bc_res.errors),
    };

    print_warnings(
        engines.se(),
        terse_mode,
        &pkg.name,
        &bc_res.warnings,
        &tree_type,
    );

    // TODO: This should probably be in `fuel_abi_json::generate_json_abi_program`?
    // If ABI requires knowing config offsets, they should be inputs to ABI gen.
    if let ProgramABI::Fuel(ref mut program_abi) = program_abi {
        if let Some(ref mut configurables) = program_abi.configurables {
            // Filter out all dead configurables (i.e. ones without offsets in the bytecode)
            configurables.retain(|c| compiled.config_const_offsets.contains_key(&c.name));
            // Set the actual offsets in the JSON object
            for (config, offset) in compiled.config_const_offsets {
                if let Some(idx) = configurables.iter().position(|c| c.name == config) {
                    configurables[idx].offset = offset
                }
            }
        }
    }

    metrics.bytecode_size = compiled.bytecode.len();
    let bytecode = BuiltPackageBytecode {
        bytes: compiled.bytecode,
        entries,
    };
    let compiled_package = CompiledPackage {
        source_map: source_map.clone(),
        program_abi,
        storage_slots,
        tree_type,
        bytecode,
        namespace,
        warnings: bc_res.warnings,
        metrics,
    };
    Ok(compiled_package)
}

impl PkgEntry {
    /// Returns whether this `PkgEntry` corresponds to a test.
    pub fn is_test(&self) -> bool {
        self.kind.test().is_some()
    }

    fn from_finalized_entry(finalized_entry: &FinalizedEntry, engines: &Engines) -> Result<Self> {
        let pkg_entry_kind = match &finalized_entry.test_decl_ref {
            Some(test_decl_ref) => {
                let pkg_test_entry = PkgTestEntry::from_decl(test_decl_ref.clone(), engines)?;
                PkgEntryKind::Test(pkg_test_entry)
            }
            None => PkgEntryKind::Main,
        };

        Ok(Self {
            finalized: finalized_entry.clone(),
            kind: pkg_entry_kind,
        })
    }
}

impl PkgEntryKind {
    /// Returns `Some` if the `PkgEntryKind` is `Test`.
    pub fn test(&self) -> Option<&PkgTestEntry> {
        match self {
            PkgEntryKind::Test(test) => Some(test),
            _ => None,
        }
    }
}

impl PkgTestEntry {
    fn from_decl(decl_ref: DeclRefFunction, engines: &Engines) -> Result<Self> {
        let span = decl_ref.span();
        let test_function_decl = engines.de().get_function(&decl_ref);

        const FAILING_TEST_KEYWORD: &str = "should_revert";

        let test_args: HashMap<String, Option<String>> = test_function_decl
            .attributes
            .get(&AttributeKind::Test)
            .expect("test declaration is missing test attribute")
            .iter()
            .flat_map(|attr| attr.args.iter())
            .map(|arg| {
                (
                    arg.name.to_string(),
                    arg.value
                        .as_ref()
                        .map(|val| val.span().as_str().to_string()),
                )
            })
            .collect();

        let pass_condition = if test_args.is_empty() {
            anyhow::Ok(TestPassCondition::ShouldNotRevert)
        } else if let Some(args) = test_args.get(FAILING_TEST_KEYWORD) {
            let expected_revert_code = args
                .as_ref()
                .map(|arg| {
                    let arg_str = arg.replace('"', "");
                    arg_str.parse::<u64>()
                })
                .transpose()?;
            anyhow::Ok(TestPassCondition::ShouldRevert(expected_revert_code))
        } else {
            let test_name = &test_function_decl.name;
            bail!("Invalid test argument(s) for test: {test_name}.")
        }?;

        let file_path = Arc::new(
            engines.se().get_path(
                span.source_id()
                    .ok_or_else(|| anyhow::anyhow!("Missing span for test function"))?,
            ),
        );
        Ok(Self {
            pass_condition,
            span,
            file_path,
        })
    }
}

/// The suffix that helps identify the file which contains the hash of the binary file created when
/// scripts are built_package.
pub const SWAY_BIN_HASH_SUFFIX: &str = "-bin-hash";

/// The suffix that helps identify the file which contains the root hash of the binary file created
/// when predicates are built_package.
pub const SWAY_BIN_ROOT_SUFFIX: &str = "-bin-root";

/// Selects the build profile from all available build profiles in the workspace using build_opts.
fn build_profile_from_opts(
    build_profiles: &HashMap<String, BuildProfile>,
    build_options: &BuildOpts,
) -> Result<(String, BuildProfile)> {
    let BuildOpts {
        pkg,
        print,
        build_profile,
        release,
        time_phases,
        metrics_outfile,
        tests,
        error_on_warnings,
        ..
    } = build_options;
    let mut selected_build_profile = BuildProfile::DEBUG;

    match &build_profile {
        Some(build_profile) => {
            if *release {
                warn!(
                    "You specified both {} and 'release' profiles. Using the 'release' profile",
                    build_profile
                );
                selected_build_profile = BuildProfile::RELEASE;
            } else {
                selected_build_profile = build_profile;
            }
        }
        None => {
            if *release {
                selected_build_profile = BuildProfile::RELEASE;
            }
        }
    }

    // Retrieve the specified build profile
    let mut profile = build_profiles
        .get(selected_build_profile)
        .cloned()
        .unwrap_or_else(|| {
            warn!(
                "provided profile option {} is not present in the manifest file. \
            Using default profile.",
                selected_build_profile
            );
            Default::default()
        });
    profile.print_ast |= print.ast;
    if profile.print_dca_graph.is_none() {
        profile.print_dca_graph = print.dca_graph.clone();
    }
    if profile.print_dca_graph_url_format.is_none() {
        profile.print_dca_graph_url_format = print.dca_graph_url_format.clone();
    }
    profile.print_ir |= print.ir;
    profile.print_finalized_asm |= print.finalized_asm;
    profile.print_intermediate_asm |= print.intermediate_asm;
    profile.terse |= pkg.terse;
    profile.time_phases |= time_phases;
    if profile.metrics_outfile.is_none() {
        profile.metrics_outfile = metrics_outfile.clone();
    }
    profile.include_tests |= tests;
    profile.json_abi_with_callpaths |= pkg.json_abi_with_callpaths;
    profile.error_on_warnings |= error_on_warnings;

    Ok((selected_build_profile.to_string(), profile))
}

/// Check if the given node is a contract dependency of any node in the graph.
fn is_contract_dependency(graph: &Graph, node: NodeIx) -> bool {
    graph
        .edges_directed(node, Direction::Incoming)
        .any(|e| matches!(e.weight().kind, DepKind::Contract { .. }))
}

/// Builds a project with given BuildOptions.
pub fn build_with_options(build_options: BuildOpts) -> Result<Built> {
    let BuildOpts {
        minify,
        binary_outfile,
        debug_outfile,
        pkg,
        build_target,
        member_filter,
        ..
    } = &build_options;

    let current_dir = std::env::current_dir()?;
    let path = &build_options
        .pkg
        .path
        .as_ref()
        .map(PathBuf::from)
        .unwrap_or_else(|| current_dir);

    let build_plan = BuildPlan::from_build_opts(&build_options)?;
    let graph = build_plan.graph();
    let manifest_map = build_plan.manifest_map();

    // Check if manifest used to create the build plan is one of the member manifests or a
    // workspace manifest.
    let curr_manifest = manifest_map
        .values()
        .find(|&pkg_manifest| pkg_manifest.dir() == path);
    let build_profiles: HashMap<String, BuildProfile> = build_plan.build_profiles().collect();
    // Get the selected build profile using build options
    let (profile_name, build_profile) = build_profile_from_opts(&build_profiles, &build_options)?;
    // If this is a workspace we want to have all members in the output.
    let outputs = match curr_manifest {
        Some(pkg_manifest) => std::iter::once(
            build_plan
                .find_member_index(&pkg_manifest.project.name)
                .ok_or_else(|| anyhow!("Cannot found project node in the graph"))?,
        )
        .collect(),
        None => build_plan.member_nodes().collect(),
    };

    let outputs = member_filter.filter_outputs(&build_plan, outputs);

    // Build it!
    let mut built_workspace = Vec::new();
    let build_start = std::time::Instant::now();
    let built_packages = build(&build_plan, *build_target, &build_profile, &outputs)?;
    let output_dir = pkg.output_directory.as_ref().map(PathBuf::from);

    let finished = ansi_term::Colour::Green.bold().paint("Finished");
    info!("  {finished} {profile_name} in {:?}", build_start.elapsed());
    for (node_ix, built_package) in built_packages.into_iter() {
        print_pkg_summary_header(&built_package);
        let pinned = &graph[node_ix];
        let pkg_manifest = manifest_map
            .get(&pinned.id())
            .ok_or_else(|| anyhow!("Couldn't find member manifest for {}", pinned.name))?;
        let output_dir = output_dir
            .clone()
            .unwrap_or_else(|| default_output_directory(pkg_manifest.dir()).join(&profile_name));
        // Output artifacts for the built package
        if let Some(outfile) = &binary_outfile {
            built_package.write_bytecode(outfile.as_ref())?;
        }
        if let Some(outfile) = &debug_outfile {
            built_package.write_debug_info(outfile.as_ref())?;
        }
        built_package.write_output(minify.clone(), &pkg_manifest.project.name, &output_dir)?;
        built_workspace.push(Arc::new(built_package));
    }

    match curr_manifest {
        Some(pkg_manifest) => {
            let built_pkg = built_workspace
                .into_iter()
                .find(|pkg| pkg.descriptor.manifest_file == *pkg_manifest)
                .expect("package didn't exist in workspace");
            Ok(Built::Package(built_pkg))
        }
        None => Ok(Built::Workspace(built_workspace)),
    }
}

fn print_pkg_summary_header(built_pkg: &BuiltPackage) {
    let prog_ty_str = forc_util::program_type_str(&built_pkg.tree_type);
    // The ansi_term formatters ignore the `std::fmt` right-align
    // formatter, so we manually calculate the padding to align the program
    // type and name around the 10th column ourselves.
    let padded_ty_str = format!("{prog_ty_str:>10}");
    let padding = &padded_ty_str[..padded_ty_str.len() - prog_ty_str.len()];
    let ty_ansi = ansi_term::Colour::Green.bold().paint(prog_ty_str);
    let name_ansi = ansi_term::Style::new()
        .bold()
        .paint(&built_pkg.descriptor.name);
    info!("{padding}{ty_ansi} {name_ansi}");
}

/// Returns the ContractId of a built_package contract with specified `salt`.
pub fn contract_id(
    bytecode: Vec<u8>,
    mut storage_slots: Vec<StorageSlot>,
    salt: &fuel_tx::Salt,
) -> ContractId {
    // Construct the contract ID
    let contract = Contract::from(bytecode);
    storage_slots.sort();
    let state_root = Contract::initial_state_root(storage_slots.iter());
    contract.id(salt, &contract.root(), &state_root)
}

/// Checks if there are conficting `Salt` declarations for the contract dependencies in the graph.
fn validate_contract_deps(graph: &Graph) -> Result<()> {
    // For each contract dependency node in the graph, check if there are conflicting salt
    // declarations.
    for node in graph.node_indices() {
        let pkg = &graph[node];
        let name = pkg.name.clone();
        let salt_declarations: HashSet<fuel_tx::Salt> = graph
            .edges_directed(node, Direction::Incoming)
            .filter_map(|e| match e.weight().kind {
                DepKind::Library => None,
                DepKind::Contract { salt } => Some(salt),
            })
            .collect();
        if salt_declarations.len() > 1 {
            bail!(
                "There are conflicting salt declarations for contract dependency named: {}\nDeclared salts: {:?}",
                name,
                salt_declarations,
            )
        }
    }
    Ok(())
}

/// Build an entire forc package and return the built_package output.
///
/// This compiles all packages (including dependencies) in the order specified by the `BuildPlan`.
///
/// Also returns the resulting `sway_core::SourceMap` which may be useful for debugging purposes.
pub fn build(
    plan: &BuildPlan,
    target: BuildTarget,
    profile: &BuildProfile,
    outputs: &HashSet<NodeIx>,
) -> anyhow::Result<Vec<(NodeIx, BuiltPackage)>> {
    let mut built_packages = Vec::new();

    let required: HashSet<NodeIx> = outputs
        .iter()
        .flat_map(|output_node| plan.node_deps(*output_node))
        .collect();

    let engines = Engines::default();
    let include_tests = profile.include_tests;

    // This is the Contract ID of the current contract being compiled.
    // We will need this for `forc test`.
    let mut contract_id_value: Option<ContractIdConst> = None;

    let mut lib_namespace_map = Default::default();
    let mut compiled_contract_deps = HashMap::new();
    for &node in plan
        .compilation_order
        .iter()
        .filter(|node| required.contains(node))
    {
        let mut source_map = SourceMap::new();
        let pkg = &plan.graph()[node];
        let manifest = &plan.manifest_map()[&pkg.id()];
        let program_ty = manifest.program_type().ok();

        print_compiling(
            program_ty.as_ref(),
            &pkg.name,
            &pkg.source.display_compiling(manifest.dir()),
        );

        let descriptor = PackageDescriptor {
            name: pkg.name.clone(),
            target,
            pinned: pkg.clone(),
            manifest_file: manifest.clone(),
        };

        let fail = |warnings, errors| {
<<<<<<< HEAD
            print_on_failure(profile.terse, warnings, errors, profile.reverse_results);
=======
            print_on_failure(engines.se(), profile.terse, warnings, errors);
>>>>>>> a99122ac
            bail!("Failed to compile {}", pkg.name);
        };

        let is_contract_dependency = is_contract_dependency(plan.graph(), node);
        // If we are building a contract and tests are enabled or we are building a contract
        // dependency, we need the tests exlcuded bytecode.
        let bytecode_without_tests = if (include_tests
            && matches!(manifest.program_type(), Ok(TreeType::Contract)))
            || is_contract_dependency
        {
            // We will build a contract with tests enabled, we will also need the same contract with tests
            // disabled for:
            //
            //   1. Interpreter deployment in `forc-test`.
            //   2. Contract ID injection in `forc-pkg` if this is a contract dependency to any
            //      other pkg, so that injected contract id is not effected by the tests.
            let profile = BuildProfile {
                include_tests: false,
                ..profile.clone()
            };

            // `ContractIdConst` is a None here since we do not yet have a
            // contract ID value at this point.
            let dep_namespace = match dependency_namespace(
                &lib_namespace_map,
                &compiled_contract_deps,
                plan.graph(),
                node,
                &engines,
                None,
            ) {
                Ok(o) => o,
                Err(errs) => return fail(&[], &errs),
            };

            let compiled_without_tests = compile(
                &descriptor,
                &profile,
                &engines,
                dep_namespace,
                &mut source_map,
            )?;

            if let Some(outfile) = profile.metrics_outfile {
                let path = Path::new(&outfile);
                let metrics_json = serde_json::to_string(&compiled_without_tests.metrics)
                    .expect("JSON serialization failed");
                fs::write(path, metrics_json)?;
            }

            // If this contract is built because:
            // 1) it is a contract dependency, or
            // 2) tests are enabled,
            // we need to insert its CONTRACT_ID into a map for later use.
            if is_contract_dependency {
                let compiled_contract_dep = CompiledContractDependency {
                    bytecode: compiled_without_tests.bytecode.bytes.clone(),
                    storage_slots: compiled_without_tests.storage_slots.clone(),
                };
                compiled_contract_deps.insert(node, compiled_contract_dep);
            } else {
                // `forc-test` interpreter deployments are done with zeroed salt.
                let contract_id = contract_id(
                    compiled_without_tests.bytecode.bytes.clone(),
                    compiled_without_tests.storage_slots,
                    &fuel_tx::Salt::zeroed(),
                );
                // We finally set the contract ID value here to use for compilation later if tests are enabled.
                contract_id_value = Some(format!("0x{contract_id}"));
            }
            Some(compiled_without_tests.bytecode)
        } else {
            None
        };

        // Build all non member nodes with tests disabled by overriding the current profile.
        let profile = if !plan.member_nodes().any(|member| member == node) {
            BuildProfile {
                include_tests: false,
                ..profile.clone()
            }
        } else {
            profile.clone()
        };

        // Note that the contract ID value here is only Some if tests are enabled.
        let dep_namespace = match dependency_namespace(
            &lib_namespace_map,
            &compiled_contract_deps,
            plan.graph(),
            node,
            &engines,
            contract_id_value.clone(),
        ) {
            Ok(o) => o,
            Err(errs) => {
                print_on_failure(profile.terse, &[], &errs, profile.reverse_results);
                bail!("Failed to compile {}", pkg.name);
            }
        };

        let mut compiled = compile(
            &descriptor,
            &profile,
            &engines,
            dep_namespace,
            &mut source_map,
        )?;

        if let Some(outfile) = profile.metrics_outfile {
            let path = Path::new(&outfile);
            let metrics_json =
                serde_json::to_string(&compiled.metrics).expect("JSON serialization failed");
            fs::write(path, metrics_json)?;
        }

        if let TreeType::Library = compiled.tree_type {
            let mut namespace = namespace::Module::from(compiled.namespace);
            namespace.name = Some(Ident::new_no_span(pkg.name.clone()));
            lib_namespace_map.insert(node, namespace);
        }
        source_map.insert_dependency(descriptor.manifest_file.dir());

        // TODO: This should probably be in `fuel_abi_json::generate_json_abi_program`?
        if let ProgramABI::Fuel(ref mut program_abi) = compiled.program_abi {
            standardize_json_abi_types(program_abi);
        }

        let built_pkg = BuiltPackage {
            descriptor,
            program_abi: compiled.program_abi,
            storage_slots: compiled.storage_slots,
            source_map: compiled.source_map,
            tree_type: compiled.tree_type,
            bytecode: compiled.bytecode,
            warnings: compiled.warnings,
            bytecode_without_tests,
        };

        if outputs.contains(&node) {
            built_packages.push((node, built_pkg));
        }
    }

    Ok(built_packages)
}

/// Standardize the JSON ABI data structure by eliminating duplicate types. This is an iterative
/// process because every time two types are merged, new opportunities for more merging arise.
fn standardize_json_abi_types(json_abi_program: &mut program_abi::ProgramABI) {
    loop {
        // If type with id_1 is a duplicate of type with id_2, then keep track of the mapping
        // between id_1 and id_2 in the HashMap below.
        let mut old_to_new_id: HashMap<usize, usize> = HashMap::new();

        // A vector containing unique `program_abi::TypeDeclaration`s.
        //
        // Two `program_abi::TypeDeclaration` are deemed the same if the have the same
        // `type_field`, `components`, and `type_parameters` (even if their `type_id`s are
        // different).
        let mut deduped_types: Vec<program_abi::TypeDeclaration> = Vec::new();

        // Insert values in `deduped_types` if they haven't been inserted before. Otherwise, create
        // an appropriate mapping between type IDs in the HashMap `old_to_new_id`.
        for decl in json_abi_program.types.iter() {
            if let Some(ty) = deduped_types.iter().find(|d| {
                d.type_field == decl.type_field
                    && d.components == decl.components
                    && d.type_parameters == decl.type_parameters
            }) {
                old_to_new_id.insert(decl.type_id, ty.type_id);
            } else {
                deduped_types.push(decl.clone());
            }
        }

        // Nothing to do if the hash map is empty as there are not merge opportunities. We can now
        // exit the loop.
        if old_to_new_id.is_empty() {
            break;
        }

        json_abi_program.types = deduped_types;

        // Update all `program_abi::TypeApplication`s and all `program_abi::TypeDeclaration`s
        update_all_types(json_abi_program, &old_to_new_id);
    }

    // Sort the `program_abi::TypeDeclaration`s
    json_abi_program
        .types
        .sort_by(|t1, t2| t1.type_field.cmp(&t2.type_field));

    // Standardize IDs (i.e. change them to 0,1,2,... according to the alphabetical order above
    let mut old_to_new_id: HashMap<usize, usize> = HashMap::new();
    for (ix, decl) in json_abi_program.types.iter_mut().enumerate() {
        old_to_new_id.insert(decl.type_id, ix);
        decl.type_id = ix;
    }

    // Update all `program_abi::TypeApplication`s and all `program_abi::TypeDeclaration`s
    update_all_types(json_abi_program, &old_to_new_id);
}

/// Recursively updates the type IDs used in a program_abi::ProgramABI
fn update_all_types(
    json_abi_program: &mut program_abi::ProgramABI,
    old_to_new_id: &HashMap<usize, usize>,
) {
    // Update all `program_abi::TypeApplication`s in every function
    for func in json_abi_program.functions.iter_mut() {
        for input in func.inputs.iter_mut() {
            update_json_type_application(input, old_to_new_id);
        }

        update_json_type_application(&mut func.output, old_to_new_id);
    }

    // Update all `program_abi::TypeDeclaration`
    for decl in json_abi_program.types.iter_mut() {
        update_json_type_declaration(decl, old_to_new_id);
    }
    if let Some(logged_types) = &mut json_abi_program.logged_types {
        for logged_type in logged_types.iter_mut() {
            update_json_type_application(&mut logged_type.application, old_to_new_id);
        }
    }
    if let Some(messages_types) = &mut json_abi_program.messages_types {
        for logged_type in messages_types.iter_mut() {
            update_json_type_application(&mut logged_type.application, old_to_new_id);
        }
    }
    if let Some(configurables) = &mut json_abi_program.configurables {
        for logged_type in configurables.iter_mut() {
            update_json_type_application(&mut logged_type.application, old_to_new_id);
        }
    }
}

/// Recursively updates the type IDs used in a `program_abi::TypeApplication` given a HashMap from
/// old to new IDs
fn update_json_type_application(
    type_application: &mut program_abi::TypeApplication,
    old_to_new_id: &HashMap<usize, usize>,
) {
    if let Some(new_id) = old_to_new_id.get(&type_application.type_id) {
        type_application.type_id = *new_id;
    }

    if let Some(args) = &mut type_application.type_arguments {
        for arg in args.iter_mut() {
            update_json_type_application(arg, old_to_new_id);
        }
    }
}

/// Recursively updates the type IDs used in a `program_abi::TypeDeclaration` given a HashMap from
/// old to new IDs
fn update_json_type_declaration(
    type_declaration: &mut program_abi::TypeDeclaration,
    old_to_new_id: &HashMap<usize, usize>,
) {
    if let Some(params) = &mut type_declaration.type_parameters {
        for param in params.iter_mut() {
            if let Some(new_id) = old_to_new_id.get(param) {
                *param = *new_id;
            }
        }
    }

    if let Some(components) = &mut type_declaration.components {
        for component in components.iter_mut() {
            update_json_type_application(component, old_to_new_id);
        }
    }
}

/// Compile the entire forc package and return the lexed, parsed and typed programs
/// of the dependancies and project.
/// The final item in the returned vector is the project.
pub fn check(
    plan: &BuildPlan,
    build_target: BuildTarget,
    terse_mode: bool,
    include_tests: bool,
    engines: &Engines,
) -> anyhow::Result<Vec<CompileResult<Programs>>> {
    let mut lib_namespace_map = Default::default();
    let mut source_map = SourceMap::new();
    // During `check`, we don't compile so this stays empty.
    let compiled_contract_deps = HashMap::new();

    let mut results = vec![];
    for &node in plan.compilation_order.iter() {
        let pkg = &plan.graph[node];
        let manifest = &plan.manifest_map()[&pkg.id()];
        let dep_namespace = dependency_namespace(
            &lib_namespace_map,
            &compiled_contract_deps,
            &plan.graph,
            node,
            engines,
            None,
        )
        .expect("failed to create dependency namespace");

        let CompileResult {
            value,
            mut warnings,
            mut errors,
        } = parse(manifest, build_target, terse_mode, include_tests, engines)?;

        let (lexed, parsed) = match value {
            None => {
                results.push(CompileResult::new(None, warnings, errors));
                return Ok(results);
            }
            Some(modules) => modules,
        };

        let ast_result = sway_core::parsed_to_ast(engines, &parsed, dep_namespace, None, &pkg.name);
        warnings.extend(ast_result.warnings);
        errors.extend(ast_result.errors);

        let typed_program = match ast_result.value {
            None => {
                let value = Some(Programs::new(lexed, parsed, None));
                results.push(CompileResult::new(value, warnings, errors));
                return Ok(results);
            }
            Some(typed_program) => typed_program,
        };

        if let TreeType::Library = typed_program.kind.tree_type() {
            let mut namespace = typed_program.root.namespace.clone();
            namespace.name = Some(Ident::new_no_span(pkg.name.clone()));
            namespace.span = Some(
                Span::new(
                    manifest.entry_string()?,
                    0,
                    0,
                    Some(engines.se().get_source_id(&manifest.entry_path())),
                )
                .unwrap(),
            );
            lib_namespace_map.insert(node, namespace.module().clone());
        }

        source_map.insert_dependency(manifest.dir());

        let value = Some(Programs::new(lexed, parsed, Some(typed_program)));
        results.push(CompileResult::new(value, warnings, errors));
    }

    if results.is_empty() {
        bail!("unable to check sway program: build plan contains no packages")
    }

    Ok(results)
}

/// Returns a parsed AST from the supplied [PackageManifestFile]
pub fn parse(
    manifest: &PackageManifestFile,
    build_target: BuildTarget,
    terse_mode: bool,
    include_tests: bool,
    engines: &Engines,
) -> anyhow::Result<CompileResult<(LexedProgram, ParseProgram)>> {
    let profile = BuildProfile {
        terse: terse_mode,
        ..BuildProfile::debug()
    };
    let source = manifest.entry_string()?;
    let sway_build_config = sway_build_config(
        manifest.dir(),
        &manifest.entry_path(),
        build_target,
        &profile,
    )?
    .include_tests(include_tests);
    Ok(sway_core::parse(source, engines, Some(&sway_build_config)))
}

/// Format an error message for an absent `Forc.toml`.
pub fn manifest_file_missing(dir: &Path) -> anyhow::Error {
    let message = format!(
        "could not find `{}` in `{}` or any parent directory",
        constants::MANIFEST_FILE_NAME,
        dir.display()
    );
    Error::msg(message)
}

/// Format an error message for failed parsing of a manifest.
pub fn parsing_failed(project_name: &str, errors: Vec<CompileError>) -> anyhow::Error {
    let error = errors
        .iter()
        .map(|e| format!("{e}"))
        .collect::<Vec<String>>()
        .join("\n");
    let message = format!("Parsing {project_name} failed: \n{error}");
    Error::msg(message)
}

/// Format an error message if an incorrect program type is present.
pub fn wrong_program_type(
    project_name: &str,
    expected_types: Vec<TreeType>,
    parse_type: TreeType,
) -> anyhow::Error {
    let message = format!("{project_name} is not a '{expected_types:?}' it is a '{parse_type:?}'");
    Error::msg(message)
}

/// Format an error message if a given URL fails to produce a working node.
pub fn fuel_core_not_running(node_url: &str) -> anyhow::Error {
    let message = format!("could not get a response from node at the URL {node_url}. Start a node with `fuel-core`. See https://github.com/FuelLabs/fuel-core#running for more information");
    Error::msg(message)
}

#[test]
fn test_root_pkg_order() {
    let current_dir = env!("CARGO_MANIFEST_DIR");
    let manifest_dir = PathBuf::from(current_dir)
        .parent()
        .unwrap()
        .join("test/src/e2e_vm_tests/test_programs/should_pass/forc/workspace_building/");
    let manifest_file = ManifestFile::from_dir(&manifest_dir).unwrap();
    let member_manifests = manifest_file.member_manifests().unwrap();
    let lock_path = manifest_file.lock_path().unwrap();
    let build_plan =
        BuildPlan::from_lock_and_manifests(&lock_path, &member_manifests, false, false).unwrap();
    let graph = build_plan.graph();
    let order: Vec<String> = build_plan
        .member_nodes()
        .map(|order| graph[order].name.clone())
        .collect();
    assert_eq!(order, vec!["test_lib", "test_contract", "test_script"])
}<|MERGE_RESOLUTION|>--- conflicted
+++ resolved
@@ -1777,11 +1777,7 @@
     let terse_mode = profile.terse;
     let reverse_results = profile.reverse_results;
     let fail = |warnings, errors| {
-<<<<<<< HEAD
         print_on_failure(terse_mode, warnings, errors, reverse_results);
-=======
-        print_on_failure(engines.se(), terse_mode, warnings, errors);
->>>>>>> a99122ac
         bail!("Failed to compile {}", pkg.name);
     };
 
@@ -2290,11 +2286,7 @@
         };
 
         let fail = |warnings, errors| {
-<<<<<<< HEAD
             print_on_failure(profile.terse, warnings, errors, profile.reverse_results);
-=======
-            print_on_failure(engines.se(), profile.terse, warnings, errors);
->>>>>>> a99122ac
             bail!("Failed to compile {}", pkg.name);
         };
 
