--- conflicted
+++ resolved
@@ -2417,13 +2417,8 @@
     let manifest_file = ManifestFile::from_dir(&this_dir)?;
     match &manifest_file {
         ManifestFile::Package(package_manifest) => {
-<<<<<<< HEAD
-            let built_package = build_package_with_options(package_manifest, build_options)?;
-            Ok(Built::Package(built_package))
-=======
             let built_package = build_package_with_options(&package_manifest, build_options)?;
             Ok(Built::Package(Box::new(built_package)))
->>>>>>> 17cd9d0f
         }
         ManifestFile::Workspace(workspace_manifest) => {
             let lock_path = workspace_manifest.lock_path();
