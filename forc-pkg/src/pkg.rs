use crate::manifest::GenericManifestFile;
use crate::{
    lock::Lock,
    manifest::{
        build_profile::ExperimentalFlags, Dependency, ManifestFile, MemberManifestFiles,
        PackageManifestFile,
    },
    source::{self, IPFSNode, Source},
    BuildProfile,
};
use anyhow::{anyhow, bail, Context, Error, Result};
use forc_tracing::println_warning;
use forc_util::{
    default_output_directory, find_file_name, kebab_to_snake_case, print_compiling,
    print_on_failure, print_warnings,
};
use fuel_abi_types::abi::program as program_abi;
use petgraph::{
    self, dot,
    visit::{Bfs, Dfs, EdgeRef, Walker},
    Directed, Direction,
};
use serde::{Deserialize, Serialize};
use std::{
    collections::{hash_map, BTreeSet, HashMap, HashSet},
    fmt,
    fs::{self, File},
    hash::{Hash, Hasher},
    io::Write,
    path::{Path, PathBuf},
    str::FromStr,
    sync::{atomic::AtomicBool, Arc},
};
pub use sway_core::Programs;
use sway_core::{
    abi_generation::{
        evm_abi,
        fuel_abi::{self, AbiContext},
    },
    asm_generation::ProgramABI,
    decl_engine::DeclRefFunction,
    fuel_prelude::{
        fuel_crypto,
        fuel_tx::{self, Contract, ContractId, StorageSlot},
    },
    language::{parsed::TreeType, Visibility},
    semantic_analysis::namespace,
    source_map::SourceMap,
    transform::AttributeKind,
    BuildTarget, Engines, FinalizedEntry, LspConfig,
};
use sway_error::{error::CompileError, handler::Handler, warning::CompileWarning};
use sway_types::constants::{CORE, PRELUDE, STD};
use sway_types::{Ident, Span, Spanned};
use sway_utils::{constants, time_expr, PerformanceData, PerformanceMetric};
use tracing::{debug, info};

type GraphIx = u32;
type Node = Pinned;
#[derive(PartialEq, Eq, Clone, Debug)]
pub struct Edge {
    /// The name specified on the left hand side of the `=` in a depenedency declaration under
    /// `[dependencies]` or `[contract-dependencies]` within a forc manifest.
    ///
    /// The name of a dependency may differ from the package name in the case that the dependency's
    /// `package` field is specified.
    ///
    /// For example, in the following, `foo` is assumed to be both the package name and the dependency
    /// name:
    ///
    /// ```toml
    /// foo = { git = "https://github.com/owner/repo", branch = "master" }
    /// ```
    ///
    /// In the following case however, `foo` is the package name, but the dependency name is `foo-alt`:
    ///
    /// ```toml
    /// foo-alt = { git = "https://github.com/owner/repo", branch = "master", package = "foo" }
    /// ```
    pub name: String,
    pub kind: DepKind,
}

#[derive(PartialEq, Eq, Clone, Debug)]
pub enum DepKind {
    /// The dependency is a library and declared under `[dependencies]`.
    Library,
    /// The dependency is a contract and declared under `[contract-dependencies]`.
    Contract { salt: fuel_tx::Salt },
}

pub type Graph = petgraph::stable_graph::StableGraph<Node, Edge, Directed, GraphIx>;
pub type EdgeIx = petgraph::graph::EdgeIndex<GraphIx>;
pub type NodeIx = petgraph::graph::NodeIndex<GraphIx>;
pub type ManifestMap = HashMap<PinnedId, PackageManifestFile>;

/// A unique ID for a pinned package.
///
/// The internal value is produced by hashing the package's name and `source::Pinned`.
#[derive(Copy, Clone, Debug, Eq, Hash, PartialEq, Deserialize, Serialize)]
pub struct PinnedId(u64);

/// The result of successfully compiling a package.
#[derive(Debug, Clone)]
pub struct BuiltPackage {
    pub descriptor: PackageDescriptor,
    pub program_abi: ProgramABI,
    pub storage_slots: Vec<StorageSlot>,
    pub warnings: Vec<CompileWarning>,
    pub source_map: SourceMap,
    pub tree_type: TreeType,
    pub bytecode: BuiltPackageBytecode,
    /// `Some` for contract member builds where tests were included. This is
    /// required so that we can deploy once instance of the contract (without
    /// tests) with a valid contract ID before executing the tests as scripts.
    ///
    /// For non-contract members, this is always `None`.
    pub bytecode_without_tests: Option<BuiltPackageBytecode>,
}

/// The package descriptors that a `BuiltPackage` holds so that the source used for building the
/// package can be retrieved later on.
#[derive(Debug, Clone)]
pub struct PackageDescriptor {
    pub name: String,
    pub target: BuildTarget,
    pub manifest_file: PackageManifestFile,
    pub pinned: Pinned,
}

/// The bytecode associated with a built package along with its entry points.
#[derive(Debug, Clone)]
pub struct BuiltPackageBytecode {
    pub bytes: Vec<u8>,
    pub entries: Vec<PkgEntry>,
}

/// Represents a package entry point.
#[derive(Debug, Clone)]
pub struct PkgEntry {
    pub finalized: FinalizedEntry,
    pub kind: PkgEntryKind,
}

/// Data specific to each kind of package entry point.
#[derive(Debug, Clone)]
pub enum PkgEntryKind {
    Main,
    Test(PkgTestEntry),
}

/// The possible conditions for a test result to be considered "passing".
#[derive(Debug, Clone)]
pub enum TestPassCondition {
    ShouldRevert(Option<u64>),
    ShouldNotRevert,
}

/// Data specific to the test entry point.
#[derive(Debug, Clone)]
pub struct PkgTestEntry {
    pub pass_condition: TestPassCondition,
    pub span: Span,
    pub file_path: Arc<PathBuf>,
}

/// The result of successfully compiling a workspace.
pub type BuiltWorkspace = Vec<Arc<BuiltPackage>>;

#[derive(Debug, Clone)]
pub enum Built {
    /// Represents a standalone package build.
    Package(Arc<BuiltPackage>),
    /// Represents a workspace build.
    Workspace(BuiltWorkspace),
}

/// The result of the `compile` function, i.e. compiling a single package.
pub struct CompiledPackage {
    pub source_map: SourceMap,
    pub tree_type: TreeType,
    pub program_abi: ProgramABI,
    pub storage_slots: Vec<StorageSlot>,
    pub bytecode: BuiltPackageBytecode,
    pub root_module: namespace::Module,
    pub warnings: Vec<CompileWarning>,
    pub metrics: PerformanceData,
}

/// Compiled contract dependency parts relevant to calculating a contract's ID.
pub struct CompiledContractDependency {
    pub bytecode: Vec<u8>,
    pub storage_slots: Vec<StorageSlot>,
}

/// The set of compiled contract dependencies, provided to dependency namespace construction.
pub type CompiledContractDeps = HashMap<NodeIx, CompiledContractDependency>;

/// A package uniquely identified by name along with its source.
#[derive(Clone, Debug, Eq, Hash, Ord, PartialEq, PartialOrd, Deserialize, Serialize)]
pub struct Pkg {
    /// The unique name of the package as declared in its manifest.
    pub name: String,
    /// Where the package is sourced from.
    pub source: Source,
}

/// A package uniquely identified by name along with its pinned source.
#[derive(Clone, Debug, Eq, Hash, PartialEq, Deserialize, Serialize)]
pub struct Pinned {
    pub name: String,
    pub source: source::Pinned,
}

/// Represents the full build plan for a project.
#[derive(Clone, Debug)]
pub struct BuildPlan {
    graph: Graph,
    manifest_map: ManifestMap,
    compilation_order: Vec<NodeIx>,
}

/// Error returned upon failed parsing of `PinnedId::from_str`.
#[derive(Clone, Debug)]
pub struct PinnedIdParseError;

#[derive(Default, Clone)]
pub struct PkgOpts {
    /// Path to the project, if not specified, current working directory will be used.
    pub path: Option<String>,
    /// Offline mode, prevents Forc from using the network when managing dependencies.
    /// Meaning it will only try to use previously downloaded dependencies.
    pub offline: bool,
    /// Terse mode. Limited warning and error output.
    pub terse: bool,
    /// Requires that the Forc.lock file is up-to-date. If the lock file is missing, or it
    /// needs to be updated, Forc will exit with an error
    pub locked: bool,
    /// The directory in which the sway compiler output artifacts are placed.
    ///
    /// By default, this is `<project-root>/out`.
    pub output_directory: Option<String>,
    /// Outputs json abi with callpath instead of struct and enum names.
    pub json_abi_with_callpaths: bool,
    /// The IPFS node to be used for fetching IPFS sources.
    pub ipfs_node: IPFSNode,
}

#[derive(Default, Clone)]
pub struct PrintOpts {
    /// Print the generated Sway AST (Abstract Syntax Tree).
    pub ast: bool,
    /// Print the computed Sway DCA (Dead Code Analysis) graph to the specified path.
    /// If not specified prints to stdout.
    pub dca_graph: Option<String>,
    /// Specifies the url format to be used in the generated dot file.
    /// Variables {path}, {line} {col} can be used in the provided format.
    /// An example for vscode would be: "vscode://file/{path}:{line}:{col}"
    pub dca_graph_url_format: Option<String>,
    /// Print the finalized ASM.
    ///
    /// This is the state of the ASM with registers allocated and optimisations applied.
    pub finalized_asm: bool,
    /// Print the generated ASM.
    ///
    /// This is the state of the ASM prior to performing register allocation and other ASM
    /// optimisations.
    pub intermediate_asm: bool,
    /// Print the generated Sway IR (Intermediate Representation).
    pub ir: bool,
    /// Output build errors and warnings in reverse order.
    pub reverse_order: bool,
}

#[derive(Default, Clone)]
pub struct MinifyOpts {
    /// By default the JSON for ABIs is formatted for human readability. By using this option JSON
    /// output will be "minified", i.e. all on one line without whitespace.
    pub json_abi: bool,
    /// By default the JSON for initial storage slots is formatted for human readability. By using
    /// this option JSON output will be "minified", i.e. all on one line without whitespace.
    pub json_storage_slots: bool,
}

/// Represents a compiled contract ID as a pub const in a contract.
type ContractIdConst = String;

/// The set of options provided to the `build` functions.
#[derive(Default)]
pub struct BuildOpts {
    pub pkg: PkgOpts,
    pub print: PrintOpts,
    pub minify: MinifyOpts,
    /// If set, outputs a binary file representing the script bytes.
    pub binary_outfile: Option<String>,
    /// If set, outputs source file mapping in JSON format
    pub debug_outfile: Option<String>,
    /// Build target to use.
    pub build_target: BuildTarget,
    /// Name of the build profile to use.
    pub build_profile: String,
    /// Use the release build profile.
    /// The release profile can be customized in the manifest file.
    pub release: bool,
    /// Output the time elapsed over each part of the compilation process.
    pub time_phases: bool,
    /// If set, outputs compilation metrics info in JSON format.
    pub metrics_outfile: Option<String>,
    /// Warnings must be treated as compiler errors.
    pub error_on_warnings: bool,
    /// Include all test functions within the build.
    pub tests: bool,
    /// The set of options to filter by member project kind.
    pub member_filter: MemberFilter,
    /// Set of experimental flags
    pub experimental: ExperimentalFlags,
}

/// The set of options to filter type of projects to build in a workspace.
pub struct MemberFilter {
    pub build_contracts: bool,
    pub build_scripts: bool,
    pub build_predicates: bool,
    pub build_libraries: bool,
}

impl Default for MemberFilter {
    fn default() -> Self {
        Self {
            build_contracts: true,
            build_scripts: true,
            build_predicates: true,
            build_libraries: true,
        }
    }
}

impl MemberFilter {
    /// Returns a new `MemberFilter` that only builds scripts.
    pub fn only_scripts() -> Self {
        Self {
            build_contracts: false,
            build_scripts: true,
            build_predicates: false,
            build_libraries: false,
        }
    }

    /// Returns a new `MemberFilter` that only builds contracts.
    pub fn only_contracts() -> Self {
        Self {
            build_contracts: true,
            build_scripts: false,
            build_predicates: false,
            build_libraries: false,
        }
    }

    /// Returns a new `MemberFilter`, that only builds predicates.
    pub fn only_predicates() -> Self {
        Self {
            build_contracts: false,
            build_scripts: false,
            build_predicates: true,
            build_libraries: false,
        }
    }

    /// Filter given target of output nodes according to the this `MemberFilter`.
    pub fn filter_outputs(
        &self,
        build_plan: &BuildPlan,
        outputs: HashSet<NodeIx>,
    ) -> HashSet<NodeIx> {
        let graph = build_plan.graph();
        let manifest_map = build_plan.manifest_map();
        outputs
            .into_iter()
            .filter(|&node_ix| {
                let pkg = &graph[node_ix];
                let pkg_manifest = &manifest_map[&pkg.id()];
                let program_type = pkg_manifest.program_type();
                // Since parser cannot recover for program type detection, for the scenerios that
                // parser fails to parse the code, program type detection is not possible. So in
                // failing to parse cases we should try to build at least until
                // https://github.com/FuelLabs/sway/issues/3017 is fixed. Until then we should
                // build those members because of two reasons:
                //
                // 1. The member could already be from the desired member type
                // 2. If we do not try to build there is no way users can know there is a code
                //    piece failing to be parsed in their workspace.
                match program_type {
                    Ok(program_type) => match program_type {
                        TreeType::Predicate => self.build_predicates,
                        TreeType::Script => self.build_scripts,
                        TreeType::Contract => self.build_contracts,
                        TreeType::Library { .. } => self.build_libraries,
                    },
                    Err(_) => true,
                }
            })
            .collect()
    }
}

impl BuildOpts {
    /// Return a `BuildOpts` with modified `tests` field.
    pub fn include_tests(self, include_tests: bool) -> Self {
        Self {
            tests: include_tests,
            ..self
        }
    }
}

impl Edge {
    pub fn new(name: String, kind: DepKind) -> Edge {
        Edge { name, kind }
    }
}

impl BuiltPackage {
    /// Writes bytecode of the BuiltPackage to the given `path`.
    pub fn write_bytecode(&self, path: &Path) -> Result<()> {
        fs::write(path, &self.bytecode.bytes)?;
        Ok(())
    }

    /// Writes debug_info (source_map) of the BuiltPackage to the given `path`.
    pub fn write_debug_info(&self, path: &Path) -> Result<()> {
        let source_map_json =
            serde_json::to_vec(&self.source_map).expect("JSON serialization failed");
        fs::write(path, source_map_json)?;
        Ok(())
    }

    pub fn json_abi_string(&self, minify_json_abi: bool) -> Result<Option<String>> {
        match &self.program_abi {
            ProgramABI::Fuel(program_abi) => {
                if !program_abi.functions.is_empty() {
                    let json_string = if minify_json_abi {
                        serde_json::to_string(&program_abi)
                    } else {
                        serde_json::to_string_pretty(&program_abi)
                    }?;
                    Ok(Some(json_string))
                } else {
                    Ok(None)
                }
            }
            ProgramABI::Evm(program_abi) => {
                if !program_abi.is_empty() {
                    let json_string = if minify_json_abi {
                        serde_json::to_string(&program_abi)
                    } else {
                        serde_json::to_string_pretty(&program_abi)
                    }?;
                    Ok(Some(json_string))
                } else {
                    Ok(None)
                }
            }
            // TODO?
            ProgramABI::MidenVM(_) => Ok(None),
        }
    }

    /// Writes the ABI in JSON format to the given `path`.
    pub fn write_json_abi(&self, path: &Path, minify: MinifyOpts) -> Result<()> {
        if let Some(json_abi_string) = self.json_abi_string(minify.json_abi)? {
            let mut file = File::create(path)?;
            file.write_all(json_abi_string.as_bytes())?;
        }
        Ok(())
    }

    /// Writes BuiltPackage to `output_dir`.
    pub fn write_output(
        &self,
        minify: MinifyOpts,
        pkg_name: &str,
        output_dir: &Path,
    ) -> Result<()> {
        if !output_dir.exists() {
            fs::create_dir_all(output_dir)?;
        }
        // Place build artifacts into the output directory.
        let bin_path = output_dir.join(pkg_name).with_extension("bin");

        self.write_bytecode(&bin_path)?;

        let program_abi_stem = format!("{pkg_name}-abi");
        let json_abi_path = output_dir.join(program_abi_stem).with_extension("json");
        self.write_json_abi(&json_abi_path, minify.clone())?;

        debug!("      Bytecode size: {} bytes", self.bytecode.bytes.len());
        // Additional ops required depending on the program type
        match self.tree_type {
            TreeType::Contract => {
                // For contracts, emit a JSON file with all the initialized storage slots.
                let storage_slots_stem = format!("{pkg_name}-storage_slots");
                let storage_slots_path = output_dir.join(storage_slots_stem).with_extension("json");
                let storage_slots_file = File::create(storage_slots_path)?;
                let res = if minify.json_storage_slots {
                    serde_json::to_writer(&storage_slots_file, &self.storage_slots)
                } else {
                    serde_json::to_writer_pretty(&storage_slots_file, &self.storage_slots)
                };

                res?;
            }
            TreeType::Predicate => {
                // Get the root hash of the bytecode for predicates and store the result in a file in the output directory
                let root = format!(
                    "0x{}",
                    fuel_tx::Input::predicate_owner(&self.bytecode.bytes)
                );
                let root_file_name = format!("{}{}", &pkg_name, SWAY_BIN_ROOT_SUFFIX);
                let root_path = output_dir.join(root_file_name);
                fs::write(root_path, &root)?;
                info!("      Predicate root: {}", root);
            }
            TreeType::Script => {
                // hash the bytecode for scripts and store the result in a file in the output directory
                let bytecode_hash =
                    format!("0x{}", fuel_crypto::Hasher::hash(&self.bytecode.bytes));
                let hash_file_name = format!("{}{}", &pkg_name, SWAY_BIN_HASH_SUFFIX);
                let hash_path = output_dir.join(hash_file_name);
                fs::write(hash_path, &bytecode_hash)?;
                info!("      Bytecode hash: {}", bytecode_hash);
            }
            _ => (),
        }

        Ok(())
    }
}

impl Built {
    /// Returns an iterator yielding all member built packages.
    pub fn into_members<'a>(
        &'a self,
    ) -> Box<dyn Iterator<Item = (&Pinned, Arc<BuiltPackage>)> + 'a> {
        // NOTE: Since pkg is a `Arc<_>`, pkg clones in this function are only reference
        // increments. `BuiltPackage` struct does not get copied.`
        match self {
            Built::Package(pkg) => {
                let pinned = &pkg.as_ref().descriptor.pinned;
                let pkg = pkg.clone();
                Box::new(std::iter::once((pinned, pkg)))
            }
            Built::Workspace(workspace) => Box::new(
                workspace
                    .iter()
                    .map(|pkg| (&pkg.descriptor.pinned, pkg.clone())),
            ),
        }
    }

    /// Tries to retrieve the `Built` as a `BuiltPackage`.
    pub fn expect_pkg(self) -> Result<Arc<BuiltPackage>> {
        match self {
            Built::Package(built_pkg) => Ok(built_pkg),
            Built::Workspace(_) => bail!("expected `Built` to be `Built::Package`"),
        }
    }
}

impl BuildPlan {
    /// Create a new build plan for the project from the build options provided.
    ///
    /// To do so, it tries to read the manifet file at the target path and creates the plan with
    /// `BuildPlan::from_lock_and_manifest`.
    pub fn from_build_opts(build_options: &BuildOpts) -> Result<Self> {
        let path = &build_options.pkg.path;

        let manifest_dir = if let Some(ref path) = path {
            PathBuf::from(path)
        } else {
            std::env::current_dir()?
        };

        let manifest_file = ManifestFile::from_dir(manifest_dir)?;
        let member_manifests = manifest_file.member_manifests()?;
        // Check if we have members to build so that we are not trying to build an empty workspace.
        if member_manifests.is_empty() {
            bail!("No member found to build")
        }
        let lock_path = manifest_file.lock_path()?;
        Self::from_lock_and_manifests(
            &lock_path,
            &member_manifests,
            build_options.pkg.locked,
            build_options.pkg.offline,
            build_options.pkg.ipfs_node.clone(),
        )
    }

    /// Create a new build plan for the project by fetching and pinning all dependenies.
    ///
    /// To account for an existing lock file, use `from_lock_and_manifest` instead.
    pub fn from_manifests(
        manifests: &MemberManifestFiles,
        offline: bool,
        ipfs_node: IPFSNode,
    ) -> Result<Self> {
        // Check toolchain version
        validate_version(manifests)?;
        let mut graph = Graph::default();
        let mut manifest_map = ManifestMap::default();
        fetch_graph(
            manifests,
            offline,
            &ipfs_node,
            &mut graph,
            &mut manifest_map,
        )?;
        // Validate the graph, since we constructed the graph from scratch the paths will not be a
        // problem but the version check is still needed
        validate_graph(&graph, manifests)?;
        let compilation_order = compilation_order(&graph)?;
        Ok(Self {
            graph,
            manifest_map,
            compilation_order,
        })
    }

    /// Create a new build plan taking into account the state of both the PackageManifest and the existing
    /// lock file if there is one.
    ///
    /// This will first attempt to load a build plan from the lock file and validate the resulting
    /// graph using the current state of the PackageManifest.
    ///
    /// This includes checking if the [dependencies] or [patch] tables have changed and checking
    /// the validity of the local path dependencies. If any changes are detected, the graph is
    /// updated and any new packages that require fetching are fetched.
    ///
    /// The resulting build plan should always be in a valid state that is ready for building or
    /// checking.
    // TODO: Currently (if `--locked` isn't specified) this writes the updated lock directly. This
    // probably should not be the role of the `BuildPlan` constructor - instead, we should return
    // the manifest alongside some lock diff type that can be used to optionally write the updated
    // lock file and print the diff.
    pub fn from_lock_and_manifests(
        lock_path: &Path,
        manifests: &MemberManifestFiles,
        locked: bool,
        offline: bool,
        ipfs_node: IPFSNode,
    ) -> Result<Self> {
        // Check toolchain version
        validate_version(manifests)?;
        // Keep track of the cause for the new lock file if it turns out we need one.
        let mut new_lock_cause = None;

        // First, attempt to load the lock.
        let lock = Lock::from_path(lock_path).unwrap_or_else(|e| {
            new_lock_cause = if e.to_string().contains("No such file or directory") {
                Some(anyhow!("lock file did not exist"))
            } else {
                Some(e)
            };
            Lock::default()
        });

        // Next, construct the package graph from the lock.
        let mut graph = lock.to_graph().unwrap_or_else(|e| {
            new_lock_cause = Some(anyhow!("Invalid lock: {}", e));
            Graph::default()
        });

        // Since the lock file was last created there are many ways in which it might have been
        // invalidated. E.g. a package's manifest `[dependencies]` table might have changed, a user
        // might have edited the `Forc.lock` file when they shouldn't have, a path dependency no
        // longer exists at its specified location, etc. We must first remove all invalid nodes
        // before we can determine what we need to fetch.
        let invalid_deps = validate_graph(&graph, manifests)?;
        let members: HashSet<String> = manifests
            .iter()
            .map(|(member_name, _)| member_name.clone())
            .collect();
        remove_deps(&mut graph, &members, &invalid_deps);

        // We know that the remaining nodes have valid paths, otherwise they would have been
        // removed. We can safely produce an initial `manifest_map`.
        let mut manifest_map = graph_to_manifest_map(manifests, &graph)?;

        // Attempt to fetch the remainder of the graph.
        let _added = fetch_graph(
            manifests,
            offline,
            &ipfs_node,
            &mut graph,
            &mut manifest_map,
        )?;

        // Determine the compilation order.
        let compilation_order = compilation_order(&graph)?;

        let plan = Self {
            graph,
            manifest_map,
            compilation_order,
        };

        // Construct the new lock and check the diff.
        let new_lock = Lock::from_graph(plan.graph());
        let lock_diff = new_lock.diff(&lock);
        if !lock_diff.removed.is_empty() || !lock_diff.added.is_empty() {
            new_lock_cause.get_or_insert(anyhow!("lock file did not match manifest"));
        }

        // If there was some change in the lock file, write the new one and print the cause.
        if let Some(cause) = new_lock_cause {
            if locked {
                bail!(
                    "The lock file {} needs to be updated (Cause: {}) \
                    but --locked was passed to prevent this.",
                    lock_path.to_string_lossy(),
                    cause,
                );
            }
            info!("  Creating a new `Forc.lock` file. (Cause: {})", cause);
            let member_names = manifests
                .iter()
                .map(|(_, manifest)| manifest.project.name.to_string())
                .collect();
            crate::lock::print_diff(&member_names, &lock_diff);
            let string = toml::ser::to_string_pretty(&new_lock)
                .map_err(|e| anyhow!("failed to serialize lock file: {}", e))?;
            fs::write(lock_path, string)
                .map_err(|e| anyhow!("failed to write lock file: {}", e))?;
            info!("   Created new lock file at {}", lock_path.display());
        }

        Ok(plan)
    }

    /// Produce an iterator yielding all contract dependencies of given node in the order of
    /// compilation.
    pub fn contract_dependencies(&self, node: NodeIx) -> impl Iterator<Item = NodeIx> + '_ {
        let graph = self.graph();
        let connected: HashSet<_> = Dfs::new(graph, node).iter(graph).collect();
        self.compilation_order()
            .iter()
            .cloned()
            .filter(move |&n| n != node)
            .filter(|&n| {
                graph
                    .edges_directed(n, Direction::Incoming)
                    .any(|edge| matches!(edge.weight().kind, DepKind::Contract { .. }))
            })
            .filter(move |&n| connected.contains(&n))
    }

    /// Produce an iterator yielding all workspace member nodes in order of compilation.
    ///
    /// In the case that this [BuildPlan] was constructed for a single package,
    /// only that package's node will be yielded.
    pub fn member_nodes(&self) -> impl Iterator<Item = NodeIx> + '_ {
        self.compilation_order()
            .iter()
            .cloned()
            .filter(|&n| self.graph[n].source == source::Pinned::MEMBER)
    }

    /// Produce an iterator yielding all workspace member pinned pkgs in order of compilation.
    ///
    /// In the case that this `BuildPlan` was constructed for a single package,
    /// only that package's pinned pkg will be yielded.
    pub fn member_pinned_pkgs(&self) -> impl Iterator<Item = Pinned> + '_ {
        let graph = self.graph();
        self.member_nodes().map(|node| &graph[node]).cloned()
    }

    /// View the build plan's compilation graph.
    pub fn graph(&self) -> &Graph {
        &self.graph
    }

    /// View the build plan's map of pinned package IDs to their associated manifest.
    pub fn manifest_map(&self) -> &ManifestMap {
        &self.manifest_map
    }

    /// The order in which nodes are compiled, determined via a toposort of the package graph.
    pub fn compilation_order(&self) -> &[NodeIx] {
        &self.compilation_order
    }

    /// Produce the node index of the member with the given name.
    pub fn find_member_index(&self, member_name: &str) -> Option<NodeIx> {
        self.member_nodes()
            .find(|node_ix| self.graph[*node_ix].name == member_name)
    }

    /// Produce an iterator yielding indices for the given node and its dependencies in BFS order.
    pub fn node_deps(&self, n: NodeIx) -> impl '_ + Iterator<Item = NodeIx> {
        let bfs = Bfs::new(&self.graph, n);
        // Return an iterator yielding visitable nodes from the given node.
        bfs.iter(&self.graph)
    }

    /// Produce an iterator yielding build profiles from the member nodes of this BuildPlan.
    pub fn build_profiles(&self) -> impl '_ + Iterator<Item = (String, BuildProfile)> {
        let manifest_map = &self.manifest_map;
        let graph = &self.graph;
        self.member_nodes().flat_map(|member_node| {
            manifest_map[&graph[member_node].id()]
                .build_profiles()
                .map(|(n, p)| (n.clone(), p.clone()))
        })
    }

    /// Returns a salt for the given pinned package if it is a contract and `None` for libraries.
    pub fn salt(&self, pinned: &Pinned) -> Option<fuel_tx::Salt> {
        let graph = self.graph();
        let node_ix = graph
            .node_indices()
            .find(|node_ix| graph[*node_ix] == *pinned);
        node_ix.and_then(|node| {
            graph
                .edges_directed(node, Direction::Incoming)
                .map(|e| match e.weight().kind {
                    DepKind::Library => None,
                    DepKind::Contract { salt } => Some(salt),
                })
                .next()
                .flatten()
        })
    }

    /// Returns a [String] representing the build dependency graph in GraphViz DOT format.
    pub fn visualize(&self, url_file_prefix: Option<String>) -> String {
        format!(
            "{:?}",
            dot::Dot::with_attr_getters(
                &self.graph,
                &[dot::Config::NodeNoLabel, dot::Config::EdgeNoLabel],
                &|_, _| "".to_string(),
                &|_, nr| {
                    let url = url_file_prefix.clone().map_or("".to_string(), |prefix| {
                        self.manifest_map
                            .get(&nr.1.id())
                            .map_or("".to_string(), |manifest| {
                                format!("URL = \"{}{}\"", prefix, manifest.path().to_string_lossy())
                            })
                    });
                    format!("label = \"{}\" shape = box {url}", nr.1.name)
                },
            )
        )
    }
}

/// Given a graph and the known project name retrieved from the manifest, produce an iterator
/// yielding any nodes from the graph that might potentially be a project node.
fn potential_proj_nodes<'a>(g: &'a Graph, proj_name: &'a str) -> impl 'a + Iterator<Item = NodeIx> {
    member_nodes(g).filter(move |&n| g[n].name == proj_name)
}

/// Given a graph, find the project node.
///
/// This should be the only node that satisfies the following conditions:
///
/// - The package name matches `proj_name`
/// - The node has no incoming edges, i.e. is not a dependency of another node.
fn find_proj_node(graph: &Graph, proj_name: &str) -> Result<NodeIx> {
    let mut potentials = potential_proj_nodes(graph, proj_name);
    let proj_node = potentials
        .next()
        .ok_or_else(|| anyhow!("graph contains no project node"))?;
    match potentials.next() {
        None => Ok(proj_node),
        Some(_) => Err(anyhow!("graph contains more than one project node")),
    }
}

/// Checks if the toolchain version is in compliance with minimum implied by `manifest`.
///
/// If the `manifest` is a ManifestFile::Workspace, check all members of the workspace for version
/// validation. Otherwise only the given package is checked.
fn validate_version(member_manifests: &MemberManifestFiles) -> Result<()> {
    for member_pkg_manifest in member_manifests.values() {
        validate_pkg_version(member_pkg_manifest)?;
    }
    Ok(())
}

/// Check minimum forc version given in the package manifest file
///
/// If required minimum forc version is higher than current forc version return an error with
/// upgrade instructions
fn validate_pkg_version(pkg_manifest: &PackageManifestFile) -> Result<()> {
    match &pkg_manifest.project.forc_version {
        Some(min_forc_version) => {
            // Get the current version of the toolchain
            let crate_version = env!("CARGO_PKG_VERSION");
            let toolchain_version = semver::Version::parse(crate_version)?;
            if toolchain_version < *min_forc_version {
                bail!(
                    "{:?} requires forc version {} but current forc version is {}\nUpdate the toolchain by following: https://fuellabs.github.io/sway/v{}/introduction/installation.html",
                    pkg_manifest.project.name,
                    min_forc_version,
                    crate_version,
                    crate_version
                );
            }
        }
        None => {}
    };
    Ok(())
}

fn member_nodes(g: &Graph) -> impl Iterator<Item = NodeIx> + '_ {
    g.node_indices()
        .filter(|&n| g[n].source == source::Pinned::MEMBER)
}

/// Validates the state of the pinned package graph against the given ManifestFile.
///
/// Returns the set of invalid dependency edges.
fn validate_graph(graph: &Graph, manifests: &MemberManifestFiles) -> Result<BTreeSet<EdgeIx>> {
    let mut member_pkgs: HashMap<&String, &PackageManifestFile> = manifests.iter().collect();
    let member_nodes: Vec<_> = member_nodes(graph)
        .filter_map(|n| {
            member_pkgs
                .remove(&graph[n].name.to_string())
                .map(|pkg| (n, pkg))
        })
        .collect();

    // If no member nodes, the graph is either empty or corrupted. Remove all edges.
    if member_nodes.is_empty() {
        return Ok(graph.edge_indices().collect());
    }

    let mut visited = HashSet::new();
    let edges = member_nodes
        .into_iter()
        .flat_map(move |(n, _)| validate_deps(graph, n, manifests, &mut visited))
        .collect();

    Ok(edges)
}

/// Recursively validate all dependencies of the given `node`.
///
/// Returns the set of invalid dependency edges.
fn validate_deps(
    graph: &Graph,
    node: NodeIx,
    manifests: &MemberManifestFiles,
    visited: &mut HashSet<NodeIx>,
) -> BTreeSet<EdgeIx> {
    let mut remove = BTreeSet::default();
    for edge in graph.edges_directed(node, Direction::Outgoing) {
        let dep_name = edge.weight();
        let dep_node = edge.target();
        match validate_dep(graph, manifests, dep_name, dep_node) {
            Err(_) => {
                remove.insert(edge.id());
            }
            Ok(_) => {
                if visited.insert(dep_node) {
                    let rm = validate_deps(graph, dep_node, manifests, visited);
                    remove.extend(rm);
                }
                continue;
            }
        }
    }
    remove
}

/// Check the validity of a node's dependency within the graph.
///
/// Returns the `ManifestFile` in the case that the dependency is valid.
fn validate_dep(
    graph: &Graph,
    manifests: &MemberManifestFiles,
    dep_edge: &Edge,
    dep_node: NodeIx,
) -> Result<PackageManifestFile> {
    let dep_name = &dep_edge.name;
    let node_manifest = manifests
        .get(dep_name)
        .ok_or_else(|| anyhow!("Couldn't find manifest file for {}", dep_name))?;
    // Check the validity of the dependency path, including its path root.
    let dep_path = dep_path(graph, node_manifest, dep_node, manifests).map_err(|e| {
        anyhow!(
            "failed to construct path for dependency {:?}: {}",
            dep_name,
            e
        )
    })?;

    // Ensure the manifest is accessible.
    let dep_manifest = PackageManifestFile::from_dir(&dep_path)?;

    // Check that the dependency's source matches the entry in the parent manifest.
    let dep_entry = node_manifest
        .dep(dep_name)
        .ok_or_else(|| anyhow!("no entry in parent manifest"))?;
    let dep_source =
        Source::from_manifest_dep_patched(node_manifest, dep_name, dep_entry, manifests)?;
    let dep_pkg = graph[dep_node].unpinned(&dep_path);
    if dep_pkg.source != dep_source {
        bail!("dependency node's source does not match manifest entry");
    }

    validate_dep_manifest(&graph[dep_node], &dep_manifest, dep_edge)?;

    Ok(dep_manifest)
}
/// Part of dependency validation, any checks related to the depenency's manifest content.
fn validate_dep_manifest(
    dep: &Pinned,
    dep_manifest: &PackageManifestFile,
    dep_edge: &Edge,
) -> Result<()> {
    let dep_program_type = dep_manifest.program_type()?;
    // Check if the dependency is either a library or a contract declared as a contract dependency
    match (&dep_program_type, &dep_edge.kind) {
        (TreeType::Contract, DepKind::Contract { salt: _ })
        | (TreeType::Library { .. }, DepKind::Library) => {}
        _ => bail!(
            "\"{}\" is declared as a {} dependency, but is actually a {}",
            dep.name,
            dep_edge.kind,
            dep_program_type
        ),
    }
    // Ensure the name matches the manifest project name.
    if dep.name != dep_manifest.project.name {
        bail!(
            "dependency name {:?} must match the manifest project name {:?} \
            unless `package = {:?}` is specified in the dependency declaration",
            dep.name,
            dep_manifest.project.name,
            dep_manifest.project.name,
        );
    }
    validate_pkg_version(dep_manifest)?;
    Ok(())
}

/// Returns the canonical, local path to the given dependency node if it exists, `None` otherwise.
///
/// Also returns `Err` in the case that the dependency is a `Path` dependency and the path root is
/// invalid.
fn dep_path(
    graph: &Graph,
    node_manifest: &PackageManifestFile,
    dep_node: NodeIx,
    manifests: &MemberManifestFiles,
) -> Result<PathBuf> {
    let dep = &graph[dep_node];
    let dep_name = &dep.name;
    match dep.source.dep_path(&dep.name)? {
        source::DependencyPath::ManifestPath(path) => Ok(path),
        source::DependencyPath::Root(path_root) => {
            validate_path_root(graph, dep_node, path_root)?;

            // Check if the path is directly from the dependency.
            if let Some(path) = node_manifest.dep_path(dep_name) {
                if path.exists() {
                    return Ok(path);
                }
            }

            // Otherwise, check if it comes from a patch.
            for (_, patch_map) in node_manifest.patches() {
                if let Some(Dependency::Detailed(details)) = patch_map.get(&dep_name.to_string()) {
                    if let Some(ref rel_path) = details.path {
                        if let Ok(path) = node_manifest.dir().join(rel_path).canonicalize() {
                            if path.exists() {
                                return Ok(path);
                            }
                        }
                    }
                }
            }

            bail!(
                "no dependency or patch with name {:?} in manifest of {:?}",
                dep_name,
                node_manifest.project.name
            )
        }
        source::DependencyPath::Member => {
            // If a node has a root dependency it is a member of the workspace.
            manifests
                .values()
                .find(|manifest| manifest.project.name == *dep_name)
                .map(|manifest| manifest.path().to_path_buf())
                .ok_or_else(|| anyhow!("cannot find dependency in the workspace"))
        }
    }
}

/// Remove the given set of dependency edges from the `graph`.
///
/// Also removes all nodes that are no longer connected to any root node as a result.
fn remove_deps(
    graph: &mut Graph,
    member_names: &HashSet<String>,
    edges_to_remove: &BTreeSet<EdgeIx>,
) {
    // Retrieve the project nodes for workspace members.
    let member_nodes: HashSet<_> = member_nodes(graph)
        .filter(|&n| member_names.contains(&graph[n].name.to_string()))
        .collect();

    // Before removing edges, sort the nodes in order of dependency for the node removal pass.
    let node_removal_order = match petgraph::algo::toposort(&*graph, None) {
        Ok(nodes) => nodes,
        Err(_) => {
            // If toposort fails the given graph is cyclic, so invalidate everything.
            graph.clear();
            return;
        }
    };

    // Remove the given set of dependency edges.
    for &edge in edges_to_remove {
        graph.remove_edge(edge);
    }

    // Remove all nodes that are no longer connected to any project node as a result.
    let nodes = node_removal_order.into_iter();
    for node in nodes {
        if !has_parent(graph, node) && !member_nodes.contains(&node) {
            graph.remove_node(node);
        }
    }
}

fn has_parent(graph: &Graph, node: NodeIx) -> bool {
    graph
        .edges_directed(node, Direction::Incoming)
        .next()
        .is_some()
}

impl Pinned {
    /// Retrieve the unique ID for the pinned package.
    ///
    /// The internal value is produced by hashing the package's name and `source::Pinned`.
    pub fn id(&self) -> PinnedId {
        PinnedId::new(&self.name, &self.source)
    }

    /// Retrieve the unpinned version of this source.
    pub fn unpinned(&self, path: &Path) -> Pkg {
        let source = self.source.unpinned(path);
        let name = self.name.clone();
        Pkg { name, source }
    }
}

impl PinnedId {
    /// Hash the given name and pinned source to produce a unique pinned package ID.
    pub fn new(name: &str, source: &source::Pinned) -> Self {
        let mut hasher = hash_map::DefaultHasher::default();
        name.hash(&mut hasher);
        source.hash(&mut hasher);
        Self(hasher.finish())
    }
}

impl fmt::Display for DepKind {
    fn fmt(&self, f: &mut fmt::Formatter<'_>) -> fmt::Result {
        match self {
            DepKind::Library => write!(f, "library"),
            DepKind::Contract { .. } => write!(f, "contract"),
        }
    }
}

impl fmt::Display for PinnedId {
    fn fmt(&self, f: &mut fmt::Formatter) -> fmt::Result {
        // Format the inner `u64` as hex.
        write!(f, "{:016X}", self.0)
    }
}

impl FromStr for PinnedId {
    type Err = PinnedIdParseError;
    fn from_str(s: &str) -> Result<Self, Self::Err> {
        Ok(Self(
            u64::from_str_radix(s, 16).map_err(|_| PinnedIdParseError)?,
        ))
    }
}

/// The `pkg::Graph` is of *a -> b* where *a* depends on *b*. We can determine compilation order by
/// performing a toposort of the graph with reversed weights. The resulting order ensures all
/// dependencies are always compiled before their dependents.
pub fn compilation_order(graph: &Graph) -> Result<Vec<NodeIx>> {
    let rev_pkg_graph = petgraph::visit::Reversed(&graph);
    petgraph::algo::toposort(rev_pkg_graph, None).map_err(|_| {
        // Find the strongly connected components.
        // If the vector has an element with length > 1, it contains a cyclic path.
        let scc = petgraph::algo::kosaraju_scc(&graph);
        let mut path = String::new();
        scc.iter()
            .filter(|path| path.len() > 1)
            .for_each(|cyclic_path| {
                // We are sure that there is an element in cyclic_path vec.
                let starting_node = &graph[*cyclic_path.last().unwrap()];

                // Adding first node of the path
                path.push_str(&starting_node.name.to_string());
                path.push_str(" -> ");

                for (node_index, node) in cyclic_path.iter().enumerate() {
                    path.push_str(&graph[*node].name.to_string());
                    if node_index != cyclic_path.len() - 1 {
                        path.push_str(" -> ");
                    }
                }
                path.push('\n');
            });
        anyhow!("dependency cycle detected: {}", path)
    })
}

/// Given a graph collects ManifestMap while taking in to account that manifest can be a
/// ManifestFile::Workspace. In the case of a workspace each pkg manifest map is collected and
/// their added node lists are merged.
fn graph_to_manifest_map(manifests: &MemberManifestFiles, graph: &Graph) -> Result<ManifestMap> {
    let mut manifest_map = HashMap::new();
    for pkg_manifest in manifests.values() {
        let pkg_name = &pkg_manifest.project.name;
        manifest_map.extend(pkg_graph_to_manifest_map(manifests, pkg_name, graph)?);
    }
    Ok(manifest_map)
}

/// Given a graph of pinned packages and the project manifest, produce a map containing the
/// manifest of for every node in the graph.
///
/// Assumes the given `graph` only contains valid dependencies (see `validate_graph`).
///
/// `pkg_graph_to_manifest_map` starts from each node (which corresponds to the given proj_manifest)
/// and visits childs to collect their manifest files.
fn pkg_graph_to_manifest_map(
    manifests: &MemberManifestFiles,
    pkg_name: &str,
    graph: &Graph,
) -> Result<ManifestMap> {
    let proj_manifest = manifests
        .get(pkg_name)
        .ok_or_else(|| anyhow!("Cannot find manifest for {}", pkg_name))?;
    let mut manifest_map = ManifestMap::new();

    // Traverse the graph from the project node.
    let proj_node = match find_proj_node(graph, &proj_manifest.project.name) {
        Ok(node) => node,
        Err(_) => return Ok(manifest_map),
    };
    let proj_id = graph[proj_node].id();
    manifest_map.insert(proj_id, proj_manifest.clone());

    // Resolve all parents before their dependencies as we require the parent path to construct the
    // dependency path. Skip the already added project node at the beginning of traversal.
    let mut bfs = Bfs::new(graph, proj_node);
    bfs.next(graph);
    while let Some(dep_node) = bfs.next(graph) {
        // Retrieve the parent node whose manifest is already stored.
        let (parent_manifest, dep_name) = graph
            .edges_directed(dep_node, Direction::Incoming)
            .find_map(|edge| {
                let parent_node = edge.source();
                let dep_name = &edge.weight().name;
                let parent = &graph[parent_node];
                let parent_manifest = manifest_map.get(&parent.id())?;
                Some((parent_manifest, dep_name))
            })
            .ok_or_else(|| anyhow!("more than one root package detected in graph"))?;
        let dep_path = dep_path(graph, parent_manifest, dep_node, manifests).map_err(|e| {
            anyhow!(
                "failed to construct path for dependency {:?}: {}",
                dep_name,
                e
            )
        })?;
        let dep_manifest = PackageManifestFile::from_dir(&dep_path)?;
        let dep = &graph[dep_node];
        manifest_map.insert(dep.id(), dep_manifest);
    }

    Ok(manifest_map)
}

/// Given a `graph`, the node index of a path dependency within that `graph`, and the supposed
/// `path_root` of the path dependency, ensure that the `path_root` is valid.
///
/// See the `path_root` field of the [SourcePathPinned] type for further details.
fn validate_path_root(graph: &Graph, path_dep: NodeIx, path_root: PinnedId) -> Result<()> {
    let path_root_node = find_path_root(graph, path_dep)?;
    if graph[path_root_node].id() != path_root {
        bail!(
            "invalid `path_root` for path dependency package {:?}",
            &graph[path_dep].name
        )
    }
    Ok(())
}

/// Given any node in the graph, find the node that is the path root for that node.
fn find_path_root(graph: &Graph, mut node: NodeIx) -> Result<NodeIx> {
    loop {
        let pkg = &graph[node];
        match pkg.source {
            source::Pinned::Path(ref src) => {
                let parent = graph
                    .edges_directed(node, Direction::Incoming)
                    .next()
                    .map(|edge| edge.source())
                    .ok_or_else(|| {
                        anyhow!(
                            "Failed to find path root: `path` dependency \"{}\" has no parent",
                            src
                        )
                    })?;
                node = parent;
            }
            source::Pinned::Git(_)
            | source::Pinned::Ipfs(_)
            | source::Pinned::Member(_)
            | source::Pinned::Registry(_) => {
                return Ok(node);
            }
        }
    }
}

/// Given an empty or partially completed `graph`, complete the graph.
///
/// If the given `manifest` is of type ManifestFile::Workspace resulting graph will have multiple
/// root nodes, each representing a member of the workspace. Otherwise resulting graph will only
/// have a single root node, representing the package that is described by the ManifestFile::Package
///
/// Checks the created graph after fetching for conflicting salt declarations.
fn fetch_graph(
    member_manifests: &MemberManifestFiles,
    offline: bool,
    ipfs_node: &IPFSNode,
    graph: &mut Graph,
    manifest_map: &mut ManifestMap,
) -> Result<HashSet<NodeIx>> {
    let mut added_nodes = HashSet::default();
    for member_pkg_manifest in member_manifests.values() {
        added_nodes.extend(&fetch_pkg_graph(
            member_pkg_manifest,
            offline,
            ipfs_node,
            graph,
            manifest_map,
            member_manifests,
        )?);
    }
    validate_contract_deps(graph)?;
    Ok(added_nodes)
}

/// Given an empty or partially completed package `graph`, complete the graph.
///
/// The given `graph` may be empty, partially complete, or fully complete. All existing nodes
/// should already be confirmed to be valid nodes via `validate_graph`. All invalid nodes should
/// have been removed prior to calling this.
///
/// Recursively traverses dependencies listed within each package's manifest, fetching and pinning
/// each dependency if it does not already exist within the package graph.
///
/// The accompanying `path_map` should contain a path entry for every existing node within the
/// `graph` and will `panic!` otherwise.
///
/// Upon success, returns the set of nodes that were added to the graph during traversal.
fn fetch_pkg_graph(
    proj_manifest: &PackageManifestFile,
    offline: bool,
    ipfs_node: &IPFSNode,
    graph: &mut Graph,
    manifest_map: &mut ManifestMap,
    member_manifests: &MemberManifestFiles,
) -> Result<HashSet<NodeIx>> {
    // Retrieve the project node, or create one if it does not exist.
    let proj_node = match find_proj_node(graph, &proj_manifest.project.name) {
        Ok(proj_node) => proj_node,
        Err(_) => {
            let name = proj_manifest.project.name.clone();
            let source = source::Pinned::MEMBER;
            let pkg = Pinned { name, source };
            let pkg_id = pkg.id();
            manifest_map.insert(pkg_id, proj_manifest.clone());
            graph.add_node(pkg)
        }
    };

    // Traverse the rest of the graph from the root.
    let fetch_ts = std::time::Instant::now();
    let fetch_id = source::fetch_id(proj_manifest.dir(), fetch_ts);
    let path_root = graph[proj_node].id();
    let mut fetched = graph
        .node_indices()
        .map(|n| {
            let pinned = &graph[n];
            let manifest = &manifest_map[&pinned.id()];
            let pkg = pinned.unpinned(manifest.dir());
            (pkg, n)
        })
        .collect();
    let mut visited = HashSet::default();
    fetch_deps(
        fetch_id,
        offline,
        ipfs_node,
        proj_node,
        path_root,
        graph,
        manifest_map,
        &mut fetched,
        &mut visited,
        member_manifests,
    )
}

/// Visit the unvisited dependencies of the given node and fetch missing nodes as necessary.
///
/// Assumes the `node`'s manifest already exists within the `manifest_map`.
#[allow(clippy::too_many_arguments)]
fn fetch_deps(
    fetch_id: u64,
    offline: bool,
    ipfs_node: &IPFSNode,
    node: NodeIx,
    path_root: PinnedId,
    graph: &mut Graph,
    manifest_map: &mut ManifestMap,
    fetched: &mut HashMap<Pkg, NodeIx>,
    visited: &mut HashSet<NodeIx>,
    member_manifests: &MemberManifestFiles,
) -> Result<HashSet<NodeIx>> {
    let mut added = HashSet::default();
    let parent_id = graph[node].id();
    let package_manifest = &manifest_map[&parent_id];
    // If the current package is a contract, we need to first get the deployment dependencies
    let deps: Vec<(String, Dependency, DepKind)> = package_manifest
        .contract_deps()
        .map(|(n, d)| {
            (
                n.clone(),
                d.dependency.clone(),
                DepKind::Contract { salt: d.salt },
            )
        })
        .chain(
            package_manifest
                .deps()
                .map(|(n, d)| (n.clone(), d.clone(), DepKind::Library)),
        )
        .collect();
    for (dep_name, dep, dep_kind) in deps {
        let name = dep.package().unwrap_or(&dep_name);
        let parent_manifest = &manifest_map[&parent_id];
        let source =
            Source::from_manifest_dep_patched(parent_manifest, name, &dep, member_manifests)
                .context(format!("Failed to source dependency: {dep_name}"))?;

        // If we haven't yet fetched this dependency, fetch it, pin it and add it to the graph.
        let dep_pkg = Pkg {
            name: name.to_string(),
            source,
        };
        let dep_node = match fetched.entry(dep_pkg) {
            hash_map::Entry::Occupied(entry) => *entry.get(),
            hash_map::Entry::Vacant(entry) => {
                let pkg = entry.key();
                let ctx = source::PinCtx {
                    fetch_id,
                    path_root,
                    name: &pkg.name,
                    offline,
                    ipfs_node,
                };
                let source = pkg.source.pin(ctx, manifest_map)?;
                let name = pkg.name.clone();
                let dep_pinned = Pinned { name, source };
                let dep_node = graph.add_node(dep_pinned);
                added.insert(dep_node);
                *entry.insert(dep_node)
            }
        };

        let dep_edge = Edge::new(dep_name.to_string(), dep_kind.clone());
        // Ensure we have an edge to the dependency.
        graph.update_edge(node, dep_node, dep_edge.clone());

        // If we've visited this node during this traversal already, no need to traverse it again.
        if !visited.insert(dep_node) {
            continue;
        }

        let dep_pinned = &graph[dep_node];
        let dep_pkg_id = dep_pinned.id();
        validate_dep_manifest(dep_pinned, &manifest_map[&dep_pkg_id], &dep_edge).map_err(|e| {
            let parent = &graph[node];
            anyhow!(
                "dependency of {:?} named {:?} is invalid: {}",
                parent.name,
                dep_name,
                e
            )
        })?;

        let path_root = match dep_pinned.source {
            source::Pinned::Member(_)
            | source::Pinned::Git(_)
            | source::Pinned::Ipfs(_)
            | source::Pinned::Registry(_) => dep_pkg_id,
            source::Pinned::Path(_) => path_root,
        };

        // Fetch the children.
        added.extend(fetch_deps(
            fetch_id,
            offline,
            ipfs_node,
            dep_node,
            path_root,
            graph,
            manifest_map,
            fetched,
            visited,
            member_manifests,
        )?);
    }
    Ok(added)
}

/// Given a `forc_pkg::BuildProfile`, produce the necessary `sway_core::BuildConfig` required for
/// compilation.
pub fn sway_build_config(
    manifest_dir: &Path,
    entry_path: &Path,
    build_target: BuildTarget,
    build_profile: &BuildProfile,
) -> Result<sway_core::BuildConfig> {
    // Prepare the build config to pass through to the compiler.
    let file_name = find_file_name(manifest_dir, entry_path)?;
    let build_config = sway_core::BuildConfig::root_from_file_name_and_manifest_path(
        file_name.to_path_buf(),
        manifest_dir.to_path_buf(),
        build_target,
    )
    .with_print_dca_graph(build_profile.print_dca_graph.clone())
    .with_print_dca_graph_url_format(build_profile.print_dca_graph_url_format.clone())
    .with_print_finalized_asm(build_profile.print_finalized_asm)
    .with_print_intermediate_asm(build_profile.print_intermediate_asm)
    .with_print_ir(build_profile.print_ir)
    .with_include_tests(build_profile.include_tests)
    .with_time_phases(build_profile.time_phases)
    .with_metrics(build_profile.metrics_outfile.clone())
    .with_optimization_level(build_profile.optimization_level)
    .with_experimental(sway_core::ExperimentalFlags {
        new_encoding: build_profile.experimental.new_encoding,
    });
    Ok(build_config)
}

/// The name of the constant holding the contract's id.
pub const CONTRACT_ID_CONSTANT_NAME: &str = "CONTRACT_ID";

/// Builds the dependency namespace for the package at the given node index within the graph.
///
/// This function is designed to be called for each node in order of compilation.
///
/// This function ensures that if `core` exists in the graph (the vastly common case) it is also
/// present within the namespace. This is a necessity for operators to work for example.
///
/// This function also ensures that if `std` exists in the graph,
/// then the std prelude will also be added.
///
/// `contract_id_value` should only be Some when producing the `dependency_namespace` for a contract with tests enabled.
/// This allows us to provide a contract's `CONTRACT_ID` constant to its own unit tests.
pub fn dependency_namespace(
    lib_namespace_map: &HashMap<NodeIx, namespace::Module>,
    compiled_contract_deps: &CompiledContractDeps,
    graph: &Graph,
    node: NodeIx,
    engines: &Engines,
    contract_id_value: Option<ContractIdConst>,
<<<<<<< HEAD
) -> Result<namespace::Root, vec1::Vec1<CompileError>> {
    // TODO: Clean this up when config-time constants v1 are removed.
    let node_idx = &graph[node];
    let name = Some(Ident::new_no_span(node_idx.name.clone()));
    let mut root_module = if let Some(contract_id_value) = contract_id_value {
        namespace::Module::default_with_contract_id(engines, name.clone(), contract_id_value)?
=======
    experimental: sway_core::ExperimentalFlags,
) -> Result<namespace::Module, vec1::Vec1<CompileError>> {
    // TODO: Clean this up when config-time constants v1 are removed.
    let node_idx = &graph[node];
    let name = Some(Ident::new_no_span(node_idx.name.clone()));
    let mut namespace = if let Some(contract_id_value) = contract_id_value {
        namespace::Module::default_with_contract_id(
            engines,
            name.clone(),
            contract_id_value,
            experimental,
        )?
>>>>>>> c1c25014
    } else {
        namespace::Module::default()
    };

    root_module.is_external = true;
    root_module.name = name;
    root_module.visibility = Visibility::Public;

    // Add direct dependencies.
    let mut core_added = false;
    for edge in graph.edges_directed(node, Direction::Outgoing) {
        let dep_node = edge.target();
        let dep_name = kebab_to_snake_case(&edge.weight().name);
        let dep_edge = edge.weight();
        let dep_namespace = match dep_edge.kind {
            DepKind::Library => lib_namespace_map
                .get(&dep_node)
                .cloned()
                .expect("no namespace module"),
            DepKind::Contract { salt } => {
                let dep_contract_id = compiled_contract_deps
                    .get(&dep_node)
                    .map(|dep| contract_id(dep.bytecode.clone(), dep.storage_slots.clone(), &salt))
                    // On `check` we don't compile contracts, so we use a placeholder.
                    .unwrap_or_default();
                // Construct namespace with contract id
                let contract_id_value = format!("0x{dep_contract_id}");
                let node_idx = &graph[dep_node];
                let name = Some(Ident::new_no_span(node_idx.name.clone()));
                let mut ns = namespace::Module::default_with_contract_id(
                    engines,
                    name.clone(),
                    contract_id_value,
                    experimental,
                )?;
                ns.is_external = true;
                ns.name = name;
                ns.visibility = Visibility::Public;
                ns
            }
        };
        root_module.insert_submodule(dep_name, dep_namespace);
        let dep = &graph[dep_node];
        if dep.name == CORE {
            core_added = true;
        }
    }

    // Add `core` if not already added.
    if !core_added {
        if let Some(core_node) = find_core_dep(graph, node) {
            let core_namespace = &lib_namespace_map[&core_node];
            root_module.insert_submodule(CORE.to_string(), core_namespace.clone());
        }
    }

    let mut root = namespace::Root::from(root_module);

    let _ = root.star_import_with_reexports(
        &Handler::default(),
        engines,
        &[CORE, PRELUDE].map(|s| Ident::new_no_span(s.into())),
        &[],
    );

    if has_std_dep(graph, node) {
        let _ = root.star_import_with_reexports(
            &Handler::default(),
            engines,
            &[STD, PRELUDE].map(|s| Ident::new_no_span(s.into())),
            &[],
        );
    }

    Ok(root)
}

/// Find the `std` dependency, if it is a direct one, of the given node.
fn has_std_dep(graph: &Graph, node: NodeIx) -> bool {
    // If we are `std`, do nothing.
    let pkg = &graph[node];
    if pkg.name == STD {
        return false;
    }

    // If we have `std` as a direct dep, use it.
    graph.edges_directed(node, Direction::Outgoing).any(|edge| {
        let dep_node = edge.target();
        let dep = &graph[dep_node];
        matches!(&dep.name[..], STD)
    })
}

/// Find the `core` dependency (whether direct or transitive) for the given node if it exists.
fn find_core_dep(graph: &Graph, node: NodeIx) -> Option<NodeIx> {
    // If we are `core`, do nothing.
    let pkg = &graph[node];
    if pkg.name == CORE {
        return None;
    }

    // If we have `core` as a direct dep, use it.
    let mut maybe_std = None;
    for edge in graph.edges_directed(node, Direction::Outgoing) {
        let dep_node = edge.target();
        let dep = &graph[dep_node];
        match &dep.name[..] {
            CORE => return Some(dep_node),
            STD => maybe_std = Some(dep_node),
            _ => {}
        }
    }

    // If we have `std`, select `core` via `std`.
    if let Some(std) = maybe_std {
        return find_core_dep(graph, std);
    }

    // Otherwise, search from this node.
    for dep_node in Dfs::new(graph, node).iter(graph) {
        let dep = &graph[dep_node];
        if dep.name == CORE {
            return Some(dep_node);
        }
    }

    None
}

/// Compiles the given package.
///
/// ## Program Types
///
/// Behaviour differs slightly based on the package's program type.
///
/// ### Library Packages
///
/// A Library package will have JSON ABI generated for all publicly exposed `abi`s. The library's
/// namespace is returned as the second argument of the tuple.
///
/// ### Contract
///
/// Contracts will output both their JSON ABI and compiled bytecode.
///
/// ### Script, Predicate
///
/// Scripts and Predicates will be compiled to bytecode and will not emit any JSON ABI.
pub fn compile(
    pkg: &PackageDescriptor,
    profile: &BuildProfile,
    engines: &Engines,
    namespace: namespace::Root,
    source_map: &mut SourceMap,
) -> Result<CompiledPackage> {
    let mut metrics = PerformanceData::default();

    let entry_path = pkg.manifest_file.entry_path();
    let sway_build_config =
        sway_build_config(pkg.manifest_file.dir(), &entry_path, pkg.target, profile)?;
    let terse_mode = profile.terse;
    let reverse_results = profile.reverse_results;
    let fail = |handler: Handler| {
        let (errors, warnings) = handler.consume();
        print_on_failure(
            engines.se(),
            terse_mode,
            &warnings,
            &errors,
            reverse_results,
        );
        bail!("Failed to compile {}", pkg.name);
    };
    let source = pkg.manifest_file.entry_string()?;

    let handler = Handler::default();

    // First, compile to an AST. We'll update the namespace and check for JSON ABI output.
    let ast_res = time_expr!(
        "compile to ast",
        "compile_to_ast",
        sway_core::compile_to_ast(
            &handler,
            engines,
            source,
            namespace,
            Some(&sway_build_config),
            &pkg.name,
            None,
        ),
        Some(sway_build_config.clone()),
        metrics
    );

    let programs = match ast_res {
        Err(_) => return fail(handler),
        Ok(programs) => programs,
    };
    let typed_program = match programs.typed.as_ref() {
        Err(_) => return fail(handler),
        Ok(typed_program) => typed_program,
    };

    if profile.print_ast {
        tracing::info!("{:#?}", typed_program);
    }

    let storage_slots = typed_program.storage_slots.clone();
    let tree_type = typed_program.kind.tree_type();

    let namespace = typed_program.root.namespace.clone();

    if handler.has_errors() {
        return fail(handler);
    }

    let asm_res = time_expr!(
        "compile ast to asm",
        "compile_ast_to_asm",
        sway_core::ast_to_asm(&handler, engines, &programs, &sway_build_config),
        Some(sway_build_config.clone()),
        metrics
    );

    const NEW_ENCODING_VERSION: &str = "1";

    let mut program_abi = match pkg.target {
        BuildTarget::Fuel => {
            let mut types = vec![];
            ProgramABI::Fuel(time_expr!(
                "generate JSON ABI program",
                "generate_json_abi",
                fuel_abi::generate_program_abi(
                    &mut AbiContext {
                        program: typed_program,
                        abi_with_callpaths: profile.json_abi_with_callpaths,
                    },
                    engines.te(),
                    engines.de(),
                    &mut types,
                    profile
                        .experimental
                        .new_encoding
                        .then(|| NEW_ENCODING_VERSION.into()),
                ),
                Some(sway_build_config.clone()),
                metrics
            ))
        }
        BuildTarget::EVM => {
            // Merge the ABI output of ASM gen with ABI gen to handle internal constructors
            // generated by the ASM backend.
            let mut ops = match &asm_res {
                Ok(ref asm) => match &asm.0.abi {
                    Some(ProgramABI::Evm(ops)) => ops.clone(),
                    _ => vec![],
                },
                _ => vec![],
            };

            let abi = time_expr!(
                "generate JSON ABI program",
                "generate_json_abi",
                evm_abi::generate_abi_program(typed_program, engines),
                Some(sway_build_config.clone()),
                metrics
            );

            ops.extend(abi);

            ProgramABI::Evm(ops)
        }

        BuildTarget::MidenVM => ProgramABI::MidenVM(()),
    };

    let entries = asm_res
        .as_ref()
        .map(|asm| asm.0.entries.clone())
        .unwrap_or_default();
    let entries = entries
        .iter()
        .map(|finalized_entry| PkgEntry::from_finalized_entry(finalized_entry, engines))
        .collect::<anyhow::Result<_>>()?;

    let asm = match asm_res {
        Err(_) => return fail(handler),
        Ok(asm) => asm,
    };

    let bc_res = time_expr!(
        "compile asm to bytecode",
        "compile_asm_to_bytecode",
        sway_core::asm_to_bytecode(&handler, asm, source_map, engines.se()),
        Some(sway_build_config),
        metrics
    );

    let errored = handler.has_errors() || (handler.has_warnings() && profile.error_on_warnings);

    let compiled = match bc_res {
        Ok(compiled) if !errored => compiled,
        _ => return fail(handler),
    };

    let (_, warnings) = handler.consume();

    print_warnings(engines.se(), terse_mode, &pkg.name, &warnings, &tree_type);

    // TODO: This should probably be in `fuel_abi_json::generate_json_abi_program`?
    // If ABI requires knowing config offsets, they should be inputs to ABI gen.
    if let ProgramABI::Fuel(ref mut program_abi) = program_abi {
        if let Some(ref mut configurables) = program_abi.configurables {
            // Filter out all dead configurables (i.e. ones without offsets in the bytecode)
            configurables.retain(|c| compiled.config_const_offsets.contains_key(&c.name));
            // Set the actual offsets in the JSON object
            for (config, offset) in compiled.config_const_offsets {
                if let Some(idx) = configurables.iter().position(|c| c.name == config) {
                    configurables[idx].offset = offset
                }
            }
        }
    }

    metrics.bytecode_size = compiled.bytecode.len();
    let bytecode = BuiltPackageBytecode {
        bytes: compiled.bytecode,
        entries,
    };
    let compiled_package = CompiledPackage {
        source_map: source_map.clone(),
        program_abi,
        storage_slots,
        tree_type,
        bytecode,
        root_module: namespace.root_module().clone(),
        warnings,
        metrics,
    };
    Ok(compiled_package)
}

impl PkgEntry {
    /// Returns whether this `PkgEntry` corresponds to a test.
    pub fn is_test(&self) -> bool {
        self.kind.test().is_some()
    }

    fn from_finalized_entry(finalized_entry: &FinalizedEntry, engines: &Engines) -> Result<Self> {
        let pkg_entry_kind = match &finalized_entry.test_decl_ref {
            Some(test_decl_ref) => {
                let pkg_test_entry = PkgTestEntry::from_decl(test_decl_ref.clone(), engines)?;
                PkgEntryKind::Test(pkg_test_entry)
            }
            None => PkgEntryKind::Main,
        };

        Ok(Self {
            finalized: finalized_entry.clone(),
            kind: pkg_entry_kind,
        })
    }
}

impl PkgEntryKind {
    /// Returns `Some` if the `PkgEntryKind` is `Test`.
    pub fn test(&self) -> Option<&PkgTestEntry> {
        match self {
            PkgEntryKind::Test(test) => Some(test),
            _ => None,
        }
    }
}

impl PkgTestEntry {
    fn from_decl(decl_ref: DeclRefFunction, engines: &Engines) -> Result<Self> {
        let span = decl_ref.span();
        let test_function_decl = engines.de().get_function(&decl_ref);

        const FAILING_TEST_KEYWORD: &str = "should_revert";

        let test_args: HashMap<String, Option<String>> = test_function_decl
            .attributes
            .get(&AttributeKind::Test)
            .expect("test declaration is missing test attribute")
            .iter()
            .flat_map(|attr| attr.args.iter())
            .map(|arg| {
                (
                    arg.name.to_string(),
                    arg.value
                        .as_ref()
                        .map(|val| val.span().as_str().to_string()),
                )
            })
            .collect();

        let pass_condition = if test_args.is_empty() {
            anyhow::Ok(TestPassCondition::ShouldNotRevert)
        } else if let Some(args) = test_args.get(FAILING_TEST_KEYWORD) {
            let expected_revert_code = args
                .as_ref()
                .map(|arg| {
                    let arg_str = arg.replace('"', "");
                    arg_str.parse::<u64>()
                })
                .transpose()?;
            anyhow::Ok(TestPassCondition::ShouldRevert(expected_revert_code))
        } else {
            let test_name = &test_function_decl.name;
            bail!("Invalid test argument(s) for test: {test_name}.")
        }?;

        let file_path = Arc::new(
            engines.se().get_path(
                span.source_id()
                    .ok_or_else(|| anyhow::anyhow!("Missing span for test function"))?,
            ),
        );
        Ok(Self {
            pass_condition,
            span,
            file_path,
        })
    }
}

/// The suffix that helps identify the file which contains the hash of the binary file created when
/// scripts are built_package.
pub const SWAY_BIN_HASH_SUFFIX: &str = "-bin-hash";

/// The suffix that helps identify the file which contains the root hash of the binary file created
/// when predicates are built_package.
pub const SWAY_BIN_ROOT_SUFFIX: &str = "-bin-root";

/// Selects the build profile from all available build profiles in the workspace using build_opts.
fn build_profile_from_opts(
    build_profiles: &HashMap<String, BuildProfile>,
    build_options: &BuildOpts,
) -> Result<BuildProfile> {
    let BuildOpts {
        pkg,
        print,
        time_phases,
        build_profile,
        release,
        metrics_outfile,
        tests,
        error_on_warnings,
        experimental,
        ..
    } = build_options;

    let selected_profile_name = match release {
        true => BuildProfile::RELEASE,
        false => build_profile,
    };

    // Retrieve the specified build profile
    let mut profile = build_profiles
        .get(selected_profile_name)
        .cloned()
        .unwrap_or_else(|| {
            println_warning(&format!(
                "The provided profile option {} is not present in the manifest file. \
            Using default profile.",
                selected_profile_name
            ));
            Default::default()
        });
    profile.name = selected_profile_name.into();
    profile.print_ast |= print.ast;
    if profile.print_dca_graph.is_none() {
        profile.print_dca_graph = print.dca_graph.clone();
    }
    if profile.print_dca_graph_url_format.is_none() {
        profile.print_dca_graph_url_format = print.dca_graph_url_format.clone();
    }
    profile.print_ir |= print.ir;
    profile.print_finalized_asm |= print.finalized_asm;
    profile.print_intermediate_asm |= print.intermediate_asm;
    profile.terse |= pkg.terse;
    profile.time_phases |= time_phases;
    if profile.metrics_outfile.is_none() {
        profile.metrics_outfile = metrics_outfile.clone();
    }
    profile.include_tests |= tests;
    profile.json_abi_with_callpaths |= pkg.json_abi_with_callpaths;
    profile.error_on_warnings |= error_on_warnings;
    profile.experimental = ExperimentalFlags {
        new_encoding: experimental.new_encoding,
    };

    Ok(profile)
}

/// Returns a formatted string of the selected build profile and targets.
fn profile_target_string(profile_name: &str, build_target: &BuildTarget) -> String {
    let mut targets = vec![format!("{build_target}")];
    match profile_name {
        BuildProfile::DEBUG => targets.insert(0, "unoptimized".into()),
        BuildProfile::RELEASE => targets.insert(0, "optimized".into()),
        _ => {}
    };
    format!("{profile_name} [{}] target(s)", targets.join(" + "))
}

/// Check if the given node is a contract dependency of any node in the graph.
fn is_contract_dependency(graph: &Graph, node: NodeIx) -> bool {
    graph
        .edges_directed(node, Direction::Incoming)
        .any(|e| matches!(e.weight().kind, DepKind::Contract { .. }))
}

/// Builds a project with given BuildOptions.
pub fn build_with_options(build_options: BuildOpts) -> Result<Built> {
    let BuildOpts {
        minify,
        binary_outfile,
        debug_outfile,
        pkg,
        build_target,
        member_filter,
        experimental,
        ..
    } = &build_options;

    let current_dir = std::env::current_dir()?;
    let path = &build_options
        .pkg
        .path
        .as_ref()
        .map(PathBuf::from)
        .unwrap_or_else(|| current_dir);

    let build_plan = BuildPlan::from_build_opts(&build_options)?;
    let graph = build_plan.graph();
    let manifest_map = build_plan.manifest_map();

    // Check if manifest used to create the build plan is one of the member manifests or a
    // workspace manifest.
    let curr_manifest = manifest_map
        .values()
        .find(|&pkg_manifest| pkg_manifest.dir() == path);
    let build_profiles: HashMap<String, BuildProfile> = build_plan.build_profiles().collect();
    // Get the selected build profile using build options
    let build_profile = build_profile_from_opts(&build_profiles, &build_options)?;
    // If this is a workspace we want to have all members in the output.
    let outputs = match curr_manifest {
        Some(pkg_manifest) => std::iter::once(
            build_plan
                .find_member_index(&pkg_manifest.project.name)
                .ok_or_else(|| anyhow!("Cannot found project node in the graph"))?,
        )
        .collect(),
        None => build_plan.member_nodes().collect(),
    };

    let outputs = member_filter.filter_outputs(&build_plan, outputs);

    // Build it!
    let mut built_workspace = Vec::new();
    let build_start = std::time::Instant::now();
    let built_packages = build(
        &build_plan,
        *build_target,
        &build_profile,
        &outputs,
        sway_core::ExperimentalFlags {
            new_encoding: experimental.new_encoding,
        },
    )?;
    let output_dir = pkg.output_directory.as_ref().map(PathBuf::from);

    let finished = ansi_term::Colour::Green.bold().paint("Finished");
    info!(
        "  {finished} {} in {:.2}s",
        profile_target_string(&build_profile.name, build_target),
        build_start.elapsed().as_secs_f32()
    );
    for (node_ix, built_package) in built_packages.into_iter() {
        print_pkg_summary_header(&built_package);
        let pinned = &graph[node_ix];
        let pkg_manifest = manifest_map
            .get(&pinned.id())
            .ok_or_else(|| anyhow!("Couldn't find member manifest for {}", pinned.name))?;
        let output_dir = output_dir.clone().unwrap_or_else(|| {
            default_output_directory(pkg_manifest.dir()).join(&build_profile.name)
        });
        // Output artifacts for the built package
        if let Some(outfile) = &binary_outfile {
            built_package.write_bytecode(outfile.as_ref())?;
        }
        if let Some(outfile) = &debug_outfile {
            built_package.write_debug_info(outfile.as_ref())?;
        }
        built_package.write_output(minify.clone(), &pkg_manifest.project.name, &output_dir)?;
        built_workspace.push(Arc::new(built_package));
    }

    match curr_manifest {
        Some(pkg_manifest) => {
            let built_pkg = built_workspace
                .into_iter()
                .find(|pkg| pkg.descriptor.manifest_file == *pkg_manifest)
                .expect("package didn't exist in workspace");
            Ok(Built::Package(built_pkg))
        }
        None => Ok(Built::Workspace(built_workspace)),
    }
}

fn print_pkg_summary_header(built_pkg: &BuiltPackage) {
    let prog_ty_str = forc_util::program_type_str(&built_pkg.tree_type);
    // The ansi_term formatters ignore the `std::fmt` right-align
    // formatter, so we manually calculate the padding to align the program
    // type and name around the 10th column ourselves.
    let padded_ty_str = format!("{prog_ty_str:>10}");
    let padding = &padded_ty_str[..padded_ty_str.len() - prog_ty_str.len()];
    let ty_ansi = ansi_term::Colour::Green.bold().paint(prog_ty_str);
    let name_ansi = ansi_term::Style::new()
        .bold()
        .paint(&built_pkg.descriptor.name);
    debug!("{padding}{ty_ansi} {name_ansi}");
}

/// Returns the ContractId of a built_package contract with specified `salt`.
pub fn contract_id(
    bytecode: Vec<u8>,
    mut storage_slots: Vec<StorageSlot>,
    salt: &fuel_tx::Salt,
) -> ContractId {
    // Construct the contract ID
    let contract = Contract::from(bytecode);
    storage_slots.sort();
    let state_root = Contract::initial_state_root(storage_slots.iter());
    contract.id(salt, &contract.root(), &state_root)
}

/// Checks if there are conficting `Salt` declarations for the contract dependencies in the graph.
fn validate_contract_deps(graph: &Graph) -> Result<()> {
    // For each contract dependency node in the graph, check if there are conflicting salt
    // declarations.
    for node in graph.node_indices() {
        let pkg = &graph[node];
        let name = pkg.name.clone();
        let salt_declarations: HashSet<fuel_tx::Salt> = graph
            .edges_directed(node, Direction::Incoming)
            .filter_map(|e| match e.weight().kind {
                DepKind::Library => None,
                DepKind::Contract { salt } => Some(salt),
            })
            .collect();
        if salt_declarations.len() > 1 {
            bail!(
                "There are conflicting salt declarations for contract dependency named: {}\nDeclared salts: {:?}",
                name,
                salt_declarations,
            )
        }
    }
    Ok(())
}

/// Build an entire forc package and return the built_package output.
///
/// This compiles all packages (including dependencies) in the order specified by the `BuildPlan`.
///
/// Also returns the resulting `sway_core::SourceMap` which may be useful for debugging purposes.
pub fn build(
    plan: &BuildPlan,
    target: BuildTarget,
    profile: &BuildProfile,
    outputs: &HashSet<NodeIx>,
    experimental: sway_core::ExperimentalFlags,
) -> anyhow::Result<Vec<(NodeIx, BuiltPackage)>> {
    let mut built_packages = Vec::new();

    let required: HashSet<NodeIx> = outputs
        .iter()
        .flat_map(|output_node| plan.node_deps(*output_node))
        .collect();

    let engines = Engines::default();
    let include_tests = profile.include_tests;

    // This is the Contract ID of the current contract being compiled.
    // We will need this for `forc test`.
    let mut contract_id_value: Option<ContractIdConst> = None;

    let mut lib_namespace_map = Default::default();
    let mut compiled_contract_deps = HashMap::new();
    for &node in plan
        .compilation_order
        .iter()
        .filter(|node| required.contains(node))
    {
        let mut source_map = SourceMap::new();
        let pkg = &plan.graph()[node];
        let manifest = &plan.manifest_map()[&pkg.id()];
        let program_ty = manifest.program_type().ok();

        print_compiling(
            program_ty.as_ref(),
            &pkg.name,
            &pkg.source.display_compiling(manifest.dir()),
        );

        let descriptor = PackageDescriptor {
            name: pkg.name.clone(),
            target,
            pinned: pkg.clone(),
            manifest_file: manifest.clone(),
        };

        let fail = |warnings, errors| {
            print_on_failure(
                engines.se(),
                profile.terse,
                warnings,
                errors,
                profile.reverse_results,
            );
            bail!("Failed to compile {}", pkg.name);
        };

        let is_contract_dependency = is_contract_dependency(plan.graph(), node);
        // If we are building a contract and tests are enabled or we are building a contract
        // dependency, we need the tests exlcuded bytecode.
        let bytecode_without_tests = if (include_tests
            && matches!(manifest.program_type(), Ok(TreeType::Contract)))
            || is_contract_dependency
        {
            // We will build a contract with tests enabled, we will also need the same contract with tests
            // disabled for:
            //
            //   1. Interpreter deployment in `forc-test`.
            //   2. Contract ID injection in `forc-pkg` if this is a contract dependency to any
            //      other pkg, so that injected contract id is not effected by the tests.
            let profile = BuildProfile {
                include_tests: false,
                ..profile.clone()
            };

            // `ContractIdConst` is a None here since we do not yet have a
            // contract ID value at this point.
            let dep_namespace = match dependency_namespace(
                &lib_namespace_map,
                &compiled_contract_deps,
                plan.graph(),
                node,
                &engines,
                None,
                experimental,
            ) {
                Ok(o) => o,
                Err(errs) => return fail(&[], &errs),
            };

            let compiled_without_tests = compile(
                &descriptor,
                &profile,
                &engines,
                dep_namespace,
                &mut source_map,
            )?;

            if let Some(outfile) = profile.metrics_outfile {
                let path = Path::new(&outfile);
                let metrics_json = serde_json::to_string(&compiled_without_tests.metrics)
                    .expect("JSON serialization failed");
                fs::write(path, metrics_json)?;
            }

            // If this contract is built because:
            // 1) it is a contract dependency, or
            // 2) tests are enabled,
            // we need to insert its CONTRACT_ID into a map for later use.
            if is_contract_dependency {
                let compiled_contract_dep = CompiledContractDependency {
                    bytecode: compiled_without_tests.bytecode.bytes.clone(),
                    storage_slots: compiled_without_tests.storage_slots.clone(),
                };
                compiled_contract_deps.insert(node, compiled_contract_dep);
            } else {
                // `forc-test` interpreter deployments are done with zeroed salt.
                let contract_id = contract_id(
                    compiled_without_tests.bytecode.bytes.clone(),
                    compiled_without_tests.storage_slots,
                    &fuel_tx::Salt::zeroed(),
                );
                // We finally set the contract ID value here to use for compilation later if tests are enabled.
                contract_id_value = Some(format!("0x{contract_id}"));
            }
            Some(compiled_without_tests.bytecode)
        } else {
            None
        };

        // Build all non member nodes with tests disabled by overriding the current profile.
        let profile = if !plan.member_nodes().any(|member| member == node) {
            BuildProfile {
                include_tests: false,
                ..profile.clone()
            }
        } else {
            profile.clone()
        };

        // Note that the contract ID value here is only Some if tests are enabled.
        let dep_namespace = match dependency_namespace(
            &lib_namespace_map,
            &compiled_contract_deps,
            plan.graph(),
            node,
            &engines,
            contract_id_value.clone(),
            experimental,
        ) {
            Ok(o) => o,
            Err(errs) => {
                print_on_failure(
                    engines.se(),
                    profile.terse,
                    &[],
                    &errs,
                    profile.reverse_results,
                );
                bail!("Failed to compile {}", pkg.name);
            }
        };

        let mut compiled = compile(
            &descriptor,
            &profile,
            &engines,
            dep_namespace,
            &mut source_map,
        )?;

        if let Some(outfile) = profile.metrics_outfile {
            let path = Path::new(&outfile);
            let metrics_json =
                serde_json::to_string(&compiled.metrics).expect("JSON serialization failed");
            fs::write(path, metrics_json)?;
        }

        if let TreeType::Library = compiled.tree_type {
            let mut root_module = compiled.root_module;
            root_module.name = Some(Ident::new_no_span(pkg.name.clone()));
            lib_namespace_map.insert(node, root_module);
        }
        source_map.insert_dependency(descriptor.manifest_file.dir());

        // TODO: This should probably be in `fuel_abi_json::generate_json_abi_program`?
        if let ProgramABI::Fuel(ref mut program_abi) = compiled.program_abi {
            standardize_json_abi_types(program_abi);
        }

        let built_pkg = BuiltPackage {
            descriptor,
            program_abi: compiled.program_abi,
            storage_slots: compiled.storage_slots,
            source_map: compiled.source_map,
            tree_type: compiled.tree_type,
            bytecode: compiled.bytecode,
            warnings: compiled.warnings,
            bytecode_without_tests,
        };

        if outputs.contains(&node) {
            built_packages.push((node, built_pkg));
        }
    }

    Ok(built_packages)
}

/// Standardize the JSON ABI data structure by eliminating duplicate types. This is an iterative
/// process because every time two types are merged, new opportunities for more merging arise.
fn standardize_json_abi_types(json_abi_program: &mut program_abi::ProgramABI) {
    loop {
        // If type with id_1 is a duplicate of type with id_2, then keep track of the mapping
        // between id_1 and id_2 in the HashMap below.
        let mut old_to_new_id: HashMap<usize, usize> = HashMap::new();

        // A vector containing unique `program_abi::TypeDeclaration`s.
        //
        // Two `program_abi::TypeDeclaration` are deemed the same if the have the same
        // `type_field`, `components`, and `type_parameters` (even if their `type_id`s are
        // different).
        let mut deduped_types: Vec<program_abi::TypeDeclaration> = Vec::new();

        // Insert values in `deduped_types` if they haven't been inserted before. Otherwise, create
        // an appropriate mapping between type IDs in the HashMap `old_to_new_id`.
        for decl in json_abi_program.types.iter() {
            if let Some(ty) = deduped_types.iter().find(|d| {
                d.type_field == decl.type_field
                    && d.components == decl.components
                    && d.type_parameters == decl.type_parameters
            }) {
                old_to_new_id.insert(decl.type_id, ty.type_id);
            } else {
                deduped_types.push(decl.clone());
            }
        }

        // Nothing to do if the hash map is empty as there are not merge opportunities. We can now
        // exit the loop.
        if old_to_new_id.is_empty() {
            break;
        }

        json_abi_program.types = deduped_types;

        // Update all `program_abi::TypeApplication`s and all `program_abi::TypeDeclaration`s
        update_all_types(json_abi_program, &old_to_new_id);
    }

    // Sort the `program_abi::TypeDeclaration`s
    json_abi_program
        .types
        .sort_by(|t1, t2| t1.type_field.cmp(&t2.type_field));

    // Standardize IDs (i.e. change them to 0,1,2,... according to the alphabetical order above
    let mut old_to_new_id: HashMap<usize, usize> = HashMap::new();
    for (ix, decl) in json_abi_program.types.iter_mut().enumerate() {
        old_to_new_id.insert(decl.type_id, ix);
        decl.type_id = ix;
    }

    // Update all `program_abi::TypeApplication`s and all `program_abi::TypeDeclaration`s
    update_all_types(json_abi_program, &old_to_new_id);
}

/// Recursively updates the type IDs used in a program_abi::ProgramABI
fn update_all_types(
    json_abi_program: &mut program_abi::ProgramABI,
    old_to_new_id: &HashMap<usize, usize>,
) {
    // Update all `program_abi::TypeApplication`s in every function
    for func in json_abi_program.functions.iter_mut() {
        for input in func.inputs.iter_mut() {
            update_json_type_application(input, old_to_new_id);
        }

        update_json_type_application(&mut func.output, old_to_new_id);
    }

    // Update all `program_abi::TypeDeclaration`
    for decl in json_abi_program.types.iter_mut() {
        update_json_type_declaration(decl, old_to_new_id);
    }
    if let Some(logged_types) = &mut json_abi_program.logged_types {
        for logged_type in logged_types.iter_mut() {
            update_json_type_application(&mut logged_type.application, old_to_new_id);
        }
    }
    if let Some(messages_types) = &mut json_abi_program.messages_types {
        for logged_type in messages_types.iter_mut() {
            update_json_type_application(&mut logged_type.application, old_to_new_id);
        }
    }
    if let Some(configurables) = &mut json_abi_program.configurables {
        for logged_type in configurables.iter_mut() {
            update_json_type_application(&mut logged_type.application, old_to_new_id);
        }
    }
}

/// Recursively updates the type IDs used in a `program_abi::TypeApplication` given a HashMap from
/// old to new IDs
fn update_json_type_application(
    type_application: &mut program_abi::TypeApplication,
    old_to_new_id: &HashMap<usize, usize>,
) {
    if let Some(new_id) = old_to_new_id.get(&type_application.type_id) {
        type_application.type_id = *new_id;
    }

    if let Some(args) = &mut type_application.type_arguments {
        for arg in args.iter_mut() {
            update_json_type_application(arg, old_to_new_id);
        }
    }
}

/// Recursively updates the type IDs used in a `program_abi::TypeDeclaration` given a HashMap from
/// old to new IDs
fn update_json_type_declaration(
    type_declaration: &mut program_abi::TypeDeclaration,
    old_to_new_id: &HashMap<usize, usize>,
) {
    if let Some(params) = &mut type_declaration.type_parameters {
        for param in params.iter_mut() {
            if let Some(new_id) = old_to_new_id.get(param) {
                *param = *new_id;
            }
        }
    }

    if let Some(components) = &mut type_declaration.components {
        for component in components.iter_mut() {
            update_json_type_application(component, old_to_new_id);
        }
    }
}

/// Compile the entire forc package and return the lexed, parsed and typed programs
/// of the dependencies and project.
/// The final item in the returned vector is the project.
#[allow(clippy::too_many_arguments)]
pub fn check(
    plan: &BuildPlan,
    build_target: BuildTarget,
    terse_mode: bool,
    lsp_mode: Option<LspConfig>,
    include_tests: bool,
    engines: &Engines,
    retrigger_compilation: Option<Arc<AtomicBool>>,
    experimental: sway_core::ExperimentalFlags,
) -> anyhow::Result<Vec<(Option<Programs>, Handler)>> {
    let mut lib_namespace_map = Default::default();
    let mut source_map = SourceMap::new();
    // During `check`, we don't compile so this stays empty.
    let compiled_contract_deps = HashMap::new();

    let mut results = vec![];
    for (idx, &node) in plan.compilation_order.iter().enumerate() {
        let pkg = &plan.graph[node];
        let manifest = &plan.manifest_map()[&pkg.id()];

        // This is necessary because `CONTRACT_ID` is a special constant that's injected into the
        // compiler's namespace. Although we only know the contract id during building, we are
        // inserting a dummy value here to avoid false error signals being reported in LSP.
        // We only do this for the last node in the compilation order because previous nodes
        // are dependencies.
        //
        // See this github issue for more context: https://github.com/FuelLabs/sway-vscode-plugin/issues/154
        const DUMMY_CONTRACT_ID: &str =
            "0x0000000000000000000000000000000000000000000000000000000000000000";
        let contract_id_value =
            (idx == plan.compilation_order.len() - 1).then(|| DUMMY_CONTRACT_ID.to_string());

        let dep_namespace = dependency_namespace(
            &lib_namespace_map,
            &compiled_contract_deps,
            &plan.graph,
            node,
            engines,
            contract_id_value,
            experimental,
        )
        .expect("failed to create dependency namespace");

        let profile = BuildProfile {
            terse: terse_mode,
            ..BuildProfile::debug()
        };

        let build_config = sway_build_config(
            manifest.dir(),
            &manifest.entry_path(),
            build_target,
            &profile,
        )?
        .with_include_tests(include_tests)
        .with_lsp_mode(lsp_mode.clone());

        let input = manifest.entry_string()?;
        let handler = Handler::default();
        let programs_res = sway_core::compile_to_ast(
            &handler,
            engines,
            input,
            dep_namespace,
            Some(&build_config),
            &pkg.name,
            retrigger_compilation.clone(),
        );

        if retrigger_compilation
            .as_ref()
            .map(|b| b.load(std::sync::atomic::Ordering::SeqCst))
            .unwrap_or(false)
        {
            bail!("compilation was retriggered")
        }

        let programs = match programs_res.as_ref() {
            Ok(programs) => programs,
            _ => {
                results.push((programs_res.ok(), handler));
                return Ok(results);
            }
        };

        match programs.typed.as_ref() {
            Ok(typed_program) => {
                if let TreeType::Library = typed_program.kind.tree_type() {
                    let mut module = typed_program.root.namespace.module().clone();
                    module.name = Some(Ident::new_no_span(pkg.name.clone()));
                    module.span = Some(
                        Span::new(
                            manifest.entry_string()?,
                            0,
                            0,
                            Some(engines.se().get_source_id(&manifest.entry_path())),
                        )
                        .unwrap(),
                    );
                    lib_namespace_map.insert(node, module);
                }

                source_map.insert_dependency(manifest.dir());
            }
            Err(_) => {
                results.push((programs_res.ok(), handler));
                return Ok(results);
            }
        }

        results.push((programs_res.ok(), handler))
    }

    if results.is_empty() {
        bail!("unable to check sway program: build plan contains no packages")
    }

    Ok(results)
}

/// Format an error message for an absent `Forc.toml`.
pub fn manifest_file_missing<P: AsRef<Path>>(dir: P) -> anyhow::Error {
    let message = format!(
        "could not find `{}` in `{}` or any parent directory",
        constants::MANIFEST_FILE_NAME,
        dir.as_ref().display()
    );
    Error::msg(message)
}

/// Format an error message for failed parsing of a manifest.
pub fn parsing_failed(project_name: &str, errors: Vec<CompileError>) -> anyhow::Error {
    let error = errors
        .iter()
        .map(|e| format!("{e}"))
        .collect::<Vec<String>>()
        .join("\n");
    let message = format!("Parsing {project_name} failed: \n{error}");
    Error::msg(message)
}

/// Format an error message if an incorrect program type is present.
pub fn wrong_program_type(
    project_name: &str,
    expected_types: Vec<TreeType>,
    parse_type: TreeType,
) -> anyhow::Error {
    let message = format!("{project_name} is not a '{expected_types:?}' it is a '{parse_type:?}'");
    Error::msg(message)
}

/// Format an error message if a given URL fails to produce a working node.
pub fn fuel_core_not_running(node_url: &str) -> anyhow::Error {
    let message = format!("could not get a response from node at the URL {node_url}. Start a node with `fuel-core`. See https://github.com/FuelLabs/fuel-core#running for more information");
    Error::msg(message)
}

#[cfg(test)]
mod test {
    use super::*;
    use regex::Regex;

    fn setup_build_plan() -> BuildPlan {
        let current_dir = env!("CARGO_MANIFEST_DIR");
        let manifest_dir = PathBuf::from(current_dir)
            .parent()
            .unwrap()
            .join("test/src/e2e_vm_tests/test_programs/should_pass/forc/workspace_building/");
        let manifest_file = ManifestFile::from_dir(manifest_dir).unwrap();
        let member_manifests = manifest_file.member_manifests().unwrap();
        let lock_path = manifest_file.lock_path().unwrap();
        BuildPlan::from_lock_and_manifests(
            &lock_path,
            &member_manifests,
            false,
            false,
            Default::default(),
        )
        .unwrap()
    }

    #[test]
    fn test_root_pkg_order() {
        let build_plan = setup_build_plan();
        let graph = build_plan.graph();
        let order: Vec<String> = build_plan
            .member_nodes()
            .map(|order| graph[order].name.clone())
            .collect();
        assert_eq!(order, vec!["test_lib", "test_contract", "test_script"])
    }

    #[test]
    fn test_visualize_with_url_prefix() {
        let build_plan = setup_build_plan();
        let result = build_plan.visualize(Some("some-prefix::".to_string()));
        let re = Regex::new(r#"digraph \{
    0 \[ label = "test_contract" shape = box URL = "some-prefix::/[[:ascii:]]+/test_contract/Forc.toml"\]
    1 \[ label = "test_lib" shape = box URL = "some-prefix::/[[:ascii:]]+/test_lib/Forc.toml"\]
    2 \[ label = "test_script" shape = box URL = "some-prefix::/[[:ascii:]]+/test_script/Forc.toml"\]
    2 -> 1 \[ \]
    2 -> 0 \[ \]
    0 -> 1 \[ \]
\}
"#).unwrap();
        assert!(!re.find(result.as_str()).unwrap().is_empty());
    }

    #[test]
    fn test_visualize_without_prefix() {
        let build_plan = setup_build_plan();
        let result = build_plan.visualize(None);
        let expected = r#"digraph {
    0 [ label = "test_contract" shape = box ]
    1 [ label = "test_lib" shape = box ]
    2 [ label = "test_script" shape = box ]
    2 -> 1 [ ]
    2 -> 0 [ ]
    0 -> 1 [ ]
}
"#;
        assert_eq!(expected, result);
    }
}<|MERGE_RESOLUTION|>--- conflicted
+++ resolved
@@ -1594,27 +1594,18 @@
     node: NodeIx,
     engines: &Engines,
     contract_id_value: Option<ContractIdConst>,
-<<<<<<< HEAD
+    experimental: sway_core::ExperimentalFlags,
 ) -> Result<namespace::Root, vec1::Vec1<CompileError>> {
     // TODO: Clean this up when config-time constants v1 are removed.
     let node_idx = &graph[node];
     let name = Some(Ident::new_no_span(node_idx.name.clone()));
     let mut root_module = if let Some(contract_id_value) = contract_id_value {
-        namespace::Module::default_with_contract_id(engines, name.clone(), contract_id_value)?
-=======
-    experimental: sway_core::ExperimentalFlags,
-) -> Result<namespace::Module, vec1::Vec1<CompileError>> {
-    // TODO: Clean this up when config-time constants v1 are removed.
-    let node_idx = &graph[node];
-    let name = Some(Ident::new_no_span(node_idx.name.clone()));
-    let mut namespace = if let Some(contract_id_value) = contract_id_value {
         namespace::Module::default_with_contract_id(
             engines,
             name.clone(),
             contract_id_value,
             experimental,
         )?
->>>>>>> c1c25014
     } else {
         namespace::Module::default()
     };
