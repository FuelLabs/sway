use crate::{
    lock::Lock,
    manifest::{BuildProfile, Dependency, ManifestFile, MemberManifestFiles, PackageManifestFile},
    source::{self, Source},
    CORE, PRELUDE, STD,
};
use anyhow::{anyhow, bail, Context, Error, Result};
use forc_util::{
    default_output_directory, find_file_name, kebab_to_snake_case, print_compiling,
    print_on_failure, print_warnings, user_forc_directory,
};
use fuel_abi_types::program_abi;
use petgraph::{
    self,
    visit::{Bfs, Dfs, EdgeRef, Walker},
    Directed, Direction,
};
use serde::{Deserialize, Serialize};
use std::{
    collections::{hash_map, BTreeSet, HashMap, HashSet},
    fmt,
    fs::{self, File},
    hash::{Hash, Hasher},
    path::{Path, PathBuf},
    str::FromStr,
    sync::Arc,
};
use sway_core::{
    abi_generation::{
        evm_json_abi,
        fuel_json_abi::{self, JsonAbiContext},
    },
    asm_generation::ProgramABI,
    decl_engine::{DeclEngine, DeclRefFunction},
    fuel_prelude::{
        fuel_crypto,
        fuel_tx::{self, Contract, ContractId, StorageSlot},
    },
    language::{
        lexed::LexedProgram,
        parsed::{ParseProgram, TreeType},
        ty, Visibility,
    },
    semantic_analysis::namespace,
    source_map::SourceMap,
    transform::AttributeKind,
    BuildTarget, CompileResult, Engines, FinalizedEntry, TypeEngine,
};
use sway_error::{error::CompileError, warning::CompileWarning};
use sway_types::{Ident, Span, Spanned};
use sway_utils::constants;
use tracing::{info, warn};

type GraphIx = u32;
type Node = Pinned;
#[derive(PartialEq, Eq, Clone, Debug)]
pub struct Edge {
    /// The name specified on the left hand side of the `=` in a depenedency declaration under
    /// `[dependencies]` or `[contract-dependencies]` within a forc manifest.
    ///
    /// The name of a dependency may differ from the package name in the case that the dependency's
    /// `package` field is specified.
    ///
    /// For example, in the following, `foo` is assumed to be both the package name and the dependency
    /// name:
    ///
    /// ```toml
    /// foo = { git = "https://github.com/owner/repo", branch = "master" }
    /// ```
    ///
    /// In the following case however, `foo` is the package name, but the dependency name is `foo-alt`:
    ///
    /// ```toml
    /// foo-alt = { git = "https://github.com/owner/repo", branch = "master", package = "foo" }
    /// ```
    pub name: String,
    pub kind: DepKind,
}

#[derive(PartialEq, Eq, Clone, Debug)]
pub enum DepKind {
    /// The dependency is a library and declared under `[dependencies]`.
    Library,
    /// The dependency is a contract and declared under `[contract-dependencies]`.
    Contract { salt: fuel_tx::Salt },
}

pub type Graph = petgraph::stable_graph::StableGraph<Node, Edge, Directed, GraphIx>;
pub type EdgeIx = petgraph::graph::EdgeIndex<GraphIx>;
pub type NodeIx = petgraph::graph::NodeIndex<GraphIx>;
pub type ManifestMap = HashMap<PinnedId, PackageManifestFile>;

/// A unique ID for a pinned package.
///
/// The internal value is produced by hashing the package's name and `source::Pinned`.
#[derive(Copy, Clone, Debug, Eq, Hash, PartialEq, Deserialize, Serialize)]
pub struct PinnedId(u64);

/// The result of successfully compiling a package.
#[derive(Debug, Clone)]
pub struct BuiltPackage {
    pub descriptor: PackageDescriptor,
    pub program_abi: ProgramABI,
    pub storage_slots: Vec<StorageSlot>,
    pub warnings: Vec<CompileWarning>,
    source_map: SourceMap,
    pub tree_type: TreeType,
    pub bytecode: BuiltPackageBytecode,
    /// `Some` for contract member builds where tests were included. This is
    /// required so that we can deploy once instance of the contract (without
    /// tests) with a valid contract ID before executing the tests as scripts.
    ///
    /// For non-contract members, this is always `None`.
    pub bytecode_without_tests: Option<BuiltPackageBytecode>,
}

/// The package descriptors that a `BuiltPackage` holds so that the source used for building the
/// package can be retrieved later on.
#[derive(Debug, Clone)]
pub struct PackageDescriptor {
    pub name: String,
    pub target: BuildTarget,
    pub manifest_file: PackageManifestFile,
    pub pinned: Pinned,
}

/// The bytecode associated with a built package along with its entry points.
#[derive(Debug, Clone)]
pub struct BuiltPackageBytecode {
    pub bytes: Vec<u8>,
    pub entries: Vec<PkgEntry>,
}

/// Represents a package entry point.
#[derive(Debug, Clone)]
pub struct PkgEntry {
    pub finalized: FinalizedEntry,
    pub kind: PkgEntryKind,
}

/// Data specific to each kind of package entry point.
#[derive(Debug, Clone)]
pub enum PkgEntryKind {
    Main,
    Test(PkgTestEntry),
}

/// The possible conditions for a test result to be considered "passing".
#[derive(Debug, Clone)]
pub enum TestPassCondition {
    ShouldRevert,
    ShouldNotRevert,
}

/// Data specific to the test entry point.
#[derive(Debug, Clone)]
pub struct PkgTestEntry {
    pub pass_condition: TestPassCondition,
    pub span: Span,
}

/// The result of successfully compiling a workspace.
pub type BuiltWorkspace = Vec<Arc<BuiltPackage>>;

#[derive(Debug, Clone)]
pub enum Built {
    /// Represents a standalone package build.
    Package(Arc<BuiltPackage>),
    /// Represents a workspace build.
    Workspace(BuiltWorkspace),
}

/// The result of the `compile` function, i.e. compiling a single package.
pub struct CompiledPackage {
    pub source_map: SourceMap,
    pub tree_type: TreeType,
    pub program_abi: ProgramABI,
    pub storage_slots: Vec<StorageSlot>,
    pub bytecode: BuiltPackageBytecode,
    pub namespace: namespace::Root,
    pub warnings: Vec<CompileWarning>,
}

/// Compiled contract dependency parts relevant to calculating a contract's ID.
pub struct CompiledContractDependency {
    pub bytecode: Vec<u8>,
    pub storage_slots: Vec<StorageSlot>,
}

/// The set of compiled contract dependencies, provided to dependency namespace construction.
pub type CompiledContractDeps = HashMap<NodeIx, CompiledContractDependency>;

/// A package uniquely identified by name along with its source.
#[derive(Clone, Debug, Eq, Hash, Ord, PartialEq, PartialOrd, Deserialize, Serialize)]
pub struct Pkg {
    /// The unique name of the package as declared in its manifest.
    pub name: String,
    /// Where the package is sourced from.
    pub source: Source,
}

/// A package uniquely identified by name along with its pinned source.
#[derive(Clone, Debug, Eq, Hash, PartialEq, Deserialize, Serialize)]
pub struct Pinned {
    pub name: String,
    pub source: source::Pinned,
}

/// Represents the full build plan for a project.
#[derive(Clone, Debug)]
pub struct BuildPlan {
    graph: Graph,
    manifest_map: ManifestMap,
    compilation_order: Vec<NodeIx>,
}

/// Error returned upon failed parsing of `PinnedId::from_str`.
#[derive(Clone, Debug)]
pub struct PinnedIdParseError;

#[derive(Default, Clone)]
pub struct PkgOpts {
    /// Path to the project, if not specified, current working directory will be used.
    pub path: Option<String>,
    /// Offline mode, prevents Forc from using the network when managing dependencies.
    /// Meaning it will only try to use previously downloaded dependencies.
    pub offline: bool,
    /// Terse mode. Limited warning and error output.
    pub terse: bool,
    /// Requires that the Forc.lock file is up-to-date. If the lock file is missing, or it
    /// needs to be updated, Forc will exit with an error
    pub locked: bool,
    /// The directory in which the sway compiler output artifacts are placed.
    ///
    /// By default, this is `<project-root>/out`.
    pub output_directory: Option<String>,
    /// Outputs json abi with callpath instead of struct and enum names.
    pub json_abi_with_callpaths: bool,
}

#[derive(Default, Clone)]
pub struct PrintOpts {
    /// Print the generated Sway AST (Abstract Syntax Tree).
    pub ast: bool,
    /// Print the computed Sway DCA (Dead Code Analysis) graph to the specified path.
    /// If not specified prints to stdout.
    pub dca_graph: Option<String>,
    /// Specifies the url format to be used in the generated dot file.
    /// Variables {path}, {line} {col} can be used in the provided format.
    /// An example for vscode would be: "vscode://file/{path}:{line}:{col}"
    pub dca_graph_url_format: Option<String>,
    /// Print the finalized ASM.
    ///
    /// This is the state of the ASM with registers allocated and optimisations applied.
    pub finalized_asm: bool,
    /// Print the generated ASM.
    ///
    /// This is the state of the ASM prior to performing register allocation and other ASM
    /// optimisations.
    pub intermediate_asm: bool,
    /// Print the generated Sway IR (Intermediate Representation).
    pub ir: bool,
}

#[derive(Default, Clone)]
pub struct MinifyOpts {
    /// By default the JSON for ABIs is formatted for human readability. By using this option JSON
    /// output will be "minified", i.e. all on one line without whitespace.
    pub json_abi: bool,
    /// By default the JSON for initial storage slots is formatted for human readability. By using
    /// this option JSON output will be "minified", i.e. all on one line without whitespace.
    pub json_storage_slots: bool,
}

/// Represents a compiled contract ID as a pub const in a contract.
type ContractIdConst = String;

/// The set of options provided to the `build` functions.
#[derive(Default)]
pub struct BuildOpts {
    pub pkg: PkgOpts,
    pub print: PrintOpts,
    pub minify: MinifyOpts,
    /// If set, outputs a binary file representing the script bytes.
    pub binary_outfile: Option<String>,
    /// If set, outputs source file mapping in JSON format
    pub debug_outfile: Option<String>,
    /// Build target to use.
    pub build_target: BuildTarget,
    /// Name of the build profile to use.
    /// If it is not specified, forc will use debug build profile.
    pub build_profile: Option<String>,
    /// Use release build plan. If a custom release plan is not specified, it is implicitly added to the manifest file.
    ///
    ///  If --build-profile is also provided, forc omits this flag and uses provided build-profile.
    pub release: bool,
    /// Output the time elapsed over each part of the compilation process.
    pub time_phases: bool,
    /// Warnings must be treated as compiler errors.
    pub error_on_warnings: bool,
    /// Include all test functions within the build.
    pub tests: bool,
    /// The set of options to filter by member project kind.
    pub member_filter: MemberFilter,
<<<<<<< HEAD
    /// Enable the experimental storage implementation and UI.
    pub experimental_storage: bool,
    /// Enable the experimental module privacy enforcement.
    pub experimental_private_modules: bool,
=======
>>>>>>> f3ae93e3
}

/// The set of options to filter type of projects to build in a workspace.
pub struct MemberFilter {
    pub build_contracts: bool,
    pub build_scripts: bool,
    pub build_predicates: bool,
    pub build_libraries: bool,
}

/// Contains the lexed, parsed, and typed compilation stages of a program.
pub struct Programs {
    pub lexed: LexedProgram,
    pub parsed: ParseProgram,
    pub typed: Option<ty::TyProgram>,
}

impl Default for MemberFilter {
    fn default() -> Self {
        Self {
            build_contracts: true,
            build_scripts: true,
            build_predicates: true,
            build_libraries: true,
        }
    }
}

impl MemberFilter {
    /// Returns a new `MemberFilter` that only builds scripts.
    pub fn only_scripts() -> Self {
        Self {
            build_contracts: false,
            build_scripts: true,
            build_predicates: false,
            build_libraries: false,
        }
    }

    /// Returns a new `MemberFilter` that only builds contracts.
    pub fn only_contracts() -> Self {
        Self {
            build_contracts: true,
            build_scripts: false,
            build_predicates: false,
            build_libraries: false,
        }
    }

    /// Returns a new `MemberFilter`, that only builds predicates.
    pub fn only_predicates() -> Self {
        Self {
            build_contracts: false,
            build_scripts: false,
            build_predicates: true,
            build_libraries: false,
        }
    }

    /// Filter given target of output nodes according to the this `MemberFilter`.
    pub fn filter_outputs(
        &self,
        build_plan: &BuildPlan,
        outputs: HashSet<NodeIx>,
    ) -> HashSet<NodeIx> {
        let graph = build_plan.graph();
        let manifest_map = build_plan.manifest_map();
        outputs
            .into_iter()
            .filter(|&node_ix| {
                let pkg = &graph[node_ix];
                let pkg_manifest = &manifest_map[&pkg.id()];
                let program_type = pkg_manifest.program_type();
                // Since parser cannot recover for program type detection, for the scenerios that
                // parser fails to parse the code, program type detection is not possible. So in
                // failing to parse cases we should try to build at least until
                // https://github.com/FuelLabs/sway/issues/3017 is fixed. Until then we should
                // build those members because of two reasons:
                //
                // 1. The member could already be from the desired member type
                // 2. If we do not try to build there is no way users can know there is a code
                //    piece failing to be parsed in their workspace.
                match program_type {
                    Ok(program_type) => match program_type {
                        TreeType::Predicate => self.build_predicates,
                        TreeType::Script => self.build_scripts,
                        TreeType::Contract => self.build_contracts,
                        TreeType::Library { .. } => self.build_libraries,
                    },
                    Err(_) => true,
                }
            })
            .collect()
    }
}

impl BuildOpts {
    /// Return a `BuildOpts` with modified `tests` field.
    pub fn include_tests(self, include_tests: bool) -> Self {
        Self {
            tests: include_tests,
            ..self
        }
    }
}

impl Edge {
    pub fn new(name: String, kind: DepKind) -> Edge {
        Edge { name, kind }
    }
}

impl BuiltPackage {
    /// Writes bytecode of the BuiltPackage to the given `path`.
    pub fn write_bytecode(&self, path: &Path) -> Result<()> {
        fs::write(path, &self.bytecode.bytes)?;
        Ok(())
    }

    /// Writes debug_info (source_map) of the BuiltPackage to the given `path`.
    pub fn write_debug_info(&self, path: &Path) -> Result<()> {
        let source_map_json =
            serde_json::to_vec(&self.source_map).expect("JSON serialization failed");
        fs::write(path, source_map_json)?;
        Ok(())
    }

    /// Writes BuiltPackage to `output_dir`.
    pub fn write_output(
        &self,
        minify: MinifyOpts,
        pkg_name: &str,
        output_dir: &Path,
    ) -> Result<()> {
        if !output_dir.exists() {
            fs::create_dir_all(output_dir)?;
        }
        // Place build artifacts into the output directory.
        let bin_path = output_dir.join(pkg_name).with_extension("bin");

        self.write_bytecode(&bin_path)?;

        let program_abi_stem = format!("{pkg_name}-abi");
        let program_abi_path = output_dir.join(program_abi_stem).with_extension("json");
        match &self.program_abi {
            ProgramABI::Fuel(program_abi) => {
                if !program_abi.functions.is_empty() {
                    let file = File::create(program_abi_path)?;
                    let res = if minify.json_abi {
                        serde_json::to_writer(&file, &program_abi)
                    } else {
                        serde_json::to_writer_pretty(&file, &program_abi)
                    };
                    res?
                }
            }
            ProgramABI::Evm(program_abi) => {
                if !program_abi.is_empty() {
                    let file = File::create(program_abi_path)?;
                    let res = if minify.json_abi {
                        serde_json::to_writer(&file, &program_abi)
                    } else {
                        serde_json::to_writer_pretty(&file, &program_abi)
                    };
                    res?
                }
            }
            // TODO?
            ProgramABI::MidenVM(_) => (),
        }

        info!("      Bytecode size: {} bytes", self.bytecode.bytes.len());
        // Additional ops required depending on the program type
        match self.tree_type {
            TreeType::Contract => {
                // For contracts, emit a JSON file with all the initialized storage slots.
                let storage_slots_stem = format!("{pkg_name}-storage_slots");
                let storage_slots_path = output_dir.join(storage_slots_stem).with_extension("json");
                let storage_slots_file = File::create(storage_slots_path)?;
                let res = if minify.json_storage_slots {
                    serde_json::to_writer(&storage_slots_file, &self.storage_slots)
                } else {
                    serde_json::to_writer_pretty(&storage_slots_file, &self.storage_slots)
                };

                res?;
            }
            TreeType::Predicate => {
                // Get the root hash of the bytecode for predicates and store the result in a file in the output directory
                let root = format!("0x{}", Contract::root_from_code(&self.bytecode.bytes));
                let root_file_name = format!("{}{}", &pkg_name, SWAY_BIN_ROOT_SUFFIX);
                let root_path = output_dir.join(root_file_name);
                fs::write(root_path, &root)?;
                info!("      Predicate root: {}", root);
            }
            TreeType::Script => {
                // hash the bytecode for scripts and store the result in a file in the output directory
                let bytecode_hash =
                    format!("0x{}", fuel_crypto::Hasher::hash(&self.bytecode.bytes));
                let hash_file_name = format!("{}{}", &pkg_name, SWAY_BIN_HASH_SUFFIX);
                let hash_path = output_dir.join(hash_file_name);
                fs::write(hash_path, &bytecode_hash)?;
                info!("      Bytecode hash: {}", bytecode_hash);
            }
            _ => (),
        }

        Ok(())
    }
}

impl Built {
    /// Returns an iterator yielding all member built packages.
    pub fn into_members<'a>(
        &'a self,
    ) -> Box<dyn Iterator<Item = (&Pinned, Arc<BuiltPackage>)> + 'a> {
        // NOTE: Since pkg is a `Arc<_>`, pkg clones in this function are only reference
        // increments. `BuiltPackage` struct does not get copied.`
        match self {
            Built::Package(pkg) => {
                let pinned = &pkg.as_ref().descriptor.pinned;
                let pkg = pkg.clone();
                Box::new(std::iter::once((pinned, pkg)))
            }
            Built::Workspace(workspace) => Box::new(
                workspace
                    .iter()
                    .map(|pkg| (&pkg.descriptor.pinned, pkg.clone())),
            ),
        }
    }

    /// Tries to retrieve the `Built` as a `BuiltPackage`.
    pub fn expect_pkg(self) -> Result<Arc<BuiltPackage>> {
        match self {
            Built::Package(built_pkg) => Ok(built_pkg),
            Built::Workspace(_) => bail!("expected `Built` to be `Built::Package`"),
        }
    }
}

impl BuildPlan {
    /// Create a new build plan for the project from the build options provided.
    ///
    /// To do so, it tries to read the manifet file at the target path and creates the plan with
    /// `BuildPlan::from_lock_and_manifest`.
    pub fn from_build_opts(build_options: &BuildOpts) -> Result<Self> {
        let path = &build_options.pkg.path;

        let manifest_dir = if let Some(ref path) = path {
            PathBuf::from(path)
        } else {
            std::env::current_dir()?
        };

        let manifest_file = ManifestFile::from_dir(&manifest_dir)?;
        let member_manifests = manifest_file.member_manifests()?;
        // Check if we have members to build so that we are not trying to build an empty workspace.
        if member_manifests.is_empty() {
            bail!("No member found to build")
        }
        let lock_path = manifest_file.lock_path()?;
        Self::from_lock_and_manifests(
            &lock_path,
            &member_manifests,
            build_options.pkg.locked,
            build_options.pkg.offline,
        )
    }

    /// Create a new build plan for the project by fetching and pinning all dependenies.
    ///
    /// To account for an existing lock file, use `from_lock_and_manifest` instead.
    pub fn from_manifests(manifests: &MemberManifestFiles, offline: bool) -> Result<Self> {
        // Check toolchain version
        validate_version(manifests)?;
        let mut graph = Graph::default();
        let mut manifest_map = ManifestMap::default();
        fetch_graph(manifests, offline, &mut graph, &mut manifest_map)?;
        // Validate the graph, since we constructed the graph from scratch the paths will not be a
        // problem but the version check is still needed
        validate_graph(&graph, manifests)?;
        let compilation_order = compilation_order(&graph)?;
        Ok(Self {
            graph,
            manifest_map,
            compilation_order,
        })
    }

    /// Create a new build plan taking into account the state of both the PackageManifest and the existing
    /// lock file if there is one.
    ///
    /// This will first attempt to load a build plan from the lock file and validate the resulting
    /// graph using the current state of the PackageManifest.
    ///
    /// This includes checking if the [dependencies] or [patch] tables have changed and checking
    /// the validity of the local path dependencies. If any changes are detected, the graph is
    /// updated and any new packages that require fetching are fetched.
    ///
    /// The resulting build plan should always be in a valid state that is ready for building or
    /// checking.
    // TODO: Currently (if `--locked` isn't specified) this writes the updated lock directly. This
    // probably should not be the role of the `BuildPlan` constructor - instead, we should return
    // the manifest alongside some lock diff type that can be used to optionally write the updated
    // lock file and print the diff.
    pub fn from_lock_and_manifests(
        lock_path: &Path,
        manifests: &MemberManifestFiles,
        locked: bool,
        offline: bool,
    ) -> Result<Self> {
        // Check toolchain version
        validate_version(manifests)?;
        // Keep track of the cause for the new lock file if it turns out we need one.
        let mut new_lock_cause = None;

        // First, attempt to load the lock.
        let lock = Lock::from_path(lock_path).unwrap_or_else(|e| {
            new_lock_cause = if e.to_string().contains("No such file or directory") {
                Some(anyhow!("lock file did not exist"))
            } else {
                Some(e)
            };
            Lock::default()
        });

        // Next, construct the package graph from the lock.
        let mut graph = lock.to_graph().unwrap_or_else(|e| {
            new_lock_cause = Some(anyhow!("Invalid lock: {}", e));
            Graph::default()
        });

        // Since the lock file was last created there are many ways in which it might have been
        // invalidated. E.g. a package's manifest `[dependencies]` table might have changed, a user
        // might have edited the `Forc.lock` file when they shouldn't have, a path dependency no
        // longer exists at its specified location, etc. We must first remove all invalid nodes
        // before we can determine what we need to fetch.
        let invalid_deps = validate_graph(&graph, manifests)?;
        let members: HashSet<String> = manifests
            .iter()
            .map(|(member_name, _)| member_name.clone())
            .collect();
        remove_deps(&mut graph, &members, &invalid_deps);

        // We know that the remaining nodes have valid paths, otherwise they would have been
        // removed. We can safely produce an initial `manifest_map`.
        let mut manifest_map = graph_to_manifest_map(manifests, &graph)?;

        // Attempt to fetch the remainder of the graph.
        let _added = fetch_graph(manifests, offline, &mut graph, &mut manifest_map)?;

        // Determine the compilation order.
        let compilation_order = compilation_order(&graph)?;

        let plan = Self {
            graph,
            manifest_map,
            compilation_order,
        };

        // Construct the new lock and check the diff.
        let new_lock = Lock::from_graph(plan.graph());
        let lock_diff = new_lock.diff(&lock);
        if !lock_diff.removed.is_empty() || !lock_diff.added.is_empty() {
            new_lock_cause.get_or_insert(anyhow!("lock file did not match manifest"));
        }

        // If there was some change in the lock file, write the new one and print the cause.
        if let Some(cause) = new_lock_cause {
            if locked {
                bail!(
                    "The lock file {} needs to be updated (Cause: {}) \
                    but --locked was passed to prevent this.",
                    lock_path.to_string_lossy(),
                    cause,
                );
            }
            info!("  Creating a new `Forc.lock` file. (Cause: {})", cause);
            let member_names = manifests
                .iter()
                .map(|(_, manifest)| manifest.project.name.to_string())
                .collect();
            crate::lock::print_diff(&member_names, &lock_diff);
            let string = toml::ser::to_string_pretty(&new_lock)
                .map_err(|e| anyhow!("failed to serialize lock file: {}", e))?;
            fs::write(lock_path, string)
                .map_err(|e| anyhow!("failed to write lock file: {}", e))?;
            info!("   Created new lock file at {}", lock_path.display());
        }

        Ok(plan)
    }

    /// Produce an iterator yielding all contract dependencies of given node in the order of
    /// compilation.
    pub fn contract_dependencies(&self, node: NodeIx) -> impl Iterator<Item = NodeIx> + '_ {
        let graph = self.graph();
        let connected: HashSet<_> = Dfs::new(graph, node).iter(graph).collect();
        self.compilation_order()
            .iter()
            .cloned()
            .filter(move |&n| n != node)
            .filter(|&n| {
                graph
                    .edges_directed(n, Direction::Incoming)
                    .any(|edge| matches!(edge.weight().kind, DepKind::Contract { .. }))
            })
            .filter(move |&n| connected.contains(&n))
    }

    /// Produce an iterator yielding all workspace member nodes in order of compilation.
    ///
    /// In the case that this `BuildPlan` was constructed for a single package,
    /// only that package's node will be yielded.
    pub fn member_nodes(&self) -> impl Iterator<Item = NodeIx> + '_ {
        self.compilation_order()
            .iter()
            .cloned()
            .filter(|&n| self.graph[n].source == source::Pinned::MEMBER)
    }

    /// Produce an iterator yielding all workspace member pinned pkgs in order of compilation.
    ///
    /// In the case that this `BuildPlan` was constructed for a single package,
    /// only that package's pinned pkg will be yielded.
    pub fn member_pinned_pkgs(&self) -> impl Iterator<Item = Pinned> + '_ {
        let graph = self.graph();
        self.member_nodes().map(|node| &graph[node]).cloned()
    }

    /// View the build plan's compilation graph.
    pub fn graph(&self) -> &Graph {
        &self.graph
    }

    /// View the build plan's map of pinned package IDs to their associated manifest.
    pub fn manifest_map(&self) -> &ManifestMap {
        &self.manifest_map
    }

    /// The order in which nodes are compiled, determined via a toposort of the package graph.
    pub fn compilation_order(&self) -> &[NodeIx] {
        &self.compilation_order
    }

    /// Produce the node index of the member with the given name.
    pub fn find_member_index(&self, member_name: &str) -> Option<NodeIx> {
        self.member_nodes()
            .find(|node_ix| self.graph[*node_ix].name == member_name)
    }

    /// Produce an iterator yielding indices for the given node and its dependencies in BFS order.
    pub fn node_deps(&self, n: NodeIx) -> impl '_ + Iterator<Item = NodeIx> {
        let bfs = Bfs::new(&self.graph, n);
        // Return an iterator yielding visitable nodes from the given node.
        bfs.iter(&self.graph)
    }

    /// Produce an iterator yielding build profiles from the member nodes of this BuildPlan.
    pub fn build_profiles(&self) -> impl '_ + Iterator<Item = (String, BuildProfile)> {
        let manifest_map = &self.manifest_map;
        let graph = &self.graph;
        self.member_nodes().flat_map(|member_node| {
            manifest_map[&graph[member_node].id()]
                .build_profiles()
                .map(|(n, p)| (n.clone(), p.clone()))
        })
    }

    /// Returns a salt for the given pinned package if it is a contract and `None` for libraries.
    pub fn salt(&self, pinned: &Pinned) -> Option<fuel_tx::Salt> {
        let graph = self.graph();
        let node_ix = graph
            .node_indices()
            .find(|node_ix| graph[*node_ix] == *pinned);
        node_ix.and_then(|node| {
            graph
                .edges_directed(node, Direction::Incoming)
                .map(|e| match e.weight().kind {
                    DepKind::Library => None,
                    DepKind::Contract { salt } => Some(salt),
                })
                .next()
                .flatten()
        })
    }
}

impl Programs {
    pub fn new(
        lexed: LexedProgram,
        parsed: ParseProgram,
        typed: Option<ty::TyProgram>,
    ) -> Programs {
        Programs {
            lexed,
            parsed,
            typed,
        }
    }
}

/// Given a graph and the known project name retrieved from the manifest, produce an iterator
/// yielding any nodes from the graph that might potentially be a project node.
fn potential_proj_nodes<'a>(g: &'a Graph, proj_name: &'a str) -> impl 'a + Iterator<Item = NodeIx> {
    member_nodes(g).filter(move |&n| g[n].name == proj_name)
}

/// Given a graph, find the project node.
///
/// This should be the only node that satisfies the following conditions:
///
/// - The package name matches `proj_name`
/// - The node has no incoming edges, i.e. is not a dependency of another node.
fn find_proj_node(graph: &Graph, proj_name: &str) -> Result<NodeIx> {
    let mut potentials = potential_proj_nodes(graph, proj_name);
    let proj_node = potentials
        .next()
        .ok_or_else(|| anyhow!("graph contains no project node"))?;
    match potentials.next() {
        None => Ok(proj_node),
        Some(_) => Err(anyhow!("graph contains more than one project node")),
    }
}

/// Checks if the toolchain version is in compliance with minimum implied by `manifest`.
///
/// If the `manifest` is a ManifestFile::Workspace, check all members of the workspace for version
/// validation. Otherwise only the given package is checked.
fn validate_version(member_manifests: &MemberManifestFiles) -> Result<()> {
    for member_pkg_manifest in member_manifests.values() {
        validate_pkg_version(member_pkg_manifest)?;
    }
    Ok(())
}

/// Check minimum forc version given in the package manifest file
///
/// If required minimum forc version is higher than current forc version return an error with
/// upgrade instructions
fn validate_pkg_version(pkg_manifest: &PackageManifestFile) -> Result<()> {
    match &pkg_manifest.project.forc_version {
        Some(min_forc_version) => {
            // Get the current version of the toolchain
            let crate_version = env!("CARGO_PKG_VERSION");
            let toolchain_version = semver::Version::parse(crate_version)?;
            if toolchain_version < *min_forc_version {
                bail!(
                    "{:?} requires forc version {} but current forc version is {}\nUpdate the toolchain by following: https://fuellabs.github.io/sway/v{}/introduction/installation.html",
                    pkg_manifest.project.name,
                    min_forc_version,
                    crate_version,
                    crate_version
                );
            }
        }
        None => {}
    };
    Ok(())
}

fn member_nodes(g: &Graph) -> impl Iterator<Item = NodeIx> + '_ {
    g.node_indices()
        .filter(|&n| g[n].source == source::Pinned::MEMBER)
}

/// Validates the state of the pinned package graph against the given ManifestFile.
///
/// Returns the set of invalid dependency edges.
fn validate_graph(graph: &Graph, manifests: &MemberManifestFiles) -> Result<BTreeSet<EdgeIx>> {
    let mut member_pkgs: HashMap<&String, &PackageManifestFile> = manifests.iter().collect();
    let member_nodes: Vec<_> = member_nodes(graph)
        .filter_map(|n| {
            member_pkgs
                .remove(&graph[n].name.to_string())
                .map(|pkg| (n, pkg))
        })
        .collect();

    // If no member nodes, the graph is either empty or corrupted. Remove all edges.
    if member_nodes.is_empty() {
        return Ok(graph.edge_indices().collect());
    }

    let mut visited = HashSet::new();
    let edges = member_nodes
        .into_iter()
        .flat_map(move |(n, _)| validate_deps(graph, n, manifests, &mut visited))
        .collect();

    Ok(edges)
}

/// Recursively validate all dependencies of the given `node`.
///
/// Returns the set of invalid dependency edges.
fn validate_deps(
    graph: &Graph,
    node: NodeIx,
    manifests: &MemberManifestFiles,
    visited: &mut HashSet<NodeIx>,
) -> BTreeSet<EdgeIx> {
    let mut remove = BTreeSet::default();
    for edge in graph.edges_directed(node, Direction::Outgoing) {
        let dep_name = edge.weight();
        let dep_node = edge.target();
        match validate_dep(graph, manifests, dep_name, dep_node) {
            Err(_) => {
                remove.insert(edge.id());
            }
            Ok(_) => {
                if visited.insert(dep_node) {
                    let rm = validate_deps(graph, dep_node, manifests, visited);
                    remove.extend(rm);
                }
                continue;
            }
        }
    }
    remove
}

/// Check the validity of a node's dependency within the graph.
///
/// Returns the `ManifestFile` in the case that the dependency is valid.
fn validate_dep(
    graph: &Graph,
    manifests: &MemberManifestFiles,
    dep_edge: &Edge,
    dep_node: NodeIx,
) -> Result<PackageManifestFile> {
    let dep_name = &dep_edge.name;
    let node_manifest = manifests
        .get(dep_name)
        .ok_or_else(|| anyhow!("Couldn't find manifest file for {}", dep_name))?;
    // Check the validity of the dependency path, including its path root.
    let dep_path = dep_path(graph, node_manifest, dep_node, manifests).map_err(|e| {
        anyhow!(
            "failed to construct path for dependency {:?}: {}",
            dep_name,
            e
        )
    })?;

    // Ensure the manifest is accessible.
    let dep_manifest = PackageManifestFile::from_dir(&dep_path)?;

    // Check that the dependency's source matches the entry in the parent manifest.
    let dep_entry = node_manifest
        .dep(dep_name)
        .ok_or_else(|| anyhow!("no entry in parent manifest"))?;
    let dep_source =
        Source::from_manifest_dep_patched(node_manifest, dep_name, dep_entry, manifests)?;
    let dep_pkg = graph[dep_node].unpinned(&dep_path);
    if dep_pkg.source != dep_source {
        bail!("dependency node's source does not match manifest entry");
    }

    validate_dep_manifest(&graph[dep_node], &dep_manifest, dep_edge)?;

    Ok(dep_manifest)
}
/// Part of dependency validation, any checks related to the depenency's manifest content.
fn validate_dep_manifest(
    dep: &Pinned,
    dep_manifest: &PackageManifestFile,
    dep_edge: &Edge,
) -> Result<()> {
    let dep_program_type = dep_manifest.program_type()?;
    // Check if the dependency is either a library or a contract declared as a contract dependency
    match (&dep_program_type, &dep_edge.kind) {
        (TreeType::Contract, DepKind::Contract { salt: _ })
        | (TreeType::Library { .. }, DepKind::Library) => {}
        _ => bail!(
            "\"{}\" is declared as a {} dependency, but is actually a {}",
            dep.name,
            dep_edge.kind,
            dep_program_type
        ),
    }
    // Ensure the name matches the manifest project name.
    if dep.name != dep_manifest.project.name {
        bail!(
            "dependency name {:?} must match the manifest project name {:?} \
            unless `package = {:?}` is specified in the dependency declaration",
            dep.name,
            dep_manifest.project.name,
            dep_manifest.project.name,
        );
    }
    validate_pkg_version(dep_manifest)?;
    Ok(())
}

/// Returns the canonical, local path to the given dependency node if it exists, `None` otherwise.
///
/// Also returns `Err` in the case that the dependency is a `Path` dependency and the path root is
/// invalid.
fn dep_path(
    graph: &Graph,
    node_manifest: &PackageManifestFile,
    dep_node: NodeIx,
    manifests: &MemberManifestFiles,
) -> Result<PathBuf> {
    let dep = &graph[dep_node];
    let dep_name = &dep.name;
    match dep.source.dep_path(&dep.name)? {
        source::DependencyPath::ManifestPath(path) => Ok(path),
        source::DependencyPath::Root(path_root) => {
            validate_path_root(graph, dep_node, path_root)?;

            // Check if the path is directly from the dependency.
            if let Some(path) = node_manifest.dep_path(dep_name) {
                if path.exists() {
                    return Ok(path);
                }
            }

            // Otherwise, check if it comes from a patch.
            for (_, patch_map) in node_manifest.patches() {
                if let Some(Dependency::Detailed(details)) = patch_map.get(&dep_name.to_string()) {
                    if let Some(ref rel_path) = details.path {
                        if let Ok(path) = node_manifest.dir().join(rel_path).canonicalize() {
                            if path.exists() {
                                return Ok(path);
                            }
                        }
                    }
                }
            }

            bail!(
                "no dependency or patch with name {:?} in manifest of {:?}",
                dep_name,
                node_manifest.project.name
            )
        }
        source::DependencyPath::Member => {
            // If a node has a root dependency it is a member of the workspace.
            manifests
                .values()
                .find(|manifest| manifest.project.name == *dep_name)
                .map(|manifest| manifest.path().to_path_buf())
                .ok_or_else(|| anyhow!("cannot find dependency in the workspace"))
        }
    }
}

/// Remove the given set of dependency edges from the `graph`.
///
/// Also removes all nodes that are no longer connected to any root node as a result.
fn remove_deps(
    graph: &mut Graph,
    member_names: &HashSet<String>,
    edges_to_remove: &BTreeSet<EdgeIx>,
) {
    // Retrieve the project nodes for workspace members.
    let member_nodes: HashSet<_> = member_nodes(graph)
        .filter(|&n| member_names.contains(&graph[n].name.to_string()))
        .collect();

    // Before removing edges, sort the nodes in order of dependency for the node removal pass.
    let node_removal_order = match petgraph::algo::toposort(&*graph, None) {
        Ok(nodes) => nodes,
        Err(_) => {
            // If toposort fails the given graph is cyclic, so invalidate everything.
            graph.clear();
            return;
        }
    };

    // Remove the given set of dependency edges.
    for &edge in edges_to_remove {
        graph.remove_edge(edge);
    }

    // Remove all nodes that are no longer connected to any project node as a result.
    let nodes = node_removal_order.into_iter();
    for node in nodes {
        if !has_parent(graph, node) && !member_nodes.contains(&node) {
            graph.remove_node(node);
        }
    }
}

fn has_parent(graph: &Graph, node: NodeIx) -> bool {
    graph
        .edges_directed(node, Direction::Incoming)
        .next()
        .is_some()
}

impl Pinned {
    /// Retrieve the unique ID for the pinned package.
    ///
    /// The internal value is produced by hashing the package's name and `source::Pinned`.
    pub fn id(&self) -> PinnedId {
        PinnedId::new(&self.name, &self.source)
    }

    /// Retrieve the unpinned version of this source.
    pub fn unpinned(&self, path: &Path) -> Pkg {
        let source = self.source.unpinned(path);
        let name = self.name.clone();
        Pkg { name, source }
    }
}

impl PinnedId {
    /// Hash the given name and pinned source to produce a unique pinned package ID.
    pub fn new(name: &str, source: &source::Pinned) -> Self {
        let mut hasher = hash_map::DefaultHasher::default();
        name.hash(&mut hasher);
        source.hash(&mut hasher);
        Self(hasher.finish())
    }
}

impl fmt::Display for DepKind {
    fn fmt(&self, f: &mut fmt::Formatter<'_>) -> fmt::Result {
        match self {
            DepKind::Library => write!(f, "library"),
            DepKind::Contract { .. } => write!(f, "contract"),
        }
    }
}

impl fmt::Display for PinnedId {
    fn fmt(&self, f: &mut fmt::Formatter) -> fmt::Result {
        // Format the inner `u64` as hex.
        write!(f, "{:016X}", self.0)
    }
}

impl FromStr for PinnedId {
    type Err = PinnedIdParseError;
    fn from_str(s: &str) -> Result<Self, Self::Err> {
        Ok(Self(
            u64::from_str_radix(s, 16).map_err(|_| PinnedIdParseError)?,
        ))
    }
}

/// The `pkg::Graph` is of *a -> b* where *a* depends on *b*. We can determine compilation order by
/// performing a toposort of the graph with reversed weights. The resulting order ensures all
/// dependencies are always compiled before their dependents.
pub fn compilation_order(graph: &Graph) -> Result<Vec<NodeIx>> {
    let rev_pkg_graph = petgraph::visit::Reversed(&graph);
    petgraph::algo::toposort(rev_pkg_graph, None).map_err(|_| {
        // Find the strongly connected components.
        // If the vector has an element with length > 1, it contains a cyclic path.
        let scc = petgraph::algo::kosaraju_scc(&graph);
        let mut path = String::new();
        scc.iter()
            .filter(|path| path.len() > 1)
            .for_each(|cyclic_path| {
                // We are sure that there is an element in cyclic_path vec.
                let starting_node = &graph[*cyclic_path.last().unwrap()];

                // Adding first node of the path
                path.push_str(&starting_node.name.to_string());
                path.push_str(" -> ");

                for (node_index, node) in cyclic_path.iter().enumerate() {
                    path.push_str(&graph[*node].name.to_string());
                    if node_index != cyclic_path.len() - 1 {
                        path.push_str(" -> ");
                    }
                }
                path.push('\n');
            });
        anyhow!("dependency cycle detected: {}", path)
    })
}

/// Given a graph collects ManifestMap while taking in to account that manifest can be a
/// ManifestFile::Workspace. In the case of a workspace each pkg manifest map is collected and
/// their added node lists are merged.
fn graph_to_manifest_map(manifests: &MemberManifestFiles, graph: &Graph) -> Result<ManifestMap> {
    let mut manifest_map = HashMap::new();
    for pkg_manifest in manifests.values() {
        let pkg_name = &pkg_manifest.project.name;
        manifest_map.extend(pkg_graph_to_manifest_map(manifests, pkg_name, graph)?);
    }
    Ok(manifest_map)
}

/// Given a graph of pinned packages and the project manifest, produce a map containing the
/// manifest of for every node in the graph.
///
/// Assumes the given `graph` only contains valid dependencies (see `validate_graph`).
///
/// `pkg_graph_to_manifest_map` starts from each node (which corresponds to the given proj_manifest)
/// and visits childs to collect their manifest files.
fn pkg_graph_to_manifest_map(
    manifests: &MemberManifestFiles,
    pkg_name: &str,
    graph: &Graph,
) -> Result<ManifestMap> {
    let proj_manifest = manifests
        .get(pkg_name)
        .ok_or_else(|| anyhow!("Cannot find manifest for {}", pkg_name))?;
    let mut manifest_map = ManifestMap::new();

    // Traverse the graph from the project node.
    let proj_node = match find_proj_node(graph, &proj_manifest.project.name) {
        Ok(node) => node,
        Err(_) => return Ok(manifest_map),
    };
    let proj_id = graph[proj_node].id();
    manifest_map.insert(proj_id, proj_manifest.clone());

    // Resolve all parents before their dependencies as we require the parent path to construct the
    // dependency path. Skip the already added project node at the beginning of traversal.
    let mut bfs = Bfs::new(graph, proj_node);
    bfs.next(graph);
    while let Some(dep_node) = bfs.next(graph) {
        // Retrieve the parent node whose manifest is already stored.
        let (parent_manifest, dep_name) = graph
            .edges_directed(dep_node, Direction::Incoming)
            .find_map(|edge| {
                let parent_node = edge.source();
                let dep_name = &edge.weight().name;
                let parent = &graph[parent_node];
                let parent_manifest = manifest_map.get(&parent.id())?;
                Some((parent_manifest, dep_name))
            })
            .ok_or_else(|| anyhow!("more than one root package detected in graph"))?;
        let dep_path = dep_path(graph, parent_manifest, dep_node, manifests).map_err(|e| {
            anyhow!(
                "failed to construct path for dependency {:?}: {}",
                dep_name,
                e
            )
        })?;
        let dep_manifest = PackageManifestFile::from_dir(&dep_path)?;
        let dep = &graph[dep_node];
        manifest_map.insert(dep.id(), dep_manifest);
    }

    Ok(manifest_map)
}

/// Given a `graph`, the node index of a path dependency within that `graph`, and the supposed
/// `path_root` of the path dependency, ensure that the `path_root` is valid.
///
/// See the `path_root` field of the [SourcePathPinned] type for further details.
fn validate_path_root(graph: &Graph, path_dep: NodeIx, path_root: PinnedId) -> Result<()> {
    let path_root_node = find_path_root(graph, path_dep)?;
    if graph[path_root_node].id() != path_root {
        bail!(
            "invalid `path_root` for path dependency package {:?}",
            &graph[path_dep].name
        )
    }
    Ok(())
}

/// Given any node in the graph, find the node that is the path root for that node.
fn find_path_root(graph: &Graph, mut node: NodeIx) -> Result<NodeIx> {
    loop {
        let pkg = &graph[node];
        match pkg.source {
            source::Pinned::Path(ref src) => {
                let parent = graph
                    .edges_directed(node, Direction::Incoming)
                    .next()
                    .map(|edge| edge.source())
                    .ok_or_else(|| {
                        anyhow!(
                            "Failed to find path root: `path` dependency \"{}\" has no parent",
                            src
                        )
                    })?;
                node = parent;
            }
            source::Pinned::Git(_) | source::Pinned::Registry(_) | source::Pinned::Member(_) => {
                return Ok(node);
            }
        }
    }
}

/// Given an empty or partially completed `graph`, complete the graph.
///
/// If the given `manifest` is of type ManifestFile::Workspace resulting graph will have multiple
/// root nodes, each representing a member of the workspace. Otherwise resulting graph will only
/// have a single root node, representing the package that is described by the ManifestFile::Package
///
/// Checks the created graph after fetching for conflicting salt declarations.
fn fetch_graph(
    member_manifests: &MemberManifestFiles,
    offline: bool,
    graph: &mut Graph,
    manifest_map: &mut ManifestMap,
) -> Result<HashSet<NodeIx>> {
    let mut added_nodes = HashSet::default();
    for member_pkg_manifest in member_manifests.values() {
        added_nodes.extend(&fetch_pkg_graph(
            member_pkg_manifest,
            offline,
            graph,
            manifest_map,
            member_manifests,
        )?);
    }
    validate_contract_deps(graph)?;
    Ok(added_nodes)
}

/// Given an empty or partially completed package `graph`, complete the graph.
///
/// The given `graph` may be empty, partially complete, or fully complete. All existing nodes
/// should already be confirmed to be valid nodes via `validate_graph`. All invalid nodes should
/// have been removed prior to calling this.
///
/// Recursively traverses dependencies listed within each package's manifest, fetching and pinning
/// each dependency if it does not already exist within the package graph.
///
/// The accompanying `path_map` should contain a path entry for every existing node within the
/// `graph` and will `panic!` otherwise.
///
/// Upon success, returns the set of nodes that were added to the graph during traversal.
fn fetch_pkg_graph(
    proj_manifest: &PackageManifestFile,
    offline: bool,
    graph: &mut Graph,
    manifest_map: &mut ManifestMap,
    member_manifests: &MemberManifestFiles,
) -> Result<HashSet<NodeIx>> {
    // Retrieve the project node, or create one if it does not exist.
    let proj_node = match find_proj_node(graph, &proj_manifest.project.name) {
        Ok(proj_node) => proj_node,
        Err(_) => {
            let name = proj_manifest.project.name.clone();
            let source = source::Pinned::MEMBER;
            let pkg = Pinned { name, source };
            let pkg_id = pkg.id();
            manifest_map.insert(pkg_id, proj_manifest.clone());
            graph.add_node(pkg)
        }
    };

    // Traverse the rest of the graph from the root.
    let fetch_ts = std::time::Instant::now();
    let fetch_id = source::fetch_id(proj_manifest.dir(), fetch_ts);
    let path_root = graph[proj_node].id();
    let mut fetched = graph
        .node_indices()
        .map(|n| {
            let pinned = &graph[n];
            let manifest = &manifest_map[&pinned.id()];
            let pkg = pinned.unpinned(manifest.dir());
            (pkg, n)
        })
        .collect();
    let mut visited = HashSet::default();
    fetch_deps(
        fetch_id,
        offline,
        proj_node,
        path_root,
        graph,
        manifest_map,
        &mut fetched,
        &mut visited,
        member_manifests,
    )
}

/// Visit the unvisited dependencies of the given node and fetch missing nodes as necessary.
///
/// Assumes the `node`'s manifest already exists within the `manifest_map`.
#[allow(clippy::too_many_arguments)]
fn fetch_deps(
    fetch_id: u64,
    offline: bool,
    node: NodeIx,
    path_root: PinnedId,
    graph: &mut Graph,
    manifest_map: &mut ManifestMap,
    fetched: &mut HashMap<Pkg, NodeIx>,
    visited: &mut HashSet<NodeIx>,
    member_manifests: &MemberManifestFiles,
) -> Result<HashSet<NodeIx>> {
    let mut added = HashSet::default();
    let parent_id = graph[node].id();
    let package_manifest = &manifest_map[&parent_id];
    // If the current package is a contract, we need to first get the deployment dependencies
    let deps: Vec<(String, Dependency, DepKind)> = package_manifest
        .contract_deps()
        .map(|(n, d)| {
            (
                n.clone(),
                d.dependency.clone(),
                DepKind::Contract { salt: d.salt },
            )
        })
        .chain(
            package_manifest
                .deps()
                .map(|(n, d)| (n.clone(), d.clone(), DepKind::Library)),
        )
        .collect();
    for (dep_name, dep, dep_kind) in deps {
        let name = dep.package().unwrap_or(&dep_name);
        let parent_manifest = &manifest_map[&parent_id];
        let source =
            Source::from_manifest_dep_patched(parent_manifest, name, &dep, member_manifests)
                .context("Failed to source dependency")?;

        // If we haven't yet fetched this dependency, fetch it, pin it and add it to the graph.
        let dep_pkg = Pkg {
            name: name.to_string(),
            source,
        };
        let dep_node = match fetched.entry(dep_pkg) {
            hash_map::Entry::Occupied(entry) => *entry.get(),
            hash_map::Entry::Vacant(entry) => {
                let pkg = entry.key();
                let ctx = source::PinCtx {
                    fetch_id,
                    path_root,
                    name: &pkg.name,
                    offline,
                };
                let source = pkg.source.pin(ctx, manifest_map)?;
                let name = pkg.name.clone();
                let dep_pinned = Pinned { name, source };
                let dep_node = graph.add_node(dep_pinned);
                added.insert(dep_node);
                *entry.insert(dep_node)
            }
        };

        let dep_edge = Edge::new(dep_name.to_string(), dep_kind.clone());
        // Ensure we have an edge to the dependency.
        graph.update_edge(node, dep_node, dep_edge.clone());

        // If we've visited this node during this traversal already, no need to traverse it again.
        if !visited.insert(dep_node) {
            continue;
        }

        let dep_pinned = &graph[dep_node];
        let dep_pkg_id = dep_pinned.id();
        validate_dep_manifest(dep_pinned, &manifest_map[&dep_pkg_id], &dep_edge).map_err(|e| {
            let parent = &graph[node];
            anyhow!(
                "dependency of {:?} named {:?} is invalid: {}",
                parent.name,
                dep_name,
                e
            )
        })?;

        let path_root = match dep_pinned.source {
            source::Pinned::Member(_) | source::Pinned::Git(_) | source::Pinned::Registry(_) => {
                dep_pkg_id
            }
            source::Pinned::Path(_) => path_root,
        };

        // Fetch the children.
        added.extend(fetch_deps(
            fetch_id,
            offline,
            dep_node,
            path_root,
            graph,
            manifest_map,
            fetched,
            visited,
            member_manifests,
        )?);
    }
    Ok(added)
}

/// Given a path to a directory we wish to lock, produce a path for an associated lock file.
///
/// Note that the lock file itself is simply a placeholder for co-ordinating access. As a result,
/// we want to create the lock file if it doesn't exist, but we can never reliably remove it
/// without risking invalidation of an existing lock. As a result, we use a dedicated, hidden
/// directory with a lock file named after the checkout path.
///
/// Note: This has nothing to do with `Forc.lock` files, rather this is about fd locks for
/// coordinating access to particular paths (e.g. git checkout directories).
fn fd_lock_path(path: &Path) -> PathBuf {
    const LOCKS_DIR_NAME: &str = ".locks";
    const LOCK_EXT: &str = "forc-lock";

    // Hash the path to produce a file-system friendly lock file name.
    // Append the file stem for improved readability.
    let mut hasher = hash_map::DefaultHasher::default();
    path.hash(&mut hasher);
    let hash = hasher.finish();
    let file_name = match path.file_stem().and_then(|s| s.to_str()) {
        None => format!("{hash:X}"),
        Some(stem) => format!("{hash:X}-{stem}"),
    };

    user_forc_directory()
        .join(LOCKS_DIR_NAME)
        .join(file_name)
        .with_extension(LOCK_EXT)
}

/// Create an advisory lock over the given path.
///
/// See [fd_lock_path] for details.
pub(crate) fn path_lock(path: &Path) -> Result<fd_lock::RwLock<File>> {
    let lock_path = fd_lock_path(path);
    let lock_dir = lock_path
        .parent()
        .expect("lock path has no parent directory");
    std::fs::create_dir_all(lock_dir).context("failed to create forc advisory lock directory")?;
    let lock_file = File::create(&lock_path).context("failed to create advisory lock file")?;
    Ok(fd_lock::RwLock::new(lock_file))
}

/// Given a `forc_pkg::BuildProfile`, produce the necessary `sway_core::BuildConfig` required for
/// compilation.
pub fn sway_build_config(
    manifest_dir: &Path,
    entry_path: &Path,
    build_target: BuildTarget,
    build_profile: &BuildProfile,
) -> Result<sway_core::BuildConfig> {
    // Prepare the build config to pass through to the compiler.
    let file_name = find_file_name(manifest_dir, entry_path)?;
    let build_config = sway_core::BuildConfig::root_from_file_name_and_manifest_path(
        file_name.to_path_buf(),
        manifest_dir.to_path_buf(),
        build_target,
    )
    .print_dca_graph(build_profile.print_dca_graph.clone())
    .print_dca_graph_url_format(build_profile.print_dca_graph_url_format.clone())
    .print_finalized_asm(build_profile.print_finalized_asm)
    .print_intermediate_asm(build_profile.print_intermediate_asm)
    .print_ir(build_profile.print_ir)
<<<<<<< HEAD
    .include_tests(build_profile.include_tests)
    .experimental_storage(build_profile.experimental_storage)
    .experimental_private_modules(build_profile.experimental_private_modules);
=======
    .include_tests(build_profile.include_tests);
>>>>>>> f3ae93e3
    Ok(build_config)
}

/// The name of the constant holding the contract's id.
pub const CONTRACT_ID_CONSTANT_NAME: &str = "CONTRACT_ID";

/// Builds the dependency namespace for the package at the given node index within the graph.
///
/// This function is designed to be called for each node in order of compilation.
///
/// This function ensures that if `core` exists in the graph (the vastly common case) it is also
/// present within the namespace. This is a necessity for operators to work for example.
///
/// This function also ensures that if `std` exists in the graph,
/// then the std prelude will also be added.
///
/// `contract_id_value` should only be Some when producing the `dependency_namespace` for a contract with tests enabled.
/// This allows us to provide a contract's `CONTRACT_ID` constant to its own unit tests.
pub fn dependency_namespace(
    lib_namespace_map: &HashMap<NodeIx, namespace::Module>,
    compiled_contract_deps: &CompiledContractDeps,
    graph: &Graph,
    node: NodeIx,
    engines: Engines<'_>,
    contract_id_value: Option<ContractIdConst>,
    experimental_private_modules: bool,
) -> Result<namespace::Module, vec1::Vec1<CompileError>> {
    // TODO: Clean this up when config-time constants v1 are removed.
    let node_idx = &graph[node];
    let name = Some(Ident::new_no_span(node_idx.name.clone()));
    let mut namespace = if let Some(contract_id_value) = contract_id_value {
        namespace::Module::default_with_contract_id(engines, name.clone(), contract_id_value)?
    } else {
        namespace::Module::default()
    };

    namespace.is_external = true;
    namespace.name = name;
    namespace.visibility = Visibility::Public;

    // Add direct dependencies.
    let mut core_added = false;
    for edge in graph.edges_directed(node, Direction::Outgoing) {
        let dep_node = edge.target();
        let dep_name = kebab_to_snake_case(&edge.weight().name);
        let dep_edge = edge.weight();
        let dep_namespace = match dep_edge.kind {
            DepKind::Library => lib_namespace_map
                .get(&dep_node)
                .cloned()
                .expect("no namespace module"),
            DepKind::Contract { salt } => {
                let dep_contract_id = compiled_contract_deps
                    .get(&dep_node)
                    .map(|dep| contract_id(dep.bytecode.clone(), dep.storage_slots.clone(), &salt))
                    // On `check` we don't compile contracts, so we use a placeholder.
                    .unwrap_or_default();
                // Construct namespace with contract id
                let contract_id_value = format!("0x{dep_contract_id}");
                let node_idx = &graph[dep_node];
                let name = Some(Ident::new_no_span(node_idx.name.clone()));
                let mut ns = namespace::Module::default_with_contract_id(
                    engines,
                    name.clone(),
                    contract_id_value,
                )?;
                ns.is_external = true;
                ns.name = name;
                ns.visibility = Visibility::Public;
                ns
            }
        };
        namespace.insert_submodule(dep_name, dep_namespace);
        let dep = &graph[dep_node];
        if dep.name == CORE {
            core_added = true;
        }
    }

    // Add `core` if not already added.
    if !core_added {
        if let Some(core_node) = find_core_dep(graph, node) {
            let core_namespace = &lib_namespace_map[&core_node];
            namespace.insert_submodule(CORE.to_string(), core_namespace.clone());
        }
    }

    namespace.star_import_with_reexports(
        &[CORE, PRELUDE].map(|s| Ident::new_no_span(s.into())),
        &[],
        engines,
        experimental_private_modules,
    );

    if has_std_dep(graph, node) {
        namespace.star_import_with_reexports(
            &[STD, PRELUDE].map(|s| Ident::new_no_span(s.into())),
            &[],
            engines,
            experimental_private_modules,
        );
    }

    Ok(namespace)
}

/// Find the `std` dependency, if it is a direct one, of the given node.
fn has_std_dep(graph: &Graph, node: NodeIx) -> bool {
    // If we are `std`, do nothing.
    let pkg = &graph[node];
    if pkg.name == STD {
        return false;
    }

    // If we have `std` as a direct dep, use it.
    graph.edges_directed(node, Direction::Outgoing).any(|edge| {
        let dep_node = edge.target();
        let dep = &graph[dep_node];
        matches!(&dep.name[..], STD)
    })
}

/// Find the `core` dependency (whether direct or transitive) for the given node if it exists.
fn find_core_dep(graph: &Graph, node: NodeIx) -> Option<NodeIx> {
    // If we are `core`, do nothing.
    let pkg = &graph[node];
    if pkg.name == CORE {
        return None;
    }

    // If we have `core` as a direct dep, use it.
    let mut maybe_std = None;
    for edge in graph.edges_directed(node, Direction::Outgoing) {
        let dep_node = edge.target();
        let dep = &graph[dep_node];
        match &dep.name[..] {
            CORE => return Some(dep_node),
            STD => maybe_std = Some(dep_node),
            _ => {}
        }
    }

    // If we have `std`, select `core` via `std`.
    if let Some(std) = maybe_std {
        return find_core_dep(graph, std);
    }

    // Otherwise, search from this node.
    for dep_node in Dfs::new(graph, node).iter(graph) {
        let dep = &graph[dep_node];
        if dep.name == CORE {
            return Some(dep_node);
        }
    }

    None
}

/// Compiles the package to an AST.
pub fn compile_ast(
    pkg: &PackageDescriptor,
    build_profile: &BuildProfile,
    engines: Engines<'_>,
    namespace: namespace::Module,
    package_name: &str,
) -> Result<CompileResult<ty::TyProgram>> {
    let source = pkg.manifest_file.entry_string()?;
    let sway_build_config = sway_build_config(
        pkg.manifest_file.dir(),
        &pkg.manifest_file.entry_path(),
        pkg.target,
        build_profile,
    )?;
    let ast_res = sway_core::compile_to_ast(
        engines,
        source,
        namespace,
        Some(&sway_build_config),
        package_name,
    );
    Ok(ast_res)
}

/// Compiles the given package.
///
/// ## Program Types
///
/// Behaviour differs slightly based on the package's program type.
///
/// ### Library Packages
///
/// A Library package will have JSON ABI generated for all publicly exposed `abi`s. The library's
/// namespace is returned as the second argument of the tuple.
///
/// ### Contract
///
/// Contracts will output both their JSON ABI and compiled bytecode.
///
/// ### Script, Predicate
///
/// Scripts and Predicates will be compiled to bytecode and will not emit any JSON ABI.
pub fn compile(
    pkg: &PackageDescriptor,
    profile: &BuildProfile,
    engines: Engines<'_>,
    namespace: namespace::Module,
    source_map: &mut SourceMap,
) -> Result<CompiledPackage> {
    // Time the given expression and print the result if `build_config.time_phases` is true.
    macro_rules! time_expr {
        ($description:expr, $expression:expr) => {{
            if profile.time_phases {
                let expr_start = std::time::Instant::now();
                let output = { $expression };
                println!(
                    "  Time elapsed to {}: {:?}",
                    $description,
                    expr_start.elapsed()
                );
                output
            } else {
                $expression
            }
        }};
    }

    let entry_path = pkg.manifest_file.entry_path();
    let sway_build_config = time_expr!(
        "produce `sway_core::BuildConfig`",
        sway_build_config(pkg.manifest_file.dir(), &entry_path, pkg.target, profile)?
    );
    let terse_mode = profile.terse;
    let fail = |warnings, errors| {
        print_on_failure(terse_mode, warnings, errors);
        bail!("Failed to compile {}", pkg.name);
    };

    // First, compile to an AST. We'll update the namespace and check for JSON ABI output.
    let ast_res = time_expr!(
        "compile to ast",
        compile_ast(pkg, profile, engines, namespace, &pkg.name)?
    );
    let typed_program = match ast_res.value.as_ref() {
        None => return fail(&ast_res.warnings, &ast_res.errors),
        Some(typed_program) => typed_program,
    };

    if profile.print_ast {
        tracing::info!("{:#?}", typed_program);
    }

    let storage_slots = typed_program.storage_slots.clone();
    let tree_type = typed_program.kind.tree_type();

    let namespace = typed_program.root.namespace.clone().into();

    if !ast_res.errors.is_empty() {
        return fail(&ast_res.warnings, &ast_res.errors);
    }

    let asm_res = time_expr!(
        "compile ast to asm",
        sway_core::ast_to_asm(engines, &ast_res, &sway_build_config)
    );

    let mut program_abi = match pkg.target {
        BuildTarget::Fuel => {
            let mut types = vec![];
            ProgramABI::Fuel(time_expr!(
                "generate JSON ABI program",
                fuel_json_abi::generate_json_abi_program(
                    &mut JsonAbiContext {
                        program: typed_program,
                        json_abi_with_callpaths: profile.json_abi_with_callpaths,
                    },
                    engines.te(),
                    engines.de(),
                    &mut types
                )
            ))
        }
        BuildTarget::EVM => {
            // Merge the ABI output of ASM gen with ABI gen to handle internal constructors
            // generated by the ASM backend.
            let mut ops = match &asm_res.value {
                Some(ref asm) => match &asm.0.abi {
                    Some(ProgramABI::Evm(ops)) => ops.clone(),
                    _ => vec![],
                },
                _ => vec![],
            };

            let abi = time_expr!(
                "generate JSON ABI program",
                evm_json_abi::generate_json_abi_program(typed_program, &engines)
            );

            ops.extend(abi.into_iter());

            ProgramABI::Evm(ops)
        }

        BuildTarget::MidenVM => ProgramABI::MidenVM(()),
    };

    let entries = asm_res
        .value
        .as_ref()
        .map(|asm| asm.0.entries.clone())
        .unwrap_or_default();
    let decl_engine = engines.de();
    let entries = entries
        .iter()
        .map(|finalized_entry| PkgEntry::from_finalized_entry(finalized_entry, decl_engine))
        .collect::<anyhow::Result<_>>()?;
    let bc_res = time_expr!(
        "compile asm to bytecode",
        sway_core::asm_to_bytecode(asm_res, source_map)
    );

    let errored =
        !bc_res.errors.is_empty() || (!bc_res.warnings.is_empty() && profile.error_on_warnings);

    let compiled = match bc_res.value {
        Some(compiled) if !errored => compiled,
        _ => return fail(&bc_res.warnings, &bc_res.errors),
    };

    print_warnings(terse_mode, &pkg.name, &bc_res.warnings, &tree_type);

    // TODO: This should probably be in `fuel_abi_json::generate_json_abi_program`?
    // If ABI requires knowing config offsets, they should be inputs to ABI gen.
    if let ProgramABI::Fuel(ref mut program_abi) = program_abi {
        if let Some(ref mut configurables) = program_abi.configurables {
            // Filter out all dead configurables (i.e. ones without offsets in the bytecode)
            configurables.retain(|c| compiled.config_const_offsets.contains_key(&c.name));
            // Set the actual offsets in the JSON object
            for (config, offset) in compiled.config_const_offsets {
                if let Some(idx) = configurables.iter().position(|c| c.name == config) {
                    configurables[idx].offset = offset
                }
            }
        }
    }

    let bytecode = BuiltPackageBytecode {
        bytes: compiled.bytecode,
        entries,
    };
    let compiled_package = CompiledPackage {
        source_map: source_map.clone(),
        program_abi,
        storage_slots,
        tree_type,
        bytecode,
        namespace,
        warnings: bc_res.warnings,
    };
    Ok(compiled_package)
}

impl PkgEntry {
    /// Returns whether this `PkgEntry` corresponds to a test.
    pub fn is_test(&self) -> bool {
        self.kind.test().is_some()
    }

    fn from_finalized_entry(
        finalized_entry: &FinalizedEntry,
        decl_engine: &DeclEngine,
    ) -> Result<Self> {
        let pkg_entry_kind = match &finalized_entry.test_decl_ref {
            Some(test_decl_ref) => {
                let pkg_test_entry = PkgTestEntry::from_decl(test_decl_ref.clone(), decl_engine)?;
                PkgEntryKind::Test(pkg_test_entry)
            }
            None => PkgEntryKind::Main,
        };

        Ok(Self {
            finalized: finalized_entry.clone(),
            kind: pkg_entry_kind,
        })
    }
}

impl PkgEntryKind {
    /// Returns `Some` if the `PkgEntryKind` is `Test`.
    pub fn test(&self) -> Option<&PkgTestEntry> {
        match self {
            PkgEntryKind::Test(test) => Some(test),
            _ => None,
        }
    }
}

impl PkgTestEntry {
    fn from_decl(decl_ref: DeclRefFunction, decl_engine: &DeclEngine) -> Result<Self> {
        let span = decl_ref.span();
        let test_function_decl = decl_engine.get_function(&decl_ref);

        let test_args: HashSet<String> = test_function_decl
            .attributes
            .get(&AttributeKind::Test)
            .expect("test declaration is missing test attribute")
            .iter()
            .flat_map(|attr| attr.args.iter().map(|arg| arg.name.to_string()))
            .collect();

        let pass_condition = if test_args.is_empty() {
            anyhow::Ok(TestPassCondition::ShouldNotRevert)
        } else if test_args.get("should_revert").is_some() {
            anyhow::Ok(TestPassCondition::ShouldRevert)
        } else {
            let test_name = &test_function_decl.name;
            bail!("Invalid test argument(s) for test: {test_name}.")
        }?;

        Ok(Self {
            pass_condition,
            span,
        })
    }
}

/// The suffix that helps identify the file which contains the hash of the binary file created when
/// scripts are built_package.
pub const SWAY_BIN_HASH_SUFFIX: &str = "-bin-hash";

/// The suffix that helps identify the file which contains the root hash of the binary file created
/// when predicates are built_package.
pub const SWAY_BIN_ROOT_SUFFIX: &str = "-bin-root";

/// Selects the build profile from all available build profiles in the workspace using build_opts.
fn build_profile_from_opts(
    build_profiles: &HashMap<String, BuildProfile>,
    build_options: &BuildOpts,
) -> Result<(String, BuildProfile)> {
    let BuildOpts {
        pkg,
        print,
        build_profile,
        release,
        time_phases,
        tests,
        error_on_warnings,
<<<<<<< HEAD
        experimental_storage,
        experimental_private_modules,
=======
>>>>>>> f3ae93e3
        ..
    } = build_options;
    let mut selected_build_profile = BuildProfile::DEBUG;

    match &build_profile {
        Some(build_profile) => {
            if *release {
                warn!(
                    "You specified both {} and 'release' profiles. Using the 'release' profile",
                    build_profile
                );
                selected_build_profile = BuildProfile::RELEASE;
            } else {
                selected_build_profile = build_profile;
            }
        }
        None => {
            if *release {
                selected_build_profile = BuildProfile::RELEASE;
            }
        }
    }

    // Retrieve the specified build profile
    let mut profile = build_profiles
        .get(selected_build_profile)
        .cloned()
        .unwrap_or_else(|| {
            warn!(
                "provided profile option {} is not present in the manifest file. \
            Using default profile.",
                selected_build_profile
            );
            Default::default()
        });
    profile.print_ast |= print.ast;
    if profile.print_dca_graph.is_none() {
        profile.print_dca_graph = print.dca_graph.clone();
    }
    if profile.print_dca_graph_url_format.is_none() {
        profile.print_dca_graph_url_format = print.dca_graph_url_format.clone();
    }
    profile.print_ir |= print.ir;
    profile.print_finalized_asm |= print.finalized_asm;
    profile.print_intermediate_asm |= print.intermediate_asm;
    profile.terse |= pkg.terse;
    profile.time_phases |= time_phases;
    profile.include_tests |= tests;
    profile.json_abi_with_callpaths |= pkg.json_abi_with_callpaths;
    profile.error_on_warnings |= error_on_warnings;
<<<<<<< HEAD
    profile.experimental_storage |= experimental_storage;
    profile.experimental_private_modules |= experimental_private_modules;
=======
>>>>>>> f3ae93e3

    Ok((selected_build_profile.to_string(), profile))
}

/// Check if the given node is a contract dependency of any node in the graph.
fn is_contract_dependency(graph: &Graph, node: NodeIx) -> bool {
    graph
        .edges_directed(node, Direction::Incoming)
        .any(|e| matches!(e.weight().kind, DepKind::Contract { .. }))
}

/// Builds a project with given BuildOptions.
pub fn build_with_options(build_options: BuildOpts) -> Result<Built> {
    let BuildOpts {
        minify,
        binary_outfile,
        debug_outfile,
        pkg,
        build_target,
        member_filter,
        ..
    } = &build_options;

    let current_dir = std::env::current_dir()?;
    let path = &build_options
        .pkg
        .path
        .as_ref()
        .map(PathBuf::from)
        .unwrap_or_else(|| current_dir);

    let build_plan = BuildPlan::from_build_opts(&build_options)?;
    let graph = build_plan.graph();
    let manifest_map = build_plan.manifest_map();

    // Check if manifest used to create the build plan is one of the member manifests or a
    // workspace manifest.
    let curr_manifest = manifest_map
        .values()
        .find(|&pkg_manifest| pkg_manifest.dir() == path);
    let build_profiles: HashMap<String, BuildProfile> = build_plan.build_profiles().collect();
    // Get the selected build profile using build options
    let (profile_name, build_profile) = build_profile_from_opts(&build_profiles, &build_options)?;
    // If this is a workspace we want to have all members in the output.
    let outputs = match curr_manifest {
        Some(pkg_manifest) => std::iter::once(
            build_plan
                .find_member_index(&pkg_manifest.project.name)
                .ok_or_else(|| anyhow!("Cannot found project node in the graph"))?,
        )
        .collect(),
        None => build_plan.member_nodes().collect(),
    };

    let outputs = member_filter.filter_outputs(&build_plan, outputs);

    // Build it!
    let mut built_workspace = Vec::new();
    let build_start = std::time::Instant::now();
    let built_packages = build(&build_plan, *build_target, &build_profile, &outputs)?;
    let output_dir = pkg.output_directory.as_ref().map(PathBuf::from);

    let finished = ansi_term::Colour::Green.bold().paint("Finished");
    info!("  {finished} {profile_name} in {:?}", build_start.elapsed());
    for (node_ix, built_package) in built_packages.into_iter() {
        print_pkg_summary_header(&built_package);
        let pinned = &graph[node_ix];
        let pkg_manifest = manifest_map
            .get(&pinned.id())
            .ok_or_else(|| anyhow!("Couldn't find member manifest for {}", pinned.name))?;
        let output_dir = output_dir
            .clone()
            .unwrap_or_else(|| default_output_directory(pkg_manifest.dir()).join(&profile_name));
        // Output artifacts for the built package
        if let Some(outfile) = &binary_outfile {
            built_package.write_bytecode(outfile.as_ref())?;
        }
        if let Some(outfile) = &debug_outfile {
            built_package.write_debug_info(outfile.as_ref())?;
        }
        built_package.write_output(minify.clone(), &pkg_manifest.project.name, &output_dir)?;
        built_workspace.push(Arc::new(built_package));
    }

    match curr_manifest {
        Some(pkg_manifest) => {
            let built_pkg = built_workspace
                .into_iter()
                .find(|pkg| pkg.descriptor.manifest_file == *pkg_manifest)
                .expect("package didn't exist in workspace");
            Ok(Built::Package(built_pkg))
        }
        None => Ok(Built::Workspace(built_workspace)),
    }
}

fn print_pkg_summary_header(built_pkg: &BuiltPackage) {
    let prog_ty_str = forc_util::program_type_str(&built_pkg.tree_type);
    // The ansi_term formatters ignore the `std::fmt` right-align
    // formatter, so we manually calculate the padding to align the program
    // type and name around the 10th column ourselves.
    let padded_ty_str = format!("{prog_ty_str:>10}");
    let padding = &padded_ty_str[..padded_ty_str.len() - prog_ty_str.len()];
    let ty_ansi = ansi_term::Colour::Green.bold().paint(prog_ty_str);
    let name_ansi = ansi_term::Style::new()
        .bold()
        .paint(&built_pkg.descriptor.name);
    info!("{padding}{ty_ansi} {name_ansi}");
}

/// Returns the ContractId of a built_package contract with specified `salt`.
pub fn contract_id(
    bytecode: Vec<u8>,
    mut storage_slots: Vec<StorageSlot>,
    salt: &fuel_tx::Salt,
) -> ContractId {
    // Construct the contract ID
    let contract = Contract::from(bytecode);
    storage_slots.sort();
    let state_root = Contract::initial_state_root(storage_slots.iter());
    contract.id(salt, &contract.root(), &state_root)
}

/// Checks if there are conficting `Salt` declarations for the contract dependencies in the graph.
fn validate_contract_deps(graph: &Graph) -> Result<()> {
    // For each contract dependency node in the graph, check if there are conflicting salt
    // declarations.
    for node in graph.node_indices() {
        let pkg = &graph[node];
        let name = pkg.name.clone();
        let salt_declarations: HashSet<fuel_tx::Salt> = graph
            .edges_directed(node, Direction::Incoming)
            .filter_map(|e| match e.weight().kind {
                DepKind::Library => None,
                DepKind::Contract { salt } => Some(salt),
            })
            .collect();
        if salt_declarations.len() > 1 {
            bail!(
                "There are conflicting salt declarations for contract dependency named: {}\nDeclared salts: {:?}",
                name,
                salt_declarations,
            )
        }
    }
    Ok(())
}

/// Build an entire forc package and return the built_package output.
///
/// This compiles all packages (including dependencies) in the order specified by the `BuildPlan`.
///
/// Also returns the resulting `sway_core::SourceMap` which may be useful for debugging purposes.
pub fn build(
    plan: &BuildPlan,
    target: BuildTarget,
    profile: &BuildProfile,
    outputs: &HashSet<NodeIx>,
) -> anyhow::Result<Vec<(NodeIx, BuiltPackage)>> {
    let mut built_packages = Vec::new();

    let required: HashSet<NodeIx> = outputs
        .iter()
        .flat_map(|output_node| plan.node_deps(*output_node))
        .collect();

    let type_engine = TypeEngine::default();
    let decl_engine = DeclEngine::default();
    let engines = Engines::new(&type_engine, &decl_engine);
    let include_tests = profile.include_tests;

    // This is the Contract ID of the current contract being compiled.
    // We will need this for `forc test`.
    let mut contract_id_value: Option<ContractIdConst> = None;

    let mut lib_namespace_map = Default::default();
    let mut compiled_contract_deps = HashMap::new();
    for &node in plan
        .compilation_order
        .iter()
        .filter(|node| required.contains(node))
    {
        let mut source_map = SourceMap::new();
        let pkg = &plan.graph()[node];
        let manifest = &plan.manifest_map()[&pkg.id()];
        let program_ty = manifest.program_type().ok();

        print_compiling(
            program_ty.as_ref(),
            &pkg.name,
            &pkg.source.display_compiling(manifest.dir()),
        );

        let descriptor = PackageDescriptor {
            name: pkg.name.clone(),
            target,
            pinned: pkg.clone(),
            manifest_file: manifest.clone(),
        };

        let fail = |warnings, errors| {
            print_on_failure(profile.terse, warnings, errors);
            bail!("Failed to compile {}", pkg.name);
        };

        let is_contract_dependency = is_contract_dependency(plan.graph(), node);
        // If we are building a contract and tests are enabled or we are building a contract
        // dependency, we need the tests exlcuded bytecode.
        let bytecode_without_tests = if (include_tests
            && matches!(manifest.program_type(), Ok(TreeType::Contract)))
            || is_contract_dependency
        {
            // We will build a contract with tests enabled, we will also need the same contract with tests
            // disabled for:
            //
            //   1. Interpreter deployment in `forc-test`.
            //   2. Contract ID injection in `forc-pkg` if this is a contract dependency to any
            //      other pkg, so that injected contract id is not effected by the tests.
            let profile = BuildProfile {
                include_tests: false,
                ..profile.clone()
            };

            // `ContractIdConst` is a None here since we do not yet have a
            // contract ID value at this point.
            let dep_namespace = match dependency_namespace(
                &lib_namespace_map,
                &compiled_contract_deps,
                plan.graph(),
                node,
                engines,
                None,
                profile.experimental_private_modules,
            ) {
                Ok(o) => o,
                Err(errs) => return fail(&[], &errs),
            };
            let compiled_without_tests = compile(
                &descriptor,
                &profile,
                engines,
                dep_namespace,
                &mut source_map,
            )?;

            // If this contract is built because:
            // 1) it is a contract dependency, or
            // 2) tests are enabled,
            // we need to insert its CONTRACT_ID into a map for later use.
            if is_contract_dependency {
                let compiled_contract_dep = CompiledContractDependency {
                    bytecode: compiled_without_tests.bytecode.bytes.clone(),
                    storage_slots: compiled_without_tests.storage_slots.clone(),
                };
                compiled_contract_deps.insert(node, compiled_contract_dep);
            } else {
                // `forc-test` interpreter deployments are done with zeroed salt.
                let contract_id = contract_id(
                    compiled_without_tests.bytecode.bytes.clone(),
                    compiled_without_tests.storage_slots,
                    &fuel_tx::Salt::zeroed(),
                );
                // We finally set the contract ID value here to use for compilation later if tests are enabled.
                contract_id_value = Some(format!("0x{contract_id}"));
            }
            Some(compiled_without_tests.bytecode)
        } else {
            None
        };

        // Build all non member nodes with tests disabled by overriding the current profile.
        let profile = if !plan.member_nodes().any(|member| member == node) {
            BuildProfile {
                include_tests: false,
                ..profile.clone()
            }
        } else {
            profile.clone()
        };

        // Note that the contract ID value here is only Some if tests are enabled.
        let dep_namespace = match dependency_namespace(
            &lib_namespace_map,
            &compiled_contract_deps,
            plan.graph(),
            node,
            engines,
            contract_id_value.clone(),
            profile.experimental_private_modules,
        ) {
            Ok(o) => o,
            Err(errs) => return fail(&[], &errs),
        };

        let mut compiled = compile(
            &descriptor,
            &profile,
            engines,
            dep_namespace,
            &mut source_map,
        )?;

        if let TreeType::Library = compiled.tree_type {
            let mut namespace = namespace::Module::from(compiled.namespace);
            namespace.name = Some(Ident::new_no_span(pkg.name.clone()));
            lib_namespace_map.insert(node, namespace);
        }
        source_map.insert_dependency(descriptor.manifest_file.dir());

        // TODO: This should probably be in `fuel_abi_json::generate_json_abi_program`?
        if let ProgramABI::Fuel(ref mut program_abi) = compiled.program_abi {
            standardize_json_abi_types(program_abi);
        }

        let built_pkg = BuiltPackage {
            descriptor,
            program_abi: compiled.program_abi,
            storage_slots: compiled.storage_slots,
            source_map: compiled.source_map,
            tree_type: compiled.tree_type,
            bytecode: compiled.bytecode,
            warnings: compiled.warnings,
            bytecode_without_tests,
        };

        if outputs.contains(&node) {
            built_packages.push((node, built_pkg));
        }
    }

    Ok(built_packages)
}

/// Standardize the JSON ABI data structure by eliminating duplicate types. This is an iterative
/// process because every time two types are merged, new opportunities for more merging arise.
fn standardize_json_abi_types(json_abi_program: &mut program_abi::ProgramABI) {
    loop {
        // If type with id_1 is a duplicate of type with id_2, then keep track of the mapping
        // between id_1 and id_2 in the HashMap below.
        let mut old_to_new_id: HashMap<usize, usize> = HashMap::new();

        // A vector containing unique `program_abi::TypeDeclaration`s.
        //
        // Two `program_abi::TypeDeclaration` are deemed the same if the have the same
        // `type_field`, `components`, and `type_parameters` (even if their `type_id`s are
        // different).
        let mut deduped_types: Vec<program_abi::TypeDeclaration> = Vec::new();

        // Insert values in `deduped_types` if they haven't been inserted before. Otherwise, create
        // an appropriate mapping between type IDs in the HashMap `old_to_new_id`.
        for decl in json_abi_program.types.iter() {
            if let Some(ty) = deduped_types.iter().find(|d| {
                d.type_field == decl.type_field
                    && d.components == decl.components
                    && d.type_parameters == decl.type_parameters
            }) {
                old_to_new_id.insert(decl.type_id, ty.type_id);
            } else {
                deduped_types.push(decl.clone());
            }
        }

        // Nothing to do if the hash map is empty as there are not merge opportunities. We can now
        // exit the loop.
        if old_to_new_id.is_empty() {
            break;
        }

        json_abi_program.types = deduped_types;

        // Update all `program_abi::TypeApplication`s and all `program_abi::TypeDeclaration`s
        update_all_types(json_abi_program, &old_to_new_id);
    }

    // Sort the `program_abi::TypeDeclaration`s
    json_abi_program
        .types
        .sort_by(|t1, t2| t1.type_field.cmp(&t2.type_field));

    // Standardize IDs (i.e. change them to 0,1,2,... according to the alphabetical order above
    let mut old_to_new_id: HashMap<usize, usize> = HashMap::new();
    for (ix, decl) in json_abi_program.types.iter_mut().enumerate() {
        old_to_new_id.insert(decl.type_id, ix);
        decl.type_id = ix;
    }

    // Update all `program_abi::TypeApplication`s and all `program_abi::TypeDeclaration`s
    update_all_types(json_abi_program, &old_to_new_id);
}

/// Recursively updates the type IDs used in a program_abi::ProgramABI
fn update_all_types(
    json_abi_program: &mut program_abi::ProgramABI,
    old_to_new_id: &HashMap<usize, usize>,
) {
    // Update all `program_abi::TypeApplication`s in every function
    for func in json_abi_program.functions.iter_mut() {
        for input in func.inputs.iter_mut() {
            update_json_type_application(input, old_to_new_id);
        }

        update_json_type_application(&mut func.output, old_to_new_id);
    }

    // Update all `program_abi::TypeDeclaration`
    for decl in json_abi_program.types.iter_mut() {
        update_json_type_declaration(decl, old_to_new_id);
    }
    if let Some(logged_types) = &mut json_abi_program.logged_types {
        for logged_type in logged_types.iter_mut() {
            update_json_type_application(&mut logged_type.application, old_to_new_id);
        }
    }
    if let Some(messages_types) = &mut json_abi_program.messages_types {
        for logged_type in messages_types.iter_mut() {
            update_json_type_application(&mut logged_type.application, old_to_new_id);
        }
    }
    if let Some(configurables) = &mut json_abi_program.configurables {
        for logged_type in configurables.iter_mut() {
            update_json_type_application(&mut logged_type.application, old_to_new_id);
        }
    }
}

/// Recursively updates the type IDs used in a `program_abi::TypeApplication` given a HashMap from
/// old to new IDs
fn update_json_type_application(
    type_application: &mut program_abi::TypeApplication,
    old_to_new_id: &HashMap<usize, usize>,
) {
    if let Some(new_id) = old_to_new_id.get(&type_application.type_id) {
        type_application.type_id = *new_id;
    }

    if let Some(args) = &mut type_application.type_arguments {
        for arg in args.iter_mut() {
            update_json_type_application(arg, old_to_new_id);
        }
    }
}

/// Recursively updates the type IDs used in a `program_abi::TypeDeclaration` given a HashMap from
/// old to new IDs
fn update_json_type_declaration(
    type_declaration: &mut program_abi::TypeDeclaration,
    old_to_new_id: &HashMap<usize, usize>,
) {
    if let Some(params) = &mut type_declaration.type_parameters {
        for param in params.iter_mut() {
            if let Some(new_id) = old_to_new_id.get(param) {
                *param = *new_id;
            }
        }
    }

    if let Some(components) = &mut type_declaration.components {
        for component in components.iter_mut() {
            update_json_type_application(component, old_to_new_id);
        }
    }
}

/// Compile the entire forc package and return the lexed, parsed and typed programs
/// of the dependancies and project.
/// The final item in the returned vector is the project.
pub fn check(
    plan: &BuildPlan,
    build_target: BuildTarget,
    terse_mode: bool,
    include_tests: bool,
    engines: Engines<'_>,
    experimental_private_modules: bool,
) -> anyhow::Result<Vec<CompileResult<Programs>>> {
    let mut lib_namespace_map = Default::default();
    let mut source_map = SourceMap::new();
    // During `check`, we don't compile so this stays empty.
    let compiled_contract_deps = HashMap::new();

    let mut results = vec![];
    for &node in plan.compilation_order.iter() {
        let pkg = &plan.graph[node];
        let manifest = &plan.manifest_map()[&pkg.id()];
        let dep_namespace = dependency_namespace(
            &lib_namespace_map,
            &compiled_contract_deps,
            &plan.graph,
            node,
            engines,
            None,
            experimental_private_modules,
        )
        .expect("failed to create dependency namespace");

        let CompileResult {
            value,
            mut warnings,
            mut errors,
        } = parse(manifest, build_target, terse_mode, include_tests, engines)?;

        let (lexed, parsed) = match value {
            None => {
                results.push(CompileResult::new(None, warnings, errors));
                return Ok(results);
            }
            Some(modules) => modules,
        };

        let ast_result = sway_core::parsed_to_ast(engines, &parsed, dep_namespace, None, &pkg.name);
        warnings.extend(ast_result.warnings);
        errors.extend(ast_result.errors);

        let typed_program = match ast_result.value {
            None => {
                let value = Some(Programs::new(lexed, parsed, None));
                results.push(CompileResult::new(value, warnings, errors));
                return Ok(results);
            }
            Some(typed_program) => typed_program,
        };

        if let TreeType::Library = typed_program.kind.tree_type() {
            let mut namespace = typed_program.root.namespace.clone();
            namespace.name = Some(Ident::new_no_span(pkg.name.clone()));
            namespace.span = Some(
                Span::new(
                    manifest.entry_string()?,
                    0,
                    0,
                    Some(manifest.entry_path().into()),
                )
                .unwrap(),
            );
            lib_namespace_map.insert(node, namespace);
        }

        source_map.insert_dependency(manifest.dir());

        let value = Some(Programs::new(lexed, parsed, Some(typed_program)));
        results.push(CompileResult::new(value, warnings, errors));
    }

    if results.is_empty() {
        bail!("unable to check sway program: build plan contains no packages")
    }

    Ok(results)
}

/// Returns a parsed AST from the supplied [PackageManifestFile]
pub fn parse(
    manifest: &PackageManifestFile,
    build_target: BuildTarget,
    terse_mode: bool,
    include_tests: bool,
    engines: Engines<'_>,
) -> anyhow::Result<CompileResult<(LexedProgram, ParseProgram)>> {
    let profile = BuildProfile {
        terse: terse_mode,
        ..BuildProfile::debug()
    };
    let source = manifest.entry_string()?;
    let sway_build_config = sway_build_config(
        manifest.dir(),
        &manifest.entry_path(),
        build_target,
        &profile,
    )?
    .include_tests(include_tests);
    Ok(sway_core::parse(source, engines, Some(&sway_build_config)))
}

/// Format an error message for an absent `Forc.toml`.
pub fn manifest_file_missing(dir: &Path) -> anyhow::Error {
    let message = format!(
        "could not find `{}` in `{}` or any parent directory",
        constants::MANIFEST_FILE_NAME,
        dir.display()
    );
    Error::msg(message)
}

/// Format an error message for failed parsing of a manifest.
pub fn parsing_failed(project_name: &str, errors: Vec<CompileError>) -> anyhow::Error {
    let error = errors
        .iter()
        .map(|e| format!("{e}"))
        .collect::<Vec<String>>()
        .join("\n");
    let message = format!("Parsing {project_name} failed: \n{error}");
    Error::msg(message)
}

/// Format an error message if an incorrect program type is present.
pub fn wrong_program_type(
    project_name: &str,
    expected_types: Vec<TreeType>,
    parse_type: TreeType,
) -> anyhow::Error {
    let message = format!("{project_name} is not a '{expected_types:?}' it is a '{parse_type:?}'");
    Error::msg(message)
}

/// Format an error message if a given URL fails to produce a working node.
pub fn fuel_core_not_running(node_url: &str) -> anyhow::Error {
    let message = format!("could not get a response from node at the URL {node_url}. Start a node with `fuel-core`. See https://github.com/FuelLabs/fuel-core#running for more information");
    Error::msg(message)
}

#[test]
fn test_root_pkg_order() {
    let current_dir = env!("CARGO_MANIFEST_DIR");
    let manifest_dir = PathBuf::from(current_dir)
        .parent()
        .unwrap()
        .join("test/src/e2e_vm_tests/test_programs/should_pass/forc/workspace_building/");
    let manifest_file = ManifestFile::from_dir(&manifest_dir).unwrap();
    let member_manifests = manifest_file.member_manifests().unwrap();
    let lock_path = manifest_file.lock_path().unwrap();
    let build_plan =
        BuildPlan::from_lock_and_manifests(&lock_path, &member_manifests, false, false).unwrap();
    let graph = build_plan.graph();
    let order: Vec<String> = build_plan
        .member_nodes()
        .map(|order| graph[order].name.clone())
        .collect();
    assert_eq!(order, vec!["test_lib", "test_contract", "test_script"])
}<|MERGE_RESOLUTION|>--- conflicted
+++ resolved
@@ -302,13 +302,8 @@
     pub tests: bool,
     /// The set of options to filter by member project kind.
     pub member_filter: MemberFilter,
-<<<<<<< HEAD
-    /// Enable the experimental storage implementation and UI.
-    pub experimental_storage: bool,
     /// Enable the experimental module privacy enforcement.
     pub experimental_private_modules: bool,
-=======
->>>>>>> f3ae93e3
 }
 
 /// The set of options to filter type of projects to build in a workspace.
@@ -1551,13 +1546,8 @@
     .print_finalized_asm(build_profile.print_finalized_asm)
     .print_intermediate_asm(build_profile.print_intermediate_asm)
     .print_ir(build_profile.print_ir)
-<<<<<<< HEAD
     .include_tests(build_profile.include_tests)
-    .experimental_storage(build_profile.experimental_storage)
     .experimental_private_modules(build_profile.experimental_private_modules);
-=======
-    .include_tests(build_profile.include_tests);
->>>>>>> f3ae93e3
     Ok(build_config)
 }
 
@@ -2004,11 +1994,7 @@
         time_phases,
         tests,
         error_on_warnings,
-<<<<<<< HEAD
-        experimental_storage,
         experimental_private_modules,
-=======
->>>>>>> f3ae93e3
         ..
     } = build_options;
     let mut selected_build_profile = BuildProfile::DEBUG;
@@ -2059,11 +2045,7 @@
     profile.include_tests |= tests;
     profile.json_abi_with_callpaths |= pkg.json_abi_with_callpaths;
     profile.error_on_warnings |= error_on_warnings;
-<<<<<<< HEAD
-    profile.experimental_storage |= experimental_storage;
     profile.experimental_private_modules |= experimental_private_modules;
-=======
->>>>>>> f3ae93e3
 
     Ok((selected_build_profile.to_string(), profile))
 }
