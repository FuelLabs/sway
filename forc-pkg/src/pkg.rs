--- conflicted
+++ resolved
@@ -1504,12 +1504,8 @@
             typed_program,
             warnings,
         } => {
-<<<<<<< HEAD
-            let json_abi = typed_program.kind.generate_json_abi();
+            let json_abi = time_expr!("generate JSON ABI", typed_program.kind.generate_json_abi());
             let storage_slots = typed_program.storage_slots.clone();
-=======
-            let json_abi = time_expr!("generate JSON ABI", typed_program.kind.generate_json_abi());
->>>>>>> 3aa1ca95
             let tree_type = typed_program.kind.tree_type();
             match tree_type {
                 // If we're compiling a library, we don't need to compile any further.
