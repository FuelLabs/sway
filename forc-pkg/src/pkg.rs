--- conflicted
+++ resolved
@@ -1721,12 +1721,9 @@
         "produce `sway_core::BuildConfig`",
         sway_build_config(pkg.manifest_file.dir(), &entry_path, pkg.target, profile)?
     );
-<<<<<<< HEAD
     let terse_mode = build_profile.terse;
     let reverse_errors = build_profile.reverse_errors;
-=======
     let terse_mode = profile.terse;
->>>>>>> 5f452e54
     let fail = |warnings, errors| {
         print_on_failure(terse_mode, warnings, errors, reverse_errors);
         bail!("Failed to compile {}", pkg.name);
@@ -2295,14 +2292,11 @@
             engines,
         ) {
             Ok(o) => o,
-<<<<<<< HEAD
             Err(errs) => {
                 print_on_failure(profile.terse, &[], &errs, profile.reverse_errors);
                 bail!("Failed to compile {}", pkg.name);
             }
-=======
             Err(errs) => return fail(&[], &errs),
->>>>>>> 5f452e54
         };
         let mut compiled = compile(
             &descriptor,
