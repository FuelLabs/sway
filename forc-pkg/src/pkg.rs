--- conflicted
+++ resolved
@@ -215,32 +215,15 @@
     /// Create a new build plan for the project by fetching and pinning all dependenies.
     ///
     /// To account for an existing lock file, use `from_lock_and_manifest` instead.
-<<<<<<< HEAD
-    pub fn from_manifest(
-        manifest: &ManifestFile,
-        sway_git_tag: &str,
-        offline: bool,
-    ) -> Result<Self> {
+    pub fn from_manifest(manifest: &ManifestFile, offline: bool) -> Result<Self> {
         // Check toolchain version
         validate_version(manifest)?;
         let mut graph = Graph::default();
         let mut manifest_map = ManifestMap::default();
-        fetch_graph(
-            manifest,
-            offline,
-            sway_git_tag,
-            &mut graph,
-            &mut manifest_map,
-        )?;
+        fetch_graph(manifest, offline, &mut graph, &mut manifest_map)?;
         // Validate the graph, since we constructed the graph from scratch the paths will not be a
         // problem but the version check is still needed
-        validate_graph(&graph, manifest, sway_git_tag);
-=======
-    pub fn from_manifest(manifest: &ManifestFile, offline: bool) -> Result<Self> {
-        let mut graph = Graph::default();
-        let mut manifest_map = ManifestMap::default();
-        fetch_graph(manifest, offline, &mut graph, &mut manifest_map)?;
->>>>>>> 2816c136
+        validate_graph(&graph, manifest);
         let compilation_order = compilation_order(&graph)?;
         Ok(Self {
             graph,
