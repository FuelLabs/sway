--- conflicted
+++ resolved
@@ -166,20 +166,6 @@
     compilation_order: Vec<NodeIx>,
 }
 
-<<<<<<< HEAD
-/// Parameters to pass through to the `sway_core::BuildConfig` during compilation.
-#[derive(Serialize, Deserialize, Debug)]
-#[serde(rename_all = "kebab-case")]
-pub struct BuildConfig {
-    pub print_ir: bool,
-    pub print_finalized_asm: bool,
-    pub print_intermediate_asm: bool,
-    pub silent: bool,
-    pub time_phases: bool,
-}
-
-=======
->>>>>>> 91b8eee1
 /// Error returned upon failed parsing of `PinnedId::from_str`.
 #[derive(Clone, Debug)]
 pub struct PinnedIdParseError;
@@ -1424,7 +1410,7 @@
     source_map: &mut SourceMap,
 ) -> Result<(Compiled, Option<namespace::Root>)> {
     let get_time_now = || {
-        if build_config.time_phases {
+        if build_profile.time_phases {
             Some(std::time::Instant::now())
         } else {
             None
@@ -1433,7 +1419,7 @@
 
     let time_elapsed =
         |time_period_description: &str, start_time: Option<std::time::Instant>| -> Result<()> {
-            if build_config.time_phases {
+            if build_profile.time_phases {
                 info!(
                     "  Time elapsed to {}: {:?}",
                     time_period_description,
@@ -1447,25 +1433,12 @@
             Ok(())
         };
 
-    let sway_build_config_start = get_time_now();
     let entry_path = manifest.entry_path();
-<<<<<<< HEAD
-    let sway_build_config = sway_build_config(manifest.dir(), &entry_path, build_config)?;
-    let silent_mode = build_config.silent;
-    time_elapsed("produce `sway_core::BuildConfig`", sway_build_config_start)?;
-
-    // First, compile to an AST. We'll update the namespace and check for JSON ABI output.
-    let compile_to_ast_start = get_time_now();
-    let ast_res = compile_ast(manifest, build_config, namespace)?;
-    time_elapsed("compile to ast", compile_to_ast_start)?;
-
-=======
     let sway_build_config = sway_build_config(manifest.dir(), &entry_path, build_profile)?;
     let silent_mode = build_profile.silent;
 
     // First, compile to an AST. We'll update the namespace and check for JSON ABI output.
     let ast_res = compile_ast(manifest, build_profile, namespace)?;
->>>>>>> 91b8eee1
     match &ast_res {
         CompileAstResult::Failure { warnings, errors } => {
             print_on_failure(silent_mode, warnings, errors);
@@ -1475,10 +1448,7 @@
             typed_program,
             warnings,
         } => {
-            let generate_json_abi_start = get_time_now();
             let json_abi = typed_program.kind.generate_json_abi();
-            time_elapsed("generate JSON ABI", generate_json_abi_start)?;
-
             let tree_type = typed_program.kind.tree_type();
             match tree_type {
                 // If we're compiling a library, we don't need to compile any further.
@@ -1497,14 +1467,8 @@
 
                 // For all other program types, we'll compile the bytecode.
                 TreeType::Contract | TreeType::Predicate | TreeType::Script => {
-                    let ast_to_asm_start = get_time_now();
                     let asm_res = sway_core::ast_to_asm(ast_res, &sway_build_config);
-                    time_elapsed("compile ast to asm", ast_to_asm_start)?;
-
-                    let asm_to_bytecode_start = get_time_now();
                     let bc_res = sway_core::asm_to_bytecode(asm_res, source_map);
-                    time_elapsed("compile asm to bytecode", asm_to_bytecode_start)?;
-
                     match bc_res {
                         BytecodeCompilationResult::Success { bytes, warnings } => {
                             print_on_success(silent_mode, &pkg.name, &warnings, &tree_type);
@@ -1579,11 +1543,7 @@
 ) -> anyhow::Result<CompileAstResult> {
     let profile = BuildProfile {
         silent: silent_mode,
-<<<<<<< HEAD
-        time_phases: false,
-=======
         ..BuildProfile::debug()
->>>>>>> 91b8eee1
     };
 
     let mut namespace_map = Default::default();
