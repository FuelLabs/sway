use crate::manifest::GenericManifestFile;
use crate::{
    lock::Lock,
    manifest::{
        build_profile::ExperimentalFlags, Dependency, ManifestFile, MemberManifestFiles,
        PackageManifestFile,
    },
    source::{self, IPFSNode, Source},
    BuildProfile,
};
use anyhow::{anyhow, bail, Context, Error, Result};
use byte_unit::{Byte, UnitType};
use forc_tracing::{println_action_green, println_warning};
use forc_util::{
    default_output_directory, find_file_name, kebab_to_snake_case, print_compiling,
    print_on_failure, print_warnings,
};
use fuel_abi_types::abi::program as program_abi;
use petgraph::{
    self, dot,
    visit::{Bfs, Dfs, EdgeRef, Walker},
    Directed, Direction,
};
use serde::{Deserialize, Serialize};
use std::{
    collections::{hash_map, BTreeSet, HashMap, HashSet},
    fmt,
    fs::{self, File},
    hash::{Hash, Hasher},
    io::Write,
    path::{Path, PathBuf},
    str::FromStr,
    sync::{atomic::AtomicBool, Arc},
};
pub use sway_core::Programs;
use sway_core::{
    abi_generation::{
        evm_abi,
        fuel_abi::{self, AbiContext},
    },
    asm_generation::ProgramABI,
    decl_engine::DeclRefFunction,
    fuel_prelude::{
        fuel_crypto,
        fuel_tx::{self, Contract, ContractId, StorageSlot},
    },
    language::{parsed::TreeType, Visibility},
    semantic_analysis::namespace,
    source_map::SourceMap,
    transform::AttributeKind,
    write_dwarf, BuildTarget, Engines, FinalizedEntry, LspConfig,
};
use sway_core::{PrintAsm, PrintIr};
use sway_error::{error::CompileError, handler::Handler, warning::CompileWarning};
use sway_types::constants::{CORE, PRELUDE, STD};
use sway_types::{Ident, Span, Spanned};
use sway_utils::{constants, time_expr, PerformanceData, PerformanceMetric};
use tracing::{debug, info};

type GraphIx = u32;
type Node = Pinned;
#[derive(PartialEq, Eq, Clone, Debug)]
pub struct Edge {
    /// The name specified on the left hand side of the `=` in a dependency declaration under
    /// `[dependencies]` or `[contract-dependencies]` within a forc manifest.
    ///
    /// The name of a dependency may differ from the package name in the case that the dependency's
    /// `package` field is specified.
    ///
    /// For example, in the following, `foo` is assumed to be both the package name and the dependency
    /// name:
    ///
    /// ```toml
    /// foo = { git = "https://github.com/owner/repo", branch = "master" }
    /// ```
    ///
    /// In the following case however, `foo` is the package name, but the dependency name is `foo-alt`:
    ///
    /// ```toml
    /// foo-alt = { git = "https://github.com/owner/repo", branch = "master", package = "foo" }
    /// ```
    pub name: String,
    pub kind: DepKind,
}

#[derive(PartialEq, Eq, Clone, Debug)]
pub enum DepKind {
    /// The dependency is a library and declared under `[dependencies]`.
    Library,
    /// The dependency is a contract and declared under `[contract-dependencies]`.
    Contract { salt: fuel_tx::Salt },
}

pub type Graph = petgraph::stable_graph::StableGraph<Node, Edge, Directed, GraphIx>;
pub type EdgeIx = petgraph::graph::EdgeIndex<GraphIx>;
pub type NodeIx = petgraph::graph::NodeIndex<GraphIx>;
pub type ManifestMap = HashMap<PinnedId, PackageManifestFile>;

/// A unique ID for a pinned package.
///
/// The internal value is produced by hashing the package's name and `source::Pinned`.
#[derive(Copy, Clone, Debug, Eq, Hash, PartialEq, Deserialize, Serialize)]
pub struct PinnedId(u64);

/// The result of successfully compiling a package.
#[derive(Debug, Clone)]
pub struct BuiltPackage {
    pub descriptor: PackageDescriptor,
    pub program_abi: ProgramABI,
    pub storage_slots: Vec<StorageSlot>,
    pub warnings: Vec<CompileWarning>,
    pub source_map: SourceMap,
    pub tree_type: TreeType,
    pub bytecode: BuiltPackageBytecode,
    /// `Some` for contract member builds where tests were included. This is
    /// required so that we can deploy once instance of the contract (without
    /// tests) with a valid contract ID before executing the tests as scripts.
    ///
    /// For non-contract members, this is always `None`.
    pub bytecode_without_tests: Option<BuiltPackageBytecode>,
}

/// The package descriptors that a `BuiltPackage` holds so that the source used for building the
/// package can be retrieved later on.
#[derive(Debug, Clone)]
pub struct PackageDescriptor {
    pub name: String,
    pub target: BuildTarget,
    pub manifest_file: PackageManifestFile,
    pub pinned: Pinned,
}

/// The bytecode associated with a built package along with its entry points.
#[derive(Debug, Clone)]
pub struct BuiltPackageBytecode {
    pub bytes: Vec<u8>,
    pub entries: Vec<PkgEntry>,
}

/// Represents a package entry point.
#[derive(Debug, Clone)]
pub struct PkgEntry {
    pub finalized: FinalizedEntry,
    pub kind: PkgEntryKind,
}

/// Data specific to each kind of package entry point.
#[derive(Debug, Clone)]
pub enum PkgEntryKind {
    Main,
    Test(PkgTestEntry),
}

/// The possible conditions for a test result to be considered "passing".
#[derive(Debug, Clone)]
pub enum TestPassCondition {
    ShouldRevert(Option<u64>),
    ShouldNotRevert,
}

/// Data specific to the test entry point.
#[derive(Debug, Clone)]
pub struct PkgTestEntry {
    pub pass_condition: TestPassCondition,
    pub span: Span,
    pub file_path: Arc<PathBuf>,
}

/// The result of successfully compiling a workspace.
pub type BuiltWorkspace = Vec<Arc<BuiltPackage>>;

#[derive(Debug, Clone)]
pub enum Built {
    /// Represents a standalone package build.
    Package(Arc<BuiltPackage>),
    /// Represents a workspace build.
    Workspace(BuiltWorkspace),
}

/// The result of the `compile` function, i.e. compiling a single package.
pub struct CompiledPackage {
    pub source_map: SourceMap,
    pub tree_type: TreeType,
    pub program_abi: ProgramABI,
    pub storage_slots: Vec<StorageSlot>,
    pub bytecode: BuiltPackageBytecode,
    pub root_module: namespace::Module,
    pub warnings: Vec<CompileWarning>,
    pub metrics: PerformanceData,
}

/// Compiled contract dependency parts relevant to calculating a contract's ID.
pub struct CompiledContractDependency {
    pub bytecode: Vec<u8>,
    pub storage_slots: Vec<StorageSlot>,
}

/// The set of compiled contract dependencies, provided to dependency namespace construction.
pub type CompiledContractDeps = HashMap<NodeIx, CompiledContractDependency>;

/// A package uniquely identified by name along with its source.
#[derive(Clone, Debug, Eq, Hash, Ord, PartialEq, PartialOrd, Deserialize, Serialize)]
pub struct Pkg {
    /// The unique name of the package as declared in its manifest.
    pub name: String,
    /// Where the package is sourced from.
    pub source: Source,
}

/// A package uniquely identified by name along with its pinned source.
#[derive(Clone, Debug, Eq, Hash, PartialEq, Deserialize, Serialize)]
pub struct Pinned {
    pub name: String,
    pub source: source::Pinned,
}

/// Represents the full build plan for a project.
#[derive(Clone, Debug)]
pub struct BuildPlan {
    graph: Graph,
    manifest_map: ManifestMap,
    compilation_order: Vec<NodeIx>,
}

/// Error returned upon failed parsing of `PinnedId::from_str`.
#[derive(Clone, Debug)]
pub struct PinnedIdParseError;

#[derive(Default, Clone)]
pub struct PkgOpts {
    /// Path to the project, if not specified, current working directory will be used.
    pub path: Option<String>,
    /// Offline mode, prevents Forc from using the network when managing dependencies.
    /// Meaning it will only try to use previously downloaded dependencies.
    pub offline: bool,
    /// Terse mode. Limited warning and error output.
    pub terse: bool,
    /// Requires that the Forc.lock file is up-to-date. If the lock file is missing, or it
    /// needs to be updated, Forc will exit with an error
    pub locked: bool,
    /// The directory in which the sway compiler output artifacts are placed.
    ///
    /// By default, this is `<project-root>/out`.
    pub output_directory: Option<String>,
    /// Outputs json abi with callpath instead of struct and enum names.
    pub json_abi_with_callpaths: bool,
    /// The IPFS node to be used for fetching IPFS sources.
    pub ipfs_node: IPFSNode,
}

#[derive(Default, Clone)]
pub struct PrintOpts {
    /// Print the generated Sway AST (Abstract Syntax Tree).
    pub ast: bool,
    /// Print the computed Sway DCA (Dead Code Analysis) graph to the specified path.
    /// If not specified prints to stdout.
    pub dca_graph: Option<String>,
    /// Specifies the url format to be used in the generated dot file.
    /// Variables {path}, {line} {col} can be used in the provided format.
    /// An example for vscode would be: "vscode://file/{path}:{line}:{col}"
    pub dca_graph_url_format: Option<String>,
    /// Print the generated ASM.
    pub asm: PrintAsm,
    /// Print the bytecode. This is the final output of the compiler.
    pub bytecode: bool,
    /// Print the original source code together with bytecode.
    pub bytecode_spans: bool,
    /// Print the generated Sway IR (Intermediate Representation).
    pub ir: PrintIr,
    /// Output build errors and warnings in reverse order.
    pub reverse_order: bool,
}

#[derive(Default, Clone)]
pub struct MinifyOpts {
    /// By default the JSON for ABIs is formatted for human readability. By using this option JSON
    /// output will be "minified", i.e. all on one line without whitespace.
    pub json_abi: bool,
    /// By default the JSON for initial storage slots is formatted for human readability. By using
    /// this option JSON output will be "minified", i.e. all on one line without whitespace.
    pub json_storage_slots: bool,
}

/// Represents a compiled contract ID as a pub const in a contract.
type ContractIdConst = String;

/// The set of options provided to the `build` functions.
#[derive(Default, Clone)]
pub struct BuildOpts {
    pub pkg: PkgOpts,
    pub print: PrintOpts,
    pub minify: MinifyOpts,
    /// If set, outputs a binary file representing the script bytes.
    pub binary_outfile: Option<String>,
    /// If set, outputs debug info to the provided file.
    /// If the argument provided ends with .json, a JSON is emitted,
    /// otherwise, an ELF file containing DWARF is emitted.
    pub debug_outfile: Option<String>,
    /// Build target to use.
    pub build_target: BuildTarget,
    /// Name of the build profile to use.
    pub build_profile: String,
    /// Use the release build profile.
    /// The release profile can be customized in the manifest file.
    pub release: bool,
    /// Output the time elapsed over each part of the compilation process.
    pub time_phases: bool,
    /// If set, outputs compilation metrics info in JSON format.
    pub metrics_outfile: Option<String>,
    /// Warnings must be treated as compiler errors.
    pub error_on_warnings: bool,
    /// Include all test functions within the build.
    pub tests: bool,
    /// The set of options to filter by member project kind.
    pub member_filter: MemberFilter,
    /// Set of experimental flags
    pub experimental: ExperimentalFlags,
}

/// The set of options to filter type of projects to build in a workspace.
#[derive(Clone)]
pub struct MemberFilter {
    pub build_contracts: bool,
    pub build_scripts: bool,
    pub build_predicates: bool,
    pub build_libraries: bool,
}

impl Default for MemberFilter {
    fn default() -> Self {
        Self {
            build_contracts: true,
            build_scripts: true,
            build_predicates: true,
            build_libraries: true,
        }
    }
}

impl MemberFilter {
    /// Returns a new `MemberFilter` that only builds scripts.
    pub fn only_scripts() -> Self {
        Self {
            build_contracts: false,
            build_scripts: true,
            build_predicates: false,
            build_libraries: false,
        }
    }

    /// Returns a new `MemberFilter` that only builds contracts.
    pub fn only_contracts() -> Self {
        Self {
            build_contracts: true,
            build_scripts: false,
            build_predicates: false,
            build_libraries: false,
        }
    }

    /// Returns a new `MemberFilter`, that only builds predicates.
    pub fn only_predicates() -> Self {
        Self {
            build_contracts: false,
            build_scripts: false,
            build_predicates: true,
            build_libraries: false,
        }
    }

    /// Filter given target of output nodes according to the this `MemberFilter`.
    pub fn filter_outputs(
        &self,
        build_plan: &BuildPlan,
        outputs: HashSet<NodeIx>,
    ) -> HashSet<NodeIx> {
        let graph = build_plan.graph();
        let manifest_map = build_plan.manifest_map();
        outputs
            .into_iter()
            .filter(|&node_ix| {
                let pkg = &graph[node_ix];
                let pkg_manifest = &manifest_map[&pkg.id()];
                let program_type = pkg_manifest.program_type();
                // Since parser cannot recover for program type detection, for the scenarios that
                // parser fails to parse the code, program type detection is not possible. So in
                // failing to parse cases we should try to build at least until
                // https://github.com/FuelLabs/sway/issues/3017 is fixed. Until then we should
                // build those members because of two reasons:
                //
                // 1. The member could already be from the desired member type
                // 2. If we do not try to build there is no way users can know there is a code
                //    piece failing to be parsed in their workspace.
                match program_type {
                    Ok(program_type) => match program_type {
                        TreeType::Predicate => self.build_predicates,
                        TreeType::Script => self.build_scripts,
                        TreeType::Contract => self.build_contracts,
                        TreeType::Library { .. } => self.build_libraries,
                    },
                    Err(_) => true,
                }
            })
            .collect()
    }
}

impl BuildOpts {
    /// Return a `BuildOpts` with modified `tests` field.
    pub fn include_tests(self, include_tests: bool) -> Self {
        Self {
            tests: include_tests,
            ..self
        }
    }
}

impl Edge {
    pub fn new(name: String, kind: DepKind) -> Edge {
        Edge { name, kind }
    }
}

impl BuiltPackage {
    /// Writes bytecode of the BuiltPackage to the given `path`.
    pub fn write_bytecode(&self, path: &Path) -> Result<()> {
        fs::write(path, &self.bytecode.bytes)?;
        Ok(())
    }

    /// Writes debug_info (source_map) of the BuiltPackage to the given `out_file`.
    pub fn write_debug_info(&self, out_file: &Path) -> Result<()> {
        if matches!(out_file.extension(), Some(ext) if ext == "json") {
            let source_map_json =
                serde_json::to_vec(&self.source_map).expect("JSON serialization failed");
            fs::write(out_file, source_map_json)?;
        } else {
            let primary_dir = self.descriptor.manifest_file.dir();
            let primary_src = self.descriptor.manifest_file.entry_path();
            write_dwarf(&self.source_map, primary_dir, &primary_src, out_file)?;
        }
        Ok(())
    }

    pub fn json_abi_string(&self, minify_json_abi: bool) -> Result<Option<String>> {
        match &self.program_abi {
            ProgramABI::Fuel(program_abi) => {
                if !program_abi.functions.is_empty() {
                    let json_string = if minify_json_abi {
                        serde_json::to_string(&program_abi)
                    } else {
                        serde_json::to_string_pretty(&program_abi)
                    }?;
                    Ok(Some(json_string))
                } else {
                    Ok(None)
                }
            }
            ProgramABI::Evm(program_abi) => {
                if !program_abi.is_empty() {
                    let json_string = if minify_json_abi {
                        serde_json::to_string(&program_abi)
                    } else {
                        serde_json::to_string_pretty(&program_abi)
                    }?;
                    Ok(Some(json_string))
                } else {
                    Ok(None)
                }
            }
            // TODO?
            ProgramABI::MidenVM(()) => Ok(None),
        }
    }

    /// Writes the ABI in JSON format to the given `path`.
    pub fn write_json_abi(&self, path: &Path, minify: &MinifyOpts) -> Result<()> {
        if let Some(json_abi_string) = self.json_abi_string(minify.json_abi)? {
            let mut file = File::create(path)?;
            file.write_all(json_abi_string.as_bytes())?;
        }
        Ok(())
    }

    /// Writes BuiltPackage to `output_dir`.
    pub fn write_output(
        &self,
        minify: &MinifyOpts,
        pkg_name: &str,
        output_dir: &Path,
    ) -> Result<()> {
        if !output_dir.exists() {
            fs::create_dir_all(output_dir)?;
        }
        // Place build artifacts into the output directory.
        let bin_path = output_dir.join(pkg_name).with_extension("bin");

        self.write_bytecode(&bin_path)?;

        let program_abi_stem = format!("{pkg_name}-abi");
        let json_abi_path = output_dir.join(program_abi_stem).with_extension("json");
        self.write_json_abi(&json_abi_path, minify)?;

        debug!(
            "      Bytecode size: {} bytes ({})",
            self.bytecode.bytes.len(),
            format_bytecode_size(self.bytecode.bytes.len())
        );
        // Additional ops required depending on the program type
        match self.tree_type {
            TreeType::Contract => {
                // For contracts, emit a JSON file with all the initialized storage slots.
                let storage_slots_stem = format!("{pkg_name}-storage_slots");
                let storage_slots_path = output_dir.join(storage_slots_stem).with_extension("json");
                let storage_slots_file = File::create(storage_slots_path)?;
                let res = if minify.json_storage_slots {
                    serde_json::to_writer(&storage_slots_file, &self.storage_slots)
                } else {
                    serde_json::to_writer_pretty(&storage_slots_file, &self.storage_slots)
                };

                res?;
            }
            TreeType::Predicate => {
                // Get the root hash of the bytecode for predicates and store the result in a file in the output directory
                let root = format!(
                    "0x{}",
                    fuel_tx::Input::predicate_owner(&self.bytecode.bytes)
                );
                let root_file_name = format!("{}{}", &pkg_name, SWAY_BIN_ROOT_SUFFIX);
                let root_path = output_dir.join(root_file_name);
                fs::write(root_path, &root)?;
                info!("      Predicate root: {}", root);
            }
            TreeType::Script => {
                // hash the bytecode for scripts and store the result in a file in the output directory
                let bytecode_hash =
                    format!("0x{}", fuel_crypto::Hasher::hash(&self.bytecode.bytes));
                let hash_file_name = format!("{}{}", &pkg_name, SWAY_BIN_HASH_SUFFIX);
                let hash_path = output_dir.join(hash_file_name);
                fs::write(hash_path, &bytecode_hash)?;
                debug!("      Bytecode hash: {}", bytecode_hash);
            }
            _ => (),
        }

        Ok(())
    }
}

impl Built {
    /// Returns an iterator yielding all member built packages.
    pub fn into_members<'a>(
        &'a self,
    ) -> Box<dyn Iterator<Item = (&Pinned, Arc<BuiltPackage>)> + 'a> {
        // NOTE: Since pkg is a `Arc<_>`, pkg clones in this function are only reference
        // increments. `BuiltPackage` struct does not get copied.`
        match self {
            Built::Package(pkg) => {
                let pinned = &pkg.as_ref().descriptor.pinned;
                let pkg = pkg.clone();
                Box::new(std::iter::once((pinned, pkg)))
            }
            Built::Workspace(workspace) => Box::new(
                workspace
                    .iter()
                    .map(|pkg| (&pkg.descriptor.pinned, pkg.clone())),
            ),
        }
    }

    /// Tries to retrieve the `Built` as a `BuiltPackage`.
    pub fn expect_pkg(self) -> Result<Arc<BuiltPackage>> {
        match self {
            Built::Package(built_pkg) => Ok(built_pkg),
            Built::Workspace(_) => bail!("expected `Built` to be `Built::Package`"),
        }
    }
}

impl BuildPlan {
    /// Create a new build plan for the project from the build options provided.
    ///
    /// To do so, it tries to read the manifet file at the target path and creates the plan with
    /// `BuildPlan::from_lock_and_manifest`.
    pub fn from_pkg_opts(pkg_options: &PkgOpts) -> Result<Self> {
        let path = &pkg_options.path;

        let manifest_dir = if let Some(ref path) = path {
            PathBuf::from(path)
        } else {
            std::env::current_dir()?
        };

        let manifest_file = ManifestFile::from_dir(manifest_dir)?;
        let member_manifests = manifest_file.member_manifests()?;
        // Check if we have members to build so that we are not trying to build an empty workspace.
        if member_manifests.is_empty() {
            bail!("No member found to build")
        }
        let lock_path = manifest_file.lock_path()?;
        Self::from_lock_and_manifests(
            &lock_path,
            &member_manifests,
            pkg_options.locked,
            pkg_options.offline,
            &pkg_options.ipfs_node,
        )
    }

    /// Create a new build plan for the project by fetching and pinning all dependencies.
    ///
    /// To account for an existing lock file, use `from_lock_and_manifest` instead.
    pub fn from_manifests(
        manifests: &MemberManifestFiles,
        offline: bool,
        ipfs_node: &IPFSNode,
    ) -> Result<Self> {
        // Check toolchain version
        validate_version(manifests)?;
        let mut graph = Graph::default();
        let mut manifest_map = ManifestMap::default();
        fetch_graph(manifests, offline, ipfs_node, &mut graph, &mut manifest_map)?;
        // Validate the graph, since we constructed the graph from scratch the paths will not be a
        // problem but the version check is still needed
        validate_graph(&graph, manifests)?;
        let compilation_order = compilation_order(&graph)?;
        Ok(Self {
            graph,
            manifest_map,
            compilation_order,
        })
    }

    /// Create a new build plan taking into account the state of both the PackageManifest and the existing
    /// lock file if there is one.
    ///
    /// This will first attempt to load a build plan from the lock file and validate the resulting
    /// graph using the current state of the PackageManifest.
    ///
    /// This includes checking if the [dependencies] or [patch] tables have changed and checking
    /// the validity of the local path dependencies. If any changes are detected, the graph is
    /// updated and any new packages that require fetching are fetched.
    ///
    /// The resulting build plan should always be in a valid state that is ready for building or
    /// checking.
    // TODO: Currently (if `--locked` isn't specified) this writes the updated lock directly. This
    // probably should not be the role of the `BuildPlan` constructor - instead, we should return
    // the manifest alongside some lock diff type that can be used to optionally write the updated
    // lock file and print the diff.
    pub fn from_lock_and_manifests(
        lock_path: &Path,
        manifests: &MemberManifestFiles,
        locked: bool,
        offline: bool,
        ipfs_node: &IPFSNode,
    ) -> Result<Self> {
        // Check toolchain version
        validate_version(manifests)?;
        // Keep track of the cause for the new lock file if it turns out we need one.
        let mut new_lock_cause = None;

        // First, attempt to load the lock.
        let lock = Lock::from_path(lock_path).unwrap_or_else(|e| {
            new_lock_cause = if e.to_string().contains("No such file or directory") {
                Some(anyhow!("lock file did not exist"))
            } else {
                Some(e)
            };
            Lock::default()
        });

        // Next, construct the package graph from the lock.
        let mut graph = lock.to_graph().unwrap_or_else(|e| {
            new_lock_cause = Some(anyhow!("Invalid lock: {}", e));
            Graph::default()
        });

        // Since the lock file was last created there are many ways in which it might have been
        // invalidated. E.g. a package's manifest `[dependencies]` table might have changed, a user
        // might have edited the `Forc.lock` file when they shouldn't have, a path dependency no
        // longer exists at its specified location, etc. We must first remove all invalid nodes
        // before we can determine what we need to fetch.
        let invalid_deps = validate_graph(&graph, manifests)?;
        let members: HashSet<String> = manifests
            .iter()
            .map(|(member_name, _)| member_name.clone())
            .collect();
        remove_deps(&mut graph, &members, &invalid_deps);

        // We know that the remaining nodes have valid paths, otherwise they would have been
        // removed. We can safely produce an initial `manifest_map`.
        let mut manifest_map = graph_to_manifest_map(manifests, &graph)?;

        // Attempt to fetch the remainder of the graph.
        let _added = fetch_graph(manifests, offline, ipfs_node, &mut graph, &mut manifest_map)?;

        // Determine the compilation order.
        let compilation_order = compilation_order(&graph)?;

        let plan = Self {
            graph,
            manifest_map,
            compilation_order,
        };

        // Construct the new lock and check the diff.
        let new_lock = Lock::from_graph(plan.graph());
        let lock_diff = new_lock.diff(&lock);
        if !lock_diff.removed.is_empty() || !lock_diff.added.is_empty() {
            new_lock_cause.get_or_insert(anyhow!("lock file did not match manifest"));
        }

        // If there was some change in the lock file, write the new one and print the cause.
        if let Some(cause) = new_lock_cause {
            if locked {
                bail!(
                    "The lock file {} needs to be updated (Cause: {}) \
                    but --locked was passed to prevent this.",
                    lock_path.to_string_lossy(),
                    cause,
                );
            }
            println_action_green(
                "Creating",
                &format!("a new `Forc.lock` file. (Cause: {})", cause),
            );
            let member_names = manifests
                .iter()
                .map(|(_, manifest)| manifest.project.name.to_string())
                .collect();
            crate::lock::print_diff(&member_names, &lock_diff);
            let string = toml::ser::to_string_pretty(&new_lock)
                .map_err(|e| anyhow!("failed to serialize lock file: {}", e))?;
            fs::write(lock_path, string)
                .map_err(|e| anyhow!("failed to write lock file: {}", e))?;
            debug!("   Created new lock file at {}", lock_path.display());
        }

        Ok(plan)
    }

    /// Produce an iterator yielding all contract dependencies of given node in the order of
    /// compilation.
    pub fn contract_dependencies(&self, node: NodeIx) -> impl Iterator<Item = NodeIx> + '_ {
        let graph = self.graph();
        let connected: HashSet<_> = Dfs::new(graph, node).iter(graph).collect();
        self.compilation_order()
            .iter()
            .cloned()
            .filter(move |&n| n != node)
            .filter(|&n| {
                graph
                    .edges_directed(n, Direction::Incoming)
                    .any(|edge| matches!(edge.weight().kind, DepKind::Contract { .. }))
            })
            .filter(move |&n| connected.contains(&n))
    }

    /// Produce an iterator yielding all workspace member nodes in order of compilation.
    ///
    /// In the case that this [BuildPlan] was constructed for a single package,
    /// only that package's node will be yielded.
    pub fn member_nodes(&self) -> impl Iterator<Item = NodeIx> + '_ {
        self.compilation_order()
            .iter()
            .copied()
            .filter(|&n| self.graph[n].source == source::Pinned::MEMBER)
    }

    /// Produce an iterator yielding all workspace member pinned pkgs in order of compilation.
    ///
    /// In the case that this `BuildPlan` was constructed for a single package,
    /// only that package's pinned pkg will be yielded.
    pub fn member_pinned_pkgs(&self) -> impl Iterator<Item = Pinned> + '_ {
        let graph = self.graph();
        self.member_nodes().map(|node| &graph[node]).cloned()
    }

    /// View the build plan's compilation graph.
    pub fn graph(&self) -> &Graph {
        &self.graph
    }

    /// View the build plan's map of pinned package IDs to their associated manifest.
    pub fn manifest_map(&self) -> &ManifestMap {
        &self.manifest_map
    }

    /// The order in which nodes are compiled, determined via a toposort of the package graph.
    pub fn compilation_order(&self) -> &[NodeIx] {
        &self.compilation_order
    }

    /// Produce the node index of the member with the given name.
    pub fn find_member_index(&self, member_name: &str) -> Option<NodeIx> {
        self.member_nodes()
            .find(|node_ix| self.graph[*node_ix].name == member_name)
    }

    /// Produce an iterator yielding indices for the given node and its dependencies in BFS order.
    pub fn node_deps(&self, n: NodeIx) -> impl '_ + Iterator<Item = NodeIx> {
        let bfs = Bfs::new(&self.graph, n);
        // Return an iterator yielding visitable nodes from the given node.
        bfs.iter(&self.graph)
    }

    /// Produce an iterator yielding build profiles from the member nodes of this BuildPlan.
    pub fn build_profiles(&self) -> impl '_ + Iterator<Item = (String, BuildProfile)> {
        let manifest_map = &self.manifest_map;
        let graph = &self.graph;
        self.member_nodes().flat_map(|member_node| {
            manifest_map[&graph[member_node].id()]
                .build_profiles()
                .map(|(n, p)| (n.clone(), p.clone()))
        })
    }

    /// Returns a salt for the given pinned package if it is a contract and `None` for libraries.
    pub fn salt(&self, pinned: &Pinned) -> Option<fuel_tx::Salt> {
        let graph = self.graph();
        let node_ix = graph
            .node_indices()
            .find(|node_ix| graph[*node_ix] == *pinned);
        node_ix.and_then(|node| {
            graph
                .edges_directed(node, Direction::Incoming)
                .map(|e| match e.weight().kind {
                    DepKind::Library => None,
                    DepKind::Contract { salt } => Some(salt),
                })
                .next()
                .flatten()
        })
    }

    /// Returns a [String] representing the build dependency graph in GraphViz DOT format.
    pub fn visualize(&self, url_file_prefix: Option<String>) -> String {
        format!(
            "{:?}",
            dot::Dot::with_attr_getters(
                &self.graph,
                &[dot::Config::NodeNoLabel, dot::Config::EdgeNoLabel],
                &|_, _| String::new(),
                &|_, nr| {
                    let url = url_file_prefix.clone().map_or(String::new(), |prefix| {
                        self.manifest_map
                            .get(&nr.1.id())
                            .map_or(String::new(), |manifest| {
                                format!("URL = \"{}{}\"", prefix, manifest.path().to_string_lossy())
                            })
                    });
                    format!("label = \"{}\" shape = box {url}", nr.1.name)
                },
            )
        )
    }
}

/// Given a graph and the known project name retrieved from the manifest, produce an iterator
/// yielding any nodes from the graph that might potentially be a project node.
fn potential_proj_nodes<'a>(g: &'a Graph, proj_name: &'a str) -> impl 'a + Iterator<Item = NodeIx> {
    member_nodes(g).filter(move |&n| g[n].name == proj_name)
}

/// Given a graph, find the project node.
///
/// This should be the only node that satisfies the following conditions:
///
/// - The package name matches `proj_name`
/// - The node has no incoming edges, i.e. is not a dependency of another node.
fn find_proj_node(graph: &Graph, proj_name: &str) -> Result<NodeIx> {
    let mut potentials = potential_proj_nodes(graph, proj_name);
    let proj_node = potentials
        .next()
        .ok_or_else(|| anyhow!("graph contains no project node"))?;
    match potentials.next() {
        None => Ok(proj_node),
        Some(_) => Err(anyhow!("graph contains more than one project node")),
    }
}

/// Checks if the toolchain version is in compliance with minimum implied by `manifest`.
///
/// If the `manifest` is a ManifestFile::Workspace, check all members of the workspace for version
/// validation. Otherwise only the given package is checked.
fn validate_version(member_manifests: &MemberManifestFiles) -> Result<()> {
    for member_pkg_manifest in member_manifests.values() {
        validate_pkg_version(member_pkg_manifest)?;
    }
    Ok(())
}

/// Check minimum forc version given in the package manifest file
///
/// If required minimum forc version is higher than current forc version return an error with
/// upgrade instructions
fn validate_pkg_version(pkg_manifest: &PackageManifestFile) -> Result<()> {
    match &pkg_manifest.project.forc_version {
        Some(min_forc_version) => {
            // Get the current version of the toolchain
            let crate_version = env!("CARGO_PKG_VERSION");
            let toolchain_version = semver::Version::parse(crate_version)?;
            if toolchain_version < *min_forc_version {
                bail!(
                    "{:?} requires forc version {} but current forc version is {}\nUpdate the toolchain by following: https://fuellabs.github.io/sway/v{}/introduction/installation.html",
                    pkg_manifest.project.name,
                    min_forc_version,
                    crate_version,
                    crate_version
                );
            }
        }
        None => {}
    };
    Ok(())
}

fn member_nodes(g: &Graph) -> impl Iterator<Item = NodeIx> + '_ {
    g.node_indices()
        .filter(|&n| g[n].source == source::Pinned::MEMBER)
}

/// Validates the state of the pinned package graph against the given ManifestFile.
///
/// Returns the set of invalid dependency edges.
fn validate_graph(graph: &Graph, manifests: &MemberManifestFiles) -> Result<BTreeSet<EdgeIx>> {
    let mut member_pkgs: HashMap<&String, &PackageManifestFile> = manifests.iter().collect();
    let member_nodes: Vec<_> = member_nodes(graph)
        .filter_map(|n| {
            member_pkgs
                .remove(&graph[n].name.to_string())
                .map(|pkg| (n, pkg))
        })
        .collect();

    // If no member nodes, the graph is either empty or corrupted. Remove all edges.
    if member_nodes.is_empty() {
        return Ok(graph.edge_indices().collect());
    }

    let mut visited = HashSet::new();
    let edges = member_nodes
        .into_iter()
        .flat_map(move |(n, _)| validate_deps(graph, n, manifests, &mut visited))
        .collect();

    Ok(edges)
}

/// Recursively validate all dependencies of the given `node`.
///
/// Returns the set of invalid dependency edges.
fn validate_deps(
    graph: &Graph,
    node: NodeIx,
    manifests: &MemberManifestFiles,
    visited: &mut HashSet<NodeIx>,
) -> BTreeSet<EdgeIx> {
    let mut remove = BTreeSet::default();
    for edge in graph.edges_directed(node, Direction::Outgoing) {
        let dep_name = edge.weight();
        let dep_node = edge.target();
        match validate_dep(graph, manifests, dep_name, dep_node) {
            Err(_) => {
                remove.insert(edge.id());
            }
            Ok(_) => {
                if visited.insert(dep_node) {
                    let rm = validate_deps(graph, dep_node, manifests, visited);
                    remove.extend(rm);
                }
                continue;
            }
        }
    }
    remove
}

/// Check the validity of a node's dependency within the graph.
///
/// Returns the `ManifestFile` in the case that the dependency is valid.
fn validate_dep(
    graph: &Graph,
    manifests: &MemberManifestFiles,
    dep_edge: &Edge,
    dep_node: NodeIx,
) -> Result<PackageManifestFile> {
    let dep_name = &dep_edge.name;
    let node_manifest = manifests
        .get(dep_name)
        .ok_or_else(|| anyhow!("Couldn't find manifest file for {}", dep_name))?;
    // Check the validity of the dependency path, including its path root.
    let dep_path = dep_path(graph, node_manifest, dep_node, manifests).map_err(|e| {
        anyhow!(
            "failed to construct path for dependency {:?}: {}",
            dep_name,
            e
        )
    })?;

    // Ensure the manifest is accessible.
    let dep_manifest = PackageManifestFile::from_dir(&dep_path)?;

    // Check that the dependency's source matches the entry in the parent manifest.
    let dep_entry = node_manifest
        .dep(dep_name)
        .ok_or_else(|| anyhow!("no entry in parent manifest"))?;
    let dep_source =
        Source::from_manifest_dep_patched(node_manifest, dep_name, dep_entry, manifests)?;
    let dep_pkg = graph[dep_node].unpinned(&dep_path);
    if dep_pkg.source != dep_source {
        bail!("dependency node's source does not match manifest entry");
    }

    validate_dep_manifest(&graph[dep_node], &dep_manifest, dep_edge)?;

    Ok(dep_manifest)
}
/// Part of dependency validation, any checks related to the dependency's manifest content.
fn validate_dep_manifest(
    dep: &Pinned,
    dep_manifest: &PackageManifestFile,
    dep_edge: &Edge,
) -> Result<()> {
    let dep_program_type = dep_manifest.program_type()?;
    // Check if the dependency is either a library or a contract declared as a contract dependency
    match (&dep_program_type, &dep_edge.kind) {
        (TreeType::Contract, DepKind::Contract { salt: _ })
        | (TreeType::Library { .. }, DepKind::Library) => {}
        _ => bail!(
            "\"{}\" is declared as a {} dependency, but is actually a {}",
            dep.name,
            dep_edge.kind,
            dep_program_type
        ),
    }
    // Ensure the name matches the manifest project name.
    if dep.name != dep_manifest.project.name {
        bail!(
            "dependency name {:?} must match the manifest project name {:?} \
            unless `package = {:?}` is specified in the dependency declaration",
            dep.name,
            dep_manifest.project.name,
            dep_manifest.project.name,
        );
    }
    validate_pkg_version(dep_manifest)?;
    Ok(())
}

/// Returns the canonical, local path to the given dependency node if it exists, `None` otherwise.
///
/// Also returns `Err` in the case that the dependency is a `Path` dependency and the path root is
/// invalid.
fn dep_path(
    graph: &Graph,
    node_manifest: &PackageManifestFile,
    dep_node: NodeIx,
    manifests: &MemberManifestFiles,
) -> Result<PathBuf> {
    let dep = &graph[dep_node];
    let dep_name = &dep.name;
    match dep.source.dep_path(&dep.name)? {
        source::DependencyPath::ManifestPath(path) => Ok(path),
        source::DependencyPath::Root(path_root) => {
            validate_path_root(graph, dep_node, path_root)?;

            // Check if the path is directly from the dependency.
            if let Some(path) = node_manifest.dep_path(dep_name) {
                if path.exists() {
                    return Ok(path);
                }
            }

            // Otherwise, check if it comes from a patch.
            for (_, patch_map) in node_manifest.patches() {
                if let Some(Dependency::Detailed(details)) = patch_map.get(&dep_name.to_string()) {
                    if let Some(ref rel_path) = details.path {
                        if let Ok(path) = node_manifest.dir().join(rel_path).canonicalize() {
                            if path.exists() {
                                return Ok(path);
                            }
                        }
                    }
                }
            }

            bail!(
                "no dependency or patch with name {:?} in manifest of {:?}",
                dep_name,
                node_manifest.project.name
            )
        }
        source::DependencyPath::Member => {
            // If a node has a root dependency it is a member of the workspace.
            manifests
                .values()
                .find(|manifest| manifest.project.name == *dep_name)
                .map(|manifest| manifest.path().to_path_buf())
                .ok_or_else(|| anyhow!("cannot find dependency in the workspace"))
        }
    }
}

/// Remove the given set of dependency edges from the `graph`.
///
/// Also removes all nodes that are no longer connected to any root node as a result.
fn remove_deps(
    graph: &mut Graph,
    member_names: &HashSet<String>,
    edges_to_remove: &BTreeSet<EdgeIx>,
) {
    // Retrieve the project nodes for workspace members.
    let member_nodes: HashSet<_> = member_nodes(graph)
        .filter(|&n| member_names.contains(&graph[n].name.to_string()))
        .collect();

    // Before removing edges, sort the nodes in order of dependency for the node removal pass.
    let node_removal_order = if let Ok(nodes) = petgraph::algo::toposort(&*graph, None) {
        nodes
    } else {
        // If toposort fails the given graph is cyclic, so invalidate everything.
        graph.clear();
        return;
    };

    // Remove the given set of dependency edges.
    for &edge in edges_to_remove {
        graph.remove_edge(edge);
    }

    // Remove all nodes that are no longer connected to any project node as a result.
    let nodes = node_removal_order.into_iter();
    for node in nodes {
        if !has_parent(graph, node) && !member_nodes.contains(&node) {
            graph.remove_node(node);
        }
    }
}

fn has_parent(graph: &Graph, node: NodeIx) -> bool {
    graph
        .edges_directed(node, Direction::Incoming)
        .next()
        .is_some()
}

impl Pinned {
    /// Retrieve the unique ID for the pinned package.
    ///
    /// The internal value is produced by hashing the package's name and `source::Pinned`.
    pub fn id(&self) -> PinnedId {
        PinnedId::new(&self.name, &self.source)
    }

    /// Retrieve the unpinned version of this source.
    pub fn unpinned(&self, path: &Path) -> Pkg {
        let source = self.source.unpinned(path);
        let name = self.name.clone();
        Pkg { name, source }
    }
}

impl PinnedId {
    /// Hash the given name and pinned source to produce a unique pinned package ID.
    pub fn new(name: &str, source: &source::Pinned) -> Self {
        let mut hasher = hash_map::DefaultHasher::default();
        name.hash(&mut hasher);
        source.hash(&mut hasher);
        Self(hasher.finish())
    }
}

impl fmt::Display for DepKind {
    fn fmt(&self, f: &mut fmt::Formatter<'_>) -> fmt::Result {
        match self {
            DepKind::Library => write!(f, "library"),
            DepKind::Contract { .. } => write!(f, "contract"),
        }
    }
}

impl fmt::Display for PinnedId {
    fn fmt(&self, f: &mut fmt::Formatter) -> fmt::Result {
        // Format the inner `u64` as hex.
        write!(f, "{:016X}", self.0)
    }
}

impl FromStr for PinnedId {
    type Err = PinnedIdParseError;
    fn from_str(s: &str) -> Result<Self, Self::Err> {
        Ok(Self(
            u64::from_str_radix(s, 16).map_err(|_| PinnedIdParseError)?,
        ))
    }
}

/// The `pkg::Graph` is of *a -> b* where *a* depends on *b*. We can determine compilation order by
/// performing a toposort of the graph with reversed weights. The resulting order ensures all
/// dependencies are always compiled before their dependents.
pub fn compilation_order(graph: &Graph) -> Result<Vec<NodeIx>> {
    let rev_pkg_graph = petgraph::visit::Reversed(&graph);
    petgraph::algo::toposort(rev_pkg_graph, None).map_err(|_| {
        // Find the strongly connected components.
        // If the vector has an element with length > 1, it contains a cyclic path.
        let scc = petgraph::algo::kosaraju_scc(&graph);
        let mut path = String::new();
        scc.iter()
            .filter(|path| path.len() > 1)
            .for_each(|cyclic_path| {
                // We are sure that there is an element in cyclic_path vec.
                let starting_node = &graph[*cyclic_path.last().unwrap()];

                // Adding first node of the path
                path.push_str(&starting_node.name.to_string());
                path.push_str(" -> ");

                for (node_index, node) in cyclic_path.iter().enumerate() {
                    path.push_str(&graph[*node].name.to_string());
                    if node_index != cyclic_path.len() - 1 {
                        path.push_str(" -> ");
                    }
                }
                path.push('\n');
            });
        anyhow!("dependency cycle detected: {}", path)
    })
}

/// Given a graph collects ManifestMap while taking in to account that manifest can be a
/// ManifestFile::Workspace. In the case of a workspace each pkg manifest map is collected and
/// their added node lists are merged.
fn graph_to_manifest_map(manifests: &MemberManifestFiles, graph: &Graph) -> Result<ManifestMap> {
    let mut manifest_map = HashMap::new();
    for pkg_manifest in manifests.values() {
        let pkg_name = &pkg_manifest.project.name;
        manifest_map.extend(pkg_graph_to_manifest_map(manifests, pkg_name, graph)?);
    }
    Ok(manifest_map)
}

/// Given a graph of pinned packages and the project manifest, produce a map containing the
/// manifest of for every node in the graph.
///
/// Assumes the given `graph` only contains valid dependencies (see `validate_graph`).
///
/// `pkg_graph_to_manifest_map` starts from each node (which corresponds to the given proj_manifest)
/// and visits children to collect their manifest files.
fn pkg_graph_to_manifest_map(
    manifests: &MemberManifestFiles,
    pkg_name: &str,
    graph: &Graph,
) -> Result<ManifestMap> {
    let proj_manifest = manifests
        .get(pkg_name)
        .ok_or_else(|| anyhow!("Cannot find manifest for {}", pkg_name))?;
    let mut manifest_map = ManifestMap::new();

    // Traverse the graph from the project node.
    let Ok(proj_node) = find_proj_node(graph, &proj_manifest.project.name) else {
        return Ok(manifest_map);
    };
    let proj_id = graph[proj_node].id();
    manifest_map.insert(proj_id, proj_manifest.clone());

    // Resolve all parents before their dependencies as we require the parent path to construct the
    // dependency path. Skip the already added project node at the beginning of traversal.
    let mut bfs = Bfs::new(graph, proj_node);
    bfs.next(graph);
    while let Some(dep_node) = bfs.next(graph) {
        // Retrieve the parent node whose manifest is already stored.
        let (parent_manifest, dep_name) = graph
            .edges_directed(dep_node, Direction::Incoming)
            .find_map(|edge| {
                let parent_node = edge.source();
                let dep_name = &edge.weight().name;
                let parent = &graph[parent_node];
                let parent_manifest = manifest_map.get(&parent.id())?;
                Some((parent_manifest, dep_name))
            })
            .ok_or_else(|| anyhow!("more than one root package detected in graph"))?;
        let dep_path = dep_path(graph, parent_manifest, dep_node, manifests).map_err(|e| {
            anyhow!(
                "failed to construct path for dependency {:?}: {}",
                dep_name,
                e
            )
        })?;
        let dep_manifest = PackageManifestFile::from_dir(&dep_path)?;
        let dep = &graph[dep_node];
        manifest_map.insert(dep.id(), dep_manifest);
    }

    Ok(manifest_map)
}

/// Given a `graph`, the node index of a path dependency within that `graph`, and the supposed
/// `path_root` of the path dependency, ensure that the `path_root` is valid.
///
/// See the `path_root` field of the [SourcePathPinned] type for further details.
fn validate_path_root(graph: &Graph, path_dep: NodeIx, path_root: PinnedId) -> Result<()> {
    let path_root_node = find_path_root(graph, path_dep)?;
    if graph[path_root_node].id() != path_root {
        bail!(
            "invalid `path_root` for path dependency package {:?}",
            &graph[path_dep].name
        )
    }
    Ok(())
}

/// Given any node in the graph, find the node that is the path root for that node.
fn find_path_root(graph: &Graph, mut node: NodeIx) -> Result<NodeIx> {
    loop {
        let pkg = &graph[node];
        match pkg.source {
            source::Pinned::Path(ref src) => {
                let parent = graph
                    .edges_directed(node, Direction::Incoming)
                    .next()
                    .map(|edge| edge.source())
                    .ok_or_else(|| {
                        anyhow!(
                            "Failed to find path root: `path` dependency \"{}\" has no parent",
                            src
                        )
                    })?;
                node = parent;
            }
            source::Pinned::Git(_)
            | source::Pinned::Ipfs(_)
            | source::Pinned::Member(_)
            | source::Pinned::Registry(_) => {
                return Ok(node);
            }
        }
    }
}

/// Given an empty or partially completed `graph`, complete the graph.
///
/// If the given `manifest` is of type ManifestFile::Workspace resulting graph will have multiple
/// root nodes, each representing a member of the workspace. Otherwise resulting graph will only
/// have a single root node, representing the package that is described by the ManifestFile::Package
///
/// Checks the created graph after fetching for conflicting salt declarations.
fn fetch_graph(
    member_manifests: &MemberManifestFiles,
    offline: bool,
    ipfs_node: &IPFSNode,
    graph: &mut Graph,
    manifest_map: &mut ManifestMap,
) -> Result<HashSet<NodeIx>> {
    let mut added_nodes = HashSet::default();
    for member_pkg_manifest in member_manifests.values() {
        added_nodes.extend(&fetch_pkg_graph(
            member_pkg_manifest,
            offline,
            ipfs_node,
            graph,
            manifest_map,
            member_manifests,
        )?);
    }
    validate_contract_deps(graph)?;
    Ok(added_nodes)
}

/// Given an empty or partially completed package `graph`, complete the graph.
///
/// The given `graph` may be empty, partially complete, or fully complete. All existing nodes
/// should already be confirmed to be valid nodes via `validate_graph`. All invalid nodes should
/// have been removed prior to calling this.
///
/// Recursively traverses dependencies listed within each package's manifest, fetching and pinning
/// each dependency if it does not already exist within the package graph.
///
/// The accompanying `path_map` should contain a path entry for every existing node within the
/// `graph` and will `panic!` otherwise.
///
/// Upon success, returns the set of nodes that were added to the graph during traversal.
fn fetch_pkg_graph(
    proj_manifest: &PackageManifestFile,
    offline: bool,
    ipfs_node: &IPFSNode,
    graph: &mut Graph,
    manifest_map: &mut ManifestMap,
    member_manifests: &MemberManifestFiles,
) -> Result<HashSet<NodeIx>> {
    // Retrieve the project node, or create one if it does not exist.
    let proj_node = if let Ok(proj_node) = find_proj_node(graph, &proj_manifest.project.name) {
        proj_node
    } else {
        let name = proj_manifest.project.name.clone();
        let source = source::Pinned::MEMBER;
        let pkg = Pinned { name, source };
        let pkg_id = pkg.id();
        manifest_map.insert(pkg_id, proj_manifest.clone());
        graph.add_node(pkg)
    };

    // Traverse the rest of the graph from the root.
    let fetch_ts = std::time::Instant::now();
    let fetch_id = source::fetch_id(proj_manifest.dir(), fetch_ts);
    let path_root = graph[proj_node].id();
    let mut fetched = graph
        .node_indices()
        .map(|n| {
            let pinned = &graph[n];
            let manifest = &manifest_map[&pinned.id()];
            let pkg = pinned.unpinned(manifest.dir());
            (pkg, n)
        })
        .collect();
    let mut visited = HashSet::default();
    fetch_deps(
        fetch_id,
        offline,
        ipfs_node,
        proj_node,
        path_root,
        graph,
        manifest_map,
        &mut fetched,
        &mut visited,
        member_manifests,
    )
}

/// Visit the unvisited dependencies of the given node and fetch missing nodes as necessary.
///
/// Assumes the `node`'s manifest already exists within the `manifest_map`.
#[allow(clippy::too_many_arguments)]
fn fetch_deps(
    fetch_id: u64,
    offline: bool,
    ipfs_node: &IPFSNode,
    node: NodeIx,
    path_root: PinnedId,
    graph: &mut Graph,
    manifest_map: &mut ManifestMap,
    fetched: &mut HashMap<Pkg, NodeIx>,
    visited: &mut HashSet<NodeIx>,
    member_manifests: &MemberManifestFiles,
) -> Result<HashSet<NodeIx>> {
    let mut added = HashSet::default();
    let parent_id = graph[node].id();
    let package_manifest = &manifest_map[&parent_id];
    // If the current package is a contract, we need to first get the deployment dependencies
    let deps: Vec<(String, Dependency, DepKind)> = package_manifest
        .contract_deps()
        .map(|(n, d)| {
            (
                n.clone(),
                d.dependency.clone(),
                DepKind::Contract { salt: d.salt.0 },
            )
        })
        .chain(
            package_manifest
                .deps()
                .map(|(n, d)| (n.clone(), d.clone(), DepKind::Library)),
        )
        .collect();
    for (dep_name, dep, dep_kind) in deps {
        let name = dep.package().unwrap_or(&dep_name);
        let parent_manifest = &manifest_map[&parent_id];
        let source =
            Source::from_manifest_dep_patched(parent_manifest, name, &dep, member_manifests)
                .context(format!("Failed to source dependency: {dep_name}"))?;

        // If we haven't yet fetched this dependency, fetch it, pin it and add it to the graph.
        let dep_pkg = Pkg {
            name: name.to_string(),
            source,
        };
        let dep_node = match fetched.entry(dep_pkg) {
            hash_map::Entry::Occupied(entry) => *entry.get(),
            hash_map::Entry::Vacant(entry) => {
                let pkg = entry.key();
                let ctx = source::PinCtx {
                    fetch_id,
                    path_root,
                    name: &pkg.name,
                    offline,
                    ipfs_node,
                };
                let source = pkg.source.pin(ctx, manifest_map)?;
                let name = pkg.name.clone();
                let dep_pinned = Pinned { name, source };
                let dep_node = graph.add_node(dep_pinned);
                added.insert(dep_node);
                *entry.insert(dep_node)
            }
        };

        let dep_edge = Edge::new(dep_name.to_string(), dep_kind.clone());
        // Ensure we have an edge to the dependency.
        graph.update_edge(node, dep_node, dep_edge.clone());

        // If we've visited this node during this traversal already, no need to traverse it again.
        if !visited.insert(dep_node) {
            continue;
        }

        let dep_pinned = &graph[dep_node];
        let dep_pkg_id = dep_pinned.id();
        validate_dep_manifest(dep_pinned, &manifest_map[&dep_pkg_id], &dep_edge).map_err(|e| {
            let parent = &graph[node];
            anyhow!(
                "dependency of {:?} named {:?} is invalid: {}",
                parent.name,
                dep_name,
                e
            )
        })?;

        let path_root = match dep_pinned.source {
            source::Pinned::Member(_)
            | source::Pinned::Git(_)
            | source::Pinned::Ipfs(_)
            | source::Pinned::Registry(_) => dep_pkg_id,
            source::Pinned::Path(_) => path_root,
        };

        // Fetch the children.
        added.extend(fetch_deps(
            fetch_id,
            offline,
            ipfs_node,
            dep_node,
            path_root,
            graph,
            manifest_map,
            fetched,
            visited,
            member_manifests,
        )?);
    }
    Ok(added)
}

/// Given a `forc_pkg::BuildProfile`, produce the necessary `sway_core::BuildConfig` required for
/// compilation.
pub fn sway_build_config(
    manifest_dir: &Path,
    entry_path: &Path,
    build_target: BuildTarget,
    build_profile: &BuildProfile,
) -> Result<sway_core::BuildConfig> {
    // Prepare the build config to pass through to the compiler.
    let file_name = find_file_name(manifest_dir, entry_path)?;
    let build_config = sway_core::BuildConfig::root_from_file_name_and_manifest_path(
        file_name.to_path_buf(),
        manifest_dir.to_path_buf(),
        build_target,
    )
    .with_print_dca_graph(build_profile.print_dca_graph.clone())
    .with_print_dca_graph_url_format(build_profile.print_dca_graph_url_format.clone())
    .with_print_asm(build_profile.print_asm)
    .with_print_bytecode(
        build_profile.print_bytecode,
        build_profile.print_bytecode_spans,
    )
    .with_print_ir(build_profile.print_ir.clone())
    .with_include_tests(build_profile.include_tests)
    .with_time_phases(build_profile.time_phases)
    .with_metrics(build_profile.metrics_outfile.clone())
    .with_optimization_level(build_profile.optimization_level)
    .with_experimental(sway_core::ExperimentalFlags {
        new_encoding: build_profile.experimental.new_encoding,
    });
    Ok(build_config)
}

/// The name of the constant holding the contract's id.
pub const CONTRACT_ID_CONSTANT_NAME: &str = "CONTRACT_ID";

/// Builds the dependency namespace for the package at the given node index within the graph.
///
/// This function is designed to be called for each node in order of compilation.
///
/// This function ensures that if `core` exists in the graph (the vastly common case) it is also
/// present within the namespace. This is a necessity for operators to work for example.
///
/// This function also ensures that if `std` exists in the graph,
/// then the std prelude will also be added.
///
/// `contract_id_value` should only be Some when producing the `dependency_namespace` for a contract with tests enabled.
/// This allows us to provide a contract's `CONTRACT_ID` constant to its own unit tests.
pub fn dependency_namespace(
    lib_namespace_map: &HashMap<NodeIx, namespace::Module>,
    compiled_contract_deps: &CompiledContractDeps,
    graph: &Graph,
    node: NodeIx,
    engines: &Engines,
    contract_id_value: Option<ContractIdConst>,
    experimental: sway_core::ExperimentalFlags,
) -> Result<namespace::Root, vec1::Vec1<CompileError>> {
    // TODO: Clean this up when config-time constants v1 are removed.
    let node_idx = &graph[node];
    let name = Ident::new_no_span(node_idx.name.clone());
    let mut root_module = if let Some(contract_id_value) = contract_id_value {
        namespace::default_with_contract_id(
            engines,
            name.clone(),
            Visibility::Public,
            contract_id_value,
            experimental,
        )?
    } else {
        namespace::Module::new(name, Visibility::Public, None)
    };

    // Add direct dependencies.
    let mut core_added = false;
    for edge in graph.edges_directed(node, Direction::Outgoing) {
        let dep_node = edge.target();
        let dep_name = kebab_to_snake_case(&edge.weight().name);
        let dep_edge = edge.weight();
        let mut dep_namespace = match dep_edge.kind {
            DepKind::Library => lib_namespace_map
                .get(&dep_node)
                .cloned()
                .expect("no namespace module")
                .read(engines, Clone::clone),
            DepKind::Contract { salt } => {
                let dep_contract_id = compiled_contract_deps
                    .get(&dep_node)
                    .map(|dep| contract_id(&dep.bytecode, dep.storage_slots.clone(), &salt))
                    // On `check` we don't compile contracts, so we use a placeholder.
                    .unwrap_or_default();
                // Construct namespace with contract id
                let contract_id_value = format!("0x{dep_contract_id}");
                let node_idx = &graph[dep_node];
                let name = Ident::new_no_span(node_idx.name.clone());
                namespace::default_with_contract_id(
                    engines,
                    name.clone(),
                    Visibility::Private,
                    contract_id_value,
                    experimental,
                )?
            }
        };
        dep_namespace.is_external = true;
        root_module.insert_submodule(dep_name, dep_namespace);
        let dep = &graph[dep_node];
        if dep.name == CORE {
            core_added = true;
        }
    }

    // Add `core` if not already added.
    if !core_added {
        if let Some(core_node) = find_core_dep(graph, node) {
            let core_namespace = &lib_namespace_map[&core_node];
            root_module.insert_submodule(CORE.to_string(), core_namespace.clone());
            core_added = true;
        }
    }

    let mut root = namespace::Root::from(root_module);

    if core_added {
        let _ = root.star_import(
            &Handler::default(),
            engines,
            &[CORE, PRELUDE].map(|s| Ident::new_no_span(s.into())),
            &[],
            Visibility::Private,
        );
    }

    if has_std_dep(graph, node) {
        let _ = root.star_import(
            &Handler::default(),
            engines,
            &[STD, PRELUDE].map(|s| Ident::new_no_span(s.into())),
            &[],
            Visibility::Private,
        );
    }

    Ok(root)
}

/// Find the `std` dependency, if it is a direct one, of the given node.
fn has_std_dep(graph: &Graph, node: NodeIx) -> bool {
    // If we are `std`, do nothing.
    let pkg = &graph[node];
    if pkg.name == STD {
        return false;
    }

    // If we have `std` as a direct dep, use it.
    graph.edges_directed(node, Direction::Outgoing).any(|edge| {
        let dep_node = edge.target();
        let dep = &graph[dep_node];
        matches!(&dep.name[..], STD)
    })
}

/// Find the `core` dependency (whether direct or transitive) for the given node if it exists.
fn find_core_dep(graph: &Graph, node: NodeIx) -> Option<NodeIx> {
    // If we are `core`, do nothing.
    let pkg = &graph[node];
    if pkg.name == CORE {
        return None;
    }

    // If we have `core` as a direct dep, use it.
    let mut maybe_std = None;
    for edge in graph.edges_directed(node, Direction::Outgoing) {
        let dep_node = edge.target();
        let dep = &graph[dep_node];
        match &dep.name[..] {
            CORE => return Some(dep_node),
            STD => maybe_std = Some(dep_node),
            _ => {}
        }
    }

    // If we have `std`, select `core` via `std`.
    if let Some(std) = maybe_std {
        return find_core_dep(graph, std);
    }

    // Otherwise, search from this node.
    for dep_node in Dfs::new(graph, node).iter(graph) {
        let dep = &graph[dep_node];
        if dep.name == CORE {
            return Some(dep_node);
        }
    }

    None
}

/// Compiles the given package.
///
/// ## Program Types
///
/// Behaviour differs slightly based on the package's program type.
///
/// ### Library Packages
///
/// A Library package will have JSON ABI generated for all publicly exposed `abi`s. The library's
/// namespace is returned as the second argument of the tuple.
///
/// ### Contract
///
/// Contracts will output both their JSON ABI and compiled bytecode.
///
/// ### Script, Predicate
///
/// Scripts and Predicates will be compiled to bytecode and will not emit any JSON ABI.
pub fn compile(
    pkg: &PackageDescriptor,
    profile: &BuildProfile,
    engines: &Engines,
    namespace: &mut namespace::Root,
    source_map: &mut SourceMap,
) -> Result<CompiledPackage> {
    let mut metrics = PerformanceData::default();

    let entry_path = pkg.manifest_file.entry_path();
    let sway_build_config =
        sway_build_config(pkg.manifest_file.dir(), &entry_path, pkg.target, profile)?;
    let terse_mode = profile.terse;
    let reverse_results = profile.reverse_results;
    let fail = |handler: Handler| {
        let (errors, warnings) = handler.consume();
        print_on_failure(
            engines.se(),
            terse_mode,
            &warnings,
            &errors,
            reverse_results,
        );
        bail!("Failed to compile {}", pkg.name);
    };
    let source = pkg.manifest_file.entry_string()?;

    let handler = Handler::default();

    // First, compile to an AST. We'll update the namespace and check for JSON ABI output.
    let ast_res = time_expr!(
        "compile to ast",
        "compile_to_ast",
        sway_core::compile_to_ast(
            &handler,
            engines,
            source,
            namespace,
            Some(&sway_build_config),
            &pkg.name,
            None,
        ),
        Some(sway_build_config.clone()),
        metrics
    );

    let programs = match ast_res {
        Err(_) => return fail(handler),
        Ok(programs) => programs,
    };
    let typed_program = match programs.typed.as_ref() {
        Err(_) => return fail(handler),
        Ok(typed_program) => typed_program,
    };

    if profile.print_ast {
        tracing::info!("{:#?}", typed_program);
    }

    let storage_slots = typed_program.storage_slots.clone();
    let tree_type = typed_program.kind.tree_type();

    let namespace = typed_program.root.namespace.clone();

    if handler.has_errors() {
        return fail(handler);
    }

    let asm_res = time_expr!(
        "compile ast to asm",
        "compile_ast_to_asm",
        sway_core::ast_to_asm(&handler, engines, &programs, &sway_build_config),
        Some(sway_build_config.clone()),
        metrics
    );

    const NEW_ENCODING_VERSION: &str = "1";

    let mut program_abi = match pkg.target {
        BuildTarget::Fuel => {
            let mut types = vec![];
            ProgramABI::Fuel(time_expr!(
                "generate JSON ABI program",
                "generate_json_abi",
                fuel_abi::generate_program_abi(
                    &mut AbiContext {
                        program: typed_program,
                        abi_with_callpaths: profile.json_abi_with_callpaths,
                    },
                    engines,
                    &mut types,
                    profile
                        .experimental
                        .new_encoding
                        .then(|| NEW_ENCODING_VERSION.into()),
                ),
                Some(sway_build_config.clone()),
                metrics
            ))
        }
        BuildTarget::EVM => {
            // Merge the ABI output of ASM gen with ABI gen to handle internal constructors
            // generated by the ASM backend.
            let mut ops = match &asm_res {
                Ok(ref asm) => match &asm.0.abi {
                    Some(ProgramABI::Evm(ops)) => ops.clone(),
                    _ => vec![],
                },
                _ => vec![],
            };

            let abi = time_expr!(
                "generate JSON ABI program",
                "generate_json_abi",
                evm_abi::generate_abi_program(typed_program, engines),
                Some(sway_build_config.clone()),
                metrics
            );

            ops.extend(abi);

            ProgramABI::Evm(ops)
        }

        BuildTarget::MidenVM => ProgramABI::MidenVM(()),
    };

    let entries = asm_res
        .as_ref()
        .map(|asm| asm.0.entries.clone())
        .unwrap_or_default();
    let entries = entries
        .iter()
        .map(|finalized_entry| PkgEntry::from_finalized_entry(finalized_entry, engines))
        .collect::<anyhow::Result<_>>()?;

    let asm = match asm_res {
        Err(_) => return fail(handler),
        Ok(asm) => asm,
    };

    let bc_res = time_expr!(
        "compile asm to bytecode",
        "compile_asm_to_bytecode",
        sway_core::asm_to_bytecode(&handler, asm, source_map, engines.se(), &sway_build_config),
        Some(sway_build_config.clone()),
        metrics
    );

    let errored = handler.has_errors() || (handler.has_warnings() && profile.error_on_warnings);

    let compiled = match bc_res {
        Ok(compiled) if !errored => compiled,
        _ => return fail(handler),
    };

    let (_, warnings) = handler.consume();

    print_warnings(engines.se(), terse_mode, &pkg.name, &warnings, &tree_type);

    // TODO: This should probably be in `fuel_abi_json::generate_json_abi_program`?
    // If ABI requires knowing config offsets, they should be inputs to ABI gen.
    if let ProgramABI::Fuel(ref mut program_abi) = program_abi {
        if let Some(ref mut configurables) = program_abi.configurables {
            // Filter out all dead configurables (i.e. ones without offsets in the bytecode)
            configurables.retain(|c| {
                compiled
                    .named_data_section_entries_offsets
                    .contains_key(&c.name)
            });
            // Set the actual offsets in the JSON object
            for (config, offset) in compiled.named_data_section_entries_offsets {
                if let Some(idx) = configurables.iter().position(|c| c.name == config) {
                    configurables[idx].offset = offset;
                }
            }
        }
    }

    metrics.bytecode_size = compiled.bytecode.len();
    let bytecode = BuiltPackageBytecode {
        bytes: compiled.bytecode,
        entries,
    };
    let compiled_package = CompiledPackage {
        source_map: source_map.clone(),
        program_abi,
        storage_slots,
        tree_type,
        bytecode,
        root_module: namespace.root_module().clone(),
        warnings,
        metrics,
    };
    Ok(compiled_package)
}

impl PkgEntry {
    /// Returns whether this `PkgEntry` corresponds to a test.
    pub fn is_test(&self) -> bool {
        self.kind.test().is_some()
    }

    fn from_finalized_entry(finalized_entry: &FinalizedEntry, engines: &Engines) -> Result<Self> {
        let pkg_entry_kind = match &finalized_entry.test_decl_ref {
            Some(test_decl_ref) => {
                let pkg_test_entry = PkgTestEntry::from_decl(test_decl_ref, engines)?;
                PkgEntryKind::Test(pkg_test_entry)
            }
            None => PkgEntryKind::Main,
        };

        Ok(Self {
            finalized: finalized_entry.clone(),
            kind: pkg_entry_kind,
        })
    }
}

impl PkgEntryKind {
    /// Returns `Some` if the `PkgEntryKind` is `Test`.
    pub fn test(&self) -> Option<&PkgTestEntry> {
        match self {
            PkgEntryKind::Test(test) => Some(test),
            _ => None,
        }
    }
}

impl PkgTestEntry {
    fn from_decl(decl_ref: &DeclRefFunction, engines: &Engines) -> Result<Self> {
        let span = decl_ref.span();
        let test_function_decl = engines.de().get_function(decl_ref);

        const FAILING_TEST_KEYWORD: &str = "should_revert";

        let test_args: HashMap<String, Option<String>> = test_function_decl
            .attributes
            .get(&AttributeKind::Test)
            .expect("test declaration is missing test attribute")
            .iter()
            .flat_map(|attr| attr.args.iter())
            .map(|arg| {
                (
                    arg.name.to_string(),
                    arg.value
                        .as_ref()
                        .map(|val| val.span().as_str().to_string()),
                )
            })
            .collect();

        let pass_condition = if test_args.is_empty() {
            anyhow::Ok(TestPassCondition::ShouldNotRevert)
        } else if let Some(args) = test_args.get(FAILING_TEST_KEYWORD) {
            let expected_revert_code = args
                .as_ref()
                .map(|arg| {
                    let arg_str = arg.replace('"', "");
                    arg_str.parse::<u64>()
                })
                .transpose()?;
            anyhow::Ok(TestPassCondition::ShouldRevert(expected_revert_code))
        } else {
            let test_name = &test_function_decl.name;
            bail!("Invalid test argument(s) for test: {test_name}.")
        }?;

        let file_path = Arc::new(
            engines.se().get_path(
                span.source_id()
                    .ok_or_else(|| anyhow::anyhow!("Missing span for test function"))?,
            ),
        );
        Ok(Self {
            pass_condition,
            span,
            file_path,
        })
    }
}

/// The suffix that helps identify the file which contains the hash of the binary file created when
/// scripts are built_package.
pub const SWAY_BIN_HASH_SUFFIX: &str = "-bin-hash";

/// The suffix that helps identify the file which contains the root hash of the binary file created
/// when predicates are built_package.
pub const SWAY_BIN_ROOT_SUFFIX: &str = "-bin-root";

/// Selects the build profile from all available build profiles in the workspace using build_opts.
fn build_profile_from_opts(
    build_profiles: &HashMap<String, BuildProfile>,
    build_options: &BuildOpts,
) -> Result<BuildProfile> {
    let BuildOpts {
        pkg,
        print,
        time_phases,
        build_profile,
        release,
        metrics_outfile,
        tests,
        error_on_warnings,
        experimental,
        ..
    } = build_options;

    let selected_profile_name = match release {
        true => BuildProfile::RELEASE,
        false => build_profile,
    };

    // Retrieve the specified build profile
    let mut profile = build_profiles
        .get(selected_profile_name)
        .cloned()
        .unwrap_or_else(|| {
            println_warning(&format!(
                "The provided profile option {selected_profile_name} is not present in the manifest file. \
            Using default profile."
            ));
            BuildProfile::default()
        });
    profile.name = selected_profile_name.into();
    profile.print_ast |= print.ast;
    if profile.print_dca_graph.is_none() {
        profile.print_dca_graph.clone_from(&print.dca_graph);
    }
    if profile.print_dca_graph_url_format.is_none() {
        profile
            .print_dca_graph_url_format
            .clone_from(&print.dca_graph_url_format);
    }
    profile.print_ir |= print.ir.clone();
    profile.print_asm |= print.asm;
    profile.print_bytecode |= print.bytecode;
    profile.print_bytecode_spans |= print.bytecode_spans;
    profile.terse |= pkg.terse;
    profile.time_phases |= time_phases;
    if profile.metrics_outfile.is_none() {
        profile.metrics_outfile.clone_from(metrics_outfile);
    }
    profile.include_tests |= tests;
    profile.json_abi_with_callpaths |= pkg.json_abi_with_callpaths;
    profile.error_on_warnings |= error_on_warnings;
    profile.experimental = ExperimentalFlags {
        new_encoding: experimental.new_encoding,
    };

    Ok(profile)
}

/// Returns a formatted string of the selected build profile and targets.
fn profile_target_string(profile_name: &str, build_target: &BuildTarget) -> String {
    let mut targets = vec![format!("{build_target}")];
    match profile_name {
        BuildProfile::DEBUG => targets.insert(0, "unoptimized".into()),
        BuildProfile::RELEASE => targets.insert(0, "optimized".into()),
        _ => {}
    };
    format!("{profile_name} [{}] target(s)", targets.join(" + "))
}
/// Returns the size of the bytecode in a human-readable format.
pub fn format_bytecode_size(bytes_len: usize) -> String {
    let size = Byte::from_u64(bytes_len as u64);
    let adjusted_byte = size.get_appropriate_unit(UnitType::Decimal);
    adjusted_byte.to_string()
}

/// Check if the given node is a contract dependency of any node in the graph.
fn is_contract_dependency(graph: &Graph, node: NodeIx) -> bool {
    graph
        .edges_directed(node, Direction::Incoming)
        .any(|e| matches!(e.weight().kind, DepKind::Contract { .. }))
}

/// Builds a project with given BuildOptions.
pub fn build_with_options(build_options: &BuildOpts) -> Result<Built> {
    let BuildOpts {
        minify,
        binary_outfile,
        debug_outfile,
        pkg,
        build_target,
        member_filter,
        experimental,
        ..
    } = &build_options;

    let current_dir = std::env::current_dir()?;
    let path = &build_options
        .pkg
        .path
        .as_ref()
        .map_or_else(|| current_dir, PathBuf::from);

<<<<<<< HEAD
    let building = ansi_term::Colour::Green.bold().paint("Building");
    info!("  {} {}", building, path.display());

    let build_plan = BuildPlan::from_build_opts(build_options)?;
=======
    let build_plan = BuildPlan::from_pkg_opts(&build_options.pkg)?;
>>>>>>> 02452234
    let graph = build_plan.graph();
    let manifest_map = build_plan.manifest_map();

    // Check if manifest used to create the build plan is one of the member manifests or a
    // workspace manifest.
    let curr_manifest = manifest_map
        .values()
        .find(|&pkg_manifest| pkg_manifest.dir() == path);
    let build_profiles: HashMap<String, BuildProfile> = build_plan.build_profiles().collect();
    // Get the selected build profile using build options
    let build_profile = build_profile_from_opts(&build_profiles, build_options)?;
    // If this is a workspace we want to have all members in the output.
    let outputs = match curr_manifest {
        Some(pkg_manifest) => std::iter::once(
            build_plan
                .find_member_index(&pkg_manifest.project.name)
                .ok_or_else(|| anyhow!("Cannot found project node in the graph"))?,
        )
        .collect(),
        None => build_plan.member_nodes().collect(),
    };

    let outputs = member_filter.filter_outputs(&build_plan, outputs);

    // Build it!
    let mut built_workspace = Vec::new();
    let build_start = std::time::Instant::now();
    let built_packages = build(
        &build_plan,
        *build_target,
        &build_profile,
        &outputs,
        sway_core::ExperimentalFlags {
            new_encoding: experimental.new_encoding,
        },
    )?;
    let output_dir = pkg.output_directory.as_ref().map(PathBuf::from);
    let total_size = built_packages
        .iter()
        .map(|(_, pkg)| pkg.bytecode.bytes.len())
        .sum::<usize>();

    println_action_green(
        "Finished",
        &format!(
            "{} [{}] in {:.2}s",
            profile_target_string(&build_profile.name, build_target),
            format_bytecode_size(total_size),
            build_start.elapsed().as_secs_f32()
        ),
    );
    for (node_ix, built_package) in built_packages {
        print_pkg_summary_header(&built_package);
        let pinned = &graph[node_ix];
        let pkg_manifest = manifest_map
            .get(&pinned.id())
            .ok_or_else(|| anyhow!("Couldn't find member manifest for {}", pinned.name))?;
        let output_dir = output_dir.clone().unwrap_or_else(|| {
            default_output_directory(pkg_manifest.dir()).join(&build_profile.name)
        });
        // Output artifacts for the built package
        if let Some(outfile) = &binary_outfile {
            built_package.write_bytecode(outfile.as_ref())?;
        }
        if let Some(outfile) = &debug_outfile {
            built_package.write_debug_info(outfile.as_ref())?;
        }
        built_package.write_output(minify, &pkg_manifest.project.name, &output_dir)?;
        built_workspace.push(Arc::new(built_package));
    }

    match curr_manifest {
        Some(pkg_manifest) => {
            let built_pkg = built_workspace
                .into_iter()
                .find(|pkg| pkg.descriptor.manifest_file == *pkg_manifest)
                .expect("package didn't exist in workspace");
            Ok(Built::Package(built_pkg))
        }
        None => Ok(Built::Workspace(built_workspace)),
    }
}

fn print_pkg_summary_header(built_pkg: &BuiltPackage) {
    let prog_ty_str = forc_util::program_type_str(&built_pkg.tree_type);
    // The ansi_term formatters ignore the `std::fmt` right-align
    // formatter, so we manually calculate the padding to align the program
    // type and name around the 10th column ourselves.
    let padded_ty_str = format!("{prog_ty_str:>10}");
    let padding = &padded_ty_str[..padded_ty_str.len() - prog_ty_str.len()];
    let ty_ansi = ansi_term::Colour::Green.bold().paint(prog_ty_str);
    let name_ansi = ansi_term::Style::new()
        .bold()
        .paint(&built_pkg.descriptor.name);
    debug!("{padding}{ty_ansi} {name_ansi}");
}

/// Returns the ContractId of a built_package contract with specified `salt`.
pub fn contract_id(
    bytecode: &[u8],
    mut storage_slots: Vec<StorageSlot>,
    salt: &fuel_tx::Salt,
) -> ContractId {
    // Construct the contract ID
    let contract = Contract::from(bytecode);
    storage_slots.sort();
    let state_root = Contract::initial_state_root(storage_slots.iter());
    contract.id(salt, &contract.root(), &state_root)
}

/// Checks if there are conflicting `Salt` declarations for the contract dependencies in the graph.
fn validate_contract_deps(graph: &Graph) -> Result<()> {
    // For each contract dependency node in the graph, check if there are conflicting salt
    // declarations.
    for node in graph.node_indices() {
        let pkg = &graph[node];
        let name = pkg.name.clone();
        let salt_declarations: HashSet<fuel_tx::Salt> = graph
            .edges_directed(node, Direction::Incoming)
            .filter_map(|e| match e.weight().kind {
                DepKind::Library => None,
                DepKind::Contract { salt } => Some(salt),
            })
            .collect();
        if salt_declarations.len() > 1 {
            bail!(
                "There are conflicting salt declarations for contract dependency named: {}\nDeclared salts: {:?}",
                name,
                salt_declarations,
            )
        }
    }
    Ok(())
}

/// Build an entire forc package and return the built_package output.
///
/// This compiles all packages (including dependencies) in the order specified by the `BuildPlan`.
///
/// Also returns the resulting `sway_core::SourceMap` which may be useful for debugging purposes.
pub fn build(
    plan: &BuildPlan,
    target: BuildTarget,
    profile: &BuildProfile,
    outputs: &HashSet<NodeIx>,
    experimental: sway_core::ExperimentalFlags,
) -> anyhow::Result<Vec<(NodeIx, BuiltPackage)>> {
    let mut built_packages = Vec::new();

    let required: HashSet<NodeIx> = outputs
        .iter()
        .flat_map(|output_node| plan.node_deps(*output_node))
        .collect();

    let engines = Engines::default();
    let include_tests = profile.include_tests;

    // This is the Contract ID of the current contract being compiled.
    // We will need this for `forc test`.
    let mut contract_id_value: Option<ContractIdConst> = None;

    let mut lib_namespace_map = HashMap::default();
    let mut compiled_contract_deps = HashMap::new();

    for &node in plan
        .compilation_order
        .iter()
        .filter(|node| required.contains(node))
    {
        let mut source_map = SourceMap::new();
        let pkg = &plan.graph()[node];
        let manifest = &plan.manifest_map()[&pkg.id()];
        let program_ty = manifest.program_type().ok();

        // TODO: Only print "Compiling" when the dependency is not already compiled.
        // https://github.com/FuelLabs/sway/issues/6209
        print_compiling(
            program_ty.as_ref(),
            &pkg.name,
            &pkg.source.display_compiling(manifest.dir()),
        );

        let descriptor = PackageDescriptor {
            name: pkg.name.clone(),
            target,
            pinned: pkg.clone(),
            manifest_file: manifest.clone(),
        };

        let fail = |warnings, errors| {
            print_on_failure(
                engines.se(),
                profile.terse,
                warnings,
                errors,
                profile.reverse_results,
            );
            bail!("Failed to compile {}", pkg.name);
        };

        let is_contract_dependency = is_contract_dependency(plan.graph(), node);
        // If we are building a contract and tests are enabled or we are building a contract
        // dependency, we need the tests excluded bytecode.
        let bytecode_without_tests = if (include_tests
            && matches!(manifest.program_type(), Ok(TreeType::Contract)))
            || is_contract_dependency
        {
            // We will build a contract with tests enabled, we will also need the same contract with tests
            // disabled for:
            //
            //   1. Interpreter deployment in `forc-test`.
            //   2. Contract ID injection in `forc-pkg` if this is a contract dependency to any
            //      other pkg, so that injected contract id is not effected by the tests.
            let profile = BuildProfile {
                include_tests: false,
                ..profile.clone()
            };

            // `ContractIdConst` is a None here since we do not yet have a
            // contract ID value at this point.
            let mut dep_namespace = match dependency_namespace(
                &lib_namespace_map,
                &compiled_contract_deps,
                plan.graph(),
                node,
                &engines,
                None,
                experimental,
            ) {
                Ok(o) => o,
                Err(errs) => return fail(&[], &errs),
            };

            let compiled_without_tests = compile(
                &descriptor,
                &profile,
                &engines,
                &mut dep_namespace,
                &mut source_map,
            )?;

            if let Some(outfile) = profile.metrics_outfile {
                let path = Path::new(&outfile);
                let metrics_json = serde_json::to_string(&compiled_without_tests.metrics)
                    .expect("JSON serialization failed");
                fs::write(path, metrics_json)?;
            }

            // If this contract is built because:
            // 1) it is a contract dependency, or
            // 2) tests are enabled,
            // we need to insert its CONTRACT_ID into a map for later use.
            if is_contract_dependency {
                let compiled_contract_dep = CompiledContractDependency {
                    bytecode: compiled_without_tests.bytecode.bytes.clone(),
                    storage_slots: compiled_without_tests.storage_slots.clone(),
                };
                compiled_contract_deps.insert(node, compiled_contract_dep);
            } else {
                // `forc-test` interpreter deployments are done with zeroed salt.
                let contract_id = contract_id(
                    &compiled_without_tests.bytecode.bytes,
                    compiled_without_tests.storage_slots.clone(),
                    &fuel_tx::Salt::zeroed(),
                );
                // We finally set the contract ID value here to use for compilation later if tests are enabled.
                contract_id_value = Some(format!("0x{contract_id}"));
            }
            Some(compiled_without_tests.bytecode)
        } else {
            None
        };

        // Build all non member nodes with tests disabled by overriding the current profile.
        let profile = if !plan.member_nodes().any(|member| member == node) {
            BuildProfile {
                include_tests: false,
                ..profile.clone()
            }
        } else {
            profile.clone()
        };

        // Note that the contract ID value here is only Some if tests are enabled.
        let mut dep_namespace = match dependency_namespace(
            &lib_namespace_map,
            &compiled_contract_deps,
            plan.graph(),
            node,
            &engines,
            contract_id_value.clone(),
            experimental,
        ) {
            Ok(o) => o,
            Err(errs) => {
                print_on_failure(
                    engines.se(),
                    profile.terse,
                    &[],
                    &errs,
                    profile.reverse_results,
                );
                bail!("Failed to compile {}", pkg.name);
            }
        };

        let mut compiled = compile(
            &descriptor,
            &profile,
            &engines,
            &mut dep_namespace,
            &mut source_map,
        )?;

        if let Some(outfile) = profile.metrics_outfile {
            let path = Path::new(&outfile);
            let metrics_json =
                serde_json::to_string(&compiled.metrics).expect("JSON serialization failed");
            fs::write(path, metrics_json)?;
        }

        if let TreeType::Library = compiled.tree_type {
            lib_namespace_map.insert(node, compiled.root_module);
        }
        source_map.insert_dependency(descriptor.manifest_file.dir());

        // TODO: This should probably be in `fuel_abi_json::generate_json_abi_program`?
        if let ProgramABI::Fuel(ref mut program_abi) = compiled.program_abi {
            standardize_json_abi_types(program_abi);
        }

        let built_pkg = BuiltPackage {
            descriptor,
            program_abi: compiled.program_abi,
            storage_slots: compiled.storage_slots,
            source_map: compiled.source_map,
            tree_type: compiled.tree_type,
            bytecode: compiled.bytecode,
            warnings: compiled.warnings,
            bytecode_without_tests,
        };

        if outputs.contains(&node) {
            built_packages.push((node, built_pkg));
        }
    }

    Ok(built_packages)
}

/// Standardize the JSON ABI data structure by eliminating duplicate types. This is an iterative
/// process because every time two types are merged, new opportunities for more merging arise.
fn standardize_json_abi_types(json_abi_program: &mut program_abi::ProgramABI) {
    loop {
        // If type with id_1 is a duplicate of type with id_2, then keep track of the mapping
        // between id_1 and id_2 in the HashMap below.
        let mut old_to_new_id: HashMap<usize, usize> = HashMap::new();

        // A vector containing unique `program_abi::TypeDeclaration`s.
        //
        // Two `program_abi::TypeDeclaration` are deemed the same if the have the same
        // `type_field`, `components`, and `type_parameters` (even if their `type_id`s are
        // different).
        let mut deduped_types: Vec<program_abi::TypeDeclaration> = Vec::new();

        // Insert values in `deduped_types` if they haven't been inserted before. Otherwise, create
        // an appropriate mapping between type IDs in the HashMap `old_to_new_id`.
        for decl in &json_abi_program.types {
            if let Some(ty) = deduped_types.iter().find(|d| {
                d.type_field == decl.type_field
                    && d.components == decl.components
                    && d.type_parameters == decl.type_parameters
            }) {
                old_to_new_id.insert(decl.type_id, ty.type_id);
            } else {
                deduped_types.push(decl.clone());
            }
        }

        // Nothing to do if the hash map is empty as there are not merge opportunities. We can now
        // exit the loop.
        if old_to_new_id.is_empty() {
            break;
        }

        json_abi_program.types = deduped_types;

        // Update all `program_abi::TypeApplication`s and all `program_abi::TypeDeclaration`s
        update_all_types(json_abi_program, &old_to_new_id);
    }

    // Sort the `program_abi::TypeDeclaration`s
    json_abi_program
        .types
        .sort_by(|t1, t2| t1.type_field.cmp(&t2.type_field));

    // Standardize IDs (i.e. change them to 0,1,2,... according to the alphabetical order above
    let mut old_to_new_id: HashMap<usize, usize> = HashMap::new();
    for (ix, decl) in json_abi_program.types.iter_mut().enumerate() {
        old_to_new_id.insert(decl.type_id, ix);
        decl.type_id = ix;
    }

    // Update all `program_abi::TypeApplication`s and all `program_abi::TypeDeclaration`s
    update_all_types(json_abi_program, &old_to_new_id);
}

/// Recursively updates the type IDs used in a program_abi::ProgramABI
fn update_all_types(
    json_abi_program: &mut program_abi::ProgramABI,
    old_to_new_id: &HashMap<usize, usize>,
) {
    // Update all `program_abi::TypeApplication`s in every function
    for func in &mut json_abi_program.functions {
        for input in &mut func.inputs {
            update_json_type_application(input, old_to_new_id);
        }

        update_json_type_application(&mut func.output, old_to_new_id);
    }

    // Update all `program_abi::TypeDeclaration`
    for decl in &mut json_abi_program.types {
        update_json_type_declaration(decl, old_to_new_id);
    }
    if let Some(logged_types) = &mut json_abi_program.logged_types {
        for logged_type in logged_types {
            update_json_type_application(&mut logged_type.application, old_to_new_id);
        }
    }
    if let Some(messages_types) = &mut json_abi_program.messages_types {
        for logged_type in messages_types {
            update_json_type_application(&mut logged_type.application, old_to_new_id);
        }
    }
    if let Some(configurables) = &mut json_abi_program.configurables {
        for logged_type in configurables {
            update_json_type_application(&mut logged_type.application, old_to_new_id);
        }
    }
}

/// Recursively updates the type IDs used in a `program_abi::TypeApplication` given a HashMap from
/// old to new IDs
fn update_json_type_application(
    type_application: &mut program_abi::TypeApplication,
    old_to_new_id: &HashMap<usize, usize>,
) {
    if let Some(new_id) = old_to_new_id.get(&type_application.type_id) {
        type_application.type_id = *new_id;
    }

    if let Some(args) = &mut type_application.type_arguments {
        for arg in args.iter_mut() {
            update_json_type_application(arg, old_to_new_id);
        }
    }
}

/// Recursively updates the type IDs used in a `program_abi::TypeDeclaration` given a HashMap from
/// old to new IDs
fn update_json_type_declaration(
    type_declaration: &mut program_abi::TypeDeclaration,
    old_to_new_id: &HashMap<usize, usize>,
) {
    if let Some(params) = &mut type_declaration.type_parameters {
        for param in params.iter_mut() {
            if let Some(new_id) = old_to_new_id.get(param) {
                *param = *new_id;
            }
        }
    }

    if let Some(components) = &mut type_declaration.components {
        for component in components.iter_mut() {
            update_json_type_application(component, old_to_new_id);
        }
    }
}

/// Compile the entire forc package and return the lexed, parsed and typed programs
/// of the dependencies and project.
/// The final item in the returned vector is the project.
#[allow(clippy::too_many_arguments)]
pub fn check(
    plan: &BuildPlan,
    build_target: BuildTarget,
    terse_mode: bool,
    lsp_mode: Option<LspConfig>,
    include_tests: bool,
    engines: &Engines,
    retrigger_compilation: Option<Arc<AtomicBool>>,
    experimental: sway_core::ExperimentalFlags,
) -> anyhow::Result<Vec<(Option<Programs>, Handler)>> {
    let mut lib_namespace_map = HashMap::default();
    let mut source_map = SourceMap::new();
    // During `check`, we don't compile so this stays empty.
    let compiled_contract_deps = HashMap::new();

    let mut results = vec![];
    for (idx, &node) in plan.compilation_order.iter().enumerate() {
        let pkg = &plan.graph[node];
        let manifest = &plan.manifest_map()[&pkg.id()];

        // This is necessary because `CONTRACT_ID` is a special constant that's injected into the
        // compiler's namespace. Although we only know the contract id during building, we are
        // inserting a dummy value here to avoid false error signals being reported in LSP.
        // We only do this for the last node in the compilation order because previous nodes
        // are dependencies.
        //
        // See this github issue for more context: https://github.com/FuelLabs/sway-vscode-plugin/issues/154
        const DUMMY_CONTRACT_ID: &str =
            "0x0000000000000000000000000000000000000000000000000000000000000000";
        let contract_id_value =
            (idx == plan.compilation_order.len() - 1).then(|| DUMMY_CONTRACT_ID.to_string());

        let mut dep_namespace = dependency_namespace(
            &lib_namespace_map,
            &compiled_contract_deps,
            &plan.graph,
            node,
            engines,
            contract_id_value,
            experimental,
        )
        .expect("failed to create dependency namespace");

        let profile = BuildProfile {
            terse: terse_mode,
            ..BuildProfile::debug()
        };

        let build_config = sway_build_config(
            manifest.dir(),
            &manifest.entry_path(),
            build_target,
            &profile,
        )?
        .with_include_tests(include_tests)
        .with_lsp_mode(lsp_mode.clone());

        let input = manifest.entry_string()?;
        let handler = Handler::default();
        let programs_res = sway_core::compile_to_ast(
            &handler,
            engines,
            input,
            &mut dep_namespace,
            Some(&build_config),
            &pkg.name,
            retrigger_compilation.clone(),
        );

        if retrigger_compilation
            .as_ref()
            .is_some_and(|b| b.load(std::sync::atomic::Ordering::SeqCst))
        {
            bail!("compilation was retriggered")
        }

        let programs = match programs_res.as_ref() {
            Ok(programs) => programs,
            _ => {
                results.push((programs_res.ok(), handler));
                return Ok(results);
            }
        };

        if let Ok(typed_program) = programs.typed.as_ref() {
            if let TreeType::Library = typed_program.kind.tree_type() {
                let mut module = typed_program
                    .root
                    .namespace
                    .program_id(engines)
                    .read(engines, |m| m.clone());
                module.set_span(
                    Span::new(
                        manifest.entry_string()?,
                        0,
                        0,
                        Some(engines.se().get_source_id(&manifest.entry_path())),
                    )
                    .unwrap(),
                );
                lib_namespace_map.insert(node, module);
            }
            source_map.insert_dependency(manifest.dir());
        } else {
            results.push((programs_res.ok(), handler));
            return Ok(results);
        }
        results.push((programs_res.ok(), handler));
    }

    if results.is_empty() {
        bail!("unable to check sway program: build plan contains no packages")
    }

    Ok(results)
}

/// Format an error message for an absent `Forc.toml`.
pub fn manifest_file_missing<P: AsRef<Path>>(dir: P) -> anyhow::Error {
    let message = format!(
        "could not find `{}` in `{}` or any parent directory",
        constants::MANIFEST_FILE_NAME,
        dir.as_ref().display()
    );
    Error::msg(message)
}

/// Format an error message for failed parsing of a manifest.
pub fn parsing_failed(project_name: &str, errors: &[CompileError]) -> anyhow::Error {
    let error = errors
        .iter()
        .map(|e| format!("{e}"))
        .collect::<Vec<String>>()
        .join("\n");
    let message = format!("Parsing {project_name} failed: \n{error}");
    Error::msg(message)
}

/// Format an error message if an incorrect program type is present.
pub fn wrong_program_type(
    project_name: &str,
    expected_types: &[TreeType],
    parse_type: TreeType,
) -> anyhow::Error {
    let message = format!("{project_name} is not a '{expected_types:?}' it is a '{parse_type:?}'");
    Error::msg(message)
}

/// Format an error message if a given URL fails to produce a working node.
pub fn fuel_core_not_running(node_url: &str) -> anyhow::Error {
    let message = format!("could not get a response from node at the URL {node_url}. Start a node with `fuel-core`. See https://github.com/FuelLabs/fuel-core#running for more information");
    Error::msg(message)
}

#[cfg(test)]
mod test {
    use super::*;
    use regex::Regex;

    fn setup_build_plan() -> BuildPlan {
        let current_dir = env!("CARGO_MANIFEST_DIR");
        let manifest_dir = PathBuf::from(current_dir)
            .parent()
            .unwrap()
            .join("test/src/e2e_vm_tests/test_programs/should_pass/forc/workspace_building/");
        let manifest_file = ManifestFile::from_dir(manifest_dir).unwrap();
        let member_manifests = manifest_file.member_manifests().unwrap();
        let lock_path = manifest_file.lock_path().unwrap();
        BuildPlan::from_lock_and_manifests(
            &lock_path,
            &member_manifests,
            false,
            false,
            &IPFSNode::default(),
        )
        .unwrap()
    }

    #[test]
    fn test_root_pkg_order() {
        let build_plan = setup_build_plan();
        let graph = build_plan.graph();
        let order: Vec<String> = build_plan
            .member_nodes()
            .map(|order| graph[order].name.clone())
            .collect();
        assert_eq!(order, vec!["test_lib", "test_contract", "test_script"])
    }

    #[test]
    fn test_visualize_with_url_prefix() {
        let build_plan = setup_build_plan();
        let result = build_plan.visualize(Some("some-prefix::".to_string()));
        let re = Regex::new(r#"digraph \{
    0 \[ label = "core" shape = box URL = "some-prefix::[[:ascii:]]+/sway-lib-core/Forc.toml"\]
    1 \[ label = "test_contract" shape = box URL = "some-prefix::/[[:ascii:]]+/test_contract/Forc.toml"\]
    2 \[ label = "test_lib" shape = box URL = "some-prefix::/[[:ascii:]]+/test_lib/Forc.toml"\]
    3 \[ label = "test_script" shape = box URL = "some-prefix::/[[:ascii:]]+/test_script/Forc.toml"\]
    3 -> 2 \[ \]
    3 -> 0 \[ \]
    3 -> 1 \[ \]
    1 -> 2 \[ \]
    1 -> 0 \[ \]
\}
"#).unwrap();
        dbg!(&result);
        assert!(!re.find(result.as_str()).unwrap().is_empty());
    }

    #[test]
    fn test_visualize_without_prefix() {
        let build_plan = setup_build_plan();
        let result = build_plan.visualize(None);
        let expected = r#"digraph {
    0 [ label = "core" shape = box ]
    1 [ label = "test_contract" shape = box ]
    2 [ label = "test_lib" shape = box ]
    3 [ label = "test_script" shape = box ]
    3 -> 2 [ ]
    3 -> 0 [ ]
    3 -> 1 [ ]
    1 -> 2 [ ]
    1 -> 0 [ ]
}
"#;
        assert_eq!(expected, result);
    }
}<|MERGE_RESOLUTION|>--- conflicted
+++ resolved
@@ -2154,14 +2154,9 @@
         .as_ref()
         .map_or_else(|| current_dir, PathBuf::from);
 
-<<<<<<< HEAD
-    let building = ansi_term::Colour::Green.bold().paint("Building");
-    info!("  {} {}", building, path.display());
-
-    let build_plan = BuildPlan::from_build_opts(build_options)?;
-=======
+    println_action_green("Building", &path.display().to_string());
+
     let build_plan = BuildPlan::from_pkg_opts(&build_options.pkg)?;
->>>>>>> 02452234
     let graph = build_plan.graph();
     let manifest_map = build_plan.manifest_map();
 
