--- conflicted
+++ resolved
@@ -28,12 +28,8 @@
     str::FromStr,
     sync::{atomic::AtomicBool, Arc},
 };
-<<<<<<< HEAD
-use sway_core::namespace::Root;
+use sway_core::namespace::Package;
 use sway_core::transform::AttributeArg;
-=======
-use sway_core::namespace::Package;
->>>>>>> cdcbd2f4
 pub use sway_core::Programs;
 use sway_core::{
     abi_generation::{
