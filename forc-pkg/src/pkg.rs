--- conflicted
+++ resolved
@@ -332,7 +332,7 @@
     /// Include all test functions within the build.
     pub tests: bool,
     /// Inject map is used to insert constants to the specified packages.
-    pub inject_map: ConstInjectionMap
+    pub inject_map: ConstInjectionMap,
 }
 
 impl GitSourceIndex {
@@ -2571,19 +2571,14 @@
 }
 
 /// Builds a project with given BuildOptions.
-pub fn build_with_options(
-    build_options: BuildOpts,
-) -> Result<Built> {
+pub fn build_with_options(build_options: BuildOpts) -> Result<Built> {
     let BuildOpts {
         minify,
         binary_outfile,
         debug_outfile,
         pkg,
-<<<<<<< HEAD
         inject_map,
-=======
         build_target,
->>>>>>> 26eeef0f
         ..
     } = &build_options;
 
@@ -2620,11 +2615,13 @@
 
     // Build it!
     let mut built_workspace = HashMap::new();
-<<<<<<< HEAD
-    let built_packages = build(&build_plan, &build_profile, &outputs, inject_map)?;
-=======
-    let built_packages = build(&build_plan, *build_target, &build_profile, &outputs)?;
->>>>>>> 26eeef0f
+    let built_packages = build(
+        &build_plan,
+        *build_target,
+        &build_profile,
+        &outputs,
+        inject_map,
+    )?;
     let output_dir = pkg.output_directory.as_ref().map(PathBuf::from);
     for (node_ix, built_package) in built_packages.into_iter() {
         let pinned = &graph[node_ix];
@@ -2655,7 +2652,6 @@
         None => Ok(Built::Workspace(built_workspace)),
     }
 }
-
 
 /// Returns the ContractId of a built_package contract with specified `salt`.
 fn contract_id(built_package: &BuiltPackage, salt: &fuel_tx::Salt) -> ContractId {
@@ -2702,7 +2698,7 @@
     target: BuildTarget,
     profile: &BuildProfile,
     outputs: &HashSet<NodeIx>,
-    inject_map: &ConstInjectionMap
+    inject_map: &ConstInjectionMap,
 ) -> anyhow::Result<Vec<(NodeIx, BuiltPackage)>> {
     let mut built_packages = Vec::new();
 
