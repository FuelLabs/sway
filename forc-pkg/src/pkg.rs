use crate::{
    lock::Lock,
    manifest::{
        BuildProfile, ConfigTimeConstant, Dependency, ManifestFile, MemberManifestFiles,
        PackageManifest, PackageManifestFile,
    },
    WorkspaceManifestFile, CORE, PRELUDE, STD,
};
use anyhow::{anyhow, bail, Context, Error, Result};
use forc_util::{
    default_output_directory, find_file_name, git_checkouts_directory, kebab_to_snake_case,
    print_on_failure, print_on_success,
};
use petgraph::{
    self,
    visit::{Bfs, Dfs, EdgeRef, Walker},
    Directed, Direction,
};
use serde::{Deserialize, Serialize};
use std::{
    collections::{hash_map, BTreeMap, BTreeSet, HashMap, HashSet},
    fmt,
    fs::{self, File},
    hash::{Hash, Hasher},
    path::{Path, PathBuf},
    str::FromStr,
};
use sway_core::fuel_prelude::{
    fuel_crypto,
    fuel_tx::{self, Contract, ContractId, StorageSlot},
};
use sway_core::{
    language::{
        parsed::{ParseProgram, TreeType},
        ty,
    },
    semantic_analysis::namespace,
    source_map::SourceMap,
    CompileResult, CompiledBytecode, FinalizedEntry,
};
use sway_error::error::CompileError;
use sway_types::{Ident, JsonABIProgram, JsonTypeApplication, JsonTypeDeclaration};
use sway_utils::constants;
use tracing::{info, warn};
use url::Url;

type GraphIx = u32;
type Node = Pinned;
#[derive(PartialEq, Eq, Clone, Debug)]
pub struct Edge {
    /// The name of the dependency as declared under `[dependencies]` or `[contract-dependencies]`.
    /// This may differ from the package name as declared under the dependency package's manifest.
    pub name: String,
    pub kind: DepKind,
}

#[derive(PartialEq, Eq, Clone, Debug)]
pub enum DepKind {
    /// The dependency is a library and declared under `[dependencies]`.
    Library,
    /// The dependency is a contract and declared under `[contract-dependencies]`.
    Contract,
}
pub type Graph = petgraph::stable_graph::StableGraph<Node, Edge, Directed, GraphIx>;
pub type EdgeIx = petgraph::graph::EdgeIndex<GraphIx>;
pub type NodeIx = petgraph::graph::NodeIndex<GraphIx>;
pub type ManifestMap = HashMap<PinnedId, PackageManifestFile>;

/// A unique ID for a pinned package.
///
/// The internal value is produced by hashing the package's name and `SourcePinned`.
#[derive(Copy, Clone, Debug, Eq, Hash, PartialEq, Deserialize, Serialize)]
pub struct PinnedId(u64);

/// The result of successfully compiling a package.
#[derive(Debug, Clone)]
pub struct BuiltPackage {
    pub json_abi_program: JsonABIProgram,
    pub storage_slots: Vec<StorageSlot>,
    pub bytecode: Vec<u8>,
    pub entries: Vec<FinalizedEntry>,
    pub tree_type: TreeType,
}

pub enum Built {
    Package(Box<BuiltPackage>),
    Workspace,
}

/// A package uniquely identified by name along with its source.
#[derive(Clone, Debug, Eq, Hash, Ord, PartialEq, PartialOrd, Deserialize, Serialize)]
pub struct Pkg {
    /// The unique name of the package as declared in its manifest.
    pub name: String,
    /// Where the package is sourced from.
    pub source: Source,
}

/// A package uniquely identified by name along with its pinned source.
#[derive(Clone, Debug, Eq, Hash, PartialEq, Deserialize, Serialize)]
pub struct Pinned {
    pub name: String,
    pub source: SourcePinned,
}

/// Specifies a base source for a package.
///
/// - For registry packages, this includes a base version.
/// - For git packages, this includes a base git reference like a branch or tag.
///
/// Note that a `Source` does not specify a specific, pinned version. Rather, it specifies a source
/// at which the current latest version may be located.
#[derive(Clone, Debug, Eq, Hash, Ord, PartialEq, PartialOrd, Deserialize, Serialize)]
pub enum Source {
    /// Used to refer to the root project.
    Member(PathBuf),
    /// A git repo with a `Forc.toml` manifest at its root.
    Git(SourceGit),
    /// A path to a directory with a `Forc.toml` manifest at its root.
    Path(PathBuf),
    /// A forc project hosted on the official registry.
    Registry(SourceRegistry),
}

/// A git repo with a `Forc.toml` manifest at its root.
#[derive(Clone, Debug, Eq, Hash, Ord, PartialEq, PartialOrd, Deserialize, Serialize)]
pub struct SourceGit {
    /// The URL at which the repository is located.
    pub repo: Url,
    /// A git reference, e.g. a branch or tag.
    pub reference: GitReference,
}

/// Used to distinguish between types of git references.
///
/// For the most part, `GitReference` is useful to refine the `refspecs` used to fetch remote
/// repositories.
#[derive(Clone, Debug, Eq, Hash, Ord, PartialEq, PartialOrd, Deserialize, Serialize)]
pub enum GitReference {
    Branch(String),
    Tag(String),
    Rev(String),
    DefaultBranch,
}

/// A package from the official registry.
#[derive(Clone, Debug, Eq, Hash, Ord, PartialEq, PartialOrd, Deserialize, Serialize)]
pub struct SourceRegistry {
    /// The base version specified for the package.
    pub version: semver::Version,
}

/// A pinned instance of a git source.
#[derive(Clone, Debug, Eq, Hash, PartialEq, Deserialize, Serialize)]
pub struct SourceGitPinned {
    /// The git source that is being pinned.
    pub source: SourceGit,
    /// The hash to which we have pinned the source.
    pub commit_hash: String,
}

/// A pinned instance of a path source.
#[derive(Clone, Debug, Eq, Hash, PartialEq, Deserialize, Serialize)]
pub struct SourcePathPinned {
    /// The ID of the package that is the root of the subgraph of path dependencies that this
    /// package is a part of.
    ///
    /// In other words, when traversing the parents of this package, this is the ID of the first
    /// non-path ancestor package.
    ///
    /// As a result, this will always be either a git package or the root package.
    ///
    /// This allows for disambiguating path dependencies of the same name that have different path
    /// roots.
    pub path_root: PinnedId,
}

/// A pinned instance of the registry source.
#[derive(Clone, Debug, Eq, Hash, PartialEq, Deserialize, Serialize)]
pub struct SourceRegistryPinned {
    /// The registry package with base version.
    pub source: SourceRegistry,
    /// The pinned version.
    pub version: semver::Version,
}

/// A pinned instance of the package source.
///
/// Specifies an exact version to use, or an exact commit in the case of git dependencies. The
/// pinned version or commit is updated upon creation of the lock file and on `forc update`.
#[derive(Clone, Debug, Eq, Hash, PartialEq, Deserialize, Serialize)]
pub enum SourcePinned {
    Member,
    Git(SourceGitPinned),
    Path(SourcePathPinned),
    Registry(SourceRegistryPinned),
}

/// Represents the full build plan for a project.
#[derive(Clone, Debug)]
pub struct BuildPlan {
    graph: Graph,
    manifest_map: ManifestMap,
    compilation_order: Vec<NodeIx>,
}

/// Error returned upon failed parsing of `PinnedId::from_str`.
#[derive(Clone, Debug)]
pub struct PinnedIdParseError;

/// Error returned upon failed parsing of `SourcePathPinned::from_str`.
#[derive(Clone, Debug)]
pub struct SourcePathPinnedParseError;

/// Error returned upon failed parsing of `SourceGitPinned::from_str`.
#[derive(Clone, Debug)]
pub enum SourceGitPinnedParseError {
    Prefix,
    Url,
    Reference,
    CommitHash,
}

/// Represents the Head's commit hash and time (in seconds) from epoch
type HeadWithTime = (String, i64);

/// Everything needed to recognize a checkout in offline mode
///
/// Since we are omiting `.git` folder to save disk space, we need an indexing file
/// to recognize a checkout while searching local checkouts in offline mode
#[derive(Serialize, Deserialize)]
pub struct GitSourceIndex {
    /// Type of the git reference
    pub git_reference: GitReference,
    pub head_with_time: HeadWithTime,
}

#[derive(Default, Clone)]
pub struct PkgOpts {
    /// Path to the project, if not specified, current working directory will be used.
    pub path: Option<String>,
    /// Offline mode, prevents Forc from using the network when managing dependencies.
    /// Meaning it will only try to use previously downloaded dependencies.
    pub offline: bool,
    /// Terse mode. Limited warning and error output.
    pub terse: bool,
    /// Requires that the Forc.lock file is up-to-date. If the lock file is missing, or it
    /// needs to be updated, Forc will exit with an error
    pub locked: bool,
    /// The directory in which the sway compiler output artifacts are placed.
    ///
    /// By default, this is `<project-root>/out`.
    pub output_directory: Option<String>,
}

#[derive(Default, Clone)]
pub struct PrintOpts {
    /// Print the generated Sway AST (Abstract Syntax Tree).
    pub ast: bool,
    /// Print the finalized ASM.
    ///
    /// This is the state of the ASM with registers allocated and optimisations applied.
    pub finalized_asm: bool,
    /// Print the generated ASM.
    ///
    /// This is the state of the ASM prior to performing register allocation and other ASM
    /// optimisations.
    pub intermediate_asm: bool,
    /// Print the generated Sway IR (Intermediate Representation).
    pub ir: bool,
}

#[derive(Default, Clone)]
pub struct MinifyOpts {
    /// By default the JSON for ABIs is formatted for human readability. By using this option JSON
    /// output will be "minified", i.e. all on one line without whitespace.
    pub json_abi: bool,
    /// By default the JSON for initial storage slots is formatted for human readability. By using
    /// this option JSON output will be "minified", i.e. all on one line without whitespace.
    pub json_storage_slots: bool,
}

/// The set of options provided to the `build` functions.
#[derive(Default, Clone)]
pub struct BuildOpts {
    pub pkg: PkgOpts,
    pub print: PrintOpts,
    pub minify: MinifyOpts,
    /// If set, outputs a binary file representing the script bytes.
    pub binary_outfile: Option<String>,
    /// If set, outputs source file mapping in JSON format
    pub debug_outfile: Option<String>,
    /// Name of the build profile to use.
    /// If it is not specified, forc will use debug build profile.
    pub build_profile: Option<String>,
    /// Use release build plan. If a custom release plan is not specified, it is implicitly added to the manifest file.
    ///
    ///  If --build-profile is also provided, forc omits this flag and uses provided build-profile.
    pub release: bool,
    /// Output the time elapsed over each part of the compilation process.
    pub time_phases: bool,
    /// Include all test functions within the build.
    pub tests: bool,
}

impl GitSourceIndex {
    pub fn new(time: i64, git_reference: GitReference, commit_hash: String) -> GitSourceIndex {
        GitSourceIndex {
            git_reference,
            head_with_time: (commit_hash, time),
        }
    }
}

impl Edge {
    pub fn new(name: String, kind: DepKind) -> Edge {
        Edge { name, kind }
    }
}

impl FromStr for DepKind {
    type Err = Error;

    fn from_str(s: &str) -> Result<Self, Self::Err> {
        match s {
            "library" => Ok(DepKind::Library),
            "contract" => Ok(DepKind::Contract),
            _ => bail!("invalid dep kind"),
        }
    }
}

impl fmt::Display for DepKind {
    fn fmt(&self, f: &mut fmt::Formatter) -> fmt::Result {
        match self {
            DepKind::Library => write!(f, "library"),
            DepKind::Contract => write!(f, "contract"),
        }
    }
}

const DEFAULT_REMOTE_NAME: &str = "origin";

/// Error returned upon failed parsing of `SourcePinned::from_str`.
#[derive(Clone, Debug)]
pub struct SourcePinnedParseError;

/// The name specified on the left hand side of the `=` in a depenedency declaration under
/// `[dependencies]` within a forc manifest.
///
/// The name of a dependency may differ from the package name in the case that the dependency's
/// `package` field is specified.
///
/// For example, in the following, `foo` is assumed to be both the package name and the dependency
/// name:
///
/// ```toml
/// foo = { git = "https://github.com/owner/repo", branch = "master" }
/// ```
///
/// In the following case however, `foo` is the package name, but the dependency name is `foo-alt`:
///
/// ```toml
/// foo-alt = { git = "https://github.com/owner/repo", branch = "master", package = "foo" }
/// ```
pub type DependencyName = String;

impl BuildPlan {
    /// Create a new build plan for the project by fetching and pinning all dependenies.
    ///
    /// To account for an existing lock file, use `from_lock_and_manifest` instead.
    pub fn from_manifests(manifests: &MemberManifestFiles, offline: bool) -> Result<Self> {
        // Check toolchain version
        validate_version(manifests)?;
        let mut graph = Graph::default();
        let mut manifest_map = ManifestMap::default();
        fetch_graph(manifests, offline, &mut graph, &mut manifest_map)?;
        // Validate the graph, since we constructed the graph from scratch the paths will not be a
        // problem but the version check is still needed
        validate_graph(&graph, manifests)?;
        let compilation_order = compilation_order(&graph)?;
        Ok(Self {
            graph,
            manifest_map,
            compilation_order,
        })
    }

    /// Create a new build plan taking into account the state of both the PackageManifest and the existing
    /// lock file if there is one.
    ///
    /// This will first attempt to load a build plan from the lock file and validate the resulting
    /// graph using the current state of the PackageManifest.
    ///
    /// This includes checking if the [dependencies] or [patch] tables have changed and checking
    /// the validity of the local path dependencies. If any changes are detected, the graph is
    /// updated and any new packages that require fetching are fetched.
    ///
    /// The resulting build plan should always be in a valid state that is ready for building or
    /// checking.
    // TODO: Currently (if `--locked` isn't specified) this writes the updated lock directly. This
    // probably should not be the role of the `BuildPlan` constructor - instead, we should return
    // the manifest alongside some lock diff type that can be used to optionally write the updated
    // lock file and print the diff.
    pub fn from_lock_and_manifests(
        lock_path: &Path,
        manifests: &MemberManifestFiles,
        locked: bool,
        offline: bool,
    ) -> Result<Self> {
        // Check toolchain version
        validate_version(manifests)?;
        // Keep track of the cause for the new lock file if it turns out we need one.
        let mut new_lock_cause = None;

        // First, attempt to load the lock.
        let lock = Lock::from_path(lock_path).unwrap_or_else(|e| {
            new_lock_cause = if e.to_string().contains("No such file or directory") {
                Some(anyhow!("lock file did not exist"))
            } else {
                Some(e)
            };
            Lock::default()
        });

        // Next, construct the package graph from the lock.
        let mut graph = lock.to_graph().unwrap_or_else(|e| {
            new_lock_cause = Some(anyhow!("Invalid lock: {}", e));
            Graph::default()
        });

        // Since the lock file was last created there are many ways in which it might have been
        // invalidated. E.g. a package's manifest `[dependencies]` table might have changed, a user
        // might have edited the `Forc.lock` file when they shouldn't have, a path dependency no
        // longer exists at its specified location, etc. We must first remove all invalid nodes
        // before we can determine what we need to fetch.
        let invalid_deps = validate_graph(&graph, manifests)?;
        let members: HashSet<String> = manifests
            .iter()
            .map(|(member_name, _)| member_name.clone())
            .collect();
        remove_deps(&mut graph, &members, &invalid_deps);

        // We know that the remaining nodes have valid paths, otherwise they would have been
        // removed. We can safely produce an initial `manifest_map`.
        let mut manifest_map = graph_to_manifest_map(manifests, &graph)?;

        // Attempt to fetch the remainder of the graph.
        let _added = fetch_graph(manifests, offline, &mut graph, &mut manifest_map)?;

        // Determine the compilation order.
        let compilation_order = compilation_order(&graph)?;

        let plan = Self {
            graph,
            manifest_map,
            compilation_order,
        };

        // Construct the new lock and check the diff.
        let new_lock = Lock::from_graph(plan.graph());
        let lock_diff = new_lock.diff(&lock);
        if !lock_diff.removed.is_empty() || !lock_diff.added.is_empty() {
            new_lock_cause.get_or_insert(anyhow!("lock file did not match manifest"));
        }

        // If there was some change in the lock file, write the new one and print the cause.
        if let Some(cause) = new_lock_cause {
            if locked {
                bail!(
                    "The lock file {} needs to be updated (Cause: {}) \
                    but --locked was passed to prevent this.",
                    lock_path.to_string_lossy(),
                    cause,
                );
            }
            info!("  Creating a new `Forc.lock` file. (Cause: {})", cause);
            let member_names = manifests
                .iter()
                .map(|(_, manifest)| manifest.project.name.clone())
                .collect();
            crate::lock::print_diff(&member_names, &lock_diff);
            let string = toml::ser::to_string_pretty(&new_lock)
                .map_err(|e| anyhow!("failed to serialize lock file: {}", e))?;
            fs::write(lock_path, &string)
                .map_err(|e| anyhow!("failed to write lock file: {}", e))?;
            info!("   Created new lock file at {}", lock_path.display());
        }

        Ok(plan)
    }

    /// Produce an iterator yielding all workspace member nodes in order of compilation.
    ///
    /// In the case that this `BuildPlan` was constructed for a single package,
    /// only that package's node will be yielded.
    pub fn member_nodes(&self) -> impl Iterator<Item = NodeIx> + '_ {
        self.compilation_order()
            .iter()
            .cloned()
            .filter(|&n| self.graph[n].source == SourcePinned::Member)
    }

    /// View the build plan's compilation graph.
    pub fn graph(&self) -> &Graph {
        &self.graph
    }

    /// View the build plan's map of pinned package IDs to their associated manifest.
    pub fn manifest_map(&self) -> &ManifestMap {
        &self.manifest_map
    }

    /// The order in which nodes are compiled, determined via a toposort of the package graph.
    pub fn compilation_order(&self) -> &[NodeIx] {
        &self.compilation_order
    }

    /// Produce the node index of the member with the given name.
    pub fn find_member_index(&self, member_name: &str) -> Option<NodeIx> {
        self.member_nodes()
            .find(|node_ix| self.graph[*node_ix].name == member_name)
    }

    /// Produce an iterator yielding indices for the given node and its dependencies in BFS order.
    pub fn node_deps(&self, n: NodeIx) -> impl '_ + Iterator<Item = NodeIx> {
        let bfs = Bfs::new(&self.graph, n);
        // Collect visitable nodes from the given node in the graph.
        bfs.iter(&self.graph)
    }

    // Produce a new build plan with only the packages required to build the given node.
    pub fn node_plan(&self, n: NodeIx) -> Result<Self> {
        let mut graph = self.graph().clone();
        let node_deps: HashSet<NodeIx> = self.node_deps(n).collect();
        graph.retain_nodes(|_, index| node_deps.contains(&index));
        // Since some nodes are removed from the graph, compilation order needs to be reconstructed.
        let compilation_order = compilation_order(&graph)?;
        Ok(Self {
            graph,
            manifest_map: self.manifest_map.clone(),
            compilation_order,
        })
    }
}

/// Given a graph and the known project name retrieved from the manifest, produce an iterator
/// yielding any nodes from the graph that might potentially be a project node.
fn potential_proj_nodes<'a>(g: &'a Graph, proj_name: &'a str) -> impl 'a + Iterator<Item = NodeIx> {
    member_nodes(g).filter(move |&n| g[n].name == proj_name)
}

/// Given a graph, find the project node.
///
/// This should be the only node that satisfies the following conditions:
///
/// - The package name matches `proj_name`
/// - The node has no incoming edges, i.e. is not a dependency of another node.
fn find_proj_node(graph: &Graph, proj_name: &str) -> Result<NodeIx> {
    let mut potentials = potential_proj_nodes(graph, proj_name);
    let proj_node = potentials
        .next()
        .ok_or_else(|| anyhow!("graph contains no project node"))?;
    match potentials.next() {
        None => Ok(proj_node),
        Some(_) => Err(anyhow!("graph contains more than one project node")),
    }
}

/// Checks if the toolchain version is in compliance with minimum implied by `manifest`.
///
/// If the `manifest` is a ManifestFile::Workspace, check all members of the workspace for version
/// validation. Otherwise only the given package is checked.
fn validate_version(member_manifests: &MemberManifestFiles) -> Result<()> {
    for member_pkg_manifest in member_manifests.values() {
        validate_pkg_version(member_pkg_manifest)?;
    }
    Ok(())
}

/// Check minimum forc version given in the package manifest file
///
/// If required minimum forc version is higher than current forc version return an error with
/// upgrade instructions
fn validate_pkg_version(pkg_manifest: &PackageManifestFile) -> Result<()> {
    match &pkg_manifest.project.forc_version {
        Some(min_forc_version) => {
            // Get the current version of the toolchain
            let crate_version = env!("CARGO_PKG_VERSION");
            let toolchain_version = semver::Version::parse(crate_version)?;
            if toolchain_version < *min_forc_version {
                bail!(
                    "{:?} requires forc version {} but current forc version is {}\nUpdate the toolchain by following: https://fuellabs.github.io/sway/v{}/introduction/installation.html",
                    pkg_manifest.project.name,
                    min_forc_version,
                    crate_version,
                    crate_version
                );
            }
        }
        None => {}
    };
    Ok(())
}

fn member_nodes(g: &Graph) -> impl Iterator<Item = NodeIx> + '_ {
    g.node_indices()
        .filter(|&n| g[n].source == SourcePinned::Member)
}

/// Validates the state of the pinned package graph against the given ManifestFile.
///
/// Returns the set of invalid dependency edges.
fn validate_graph(graph: &Graph, manifests: &MemberManifestFiles) -> Result<BTreeSet<EdgeIx>> {
    let mut member_pkgs: HashMap<&String, &PackageManifestFile> = manifests.iter().collect();
    let member_nodes: Vec<_> = member_nodes(graph)
        .filter_map(|n| member_pkgs.remove(&graph[n].name).map(|pkg| (n, pkg)))
        .collect();

    // If no member nodes, the graph is either empty or corrupted. Remove all edges.
    if member_nodes.is_empty() {
        return Ok(graph.edge_indices().collect());
    }

    let mut visited = HashSet::new();
    let edges = member_nodes
        .into_iter()
        .flat_map(move |(n, _)| validate_deps(graph, n, manifests, &mut visited))
        .collect();
    Ok(edges)
}

/// Recursively validate all dependencies of the given `node`.
///
/// Returns the set of invalid dependency edges.
fn validate_deps(
    graph: &Graph,
    node: NodeIx,
    manifests: &MemberManifestFiles,
    visited: &mut HashSet<NodeIx>,
) -> BTreeSet<EdgeIx> {
    let mut remove = BTreeSet::default();
    for edge in graph.edges_directed(node, Direction::Outgoing) {
        let dep_name = edge.weight();
        let dep_node = edge.target();
        match validate_dep(graph, manifests, dep_name, dep_node) {
            Err(_) => {
                remove.insert(edge.id());
            }
            Ok(_) => {
                if visited.insert(dep_node) {
                    let rm = validate_deps(graph, dep_node, manifests, visited);
                    remove.extend(rm);
                }
                continue;
            }
        }
    }
    remove
}

/// Check the validity of a node's dependency within the graph.
///
/// Returns the `ManifestFile` in the case that the dependency is valid.
fn validate_dep(
    graph: &Graph,
    manifests: &MemberManifestFiles,
    dep_edge: &Edge,
    dep_node: NodeIx,
) -> Result<PackageManifestFile> {
    let dep_name = &dep_edge.name;
    let node_manifest = manifests
        .get(dep_name)
        .ok_or_else(|| anyhow!("Couldn't find manifest file for {}", dep_name))?;
    // Check the validity of the dependency path, including its path root.
    let dep_path = dep_path(graph, node_manifest, dep_node, manifests).map_err(|e| {
        anyhow!(
            "failed to construct path for dependency {:?}: {}",
            dep_name,
            e
        )
    })?;

    // Ensure the manifest is accessible.
    let dep_manifest = PackageManifestFile::from_dir(&dep_path)?;

    // Check that the dependency's source matches the entry in the parent manifest.
    let dep_entry = node_manifest
        .dep(dep_name)
        .ok_or_else(|| anyhow!("no entry in parent manifest"))?;
    let dep_source = dep_to_source_patched(node_manifest, dep_name, dep_entry)?;
    let dep_pkg = graph[dep_node].unpinned(&dep_path);
    if dep_pkg.source != dep_source {
        bail!("dependency node's source does not match manifest entry");
    }

    validate_dep_manifest(&graph[dep_node], &dep_manifest, dep_edge)?;

    Ok(dep_manifest)
}
/// Part of dependency validation, any checks related to the depenency's manifest content.
fn validate_dep_manifest(
    dep: &Pinned,
    dep_manifest: &PackageManifestFile,
    dep_edge: &Edge,
) -> Result<()> {
    let dep_program_type = dep_manifest.program_type()?;
    // Check if the dependency is either a library or a contract declared as a contract dependency
    match (&dep_program_type, &dep_edge.kind) {
        (TreeType::Contract, DepKind::Contract) | (TreeType::Library { .. }, DepKind::Library) => {}
        _ => bail!(
            "\"{}\" is declared as a {} dependency, but is actually a {}",
            dep.name,
            dep_edge.kind,
            dep_program_type
        ),
    }
    // Ensure the name matches the manifest project name.
    if dep.name != dep_manifest.project.name {
        bail!(
            "dependency name {:?} must match the manifest project name {:?} \
            unless `package = {:?}` is specified in the dependency declaration",
            dep.name,
            dep_manifest.project.name,
            dep_manifest.project.name,
        );
    }
<<<<<<< HEAD
    let dep_manifests = BTreeMap::from([(dep_manifest.project.name.clone(), dep_manifest.clone())]);
    validate_version(&dep_manifests)?;
=======
    validate_pkg_version(dep_manifest)?;
>>>>>>> 76b1ee9d
    Ok(())
}

/// Returns the canonical, local path to the given dependency node if it exists, `None` otherwise.
///
/// Also returns `None` in the case that the dependency is a `Path` dependency and the path root is
/// invalid.
fn dep_path(
    graph: &Graph,
    node_manifest: &PackageManifestFile,
    dep_node: NodeIx,
    manifests: &MemberManifestFiles,
) -> Result<PathBuf> {
    let dep = &graph[dep_node];
    let dep_name = &dep.name;
    match &dep.source {
        SourcePinned::Git(git) => {
            let repo_path = git_commit_path(&dep.name, &git.source.repo, &git.commit_hash);
            find_dir_within(&repo_path, &dep.name).ok_or_else(|| {
                anyhow!(
                    "failed to find package `{}` in {}",
                    dep.name,
                    git.to_string()
                )
            })
        }
        SourcePinned::Path(src) => {
            validate_path_root(graph, dep_node, src.path_root)?;

            // Check if the path is directly from the dependency.
            if let Some(path) = node_manifest.dep_path(dep_name) {
                if path.exists() {
                    return Ok(path);
                }
            }

            // Otherwise, check if it comes from a patch.
            for (_, patch_map) in node_manifest.patches() {
                if let Some(Dependency::Detailed(details)) = patch_map.get(dep_name) {
                    if let Some(ref rel_path) = details.path {
                        if let Ok(path) = node_manifest.dir().join(rel_path).canonicalize() {
                            if path.exists() {
                                return Ok(path);
                            }
                        }
                    }
                }
            }

            bail!(
                "no dependency or patch with name {:?} in manifest of {:?}",
                dep_name,
                node_manifest.project.name
            )
        }
        SourcePinned::Registry(_reg) => unreachable!("registry dependencies not yet supported"),
        SourcePinned::Member => {
            // If a node has a root dependency it is a member of the workspace.
            manifests
                .values()
                .find(|manifest| manifest.project.name == *dep_name)
                .map(|manifest| manifest.path().to_path_buf())
                .ok_or_else(|| anyhow!("cannot find dependency in the workspace"))
        }
    }
}

/// Remove the given set of dependency edges from the `graph`.
///
/// Also removes all nodes that are no longer connected to any root node as a result.
fn remove_deps(
    graph: &mut Graph,
    member_names: &HashSet<String>,
    edges_to_remove: &BTreeSet<EdgeIx>,
) {
    // Retrieve the project nodes for workspace members.
    let member_nodes: HashSet<_> = member_nodes(graph)
        .filter(|&n| member_names.contains(&graph[n].name))
        .collect();

    // Before removing edges, sort the nodes in order of dependency for the node removal pass.
    let node_removal_order = match petgraph::algo::toposort(&*graph, None) {
        Ok(nodes) => nodes,
        Err(_) => {
            // If toposort fails the given graph is cyclic, so invalidate everything.
            graph.clear();
            return;
        }
    };

    // Remove the given set of dependency edges.
    for &edge in edges_to_remove {
        graph.remove_edge(edge);
    }

    // Remove all nodes that are no longer connected to any project node as a result.
    let nodes = node_removal_order.into_iter();
    for node in nodes {
        if !has_parent(graph, node) && !member_nodes.contains(&node) {
            graph.remove_node(node);
        }
    }
}

fn has_parent(graph: &Graph, node: NodeIx) -> bool {
    graph
        .edges_directed(node, Direction::Incoming)
        .next()
        .is_some()
}

impl GitReference {
    /// Resolves the parsed forc git reference to the associated git ID.
    pub fn resolve(&self, repo: &git2::Repository) -> Result<git2::Oid> {
        // Find the commit associated with this tag.
        fn resolve_tag(repo: &git2::Repository, tag: &str) -> Result<git2::Oid> {
            let refname = format!("refs/remotes/{}/tags/{}", DEFAULT_REMOTE_NAME, tag);
            let id = repo.refname_to_id(&refname)?;
            let obj = repo.find_object(id, None)?;
            let obj = obj.peel(git2::ObjectType::Commit)?;
            Ok(obj.id())
        }

        // Resolve to the target for the given branch.
        fn resolve_branch(repo: &git2::Repository, branch: &str) -> Result<git2::Oid> {
            let name = format!("{}/{}", DEFAULT_REMOTE_NAME, branch);
            let b = repo
                .find_branch(&name, git2::BranchType::Remote)
                .with_context(|| format!("failed to find branch `{}`", branch))?;
            b.get()
                .target()
                .ok_or_else(|| anyhow::format_err!("branch `{}` did not have a target", branch))
        }

        // Use the HEAD commit when default branch is specified.
        fn resolve_default_branch(repo: &git2::Repository) -> Result<git2::Oid> {
            let head_id =
                repo.refname_to_id(&format!("refs/remotes/{}/HEAD", DEFAULT_REMOTE_NAME))?;
            let head = repo.find_object(head_id, None)?;
            Ok(head.peel(git2::ObjectType::Commit)?.id())
        }

        // Find the commit for the given revision.
        fn resolve_rev(repo: &git2::Repository, rev: &str) -> Result<git2::Oid> {
            let obj = repo.revparse_single(rev)?;
            match obj.as_tag() {
                Some(tag) => Ok(tag.target_id()),
                None => Ok(obj.id()),
            }
        }

        match self {
            GitReference::Tag(s) => {
                resolve_tag(repo, s).with_context(|| format!("failed to find tag `{}`", s))
            }
            GitReference::Branch(s) => resolve_branch(repo, s),
            GitReference::DefaultBranch => resolve_default_branch(repo),
            GitReference::Rev(s) => resolve_rev(repo, s),
        }
    }
}

impl Pinned {
    /// Retrieve the unique ID for the pinned package.
    ///
    /// The internal value is produced by hashing the package's name and `SourcePinned`.
    pub fn id(&self) -> PinnedId {
        PinnedId::new(&self.name, &self.source)
    }

    /// Retrieve the unpinned version of this source.
    pub fn unpinned(&self, path: &Path) -> Pkg {
        let source = match &self.source {
            SourcePinned::Member => Source::Member(path.to_owned()),
            SourcePinned::Git(git) => Source::Git(git.source.clone()),
            SourcePinned::Path(_) => Source::Path(path.to_owned()),
            SourcePinned::Registry(reg) => Source::Registry(reg.source.clone()),
        };
        let name = self.name.clone();
        Pkg { name, source }
    }
}

impl PinnedId {
    /// Hash the given name and pinned source to produce a unique pinned package ID.
    pub fn new(name: &str, source: &SourcePinned) -> Self {
        let mut hasher = hash_map::DefaultHasher::default();
        name.hash(&mut hasher);
        source.hash(&mut hasher);
        Self(hasher.finish())
    }
}

impl SourcePathPinned {
    pub const PREFIX: &'static str = "path";
}

impl SourceGitPinned {
    pub const PREFIX: &'static str = "git";
}

impl fmt::Display for PinnedId {
    fn fmt(&self, f: &mut fmt::Formatter) -> fmt::Result {
        // Format the inner `u64` as hex.
        write!(f, "{:016X}", self.0)
    }
}

impl fmt::Display for SourcePathPinned {
    fn fmt(&self, f: &mut fmt::Formatter) -> fmt::Result {
        // path+from-root-<id>
        write!(f, "{}+from-root-{}", Self::PREFIX, self.path_root)
    }
}

impl fmt::Display for SourceGitPinned {
    fn fmt(&self, f: &mut fmt::Formatter) -> fmt::Result {
        // git+<url/to/repo>?<ref_kind>=<ref_string>#<commit>
        write!(
            f,
            "{}+{}?{}#{}",
            Self::PREFIX,
            self.source.repo,
            self.source.reference,
            self.commit_hash
        )
    }
}

impl fmt::Display for GitReference {
    fn fmt(&self, f: &mut fmt::Formatter) -> fmt::Result {
        match self {
            GitReference::Branch(ref s) => write!(f, "branch={}", s),
            GitReference::Tag(ref s) => write!(f, "tag={}", s),
            GitReference::Rev(ref _s) => write!(f, "rev"),
            GitReference::DefaultBranch => write!(f, "default-branch"),
        }
    }
}

impl fmt::Display for SourcePinned {
    fn fmt(&self, f: &mut fmt::Formatter) -> fmt::Result {
        match self {
            SourcePinned::Member => write!(f, "member"),
            SourcePinned::Path(src) => src.fmt(f),
            SourcePinned::Git(src) => src.fmt(f),
            SourcePinned::Registry(_reg) => unimplemented!("pkg registries not yet implemented"),
        }
    }
}

impl FromStr for PinnedId {
    type Err = PinnedIdParseError;
    fn from_str(s: &str) -> Result<Self, Self::Err> {
        Ok(Self(
            u64::from_str_radix(s, 16).map_err(|_| PinnedIdParseError)?,
        ))
    }
}

impl FromStr for SourcePathPinned {
    type Err = SourcePathPinnedParseError;
    fn from_str(s: &str) -> Result<Self, Self::Err> {
        // path+from-root-<id>
        let s = s.trim();

        // Check for prefix at the start.
        let prefix_plus = format!("{}+", Self::PREFIX);
        if s.find(&prefix_plus) != Some(0) {
            return Err(SourcePathPinnedParseError);
        }
        let s = &s[prefix_plus.len()..];

        // Parse the `from-root-*` section.
        let path_root = s
            .split("from-root-")
            .nth(1)
            .ok_or(SourcePathPinnedParseError)?
            .parse()
            .map_err(|_| SourcePathPinnedParseError)?;

        Ok(Self { path_root })
    }
}

impl FromStr for SourceGitPinned {
    type Err = SourceGitPinnedParseError;
    fn from_str(s: &str) -> Result<Self, Self::Err> {
        // git+<url/to/repo>?<reference>#<commit>
        let s = s.trim();

        // Check for "git+" at the start.
        let prefix_plus = format!("{}+", Self::PREFIX);
        if s.find(&prefix_plus) != Some(0) {
            return Err(SourceGitPinnedParseError::Prefix);
        }
        let s = &s[prefix_plus.len()..];

        // Parse the `repo` URL.
        let repo_str = s.split('?').next().ok_or(SourceGitPinnedParseError::Url)?;
        let repo = Url::parse(repo_str).map_err(|_| SourceGitPinnedParseError::Url)?;
        let s = &s[repo_str.len() + "?".len()..];

        // Parse the git reference and commit hash. This can be any of either:
        // - `branch=<branch-name>#<commit-hash>`
        // - `tag=<tag-name>#<commit-hash>`
        // - `rev#<commit-hash>`
        // - `default#<commit-hash>`
        let mut s_iter = s.split('#');
        let reference = s_iter.next().ok_or(SourceGitPinnedParseError::Reference)?;
        let commit_hash = s_iter
            .next()
            .ok_or(SourceGitPinnedParseError::CommitHash)?
            .to_string();
        validate_git_commit_hash(&commit_hash)
            .map_err(|_| SourceGitPinnedParseError::CommitHash)?;

        const BRANCH: &str = "branch=";
        const TAG: &str = "tag=";
        let reference = if reference.find(BRANCH) == Some(0) {
            GitReference::Branch(reference[BRANCH.len()..].to_string())
        } else if reference.find(TAG) == Some(0) {
            GitReference::Tag(reference[TAG.len()..].to_string())
        } else if reference == "rev" {
            GitReference::Rev(commit_hash.to_string())
        } else if reference == "default-branch" {
            GitReference::DefaultBranch
        } else {
            return Err(SourceGitPinnedParseError::Reference);
        };

        let source = SourceGit { repo, reference };
        Ok(Self {
            source,
            commit_hash,
        })
    }
}

impl FromStr for SourcePinned {
    type Err = SourcePinnedParseError;
    fn from_str(s: &str) -> Result<Self, Self::Err> {
        let source = if s == "root" || s == "member" {
            // Also check `"root"` to support reading the legacy `Forc.lock` format and to
            // avoid breaking old projects.
            SourcePinned::Member
        } else if let Ok(src) = SourcePathPinned::from_str(s) {
            SourcePinned::Path(src)
        } else if let Ok(src) = SourceGitPinned::from_str(s) {
            SourcePinned::Git(src)
        } else {
            // TODO: Try parse registry source.
            return Err(SourcePinnedParseError);
        };
        Ok(source)
    }
}

fn validate_git_commit_hash(commit_hash: &str) -> Result<()> {
    const LEN: usize = 40;
    if commit_hash.len() != LEN {
        bail!(
            "invalid hash length: expected {}, found {}",
            LEN,
            commit_hash.len()
        );
    }
    if !commit_hash.chars().all(|c| c.is_ascii_alphanumeric()) {
        bail!("hash contains one or more non-ascii-alphanumeric characters");
    }
    Ok(())
}

impl Default for GitReference {
    fn default() -> Self {
        Self::DefaultBranch
    }
}

/// The `pkg::Graph` is of *a -> b* where *a* depends on *b*. We can determine compilation order by
/// performing a toposort of the graph with reversed weights. The resulting order ensures all
/// dependencies are always compiled before their dependents.
pub fn compilation_order(graph: &Graph) -> Result<Vec<NodeIx>> {
    let rev_pkg_graph = petgraph::visit::Reversed(&graph);
    petgraph::algo::toposort(rev_pkg_graph, None).map_err(|_| {
        // Find the strongly connected components.
        // If the vector has an element with length > 1, it contains a cyclic path.
        let scc = petgraph::algo::kosaraju_scc(&graph);
        let mut path = String::new();
        scc.iter()
            .filter(|path| path.len() > 1)
            .for_each(|cyclic_path| {
                // We are sure that there is an element in cyclic_path vec.
                let starting_node = &graph[*cyclic_path.last().unwrap()];

                // Adding first node of the path
                path.push_str(&starting_node.name.to_string());
                path.push_str(" -> ");

                for (node_index, node) in cyclic_path.iter().enumerate() {
                    path.push_str(&graph[*node].name.to_string());
                    if node_index != cyclic_path.len() - 1 {
                        path.push_str(" -> ");
                    }
                }
                path.push('\n');
            });
        anyhow!("dependency cycle detected: {}", path)
    })
}

/// Given a graph collects ManifestMap while taking in to account that manifest can be a
/// ManifestFile::Workspace. In the case of a workspace each pkg manifest map is collected and
/// their added node lists are merged.
fn graph_to_manifest_map(manifests: &MemberManifestFiles, graph: &Graph) -> Result<ManifestMap> {
    let mut manifest_map = HashMap::new();
    for pkg_manifest in manifests.values() {
        let pkg_name = &pkg_manifest.project.name;
        manifest_map.extend(pkg_graph_to_manifest_map(manifests, pkg_name, graph)?);
    }
    Ok(manifest_map)
}

/// Given a graph of pinned packages and the project manifest, produce a map containing the
/// manifest of for every node in the graph.
///
/// Assumes the given `graph` only contains valid dependencies (see `validate_graph`).
///
/// `pkg_graph_to_manifest_map` starts from each node (which corresponds to the given proj_manifest)
/// and visits childs to collect their manifest files.
fn pkg_graph_to_manifest_map(
    manifests: &MemberManifestFiles,
    pkg_name: &str,
    graph: &Graph,
) -> Result<ManifestMap> {
    let proj_manifest = manifests
        .get(pkg_name)
        .ok_or_else(|| anyhow!("Cannot find manifest for {}", pkg_name))?;
    let mut manifest_map = ManifestMap::new();

    // Traverse the graph from the project node.
    let proj_node = match find_proj_node(graph, &proj_manifest.project.name) {
        Ok(node) => node,
        Err(_) => return Ok(manifest_map),
    };
    let proj_id = graph[proj_node].id();
    manifest_map.insert(proj_id, proj_manifest.clone());

    // Resolve all parents before their dependencies as we require the parent path to construct the
    // dependency path. Skip the already added project node at the beginning of traversal.
    let mut bfs = Bfs::new(graph, proj_node);
    bfs.next(graph);
    while let Some(dep_node) = bfs.next(graph) {
        // Retrieve the parent node whose manifest is already stored.
        let (parent_manifest, dep_name) = graph
            .edges_directed(dep_node, Direction::Incoming)
            .filter_map(|edge| {
                let parent_node = edge.source();
                let dep_name = &edge.weight().name;
                let parent = &graph[parent_node];
                let parent_manifest = manifest_map.get(&parent.id())?;
                Some((parent_manifest, dep_name))
            })
            .next()
            .ok_or_else(|| anyhow!("more than one root package detected in graph"))?;
        let dep_path = dep_path(graph, parent_manifest, dep_node, manifests).map_err(|e| {
            anyhow!(
                "failed to construct path for dependency {:?}: {}",
                dep_name,
                e
            )
        })?;
        let dep_manifest = PackageManifestFile::from_dir(&dep_path)?;
        let dep = &graph[dep_node];
        manifest_map.insert(dep.id(), dep_manifest);
    }

    Ok(manifest_map)
}

/// Given a `graph`, the node index of a path dependency within that `graph`, and the supposed
/// `path_root` of the path dependency, ensure that the `path_root` is valid.
///
/// See the `path_root` field of the [SourcePathPinned] type for further details.
fn validate_path_root(graph: &Graph, path_dep: NodeIx, path_root: PinnedId) -> Result<()> {
    let path_root_node = find_path_root(graph, path_dep)?;
    if graph[path_root_node].id() != path_root {
        bail!(
            "invalid `path_root` for path dependency package {:?}",
            &graph[path_dep].name
        )
    }
    Ok(())
}

/// Given any node in the graph, find the node that is the path root for that node.
fn find_path_root(graph: &Graph, mut node: NodeIx) -> Result<NodeIx> {
    loop {
        let pkg = &graph[node];
        match &pkg.source {
            SourcePinned::Path(src) => {
                let parent = graph
                    .edges_directed(node, Direction::Incoming)
                    .next()
                    .map(|edge| edge.source())
                    .ok_or_else(|| {
                        anyhow!(
                            "Failed to find path root: `path` dependency \"{}\" has no parent",
                            src
                        )
                    })?;
                node = parent;
            }
            SourcePinned::Git(_) | SourcePinned::Registry(_) | SourcePinned::Member => {
                return Ok(node);
            }
        }
    }
}

/// Produce a unique ID for a particular fetch pass.
///
/// This is used in the temporary git directory and allows for avoiding contention over the git
/// repo directory.
pub fn fetch_id(path: &Path, timestamp: std::time::Instant) -> u64 {
    let mut hasher = hash_map::DefaultHasher::new();
    path.hash(&mut hasher);
    timestamp.hash(&mut hasher);
    hasher.finish()
}

/// Given an empty or partially completed `graph`, complete the graph.
///
/// If the given `manifest` is of type ManifestFile::Workspace resulting graph will have multiple
/// root nodes, each representing a member of the workspace. Otherwise resulting graph will only
/// have a single root node, representing the package that is described by the ManifestFile::Package
fn fetch_graph(
    member_manifests: &MemberManifestFiles,
    offline: bool,
    graph: &mut Graph,
    manifest_map: &mut ManifestMap,
) -> Result<HashSet<NodeIx>> {
    let mut added_nodes = HashSet::default();
    for member_pkg_manifest in member_manifests.values() {
        added_nodes.extend(&fetch_pkg_graph(
            member_pkg_manifest,
            offline,
            graph,
            manifest_map,
        )?);
    }
    Ok(added_nodes)
}

/// Given an empty or partially completed package `graph`, complete the graph.
///
/// The given `graph` may be empty, partially complete, or fully complete. All existing nodes
/// should already be confirmed to be valid nodes via `validate_graph`. All invalid nodes should
/// have been removed prior to calling this.
///
/// Recursively traverses dependencies listed within each package's manifest, fetching and pinning
/// each dependency if it does not already exist within the package graph.
///
/// The accompanying `path_map` should contain a path entry for every existing node within the
/// `graph` and will `panic!` otherwise.
///
/// Upon success, returns the set of nodes that were added to the graph during traversal.
fn fetch_pkg_graph(
    proj_manifest: &PackageManifestFile,
    offline: bool,
    graph: &mut Graph,
    manifest_map: &mut ManifestMap,
) -> Result<HashSet<NodeIx>> {
    // Retrieve the project node, or create one if it does not exist.
    let proj_node = match find_proj_node(graph, &proj_manifest.project.name) {
        Ok(proj_node) => proj_node,
        Err(_) => {
            let name = proj_manifest.project.name.clone();
            let source = SourcePinned::Member;
            let pkg = Pinned { name, source };
            let pkg_id = pkg.id();
            manifest_map.insert(pkg_id, proj_manifest.clone());
            graph.add_node(pkg)
        }
    };

    // Traverse the rest of the graph from the root.
    let fetch_ts = std::time::Instant::now();
    let fetch_id = fetch_id(proj_manifest.dir(), fetch_ts);
    let path_root = graph[proj_node].id();
    let mut fetched = graph
        .node_indices()
        .map(|n| {
            let pinned = &graph[n];
            let manifest = &manifest_map[&pinned.id()];
            let pkg = pinned.unpinned(manifest.dir());
            (pkg, n)
        })
        .collect();
    let mut visited = HashSet::default();
    fetch_deps(
        fetch_id,
        offline,
        proj_node,
        path_root,
        graph,
        manifest_map,
        &mut fetched,
        &mut visited,
    )
}

/// Visit the unvisited dependencies of the given node and fetch missing nodes as necessary.
///
/// Assumes the `node`'s manifest already exists within the `manifest_map`.
#[allow(clippy::too_many_arguments)]
fn fetch_deps(
    fetch_id: u64,
    offline: bool,
    node: NodeIx,
    path_root: PinnedId,
    graph: &mut Graph,
    manifest_map: &mut ManifestMap,
    fetched: &mut HashMap<Pkg, NodeIx>,
    visited: &mut HashSet<NodeIx>,
) -> Result<HashSet<NodeIx>> {
    let mut added = HashSet::default();
    let parent_id = graph[node].id();
    let package_manifest = &manifest_map[&parent_id];
    // If the current package is a contract, we need to first get the deployment dependencies
    let deps: Vec<(String, Dependency, DepKind)> = package_manifest
        .contract_deps()
        .map(|(n, d)| (n.clone(), d.clone(), DepKind::Contract))
        .chain(
            package_manifest
                .deps()
                .map(|(n, d)| (n.clone(), d.clone(), DepKind::Library)),
        )
        .collect();
    for (dep_name, dep, dep_kind) in deps {
        let name = dep.package().unwrap_or(&dep_name).to_string();
        let parent_manifest = &manifest_map[&parent_id];
        let source = dep_to_source_patched(parent_manifest, &name, &dep)
            .context("Failed to source dependency")?;

        // If we haven't yet fetched this dependency, fetch it, pin it and add it to the graph.
        let dep_pkg = Pkg { name, source };
        let dep_node = match fetched.entry(dep_pkg) {
            hash_map::Entry::Occupied(entry) => *entry.get(),
            hash_map::Entry::Vacant(entry) => {
                let dep_pinned = pin_pkg(fetch_id, path_root, entry.key(), manifest_map, offline)?;
                let dep_node = graph.add_node(dep_pinned);
                added.insert(dep_node);
                *entry.insert(dep_node)
            }
        };

        let dep_edge = Edge::new(dep_name.to_string(), dep_kind);
        // Ensure we have an edge to the dependency.
        graph.update_edge(node, dep_node, dep_edge.clone());

        // If we've visited this node during this traversal already, no need to traverse it again.
        if !visited.insert(dep_node) {
            continue;
        }

        let dep_pinned = &graph[dep_node];
        let dep_pkg_id = dep_pinned.id();
        validate_dep_manifest(dep_pinned, &manifest_map[&dep_pkg_id], &dep_edge).map_err(|e| {
            let parent = &graph[node];
            anyhow!(
                "dependency of {:?} named {:?} is invalid: {}",
                parent.name,
                dep_name,
                e
            )
        })?;

        let path_root = match dep_pinned.source {
            SourcePinned::Member | SourcePinned::Git(_) | SourcePinned::Registry(_) => dep_pkg_id,
            SourcePinned::Path(_) => path_root,
        };

        // Fetch the children.
        added.extend(fetch_deps(
            fetch_id,
            offline,
            dep_node,
            path_root,
            graph,
            manifest_map,
            fetched,
            visited,
        )?);
    }
    Ok(added)
}

/// The name to use for a package's git repository under the user's forc directory.
fn git_repo_dir_name(name: &str, repo: &Url) -> String {
    let repo_url_hash = hash_url(repo);
    format!("{}-{:x}", name, repo_url_hash)
}

fn hash_url(url: &Url) -> u64 {
    let mut hasher = hash_map::DefaultHasher::new();
    url.hash(&mut hasher);
    hasher.finish()
}

/// A temporary directory that we can use for cloning a git-sourced package's repo and discovering
/// the current HEAD for the given git reference.
///
/// The resulting directory is:
///
/// ```ignore
/// $HOME/.forc/git/checkouts/tmp/<fetch_id>-name-<repo_url_hash>
/// ```
///
/// A unique `fetch_id` may be specified to avoid contention over the git repo directory in the
/// case that multiple processes or threads may be building different projects that may require
/// fetching the same dependency.
fn tmp_git_repo_dir(fetch_id: u64, name: &str, repo: &Url) -> PathBuf {
    let repo_dir_name = format!("{:x}-{}", fetch_id, git_repo_dir_name(name, repo));
    git_checkouts_directory().join("tmp").join(repo_dir_name)
}

/// Given a git reference, build a list of `refspecs` required for the fetch opration.
///
/// Also returns whether or not our reference implies we require fetching tags.
fn git_ref_to_refspecs(reference: &GitReference) -> (Vec<String>, bool) {
    let mut refspecs = vec![];
    let mut tags = false;
    match reference {
        GitReference::Branch(s) => {
            refspecs.push(format!(
                "+refs/heads/{1}:refs/remotes/{0}/{1}",
                DEFAULT_REMOTE_NAME, s
            ));
        }
        GitReference::Tag(s) => {
            refspecs.push(format!(
                "+refs/tags/{1}:refs/remotes/{0}/tags/{1}",
                DEFAULT_REMOTE_NAME, s
            ));
        }
        GitReference::Rev(s) => {
            if s.starts_with("refs/") {
                refspecs.push(format!("+{0}:{0}", s));
            } else {
                // We can't fetch the commit directly, so we fetch all branches and tags in order
                // to find it.
                refspecs.push(format!(
                    "+refs/heads/*:refs/remotes/{}/*",
                    DEFAULT_REMOTE_NAME
                ));
                refspecs.push(format!("+HEAD:refs/remotes/{}/HEAD", DEFAULT_REMOTE_NAME));
                tags = true;
            }
        }
        GitReference::DefaultBranch => {
            refspecs.push(format!("+HEAD:refs/remotes/{}/HEAD", DEFAULT_REMOTE_NAME));
        }
    }
    (refspecs, tags)
}

/// Initializes a temporary git repo for the package and fetches only the reference associated with
/// the given source.
fn with_tmp_git_repo<F, O>(fetch_id: u64, name: &str, source: &SourceGit, f: F) -> Result<O>
where
    F: FnOnce(git2::Repository) -> Result<O>,
{
    // Clear existing temporary directory if it exists.
    let repo_dir = tmp_git_repo_dir(fetch_id, name, &source.repo);
    if repo_dir.exists() {
        let _ = std::fs::remove_dir_all(&repo_dir);
    }

    // Initialise the repository.
    let repo = git2::Repository::init(&repo_dir)
        .map_err(|e| anyhow!("failed to init repo at \"{}\": {}", repo_dir.display(), e))?;

    // Fetch the necessary references.
    let (refspecs, tags) = git_ref_to_refspecs(&source.reference);

    // Fetch the refspecs.
    let mut fetch_opts = git2::FetchOptions::new();
    if tags {
        fetch_opts.download_tags(git2::AutotagOption::All);
    }
    repo.remote_anonymous(source.repo.as_str())?
        .fetch(&refspecs, Some(&mut fetch_opts), None)
        .with_context(|| {
            format!(
                "failed to fetch `{}`. Check your connection or run in `--offline` mode",
                &source.repo
            )
        })?;

    // Call the user function.
    let output = f(repo)?;

    // Clean up the temporary directory.
    let _ = std::fs::remove_dir_all(&repo_dir);
    Ok(output)
}

/// Pin the given git-sourced package.
///
/// This clones the repository to a temporary directory in order to determine the commit at the
/// HEAD of the given git reference.
pub fn pin_git(fetch_id: u64, name: &str, source: SourceGit) -> Result<SourceGitPinned> {
    let commit_hash = with_tmp_git_repo(fetch_id, name, &source, |repo| {
        // Resolve the reference to the commit ID.
        let commit_id = source
            .reference
            .resolve(&repo)
            .with_context(|| "failed to resolve reference".to_string())?;
        Ok(format!("{}", commit_id))
    })?;
    Ok(SourceGitPinned {
        source,
        commit_hash,
    })
}

/// Given a package source, attempt to determine the pinned version or commit.
///
/// Also updates the `path_map` with a path to the local copy of the source.
///
/// The `path_root` is required for `Path` dependencies and must specify the package that is the
/// root of the current subgraph of path dependencies.
fn pin_pkg(
    fetch_id: u64,
    path_root: PinnedId,
    pkg: &Pkg,
    manifest_map: &mut ManifestMap,
    offline: bool,
) -> Result<Pinned> {
    let name = pkg.name.clone();
    let pinned = match &pkg.source {
        Source::Member(path) => {
            let source = SourcePinned::Member;
            let pinned = Pinned { name, source };
            let id = pinned.id();
            let manifest = PackageManifestFile::from_dir(path)?;
            manifest_map.insert(id, manifest);
            pinned
        }
        Source::Path(path) => {
            let path_pinned = SourcePathPinned { path_root };
            let source = SourcePinned::Path(path_pinned);
            let pinned = Pinned { name, source };
            let id = pinned.id();
            let manifest = PackageManifestFile::from_dir(path)?;
            manifest_map.insert(id, manifest);
            pinned
        }
        Source::Git(ref git_source) => {
            // If the git source directly specifies a full commit hash, we should check
            // to see if we have a local copy. Otherwise we cannot know what commit we should pin
            // to without fetching the repo into a temporary directory.
            let (pinned_git, repo_path) = if offline {
                let (local_path, commit_hash) = search_git_source_locally(&name, git_source)?
                    .ok_or_else(|| {
                        anyhow!(
                            "Unable to fetch pkg {:?} from  {:?} in offline mode",
                            name,
                            git_source.repo
                        )
                    })?;
                let pinned_git = SourceGitPinned {
                    source: git_source.clone(),
                    commit_hash,
                };
                (pinned_git, local_path)
            } else if let GitReference::DefaultBranch | GitReference::Branch(_) =
                git_source.reference
            {
                // If the reference is to a branch or to the default branch we need to fetch
                // from remote even though we may have it locally. Because remote may contain a
                // newer commit.
                let pinned_git = pin_git(fetch_id, &name, git_source.clone())?;
                let repo_path =
                    git_commit_path(&name, &pinned_git.source.repo, &pinned_git.commit_hash);
                (pinned_git, repo_path)
            } else {
                // If we are in online mode and the reference is to a specific commit (tag or
                // rev) we can first search it locally and re-use it.
                match search_git_source_locally(&name, git_source) {
                    Ok(Some((local_path, commit_hash))) => {
                        let pinned_git = SourceGitPinned {
                            source: git_source.clone(),
                            commit_hash,
                        };
                        (pinned_git, local_path)
                    }
                    _ => {
                        // If the checkout we are looking for does not exists locally or an
                        // error happened during the search fetch it
                        let pinned_git = pin_git(fetch_id, &name, git_source.clone())?;
                        let repo_path = git_commit_path(
                            &name,
                            &pinned_git.source.repo,
                            &pinned_git.commit_hash,
                        );
                        (pinned_git, repo_path)
                    }
                }
            };
            let source = SourcePinned::Git(pinned_git.clone());
            let pinned = Pinned { name, source };
            let id = pinned.id();
            if let hash_map::Entry::Vacant(entry) = manifest_map.entry(id) {
                // TODO: Here we assume that if the local path already exists, that it contains the
                // full and correct source for that commit and hasn't been tampered with. This is
                // probably fine for most cases as users should never be touching these
                // directories, however we should add some code to validate this. E.g. can we
                // recreate the git hash by hashing the directory or something along these lines
                // using git?
                if !repo_path.exists() {
                    info!("  Fetching {}", pinned_git.to_string());
                    fetch_git(fetch_id, &pinned.name, &pinned_git)?;
                }
                let path = find_dir_within(&repo_path, &pinned.name).ok_or_else(|| {
                    anyhow!(
                        "failed to find package `{}` in {}",
                        pinned.name,
                        pinned_git.to_string()
                    )
                })?;
                let manifest = PackageManifestFile::from_dir(&path)?;
                entry.insert(manifest);
            }
            pinned
        }
        Source::Registry(ref _source) => {
            if offline {
                bail!("Unable to fetch pkg {:?} in offline mode", name);
            }
            // TODO: determine registry pkg git URL, fetch to determine latest available
            // semver-compatible version
            bail!("registry dependencies are not yet supported");
        }
    };
    Ok(pinned)
}

/// The path to which a git package commit should be checked out.
///
/// The resulting directory is:
///
/// ```ignore
/// $HOME/.forc/git/checkouts/name-<repo_url_hash>/<commit_hash>
/// ```
///
/// where `<repo_url_hash>` is a hash of the source repository URL.
pub fn git_commit_path(name: &str, repo: &Url, commit_hash: &str) -> PathBuf {
    let repo_dir_name = git_repo_dir_name(name, repo);
    git_checkouts_directory()
        .join(repo_dir_name)
        .join(commit_hash)
}

/// Fetch the repo at the given git package's URL and checkout the pinned commit.
///
/// Returns the location of the checked out commit.
pub fn fetch_git(fetch_id: u64, name: &str, pinned: &SourceGitPinned) -> Result<PathBuf> {
    let path = git_commit_path(name, &pinned.source.repo, &pinned.commit_hash);
    // Checkout the pinned hash to the path.
    with_tmp_git_repo(fetch_id, name, &pinned.source, |repo| {
        // Change HEAD to point to the pinned commit.
        let id = git2::Oid::from_str(&pinned.commit_hash)?;
        repo.set_head_detached(id)?;
        if path.exists() {
            let _ = std::fs::remove_dir_all(&path);
        }
        std::fs::create_dir_all(&path)?;

        // Checkout HEAD to the target directory.
        let mut checkout = git2::build::CheckoutBuilder::new();
        checkout.force().target_dir(&path);
        repo.checkout_head(Some(&mut checkout))?;

        // Fetch HEAD time and create an index
        let current_head = repo.revparse_single("HEAD")?;
        let head_commit = current_head
            .as_commit()
            .ok_or_else(|| anyhow!("Cannot get commit from {}", current_head.id().to_string()))?;
        let head_time = head_commit.time().seconds();
        let source_index = GitSourceIndex::new(
            head_time,
            pinned.source.reference.clone(),
            pinned.commit_hash.clone(),
        );
        // Write the index file
        fs::write(
            path.join(".forc_index"),
            serde_json::to_string(&source_index)?,
        )?;
        Ok(())
    })?;
    Ok(path)
}

/// Search local checkout dir for git sources, for non-branch git references tries to find the
/// exact match. For branch references, tries to find the most recent repo present locally with the given repo
fn search_git_source_locally(
    name: &str,
    git_source: &SourceGit,
) -> Result<Option<(PathBuf, String)>> {
    // In the checkouts dir iterate over dirs whose name starts with `name`
    let checkouts_dir = git_checkouts_directory();
    match &git_source.reference {
        GitReference::Branch(branch) => {
            // Collect repos from this branch with their HEAD time
            let repos_from_branch = collect_local_repos_with_branch(checkouts_dir, name, branch)?;
            // Get the newest repo by their HEAD commit times
            let newest_branch_repo = repos_from_branch
                .into_iter()
                .max_by_key(|&(_, (_, time))| time)
                .map(|(repo_path, (hash, _))| (repo_path, hash));
            Ok(newest_branch_repo)
        }
        _ => find_exact_local_repo_with_reference(checkouts_dir, name, &git_source.reference),
    }
}

/// Search and collect repos from checkouts_dir that are from given branch and for the given package
fn collect_local_repos_with_branch(
    checkouts_dir: PathBuf,
    package_name: &str,
    branch_name: &str,
) -> Result<Vec<(PathBuf, HeadWithTime)>> {
    let mut list_of_repos = Vec::new();
    with_search_checkouts(checkouts_dir, package_name, |repo_index, repo_dir_path| {
        // Check if the repo's HEAD commit to verify it is from desired branch
        if let GitReference::Branch(branch) = repo_index.git_reference {
            if branch == branch_name {
                list_of_repos.push((repo_dir_path, repo_index.head_with_time));
            }
        }
        Ok(())
    })?;
    Ok(list_of_repos)
}

/// Search an exact reference in locally available repos
fn find_exact_local_repo_with_reference(
    checkouts_dir: PathBuf,
    package_name: &str,
    git_reference: &GitReference,
) -> Result<Option<(PathBuf, String)>> {
    let mut found_local_repo = None;
    if let GitReference::Tag(tag) = git_reference {
        found_local_repo = find_repo_with_tag(tag, package_name, checkouts_dir)?;
    } else if let GitReference::Rev(rev) = git_reference {
        found_local_repo = find_repo_with_rev(rev, package_name, checkouts_dir)?;
    }
    Ok(found_local_repo)
}

/// Search and find the match repo between the given tag and locally available options
fn find_repo_with_tag(
    tag: &str,
    package_name: &str,
    checkouts_dir: PathBuf,
) -> Result<Option<(PathBuf, String)>> {
    let mut found_local_repo = None;
    with_search_checkouts(checkouts_dir, package_name, |repo_index, repo_dir_path| {
        // Get current head of the repo
        let current_head = repo_index.head_with_time.0;
        if let GitReference::Tag(curr_repo_tag) = repo_index.git_reference {
            if curr_repo_tag == tag {
                found_local_repo = Some((repo_dir_path, current_head))
            }
        }
        Ok(())
    })?;
    Ok(found_local_repo)
}

/// Search and find the match repo between the given rev and locally available options
fn find_repo_with_rev(
    rev: &str,
    package_name: &str,
    checkouts_dir: PathBuf,
) -> Result<Option<(PathBuf, String)>> {
    let mut found_local_repo = None;
    with_search_checkouts(checkouts_dir, package_name, |repo_index, repo_dir_path| {
        // Get current head of the repo
        let current_head = repo_index.head_with_time.0;
        if let GitReference::Rev(curr_repo_rev) = repo_index.git_reference {
            if curr_repo_rev == rev {
                found_local_repo = Some((repo_dir_path, current_head));
            }
        }
        Ok(())
    })?;
    Ok(found_local_repo)
}

/// Search local checkouts directory and apply the given function. This is used for iterating over
/// possible options of a given package.
fn with_search_checkouts<F>(checkouts_dir: PathBuf, package_name: &str, mut f: F) -> Result<()>
where
    F: FnMut(GitSourceIndex, PathBuf) -> Result<()>,
{
    for entry in fs::read_dir(checkouts_dir)? {
        let entry = entry?;
        let folder_name = entry
            .file_name()
            .into_string()
            .map_err(|_| anyhow!("invalid folder name"))?;
        if folder_name.starts_with(package_name) {
            // Search if the dir we are looking starts with the name of our package
            for repo_dir in fs::read_dir(entry.path())? {
                // Iterate over all dirs inside the `name-***` directory and try to open repo from
                // each dirs inside this one
                let repo_dir = repo_dir
                    .map_err(|e| anyhow!("Cannot find local repo at checkouts dir {}", e))?;
                if repo_dir.file_type()?.is_dir() {
                    // Get the path of the current repo
                    let repo_dir_path = repo_dir.path();
                    // Get the index file from the found path
                    if let Ok(index_file) = fs::read_to_string(repo_dir_path.join(".forc_index")) {
                        let index = serde_json::from_str(&index_file)?;
                        f(index, repo_dir_path)?;
                    }
                }
            }
        }
    }
    Ok(())
}

/// Given the path to a package and a `Dependency` parsed from one of its forc dependencies,
/// produce the `Source` for that dependendency.
fn dep_to_source(pkg_path: &Path, dep: &Dependency) -> Result<Source> {
    let source = match dep {
        Dependency::Simple(ref ver_str) => {
            bail!(
                "Unsupported dependency declaration in \"{}\": `{}` - \
                currently only `git` and `path` dependencies are supported",
                pkg_path.display(),
                ver_str
            )
        }
        Dependency::Detailed(ref det) => match (&det.path, &det.version, &det.git) {
            (Some(relative_path), _, _) => {
                let path = pkg_path.join(relative_path);
                let canonical_path = path.canonicalize().map_err(|e| {
                    anyhow!("Failed to canonicalize dependency path {:?}: {}", path, e)
                })?;
                // Check if path is a member of a workspace.
                let workspace_manifest = canonical_path
                    .parent()
                    .and_then(|parent_dir| WorkspaceManifestFile::from_dir(parent_dir).ok());

<<<<<<< HEAD
                if let Some(workspace_manifest) = workspace_manifest {
                    if workspace_manifest.is_member_path(&canonical_path)? {
                        Source::Member(canonical_path)
                    } else {
                        Source::Path(canonical_path)
                    }
                } else {
                    Source::Path(canonical_path)
=======
                match workspace_manifest {
                    Some(ws) if ws.is_member_path(&canonical_path)? => {
                        Source::Member(canonical_path)
                    }
                    _ => Source::Path(canonical_path),
>>>>>>> 76b1ee9d
                }
            }
            (_, _, Some(repo)) => {
                let reference = match (&det.branch, &det.tag, &det.rev) {
                    (Some(branch), None, None) => GitReference::Branch(branch.clone()),
                    (None, Some(tag), None) => GitReference::Tag(tag.clone()),
                    (None, None, Some(rev)) => GitReference::Rev(rev.clone()),
                    (None, None, None) => GitReference::DefaultBranch,
                    _ => bail!(
                        "git dependencies support at most one reference: \
                            either `branch`, `tag` or `rev`"
                    ),
                };
                let repo = Url::parse(repo)?;
                let source = SourceGit { repo, reference };
                Source::Git(source)
            }
            _ => {
                bail!("unsupported set of fields for dependency: {:?}", dep);
            }
        },
    };
    Ok(source)
}

/// If a patch exists for the given dependency source within the given project manifest, this
/// returns the patch.
fn dep_source_patch<'manifest>(
    manifest: &'manifest PackageManifestFile,
    dep_name: &str,
    dep_source: &Source,
) -> Option<&'manifest Dependency> {
    if let Source::Git(git) = dep_source {
        if let Some(patches) = manifest.patch(git.repo.as_str()) {
            if let Some(patch) = patches.get(dep_name) {
                return Some(patch);
            }
        }
    }
    None
}

/// If a patch exists for the given dependency within the given manifest, this returns a new
/// `Source` with the patch applied.
///
/// If no patch exists, this returns the original `Source`.
fn apply_patch(
    manifest: &PackageManifestFile,
    dep_name: &str,
    dep_source: &Source,
) -> Result<Source> {
    match dep_source_patch(manifest, dep_name, dep_source) {
        Some(patch) => dep_to_source(manifest.dir(), patch),
        None => Ok(dep_source.clone()),
    }
}

/// Converts the `Dependency` to a `Source` with any relevant patches in the given manifest
/// applied.
fn dep_to_source_patched(
    manifest: &PackageManifestFile,
    dep_name: &str,
    dep: &Dependency,
) -> Result<Source> {
    let unpatched = dep_to_source(manifest.dir(), dep)?;
    apply_patch(manifest, dep_name, &unpatched)
}

/// Given a `forc_pkg::BuildProfile`, produce the necessary `sway_core::BuildConfig` required for
/// compilation.
pub fn sway_build_config(
    manifest_dir: &Path,
    entry_path: &Path,
    build_profile: &BuildProfile,
) -> Result<sway_core::BuildConfig> {
    // Prepare the build config to pass through to the compiler.
    let file_name = find_file_name(manifest_dir, entry_path)?;
    let build_config = sway_core::BuildConfig::root_from_file_name_and_manifest_path(
        file_name.to_path_buf(),
        manifest_dir.to_path_buf(),
    )
    .print_finalized_asm(build_profile.print_finalized_asm)
    .print_intermediate_asm(build_profile.print_intermediate_asm)
    .print_ir(build_profile.print_ir)
    .include_tests(build_profile.include_tests);
    Ok(build_config)
}

/// Builds the dependency namespace for the package at the given node index within the graph.
///
/// This function is designed to be called for each node in order of compilation.
///
/// This function ensures that if `core` exists in the graph (the vastly common case) it is also
/// present within the namespace. This is a necessity for operators to work for example.
///
/// This function also ensures that if `std` exists in the graph,
/// then the std prelude will also be added.
pub fn dependency_namespace(
    lib_namespace_map: &HashMap<NodeIx, namespace::Module>,
    compiled_contract_deps: &HashMap<NodeIx, BuiltPackage>,
    graph: &Graph,
    node: NodeIx,
    constants: BTreeMap<String, ConfigTimeConstant>,
) -> Result<namespace::Module, vec1::Vec1<CompileError>> {
    let mut namespace = namespace::Module::default_with_constants(constants)?;

    // Add direct dependencies.
    let mut core_added = false;
    for edge in graph.edges_directed(node, Direction::Outgoing) {
        let dep_node = edge.target();
        let dep_name = kebab_to_snake_case(&edge.weight().name);
        let dep_edge = edge.weight();
        let dep_namespace = match dep_edge.kind {
            DepKind::Library => lib_namespace_map
                .get(&dep_node)
                .cloned()
                .expect("no namespace module"),
            DepKind::Contract => {
                let mut constants = BTreeMap::default();
                let compiled_dep = compiled_contract_deps.get(&dep_node);
                let dep_contract_id = match compiled_dep {
                    Some(dep_contract_compiled) => contract_id(dep_contract_compiled),
                    // On `check` we don't compile contracts, so we use a placeholder.
                    None => ContractId::default(),
                };

                // Construct namespace with contract id
                let contract_dep_constant_name = "CONTRACT_ID";
                let contract_id_value = format!("\"{dep_contract_id}\"");
                let contract_id_constant = ConfigTimeConstant {
                    r#type: "b256".to_string(),
                    value: contract_id_value,
                    public: true,
                };
                constants.insert(contract_dep_constant_name.to_string(), contract_id_constant);
                namespace::Module::default_with_constants(constants)?
            }
        };
        namespace.insert_submodule(dep_name, dep_namespace);
        let dep = &graph[dep_node];
        if dep.name == CORE {
            core_added = true;
        }
    }

    // Add `core` if not already added.
    if !core_added {
        if let Some(core_node) = find_core_dep(graph, node) {
            let core_namespace = &lib_namespace_map[&core_node];
            namespace.insert_submodule(CORE.to_string(), core_namespace.clone());
        }
    }

    namespace.star_import_with_reexports(&[CORE, PRELUDE].map(Ident::new_no_span), &[]);

    if has_std_dep(graph, node) {
        namespace.star_import_with_reexports(&[STD, PRELUDE].map(Ident::new_no_span), &[]);
    }

    Ok(namespace)
}

/// Find the `std` dependency, if it is a direct one, of the given node.
fn has_std_dep(graph: &Graph, node: NodeIx) -> bool {
    // If we are `std`, do nothing.
    let pkg = &graph[node];
    if pkg.name == STD {
        return false;
    }

    // If we have `std` as a direct dep, use it.
    graph.edges_directed(node, Direction::Outgoing).any(|edge| {
        let dep_node = edge.target();
        let dep = &graph[dep_node];
        matches!(&dep.name[..], STD)
    })
}

/// Find the `core` dependency (whether direct or transitive) for the given node if it exists.
fn find_core_dep(graph: &Graph, node: NodeIx) -> Option<NodeIx> {
    // If we are `core`, do nothing.
    let pkg = &graph[node];
    if pkg.name == CORE {
        return None;
    }

    // If we have `core` as a direct dep, use it.
    let mut maybe_std = None;
    for edge in graph.edges_directed(node, Direction::Outgoing) {
        let dep_node = edge.target();
        let dep = &graph[dep_node];
        match &dep.name[..] {
            CORE => return Some(dep_node),
            STD => maybe_std = Some(dep_node),
            _ => {}
        }
    }

    // If we have `std`, select `core` via `std`.
    if let Some(std) = maybe_std {
        return find_core_dep(graph, std);
    }

    // Otherwise, search from this node.
    for dep_node in Dfs::new(graph, node).iter(graph) {
        let dep = &graph[dep_node];
        if dep.name == CORE {
            return Some(dep_node);
        }
    }

    None
}

/// Compiles the package to an AST.
pub fn compile_ast(
    manifest: &PackageManifestFile,
    build_profile: &BuildProfile,
    namespace: namespace::Module,
) -> Result<CompileResult<ty::TyProgram>> {
    let source = manifest.entry_string()?;
    let sway_build_config =
        sway_build_config(manifest.dir(), &manifest.entry_path(), build_profile)?;
    let ast_res = sway_core::compile_to_ast(source, namespace, Some(&sway_build_config));
    Ok(ast_res)
}

/// Compiles the given package.
///
/// ## Program Types
///
/// Behaviour differs slightly based on the package's program type.
///
/// ### Library Packages
///
/// A Library package will have JSON ABI generated for all publicly exposed `abi`s. The library's
/// namespace is returned as the second argument of the tuple.
///
/// ### Contract
///
/// Contracts will output both their JSON ABI and compiled bytecode.
///
/// ### Script, Predicate
///
/// Scripts and Predicates will be compiled to bytecode and will not emit any JSON ABI.
pub fn compile(
    pkg: &Pinned,
    manifest: &PackageManifestFile,
    build_profile: &BuildProfile,
    namespace: namespace::Module,
    source_map: &mut SourceMap,
) -> Result<(BuiltPackage, namespace::Root)> {
    // Time the given expression and print the result if `build_config.time_phases` is true.
    macro_rules! time_expr {
        ($description:expr, $expression:expr) => {{
            if build_profile.time_phases {
                let expr_start = std::time::Instant::now();
                let output = { $expression };
                println!(
                    "  Time elapsed to {}: {:?}",
                    $description,
                    expr_start.elapsed()
                );
                output
            } else {
                $expression
            }
        }};
    }

    let entry_path = manifest.entry_path();
    let sway_build_config = time_expr!(
        "produce `sway_core::BuildConfig`",
        sway_build_config(manifest.dir(), &entry_path, build_profile,)?
    );
    let terse_mode = build_profile.terse;
    let fail = |warnings, errors| {
        print_on_failure(terse_mode, warnings, errors);
        bail!("Failed to compile {}", pkg.name);
    };

    // First, compile to an AST. We'll update the namespace and check for JSON ABI output.
    let ast_res = time_expr!(
        "compile to ast",
        compile_ast(manifest, build_profile, namespace,)?
    );
    let typed_program = match ast_res.value.as_ref() {
        None => return fail(&ast_res.warnings, &ast_res.errors),
        Some(typed_program) => typed_program,
    };

    if build_profile.print_ast {
        tracing::info!("{:#?}", typed_program);
    }

    let mut types = vec![];
    let json_abi_program = time_expr!(
        "generate JSON ABI program",
        typed_program.generate_json_abi_program(&mut types)
    );

    let storage_slots = typed_program.storage_slots.clone();
    let tree_type = typed_program.kind.tree_type();

    let namespace = typed_program.root.namespace.clone().into();

    if !ast_res.errors.is_empty() {
        return fail(&ast_res.warnings, &ast_res.errors);
    }

    let asm_res = time_expr!(
        "compile ast to asm",
        sway_core::ast_to_asm(ast_res, &sway_build_config)
    );
    let entries = asm_res
        .value
        .as_ref()
        .map(|asm| asm.0.entries.clone())
        .unwrap_or_default();
    let bc_res = time_expr!(
        "compile asm to bytecode",
        sway_core::asm_to_bytecode(asm_res, source_map)
    );

    match bc_res.value {
        Some(CompiledBytecode(bytes)) if bc_res.errors.is_empty() => {
            print_on_success(terse_mode, &pkg.name, &bc_res.warnings, &tree_type);
            let bytecode = bytes;
            let built_package = BuiltPackage {
                json_abi_program,
                storage_slots,
                bytecode,
                tree_type,
                entries,
            };
            Ok((built_package, namespace))
        }
        _ => fail(&bc_res.warnings, &bc_res.errors),
    }
}

/// The suffix that helps identify the file which contains the hash of the binary file created when
/// scripts are built_package.
pub const SWAY_BIN_HASH_SUFFIX: &str = "-bin-hash";

/// The suffix that helps identify the file which contains the root hash of the binary file created
/// when predicates are built_package.
pub const SWAY_BIN_ROOT_SUFFIX: &str = "-bin-root";

pub fn build_package_with_options(
    manifest: &PackageManifestFile,
    build_options: BuildOpts,
) -> Result<BuiltPackage> {
    let key_debug: String = "debug".to_string();
    let key_release: String = "release".to_string();

    let BuildOpts {
        pkg,
        print,
        minify,
        binary_outfile,
        debug_outfile,
        build_profile,
        release,
        time_phases,
        tests,
    } = build_options;

    let mut selected_build_profile = key_debug;
    match &build_profile {
        Some(build_profile) => {
            if release {
                warn!(
                    "You specified both {} and 'release' profiles. Using the 'release' profile",
                    build_profile
                );
                selected_build_profile = key_release;
            } else {
                selected_build_profile = build_profile.clone();
            }
        }
        None => {
            if release {
                selected_build_profile = key_release;
            }
        }
    }
    // Retrieve the specified build profile
    let mut profile = manifest
        .build_profile(&selected_build_profile)
        .cloned()
        .unwrap_or_else(|| {
            warn!(
                "provided profile option {} is not present in the manifest file. \
            Using default profile.",
                selected_build_profile
            );
            Default::default()
        });
    profile.print_ast |= print.ast;
    profile.print_ir |= print.ir;
    profile.print_finalized_asm |= print.finalized_asm;
    profile.print_intermediate_asm |= print.intermediate_asm;
    profile.terse |= pkg.terse;
    profile.time_phases |= time_phases;
    profile.include_tests |= tests;

    let manifest_file = ManifestFile::Package(Box::new(manifest.clone()));
    let member_manifests = manifest_file.member_manifests()?;
    let lock_path = manifest_file.lock_path()?;
<<<<<<< HEAD
    // If this package belongs to a workspace, do not build entire build plan as we only need to
    // build current package.
    let plan =
        BuildPlan::from_lock_and_manifests(&lock_path, &member_manifests, pkg.locked, pkg.offline)?;
    let plan = if manifest.workspace()?.is_some() {
        let pkg_node = plan
            .find_member_index(&manifest.project.name)
            .ok_or_else(|| {
                anyhow!(
                    "{} is declared as a workspace member but it is not part of the build plan",
                    manifest.project.name
                )
            })?;
        plan.node_plan(pkg_node)?
    } else {
        plan
    };
=======
    let plan =
        BuildPlan::from_lock_and_manifests(&lock_path, &member_manifests, pkg.locked, pkg.offline)?;
>>>>>>> 76b1ee9d

    // Build it!
    let (built_package, source_map) = build(&plan, &profile)?;

    if let Some(outfile) = binary_outfile {
        fs::write(&outfile, &built_package.bytecode)?;
    }

    if let Some(outfile) = debug_outfile {
        let source_map_json = serde_json::to_vec(&source_map).expect("JSON serialization failed");
        fs::write(outfile, &source_map_json)?;
    }

    // Create the output directory for build artifacts.
    let output_dir = pkg
        .output_directory
        .map(PathBuf::from)
        .unwrap_or_else(|| default_output_directory(manifest.dir()).join(selected_build_profile));
    if !output_dir.exists() {
        fs::create_dir_all(&output_dir)?;
    }

    // Place build artifacts into the output directory.
    let bin_path = output_dir
        .join(&manifest.project.name)
        .with_extension("bin");
    fs::write(&bin_path, &built_package.bytecode)?;
    if !built_package.json_abi_program.functions.is_empty() {
        let json_abi_program_stem = format!("{}-abi", manifest.project.name);
        let json_abi_program_path = output_dir
            .join(&json_abi_program_stem)
            .with_extension("json");
        let file = File::create(json_abi_program_path)?;
        let res = if minify.json_abi {
            serde_json::to_writer(&file, &built_package.json_abi_program)
        } else {
            serde_json::to_writer_pretty(&file, &built_package.json_abi_program)
        };
        res?;
    }

    info!("  Bytecode size is {} bytes.", built_package.bytecode.len());

    // Additional ops required depending on the program type
    match built_package.tree_type {
        TreeType::Contract => {
            // For contracts, emit a JSON file with all the initialized storage slots.
            let json_storage_slots_stem = format!("{}-storage_slots", manifest.project.name);
            let json_storage_slots_path = output_dir
                .join(&json_storage_slots_stem)
                .with_extension("json");
            let storage_slots_file = File::create(json_storage_slots_path)?;
            let res = if minify.json_storage_slots {
                serde_json::to_writer(&storage_slots_file, &built_package.storage_slots)
            } else {
                serde_json::to_writer_pretty(&storage_slots_file, &built_package.storage_slots)
            };

            res?;
        }
        TreeType::Predicate => {
            // get the root hash of the bytecode for predicates and store the result in a file in the output directory
            let root = format!("0x{}", Contract::root_from_code(&built_package.bytecode));
            let root_file_name = format!("{}{}", &manifest.project.name, SWAY_BIN_ROOT_SUFFIX);
            let root_path = output_dir.join(root_file_name);
            fs::write(root_path, &root)?;
            info!("  Predicate root: {}", root);
        }
        TreeType::Script => {
            // hash the bytecode for scripts and store the result in a file in the output directory
            let bytecode_hash = format!("0x{}", fuel_crypto::Hasher::hash(&built_package.bytecode));
            let hash_file_name = format!("{}{}", &manifest.project.name, SWAY_BIN_HASH_SUFFIX);
            let hash_path = output_dir.join(hash_file_name);
            fs::write(hash_path, &bytecode_hash)?;
            info!("  Script bytecode hash: {}", bytecode_hash);
        }
        _ => (),
    }

    Ok(built_package)
}

/// Builds a project with given BuildOptions
pub fn build_with_options(build_options: BuildOpts) -> Result<Built> {
    let path = &build_options.pkg.path;

    let this_dir = if let Some(ref path) = path {
        PathBuf::from(path)
    } else {
        std::env::current_dir()?
    };

    let manifest_file = ManifestFile::from_dir(&this_dir)?;
    match &manifest_file {
        ManifestFile::Package(package_manifest) => {
            let built_package = build_package_with_options(package_manifest, build_options)?;
            Ok(Built::Package(Box::new(built_package)))
        }
<<<<<<< HEAD
        ManifestFile::Workspace(workspace_manifest) => {
            let lock_path = workspace_manifest.lock_path();
            let member_manifests = manifest_file.member_manifests()?;
            let build_plan = BuildPlan::from_lock_and_manifests(
                &lock_path,
                &member_manifests,
                build_options.pkg.locked,
                build_options.pkg.offline,
            )?;
            let manifest_map = build_plan.manifest_map();
            let graph = build_plan.graph();
            for member in build_plan.member_nodes() {
                let pinned = &graph[member];
                info!("Building {}", pinned.name);
                build_package_with_options(&manifest_map[&pinned.id()], build_options.clone())?;
            }
            Ok(Built::Workspace)
=======
        ManifestFile::Workspace(_) => {
            bail!("Workspace building is not supported")
>>>>>>> 76b1ee9d
        }
    }
}

/// Returns the ContractId of a built_package contract with specified `salt`.
fn contract_id(built_package: &BuiltPackage) -> ContractId {
    // Construct the contract ID
    let contract = Contract::from(built_package.bytecode.clone());
    let salt = fuel_tx::Salt::new([0; 32]);
    let mut storage_slots = built_package.storage_slots.clone();
    storage_slots.sort();
    let state_root = Contract::initial_state_root(storage_slots.iter());
    contract.id(&salt, &contract.root(), &state_root)
}

/// Build an entire forc package and return the built_package output.
///
/// This compiles all packages (including dependencies) in the order specified by the `BuildPlan`.
///
/// Also returns the resulting `sway_core::SourceMap` which may be useful for debugging purposes.
pub fn build(
    plan: &BuildPlan,
    profile: &BuildProfile,
) -> anyhow::Result<(BuiltPackage, SourceMap)> {
    //TODO remove once type engine isn't global anymore.
    sway_core::clear_lazy_statics();

    let mut lib_namespace_map = Default::default();
    let mut source_map = SourceMap::new();
    let mut compiled_contract_deps = HashMap::new();
    let mut last_pkg = None;
    for &node in &plan.compilation_order {
        let pkg = &plan.graph()[node];
        let manifest = &plan.manifest_map()[&pkg.id()];
        let constants = manifest.config_time_constants();
        let dep_namespace = match dependency_namespace(
            &lib_namespace_map,
            &compiled_contract_deps,
            &plan.graph,
            node,
            constants,
        ) {
            Ok(o) => o,
            Err(errs) => {
                print_on_failure(profile.terse, &[], &errs);
                bail!("Failed to compile {}", pkg.name);
            }
        };
        let res = compile(pkg, manifest, profile, dep_namespace, &mut source_map)?;
        let (built_package, namespace) = res;
        // If the current node is a contract dependency, collect the contract_id
        if plan
            .graph()
            .edges_directed(node, Direction::Incoming)
            .any(|e| e.weight().kind == DepKind::Contract)
        {
            compiled_contract_deps.insert(node, built_package.clone());
        }
        if let TreeType::Library { .. } = built_package.tree_type {
            lib_namespace_map.insert(node, namespace.into());
        }
        last_pkg = Some(built_package);
        source_map.insert_dependency(manifest.dir());
    }

    let mut built_pkg =
        last_pkg.ok_or_else(|| anyhow!("build plan must contain at least one package"))?;
    standardize_json_abi_types(&mut built_pkg.json_abi_program);

    Ok((built_pkg, source_map))
}

/// Standardize the JSON ABI data structure by eliminating duplicate types. This is an iterative
/// process because every time two types are merged, new opportunities for more merging arise.
fn standardize_json_abi_types(json_abi_program: &mut JsonABIProgram) {
    loop {
        // If type with id_1 is a duplicate of type with id_2, then keep track of the mapping
        // between id_1 and id_2 in the HashMap below.
        let mut old_to_new_id: HashMap<usize, usize> = HashMap::new();

        // HashSet to eliminate duplicate type declarations.
        let mut types_set: HashSet<JsonTypeDeclaration> = HashSet::new();

        // Insert values in the HashSet `types_set` if they haven't been inserted before.
        // Otherwise, create an appropriate mapping in the HashMap `old_to_new_id`.
        for decl in json_abi_program.types.iter_mut() {
            if let Some(ty) = types_set.get(decl) {
                old_to_new_id.insert(decl.type_id, ty.type_id);
            } else {
                types_set.insert(decl.clone());
            }
        }

        // Nothing to do if the hash map is empty as there are not merge opportunities. We can now
        // exit the loop.
        if old_to_new_id.is_empty() {
            break;
        }

        // Convert the set into a vector and store it back in `json_abi_program.types`. We could
        // convert the HashSet *directly* into a vector using `collect()`, but the order would not
        // be deterministic. We could use `BTreeSet` instead of `HashSet` but the ordering in the
        // BTreeSet would have to depend on the original type ID and we're trying to avoid that.
        let mut filtered_types = vec![];
        for t in json_abi_program.types.iter() {
            if let Some(ty) = types_set.get(t) {
                if ty.type_id == t.type_id {
                    filtered_types.push((*ty).clone());
                    types_set.remove(t);
                }
            }
        }
        json_abi_program.types = filtered_types;

        // Update all `JsonTypeApplication`s and all `JsonTypeDeclaration`s
        update_all_types(json_abi_program, &old_to_new_id);
    }

    // Sort the `JsonTypeDeclaration`s
    json_abi_program
        .types
        .sort_by(|t1, t2| t1.type_field.cmp(&t2.type_field));

    // Standardize IDs (i.e. change them to 0,1,2,... according to the alphabetical order above
    let mut old_to_new_id: HashMap<usize, usize> = HashMap::new();
    for (ix, decl) in json_abi_program.types.iter_mut().enumerate() {
        old_to_new_id.insert(decl.type_id, ix);
        decl.type_id = ix;
    }

    // Update all `JsonTypeApplication`s and all `JsonTypeDeclaration`s
    update_all_types(json_abi_program, &old_to_new_id);
}

/// Recursively updates the type IDs used in a JsonABIProgram
fn update_all_types(json_abi_program: &mut JsonABIProgram, old_to_new_id: &HashMap<usize, usize>) {
    // Update all `JsonTypeApplication`s in every function
    for func in json_abi_program.functions.iter_mut() {
        for input in func.inputs.iter_mut() {
            update_json_type_application(input, old_to_new_id);
        }

        update_json_type_application(&mut func.output, old_to_new_id);
    }

    // Update all `JsonTypeDeclaration`
    for decl in json_abi_program.types.iter_mut() {
        update_json_type_declaration(decl, old_to_new_id);
    }

    for logged_type in json_abi_program.logged_types.iter_mut() {
        update_json_type_application(&mut logged_type.logged_type, old_to_new_id);
    }
}

/// Recursively updates the type IDs used in a `JsonTypeApplication` given a HashMap from old to
/// new IDs
fn update_json_type_application(
    type_application: &mut JsonTypeApplication,
    old_to_new_id: &HashMap<usize, usize>,
) {
    if let Some(new_id) = old_to_new_id.get(&type_application.type_id) {
        type_application.type_id = *new_id;
    }

    if let Some(args) = &mut type_application.type_arguments {
        for arg in args.iter_mut() {
            update_json_type_application(arg, old_to_new_id);
        }
    }
}

/// Recursively updates the type IDs used in a `JsonTypeDeclaration` given a HashMap from old to
/// new IDs
fn update_json_type_declaration(
    type_declaration: &mut JsonTypeDeclaration,
    old_to_new_id: &HashMap<usize, usize>,
) {
    if let Some(params) = &mut type_declaration.type_parameters {
        for param in params.iter_mut() {
            if let Some(new_id) = old_to_new_id.get(param) {
                *param = *new_id;
            }
        }
    }

    if let Some(components) = &mut type_declaration.components {
        for component in components.iter_mut() {
            update_json_type_application(component, old_to_new_id);
        }
    }
}

/// A `CompileResult` thats type is a tuple containing a `ParseProgram` and `Option<ty::TyProgram>`
type ParseAndTypedPrograms = CompileResult<(ParseProgram, Option<ty::TyProgram>)>;

/// Compile the entire forc package and return the parse and typed programs
/// of the dependancies and project.
/// The final item in the returned vector is the project.
pub fn check(plan: &BuildPlan, terse_mode: bool) -> anyhow::Result<Vec<ParseAndTypedPrograms>> {
    //TODO remove once type engine isn't global anymore.
    sway_core::clear_lazy_statics();
    let mut lib_namespace_map = Default::default();
    let mut source_map = SourceMap::new();
    // During `check`, we don't compile so this stays empty.
    let compiled_contract_deps = HashMap::new();

    let mut results = vec![];
    for &node in plan.compilation_order.iter() {
        let pkg = &plan.graph[node];
        let manifest = &plan.manifest_map()[&pkg.id()];
        let constants = manifest.config_time_constants();
        let dep_namespace = dependency_namespace(
            &lib_namespace_map,
            &compiled_contract_deps,
            &plan.graph,
            node,
            constants,
        )
        .expect("failed to create dependency namespace");
        let CompileResult {
            value,
            mut warnings,
            mut errors,
        } = parse(manifest, terse_mode)?;

        let parse_program = match value {
            None => {
                results.push(CompileResult::new(None, warnings, errors));
                return Ok(results);
            }
            Some(program) => program,
        };

        let ast_result = sway_core::parsed_to_ast(&parse_program, dep_namespace);
        warnings.extend(ast_result.warnings);
        errors.extend(ast_result.errors);

        let typed_program = match ast_result.value {
            None => {
                let value = Some((parse_program, None));
                results.push(CompileResult::new(value, warnings, errors));
                return Ok(results);
            }
            Some(typed_program) => typed_program,
        };

        if let TreeType::Library { .. } = typed_program.kind.tree_type() {
            lib_namespace_map.insert(node, typed_program.root.namespace.clone());
        }

        source_map.insert_dependency(manifest.dir());

        let value = Some((parse_program, Some(typed_program)));
        results.push(CompileResult::new(value, warnings, errors));
    }

    if results.is_empty() {
        bail!("unable to check sway program: build plan contains no packages")
    }

    Ok(results)
}

/// Returns a parsed AST from the supplied [PackageManifestFile]
pub fn parse(
    manifest: &PackageManifestFile,
    terse_mode: bool,
) -> anyhow::Result<CompileResult<ParseProgram>> {
    let profile = BuildProfile {
        terse: terse_mode,
        ..BuildProfile::debug()
    };
    let source = manifest.entry_string()?;
    let sway_build_config = sway_build_config(manifest.dir(), &manifest.entry_path(), &profile)?;
    Ok(sway_core::parse(source, Some(&sway_build_config)))
}

/// Attempt to find a `Forc.toml` with the given project name within the given directory.
///
/// Returns the path to the package on success, or `None` in the case it could not be found.
pub fn find_within(dir: &Path, pkg_name: &str) -> Option<PathBuf> {
    walkdir::WalkDir::new(dir)
        .into_iter()
        .filter_map(Result::ok)
        .filter(|entry| entry.path().ends_with(constants::MANIFEST_FILE_NAME))
        .find_map(|entry| {
            let path = entry.path();
            let manifest = PackageManifest::from_file(path).ok()?;
            if manifest.project.name == pkg_name {
                Some(path.to_path_buf())
            } else {
                None
            }
        })
}

/// The same as [find_within], but returns the package's project directory.
pub fn find_dir_within(dir: &Path, pkg_name: &str) -> Option<PathBuf> {
    find_within(dir, pkg_name).and_then(|path| path.parent().map(Path::to_path_buf))
}

#[test]
fn test_root_pkg_order() {
    let current_dir = env!("CARGO_MANIFEST_DIR");
    let manifest_dir = PathBuf::from(current_dir)
        .parent()
        .unwrap()
        .join("test/src/e2e_vm_tests/test_programs/should_pass/forc/workspace_building/");
    let manifest_file = ManifestFile::from_dir(&manifest_dir).unwrap();
    let member_manifests = manifest_file.member_manifests().unwrap();
    let lock_path = manifest_file.lock_path().unwrap();
    let build_plan =
        BuildPlan::from_lock_and_manifests(&lock_path, &member_manifests, false, false).unwrap();
    let graph = build_plan.graph();
    let order: Vec<String> = build_plan
        .member_nodes()
        .map(|order| graph[order].name.clone())
        .collect();
    assert_eq!(order, vec!["test_lib", "test_contract", "test_script"])
}

#[test]
fn test_source_git_pinned_parsing() {
    let strings = [
        "git+https://github.com/foo/bar?branch=baz#64092602dd6158f3e41d775ed889389440a2cd86",
        "git+https://github.com/fuellabs/sway-lib-std?tag=v0.1.0#0000000000000000000000000000000000000000",
        "git+https://github.com/fuellabs/sway-lib-core?tag=v0.0.1#0000000000000000000000000000000000000000",
        "git+https://some-git-host.com/owner/repo?rev#FFFFFFFFFFFFFFFFFFFFFFFFFFFFFFFFFFFFFFFF",
        "git+https://some-git-host.com/owner/repo?default-branch#AAAAAAAAAAAAAAAAAAAAAAAAAAAAAAAAAAAAAAAA",
    ];

    let expected = [
        SourceGitPinned {
            source: SourceGit {
                repo: Url::parse("https://github.com/foo/bar").unwrap(),
                reference: GitReference::Branch("baz".to_string()),
            },
            commit_hash: "64092602dd6158f3e41d775ed889389440a2cd86".to_string(),
        },
        SourceGitPinned {
            source: SourceGit {
                repo: Url::parse("https://github.com/fuellabs/sway-lib-std").unwrap(),
                reference: GitReference::Tag("v0.1.0".to_string()),
            },
            commit_hash: "0000000000000000000000000000000000000000".to_string(),
        },
        SourceGitPinned {
            source: SourceGit {
                repo: Url::parse("https://github.com/fuellabs/sway-lib-core").unwrap(),
                reference: GitReference::Tag("v0.0.1".to_string()),
            },
            commit_hash: "0000000000000000000000000000000000000000".to_string(),
        },
        SourceGitPinned {
            source: SourceGit {
                repo: Url::parse("https://some-git-host.com/owner/repo").unwrap(),
                reference: GitReference::Rev(
                    "FFFFFFFFFFFFFFFFFFFFFFFFFFFFFFFFFFFFFFFF".to_string(),
                ),
            },
            commit_hash: "FFFFFFFFFFFFFFFFFFFFFFFFFFFFFFFFFFFFFFFF".to_string(),
        },
        SourceGitPinned {
            source: SourceGit {
                repo: Url::parse("https://some-git-host.com/owner/repo").unwrap(),
                reference: GitReference::DefaultBranch,
            },
            commit_hash: "AAAAAAAAAAAAAAAAAAAAAAAAAAAAAAAAAAAAAAAA".to_string(),
        },
    ];

    for (&string, expected) in strings.iter().zip(&expected) {
        let parsed = SourceGitPinned::from_str(string).unwrap();
        assert_eq!(&parsed, expected);
        let serialized = expected.to_string();
        assert_eq!(&serialized, string);
    }
}

/// Format an error message for an absent `Forc.toml`.
pub fn manifest_file_missing(dir: &Path) -> anyhow::Error {
    let message = format!(
        "could not find `{}` in `{}` or any parent directory",
        constants::MANIFEST_FILE_NAME,
        dir.display()
    );
    Error::msg(message)
}

/// Format an error message for failed parsing of a manifest.
pub fn parsing_failed(project_name: &str, errors: Vec<CompileError>) -> anyhow::Error {
    let error = errors
        .iter()
        .map(|e| format!("{}", e))
        .collect::<Vec<String>>()
        .join("\n");
    let message = format!("Parsing {} failed: \n{}", project_name, error);
    Error::msg(message)
}

/// Format an error message if an incorrect program type is present.
pub fn wrong_program_type(
    project_name: &str,
    expected_types: Vec<TreeType>,
    parse_type: TreeType,
) -> anyhow::Error {
    let message = format!(
        "{} is not a '{:?}' it is a '{:?}'",
        project_name, expected_types, parse_type
    );
    Error::msg(message)
}

/// Format an error message if a given URL fails to produce a working node.
pub fn fuel_core_not_running(node_url: &str) -> anyhow::Error {
    let message = format!("could not get a response from node at the URL {}. Start a node with `fuel-core`. See https://github.com/FuelLabs/fuel-core#running for more information", node_url);
    Error::msg(message)
}<|MERGE_RESOLUTION|>--- conflicted
+++ resolved
@@ -725,12 +725,7 @@
             dep_manifest.project.name,
         );
     }
-<<<<<<< HEAD
-    let dep_manifests = BTreeMap::from([(dep_manifest.project.name.clone(), dep_manifest.clone())]);
-    validate_version(&dep_manifests)?;
-=======
     validate_pkg_version(dep_manifest)?;
->>>>>>> 76b1ee9d
     Ok(())
 }
 
@@ -1891,22 +1886,11 @@
                     .parent()
                     .and_then(|parent_dir| WorkspaceManifestFile::from_dir(parent_dir).ok());
 
-<<<<<<< HEAD
-                if let Some(workspace_manifest) = workspace_manifest {
-                    if workspace_manifest.is_member_path(&canonical_path)? {
-                        Source::Member(canonical_path)
-                    } else {
-                        Source::Path(canonical_path)
-                    }
-                } else {
-                    Source::Path(canonical_path)
-=======
                 match workspace_manifest {
                     Some(ws) if ws.is_member_path(&canonical_path)? => {
                         Source::Member(canonical_path)
                     }
                     _ => Source::Path(canonical_path),
->>>>>>> 76b1ee9d
                 }
             }
             (_, _, Some(repo)) => {
@@ -2317,7 +2301,6 @@
     let manifest_file = ManifestFile::Package(Box::new(manifest.clone()));
     let member_manifests = manifest_file.member_manifests()?;
     let lock_path = manifest_file.lock_path()?;
-<<<<<<< HEAD
     // If this package belongs to a workspace, do not build entire build plan as we only need to
     // build current package.
     let plan =
@@ -2335,10 +2318,6 @@
     } else {
         plan
     };
-=======
-    let plan =
-        BuildPlan::from_lock_and_manifests(&lock_path, &member_manifests, pkg.locked, pkg.offline)?;
->>>>>>> 76b1ee9d
 
     // Build it!
     let (built_package, source_map) = build(&plan, &profile)?;
@@ -2437,7 +2416,6 @@
             let built_package = build_package_with_options(package_manifest, build_options)?;
             Ok(Built::Package(Box::new(built_package)))
         }
-<<<<<<< HEAD
         ManifestFile::Workspace(workspace_manifest) => {
             let lock_path = workspace_manifest.lock_path();
             let member_manifests = manifest_file.member_manifests()?;
@@ -2455,10 +2433,6 @@
                 build_package_with_options(&manifest_map[&pinned.id()], build_options.clone())?;
             }
             Ok(Built::Workspace)
-=======
-        ManifestFile::Workspace(_) => {
-            bail!("Workspace building is not supported")
->>>>>>> 76b1ee9d
         }
     }
 }
