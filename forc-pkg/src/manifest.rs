--- conflicted
+++ resolved
@@ -223,12 +223,9 @@
     pub json_abi_with_callpaths: bool,
     #[serde(default)]
     pub error_on_warnings: bool,
-<<<<<<< HEAD
     #[serde(default)]
     pub reverse_results: bool,
     pub experimental_private_modules: bool,
-=======
->>>>>>> 9c857c62
 }
 
 impl Dependency {
@@ -672,11 +669,8 @@
             include_tests: false,
             json_abi_with_callpaths: false,
             error_on_warnings: false,
-<<<<<<< HEAD
+            experimental_private_modules: false,
             reverse_results: false,
-            experimental_private_modules: false,
-=======
->>>>>>> 9c857c62
         }
     }
 
@@ -693,11 +687,8 @@
             include_tests: false,
             json_abi_with_callpaths: false,
             error_on_warnings: false,
-<<<<<<< HEAD
+            experimental_private_modules: false,
             reverse_results: false,
-            experimental_private_modules: false,
-=======
->>>>>>> 9c857c62
         }
     }
 }
