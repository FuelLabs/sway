--- conflicted
+++ resolved
@@ -214,11 +214,8 @@
     pub include_tests: bool,
     pub json_abi_with_callpaths: bool,
     pub error_on_warnings: bool,
-<<<<<<< HEAD
     pub reverse_results: bool,
-=======
     pub experimental_storage: bool,
->>>>>>> 83e54794
 }
 
 impl Dependency {
@@ -630,11 +627,8 @@
             include_tests: false,
             json_abi_with_callpaths: false,
             error_on_warnings: false,
-<<<<<<< HEAD
             reverse_results: false,
-=======
             experimental_storage: false,
->>>>>>> 83e54794
         }
     }
 
@@ -651,11 +645,8 @@
             include_tests: false,
             json_abi_with_callpaths: false,
             error_on_warnings: false,
-<<<<<<< HEAD
             reverse_results: false,
-=======
             experimental_storage: false,
->>>>>>> 83e54794
         }
     }
 }
