--- conflicted
+++ resolved
@@ -214,11 +214,7 @@
     pub include_tests: bool,
     pub json_abi_with_callpaths: bool,
     pub error_on_warnings: bool,
-<<<<<<< HEAD
-    pub experimental_storage: bool,
     pub experimental_private_modules: bool,
-=======
->>>>>>> f3ae93e3
 }
 
 impl Dependency {
@@ -662,11 +658,7 @@
             include_tests: false,
             json_abi_with_callpaths: false,
             error_on_warnings: false,
-<<<<<<< HEAD
-            experimental_storage: false,
             experimental_private_modules: false,
-=======
->>>>>>> f3ae93e3
         }
     }
 
@@ -683,11 +675,7 @@
             include_tests: false,
             json_abi_with_callpaths: false,
             error_on_warnings: false,
-<<<<<<< HEAD
-            experimental_storage: false,
             experimental_private_modules: false,
-=======
->>>>>>> f3ae93e3
         }
     }
 }
