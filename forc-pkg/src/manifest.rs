--- conflicted
+++ resolved
@@ -233,9 +233,7 @@
     #[serde(default)]
     pub error_on_warnings: bool,
     pub reverse_results: bool,
-<<<<<<< HEAD
     pub optimization_level: usize,
-=======
     #[serde(default)]
     pub experimental: ExperimentalFlags,
 }
@@ -244,7 +242,6 @@
 #[serde(rename_all = "kebab-case")]
 pub struct ExperimentalFlags {
     pub new_encoding: bool,
->>>>>>> 813ef65c
 }
 
 impl DependencyDetails {
@@ -730,13 +727,10 @@
             json_abi_with_callpaths: false,
             error_on_warnings: false,
             reverse_results: false,
-<<<<<<< HEAD
             optimization_level: 0,
-=======
             experimental: ExperimentalFlags {
                 new_encoding: false,
             },
->>>>>>> 813ef65c
         }
     }
 
@@ -755,13 +749,10 @@
             json_abi_with_callpaths: false,
             error_on_warnings: false,
             reverse_results: false,
-<<<<<<< HEAD
             optimization_level: 1,
-=======
             experimental: ExperimentalFlags {
                 new_encoding: false,
             },
->>>>>>> 813ef65c
         }
     }
 }
