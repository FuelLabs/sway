[package]
name = "forc-pkg"
version = "0.29.0"
authors = ["Fuel Labs <contact@fuel.sh>"]
edition = "2021"
homepage = "https://fuel.network/"
license = "Apache-2.0"
repository = "https://github.com/FuelLabs/sway"
description = "Building, locking, fetching and updating Sway projects as Forc packages."

[dependencies]
anyhow = "1"
<<<<<<< HEAD
forc-tracing = { version = "0.28.1", path = "../forc-tracing" }
forc-util = { version = "0.28.1", path = "../forc-util" }
=======
forc-tracing = { version = "0.29.0", path = "../forc-tracing" }
forc-util = { version = "0.29.0", path = "../forc-util" }
fuel-crypto = "0.6"
fuel-tx = { version = "0.20", features = ["serde"] }
>>>>>>> bdc3160d
git2 = { version = "0.14", features = ["vendored-libgit2", "vendored-openssl"] }
hex = "0.4.3"
petgraph = { version = "0.6", features = ["serde-1"] }
semver = { version = "1.0", features = ["serde"] }
serde = { version = "1.0", features = ["derive"] }
serde_ignored = "0.1"
serde_json = "1.0"
sway-core = { version = "0.29.0", path = "../sway-core" }
sway-error = { version = "0.29.0", path = "../sway-error" }
sway-types = { version = "0.29.0", path = "../sway-types" }
sway-utils = { version = "0.29.0", path = "../sway-utils" }
toml = "0.5"
tracing = "0.1"
url = { version = "2.2", features = ["serde"] }
vec1 = "1.8.0"
walkdir = "2"<|MERGE_RESOLUTION|>--- conflicted
+++ resolved
@@ -10,15 +10,8 @@
 
 [dependencies]
 anyhow = "1"
-<<<<<<< HEAD
-forc-tracing = { version = "0.28.1", path = "../forc-tracing" }
-forc-util = { version = "0.28.1", path = "../forc-util" }
-=======
 forc-tracing = { version = "0.29.0", path = "../forc-tracing" }
 forc-util = { version = "0.29.0", path = "../forc-util" }
-fuel-crypto = "0.6"
-fuel-tx = { version = "0.20", features = ["serde"] }
->>>>>>> bdc3160d
 git2 = { version = "0.14", features = ["vendored-libgit2", "vendored-openssl"] }
 hex = "0.4.3"
 petgraph = { version = "0.6", features = ["serde-1"] }
