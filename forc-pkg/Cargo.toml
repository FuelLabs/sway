[package]
name = "forc-pkg"
version = "0.7.0"
authors = ["Fuel Labs <contact@fuel.sh>"]
edition = "2021"
homepage = "https://fuel.network/"
license = "Apache-2.0"
repository = "https://github.com/FuelLabs/sway"
description = "Building, locking, fetching and updating sway projects as Forc packages."

[dependencies]
anyhow = "1"
forc-util = { version = "0.7.0", path = "../forc-util" }
git2 = "0.14"
petgraph = { version = "0.6", features = ["serde-1"] }
semver = { version = "1.0", features = ["serde"] }
serde = { version = "1.0", features = ["derive"] }
<<<<<<< HEAD
sway-core = { version = "0.7.0", path = "../sway-core" }
sway-types = { version = "0.7.0", path = "../sway-types" }
sway-utils = { version = "0.7.0", path = "../sway-utils" }
=======
serde_ignored = "0.1"
sway-core = { version = "0.6.1", path = "../sway-core" }
sway-types = { version = "0.6.1", path = "../sway-types" }
sway-utils = { version = "0.6.1", path = "../sway-utils" }
>>>>>>> 904ce241
toml = "0.5"
url = { version = "2.2", features = ["serde"] }<|MERGE_RESOLUTION|>--- conflicted
+++ resolved
@@ -15,15 +15,9 @@
 petgraph = { version = "0.6", features = ["serde-1"] }
 semver = { version = "1.0", features = ["serde"] }
 serde = { version = "1.0", features = ["derive"] }
-<<<<<<< HEAD
+serde_ignored = "0.1"
 sway-core = { version = "0.7.0", path = "../sway-core" }
 sway-types = { version = "0.7.0", path = "../sway-types" }
 sway-utils = { version = "0.7.0", path = "../sway-utils" }
-=======
-serde_ignored = "0.1"
-sway-core = { version = "0.6.1", path = "../sway-core" }
-sway-types = { version = "0.6.1", path = "../sway-types" }
-sway-utils = { version = "0.6.1", path = "../sway-utils" }
->>>>>>> 904ce241
 toml = "0.5"
 url = { version = "2.2", features = ["serde"] }