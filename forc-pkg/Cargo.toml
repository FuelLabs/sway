[package]
name = "forc-pkg"
version = "0.19.0"
authors = ["Fuel Labs <contact@fuel.sh>"]
edition = "2021"
homepage = "https://fuel.network/"
license = "Apache-2.0"
repository = "https://github.com/FuelLabs/sway"
description = "Building, locking, fetching and updating Sway projects as Forc packages."

[dependencies]
anyhow = "1"
<<<<<<< HEAD
forc-util = { version = "0.18.1", path = "../forc-util" }
fs_extra = "1.2"
=======
forc-util = { version = "0.19.0", path = "../forc-util" }
>>>>>>> 22859f34
fuel-tx = "0.13"
git2 = { version = "0.14", features = ["vendored-libgit2", "vendored-openssl"] }
petgraph = { version = "0.6", features = ["serde-1"] }
semver = { version = "1.0", features = ["serde"] }
serde = { version = "1.0", features = ["derive"] }
serde_ignored = "0.1"
sway-core = { version = "0.19.0", path = "../sway-core" }
sway-types = { version = "0.19.0", path = "../sway-types" }
sway-utils = { version = "0.19.0", path = "../sway-utils" }
toml = "0.5"
tracing = "0.1"
url = { version = "2.2", features = ["serde"] }
walkdir = "2"<|MERGE_RESOLUTION|>--- conflicted
+++ resolved
@@ -10,12 +10,8 @@
 
 [dependencies]
 anyhow = "1"
-<<<<<<< HEAD
-forc-util = { version = "0.18.1", path = "../forc-util" }
+forc-util = { version = "0.19.0", path = "../forc-util" }
 fs_extra = "1.2"
-=======
-forc-util = { version = "0.19.0", path = "../forc-util" }
->>>>>>> 22859f34
 fuel-tx = "0.13"
 git2 = { version = "0.14", features = ["vendored-libgit2", "vendored-openssl"] }
 petgraph = { version = "0.6", features = ["serde-1"] }
