[package]
name = "forc-pkg"
version = "0.22.0"
authors = ["Fuel Labs <contact@fuel.sh>"]
edition = "2021"
homepage = "https://fuel.network/"
license = "Apache-2.0"
repository = "https://github.com/FuelLabs/sway"
description = "Building, locking, fetching and updating Sway projects as Forc packages."

[dependencies]
anyhow = "1"
<<<<<<< HEAD
forc-util = { version = "0.22.0", path = "../forc-util" }
fuel-crypto = "0.5"
fuel-tx = "0.13"
=======
forc-util = { version = "0.21.0", path = "../forc-util" }
fuel-crypto = "0.6"
fuel-gql-client = { version = "0.10", default-features = false }
>>>>>>> 11fd90a1
git2 = { version = "0.14", features = ["vendored-libgit2", "vendored-openssl"] }
petgraph = { version = "0.6", features = ["serde-1"] }
semver = { version = "1.0", features = ["serde"] }
serde = { version = "1.0", features = ["derive"] }
serde_ignored = "0.1"
serde_json = "1.0"
sway-core = { version = "0.22.0", path = "../sway-core" }
sway-types = { version = "0.22.0", path = "../sway-types" }
sway-utils = { version = "0.22.0", path = "../sway-utils" }
toml = "0.5"
tracing = "0.1"
url = { version = "2.2", features = ["serde"] }
vec1 = "1.8.0"
walkdir = "2"<|MERGE_RESOLUTION|>--- conflicted
+++ resolved
@@ -10,15 +10,9 @@
 
 [dependencies]
 anyhow = "1"
-<<<<<<< HEAD
 forc-util = { version = "0.22.0", path = "../forc-util" }
-fuel-crypto = "0.5"
-fuel-tx = "0.13"
-=======
-forc-util = { version = "0.21.0", path = "../forc-util" }
 fuel-crypto = "0.6"
 fuel-gql-client = { version = "0.10", default-features = false }
->>>>>>> 11fd90a1
 git2 = { version = "0.14", features = ["vendored-libgit2", "vendored-openssl"] }
 petgraph = { version = "0.6", features = ["serde-1"] }
 semver = { version = "1.0", features = ["serde"] }
