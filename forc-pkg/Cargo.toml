--- conflicted
+++ resolved
@@ -10,15 +10,10 @@
 
 [dependencies]
 anyhow = "1"
-<<<<<<< HEAD
-forc-util = { version = "0.19.0", path = "../forc-util" }
+forc-util = { version = "0.24.4", path = "../forc-util" }
 fs_extra = "1.2"
-fuel-tx = "0.13"
-=======
-forc-util = { version = "0.24.4", path = "../forc-util" }
 fuel-crypto = "0.6"
 fuel-gql-client = { version = "0.10", default-features = false }
->>>>>>> df9d5c03
 git2 = { version = "0.14", features = ["vendored-libgit2", "vendored-openssl"] }
 petgraph = { version = "0.6", features = ["serde-1"] }
 semver = { version = "1.0", features = ["serde"] }
