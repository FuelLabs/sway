--- conflicted
+++ resolved
@@ -636,11 +636,7 @@
           ZIP_FILE_NAME=forc-binaries-${{ env.PLATFORM_NAME }}_${{ env.ARCH }}.tar.gz
           echo "ZIP_FILE_NAME=$ZIP_FILE_NAME" >> $GITHUB_ENV
           mkdir -pv ./forc-binaries
-<<<<<<< HEAD
-          for binary in forc forc-fmt forc-lsp forc-deploy forc-run; do
-=======
-          for binary in forc forc-fmt forc-lsp forc-explore forc-deploy forc-run forc-doc; do
->>>>>>> 567ac2e1
+          for binary in forc forc-fmt forc-lsp forc-deploy forc-run forc-doc; do
             cp $(which ${binary}) ./forc-binaries
           done
           tar -czvf $ZIP_FILE_NAME ./forc-binaries
