--- conflicted
+++ resolved
@@ -475,15 +475,13 @@
         run: cargo run --locked --release -p forc -- build --experimental storage_domains --release --locked --path ./test/src/sdk-harness
       - name: Cargo Test sway-lib-std - Experimental Feature 'storage_domains'
         run: cargo test --locked --release --manifest-path ./test/src/sdk-harness/Cargo.toml -- --nocapture
-<<<<<<< HEAD
+      - name: Build All Tests - Experimental Feature 'error_type'
+        run: cargo run --locked --release -p forc -- build --experimental error_type --release --locked --path ./test/src/sdk-harness
+      - name: Cargo Test sway-lib-std - Experimental Feature 'error_type'
+        run: cargo test --locked --release --manifest-path ./test/src/sdk-harness/Cargo.toml -- --nocapture
       - name: Build All Tests - Experimental Feature 'partial_eq'
         run: cargo run --locked --release -p forc -- build --experimental partial_eq --release --locked --path ./test/src/sdk-harness
       - name: Cargo Test sway-lib-std - Experimental Feature 'partial_eq'
-=======
-      - name: Build All Tests - Experimental Feature 'error_type'
-        run: cargo run --locked --release -p forc -- build --experimental error_type --release --locked --path ./test/src/sdk-harness
-      - name: Cargo Test sway-lib-std - Experimental Feature 'error_type'
->>>>>>> b7123c55
         run: cargo test --locked --release --manifest-path ./test/src/sdk-harness/Cargo.toml -- --nocapture
 
   forc-run-benchmarks:
@@ -551,35 +549,26 @@
         run: forc build --path sway-lib-core && forc test --path sway-lib-core
       - name: Run Core Unit Tests - Experimental feature 'storage_domains'
         run: forc build --experimental storage_domains --path sway-lib-core && forc test --experimental storage_domains --path sway-lib-core
-<<<<<<< HEAD
+      - name: Run Core Unit Tests - Experimental feature 'error_type'
+        run: forc build --experimental error_type --path sway-lib-core && forc test --experimental error_type --path sway-lib-core
       - name: Run Core Unit Tests - Experimental feature 'partial_eq'
         run: forc build --experimental partial_eq --path sway-lib-core && forc test --experimental partial_eq --path sway-lib-core
-=======
-      - name: Run Core Unit Tests - Experimental feature 'error_type'
-        run: forc build --experimental error_type --path sway-lib-core && forc test --experimental error_type --path sway-lib-core
->>>>>>> b7123c55
       - name: Run Std Unit Tests
         run: forc build --path sway-lib-std && forc test --path sway-lib-std
       - name: Run Std Unit Tests - Experimental feature 'storage_domains'
         run: forc build --experimental storage_domains --path sway-lib-std && forc test --experimental storage_domains --path sway-lib-std
-<<<<<<< HEAD
+      - name: Run Std Unit Tests - Experimental feature 'error_type'
+        run: forc build --experimental error_type --path sway-lib-std && forc test --experimental error_type --path sway-lib-std
       - name: Run Std Unit Tests - Experimental feature 'partial_eq'
         run: forc build --experimental partial_eq --path sway-lib-std && forc test --experimental partial_eq --path sway-lib-std
-=======
-      - name: Run Std Unit Tests - Experimental feature 'error_type'
-        run: forc build --experimental error_type --path sway-lib-std && forc test --experimental error_type --path sway-lib-std
->>>>>>> b7123c55
       - name: Run In Language Unit Tests
         run: forc build --path test/src/in_language_tests && forc test --path test/src/in_language_tests
       - name: Run In Language Unit Tests - Experimental feature 'storage_domains'
         run: forc build --experimental storage_domains --path test/src/in_language_tests && forc test --experimental storage_domains --path test/src/in_language_tests
-<<<<<<< HEAD
+      - name: Run In Language Unit Tests - Experimental feature 'error_type'
+        run: forc build --experimental error_type --path test/src/in_language_tests && forc test --experimental error_type --path test/src/in_language_tests
       - name: Run In Language Unit Tests - Experimental feature 'partial_eq'
         run: forc build --experimental partial_eq --path test/src/in_language_tests && forc test --experimental partial_eq --path test/src/in_language_tests
-=======
-      - name: Run In Language Unit Tests - Experimental feature 'error_type'
-        run: forc build --experimental error_type --path test/src/in_language_tests && forc test --experimental error_type --path test/src/in_language_tests
->>>>>>> b7123c55
 
   forc-pkg-fuels-deps-check:
     runs-on: buildjet-4vcpu-ubuntu-2204
