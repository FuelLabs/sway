--- conflicted
+++ resolved
@@ -240,11 +240,8 @@
           cargo install --locked --debug --path ./forc-plugins/forc-doc
           cargo install --locked --debug --path ./forc-plugins/forc-tx
           cargo install --locked --debug --path ./forc-plugins/forc-crypto
-<<<<<<< HEAD
           cargo install --locked --debug --path ./forc-plugins/forc-node
-=======
           cargo install --locked --debug --path ./forc-plugins/forc-migrate
->>>>>>> 7aa59f98
           cargo install --locked --debug forc-explore
       - name: Install mdbook-forc-documenter
         run: cargo install --locked --debug --path ./scripts/mdbook-forc-documenter
