--- conflicted
+++ resolved
@@ -142,9 +142,9 @@
         uses: baptiste0928/cargo-install@v1
         with:
           crate: cargo-toml-lint
-          version: "0.1"
+          version: '0.1'
       - name: Run Cargo.toml linter
-        run:  git ls-files | grep Cargo.toml$ | xargs --verbose -n 1 cargo-toml-lint
+        run: git ls-files | grep Cargo.toml$ | xargs --verbose -n 1 cargo-toml-lint
 
   cargo-fmt-check:
     needs: cancel-previous-runs
@@ -225,25 +225,27 @@
         with:
           command: test
 
-<<<<<<< HEAD
   forc-documenter-dry-run:
-=======
-  cargo-unused-deps-check:
->>>>>>> 800c33cd
-    needs: cancel-previous-runs
-    runs-on: ubuntu-latest
-    steps:
-      - uses: actions/checkout@v2
-      - uses: actions-rs/toolchain@v1
-        with:
-<<<<<<< HEAD
+    needs: cancel-previous-runs
+    runs-on: ubuntu-latest
+    steps:
+      - uses: actions/checkout@v2
+      - uses: actions-rs/toolchain@v1
+        with:
           toolchain: stable
       - name: Run forc-documenter in dry run mode
         uses: actions-rs/cargo@v1
         with:
           command: run
           args: --bin forc-documenter write-docs --dry-run
-=======
+
+  cargo-unused-deps-check:
+    needs: cancel-previous-runs
+    runs-on: ubuntu-latest
+    steps:
+      - uses: actions/checkout@v2
+      - uses: actions-rs/toolchain@v1
+        with:
           # `cargo-udeps` requires nightly to run
           toolchain: nightly
           default: true
@@ -258,7 +260,6 @@
         with:
           command: udeps
           args: --all-targets
->>>>>>> 800c33cd
 
   notify-slack-on-failure:
     needs:
