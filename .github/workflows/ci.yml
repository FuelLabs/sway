name: CI

on:
  push:
    branches:
      - master
  pull_request:
  release:
    types: [published]

concurrency:
  group: ${{ github.workflow }}-${{ github.event.pull_request.number || github.ref }}
  cancel-in-progress: true

env:
  CARGO_TERM_COLOR: always
  REGISTRY: ghcr.io
<<<<<<< HEAD
  RUST_VERSION: 1.70.0
  NIGHTLY_RUST_VERSION: nightly-2023-04-01
=======
  RUST_VERSION: 1.71.0
  NIGHTLY_RUST_VERSION: nightly-2023-02-08
>>>>>>> 8600ccec

jobs:
  build-sway-lib-core:
    runs-on: ubuntu-latest
    steps:
      - uses: actions/checkout@v3
      - name: Install toolchain
        uses: dtolnay/rust-toolchain@master
        with:
          toolchain: ${{ env.RUST_VERSION }}
      - uses: Swatinem/rust-cache@v2
      - name: Install Forc
        run: cargo install --locked --debug --path ./forc
      - name: Build sway-lib-core
        run: forc build --path sway-lib-core

  build-sway-lib-std:
    runs-on: ubuntu-latest
    steps:
      - uses: actions/checkout@v3
      - name: Install toolchain
        uses: dtolnay/rust-toolchain@master
        with:
          toolchain: ${{ env.RUST_VERSION }}
      - uses: Swatinem/rust-cache@v2
      - name: Install Forc
        run: cargo install --locked --debug --path ./forc
      - name: Build sway-lib-std
        run: forc build --path sway-lib-std

  build-sway-examples:
    runs-on: ubuntu-latest
    steps:
      - uses: actions/checkout@v3
      - name: Install toolchain
        uses: dtolnay/rust-toolchain@master
        with:
          toolchain: ${{ env.RUST_VERSION }}
      - uses: Swatinem/rust-cache@v2
      - name: Build Sway examples workspace
        run: cargo run --locked -p forc -- build --locked --path ./examples/Forc.toml
  
  build-reference-examples:
    runs-on: ubuntu-latest
    steps:
      - uses: actions/checkout@v3
      - name: Install toolchain
        uses: dtolnay/rust-toolchain@master
        with:
          toolchain: ${{ env.RUST_VERSION }}
      - uses: Swatinem/rust-cache@v2
      - name: Build Sway examples workspace
        run: cargo run --locked -p forc -- build --locked --path ./docs/reference/src/code/Forc.toml

  forc-fmt-check-sway-examples:
    runs-on: ubuntu-latest
    steps:
      - uses: actions/checkout@v3
      - name: Install toolchain
        uses: dtolnay/rust-toolchain@master
        with:
          toolchain: ${{ env.RUST_VERSION }}
      - uses: Swatinem/rust-cache@v2
      - name: Check Sway examples formatting
        run: cargo run --locked -p forc-fmt -- --check --path ./examples

  build-mdbook:
    runs-on: ubuntu-latest
    steps:
      - uses: actions/checkout@v3
      - name: Install toolchain
        uses: dtolnay/rust-toolchain@master
        with:
          toolchain: ${{ env.RUST_VERSION }}
      - uses: Swatinem/rust-cache@v2
      - name: Install Forc
        run: cargo install --locked --debug --path ./forc
      - name: Install Forc plugins
        run: |
          cargo install --locked --debug --path ./forc-plugins/forc-fmt
          cargo install --locked --debug --path ./forc-plugins/forc-lsp
          cargo install --locked --debug --path ./forc-plugins/forc-client
          cargo install --locked --debug --path ./forc-plugins/forc-doc
          cargo install --locked --debug --path ./forc-plugins/forc-tx
          cargo install --locked --debug forc-explore
      - name: Install mdbook-forc-documenter
        run: cargo install --locked --debug --path ./scripts/mdbook-forc-documenter

      - name: Run mdbook build
        uses: peaceiris/actions-mdbook@v1
        with:
          mdbook-version: "0.4.25"
      - name: Emit book logs to tmp.txt, fail if build logs contain 'ERROR'
        run: |
          MDBOOK_preprocessor__FORC_documenter__STRICT="true" mdbook build docs/book &> tmp.txt
          if cat tmp.txt | grep 'ERROR'
          then
            cat tmp.txt
            rm tmp.txt && exit 1
          else
            rm tmp.txt && exit 0
          fi

      - name: Emit reference logs to tmp.txt, fail if build logs contain 'ERROR'
        run: |
          mdbook build docs/reference
          mdbook build docs/reference &> tmp.txt
          if cat tmp.txt | grep 'ERROR'
          then
            cat tmp.txt
            rm tmp.txt && exit 1
          else
            rm tmp.txt && exit 0
          fi

  build-forc-doc-sway-lib-std:
    runs-on: ubuntu-latest
    steps:
      - uses: actions/checkout@v3
      - name: Install toolchain
        uses: dtolnay/rust-toolchain@master
        with:
          toolchain: ${{ env.RUST_VERSION }}
      - uses: Swatinem/rust-cache@v2
      - name: Install Forc
        run: cargo install --locked --debug --path ./forc
      - name: Install Forc plugins
        run: |
          cargo install --locked --debug --path ./forc-plugins/forc-doc
      - name: Build sway-lib-std docs
        run: forc doc --manifest-path ./sway-lib-std

  build-forc-test-project:
    runs-on: ubuntu-latest
    steps:
      - uses: actions/checkout@v3
      - name: Install toolchain
        uses: dtolnay/rust-toolchain@master
        with:
          toolchain: ${{ env.RUST_VERSION }}
      - uses: Swatinem/rust-cache@v2
      - name: Install Forc
        run: cargo install --locked --debug --path ./forc
      - name: Initialize test project
        run: forc new test-proj
      - name: Update project forc manifest to use local sway-lib-std
        run: echo "std = { path = \"../sway-lib-std/\" }" >> test-proj/Forc.toml
      - name: Build test project
        run: forc build --path test-proj
      # TODO: Re-add this upon landing unit test support: #1832
      # - name: Run test project's test suite
      #   run: (cd test-proj && forc test)
      - name: Install cargo-generate
        run: cargo install --locked cargo-generate
      - name: Generate Rust Integration Tests
        run: (cd test-proj && cargo generate --init --path ../templates/sway-test-rs --name test-proj)
      - name: Update project cargo manifest with workspace
        run: |
          echo "

          [workspace]" >> test-proj/Cargo.toml
      - name: Build and Run Default Integration Test
        run: (cd test-proj && cargo test)

  cargo-build-workspace:
    runs-on: ubuntu-latest
    steps:
      - uses: actions/checkout@v3
      - name: Install toolchain
        uses: dtolnay/rust-toolchain@master
        with:
          toolchain: ${{ env.RUST_VERSION }}
      - uses: Swatinem/rust-cache@v2
      - name: "Build Workspace"
        run: cargo build --locked --workspace --all-features --all-targets
        env:
          RUSTFLAGS: "-D warnings"

  cargo-clippy:
    runs-on: ubuntu-latest
    steps:
      - uses: actions/checkout@v3
      - name: Install toolchain
        uses: dtolnay/rust-toolchain@master
        with:
          toolchain: ${{ env.RUST_VERSION }}
          components: clippy
      - uses: Swatinem/rust-cache@v2
      - name: Check Clippy Linter
        run: cargo clippy --all-features --all-targets -- -D warnings

  cargo-toml-fmt-check:
    runs-on: ubuntu-latest
    steps:
      - uses: actions/checkout@v3
      - name: Install toolchain
        uses: dtolnay/rust-toolchain@master
        with:
          toolchain: ${{ env.RUST_VERSION }}
      - name: Install Cargo.toml linter
        uses: baptiste0928/cargo-install@v1
        with:
          crate: cargo-toml-lint
          version: "0.1"
      - name: Run Cargo.toml linter
        run: git ls-files | grep Cargo.toml$ | grep -v 'templates/sway-test-rs' | xargs --verbose -n 1 cargo-toml-lint

  cargo-fmt-check:
    runs-on: ubuntu-latest
    steps:
      - uses: actions/checkout@v3
      - name: Install toolchain
        uses: dtolnay/rust-toolchain@master
        with:
          toolchain: ${{ env.RUST_VERSION }}
          components: rustfmt
      - name: Check Formatting
        run: cargo fmt --all -- --check

  cargo-run-e2e-test:
    runs-on: ubuntu-latest
    services:
      fuel-core:
        image: ghcr.io/fuellabs/fuel-core:v0.19.1
        ports:
          - 4000:4000
    steps:
      - uses: actions/checkout@v3
      - name: Install toolchain
        uses: dtolnay/rust-toolchain@master
        with:
          toolchain: ${{ env.RUST_VERSION }}
      - uses: Swatinem/rust-cache@v2
      - name: Cargo Run E2E Tests (Fuel VM)
        run: cargo run --locked --release --bin test -- --locked

  cargo-run-e2e-test-evm:
    runs-on: ubuntu-latest
    steps:
      - uses: actions/checkout@v3
      - name: Install toolchain
        uses: dtolnay/rust-toolchain@master
        with:
          toolchain: ${{ env.RUST_VERSION }}
      - uses: Swatinem/rust-cache@v2
      - name: Cargo Run E2E Tests (EVM)
        run: cargo run --locked --release --bin test -- --target evm --locked

  cargo-run-e2e-test-midenvm:
    runs-on: ubuntu-latest
    steps:
      - uses: actions/checkout@v3
      - name: Install toolchain
        uses: dtolnay/rust-toolchain@master
        with:
          toolchain: ${{ env.RUST_VERSION }}
      - uses: Swatinem/rust-cache@v2
      - name: Cargo Run E2E Tests (EVM)
        run: cargo run --locked --release --bin test -- --target midenvm --locked

  # TODO: Remove this upon merging std tests with the rest of the E2E tests.
  cargo-test-lib-std:
    runs-on: buildjet-4vcpu-ubuntu-2204
    steps:
      - uses: actions/checkout@v3
      - name: Install toolchain
        uses: dtolnay/rust-toolchain@master
        with:
          toolchain: ${{ env.RUST_VERSION }}
      - uses: Swatinem/rust-cache@v2
      - name: Build All Tests
        run: cargo run --locked -p forc -- build --locked --path ./test/src/sdk-harness
      - name: Cargo Test sway-lib-std
        run: cargo test --locked --manifest-path ./test/src/sdk-harness/Cargo.toml -- --nocapture

  forc-run-benchmarks:
    runs-on: ubuntu-latest
    permissions:
        contents: write
    steps:
      - uses: actions/checkout@v3
      - name: Install toolchain
        uses: dtolnay/rust-toolchain@master
        with:
          toolchain: ${{ env.RUST_VERSION }}
      - uses: Swatinem/rust-cache@v2
      - name: Install Forc
        run: cargo install --locked --debug --path ./forc
      - name: Run benchmarks
        run: ./benchmark.sh
      - name: Checkout benchmark data
        if: github.event_name != 'push'
        uses: actions/checkout@v3
        with:
          repository: FuelLabs/sway-performance-data
          path: performance-data
      - name: Checkout benchmark data
        if: github.event_name == 'push'
        uses: actions/checkout@v3
        with:
          repository: FuelLabs/sway-performance-data
          path: performance-data
          token: ${{ secrets.CI_ACCOUNT_PAT }}
      - name: Prepare benchmarks data for commit
        if: github.event_name == 'push'
        run: ./benchmark.sh --prepare-for-commit
      - uses: EndBug/add-and-commit@v9
        with:
          cwd: './performance-data'
          message: 'Updated benchmark data'
          default_author: github_actions

  forc-unit-tests:
    runs-on: ubuntu-latest
    steps:
      - uses: actions/checkout@v3
      - name: Install toolchain
        uses: dtolnay/rust-toolchain@master
        with:
          toolchain: ${{ env.RUST_VERSION }}
      - uses: Swatinem/rust-cache@v2
      - name: Install Forc
        run: cargo install --locked --debug --path ./forc
      - name: Run Unit Tests
        run: forc build --path sway-lib-core && forc test --path sway-lib-core && forc build --path sway-lib-std && forc test --path sway-lib-std

  forc-pkg-fuels-deps-check:
    runs-on: ubuntu-latest
    steps:
      - uses: actions/checkout@v3
      - name: Install toolchain
        uses: dtolnay/rust-toolchain@master
        with:
          toolchain: ${{ env.RUST_VERSION }}
      - uses: Swatinem/rust-cache@v2

      - name: Install cargo-deps
        run: cargo install cargo-deps

      # We require this check to avoid cyclic dependencies between 'fuels' and 'forc-pkg'.
      # Detailed explanation is found in the echo below.
      - name: Check 'forc-pkg' dependencies for 'fuels' crates
        run: |
          deps=$(cargo deps --manifest-path forc-pkg/Cargo.toml)

          case "$deps" in
            *fuels*)
              echo -e "\nFound dependency on a 'fuels' crate.
          To avoid cyclic dependencies between 'fuels' and 'forc-pkg',
          we want to avoid using 'fuels' crates in 'forc-pkg' since 'fuels-rs' depends on 'forc-pkg' for its integration tests.

          To fix this, please remove any 'fuels' dependency from forc-pkg/Cargo.toml.

          Detailed explanation here: https://github.com/FuelLabs/fuels-rs/issues/752#issuecomment-1386242106"
              exit 1
              ;;
            *)
              exit 0
              ;;
          esac


  cargo-test-workspace:
    runs-on: ubuntu-latest
    steps:
      - uses: actions/checkout@v3
      - name: Install toolchain
        uses: dtolnay/rust-toolchain@master
        with:
          toolchain: ${{ env.RUST_VERSION }}
      - uses: Swatinem/rust-cache@v2
      - name: Run tests
        run: cargo test --locked

  cargo-unused-deps-check:
    runs-on: ubuntu-latest
    steps:
      - uses: actions/checkout@v3
      - name: Install toolchain
        uses: dtolnay/rust-toolchain@master
        with:
          # `cargo-udeps` requires nightly to run
          toolchain: ${{ env.NIGHTLY_RUST_VERSION }}
      - uses: Swatinem/rust-cache@v2
      - name: Install cargo-udeps
        run: cargo install --locked cargo-udeps
      - name: Check Unused Deps
        run: cargo udeps --locked --all-targets

  notify-slack-on-failure:
    needs:
      [
        build-forc-test-project,
        build-sway-examples,
        build-sway-lib-core,
        build-sway-lib-std,
        cargo-build-workspace,
        cargo-clippy,
        cargo-fmt-check,
        cargo-run-e2e-test,
        cargo-run-e2e-test-evm,
        cargo-test-lib-std,
        cargo-test-workspace,
        cargo-unused-deps-check,
      ]
    runs-on: ubuntu-latest
    steps:
      - name: Notify Slack On Failure
        uses: ravsamhq/notify-slack-action@v2
        if: always() && github.ref == 'refs/heads/master'
        with:
          status: ${{ job.status }}
          token: ${{ secrets.GITHUB_TOKEN }}
          notification_title: "{workflow} has {status_message}"
          message_format: "{emoji} *{workflow}* {status_message} in <{repo_url}|{repo}> : <{run_url}|View Run Results>"
          footer: ""
          notify_when: "failure"
        env:
          SLACK_WEBHOOK_URL: ${{ secrets.SLACK_WEBHOOK_NOTIFY_BUILD }}

  # This job carries out some validation steps to prepare for a publish.
  # This is a separate job because we want this to fail fast if something is invalid here.
  pre-publish-check:
    if: github.event_name == 'release' && github.event.action == 'published'
    runs-on: ubuntu-latest
    steps:
      - name: Checkout repository
        uses: actions/checkout@v3

      - name: Install toolchain
        uses: dtolnay/rust-toolchain@master
        with:
          toolchain: ${{ env.RUST_VERSION }}

      - name: Verify tag version
        run: |
          cargo install toml-cli
          ./.github/workflows/scripts/verify_tag.sh ${{ github.ref_name }} forc/Cargo.toml
          ./.github/workflows/scripts/verify_tag.sh ${{ github.ref_name }} forc-pkg/Cargo.toml
          ./.github/workflows/scripts/verify_tag.sh ${{ github.ref_name }} forc-plugins/forc-client/Cargo.toml
          ./.github/workflows/scripts/verify_tag.sh ${{ github.ref_name }} forc-plugins/forc-doc/Cargo.toml
          ./.github/workflows/scripts/verify_tag.sh ${{ github.ref_name }} forc-plugins/forc-fmt/Cargo.toml
          ./.github/workflows/scripts/verify_tag.sh ${{ github.ref_name }} forc-plugins/forc-lsp/Cargo.toml
          ./.github/workflows/scripts/verify_tag.sh ${{ github.ref_name }} forc-plugins/forc-tx/Cargo.toml
          ./.github/workflows/scripts/verify_tag.sh ${{ github.ref_name }} forc-test/Cargo.toml
          ./.github/workflows/scripts/verify_tag.sh ${{ github.ref_name }} forc-tracing/Cargo.toml
          ./.github/workflows/scripts/verify_tag.sh ${{ github.ref_name }} forc-util/Cargo.toml
          ./.github/workflows/scripts/verify_tag.sh ${{ github.ref_name }} sway-ast/Cargo.toml
          ./.github/workflows/scripts/verify_tag.sh ${{ github.ref_name }} sway-core/Cargo.toml
          ./.github/workflows/scripts/verify_tag.sh ${{ github.ref_name }} sway-error/Cargo.toml
          ./.github/workflows/scripts/verify_tag.sh ${{ github.ref_name }} sway-ir/Cargo.toml
          ./.github/workflows/scripts/verify_tag.sh ${{ github.ref_name }} sway-ir/sway-ir-macros/Cargo.toml
          ./.github/workflows/scripts/verify_tag.sh ${{ github.ref_name }} sway-lsp/Cargo.toml
          ./.github/workflows/scripts/verify_tag.sh ${{ github.ref_name }} sway-parse/Cargo.toml
          ./.github/workflows/scripts/verify_tag.sh ${{ github.ref_name }} sway-types/Cargo.toml
          ./.github/workflows/scripts/verify_tag.sh ${{ github.ref_name }} sway-utils/Cargo.toml
          ./.github/workflows/scripts/verify_tag.sh ${{ github.ref_name }} swayfmt/Cargo.toml

      - name: Notify if Job Fails
        uses: ravsamhq/notify-slack-action@v2
        if: always()
        with:
          status: ${{ job.status }}
          token: ${{ secrets.GITHUB_TOKEN }}
          notification_title: "{workflow} has {status_message}"
          message_format: "{emoji} *{workflow}* {status_message} in <{repo_url}|{repo}> : <{run_url}|View Run Results>"
          footer: ""
          notify_when: "failure"
        env:
          SLACK_WEBHOOK_URL: ${{ secrets.SLACK_WEBHOOK_NOTIFY_BUILD }}

  publish:
    # Only do this job if publishing a release
    needs:
      [
        build-forc-test-project,
        build-sway-examples,
        build-sway-lib-core,
        build-sway-lib-std,
        cargo-build-workspace,
        cargo-clippy,
        cargo-fmt-check,
        cargo-run-e2e-test,
        cargo-run-e2e-test-evm,
        cargo-test-lib-std,
        cargo-test-workspace,
        cargo-unused-deps-check,
        pre-publish-check,
      ]
    if: github.event_name == 'release' && github.event.action == 'published'
    runs-on: buildjet-4vcpu-ubuntu-2204

    steps:
      - name: Checkout repository
        uses: actions/checkout@v3

      - name: Install toolchain
        uses: dtolnay/rust-toolchain@master
        with:
          toolchain: ${{ env.RUST_VERSION }}

      - name: Publish crate
        uses: katyo/publish-crates@v2
        with:
          publish-delay: 30000
          registry-token: ${{ secrets.CARGO_REGISTRY_TOKEN }}

      - name: Notify if Job Fails
        uses: ravsamhq/notify-slack-action@v2
        if: always()
        with:
          status: ${{ job.status }}
          token: ${{ secrets.GITHUB_TOKEN }}
          notification_title: "{workflow} has {status_message}"
          message_format: "{emoji} *{workflow}* {status_message} in <{repo_url}|{repo}> : <{run_url}|View Run Results>"
          footer: ""
          notify_when: "failure"
        env:
          SLACK_WEBHOOK_URL: ${{ secrets.SLACK_WEBHOOK_NOTIFY_BUILD }}

  build-publish-master-image:
    needs:
      [
        build-forc-test-project,
        build-sway-examples,
        build-sway-lib-core,
        build-sway-lib-std,
        cargo-build-workspace,
        cargo-clippy,
        cargo-fmt-check,
        cargo-run-e2e-test,
        cargo-run-e2e-test-evm,
        cargo-test-lib-std,
        cargo-test-workspace,
        cargo-unused-deps-check,
      ]
    if: github.ref == 'refs/heads/master'
    runs-on: ubuntu-latest
    permissions:
      contents: read
      packages: write

    steps:
      - name: Checkout repository
        uses: actions/checkout@v3

      - name: Docker meta
        id: meta
        uses: docker/metadata-action@v3
        with:
          images: |
            ghcr.io/fuellabs/forc
          tags: |
            type=sha
            type=ref,event=branch
            type=ref,event=tag
          flavor: |
            latest=${{ github.ref == 'refs/heads/master' }}
          labels: |
            org.opencontainers.image.title=forc
            org.opencontainers.image.description=Fuel Orchestrator.

      - name: Set up Docker Buildx
        uses: docker/setup-buildx-action@v1

      - name: Log in to the ghcr.io registry
        uses: docker/login-action@v1
        with:
          registry: ${{ env.REGISTRY }}
          username: ${{ github.repository_owner }}
          password: ${{ secrets.GITHUB_TOKEN }}

      - name: Build and push the image to ghcr.io
        uses: docker/build-push-action@v2
        with:
          context: .
          file: deployment/Dockerfile
          push: true
          tags: ${{ steps.meta.outputs.tags }}
          labels: ${{ steps.meta.outputs.labels }}
          cache-from: type=gha
          cache-to: type=gha,mode=max

      - name: Notify if Job Fails
        uses: ravsamhq/notify-slack-action@v2
        if: always()
        with:
          status: ${{ job.status }}
          token: ${{ secrets.GITHUB_TOKEN }}
          notification_title: "{workflow} has {status_message}"
          message_format: "{emoji} *{workflow}* {status_message} in <{repo_url}|{repo}> : <{run_url}|View Run Results>"
          footer: ""
          notify_when: "failure"
        env:
          SLACK_WEBHOOK_URL: ${{ secrets.SLACK_WEBHOOK_NOTIFY_BUILD }}

  build-publish-release-image:
    # Build & Publish Docker Image Per Sway Release
    needs: publish
    runs-on: ubuntu-latest
    permissions:
      contents: read
      packages: write

    steps:
      - name: Checkout repository
        uses: actions/checkout@v3

      - name: Docker meta
        id: meta
        uses: docker/metadata-action@v3
        with:
          images: |
            ghcr.io/fuellabs/sway
          tags: |
            type=semver,pattern={{raw}}

      - name: Set up Docker Buildx
        uses: docker/setup-buildx-action@v1

      - name: Log in to the ghcr.io registry
        uses: docker/login-action@v1
        with:
          registry: ${{ env.REGISTRY }}
          username: ${{ github.repository_owner }}
          password: ${{ secrets.GITHUB_TOKEN }}

      - name: Build and push the image to ghcr.io
        uses: docker/build-push-action@v2
        with:
          context: .
          file: deployment/Dockerfile
          push: true
          tags: ${{ steps.meta.outputs.tags }}
          labels: ${{ steps.meta.outputs.labels }}
          cache-from: type=gha
          cache-to: type=gha,mode=max

      - name: Notify if Job Fails
        uses: ravsamhq/notify-slack-action@v2
        if: always()
        with:
          status: ${{ job.status }}
          token: ${{ secrets.GITHUB_TOKEN }}
          notification_title: "{workflow} has {status_message}"
          message_format: "{emoji} *{workflow}* {status_message} in <{repo_url}|{repo}> : <{run_url}|View Run Results>"
          footer: ""
          notify_when: "failure"
        env:
          SLACK_WEBHOOK_URL: ${{ secrets.SLACK_WEBHOOK_NOTIFY_BUILD }}

  build-and-release-forc-binaries:
    name: Build and upload forc binaries to release
    runs-on: ${{ matrix.job.os }}
    if: github.event_name == 'release' && github.event.action == 'published'
    needs: publish
    strategy:
      matrix:
        job:
          - os: ubuntu-20.04
            platform: linux
            target: x86_64-unknown-linux-gnu
            arch: amd64
            svm_target_platform: linux-amd64
          - os: ubuntu-20.04
            platform: linux
            target: aarch64-unknown-linux-gnu
            arch: arm64
            svm_target_platform: linux-aarch64
          - os: macos-latest
            platform: darwin
            target: x86_64-apple-darwin
            arch: amd64
            svm_target_platform: macosx-amd64
          - os: macos-latest
            platform: darwin
            target: aarch64-apple-darwin
            arch: arm64
            svm_target_platform: macosx-aarch64
    steps:
      - name: Checkout sources
        uses: actions/checkout@v3

      - name: Install toolchain
        uses: dtolnay/rust-toolchain@master
        with:
          toolchain: ${{ env.RUST_VERSION }}
          target: ${{ matrix.job.target }}

      - uses: Swatinem/rust-cache@v2
        with:
          cache-on-failure: true
          key: "${{ matrix.job.target }}"

      - name: Use Cross
        uses: baptiste0928/cargo-install@v1
        with:
          crate: cross
          cache-key: "${{ matrix.job.target }}"

      - name: Build forc binaries
        run: |
          cross build --profile=release --target ${{ matrix.job.target }} --bins

      - name: Strip release binaries x86_64-linux-gnu
        if: matrix.job.target == 'x86_64-unknown-linux-gnu'
        run: |
          for BINARY in forc forc-fmt forc-lsp forc-deploy forc-run forc-doc forc-tx forc-submit; do
            strip "target/${{ matrix.job.target }}/release/$BINARY"
          done
      - name: Strip release binaries aarch64-linux-gnu
        if: matrix.job.target == 'aarch64-unknown-linux-gnu'
        run: |
          for BINARY in forc forc-fmt forc-lsp forc-deploy forc-run forc-doc forc-tx forc-submit; do
            docker run --rm -v \
            "$PWD/target:/target:Z" \
            ghcr.io/cross-rs/${{ matrix.job.target }}:main \
            aarch64-linux-gnu-strip \
            /target/${{ matrix.job.target }}/release/$BINARY
          done
      - name: Strip release binaries mac
        if: matrix.job.os == 'macos-latest'
        run: |
          for BINARY in forc forc-fmt forc-lsp forc-deploy forc-run forc-doc forc-tx forc-submit; do
            strip -x "target/${{ matrix.job.target }}/release/$BINARY"
          done

      - name: Prep Assets
        id: prep_assets
        env:
          PLATFORM_NAME: ${{ matrix.job.platform }}
          TARGET: ${{ matrix.job.target }}
          ARCH: ${{ matrix.job.arch }}
        run: |
          ZIP_FILE_NAME=forc-binaries-${{ env.PLATFORM_NAME }}_${{ env.ARCH }}.tar.gz
          echo "ZIP_FILE_NAME=$ZIP_FILE_NAME" >> $GITHUB_ENV
          mkdir -pv ./forc-binaries
          for BINARY in forc forc-fmt forc-lsp forc-deploy forc-run forc-doc forc-tx forc-submit; do
            cp "target/${{ matrix.job.target }}/release/$BINARY" ./forc-binaries
          done
          tar -czvf $ZIP_FILE_NAME ./forc-binaries

      - name: Archive forc binaries
        uses: actions/upload-release-asset@v1
        env:
          GITHUB_TOKEN: ${{ github.token }}
        with:
          upload_url: ${{ github.event.release.upload_url }}
          asset_path: ./${{ env.ZIP_FILE_NAME }}
          asset_name: ${{ env.ZIP_FILE_NAME }}
          asset_content_type: application/gzip<|MERGE_RESOLUTION|>--- conflicted
+++ resolved
@@ -15,13 +15,8 @@
 env:
   CARGO_TERM_COLOR: always
   REGISTRY: ghcr.io
-<<<<<<< HEAD
-  RUST_VERSION: 1.70.0
+  RUST_VERSION: 1.71.0
   NIGHTLY_RUST_VERSION: nightly-2023-04-01
-=======
-  RUST_VERSION: 1.71.0
-  NIGHTLY_RUST_VERSION: nightly-2023-02-08
->>>>>>> 8600ccec
 
 jobs:
   build-sway-lib-core:
