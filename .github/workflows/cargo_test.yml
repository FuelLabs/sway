--- conflicted
+++ resolved
@@ -35,13 +35,6 @@
         args: --all --verbose -- --check
 
     - name: Build
-<<<<<<< HEAD
-      run: cargo build --verbose
-    - name: Run unit tests
-      run: cargo test --verbose
-    - name: Run compile test suite
-      run: cargo run --bin test_suite
-=======
       uses: actions-rs/cargo@v1
       with:
         command: build
@@ -52,4 +45,9 @@
       with:
         command: test
         args: --verbose
->>>>>>> 817a3471
+
+    - name: Run compile test suite
+      uses: actions-rs/cargo@v1
+      with:
+          command: run
+          args: --bin test_suite