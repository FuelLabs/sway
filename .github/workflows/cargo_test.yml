--- conflicted
+++ resolved
@@ -11,7 +11,6 @@
     runs-on: ubuntu-latest
 
     steps:
-<<<<<<< HEAD
       - name: Checkout repository
         uses: actions/checkout@v2
 
@@ -23,6 +22,8 @@
             ${{ secrets.PRIVATE_KEY_FUEL_TX }}
             ${{ secrets.PRIVATE_KEY_FUEL_VM }}
             ${{ secrets.PRIVATE_KEY_FUEL_CORE }}
+            ${{ secrets.PRIVATE_KEY_FUEL_STORAGE }}
+            ${{ secrets.PRIVATE_KEY_FUEL_TYPES }}
 
       - name: Install toolchain
         uses: actions-rs/toolchain@v1
@@ -54,68 +55,17 @@
           command: test
           args: --verbose
 
-      - name: Run compile test suite
+      - name: Clone and build fuel-core
+        run: |
+          git clone git@github.com:FuelLabs/fuel-core
+          (cd fuel-core && cargo build -p fuel-core)
+
+      - name: Build test suite
         uses: actions-rs/cargo@v1
         with:
-          command: run
+          command: test
           args: --bin test
-=======
-    - name: Checkout repository
-      uses: actions/checkout@v2
 
-    - name: Setup SSH agent
-      uses: webfactory/ssh-agent@v0.5.2
-      with:
-        ssh-private-key: |
-          ${{ secrets.PRIVATE_KEY_FUEL_ASM }}
-          ${{ secrets.PRIVATE_KEY_FUEL_TX }}
-          ${{ secrets.PRIVATE_KEY_FUEL_VM }}
-          ${{ secrets.PRIVATE_KEY_FUEL_CORE }}
-          ${{ secrets.PRIVATE_KEY_FUEL_STORAGE }}
-          ${{ secrets.PRIVATE_KEY_FUEL_TYPES }}
-
-    - name: Install toolchain
-      uses: actions-rs/toolchain@v1
-      with:
-        profile: minimal
-        toolchain: stable
-        override: true
-
-    - name: Install rustfmt
-      run: rustup component add rustfmt
-
-    - name: Check formatting
-      uses: actions-rs/cargo@v1
-      with:
-        command: fmt
-        args: --all --verbose -- --check
-
-    - name: Build
-      uses: actions-rs/cargo@v1
-      with:
-        command: build
-        args: --verbose
-      env:
-        RUSTFLAGS: "-D warnings"
-
-    - name: Run tests
-      uses: actions-rs/cargo@v1
-      with:
-        command: test
-        args: --verbose
-
-    - name: Clone and build fuel-core
-      run: |
-        git clone git@github.com:FuelLabs/fuel-core
-        (cd fuel-core && cargo build -p fuel-core)
-
-    - name: Build test suite
-      uses: actions-rs/cargo@v1
-      with:
-        command: test
-        args: --bin test
-
-    - name: Run test suite
-      run: |
-        ./fuel-core/target/debug/fuel-core & ./target/debug/test
->>>>>>> 883a8c17
+      - name: Run test suite
+        run: |
+          ./fuel-core/target/debug/fuel-core & ./target/debug/test