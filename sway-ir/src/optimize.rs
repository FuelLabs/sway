//! A collection of optimization passes.
//!
//! Each of these modules are a collection of typical code optimisation passes.
//!
//! Currently there is no pass manager, as there are only a couple of passes, but this is something
//! which will be added in the future.
//!
//! So each of the functions under this module will return a boolean indicating whether a
//! modification to the IR was made.  Typically the passes will be just re-run until they no longer
//! make any such modifications, implying they've optimized as much possible.
//!
//! When writing passes one should keep in mind that when a modification is made then any iterators
//! over blocks or instructions can be invalidated, and starting over is a safer option than trying
//! to attempt multiple changes at once.

pub mod arg_demotion;
pub use arg_demotion::*;
pub mod const_demotion;
pub use const_demotion::*;
pub mod constants;
pub use constants::*;
<<<<<<< HEAD
pub mod cse;
pub use cse::*;
=======
pub mod conditional_constprop;
pub use conditional_constprop::*;
>>>>>>> 8232d421
pub mod dce;
pub use dce::*;
pub mod inline;
pub use inline::*;
pub mod mem2reg;
pub use mem2reg::*;
pub mod memcpyopt;
pub use memcpyopt::*;
pub mod misc_demotion;
pub use misc_demotion::*;
pub mod ret_demotion;
pub use ret_demotion::*;
pub mod simplify_cfg;
pub use simplify_cfg::*;
pub mod sroa;
pub use sroa::*;
pub mod fn_dedup;
pub use fn_dedup::*;

mod target_fuel;

#[cfg(test)]
pub mod tests {
    use crate::{ExperimentalFlags, PassGroup, PassManager};
    use sway_types::SourceEngine;

    /// This function parses the IR text representation and run the specified optimizers passes.
    /// Then, depending on the `expected` parameter it checks if the IR was optimized or not.
    ///
    /// This comparison is done by capturing all instructions with metadata "!0".
    ///
    /// For example:
    ///
    /// ```rust, ignore
    /// assert_optimization(
    ///     &[CONST_FOLDING_NAME],
    ///     "entry fn main() -> u64 {
    ///        entry():
    ///             l = const u64 1
    ///             r = const u64 2
    ///             result = add l, r, !0
    ///             ret u64 result
    ///     }",
    ///     ["const u64 3"],
    /// );
    /// ```
    pub(crate) fn assert_optimization<'a>(
        passes: &[&'static str],
        body: &str,
        expected: Option<impl IntoIterator<Item = &'a str>>,
    ) {
        let source_engine = SourceEngine::default();
        let mut context = crate::parse(
            &format!(
                "script {{
                {body}
            }}

            !0 = \"a.sw\"
            "
            ),
            &source_engine,
            ExperimentalFlags {
                new_encoding: false,
            },
        )
        .unwrap();

        let mut pass_manager = PassManager::default();
        crate::register_known_passes(&mut pass_manager);

        let mut group = PassGroup::default();
        for pass in passes {
            group.append_pass(pass);
        }

        let before = context.to_string();
        let modified = pass_manager.run(&mut context, &group).unwrap();
        let after = context.to_string();

        // print diff to help debug
        if std::env::args().any(|x| x == "--nocapture") {
            println!("{}", prettydiff::diff_lines(&before, &after));
        }

        assert_eq!(expected.is_some(), modified);

        let Some(expected) = expected else {
            return;
        };

        let actual = context
            .to_string()
            .lines()
            .filter_map(|x| {
                if x.contains(", !") {
                    Some(format!("{}\n", x.trim()))
                } else {
                    None
                }
            })
            .collect::<Vec<String>>();

        assert!(!actual.is_empty());

        let mut expected_matches = actual.len();

        for (actual, expected) in actual.iter().zip(expected) {
            if !actual.contains(expected) {
                panic!("Actual: {actual:?} does not contains expected: {expected:?}. (Run with --nocapture to see a diff)");
            } else {
                expected_matches -= 1;
            }
        }

        assert_eq!(expected_matches, 0);
    }
}<|MERGE_RESOLUTION|>--- conflicted
+++ resolved
@@ -19,13 +19,10 @@
 pub use const_demotion::*;
 pub mod constants;
 pub use constants::*;
-<<<<<<< HEAD
+pub mod conditional_constprop;
+pub use conditional_constprop::*;
 pub mod cse;
 pub use cse::*;
-=======
-pub mod conditional_constprop;
-pub use conditional_constprop::*;
->>>>>>> 8232d421
 pub mod dce;
 pub use dce::*;
 pub mod inline;
