//! Instructions for data manipulation, but mostly control flow.
//!
//! Since Sway abstracts most low level operations behind traits they are translated into function
//! calls which contain ASM blocks.  Therefore _at this stage_ Sway-IR doesn't need low level
//! operations such as binary arithmetic and logic operators.
//!
//! Unfortuntely, using opaque ASM blocks limits the effectiveness of certain optimizations and
//! this should be addressed in the future, perhaps by using compiler intrinsic calls instead of
//! the ASM blocks where possible.

use sway_types::ident::Ident;

use crate::{
    asm::{AsmArg, AsmBlock, AsmInstruction},
    block::Block,
    context::Context,
    function::Function,
    irtype::{Aggregate, Type},
    pointer::Pointer,
    pretty::DebugWithContext,
    value::{Value, ValueDatum},
};

#[derive(Debug, Clone, DebugWithContext)]
pub enum Instruction {
    /// Address of a non-copy (memory) value
    AddrOf(Value),
    /// An opaque list of ASM instructions passed directly to codegen.
    AsmBlock(AsmBlock, Vec<AsmArg>),
    /// Binary arithmetic operations
    BinaryOp {
        op: BinaryOpKind,
        arg1: Value,
        arg2: Value,
    },
    /// Cast the type of a value without changing its actual content.
    BitCast(Value, Type),
    /// An unconditional jump.
    Branch(Block),
    /// A function call with a list of arguments.
    Call(Function, Vec<Value>),
    /// Comparison between two values using various comparators and returning a boolean.
    Cmp(Predicate, Value, Value),
    /// A conditional jump with the boolean condition value and true or false destinations.
    ConditionalBranch {
        cond_value: Value,
        true_block: Block,
        false_block: Block,
    },
    /// A contract call with a list of arguments
    ContractCall {
        return_type: Type,
        name: String,
        params: Value,
        coins: Value,
        asset_id: Value,
        gas: Value,
    },
    /// Reading a specific element from an array.
    ExtractElement {
        array: Value,
        ty: Aggregate,
        index_val: Value,
    },
    /// Reading a specific field from (nested) structs.
    ExtractValue {
        aggregate: Value,
        ty: Aggregate,
        indices: Vec<u64>,
    },
    /// Generate a unique integer value
    GetStorageKey,
    Gtf {
        index: Value,
        tx_field_id: u64,
    },
    /// Return a pointer as a value.
    GetPointer {
        base_ptr: Pointer,
        ptr_ty: Pointer,
        offset: u64,
    },
    /// Writing a specific value to an array.
    InsertElement {
        array: Value,
        ty: Aggregate,
        value: Value,
        index_val: Value,
    },
    /// Writing a specific value to a (nested) struct field.
    InsertValue {
        aggregate: Value,
        ty: Aggregate,
        value: Value,
        indices: Vec<u64>,
    },
    /// Re-interpret an integer value as pointer of some type
    IntToPtr(Value, Type),
    /// Read a value from a memory pointer.
    Load(Value),
    /// Logs a value along with an identifier.
    Log {
        log_val: Value,
        log_ty: Type,
        log_id: Value,
    },
    /// No-op, handy as a placeholder instruction.
    Nop,
    /// Choose a value from a list depending on the preceding block.
    Phi(Vec<(Block, Value)>),
    /// Reads a special register in the VM.
    ReadRegister(Register),
    /// Return from a function.
    Ret(Value, Type),
    /// Read a quad word from a storage slot. Type of `load_val` must be a B256 ptr.
    StateLoadQuadWord {
        load_val: Value,
        key: Value,
    },
    /// Read a single word from a storage slot.
    StateLoadWord(Value),
    /// Write a value to a storage slot.  Key must be a B256, type of `stored_val` must be a
    /// Uint(256) ptr.
    StateStoreQuadWord {
        stored_val: Value,
        key: Value,
    },
    /// Write a value to a storage slot.  Key must be a B256, type of `stored_val` must be a
    /// Uint(64) value.
    StateStoreWord {
        stored_val: Value,
        key: Value,
    },
    /// Write a value to a memory pointer.
    Store {
        dst_val: Value,
        stored_val: Value,
    },
}

#[derive(Debug, Clone, Copy)]
pub enum Predicate {
    /// Equivalence.
    Equal,
    // More soon.  NotEqual, LessThan, LessThanOrEqual, GreaterThan, GreaterThanOrEqual.
}

#[derive(Debug, Clone, Copy)]
pub enum BinaryOpKind {
    Add,
    Sub,
    Mul,
    Div,
}

/// Special registers in the Fuel Virtual Machine.
#[derive(Debug, Clone, Copy)]
pub enum Register {
    /// Contains overflow/underflow of addition, subtraction, and multiplication.
    Of,
    /// The program counter. Memory address of the current instruction.
    Pc,
    /// Memory address of bottom of current writable stack area.
    Ssp,
    /// Memory address on top of current writable stack area (points to free memory).
    Sp,
    /// Memory address of beginning of current call frame.
    Fp,
    /// Memory address below the current bottom of the heap (points to free memory).
    Hp,
    /// Error codes for particular operations.
    Error,
    /// Remaining gas globally.
    Ggas,
    /// Remaining gas in the context.
    Cgas,
    /// Received balance for this context.
    Bal,
    /// Pointer to the start of the currently-executing code.
    Is,
    /// Return value or pointer.
    Ret,
    /// Return value length in bytes.
    Retl,
    /// Flags register.
    Flag,
}

impl Instruction {
    /// Some [`Instruction`]s can return a value, but for some a return value doesn't make sense.
    ///
    /// Those which perform side effects such as writing to memory and also terminators such as
    /// `Ret` do not have a type.
    pub fn get_type(&self, context: &Context) -> Option<Type> {
        match self {
            Instruction::AddrOf(_) => Some(Type::Uint(64)),
<<<<<<< HEAD
            Instruction::AsmBlock(asm_block, _) => asm_block.get_type(context),
            Instruction::BinaryOp { arg1, .. } => arg1.get_type(context),
=======
            Instruction::AsmBlock(asm_block, _) => Some(asm_block.get_type(context)),
>>>>>>> 9aa7b8b8
            Instruction::BitCast(_, ty) => Some(*ty),
            Instruction::Call(function, _) => Some(context.functions[function.0].return_type),
            Instruction::Cmp(..) => Some(Type::Bool),
            Instruction::ContractCall { return_type, .. } => Some(*return_type),
            Instruction::ExtractElement { ty, .. } => ty.get_elem_type(context),
            Instruction::ExtractValue { ty, indices, .. } => ty.get_field_type(context, indices),
            Instruction::GetStorageKey => Some(Type::B256),
            Instruction::Gtf { .. } => Some(Type::Uint(64)),
            Instruction::InsertElement { array, .. } => array.get_type(context),
            Instruction::InsertValue { aggregate, .. } => aggregate.get_type(context),
            Instruction::Load(ptr_val) => match &context.values[ptr_val.0].value {
                ValueDatum::Argument(ty) => Some(ty.strip_ptr_type(context)),
                ValueDatum::Constant(cons) => Some(cons.ty.strip_ptr_type(context)),
                ValueDatum::Instruction(ins) => {
                    ins.get_type(context).map(|f| f.strip_ptr_type(context))
                }
            },
            Instruction::Log { .. } => Some(Type::Unit),
            Instruction::ReadRegister(_) => Some(Type::Uint(64)),
            Instruction::StateLoadWord(_) => Some(Type::Uint(64)),
            Instruction::Phi(alts) => {
                // Assuming each alt has the same type, we can take the first one. Note: `verify()`
                // confirms the types are all the same.
                alts.get(0).and_then(|(_, val)| val.get_type(context))
            }

            // These can be recursed to via Load, so we return the pointer type.
            Instruction::GetPointer { ptr_ty, .. } => Some(Type::Pointer(*ptr_ty)),

            // Used to re-interpret an integer as a pointer to some type so return the pointer type.
            Instruction::IntToPtr(_, ty) => Some(*ty),

            // These are all terminators which don't return, essentially.  No type.
            Instruction::Branch(_) => None,
            Instruction::ConditionalBranch { .. } => None,
            Instruction::Ret(..) => None,

            Instruction::StateLoadQuadWord { .. } => Some(Type::Unit),
            Instruction::StateStoreQuadWord { .. } => Some(Type::Unit),
            Instruction::StateStoreWord { .. } => Some(Type::Unit),
            Instruction::Store { .. } => Some(Type::Unit),

            // No-op is also no-type.
            Instruction::Nop => None,
        }
    }

    /// Some [`Instruction`]s may have struct arguments.  Return it if so for this instruction.
    pub fn get_aggregate(&self, context: &Context) -> Option<Aggregate> {
        match self {
            Instruction::Call(func, _args) => match &context.functions[func.0].return_type {
                Type::Array(aggregate) => Some(*aggregate),
                Type::Struct(aggregate) => Some(*aggregate),
                _otherwise => None,
            },
            Instruction::GetPointer { ptr_ty, .. } => match ptr_ty.get_type(context) {
                Type::Array(aggregate) => Some(*aggregate),
                Type::Struct(aggregate) => Some(*aggregate),
                _otherwise => None,
            },
            Instruction::ExtractElement { ty, .. } => {
                ty.get_elem_type(context).and_then(|ty| match ty {
                    Type::Array(nested_aggregate) => Some(nested_aggregate),
                    Type::Struct(nested_aggregate) => Some(nested_aggregate),
                    _otherwise => None,
                })
            }
            Instruction::ExtractValue { ty, indices, .. } => {
                // This array is a field in a struct or element in an array.
                ty.get_field_type(context, indices).and_then(|ty| match ty {
                    Type::Array(nested_aggregate) => Some(nested_aggregate),
                    Type::Struct(nested_aggregate) => Some(nested_aggregate),
                    _otherwise => None,
                })
            }

            // Unknown aggregate instruction.  Adding these as we come across them...
            _otherwise => None,
        }
    }

    /// Replace `old_val` with `new_val` if it is referenced by this instruction's arguments.
    pub fn replace_value(&mut self, old_val: Value, new_val: Value) {
        let replace = |val: &mut Value| {
            if val == &old_val {
                *val = new_val
            }
        };
        match self {
            Instruction::AddrOf(arg) => replace(arg),
            Instruction::AsmBlock(_, args) => args.iter_mut().for_each(|asm_arg| {
                asm_arg
                    .initializer
                    .iter_mut()
                    .for_each(|init_val| replace(init_val))
            }),
            Instruction::BitCast(value, _) => replace(value),
            Instruction::BinaryOp { op: _, arg1, arg2 } => {
                replace(arg1);
                replace(arg2);
            }
            Instruction::Branch(_) => (),
            Instruction::Call(_, args) => args.iter_mut().for_each(replace),
            Instruction::Cmp(_, lhs_val, rhs_val) => {
                replace(lhs_val);
                replace(rhs_val);
            }
            Instruction::ConditionalBranch { cond_value, .. } => replace(cond_value),
            Instruction::ContractCall {
                params,
                coins,
                asset_id,
                gas,
                ..
            } => {
                replace(params);
                replace(coins);
                replace(asset_id);
                replace(gas);
            }
            Instruction::GetPointer { .. } => (),
            Instruction::InsertElement {
                array,
                value,
                index_val,
                ..
            } => {
                replace(array);
                replace(value);
                replace(index_val);
            }
            Instruction::InsertValue {
                aggregate, value, ..
            } => {
                replace(aggregate);
                replace(value);
            }
            Instruction::ExtractElement {
                array, index_val, ..
            } => {
                replace(array);
                replace(index_val);
            }
            Instruction::ExtractValue { aggregate, .. } => replace(aggregate),
            Instruction::GetStorageKey => (),
            Instruction::Gtf { index, .. } => replace(index),
            Instruction::IntToPtr(value, _) => replace(value),
            Instruction::Load(_) => (),
            Instruction::Log {
                log_val, log_id, ..
            } => {
                replace(log_val);
                replace(log_id);
            }
            Instruction::Nop => (),
            Instruction::Phi(pairs) => pairs.iter_mut().for_each(|(_, val)| replace(val)),
            Instruction::ReadRegister { .. } => (),
            Instruction::Ret(ret_val, _) => replace(ret_val),
            Instruction::StateLoadQuadWord { load_val, key } => {
                replace(load_val);
                replace(key);
            }
            Instruction::StateLoadWord(key) => {
                replace(key);
            }
            Instruction::StateStoreQuadWord { stored_val, key } => {
                replace(key);
                replace(stored_val);
            }
            Instruction::StateStoreWord { stored_val, key } => {
                replace(key);
                replace(stored_val);
            }
            Instruction::Store { stored_val, .. } => {
                replace(stored_val);
            }
        }
    }

    pub fn may_have_side_effect(&self) -> bool {
        match self {
            Instruction::AsmBlock(_, _)
                | Instruction::Call(..)
                | Instruction::ContractCall { .. }
                | Instruction::Log { .. }
                | Instruction::StateLoadQuadWord { .. }
                | Instruction::StateStoreQuadWord { .. }
                | Instruction::StateStoreWord { .. }
                | Instruction::Store { .. }
                // Insert(Element/Value), unlike those in LLVM
                // do not have SSA semantics. They are like stores.
                | Instruction::InsertElement { .. }
                | Instruction::InsertValue { .. } => true,
                | Instruction::AddrOf(_)
                | Instruction::BitCast(..)
                | Instruction::BinaryOp { .. }
                | Instruction::Cmp(..)
                | Instruction::ExtractElement {  .. }
                | Instruction::ExtractValue { .. }
                | Instruction::GetStorageKey
                | Instruction::Gtf { .. }
                | Instruction::Load(_)
                | Instruction::ReadRegister(_)
                | Instruction::StateLoadWord(_)
                | Instruction::Phi(_)
                | Instruction::GetPointer { .. }
                | Instruction::IntToPtr(..)
                | Instruction::Branch(_)
                | Instruction::ConditionalBranch { .. }
                | Instruction::Ret(..)
                | Instruction::Nop => false,
        }
    }

    pub fn is_terminator(&self) -> bool {
        matches!(
            self,
            Instruction::Branch(_) | Instruction::ConditionalBranch { .. } | Instruction::Ret(..)
        )
    }
}

/// Iterate over all [`Instruction`]s in a specific [`Block`].
pub struct InstructionIterator {
    instructions: Vec<generational_arena::Index>,
    next: usize,
}

impl InstructionIterator {
    pub fn new(context: &Context, block: &Block) -> Self {
        // Copy all the current instruction indices, so they may be modified in the context during
        // iteration.
        InstructionIterator {
            instructions: context.blocks[block.0]
                .instructions
                .iter()
                .map(|val| val.0)
                .collect(),
            next: 0,
        }
    }
}

impl Iterator for InstructionIterator {
    type Item = Value;

    fn next(&mut self) -> Option<Value> {
        if self.next < self.instructions.len() {
            let idx = self.next;
            self.next += 1;
            Some(Value(self.instructions[idx]))
        } else {
            None
        }
    }
}

/// Provide a context for appending new [`Instruction`]s to a [`Block`].
pub struct InstructionInserter<'a> {
    context: &'a mut Context,
    block: Block,
}

impl<'a> InstructionInserter<'a> {
    /// Return a new [`InstructionInserter`] context for `block`.
    pub fn new(context: &'a mut Context, block: Block) -> InstructionInserter<'a> {
        InstructionInserter { context, block }
    }

    //
    // XXX Maybe these should return result, in case they get bad args?
    //
    // XXX Also, these are all the same and could probably be created with a local macro.
    //

    /// Append a new [`Instruction::AsmBlock`] from `args` and a `body`.
    pub fn asm_block(
        self,
        args: Vec<AsmArg>,
        body: Vec<AsmInstruction>,
        return_type: Type,
        return_name: Option<Ident>,
    ) -> Value {
        let asm = AsmBlock::new(
            self.context,
            args.iter().map(|arg| arg.name.clone()).collect(),
            body,
            return_type,
            return_name,
        );
        self.asm_block_from_asm(asm, args)
    }

    pub fn asm_block_from_asm(self, asm: AsmBlock, args: Vec<AsmArg>) -> Value {
        let asm_val = Value::new_instruction(self.context, Instruction::AsmBlock(asm, args));
        self.context.blocks[self.block.0].instructions.push(asm_val);
        asm_val
    }

    pub fn addr_of(self, value: Value) -> Value {
        let addrof_val = Value::new_instruction(self.context, Instruction::AddrOf(value));
        self.context.blocks[self.block.0]
            .instructions
            .push(addrof_val);
        addrof_val
    }

    pub fn bitcast(self, value: Value, ty: Type) -> Value {
        let bitcast_val = Value::new_instruction(self.context, Instruction::BitCast(value, ty));
        self.context.blocks[self.block.0]
            .instructions
            .push(bitcast_val);
        bitcast_val
    }

    pub fn binary_op(self, op: BinaryOpKind, arg1: Value, arg2: Value) -> Value {
        let binop_val =
            Value::new_instruction(self.context, Instruction::BinaryOp { op, arg1, arg2 });
        self.context.blocks[self.block.0]
            .instructions
            .push(binop_val);
        binop_val
    }

    pub fn int_to_ptr(self, value: Value, ty: Type) -> Value {
        let int_to_ptr_val = Value::new_instruction(self.context, Instruction::IntToPtr(value, ty));
        self.context.blocks[self.block.0]
            .instructions
            .push(int_to_ptr_val);
        int_to_ptr_val
    }

    pub fn branch(self, to_block: Block, phi_value: Option<Value>) -> Value {
        let br_val = Value::new_instruction(self.context, Instruction::Branch(to_block));
        phi_value
            .into_iter()
            .for_each(|pv| to_block.add_phi(self.context, self.block, pv));
        self.context.blocks[self.block.0].instructions.push(br_val);
        br_val
    }

    pub fn call(self, function: Function, args: &[Value]) -> Value {
        let call_val =
            Value::new_instruction(self.context, Instruction::Call(function, args.to_vec()));
        self.context.blocks[self.block.0]
            .instructions
            .push(call_val);
        call_val
    }

    pub fn cmp(self, pred: Predicate, lhs_value: Value, rhs_value: Value) -> Value {
        let cmp_val =
            Value::new_instruction(self.context, Instruction::Cmp(pred, lhs_value, rhs_value));
        self.context.blocks[self.block.0].instructions.push(cmp_val);
        cmp_val
    }

    pub fn conditional_branch(
        self,
        cond_value: Value,
        true_block: Block,
        false_block: Block,
        phi_value: Option<Value>,
    ) -> Value {
        let cbr_val = Value::new_instruction(
            self.context,
            Instruction::ConditionalBranch {
                cond_value,
                true_block,
                false_block,
            },
        );
        phi_value.into_iter().for_each(|pv| {
            true_block.add_phi(self.context, self.block, pv);
            false_block.add_phi(self.context, self.block, pv);
        });
        self.context.blocks[self.block.0].instructions.push(cbr_val);
        cbr_val
    }

    pub fn contract_call(
        self,
        return_type: Type,
        name: String,
        params: Value,
        coins: Value,    // amount of coins to forward
        asset_id: Value, // b256 asset ID of the coint being forwarded
        gas: Value,      // amount of gas to forward
    ) -> Value {
        let contract_call_val = Value::new_instruction(
            self.context,
            Instruction::ContractCall {
                return_type,
                name,
                params,
                coins,
                asset_id,
                gas,
            },
        );
        self.context.blocks[self.block.0]
            .instructions
            .push(contract_call_val);
        contract_call_val
    }

    pub fn extract_element(self, array: Value, ty: Aggregate, index_val: Value) -> Value {
        let extract_element_val = Value::new_instruction(
            self.context,
            Instruction::ExtractElement {
                array,
                ty,
                index_val,
            },
        );
        self.context.blocks[self.block.0]
            .instructions
            .push(extract_element_val);
        extract_element_val
    }

    pub fn extract_value(self, aggregate: Value, ty: Aggregate, indices: Vec<u64>) -> Value {
        let extract_value_val = Value::new_instruction(
            self.context,
            Instruction::ExtractValue {
                aggregate,
                ty,
                indices,
            },
        );
        self.context.blocks[self.block.0]
            .instructions
            .push(extract_value_val);
        extract_value_val
    }

    pub fn get_storage_key(self) -> Value {
        let get_storage_key_val = Value::new_instruction(self.context, Instruction::GetStorageKey);
        self.context.blocks[self.block.0]
            .instructions
            .push(get_storage_key_val);
        get_storage_key_val
    }

    pub fn gtf(self, index: Value, tx_field_id: u64) -> Value {
        let gtf_val = Value::new_instruction(self.context, Instruction::Gtf { index, tx_field_id });
        self.context.blocks[self.block.0].instructions.push(gtf_val);
        gtf_val
    }

    pub fn get_ptr(self, base_ptr: Pointer, ptr_ty: Type, offset: u64) -> Value {
        let ptr = Pointer::new(self.context, ptr_ty, false, None);
        let get_ptr_val = Value::new_instruction(
            self.context,
            Instruction::GetPointer {
                base_ptr,
                ptr_ty: ptr,
                offset,
            },
        );
        self.context.blocks[self.block.0]
            .instructions
            .push(get_ptr_val);
        get_ptr_val
    }

    pub fn insert_element(
        self,
        array: Value,
        ty: Aggregate,
        value: Value,
        index_val: Value,
    ) -> Value {
        let insert_val = Value::new_instruction(
            self.context,
            Instruction::InsertElement {
                array,
                ty,
                value,
                index_val,
            },
        );
        self.context.blocks[self.block.0]
            .instructions
            .push(insert_val);
        insert_val
    }

    pub fn insert_value(
        self,
        aggregate: Value,
        ty: Aggregate,
        value: Value,
        indices: Vec<u64>,
    ) -> Value {
        let insert_val = Value::new_instruction(
            self.context,
            Instruction::InsertValue {
                aggregate,
                ty,
                value,
                indices,
            },
        );
        self.context.blocks[self.block.0]
            .instructions
            .push(insert_val);
        insert_val
    }

    pub fn load(self, src_val: Value) -> Value {
        let load_val = Value::new_instruction(self.context, Instruction::Load(src_val));
        self.context.blocks[self.block.0]
            .instructions
            .push(load_val);
        load_val
    }

    pub fn log(self, log_val: Value, log_ty: Type, log_id: Value) -> Value {
        let log_instr_val = Value::new_instruction(
            self.context,
            Instruction::Log {
                log_val,
                log_ty,
                log_id,
            },
        );
        self.context.blocks[self.block.0]
            .instructions
            .push(log_instr_val);
        log_instr_val
    }

    pub fn nop(self) -> Value {
        let nop_val = Value::new_instruction(self.context, Instruction::Nop);
        self.context.blocks[self.block.0].instructions.push(nop_val);
        nop_val
    }

    pub fn read_register(self, reg: Register) -> Value {
        let read_register_val =
            Value::new_instruction(self.context, Instruction::ReadRegister(reg));
        self.context.blocks[self.block.0]
            .instructions
            .push(read_register_val);
        read_register_val
    }

    pub fn ret(self, value: Value, ty: Type) -> Value {
        let ret_val = Value::new_instruction(self.context, Instruction::Ret(value, ty));
        self.context.blocks[self.block.0].instructions.push(ret_val);
        ret_val
    }

    pub fn state_load_quad_word(self, load_val: Value, key: Value) -> Value {
        let state_load_val = Value::new_instruction(
            self.context,
            Instruction::StateLoadQuadWord { load_val, key },
        );
        self.context.blocks[self.block.0]
            .instructions
            .push(state_load_val);
        state_load_val
    }

    pub fn state_load_word(self, key: Value) -> Value {
        let state_load_val = Value::new_instruction(self.context, Instruction::StateLoadWord(key));
        self.context.blocks[self.block.0]
            .instructions
            .push(state_load_val);
        state_load_val
    }

    pub fn state_store_quad_word(self, stored_val: Value, key: Value) -> Value {
        let state_store_val = Value::new_instruction(
            self.context,
            Instruction::StateStoreQuadWord { stored_val, key },
        );
        self.context.blocks[self.block.0]
            .instructions
            .push(state_store_val);
        state_store_val
    }

    pub fn state_store_word(self, stored_val: Value, key: Value) -> Value {
        let state_store_val = Value::new_instruction(
            self.context,
            Instruction::StateStoreWord { stored_val, key },
        );
        self.context.blocks[self.block.0]
            .instructions
            .push(state_store_val);
        state_store_val
    }

    pub fn store(self, dst_val: Value, stored_val: Value) -> Value {
        let store_val = Value::new_instruction(
            self.context,
            Instruction::Store {
                dst_val,
                stored_val,
            },
        );
        self.context.blocks[self.block.0]
            .instructions
            .push(store_val);
        store_val
    }
}<|MERGE_RESOLUTION|>--- conflicted
+++ resolved
@@ -194,12 +194,8 @@
     pub fn get_type(&self, context: &Context) -> Option<Type> {
         match self {
             Instruction::AddrOf(_) => Some(Type::Uint(64)),
-<<<<<<< HEAD
-            Instruction::AsmBlock(asm_block, _) => asm_block.get_type(context),
+            Instruction::AsmBlock(asm_block, _) => Some(asm_block.get_type(context)),
             Instruction::BinaryOp { arg1, .. } => arg1.get_type(context),
-=======
-            Instruction::AsmBlock(asm_block, _) => Some(asm_block.get_type(context)),
->>>>>>> 9aa7b8b8
             Instruction::BitCast(_, ty) => Some(*ty),
             Instruction::Call(function, _) => Some(context.functions[function.0].return_type),
             Instruction::Cmp(..) => Some(Type::Bool),
