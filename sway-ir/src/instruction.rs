//! Instructions for data manipulation, but mostly control flow.
//!
//! Since Sway abstracts most low level operations behind traits they are translated into function
//! calls which contain ASM blocks.
//!
//! Unfortuntely, using opaque ASM blocks limits the effectiveness of certain optimizations and
//! this should be addressed in the future, perhaps by using compiler intrinsic calls instead of
//! the ASM blocks where possible. See: https://github.com/FuelLabs/sway/issues/855,

use rustc_hash::FxHashMap;
use sway_types::ident::Ident;

use crate::{
    asm::{AsmArg, AsmBlock, AsmInstruction},
    block::Block,
    constant::Constant,
    context::Context,
    function::Function,
    irtype::Type,
    local_var::LocalVar,
    pretty::DebugWithContext,
    value::{Value, ValueDatum},
};

#[derive(Debug, Clone, DebugWithContext)]
pub struct BranchToWithArgs {
    pub block: Block,
    pub args: Vec<Value>,
}

#[derive(Debug, Clone, DebugWithContext)]
pub struct Instruction {
    pub parent: Block,
    pub op: InstOp,
}

impl Instruction {
    pub fn get_type(&self, context: &Context) -> Option<Type> {
        self.op.get_type(context)
    }
    /// Replace `old_val` with `new_val` if it is referenced by this instruction's arguments.
    pub fn replace_values(&mut self, replace_map: &FxHashMap<Value, Value>) {
        self.op.replace_values(replace_map)
    }
}

#[derive(Debug, Clone, DebugWithContext)]
pub enum InstOp {
    /// An opaque list of ASM instructions passed directly to codegen.
    AsmBlock(AsmBlock, Vec<AsmArg>),
    /// Unary arithmetic operations
    UnaryOp { op: UnaryOpKind, arg: Value },
    /// Binary arithmetic operations
    BinaryOp {
        op: BinaryOpKind,
        arg1: Value,
        arg2: Value,
    },
    /// Cast the type of a value without changing its actual content.
    BitCast(Value, Type),
    /// An unconditional jump.
    Branch(BranchToWithArgs),
    /// A function call with a list of arguments.
    Call(Function, Vec<Value>),
    /// Cast a value's type from one pointer to another.
    CastPtr(Value, Type),
    /// Comparison between two values using various comparators and returning a boolean.
    Cmp(Predicate, Value, Value),
    /// A conditional jump with the boolean condition value and true or false destinations.
    ConditionalBranch {
        cond_value: Value,
        true_block: BranchToWithArgs,
        false_block: BranchToWithArgs,
    },
    /// A contract call with a list of arguments
    ContractCall {
        return_type: Type,
        name: String,
        params: Value,
        coins: Value,
        asset_id: Value,
        gas: Value,
    },
    /// Umbrella instruction variant for FuelVM-specific instructions
    FuelVm(FuelVmInstruction),
    /// Return a local variable.
    GetLocal(LocalVar),
    /// Translate a pointer from a base to a nested element in an aggregate type.
    GetElemPtr {
        base: Value,
        elem_ptr_ty: Type,
        indices: Vec<Value>,
    },
    /// Re-interpret an integer value as pointer of some type
    IntToPtr(Value, Type),
    /// Read a value from a memory pointer.
    Load(Value),
    /// Copy a specified number of bytes between pointers.
    MemCopyBytes {
        dst_val_ptr: Value,
        src_val_ptr: Value,
        byte_len: u64,
    },
    /// Copy a value from one pointer to another.
    MemCopyVal {
        dst_val_ptr: Value,
        src_val_ptr: Value,
    },
    /// No-op, handy as a placeholder instruction.
    Nop,
    /// Cast a pointer to an integer.
    PtrToInt(Value, Type),
    /// Return from a function.
    Ret(Value, Type),
    /// Write a value to a memory pointer.
    Store {
        dst_val_ptr: Value,
        stored_val: Value,
    },
}

#[derive(Debug, Clone, DebugWithContext)]
pub enum FuelVmInstruction {
    Gtf {
        index: Value,
        tx_field_id: u64,
    },
    /// Logs a value along with an identifier.
    Log {
        log_val: Value,
        log_ty: Type,
        log_id: Value,
    },
    /// Reads a special register in the VM.
    ReadRegister(Register),
    /// Revert VM execution.
    Revert(Value),
    /// - Sends a message to an output via the `smo` FuelVM instruction. The first operand must be
    /// a `B256` representing the recipient. The second operand is the message data being sent.
    /// - `message_size` and `coins` must be of type `U64`.
    Smo {
        recipient: Value,
        message: Value,
        message_size: Value,
        coins: Value,
    },
    /// Clears `number_of_slots` storage slots (`b256` each) starting at key `key`.
    StateClear {
        key: Value,
        number_of_slots: Value,
    },
    /// Reads `number_of_slots` slots (`b256` each) from storage starting at key `key` and stores
    /// them in memory starting at address `load_val`.
    StateLoadQuadWord {
        load_val: Value,
        key: Value,
        number_of_slots: Value,
    },
    /// Reads and returns single word from a storage slot.
    StateLoadWord(Value),
    /// Stores `number_of_slots` slots (`b256` each) starting at address `stored_val` in memory into
    /// storage starting at key `key`. `key` must be a `b256`.
    StateStoreQuadWord {
        stored_val: Value,
        key: Value,
        number_of_slots: Value,
    },
    /// Writes a single word to a storage slot. `key` must be a `b256` and the type of `stored_val`
    /// must be a `u64`.
    StateStoreWord {
        stored_val: Value,
        key: Value,
    },
    WideUnaryOp {
        op: UnaryOpKind,
        result: Value,
        arg: Value,
    },
    WideBinaryOp {
        op: BinaryOpKind,
        result: Value,
        arg1: Value,
        arg2: Value,
    },
    WideModularOp {
        op: BinaryOpKind,
        result: Value,
        arg1: Value,
        arg2: Value,
        arg3: Value,
    },
    WideCmpOp {
        op: Predicate,
        arg1: Value,
        arg2: Value,
    },
}

/// Comparison operations.
#[derive(Debug, Clone, Copy, Hash)]
pub enum Predicate {
    Equal,
    LessThan,
    GreaterThan,
}

#[derive(Debug, Clone, Copy, Hash)]
pub enum UnaryOpKind {
    Not,
}

#[derive(Debug, Clone, Copy, Hash)]
pub enum BinaryOpKind {
    Add,
    Sub,
    Mul,
    Div,
    And,
    Or,
    Xor,
    Mod,
    Rsh,
    Lsh,
}

/// Special registers in the Fuel Virtual Machine.
#[derive(Debug, Clone, Copy, Hash)]
pub enum Register {
    /// Contains overflow/underflow of addition, subtraction, and multiplication.
    Of,
    /// The program counter. Memory address of the current instruction.
    Pc,
    /// Memory address of bottom of current writable stack area.
    Ssp,
    /// Memory address on top of current writable stack area (points to free memory).
    Sp,
    /// Memory address of beginning of current call frame.
    Fp,
    /// Memory address below the current bottom of the heap (points to free memory).
    Hp,
    /// Error codes for particular operations.
    Error,
    /// Remaining gas globally.
    Ggas,
    /// Remaining gas in the context.
    Cgas,
    /// Received balance for this context.
    Bal,
    /// Pointer to the start of the currently-executing code.
    Is,
    /// Return value or pointer.
    Ret,
    /// Return value length in bytes.
    Retl,
    /// Flags register.
    Flag,
}

impl InstOp {
    /// Some [`Instruction`]s can return a value, but for some a return value doesn't make sense.
    ///
    /// Those which perform side effects such as writing to memory and also terminators such as
    /// `Ret` do not have a type.
    pub fn get_type(&self, context: &Context) -> Option<Type> {
        match self {
            // These all return something in particular.
            InstOp::AsmBlock(asm_block, _) => Some(asm_block.return_type),
            InstOp::UnaryOp { arg, .. } => arg.get_type(context),
            InstOp::BinaryOp { arg1, .. } => arg1.get_type(context),
            InstOp::BitCast(_, ty) => Some(*ty),
            InstOp::Call(function, _) => Some(context.functions[function.0].return_type),
            InstOp::CastPtr(_val, ty) => Some(*ty),
            InstOp::Cmp(..) => Some(Type::get_bool(context)),
            InstOp::ContractCall { return_type, .. } => Some(*return_type),
            InstOp::FuelVm(FuelVmInstruction::Gtf { .. }) => Some(Type::get_uint64(context)),
            InstOp::FuelVm(FuelVmInstruction::Log { .. }) => Some(Type::get_unit(context)),
            InstOp::FuelVm(FuelVmInstruction::ReadRegister(_)) => Some(Type::get_uint64(context)),
            InstOp::FuelVm(FuelVmInstruction::Smo { .. }) => Some(Type::get_unit(context)),

            // Load needs to strip the pointer from the source type.
            InstOp::Load(ptr_val) => match &context.values[ptr_val.0].value {
                ValueDatum::Argument(arg) => arg.ty.get_pointee_type(context),
                ValueDatum::Configurable(conf) => conf.ty.get_pointee_type(context),
                ValueDatum::Constant(cons) => cons.ty.get_pointee_type(context),
                ValueDatum::Instruction(ins) => ins
                    .get_type(context)
                    .and_then(|ty| ty.get_pointee_type(context)),
            },

            // These return pointer types.
            InstOp::GetElemPtr { elem_ptr_ty, .. } => Some(*elem_ptr_ty),
            InstOp::GetLocal(local_var) => Some(local_var.get_type(context)),

            // Use for casting between pointers and pointer-width integers.
            InstOp::IntToPtr(_, ptr_ty) => Some(*ptr_ty),
            InstOp::PtrToInt(_, int_ty) => Some(*int_ty),

            // These are all terminators which don't return, essentially.  No type.
            InstOp::Branch(_)
            | InstOp::ConditionalBranch { .. }
            | InstOp::FuelVm(FuelVmInstruction::Revert(..))
            | InstOp::Ret(..) => None,

            // No-op is also no-type.
            InstOp::Nop => None,

            // State load returns a u64, other state ops return a bool.
            InstOp::FuelVm(FuelVmInstruction::StateLoadWord(_)) => Some(Type::get_uint64(context)),
            InstOp::FuelVm(FuelVmInstruction::StateClear { .. })
            | InstOp::FuelVm(FuelVmInstruction::StateLoadQuadWord { .. })
            | InstOp::FuelVm(FuelVmInstruction::StateStoreQuadWord { .. })
            | InstOp::FuelVm(FuelVmInstruction::StateStoreWord { .. }) => {
                Some(Type::get_bool(context))
            }

            // Memory writes return unit.
            InstOp::MemCopyBytes { .. } | InstOp::MemCopyVal { .. } | InstOp::Store { .. } => {
                Some(Type::get_unit(context))
            }

            // Wide Operations
            InstOp::FuelVm(FuelVmInstruction::WideUnaryOp { result, .. }) => {
                result.get_type(context)
            }
            InstOp::FuelVm(FuelVmInstruction::WideBinaryOp { result, .. }) => {
                result.get_type(context)
            }
            InstOp::FuelVm(FuelVmInstruction::WideCmpOp { .. }) => Some(Type::get_bool(context)),
            InstOp::FuelVm(FuelVmInstruction::WideModularOp { result, .. }) => {
                result.get_type(context)
            }
        }
    }

    pub fn get_operands(&self) -> Vec<Value> {
        match self {
            InstOp::AsmBlock(_, args) => args.iter().filter_map(|aa| aa.initializer).collect(),
            InstOp::BitCast(v, _) => vec![*v],
            InstOp::UnaryOp { op: _, arg } => vec![*arg],
            InstOp::BinaryOp { op: _, arg1, arg2 } => vec![*arg1, *arg2],
            InstOp::Branch(BranchToWithArgs { args, .. }) => args.clone(),
            InstOp::Call(_, vs) => vs.clone(),
            InstOp::CastPtr(val, _ty) => vec![*val],
            InstOp::Cmp(_, lhs, rhs) => vec![*lhs, *rhs],
            InstOp::ConditionalBranch {
                cond_value,
                true_block,
                false_block,
            } => {
                let mut v = vec![*cond_value];
                v.extend_from_slice(&true_block.args);
                v.extend_from_slice(&false_block.args);
                v
            }
            InstOp::ContractCall {
                return_type: _,
                name: _,
                params,
                coins,
                asset_id,
                gas,
            } => vec![*params, *coins, *asset_id, *gas],
            InstOp::GetElemPtr {
                base,
                elem_ptr_ty: _,
                indices,
            } => {
                let mut vals = indices.clone();
                vals.push(*base);
                vals
            }
            InstOp::GetLocal(_local_var) => {
                // TODO: Not sure.
                vec![]
            }
            InstOp::IntToPtr(v, _) => vec![*v],
            InstOp::Load(v) => vec![*v],
            InstOp::MemCopyBytes {
                dst_val_ptr,
                src_val_ptr,
                byte_len: _,
            } => {
                vec![*dst_val_ptr, *src_val_ptr]
            }
            InstOp::MemCopyVal {
                dst_val_ptr,
                src_val_ptr,
            } => {
                vec![*dst_val_ptr, *src_val_ptr]
            }
            InstOp::Nop => vec![],
            InstOp::PtrToInt(v, _) => vec![*v],
            InstOp::Ret(v, _) => vec![*v],
            InstOp::Store {
                dst_val_ptr,
                stored_val,
            } => {
                vec![*dst_val_ptr, *stored_val]
            }

            InstOp::FuelVm(fuel_vm_instr) => match fuel_vm_instr {
                FuelVmInstruction::Gtf {
                    index,
                    tx_field_id: _,
                } => vec![*index],
                FuelVmInstruction::Log {
                    log_val, log_id, ..
                } => vec![*log_val, *log_id],
                FuelVmInstruction::ReadRegister(_) => vec![],
                FuelVmInstruction::Revert(v) => vec![*v],
                FuelVmInstruction::Smo {
                    recipient,
                    message,
                    message_size,
                    coins,
                } => vec![*recipient, *message, *message_size, *coins],
                FuelVmInstruction::StateClear {
                    key,
                    number_of_slots,
                } => vec![*key, *number_of_slots],
                FuelVmInstruction::StateLoadQuadWord {
                    load_val,
                    key,
                    number_of_slots,
                } => vec![*load_val, *key, *number_of_slots],
                FuelVmInstruction::StateLoadWord(key) => vec![*key],
                FuelVmInstruction::StateStoreQuadWord {
                    stored_val,
                    key,
                    number_of_slots,
                } => {
                    vec![*stored_val, *key, *number_of_slots]
                }
                FuelVmInstruction::StateStoreWord { stored_val, key } => vec![*stored_val, *key],
                FuelVmInstruction::WideUnaryOp { arg, result, .. } => vec![*result, *arg],
                FuelVmInstruction::WideBinaryOp {
                    arg1, arg2, result, ..
                } => vec![*result, *arg1, *arg2],
                FuelVmInstruction::WideCmpOp { arg1, arg2, .. } => vec![*arg1, *arg2],
                FuelVmInstruction::WideModularOp {
                    result,
                    arg1,
                    arg2,
                    arg3,
                    ..
                } => vec![*result, *arg1, *arg2, *arg3],
            },
        }
    }

    /// Replace `old_val` with `new_val` if it is referenced by this instruction's arguments.
    pub fn replace_values(&mut self, replace_map: &FxHashMap<Value, Value>) {
        let replace = |val: &mut Value| {
            while let Some(new_val) = replace_map.get(val) {
                *val = *new_val;
            }
        };
        match self {
<<<<<<< HEAD
            Instruction::AsmBlock(_, args) => args
                .iter_mut()
                .for_each(|asm_arg| asm_arg.initializer.iter_mut().for_each(replace)),
            Instruction::BitCast(value, _) => replace(value),
            Instruction::UnaryOp { op: _, arg } => {
=======
            InstOp::AsmBlock(_, args) => args
                .iter_mut()
                .for_each(|asm_arg| asm_arg.initializer.iter_mut().for_each(replace)),
            InstOp::BitCast(value, _) => replace(value),
            InstOp::UnaryOp { op: _, arg } => {
>>>>>>> d5b0c06b
                replace(arg);
            }
            InstOp::BinaryOp { op: _, arg1, arg2 } => {
                replace(arg1);
                replace(arg2);
            }
            InstOp::Branch(block) => {
                block.args.iter_mut().for_each(replace);
            }
            InstOp::Call(_, args) => args.iter_mut().for_each(replace),
            InstOp::CastPtr(val, _ty) => replace(val),
            InstOp::Cmp(_, lhs_val, rhs_val) => {
                replace(lhs_val);
                replace(rhs_val);
            }
            InstOp::ConditionalBranch {
                cond_value,
                true_block,
                false_block,
            } => {
                replace(cond_value);
                true_block.args.iter_mut().for_each(replace);
                false_block.args.iter_mut().for_each(replace);
            }
            InstOp::ContractCall {
                params,
                coins,
                asset_id,
                gas,
                ..
            } => {
                replace(params);
                replace(coins);
                replace(asset_id);
                replace(gas);
            }
            InstOp::GetLocal(_) => (),
            InstOp::GetElemPtr {
                base,
                elem_ptr_ty: _,
                indices,
            } => {
                replace(base);
                indices.iter_mut().for_each(replace);
            }
            InstOp::IntToPtr(value, _) => replace(value),
            InstOp::Load(ptr) => replace(ptr),
            InstOp::MemCopyBytes {
                dst_val_ptr,
                src_val_ptr,
                ..
            } => {
                replace(dst_val_ptr);
                replace(src_val_ptr);
            }
            InstOp::MemCopyVal {
                dst_val_ptr,
                src_val_ptr,
            } => {
                replace(dst_val_ptr);
                replace(src_val_ptr);
            }
            InstOp::Nop => (),
            InstOp::PtrToInt(value, _) => replace(value),
            InstOp::Ret(ret_val, _) => replace(ret_val),
            InstOp::Store {
                stored_val,
                dst_val_ptr,
            } => {
                replace(stored_val);
                replace(dst_val_ptr);
            }

            InstOp::FuelVm(fuel_vm_instr) => match fuel_vm_instr {
                FuelVmInstruction::Gtf { index, .. } => replace(index),
                FuelVmInstruction::Log {
                    log_val, log_id, ..
                } => {
                    replace(log_val);
                    replace(log_id);
                }
                FuelVmInstruction::ReadRegister { .. } => (),
                FuelVmInstruction::Revert(revert_val) => replace(revert_val),
                FuelVmInstruction::Smo {
                    recipient,
                    message,
                    message_size,
                    coins,
                } => {
                    replace(recipient);
                    replace(message);
                    replace(message_size);
                    replace(coins);
                }
                FuelVmInstruction::StateClear {
                    key,
                    number_of_slots,
                } => {
                    replace(key);
                    replace(number_of_slots);
                }
                FuelVmInstruction::StateLoadQuadWord {
                    load_val,
                    key,
                    number_of_slots,
                } => {
                    replace(load_val);
                    replace(key);
                    replace(number_of_slots);
                }
                FuelVmInstruction::StateLoadWord(key) => {
                    replace(key);
                }
                FuelVmInstruction::StateStoreQuadWord {
                    stored_val,
                    key,
                    number_of_slots,
                } => {
                    replace(key);
                    replace(stored_val);
                    replace(number_of_slots);
                }
                FuelVmInstruction::StateStoreWord { stored_val, key } => {
                    replace(key);
                    replace(stored_val);
                }
                FuelVmInstruction::WideUnaryOp { arg, result, .. } => {
                    replace(arg);
                    replace(result);
                }
                FuelVmInstruction::WideBinaryOp {
                    arg1, arg2, result, ..
                } => {
                    replace(arg1);
                    replace(arg2);
                    replace(result);
                }
                FuelVmInstruction::WideCmpOp { arg1, arg2, .. } => {
                    replace(arg1);
                    replace(arg2);
                }
                FuelVmInstruction::WideModularOp {
                    result,
                    arg1,
                    arg2,
                    arg3,
                    ..
                } => {
                    replace(result);
                    replace(arg1);
                    replace(arg2);
                    replace(arg3);
                }
            },
        }
    }

    pub fn may_have_side_effect(&self) -> bool {
        match self {
            InstOp::AsmBlock(_, _)
            | InstOp::Call(..)
            | InstOp::ContractCall { .. }
            | InstOp::FuelVm(FuelVmInstruction::Log { .. })
            | InstOp::FuelVm(FuelVmInstruction::Smo { .. })
            | InstOp::FuelVm(FuelVmInstruction::StateClear { .. })
            | InstOp::FuelVm(FuelVmInstruction::StateLoadQuadWord { .. })
            | InstOp::FuelVm(FuelVmInstruction::StateStoreQuadWord { .. })
            | InstOp::FuelVm(FuelVmInstruction::StateStoreWord { .. })
            | InstOp::FuelVm(FuelVmInstruction::Revert(..))
            | InstOp::MemCopyBytes { .. }
            | InstOp::MemCopyVal { .. }
            | InstOp::Store { .. }
            | InstOp::Ret(..)
            | InstOp::FuelVm(FuelVmInstruction::WideUnaryOp { .. })
            | InstOp::FuelVm(FuelVmInstruction::WideBinaryOp { .. })
            | InstOp::FuelVm(FuelVmInstruction::WideCmpOp { .. })
            | InstOp::FuelVm(FuelVmInstruction::WideModularOp { .. }) => true,

            InstOp::UnaryOp { .. }
            | InstOp::BinaryOp { .. }
            | InstOp::BitCast(..)
            | InstOp::Branch(_)
            | InstOp::CastPtr { .. }
            | InstOp::Cmp(..)
            | InstOp::ConditionalBranch { .. }
            | InstOp::FuelVm(FuelVmInstruction::Gtf { .. })
            | InstOp::FuelVm(FuelVmInstruction::ReadRegister(_))
            | InstOp::FuelVm(FuelVmInstruction::StateLoadWord(_))
            | InstOp::GetElemPtr { .. }
            | InstOp::GetLocal(_)
            | InstOp::IntToPtr(..)
            | InstOp::Load(_)
            | InstOp::Nop
            | InstOp::PtrToInt(..) => false,
        }
    }

    pub fn is_terminator(&self) -> bool {
        matches!(
            self,
            InstOp::Branch(_)
                | InstOp::ConditionalBranch { .. }
                | InstOp::Ret(..)
                | InstOp::FuelVm(FuelVmInstruction::Revert(..))
        )
    }
}

/// Iterate over all [`Instruction`]s in a specific [`Block`].
pub struct InstructionIterator {
    instructions: Vec<generational_arena::Index>,
    next: usize,
    next_back: isize,
}

impl InstructionIterator {
    pub fn new(context: &Context, block: &Block) -> Self {
        // Copy all the current instruction indices, so they may be modified in the context during
        // iteration.
        InstructionIterator {
            instructions: context.blocks[block.0]
                .instructions
                .iter()
                .map(|val| val.0)
                .collect(),
            next: 0,
            next_back: context.blocks[block.0].instructions.len() as isize - 1,
        }
    }
}

impl Iterator for InstructionIterator {
    type Item = Value;

    fn next(&mut self) -> Option<Value> {
        if self.next < self.instructions.len() {
            let idx = self.next;
            self.next += 1;
            Some(Value(self.instructions[idx]))
        } else {
            None
        }
    }
}

impl DoubleEndedIterator for InstructionIterator {
    fn next_back(&mut self) -> Option<Value> {
        if self.next_back >= 0 {
            let idx = self.next_back;
            self.next_back -= 1;
            Some(Value(self.instructions[idx as usize]))
        } else {
            None
        }
    }
}

/// Provide a context for appending new [`Instruction`]s to a [`Block`].
pub struct InstructionInserter<'a, 'eng> {
    context: &'a mut Context<'eng>,
    block: Block,
}

macro_rules! make_instruction {
    ($self: ident, $ctor: expr) => {{
        let instruction_val = Value::new_instruction($self.context, $self.block, $ctor);
        $self.context.blocks[$self.block.0]
            .instructions
            .push(instruction_val);
        instruction_val
    }};
}

impl<'a, 'eng> InstructionInserter<'a, 'eng> {
    /// Return a new [`InstructionInserter`] context for `block`.
    pub fn new(context: &'a mut Context<'eng>, block: Block) -> InstructionInserter<'a, 'eng> {
        InstructionInserter { context, block }
    }

    //
    // XXX Maybe these should return result, in case they get bad args?
    //

    /// Append a new [`Instruction::AsmBlock`] from `args` and a `body`.
    pub fn asm_block(
        self,
        args: Vec<AsmArg>,
        body: Vec<AsmInstruction>,
        return_type: Type,
        return_name: Option<Ident>,
    ) -> Value {
        let asm = AsmBlock::new(
            args.iter().map(|arg| arg.name.clone()).collect(),
            body,
            return_type,
            return_name,
        );
        self.asm_block_from_asm(asm, args)
    }

    pub fn asm_block_from_asm(self, asm: AsmBlock, args: Vec<AsmArg>) -> Value {
        make_instruction!(self, InstOp::AsmBlock(asm, args))
    }

    pub fn bitcast(self, value: Value, ty: Type) -> Value {
        make_instruction!(self, InstOp::BitCast(value, ty))
    }

    pub fn unary_op(self, op: UnaryOpKind, arg: Value) -> Value {
        make_instruction!(self, InstOp::UnaryOp { op, arg })
    }

    pub fn wide_unary_op(self, op: UnaryOpKind, arg: Value, result: Value) -> Value {
        make_instruction!(
            self,
            InstOp::FuelVm(FuelVmInstruction::WideUnaryOp { op, arg, result })
        )
    }

    pub fn wide_binary_op(
        self,
        op: BinaryOpKind,
        arg1: Value,
        arg2: Value,
        result: Value,
    ) -> Value {
        make_instruction!(
            self,
            InstOp::FuelVm(FuelVmInstruction::WideBinaryOp {
                op,
                arg1,
                arg2,
                result
            })
        )
    }

    pub fn wide_modular_op(
        self,
        op: BinaryOpKind,
        result: Value,
        arg1: Value,
        arg2: Value,
        arg3: Value,
    ) -> Value {
        make_instruction!(
            self,
            InstOp::FuelVm(FuelVmInstruction::WideModularOp {
                op,
                result,
                arg1,
                arg2,
                arg3,
            })
        )
    }

    pub fn wide_cmp_op(self, op: Predicate, arg1: Value, arg2: Value) -> Value {
        make_instruction!(
            self,
            InstOp::FuelVm(FuelVmInstruction::WideCmpOp { op, arg1, arg2 })
        )
    }

    pub fn binary_op(self, op: BinaryOpKind, arg1: Value, arg2: Value) -> Value {
        make_instruction!(self, InstOp::BinaryOp { op, arg1, arg2 })
    }

    pub fn branch(self, to_block: Block, dest_params: Vec<Value>) -> Value {
        let br_val = Value::new_instruction(
            self.context,
            self.block,
            InstOp::Branch(BranchToWithArgs {
                block: to_block,
                args: dest_params,
            }),
        );
        to_block.add_pred(self.context, &self.block);
        self.context.blocks[self.block.0].instructions.push(br_val);
        br_val
    }

    pub fn call(self, function: Function, args: &[Value]) -> Value {
        make_instruction!(self, InstOp::Call(function, args.to_vec()))
    }

    pub fn cast_ptr(self, val: Value, ty: Type) -> Value {
        make_instruction!(self, InstOp::CastPtr(val, ty))
    }

    pub fn cmp(self, pred: Predicate, lhs_value: Value, rhs_value: Value) -> Value {
        make_instruction!(self, InstOp::Cmp(pred, lhs_value, rhs_value))
    }

    pub fn conditional_branch(
        self,
        cond_value: Value,
        true_block: Block,
        false_block: Block,
        true_dest_params: Vec<Value>,
        false_dest_params: Vec<Value>,
    ) -> Value {
        let cbr_val = Value::new_instruction(
            self.context,
            self.block,
            InstOp::ConditionalBranch {
                cond_value,
                true_block: BranchToWithArgs {
                    block: true_block,
                    args: true_dest_params,
                },
                false_block: BranchToWithArgs {
                    block: false_block,
                    args: false_dest_params,
                },
            },
        );
        true_block.add_pred(self.context, &self.block);
        false_block.add_pred(self.context, &self.block);
        self.context.blocks[self.block.0].instructions.push(cbr_val);
        cbr_val
    }

    pub fn contract_call(
        self,
        return_type: Type,
        name: String,
        params: Value,
        coins: Value,    // amount of coins to forward
        asset_id: Value, // b256 asset ID of the coint being forwarded
        gas: Value,      // amount of gas to forward
    ) -> Value {
        make_instruction!(
            self,
            InstOp::ContractCall {
                return_type,
                name,
                params,
                coins,
                asset_id,
                gas,
            }
        )
    }

    pub fn gtf(self, index: Value, tx_field_id: u64) -> Value {
        make_instruction!(
            self,
            InstOp::FuelVm(FuelVmInstruction::Gtf { index, tx_field_id })
        )
    }

    // get_elem_ptr() and get_elem_ptr_*() all take the element type and will store the pointer to
    // that type in the instruction, which is later returned by Instruction::get_type().
    pub fn get_elem_ptr(self, base: Value, elem_ty: Type, indices: Vec<Value>) -> Value {
        let elem_ptr_ty = Type::new_ptr(self.context, elem_ty);
        make_instruction!(
            self,
            InstOp::GetElemPtr {
                base,
                elem_ptr_ty,
                indices
            }
        )
    }

    pub fn get_elem_ptr_with_idx(self, base: Value, elem_ty: Type, index: u64) -> Value {
        let idx_val = Constant::get_uint(self.context, 64, index);
        self.get_elem_ptr(base, elem_ty, vec![idx_val])
    }

    pub fn get_elem_ptr_with_idcs(self, base: Value, elem_ty: Type, indices: &[u64]) -> Value {
        let idx_vals = indices
            .iter()
            .map(|idx| Constant::get_uint(self.context, 64, *idx))
            .collect();
        self.get_elem_ptr(base, elem_ty, idx_vals)
    }

    pub fn get_local(self, local_var: LocalVar) -> Value {
        make_instruction!(self, InstOp::GetLocal(local_var))
    }

    pub fn int_to_ptr(self, value: Value, ty: Type) -> Value {
        make_instruction!(self, InstOp::IntToPtr(value, ty))
    }

    pub fn load(self, src_val: Value) -> Value {
        make_instruction!(self, InstOp::Load(src_val))
    }

    pub fn log(self, log_val: Value, log_ty: Type, log_id: Value) -> Value {
        make_instruction!(
            self,
            InstOp::FuelVm(FuelVmInstruction::Log {
                log_val,
                log_ty,
                log_id
            })
        )
    }

    pub fn mem_copy_bytes(self, dst_val_ptr: Value, src_val_ptr: Value, byte_len: u64) -> Value {
        make_instruction!(
            self,
            InstOp::MemCopyBytes {
                dst_val_ptr,
                src_val_ptr,
                byte_len
            }
        )
    }

    pub fn mem_copy_val(self, dst_val_ptr: Value, src_val_ptr: Value) -> Value {
        make_instruction!(
            self,
            InstOp::MemCopyVal {
                dst_val_ptr,
                src_val_ptr,
            }
        )
    }

    pub fn nop(self) -> Value {
        make_instruction!(self, InstOp::Nop)
    }

    pub fn ptr_to_int(self, value: Value, ty: Type) -> Value {
        make_instruction!(self, InstOp::PtrToInt(value, ty))
    }

    pub fn read_register(self, reg: Register) -> Value {
        make_instruction!(self, InstOp::FuelVm(FuelVmInstruction::ReadRegister(reg)))
    }

    pub fn ret(self, value: Value, ty: Type) -> Value {
        make_instruction!(self, InstOp::Ret(value, ty))
    }

    pub fn revert(self, value: Value) -> Value {
        let revert_val = Value::new_instruction(
            self.context,
            self.block,
            InstOp::FuelVm(FuelVmInstruction::Revert(value)),
        );
        self.context.blocks[self.block.0]
            .instructions
            .push(revert_val);
        revert_val
    }

    pub fn smo(self, recipient: Value, message: Value, message_size: Value, coins: Value) -> Value {
        make_instruction!(
            self,
            InstOp::FuelVm(FuelVmInstruction::Smo {
                recipient,
                message,
                message_size,
                coins,
            })
        )
    }

    pub fn state_clear(self, key: Value, number_of_slots: Value) -> Value {
        make_instruction!(
            self,
            InstOp::FuelVm(FuelVmInstruction::StateClear {
                key,
                number_of_slots
            })
        )
    }

    pub fn state_load_quad_word(
        self,
        load_val: Value,
        key: Value,
        number_of_slots: Value,
    ) -> Value {
        make_instruction!(
            self,
            InstOp::FuelVm(FuelVmInstruction::StateLoadQuadWord {
                load_val,
                key,
                number_of_slots
            })
        )
    }

    pub fn state_load_word(self, key: Value) -> Value {
        make_instruction!(self, InstOp::FuelVm(FuelVmInstruction::StateLoadWord(key)))
    }

    pub fn state_store_quad_word(
        self,
        stored_val: Value,
        key: Value,
        number_of_slots: Value,
    ) -> Value {
        make_instruction!(
            self,
            InstOp::FuelVm(FuelVmInstruction::StateStoreQuadWord {
                stored_val,
                key,
                number_of_slots
            })
        )
    }

    pub fn state_store_word(self, stored_val: Value, key: Value) -> Value {
        make_instruction!(
            self,
            InstOp::FuelVm(FuelVmInstruction::StateStoreWord { stored_val, key })
        )
    }

    pub fn store(self, dst_val_ptr: Value, stored_val: Value) -> Value {
        make_instruction!(
            self,
            InstOp::Store {
                dst_val_ptr,
                stored_val,
            }
        )
    }
}<|MERGE_RESOLUTION|>--- conflicted
+++ resolved
@@ -456,19 +456,11 @@
             }
         };
         match self {
-<<<<<<< HEAD
-            Instruction::AsmBlock(_, args) => args
-                .iter_mut()
-                .for_each(|asm_arg| asm_arg.initializer.iter_mut().for_each(replace)),
-            Instruction::BitCast(value, _) => replace(value),
-            Instruction::UnaryOp { op: _, arg } => {
-=======
             InstOp::AsmBlock(_, args) => args
                 .iter_mut()
                 .for_each(|asm_arg| asm_arg.initializer.iter_mut().for_each(replace)),
             InstOp::BitCast(value, _) => replace(value),
             InstOp::UnaryOp { op: _, arg } => {
->>>>>>> d5b0c06b
                 replace(arg);
             }
             InstOp::BinaryOp { op: _, arg1, arg2 } => {
