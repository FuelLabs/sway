--- conflicted
+++ resolved
@@ -411,23 +411,13 @@
     let mut o1 = PassGroup::default();
     // Configure to run our passes.
     o1.append_pass(MEM2REG_NAME);
-<<<<<<< HEAD
-    o1.append_pass(FNDEDUP_RELEASE_PROFILE_NAME);
-    o1.append_pass(INLINE_MODULE_NAME);
-    o1.append_pass(CONSTCOMBINE_NAME);
-    o1.append_pass(SIMPLIFYCFG_NAME);
-    o1.append_pass(CONSTCOMBINE_NAME);
-    o1.append_pass(SIMPLIFYCFG_NAME);
-    o1.append_pass(FUNC_DCE_NAME);
-=======
+    o1.append_pass(FN_DEDUP_RELEASE_PROFILE_NAME);
     o1.append_pass(FN_INLINE_NAME);
-    o1.append_pass(FN_DEDUP_RELEASE_PROFILE_NAME);
     o1.append_pass(CONST_FOLDING_NAME);
     o1.append_pass(SIMPLIFY_CFG_NAME);
     o1.append_pass(CONST_FOLDING_NAME);
     o1.append_pass(SIMPLIFY_CFG_NAME);
     o1.append_pass(FN_DCE_NAME);
->>>>>>> 2ec4332c
     o1.append_pass(DCE_NAME);
 
     o1
