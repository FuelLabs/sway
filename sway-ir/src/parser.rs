--- conflicted
+++ resolved
@@ -916,16 +916,9 @@
                 convert_md_idx(&fn_decl.metadata),
             );
 
-            // Gather all the (new) arg values by name into a map.
-<<<<<<< HEAD
             let mut arg_map = self.configs_map.clone(); //HashMap::<String, Value>::new();
-            let mut ptr_map = HashMap::<String, Pointer>::new();
-            for (ty, name, is_mutable, initializer) in fn_decl.locals {
-=======
-            let mut arg_map = HashMap::<String, Value>::new();
             let mut local_map = HashMap::<String, LocalVar>::new();
             for (ty, name, initializer) in fn_decl.locals {
->>>>>>> 76f56534
                 let initializer = initializer.map(|const_init| {
                     if let IrAstOperation::Const(val_ty, val) = const_init {
                         val.value.as_constant(context, val_ty)
