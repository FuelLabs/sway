//! A parser for the printed IR, useful mostly for testing.

use crate::{context::Context, error::IrError};

// -------------------------------------------------------------------------------------------------
/// Parse a string produced by [`crate::printer::to_string`] into a new [`Context`].
pub fn parse(input: &str) -> Result<Context, IrError> {
    let irmod = ir_builder::parser::ir_descrs(input).map_err(|err| {
        let found = if input.len() - err.location.offset <= 20 {
            &input[err.location.offset..]
        } else {
            &input[err.location.offset..][..20]
        };
        IrError::ParseFailure(err.to_string(), found.into())
    })?;
    ir_builder::build_context(irmod)?.verify()
}

// -------------------------------------------------------------------------------------------------

mod ir_builder {
    use sway_types::{ident::Ident, span::Span};

    type MdIdxRef = u64;

    peg::parser! {
        pub(in crate::parser) grammar parser() for str {
            pub(in crate::parser) rule ir_descrs() -> IrAstModule
                = _ sop:script_or_predicate() eoi() {
                    sop
                }
                / _ c:contract() eoi() {
                    c
                }

            rule script_or_predicate() -> IrAstModule
                = kind:module_kind() "{" _ fn_decls:fn_decl()* "}" _ metadata:metadata_decls() {
                    IrAstModule {
                        kind,
                        fn_decls,
                        metadata
                    }
                }

            rule module_kind() -> Kind
                = "script" _ { Kind::Script }
                / "predicate" _ { Kind::Predicate }

            rule contract() -> IrAstModule
                = "contract" _ "{" _ fn_decls:fn_decl()* "}" _ metadata:metadata_decls() {
                    IrAstModule {
                        kind: crate::module::Kind::Contract,
                        fn_decls,
                        metadata
                    }
                }

            rule fn_decl() -> IrAstFnDecl
                = is_public:is_public() _ is_entry:is_entry() _ "fn" _
                        name:id() _ selector:selector_id()? _ "(" _
                        args:(block_arg() ** comma()) ")" _ "->" _ ret_type:ast_ty()
                            metadata:comma_metadata_idx()? "{" _
                        locals:fn_local()*
                        blocks:block_decl()*
                    "}" _ {
                    IrAstFnDecl {
                        name,
                        args,
                        ret_type,
                        is_public,
                        metadata,
                        locals,
                        blocks,
                        selector,
                        is_entry
                    }
                }

            rule is_public() -> bool
                = "pub" _ { true }
                / "" _ { false }

            rule is_entry() -> bool
                = "entry" _ { true }
                / "" _ { false }

            rule selector_id() -> [u8; 4]
                = "<" _ s:$(['0'..='9' | 'a'..='f' | 'A'..='F']*<8>) _ ">" _ {
                    string_to_hex::<4>(s)
                }

            rule block_arg() -> (IrAstTy, String, Option<MdIdxRef>)
                = name:id() mdi:metadata_idx()? ":" _ ty:ast_ty() {
                    (ty, name, mdi)
                }

            rule fn_local() -> (IrAstTy, String, bool, Option<IrAstOperation>)
                = "local" _ im:mut_ptr() ty:ast_ty() name:id() init:fn_local_init()? {
                    (ty, name, im, init)
                }

            rule fn_local_init() -> IrAstOperation
                = "=" _ cv:op_const() {
                    cv
                }

            rule block_decl() -> IrAstBlock
                = label:id() "(" _ args:(block_arg() ** comma()) ")" _
                    ":" _ instructions: instr_decl()* {
                    IrAstBlock {
                        label,
                        args,
                        instructions
                    }
                }

            rule instr_decl() -> IrAstInstruction
                = value_name:value_assign()? op:operation() metadata:comma_metadata_idx()? {
                    IrAstInstruction {
                        value_name,
                        op,
                        metadata,
                    }
                }

            rule value_assign() -> String
                = name:id() "=" _ {
                    name
                }

            rule metadata_idx() -> MdIdxRef
                = "!" idx:decimal() {
                    idx
                }

            rule comma_metadata_idx() -> MdIdxRef
                = "," _ mdi:metadata_idx() {
                    mdi
                }

            rule binary_op_kind() -> BinaryOpKind
                = "add" _ { BinaryOpKind::Add }
                / "sub" _ { BinaryOpKind::Sub }
                / "mul" _ { BinaryOpKind::Mul }
                / "div" _ { BinaryOpKind::Div }

            rule operation() -> IrAstOperation
                = op_addr_of()
                / op_asm()
                / op_branch()
                / op_bitcast()
                / op_binary()
                / op_call()
                / op_cbr()
                / op_cmp()
                / op_const()
                / op_contract_call()
                / op_extract_element()
                / op_extract_value()
                / op_get_storage_key()
                / op_get_ptr()
                / op_gtf()
                / op_insert_element()
                / op_insert_value()
                / op_int_to_ptr()
                / op_load()
                / op_log()
                / op_mem_copy()
                / op_nop()
                / op_read_register()
                / op_ret()
                / op_revert()
                / op_smo()
                / op_state_load_quad_word()
                / op_state_load_word()
                / op_state_store_quad_word()
                / op_state_store_word()
                / op_store()

            rule op_addr_of() -> IrAstOperation
                = "addr_of" _ val:id() {
                    IrAstOperation::AddrOf(val)
                }

            rule op_asm() -> IrAstOperation
                = "asm" _ "(" _ args:(asm_arg() ** comma()) ")" _ ret:asm_ret()? meta_idx:comma_metadata_idx()? "{" _
                    ops:asm_op()*
                "}" _ {
                    IrAstOperation::Asm(
                        args,
                        ret.clone().map(|(ty, _)| ty).unwrap_or(IrAstTy::Unit),
                        ret.map(|(_, nm)| nm),
                        ops,
                        meta_idx
                    )
                }

            rule op_bitcast() -> IrAstOperation
                = "bitcast" _ val:id() "to" _ ty:ast_ty() {
                    IrAstOperation::BitCast(val, ty)
                }

            rule op_binary() -> IrAstOperation
                = op: binary_op_kind() arg1:id() comma() arg2:id() {
                    IrAstOperation::BinaryOp(op, arg1, arg2)
                }

            rule op_branch() -> IrAstOperation
                = "br" _ to_block:id() "(" _ args:(id() ** comma()) ")" _ {
                    IrAstOperation::Br(to_block, args)
                }

            rule op_call() -> IrAstOperation
                = "call" _ callee:id() "(" _ args:(id() ** comma()) ")" _ {
                    IrAstOperation::Call(callee, args)
            }

            rule op_cbr() -> IrAstOperation
                = "cbr" _ cond:id() comma() tblock:id()
                "(" _ targs:(id() ** comma()) ")" _
                 comma() fblock:id() "(" _ fargs:(id() ** comma()) ")" _ {
                    IrAstOperation::Cbr(cond, tblock, targs, fblock, fargs)
                }

            rule op_cmp() -> IrAstOperation
                = "cmp" _ p:cmp_pred() l:id() r:id() {
                    IrAstOperation::Cmp(p, l, r)
                }

            rule op_const() -> IrAstOperation
                = "const" _ val_ty:ast_ty() cv:constant() {
                    IrAstOperation::Const(val_ty, cv)
                }

            rule op_contract_call() -> IrAstOperation
                = "contract_call" _
                ty:ast_ty() _ name:id() _
                params:id() comma() coins:id() comma() asset_id:id() comma() gas:id() _ {
                    IrAstOperation::ContractCall(ty, name, params, coins, asset_id, gas)
            }

            rule op_extract_element() -> IrAstOperation
                = "extract_element" _ name:id() comma() ty:ast_ty() comma() idx:id() {
                    IrAstOperation::ExtractElement(name, ty, idx)
                }

            rule op_extract_value() -> IrAstOperation
                = "extract_value" _ name:id() comma() ty:ast_ty() comma() idcs:(decimal() ++ comma()) {
                    IrAstOperation::ExtractValue(name, ty, idcs)
                }

            rule op_get_storage_key() -> IrAstOperation
                = "get_storage_key" _ {
                    IrAstOperation::GetStorageKey()
                }

            rule op_get_ptr() -> IrAstOperation
                = "get_ptr" _ mut_ptr() ty:ast_ty() name:id()
                    comma() ptr() ty:ast_ty() comma() offset:(decimal())  {
                    IrAstOperation::GetPtr(name, ty, offset)
                }

            rule op_gtf() -> IrAstOperation
                = "gtf" _ index:id() comma() tx_field_id:decimal()  {
                    IrAstOperation::Gtf(index, tx_field_id)
                }

            rule op_insert_element() -> IrAstOperation
                = "insert_element" _ name:id() comma() ty:ast_ty() comma() val:id() comma() idx:id() {
                    IrAstOperation::InsertElement(name, ty, val, idx)
                }

            rule op_insert_value() -> IrAstOperation
                = "insert_value" _ aval:id() comma() ty:ast_ty() comma() ival:id() comma() idcs:(decimal() ++ comma()) {
                    IrAstOperation::InsertValue(aval, ty, ival, idcs)
                }

            rule op_int_to_ptr() -> IrAstOperation
                = "int_to_ptr" _ val:id() "to" _ ty:ast_ty() {
                    IrAstOperation::IntToPtr(val, ty)
                }

            rule op_load() -> IrAstOperation
                = "load" _ ptr() src:id() {
                    IrAstOperation::Load(src)
                }

            rule op_log() -> IrAstOperation
                = "log" _ log_ty:ast_ty() log_val:id() comma() log_id:id() {
                    IrAstOperation::Log(log_ty, log_val, log_id)
                }

            rule op_mem_copy() -> IrAstOperation
                = "mem_copy" _ dst_name:id() comma() src_name:id() comma() len:decimal() {
                    IrAstOperation::MemCopy(dst_name, src_name, len)
                }

            rule op_nop() -> IrAstOperation
                = "nop" _ {
                    IrAstOperation::Nop
                }

            rule op_read_register() -> IrAstOperation
                = "read_register" _ r:reg_name() {
                    IrAstOperation::ReadRegister(r)
                }

            rule op_ret() -> IrAstOperation
                = "ret" _ ty:ast_ty() vn:id() {
                    IrAstOperation::Ret(ty, vn)
                }

            rule op_revert() -> IrAstOperation
                = "revert" _ vn:id() {
                    IrAstOperation::Revert(vn)
                }

            rule op_smo() -> IrAstOperation
                = "smo" _
                recipient_and_message:id() comma() message_size:id() comma() output_index:id() comma() coins:id() _ {
                    IrAstOperation::Smo(recipient_and_message, message_size, output_index, coins)
            }

            rule op_state_load_quad_word() -> IrAstOperation
                = "state_load_quad_word" _ ptr() dst:id() comma() "key" _ ptr() _ key:id() _ number_of_slots:id() {
                    IrAstOperation::StateLoadQuadWord(dst, key, number_of_slots)
                }

            rule op_state_load_word() -> IrAstOperation
                = "state_load_word" _ "key" _ ptr() _ key:id() {
                    IrAstOperation::StateLoadWord(key)
                }

            rule op_state_store_quad_word() -> IrAstOperation
                = "state_store_quad_word" _ ptr() src:id() comma() "key" _ ptr() _ key:id() _ number_of_slots:id() {
                    IrAstOperation::StateStoreQuadWord(src, key, number_of_slots)
                }

            rule op_state_store_word() -> IrAstOperation
                = "state_store_word" _ src:id() comma() "key" _ ptr() _ key:id() {
                    IrAstOperation::StateStoreWord(src, key)
                }

            rule op_store() -> IrAstOperation
                = "store" _ val:id() comma() ptr() dst:id() {
                    IrAstOperation::Store(val, dst)
                }

            rule cmp_pred() -> String
                = p:$("eq") _ {
                    p.to_string()
                }

            rule reg_name() -> String
                = r:$("of" / "pc" / "ssp" / "sp" / "fp" / "hp" / "err" / "ggas" / "cgas" / "bal" / "is" / "ret" / "retl" / "flag") _ {
                    r.to_string()
                }

            rule asm_arg() -> (Ident, Option<IrAstAsmArgInit>)
                = name:id_id() init:asm_arg_init()? {
                    (name, init)
            }

            rule asm_arg_init() -> IrAstAsmArgInit
                = ":" _ imm:constant() {
                    IrAstAsmArgInit::Imm(imm)
                }
                / ":" _ var:id() {
                    IrAstAsmArgInit::Var(var)
                }

            rule asm_ret() -> (IrAstTy, Ident)
                = "->" _ ty:ast_ty() ret:id_id() {
                    (ty, ret)
                }

            rule asm_op() -> IrAstAsmOp
                = name:id_id() args:asm_op_arg()* imm:asm_op_arg_imm()? meta_idx:comma_metadata_idx()? {
                    IrAstAsmOp {
                        name,
                        args,
                        imm,
                        meta_idx
                    }
                }

            rule asm_op_arg() -> Ident
                = !asm_op_arg_imm() arg:id_id() {
                    arg
                }

            rule asm_op_arg_imm() -> Ident
                = imm:$("i" d:decimal()) {
                    Ident::new(Span::new(imm.into(), 0, imm.len(), None).unwrap())
                }

            rule constant() -> IrAstConst
                = value:constant_value() meta_idx:metadata_idx()? {
                    IrAstConst {
                        value,
                        meta_idx
                    }
                }

            rule constant_value() -> IrAstConstValue
                = "()" _ { IrAstConstValue::Unit }
                / "true" _ { IrAstConstValue::Bool(true) }
                / "false" _ { IrAstConstValue::Bool(false) }
                / "0x" s:$(hex_digit()*<64>) _ {
                    IrAstConstValue::B256(string_to_hex::<32>(s))
                }
                / n:decimal() { IrAstConstValue::Number(n) }
                / string_const()
                / array_const()
                / struct_const()

            rule string_const() -> IrAstConstValue
                = ['"'] chs:str_char()* ['"'] _ {
                    IrAstConstValue::String(chs)
                }

            rule str_char() -> u8
                // Match any of the printable characters except '"' and '\'.
                = c:$([' ' | '!' | '#'..='[' | ']'..='~']) {
                    *c.as_bytes().first().unwrap()
                }
                / "\\x" h:hex_digit() l:hex_digit() {
                    (h << 4) | l
                }

            //  There may be a better way to do this, dunno.  In `str_char()` we're parsing '\xHH'
            //  from a hex byte to a u8.  We do it by parsing each hex nybble into a u8 and then OR
            //  them together.  In hex_digit(), to convert e.g., 'c' to 12, we match the pattern,
            //  convert the str into a u8 iterator, take the first value which is the ascii digit,
            //  convert the 'A'-'F' to uppercase by setting the 6th bit (0x20) and subtracting the
            //  right offset.  Fiddly.
            rule hex_digit() -> u8
                = d:$(['0'..='9']) {
                    d.as_bytes().first().unwrap() - b'0'
                }
                / d:$(['a'..='f' | 'A'..='F']) {
                    (d.as_bytes().first().unwrap() | 0x20) - b'a' + 10
                }

            rule array_const() -> IrAstConstValue
                = "[" _ els:(field_or_element_const() ++ comma()) "]" _ {
                    let el_ty = els[0].0.clone();
                    let els = els.into_iter().map(|(_, cv)| cv).collect::<Vec<_>>();
                    IrAstConstValue::Array(el_ty, els)
                }

            rule struct_const() -> IrAstConstValue
                = "{" _ flds:(field_or_element_const() ** comma()) "}" _ {
                    IrAstConstValue::Struct(flds)
                }

            rule field_or_element_const() -> (IrAstTy, IrAstConst)
                = ty:ast_ty() cv:constant() {
                    (ty, cv)
                }
                / ty:ast_ty() "undef" _ {
                    (ty.clone(), IrAstConst { value: IrAstConstValue::Undef(ty), meta_idx: None })
                }

            rule ast_ty() -> IrAstTy
                = ("unit" / "()") _ { IrAstTy::Unit }
                / "bool" _ { IrAstTy::Bool }
                / "u64" _ { IrAstTy::U64 }
                / "b256" _ { IrAstTy::B256 }
                / "string" _ "<" _ sz:decimal() ">" _ { IrAstTy::String(sz) }
                / array_ty()
                / struct_ty()
                / union_ty()
                / mp:mut_ptr() ty:ast_ty() { IrAstTy::Pointer(Box::new(ty), mp) }

            rule array_ty() -> IrAstTy
                = "[" _ ty:ast_ty() ";" _ c:decimal() "]" _ {
                    IrAstTy::Array(Box::new(ty), c)
                }

            rule union_ty() -> IrAstTy
                = "(" _ tys:(ast_ty() ++ ("|" _)) ")" _ {
                    IrAstTy::Union(tys)
                }

            rule struct_ty() -> IrAstTy
                = "{" _ tys:(ast_ty() ** comma()) "}" _ {
                    IrAstTy::Struct(tys)
                }

            rule id() -> String
                = !ast_ty() id:$(id_char0() id_char()*) _ {
                    id.to_owned()
                }

            rule id_id() -> Ident
                = !ast_ty() id:$(id_char0() id_char()*) _ {
                    Ident::new(Span::new(id.into(), 0, id.len(), None).unwrap())
                }

            // Metadata decls are sensitive to the newlines since the assignee idx could belong to
            // the previous decl otherwise.  e.g.,
            //
            //   !1 = blah !2
            //   !2 = 42
            //
            // If we did not make newlines significant we could parse the first struct as
            // `!1 = blah !2 !2` and then get an error on the following `=`.
            //
            // An alternative is to put some other delimiter around naked indices, but using
            // newlines below hasn't been that painful, so that'll do for now.

            rule metadata_decls() -> Vec<(MdIdxRef, IrMetadatum)>
                = ds:(metadata_decl() ** nl()) _ {
                    ds
                }

            rule metadata_decl() -> (MdIdxRef, IrMetadatum)
                = idx:metadata_idx() "=" _ item:metadata_item() {
                    (idx, item)
                }

            // This rule (uniquely) does NOT discard the newline whitespace. `__` matches only
            // spaces.
            rule metadata_item() -> IrMetadatum
                = i:dec_digits() __ {
                    IrMetadatum::Integer(i)
                }
                / "!" idx:dec_digits() __ {
                    IrMetadatum::Index(idx)
                }
                / ['"'] s:$(([^ '"' | '\\'] / ['\\'] ['\\' | '"' ])+) ['"'] __ {
                    // Metadata strings are printed with '\\' escaped on parsing we unescape it.
                    IrMetadatum::String(s.to_owned().replace("\\\\", "\\"))
                }
                / tag:$(id_char0() id_char()*) __ els:metadata_item()* {
                    IrMetadatum::Struct(tag.to_owned(), els)
                }
                / "(" _ els:metadata_idx()*<2,> ")" __ {
                    // Lists must contain at least 2 items, otherwise they needn't be lists.
                    IrMetadatum::List(els)
                }

            rule id_char0()
                = quiet!{ ['A'..='Z' | 'a'..='z' | '_'] }

            rule id_char()
                = quiet!{ id_char0() / ['0'..='9'] }

            rule decimal() -> u64
                = d:dec_digits() _ {
                    d
                }

            // String of decimal digits without discarding whitespace. (Useful for newline
            // sensitive metadata).
            rule dec_digits() -> u64
                = ds:$("0" / ['1'..='9'] ['0'..='9']*) {
                    ds.parse::<u64>().unwrap()
                }

            rule ptr()
                = "ptr" _

            rule mut_ptr() -> bool
                = m:("mut" _)? ptr() {
                    m.is_some()
                }

            rule comma()
                = quiet!{ "," _ }

            rule _()
                = quiet!{ (space() / nl() / comment())* }

            rule __()
                = quiet!{ (space() / comment())* }

            rule space()
                = [' ' | '\t']

            rule nl()
                = ['\n' | '\r']

            rule comment()
                = "//" (!nl() [_])* nl()

            rule eoi()
                = ![_] / expected!("end of input")
        }
    }

    // - - - - - - - - - - - - - - - - - - - - - - - - - - - - - - - - - - - - - - - - - - - - - - -

    use crate::{
        asm::{AsmArg, AsmInstruction},
        block::Block,
        constant::{Constant, ConstantValue},
        context::Context,
        error::IrError,
        function::Function,
        instruction::{Instruction, Predicate, Register},
        irtype::{Aggregate, Type},
        metadata::{MetadataIndex, Metadatum},
        module::{Kind, Module},
        pointer::Pointer,
        value::Value,
        BinaryOpKind, BlockArgument,
    };

    #[derive(Debug)]
    pub(super) struct IrAstModule {
        kind: Kind,
        fn_decls: Vec<IrAstFnDecl>,
        metadata: Vec<(MdIdxRef, IrMetadatum)>,
    }

    #[derive(Debug)]
    struct IrAstFnDecl {
        name: String,
        args: Vec<(IrAstTy, String, Option<MdIdxRef>)>,
        ret_type: IrAstTy,
        is_public: bool,
        metadata: Option<MdIdxRef>,
        locals: Vec<(IrAstTy, String, bool, Option<IrAstOperation>)>,
        blocks: Vec<IrAstBlock>,
        selector: Option<[u8; 4]>,
        is_entry: bool,
    }

    #[derive(Debug)]
    struct IrAstBlock {
        label: String,
        args: Vec<(IrAstTy, String, Option<MdIdxRef>)>,
        instructions: Vec<IrAstInstruction>,
    }

    #[derive(Debug)]
    struct IrAstInstruction {
        value_name: Option<String>,
        op: IrAstOperation,
        metadata: Option<MdIdxRef>,
    }

    #[derive(Debug)]
    enum IrAstOperation {
        AddrOf(String),
        Asm(
            Vec<(Ident, Option<IrAstAsmArgInit>)>,
            IrAstTy,
            Option<Ident>,
            Vec<IrAstAsmOp>,
            Option<MdIdxRef>,
        ),
        BitCast(String, IrAstTy),
        BinaryOp(BinaryOpKind, String, String),
        Br(String, Vec<String>),
        Call(String, Vec<String>),
        Cbr(String, String, Vec<String>, String, Vec<String>),
        Cmp(String, String, String),
        Const(IrAstTy, IrAstConst),
        ContractCall(IrAstTy, String, String, String, String, String),
        ExtractElement(String, IrAstTy, String),
        ExtractValue(String, IrAstTy, Vec<u64>),
        GetStorageKey(),
        GetPtr(String, IrAstTy, u64),
        Gtf(String, u64),
        InsertElement(String, IrAstTy, String, String),
        InsertValue(String, IrAstTy, String, Vec<u64>),
        IntToPtr(String, IrAstTy),
        Load(String),
        Log(IrAstTy, String, String),
        MemCopy(String, String, u64),
        Nop,
        ReadRegister(String),
        Ret(IrAstTy, String),
        Revert(String),
<<<<<<< HEAD
        StateLoadQuadWord(String, String, String),
=======
        Smo(String, String, String, String),
        StateLoadQuadWord(String, String),
>>>>>>> 50c1b6c8
        StateLoadWord(String),
        StateStoreQuadWord(String, String, String),
        StateStoreWord(String, String),
        Store(String, String),
    }

    #[derive(Debug)]
    struct IrAstConst {
        value: IrAstConstValue,
        meta_idx: Option<MdIdxRef>,
    }

    #[derive(Debug)]
    enum IrAstConstValue {
        Undef(IrAstTy),
        Unit,
        Bool(bool),
        B256([u8; 32]),
        Number(u64),
        String(Vec<u8>),
        Array(IrAstTy, Vec<IrAstConst>),
        Struct(Vec<(IrAstTy, IrAstConst)>),
    }

    #[derive(Debug)]
    enum IrAstAsmArgInit {
        Var(String),
        Imm(IrAstConst),
    }

    #[derive(Debug)]
    struct IrAstAsmOp {
        name: Ident,
        args: Vec<Ident>,
        imm: Option<Ident>,
        meta_idx: Option<MdIdxRef>,
    }

    impl IrAstConstValue {
        fn as_constant_value(&self, context: &mut Context) -> ConstantValue {
            match self {
                IrAstConstValue::Undef(_) => ConstantValue::Undef,
                IrAstConstValue::Unit => ConstantValue::Unit,
                IrAstConstValue::Bool(b) => ConstantValue::Bool(*b),
                IrAstConstValue::B256(bs) => ConstantValue::B256(*bs),
                IrAstConstValue::Number(n) => ConstantValue::Uint(*n),
                IrAstConstValue::String(bs) => ConstantValue::String(bs.clone()),
                IrAstConstValue::Array(el_ty, els) => {
                    let els: Vec<_> = els
                        .iter()
                        .map(|cv| cv.value.as_constant(context, el_ty.clone()))
                        .collect();
                    ConstantValue::Array(els)
                }
                IrAstConstValue::Struct(flds) => {
                    let fields: Vec<_> = flds
                        .iter()
                        .map(|(ty, cv)| cv.value.as_constant(context, ty.clone()))
                        .collect::<Vec<_>>();
                    ConstantValue::Struct(fields)
                }
            }
        }

        fn as_constant(&self, context: &mut Context, val_ty: IrAstTy) -> Constant {
            Constant {
                ty: val_ty.to_ir_type(context),
                value: self.as_constant_value(context),
            }
        }

        fn as_value(&self, context: &mut Context, val_ty: IrAstTy) -> Value {
            match self {
                IrAstConstValue::Undef(_) => unreachable!("Can't convert 'undef' to a value."),
                IrAstConstValue::Unit => Constant::get_unit(context),
                IrAstConstValue::Bool(b) => Constant::get_bool(context, *b),
                IrAstConstValue::B256(bs) => Constant::get_b256(context, *bs),
                IrAstConstValue::Number(n) => Constant::get_uint(context, 64, *n),
                IrAstConstValue::String(s) => Constant::get_string(context, s.clone()),
                IrAstConstValue::Array(..) => {
                    let array_const = self.as_constant(context, val_ty);
                    Constant::get_array(context, array_const)
                }
                IrAstConstValue::Struct(_) => {
                    let struct_const = self.as_constant(context, val_ty);
                    Constant::get_struct(context, struct_const)
                }
            }
        }
    }

    #[derive(Clone, Debug)]
    enum IrAstTy {
        Unit,
        Bool,
        U64,
        B256,
        String(u64),
        Array(Box<IrAstTy>, u64),
        Union(Vec<IrAstTy>),
        Struct(Vec<IrAstTy>),
        Pointer(Box<IrAstTy>, bool),
    }

    impl IrAstTy {
        fn to_ir_type(&self, context: &mut Context) -> Type {
            match self {
                IrAstTy::Unit => Type::Unit,
                IrAstTy::Bool => Type::Bool,
                IrAstTy::U64 => Type::Uint(64),
                IrAstTy::B256 => Type::B256,
                IrAstTy::String(n) => Type::String(*n),
                IrAstTy::Array(..) => Type::Array(self.to_ir_aggregate_type(context)),
                IrAstTy::Union(_) => Type::Union(self.to_ir_aggregate_type(context)),
                IrAstTy::Struct(_) => Type::Struct(self.to_ir_aggregate_type(context)),
                IrAstTy::Pointer(ty, is_mut) => {
                    let ty = ty.to_ir_type(context);
                    Type::Pointer(Pointer::new(context, ty, *is_mut, None))
                }
            }
        }

        fn to_ir_aggregate_type(&self, context: &mut Context) -> Aggregate {
            match self {
                IrAstTy::Array(el_ty, count) => {
                    let el_ty = el_ty.to_ir_type(context);
                    Aggregate::new_array(context, el_ty, *count)
                }
                IrAstTy::Struct(tys) | IrAstTy::Union(tys) => {
                    let tys = tys.iter().map(|ty| ty.to_ir_type(context)).collect();
                    Aggregate::new_struct(context, tys)
                }
                _otherwise => {
                    unreachable!("Converting non aggregate IR AST type to IR aggregate type.")
                }
            }
        }
    }

    #[derive(Debug)]
    enum IrMetadatum {
        /// A number.
        Integer(u64),
        /// A reference to another metadatum.
        Index(MdIdxRef),
        /// An arbitrary string (e.g., a path).
        String(String),
        /// A tagged collection of metadata (e.g., `span !1 10 20`).
        Struct(String, Vec<IrMetadatum>),
        /// A collection of indices to other metadata, for attaching multiple metadata to values.
        List(Vec<MdIdxRef>),
    }

    // - - - - - - - - - - - - - - - - - - - - - - - - - - - - - - - - - - - - - - - - - - - - - - -

    use std::{collections::HashMap, iter::FromIterator};

    pub(super) fn build_context(ir_ast_mod: IrAstModule) -> Result<Context, IrError> {
        let mut ctx = Context::default();
        let mut builder = IrBuilder {
            module: Module::new(&mut ctx, ir_ast_mod.kind),
            md_map: build_metadata_map(&mut ctx, ir_ast_mod.metadata),
            unresolved_calls: Vec::new(),
        };

        for fn_decl in ir_ast_mod.fn_decls {
            builder.add_fn_decl(&mut ctx, fn_decl)?;
        }
        builder.resolve_calls(&mut ctx)?;

        Ok(ctx)
    }

    struct IrBuilder {
        module: Module,
        md_map: HashMap<MdIdxRef, MetadataIndex>,
        unresolved_calls: Vec<PendingCall>,
    }

    struct PendingCall {
        call_val: Value,
        callee: String,
    }

    impl IrBuilder {
        fn add_fn_decl(
            &mut self,
            context: &mut Context,
            fn_decl: IrAstFnDecl,
        ) -> Result<(), IrError> {
            let convert_md_idx = |opt_md_idx: &Option<MdIdxRef>| {
                opt_md_idx.map(|mdi| self.md_map.get(&mdi).copied().unwrap())
            };
            let args: Vec<(String, Type, Option<MetadataIndex>)> = fn_decl
                .args
                .iter()
                .map(|(ty, name, md_idx)| {
                    (name.into(), ty.to_ir_type(context), convert_md_idx(md_idx))
                })
                .collect();
            let ret_type = fn_decl.ret_type.to_ir_type(context);
            let func = Function::new(
                context,
                self.module,
                fn_decl.name,
                args,
                ret_type,
                fn_decl.selector,
                fn_decl.is_public,
                fn_decl.is_entry,
                convert_md_idx(&fn_decl.metadata),
            );

            // Gather all the (new) arg values by name into a map.
            let mut arg_map = HashMap::<String, Value>::new();
            let mut ptr_map = HashMap::<String, Pointer>::new();
            for (ty, name, is_mutable, initializer) in fn_decl.locals {
                let initializer = initializer.map(|const_init| {
                    if let IrAstOperation::Const(val_ty, val) = const_init {
                        val.value.as_constant(context, val_ty)
                    } else {
                        unreachable!("BUG! Initializer must be a const value.");
                    }
                });
                let ty = ty.to_ir_type(context);
                ptr_map.insert(
                    name.clone(),
                    func.new_local_ptr(context, name, ty, is_mutable, initializer)?,
                );
            }

            // The entry block is already created, we don't want to recreate it.
            let named_blocks = HashMap::from_iter(fn_decl.blocks.iter().map(|block| {
                (
                    block.label.clone(),
                    if block.label == "entry" {
                        func.get_entry_block(context)
                    } else {
                        let irblock = func.create_block(context, Some(block.label.clone()));
                        for (idx, arg) in block.args.iter().enumerate() {
                            let ty = arg.0.to_ir_type(context);
                            let arg = Value::new_argument(
                                context,
                                BlockArgument {
                                    block: irblock,
                                    idx,
                                    ty,
                                },
                            )
                            .add_metadatum(context, convert_md_idx(&arg.2));
                            irblock.add_arg(context, arg);
                        }
                        irblock
                    },
                )
            }));

            for block in fn_decl.blocks {
                for (idx, arg) in block.args.iter().enumerate() {
                    arg_map.insert(
                        arg.1.clone(),
                        named_blocks[&block.label].get_arg(context, idx).unwrap(),
                    );
                }
                self.add_block_instructions(context, block, &named_blocks, &ptr_map, &mut arg_map);
            }
            Ok(())
        }

        fn add_block_instructions(
            &mut self,
            context: &mut Context,
            ir_block: IrAstBlock,
            named_blocks: &HashMap<String, Block>,
            ptr_map: &HashMap<String, Pointer>,
            val_map: &mut HashMap<String, Value>,
        ) {
            let block = named_blocks.get(&ir_block.label).unwrap();
            for ins in ir_block.instructions {
                let opt_metadata = ins
                    .metadata
                    .map(|mdi| self.md_map.get(&mdi).unwrap())
                    .copied();
                let ins_val = match ins.op {
                    IrAstOperation::AddrOf(val) => block
                        .ins(context)
                        .addr_of(*val_map.get(&val).unwrap())
                        .add_metadatum(context, opt_metadata),
                    IrAstOperation::Asm(args, return_type, return_name, ops, meta_idx) => {
                        let args = args
                            .into_iter()
                            .map(|(name, opt_init)| AsmArg {
                                name,
                                initializer: opt_init.map(|init| match init {
                                    IrAstAsmArgInit::Var(var) => {
                                        val_map.get(&var).cloned().unwrap()
                                    }
                                    IrAstAsmArgInit::Imm(cv) => {
                                        cv.value.as_value(context, IrAstTy::U64).add_metadatum(
                                            context,
                                            self.md_map.get(cv.meta_idx.as_ref().unwrap()).copied(),
                                        )
                                    }
                                }),
                            })
                            .collect();
                        let body = ops
                            .into_iter()
                            .map(
                                |IrAstAsmOp {
                                     name,
                                     args,
                                     imm,
                                     meta_idx,
                                 }| AsmInstruction {
                                    name,
                                    args,
                                    immediate: imm,
                                    metadata: meta_idx
                                        .as_ref()
                                        .and_then(|meta_idx| self.md_map.get(meta_idx).copied()),
                                },
                            )
                            .collect();
                        let md_idx = meta_idx.map(|mdi| self.md_map.get(&mdi).unwrap()).copied();
                        let return_type = return_type.to_ir_type(context);
                        block
                            .ins(context)
                            .asm_block(args, body, return_type, return_name)
                            .add_metadatum(context, md_idx)
                    }
                    IrAstOperation::BitCast(val, ty) => {
                        let to_ty = ty.to_ir_type(context);
                        block
                            .ins(context)
                            .bitcast(*val_map.get(&val).unwrap(), to_ty)
                            .add_metadatum(context, opt_metadata)
                    }
                    IrAstOperation::BinaryOp(op, arg1, arg2) => block
                        .ins(context)
                        .binary_op(
                            op,
                            *val_map.get(&arg1).unwrap(),
                            *val_map.get(&arg2).unwrap(),
                        )
                        .add_metadatum(context, opt_metadata),
                    IrAstOperation::Br(to_block_name, args) => {
                        let to_block = named_blocks.get(&to_block_name).unwrap();
                        block
                            .ins(context)
                            .branch(
                                *to_block,
                                args.iter().map(|arg| *val_map.get(arg).unwrap()).collect(),
                            )
                            .add_metadatum(context, opt_metadata)
                    }
                    IrAstOperation::Call(callee, args) => {
                        // We can't resolve calls to other functions until we've done a first pass and
                        // created them first.  So we can insert a dummy call here, save the call
                        // params and update it with the proper callee function in a second pass.
                        //
                        // The dummy function we'll use for now is just the current function.
                        let dummy_func = block.get_function(context);
                        let call_val = block
                            .ins(context)
                            .call(
                                dummy_func,
                                &args
                                    .iter()
                                    .map(|arg_name| val_map.get(arg_name).unwrap())
                                    .cloned()
                                    .collect::<Vec<Value>>(),
                            )
                            .add_metadatum(context, opt_metadata);
                        self.unresolved_calls.push(PendingCall { call_val, callee });
                        call_val
                    }
                    IrAstOperation::Cbr(
                        cond_val_name,
                        true_block_name,
                        true_args,
                        false_block_name,
                        false_args,
                    ) => block
                        .ins(context)
                        .conditional_branch(
                            *val_map.get(&cond_val_name).unwrap(),
                            *named_blocks.get(&true_block_name).unwrap(),
                            *named_blocks.get(&false_block_name).unwrap(),
                            true_args
                                .iter()
                                .map(|arg| *val_map.get(arg).unwrap())
                                .collect(),
                            false_args
                                .iter()
                                .map(|arg| *val_map.get(arg).unwrap())
                                .collect(),
                        )
                        .add_metadatum(context, opt_metadata),
                    IrAstOperation::Cmp(pred_str, lhs, rhs) => block
                        .ins(context)
                        .cmp(
                            match pred_str.as_str() {
                                "eq" => Predicate::Equal,
                                _ => unreachable!("Bug in `cmp` predicate rule."),
                            },
                            *val_map.get(&lhs).unwrap(),
                            *val_map.get(&rhs).unwrap(),
                        )
                        .add_metadatum(context, opt_metadata),
                    IrAstOperation::Const(ty, val) => val
                        .value
                        .as_value(context, ty)
                        .add_metadatum(context, opt_metadata),
                    IrAstOperation::ContractCall(
                        return_type,
                        name,
                        params,
                        coins,
                        asset_id,
                        gas,
                    ) => {
                        let ir_ty = return_type.to_ir_type(context);
                        block
                            .ins(context)
                            .contract_call(
                                ir_ty,
                                name,
                                *val_map.get(&params).unwrap(),
                                *val_map.get(&coins).unwrap(),
                                *val_map.get(&asset_id).unwrap(),
                                *val_map.get(&gas).unwrap(),
                            )
                            .add_metadatum(context, opt_metadata)
                    }
                    IrAstOperation::ExtractElement(aval, ty, idx) => {
                        let ir_ty = ty.to_ir_aggregate_type(context);
                        block
                            .ins(context)
                            .extract_element(
                                *val_map.get(&aval).unwrap(),
                                ir_ty,
                                *val_map.get(&idx).unwrap(),
                            )
                            .add_metadatum(context, opt_metadata)
                    }
                    IrAstOperation::ExtractValue(val, ty, idcs) => {
                        let ir_ty = ty.to_ir_aggregate_type(context);
                        block
                            .ins(context)
                            .extract_value(*val_map.get(&val).unwrap(), ir_ty, idcs)
                            .add_metadatum(context, opt_metadata)
                    }
                    IrAstOperation::GetStorageKey() => block
                        .ins(context)
                        .get_storage_key()
                        .add_metadatum(context, opt_metadata),
                    IrAstOperation::GetPtr(base_ptr, ptr_ty, offset) => {
                        let ptr_ir_ty = ptr_ty.to_ir_type(context);
                        block
                            .ins(context)
                            .get_ptr(*ptr_map.get(&base_ptr).unwrap(), ptr_ir_ty, offset)
                            .add_metadatum(context, opt_metadata)
                    }
                    IrAstOperation::Gtf(index, tx_field_id) => block
                        .ins(context)
                        .gtf(*val_map.get(&index).unwrap(), tx_field_id)
                        .add_metadatum(context, opt_metadata),
                    IrAstOperation::InsertElement(aval, ty, val, idx) => {
                        let ir_ty = ty.to_ir_aggregate_type(context);
                        block
                            .ins(context)
                            .insert_element(
                                *val_map.get(&aval).unwrap(),
                                ir_ty,
                                *val_map.get(&val).unwrap(),
                                *val_map.get(&idx).unwrap(),
                            )
                            .add_metadatum(context, opt_metadata)
                    }
                    IrAstOperation::InsertValue(aval, ty, ival, idcs) => {
                        let ir_ty = ty.to_ir_aggregate_type(context);
                        block
                            .ins(context)
                            .insert_value(
                                *val_map.get(&aval).unwrap(),
                                ir_ty,
                                *val_map.get(&ival).unwrap(),
                                idcs,
                            )
                            .add_metadatum(context, opt_metadata)
                    }
                    IrAstOperation::IntToPtr(val, ty) => {
                        let to_ty = ty.to_ir_type(context);
                        block
                            .ins(context)
                            .int_to_ptr(*val_map.get(&val).unwrap(), to_ty)
                            .add_metadatum(context, opt_metadata)
                    }
                    IrAstOperation::Load(src_name) => block
                        .ins(context)
                        .load(*val_map.get(&src_name).unwrap())
                        .add_metadatum(context, opt_metadata),
                    IrAstOperation::Log(log_ty, log_val, log_id) => {
                        let log_ty = log_ty.to_ir_type(context);
                        block
                            .ins(context)
                            .log(
                                *val_map.get(&log_val).unwrap(),
                                log_ty,
                                *val_map.get(&log_id).unwrap(),
                            )
                            .add_metadatum(context, opt_metadata)
                    }
                    IrAstOperation::MemCopy(dst_name, src_name, len) => block
                        .ins(context)
                        .mem_copy(
                            *val_map.get(&dst_name).unwrap(),
                            *val_map.get(&src_name).unwrap(),
                            len,
                        )
                        .add_metadatum(context, opt_metadata),
                    IrAstOperation::Nop => block.ins(context).nop(),
                    IrAstOperation::ReadRegister(reg_name) => block
                        .ins(context)
                        .read_register(match reg_name.as_str() {
                            "of" => Register::Of,
                            "pc" => Register::Pc,
                            "ssp" => Register::Ssp,
                            "sp" => Register::Sp,
                            "fp" => Register::Fp,
                            "hp" => Register::Hp,
                            "err" => Register::Error,
                            "ggas" => Register::Ggas,
                            "cgas" => Register::Cgas,
                            "bal" => Register::Bal,
                            "is" => Register::Is,
                            "ret" => Register::Ret,
                            "retl" => Register::Retl,
                            "flag" => Register::Flag,
                            _ => unreachable!("Guaranteed by grammar."),
                        })
                        .add_metadatum(context, opt_metadata),
                    IrAstOperation::Ret(ty, ret_val_name) => {
                        let ty = ty.to_ir_type(context);
                        block
                            .ins(context)
                            .ret(*val_map.get(&ret_val_name).unwrap(), ty)
                            .add_metadatum(context, opt_metadata)
                    }
                    IrAstOperation::Revert(ret_val_name) => block
                        .ins(context)
                        .revert(*val_map.get(&ret_val_name).unwrap())
                        .add_metadatum(context, opt_metadata),
<<<<<<< HEAD
                    IrAstOperation::StateLoadQuadWord(dst, key, number_of_slots) => block
=======
                    IrAstOperation::Smo(
                        recipient_and_message,
                        message_size,
                        output_index,
                        coins,
                    ) => block
                        .ins(context)
                        .smo(
                            *val_map.get(&recipient_and_message).unwrap(),
                            *val_map.get(&message_size).unwrap(),
                            *val_map.get(&output_index).unwrap(),
                            *val_map.get(&coins).unwrap(),
                        )
                        .add_metadatum(context, opt_metadata),
                    IrAstOperation::StateLoadQuadWord(dst, key) => block
>>>>>>> 50c1b6c8
                        .ins(context)
                        .state_load_quad_word(
                            *val_map.get(&dst).unwrap(),
                            *val_map.get(&key).unwrap(),
                            *val_map.get(&number_of_slots).unwrap(),
                        )
                        .add_metadatum(context, opt_metadata),
                    IrAstOperation::StateLoadWord(key) => block
                        .ins(context)
                        .state_load_word(*val_map.get(&key).unwrap())
                        .add_metadatum(context, opt_metadata),
                    IrAstOperation::StateStoreQuadWord(src, key, number_of_slots) => block
                        .ins(context)
                        .state_store_quad_word(
                            *val_map.get(&src).unwrap(),
                            *val_map.get(&key).unwrap(),
                            *val_map.get(&number_of_slots).unwrap(),
                        )
                        .add_metadatum(context, opt_metadata),
                    IrAstOperation::StateStoreWord(src, key) => block
                        .ins(context)
                        .state_store_word(*val_map.get(&src).unwrap(), *val_map.get(&key).unwrap())
                        .add_metadatum(context, opt_metadata),
                    IrAstOperation::Store(stored_val_name, dst_val_name) => block
                        .ins(context)
                        .store(
                            *val_map.get(&dst_val_name).unwrap(),
                            *val_map.get(&stored_val_name).unwrap(),
                        )
                        .add_metadatum(context, opt_metadata),
                };
                ins.value_name.map(|vn| val_map.insert(vn, ins_val));
            }
        }

        fn resolve_calls(self, context: &mut Context) -> Result<(), IrError> {
            // All of the call instructions are currently invalid (recursive) CALLs to their own
            // function, which need to be replaced with the proper callee function.  We couldn't do
            // it above until we'd gone and created all the functions first.
            //
            // Now we can loop and find the callee function for each call and update them.
            for pending_call in self.unresolved_calls {
                let call_func = context
                    .functions
                    .iter()
                    .find_map(|(idx, content)| {
                        if content.name == pending_call.callee {
                            Some(Function(idx))
                        } else {
                            None
                        }
                    })
                    .unwrap();

                if let Some(Instruction::Call(dummy_func, _args)) =
                    pending_call.call_val.get_instruction_mut(context)
                {
                    *dummy_func = call_func;
                }
            }
            Ok(())
        }
    }

    /// Create the metadata for the module in `context` and generate a map from the parsed
    /// `MdIdxRef`s to the new actual metadata.
    fn build_metadata_map(
        context: &mut Context,
        ir_metadata: Vec<(MdIdxRef, IrMetadatum)>,
    ) -> HashMap<MdIdxRef, MetadataIndex> {
        fn convert_md(md: IrMetadatum, md_map: &mut HashMap<MdIdxRef, MetadataIndex>) -> Metadatum {
            match md {
                IrMetadatum::Integer(i) => Metadatum::Integer(i),
                IrMetadatum::Index(idx) => Metadatum::Index(
                    md_map
                        .get(&idx)
                        .copied()
                        .expect("Metadatum index not found in map."),
                ),
                IrMetadatum::String(s) => Metadatum::String(s),
                IrMetadatum::Struct(tag, els) => Metadatum::Struct(
                    tag,
                    els.into_iter()
                        .map(|el_md| convert_md(el_md, md_map))
                        .collect(),
                ),
                IrMetadatum::List(idcs) => Metadatum::List(
                    idcs.into_iter()
                        .map(|idx| {
                            md_map
                                .get(&idx)
                                .copied()
                                .expect("Metadatum index not found in map.")
                        })
                        .collect(),
                ),
            }
        }

        let mut md_map = HashMap::new();

        for (ir_idx, ir_md) in ir_metadata {
            let md = convert_md(ir_md, &mut md_map);
            let md_idx = MetadataIndex(context.metadata.insert(md));
            md_map.insert(ir_idx, md_idx);
        }
        md_map
    }

    fn string_to_hex<const N: usize>(s: &str) -> [u8; N] {
        let mut bytes: [u8; N] = [0; N];
        let mut cur_byte: u8 = 0;
        for (idx, ch) in s.chars().enumerate() {
            cur_byte = (cur_byte << 4) | ch.to_digit(16).unwrap() as u8;
            if idx % 2 == 1 {
                bytes[idx / 2] = cur_byte;
                cur_byte = 0;
            }
        }
        bytes
    }
}

// -------------------------------------------------------------------------------------------------<|MERGE_RESOLUTION|>--- conflicted
+++ resolved
@@ -675,12 +675,8 @@
         ReadRegister(String),
         Ret(IrAstTy, String),
         Revert(String),
-<<<<<<< HEAD
+        Smo(String, String, String, String),
         StateLoadQuadWord(String, String, String),
-=======
-        Smo(String, String, String, String),
-        StateLoadQuadWord(String, String),
->>>>>>> 50c1b6c8
         StateLoadWord(String),
         StateStoreQuadWord(String, String, String),
         StateStoreWord(String, String),
@@ -1235,9 +1231,6 @@
                         .ins(context)
                         .revert(*val_map.get(&ret_val_name).unwrap())
                         .add_metadatum(context, opt_metadata),
-<<<<<<< HEAD
-                    IrAstOperation::StateLoadQuadWord(dst, key, number_of_slots) => block
-=======
                     IrAstOperation::Smo(
                         recipient_and_message,
                         message_size,
@@ -1252,8 +1245,7 @@
                             *val_map.get(&coins).unwrap(),
                         )
                         .add_metadatum(context, opt_metadata),
-                    IrAstOperation::StateLoadQuadWord(dst, key) => block
->>>>>>> 50c1b6c8
+                    IrAstOperation::StateLoadQuadWord(dst, key, number_of_slots) => block
                         .ins(context)
                         .state_load_quad_word(
                             *val_map.get(&dst).unwrap(),
