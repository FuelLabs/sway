//! Scalar Replacement of Aggregates

use rustc_hash::{FxHashMap, FxHashSet};

use crate::{
<<<<<<< HEAD
    combine_indices, compute_escaped_symbols, get_gep_referred_symbols, get_loaded_ptr_values,
    get_stored_ptr_values, pointee_size, AnalysisResults, Constant, ConstantValue, Context,
    EscapedSymbols, Function, InstOp, IrError, LocalVar, Pass, PassMutability, ScopedPass, Symbol,
    Type, Value,
=======
    combine_indices, get_gep_referred_symbols, get_loaded_ptr_values, get_stored_ptr_values,
    pointee_size, AnalysisResults, Constant, ConstantContent, ConstantValue, Context,
    EscapedSymbols, Function, InstOp, IrError, LocalVar, Pass, PassMutability, ScopedPass, Symbol,
    Type, Value, ESCAPED_SYMBOLS_NAME,
>>>>>>> df6839d9
};

pub const SROA_NAME: &str = "sroa";

pub fn create_sroa_pass() -> Pass {
    Pass {
        name: SROA_NAME,
        descr: "Scalar replacement of aggregates",
        deps: vec![ESCAPED_SYMBOLS_NAME],
        runner: ScopedPass::FunctionPass(PassMutability::Transform(sroa)),
    }
}

// Split at a local aggregate variable into its constituent scalars.
// Returns a map from the offset of each scalar field to the new local created for it.
fn split_aggregate(
    context: &mut Context,
    function: Function,
    local_aggr: LocalVar,
) -> FxHashMap<u32, LocalVar> {
    let ty = local_aggr
        .get_type(context)
        .get_pointee_type(context)
        .expect("Local not a pointer");
    assert!(ty.is_aggregate(context));
    let mut res = FxHashMap::default();
    let aggr_base_name = function
        .lookup_local_name(context, &local_aggr)
        .cloned()
        .unwrap_or("".to_string());

    fn split_type(
        context: &mut Context,
        function: Function,
        aggr_base_name: &String,
        map: &mut FxHashMap<u32, LocalVar>,
        ty: Type,
        initializer: Option<Constant>,
        base_off: &mut u32,
    ) {
        fn constant_index(context: &mut Context, c: &Constant, idx: usize) -> Constant {
            match &c.get_content(context).value {
                ConstantValue::Array(cs) | ConstantValue::Struct(cs) => Constant::unique(
                    context,
                    cs.get(idx)
                        .expect("Malformed initializer. Cannot index into sub-initializer")
                        .clone(),
                ),
                _ => panic!("Expected only array or struct const initializers"),
            }
        }
        if !super::target_fuel::is_demotable_type(context, &ty) {
            let ty_size: u32 = ty.size(context).in_bytes().try_into().unwrap();
            let name = aggr_base_name.clone() + &base_off.to_string();
            let scalarised_local =
                function.new_unique_local_var(context, name, ty, initializer, false);
            map.insert(*base_off, scalarised_local);

            *base_off += ty_size;
        } else {
            let mut i = 0;
            while let Some(member_ty) = ty.get_indexed_type(context, &[i]) {
                let initializer = initializer
                    .as_ref()
                    .map(|c| constant_index(context, c, i as usize));
                split_type(
                    context,
                    function,
                    aggr_base_name,
                    map,
                    member_ty,
                    initializer,
                    base_off,
                );

                if ty.is_struct(context) {
                    *base_off = crate::size_bytes_round_up_to_word_alignment!(*base_off);
                }

                i += 1;
            }
        }
    }

    let mut base_off = 0;
    split_type(
        context,
        function,
        &aggr_base_name,
        &mut res,
        ty,
        local_aggr.get_initializer(context).cloned(),
        &mut base_off,
    );
    res
}

/// Promote aggregates to scalars, so that other optimizations
/// such as mem2reg can treat them as any other SSA value.
pub fn sroa(
    context: &mut Context,
    analyses: &AnalysisResults,
    function: Function,
) -> Result<bool, IrError> {
    let escaped_symbols: &EscapedSymbols = analyses.get_analysis_result(function);
    let candidates = candidate_symbols(context, escaped_symbols, function);

    if candidates.is_empty() {
        return Ok(false);
    }
    // We now split each candidate into constituent scalar variables.
    let offset_scalar_map: FxHashMap<Symbol, FxHashMap<u32, LocalVar>> = candidates
        .iter()
        .map(|sym| {
            let Symbol::Local(local_aggr) = sym else {
                panic!("Expected only local candidates")
            };
            (*sym, split_aggregate(context, function, *local_aggr))
        })
        .collect();

    let mut scalar_replacements = FxHashMap::<Value, Value>::default();

    for block in function.block_iter(context) {
        let mut new_insts = Vec::new();
        for inst in block.instruction_iter(context) {
            if let InstOp::MemCopyVal {
                dst_val_ptr,
                src_val_ptr,
            } = inst.get_instruction(context).unwrap().op
            {
                let src_syms = get_gep_referred_symbols(context, src_val_ptr);
                let dst_syms = get_gep_referred_symbols(context, dst_val_ptr);

                // If neither source nor dest needs rewriting, we skip.
                let src_sym = src_syms
                    .iter()
                    .next()
                    .filter(|src_sym| candidates.contains(src_sym));
                let dst_sym = dst_syms
                    .iter()
                    .next()
                    .filter(|dst_sym| candidates.contains(dst_sym));
                if src_sym.is_none() && dst_sym.is_none() {
                    new_insts.push(inst);
                    continue;
                }

                struct ElmDetail {
                    offset: u32,
                    r#type: Type,
                    indices: Vec<u32>,
                }

                // compute the offsets at which each (nested) field in our pointee type is at.
                fn calc_elm_details(
                    context: &Context,
                    details: &mut Vec<ElmDetail>,
                    ty: Type,
                    base_off: &mut u32,
                    base_index: &mut Vec<u32>,
                ) {
                    if !super::target_fuel::is_demotable_type(context, &ty) {
                        let ty_size: u32 = ty.size(context).in_bytes().try_into().unwrap();
                        details.push(ElmDetail {
                            offset: *base_off,
                            r#type: ty,
                            indices: base_index.clone(),
                        });
                        *base_off += ty_size;
                    } else {
                        assert!(ty.is_aggregate(context));
                        base_index.push(0);
                        let mut i = 0;
                        while let Some(member_ty) = ty.get_indexed_type(context, &[i]) {
                            calc_elm_details(context, details, member_ty, base_off, base_index);
                            i += 1;
                            *base_index.last_mut().unwrap() += 1;

                            if ty.is_struct(context) {
                                *base_off =
                                    crate::size_bytes_round_up_to_word_alignment!(*base_off);
                            }
                        }
                        base_index.pop();
                    }
                }
                let mut local_base_offset = 0;
                let mut local_base_index = vec![];
                let mut elm_details = vec![];
                calc_elm_details(
                    context,
                    &mut elm_details,
                    src_val_ptr
                        .get_type(context)
                        .unwrap()
                        .get_pointee_type(context)
                        .expect("Unable to determine pointee type of pointer"),
                    &mut local_base_offset,
                    &mut local_base_index,
                );

                // Handle the source pointer first.
                let mut elm_local_map = FxHashMap::default();
                if let Some(src_sym) = src_sym {
                    // The source symbol is a candidate. So it has been split into scalars.
                    // Load each of these into a SSA variable.
                    let base_offset = combine_indices(context, src_val_ptr)
                        .and_then(|indices| {
                            src_sym
                                .get_type(context)
                                .get_pointee_type(context)
                                .and_then(|pointee_ty| {
                                    pointee_ty.get_value_indexed_offset(context, &indices)
                                })
                        })
                        .expect("Source of memcpy was incorrectly identified as a candidate.")
                        as u32;
                    for detail in elm_details.iter() {
                        let elm_offset = detail.offset;
                        let actual_offset = elm_offset + base_offset;
                        let remapped_var = offset_scalar_map
                            .get(src_sym)
                            .unwrap()
                            .get(&actual_offset)
                            .unwrap();
                        let scalarized_local =
                            Value::new_instruction(context, block, InstOp::GetLocal(*remapped_var));
                        let load =
                            Value::new_instruction(context, block, InstOp::Load(scalarized_local));
                        elm_local_map.insert(elm_offset, load);
                        new_insts.push(scalarized_local);
                        new_insts.push(load);
                    }
                } else {
                    // The source symbol is not a candidate. So it won't be split into scalars.
                    // We must use GEPs to load each individual element into an SSA variable.
                    for ElmDetail {
                        offset,
                        r#type,
                        indices,
                    } in &elm_details
                    {
                        let elm_index_values = indices
                            .iter()
                            .map(|&index| Value::new_u64_constant(context, index.into()))
                            .collect();
                        let elem_ptr_ty = Type::new_typed_pointer(context, *r#type);
                        let elm_addr = Value::new_instruction(
                            context,
                            block,
                            InstOp::GetElemPtr {
                                base: src_val_ptr,
                                elem_ptr_ty,
                                indices: elm_index_values,
                            },
                        );
                        let load = Value::new_instruction(context, block, InstOp::Load(elm_addr));
                        elm_local_map.insert(*offset, load);
                        new_insts.push(elm_addr);
                        new_insts.push(load);
                    }
                }
                if let Some(dst_sym) = dst_sym {
                    // The dst symbol is a candidate. So it has been split into scalars.
                    // Store to each of these from the SSA variable we created above.
                    let base_offset = combine_indices(context, dst_val_ptr)
                        .and_then(|indices| {
                            dst_sym
                                .get_type(context)
                                .get_pointee_type(context)
                                .and_then(|pointee_ty| {
                                    pointee_ty.get_value_indexed_offset(context, &indices)
                                })
                        })
                        .expect("Source of memcpy was incorrectly identified as a candidate.")
                        as u32;
                    for detail in elm_details.iter() {
                        let elm_offset = detail.offset;
                        let actual_offset = elm_offset + base_offset;
                        let remapped_var = offset_scalar_map
                            .get(dst_sym)
                            .unwrap()
                            .get(&actual_offset)
                            .unwrap();
                        let scalarized_local =
                            Value::new_instruction(context, block, InstOp::GetLocal(*remapped_var));
                        let loaded_source = elm_local_map
                            .get(&elm_offset)
                            .expect("memcpy source not loaded");
                        let store = Value::new_instruction(
                            context,
                            block,
                            InstOp::Store {
                                dst_val_ptr: scalarized_local,
                                stored_val: *loaded_source,
                            },
                        );
                        new_insts.push(scalarized_local);
                        new_insts.push(store);
                    }
                } else {
                    // The dst symbol is not a candidate. So it won't be split into scalars.
                    // We must use GEPs to store to each individual element from its SSA variable.
                    for ElmDetail {
                        offset,
                        r#type,
                        indices,
                    } in elm_details
                    {
                        let elm_index_values = indices
                            .iter()
                            .map(|&index| Value::new_u64_constant(context, index.into()))
                            .collect();
                        let elem_ptr_ty = Type::new_typed_pointer(context, r#type);
                        let elm_addr = Value::new_instruction(
                            context,
                            block,
                            InstOp::GetElemPtr {
                                base: dst_val_ptr,
                                elem_ptr_ty,
                                indices: elm_index_values,
                            },
                        );
                        let loaded_source = elm_local_map
                            .get(&offset)
                            .expect("memcpy source not loaded");
                        let store = Value::new_instruction(
                            context,
                            block,
                            InstOp::Store {
                                dst_val_ptr: elm_addr,
                                stored_val: *loaded_source,
                            },
                        );
                        new_insts.push(elm_addr);
                        new_insts.push(store);
                    }
                }

                // We've handled the memcpy. it's been replaced with other instructions.
                continue;
            }
            let loaded_pointers = get_loaded_ptr_values(context, inst);
            let stored_pointers = get_stored_ptr_values(context, inst);

            for ptr in loaded_pointers.iter().chain(stored_pointers.iter()) {
                let syms = get_gep_referred_symbols(context, *ptr);
                if let Some(sym) = syms
                    .iter()
                    .next()
                    .filter(|sym| syms.len() == 1 && candidates.contains(sym))
                {
                    let Some(offset) = combine_indices(context, *ptr).and_then(|indices| {
                        sym.get_type(context)
                            .get_pointee_type(context)
                            .and_then(|pointee_ty| {
                                pointee_ty.get_value_indexed_offset(context, &indices)
                            })
                    }) else {
                        continue;
                    };
                    let remapped_var = offset_scalar_map
                        .get(sym)
                        .unwrap()
                        .get(&(offset as u32))
                        .unwrap();
                    let scalarized_local =
                        Value::new_instruction(context, block, InstOp::GetLocal(*remapped_var));
                    new_insts.push(scalarized_local);
                    scalar_replacements.insert(*ptr, scalarized_local);
                }
            }
            new_insts.push(inst);
        }
        block.take_body(context, new_insts);
    }

    function.replace_values(context, &scalar_replacements, None);

    Ok(true)
}

// Is the aggregate type something that we can handle?
fn is_processable_aggregate(context: &Context, ty: Type) -> bool {
    fn check_sub_types(context: &Context, ty: Type) -> bool {
        match ty.get_content(context) {
            crate::TypeContent::Unit => true,
            crate::TypeContent::Bool => true,
            crate::TypeContent::Uint(width) => *width <= 64,
            crate::TypeContent::B256 => false,
            crate::TypeContent::Array(elm_ty, _) => check_sub_types(context, *elm_ty),
            crate::TypeContent::Union(_) => false,
            crate::TypeContent::Struct(fields) => {
                fields.iter().all(|ty| check_sub_types(context, *ty))
            }
            crate::TypeContent::Slice => false,
            crate::TypeContent::TypedSlice(..) => false,
            crate::TypeContent::Pointer => true,
            crate::TypeContent::TypedPointer(_) => true,
            crate::TypeContent::StringSlice => false,
            crate::TypeContent::StringArray(_) => false,
            crate::TypeContent::Never => false,
        }
    }
    ty.is_aggregate(context) && check_sub_types(context, ty)
}

// Filter out candidates that may not be profitable to scalarise.
// This can be tuned in detail in the future when we have real benchmarks.
fn profitability(context: &Context, function: Function, candidates: &mut FxHashSet<Symbol>) {
    // If a candidate is sufficiently big and there's at least one memcpy
    // accessing a big part of it, it may not be wise to scalarise it.
    for (_, inst) in function.instruction_iter(context) {
        if let InstOp::MemCopyVal {
            dst_val_ptr,
            src_val_ptr,
        } = inst.get_instruction(context).unwrap().op
        {
            if pointee_size(context, dst_val_ptr) > 200 {
                for sym in get_gep_referred_symbols(context, dst_val_ptr)
                    .union(&get_gep_referred_symbols(context, src_val_ptr))
                {
                    candidates.remove(sym);
                }
            }
        }
    }
}

/// Only the following aggregates can be scalarised:
/// 1. Does not escape.
/// 2. Is always accessed via a scalar (register sized) field.
///    i.e., The entire aggregate or a sub-aggregate isn't loaded / stored.
///    (with an exception of `mem_copy_val` which we can handle).
/// 3. Never accessed via non-const indexing.
/// 4. Not aliased via a pointer that may point to more than one symbol.
fn candidate_symbols(
    context: &Context,
    escaped_symbols: &EscapedSymbols,
    function: Function,
) -> FxHashSet<Symbol> {
    let escaped_symbols = match escaped_symbols {
        EscapedSymbols::Complete(syms) => syms,
        EscapedSymbols::Incomplete(_) => return FxHashSet::<_>::default(),
    };

    let mut candidates: FxHashSet<Symbol> = function
        .locals_iter(context)
        .filter_map(|(_, l)| {
            let sym = Symbol::Local(*l);
            (!escaped_symbols.contains(&sym)
                && l.get_type(context)
                    .get_pointee_type(context)
                    .is_some_and(|pointee_ty| is_processable_aggregate(context, pointee_ty)))
            .then_some(sym)
        })
        .collect();

    // We walk the function to remove from `candidates`, any local that is
    // 1. accessed by a bigger-than-register sized load / store.
    //    (we make an exception for load / store in `mem_copy_val` as that can be handled).
    // 2. OR accessed via a non-const indexing.
    // 3. OR aliased to a pointer that may point to more than one symbol.
    for (_, inst) in function.instruction_iter(context) {
        let loaded_pointers = get_loaded_ptr_values(context, inst);
        let stored_pointers = get_stored_ptr_values(context, inst);

        let inst = inst.get_instruction(context).unwrap();
        for ptr in loaded_pointers.iter().chain(stored_pointers.iter()) {
            let syms = get_gep_referred_symbols(context, *ptr);
            if syms.len() != 1 {
                for sym in &syms {
                    candidates.remove(sym);
                }
                continue;
            }
            if combine_indices(context, *ptr)
                .is_some_and(|indices| indices.iter().any(|idx| !idx.is_constant(context)))
                || ptr.match_ptr_type(context).is_some_and(|pointee_ty| {
                    super::target_fuel::is_demotable_type(context, &pointee_ty)
                        && !matches!(inst.op, InstOp::MemCopyVal { .. })
                })
            {
                candidates.remove(syms.iter().next().unwrap());
            }
        }
    }

    profitability(context, function, &mut candidates);

    candidates
}<|MERGE_RESOLUTION|>--- conflicted
+++ resolved
@@ -3,17 +3,10 @@
 use rustc_hash::{FxHashMap, FxHashSet};
 
 use crate::{
-<<<<<<< HEAD
-    combine_indices, compute_escaped_symbols, get_gep_referred_symbols, get_loaded_ptr_values,
-    get_stored_ptr_values, pointee_size, AnalysisResults, Constant, ConstantValue, Context,
-    EscapedSymbols, Function, InstOp, IrError, LocalVar, Pass, PassMutability, ScopedPass, Symbol,
-    Type, Value,
-=======
     combine_indices, get_gep_referred_symbols, get_loaded_ptr_values, get_stored_ptr_values,
-    pointee_size, AnalysisResults, Constant, ConstantContent, ConstantValue, Context,
+    pointee_size, AnalysisResults, Constant, ConstantValue, Context,
     EscapedSymbols, Function, InstOp, IrError, LocalVar, Pass, PassMutability, ScopedPass, Symbol,
     Type, Value, ESCAPED_SYMBOLS_NAME,
->>>>>>> df6839d9
 };
 
 pub const SROA_NAME: &str = "sroa";
