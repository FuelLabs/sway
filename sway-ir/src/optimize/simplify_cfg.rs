//! ## Simplify Control Flow Graph
//!
//! The optimizations here aim to reduce the complexity in control flow by removing basic blocks.
//! This may be done by removing 'dead' blocks which are no longer called (or in other words, have
//! no predecessors) or by merging blocks which are linked by a single unconditional branch.
//!
//! Removing blocks will make the IR neater and more efficient but will also remove indirection of
//! data flow via PHI instructions which in turn can make analyses for passes like constant folding
//! much simpler.

use rustc_hash::{FxHashMap, FxHashSet};

use crate::{
    block::Block, context::Context, error::IrError, function::Function, instruction::Instruction,
<<<<<<< HEAD
    value::ValueDatum, AnalysisResults, BranchToWithArgs, Pass, PassMutability, ScopedPass,
=======
    value::ValueDatum, BranchToWithArgs, NamedPass, Value,
>>>>>>> c170dd10
};

pub fn create_simplify_cfg_pass() -> Pass {
    Pass {
        name: "simplifycfg",
        descr: "merge or remove redundant blocks.",
        runner: ScopedPass::FunctionPass(PassMutability::Transform(simplify_cfg)),
    }
}

pub fn simplify_cfg(
    context: &mut Context,
    _: &AnalysisResults,
    function: Function,
) -> Result<bool, IrError> {
    let mut modified = false;
<<<<<<< HEAD
    modified |= remove_dead_blocks(context, &function)?;

    loop {
        if merge_blocks(context, &function)? {
            modified = true;
            continue;
        }
        break;
    }

    modified |= unlink_empty_blocks(context, &function)?;

=======
    modified |= remove_dead_blocks(context, function)?;
    modified |= merge_blocks(context, function)?;
    modified |= unlink_empty_blocks(context, function)?;
>>>>>>> c170dd10
    Ok(modified)
}

fn unlink_empty_blocks(context: &mut Context, function: &Function) -> Result<bool, IrError> {
    let mut modified = false;
    let candidates: Vec<_> = function
        .block_iter(context)
        .skip(1)
        .filter_map(|block| {
            match block.get_terminator(context) {
                // Except for a branch, we don't want anything else.
                Some(Instruction::Branch(to_block)) if block.num_instructions(context) <= 1 => {
                    Some((block, to_block.clone()))
                }
                _ => None,
            }
        })
        .collect();
    for (
        block,
        BranchToWithArgs {
            block: to_block,
            args: cur_params,
        },
    ) in candidates
    {
        // If `to_block`'s predecessors and `block`'s predecessors intersect,
        // AND `to_block` has an arg, then we have that pred branching to to_block
        // with different args. While that's valid IR, it's harder to generate
        // ASM for it, so let's just skip that for now.
        if to_block.num_args(context) > 0
            && to_block.pred_iter(context).any(|to_block_pred| {
                block
                    .pred_iter(context)
                    .any(|block_pred| block_pred == to_block_pred)
            })
        {
            // We cannot filter this out in candidates itself because this condition
            // may get updated *during* this optimization (i.e., inside this loop).
            continue;
        }
        let preds: Vec<_> = block.pred_iter(context).copied().collect();
        for pred in preds {
            // Whatever parameters "block" passed to "to_block", that
            // should now go from "pred" to "to_block".
            let params_from_pred = pred.get_succ_params(context, &block);
            let new_params = cur_params
                .iter()
                .map(|cur_param| match &context.values[cur_param.0].value {
                    ValueDatum::Argument(arg) if arg.block == block => {
                        // An argument should map to the actual parameter passed.
                        params_from_pred[arg.idx]
                    }
                    _ => *cur_param,
                })
                .collect();

            pred.replace_successor(context, block, to_block, new_params);
            modified = true;
        }
    }
    Ok(modified)
}

fn remove_dead_blocks(context: &mut Context, function: &Function) -> Result<bool, IrError> {
    let mut worklist = Vec::<Block>::new();
    let mut reachable = std::collections::HashSet::<Block>::new();

    // The entry is always reachable. Let's begin with that.
    let entry_block = function.get_entry_block(context);
    reachable.insert(entry_block);
    worklist.push(entry_block);

    // Mark reachable nodes.
    while !worklist.is_empty() {
        let block = worklist.pop().unwrap();
        let succs = block.successors(context);
        for BranchToWithArgs { block: succ, .. } in succs {
            // If this isn't already marked reachable, we mark it and add to the worklist.
            if !reachable.contains(&succ) {
                reachable.insert(succ);
                worklist.push(succ);
            }
        }
    }

    // Delete all unreachable nodes.
    let mut modified = false;
    for block in function.block_iter(context) {
        if !reachable.contains(&block) {
            modified = true;

            for BranchToWithArgs { block: succ, .. } in block.successors(context) {
                succ.remove_pred(context, &block);
            }

            function.remove_block(context, &block)?;
        }
    }

    Ok(modified)
}

fn merge_blocks(context: &mut Context, function: &Function) -> Result<bool, IrError> {
    // Check if block branches soley to another block B, and that B has exactly one predecessor.
    fn check_candidate(context: &Context, from_block: Block) -> Option<(Block, Block)> {
        from_block
            .get_terminator(context)
            .and_then(|term| match term {
                Instruction::Branch(BranchToWithArgs {
                    block: to_block, ..
                }) if to_block.num_predecessors(context) == 1 => Some((from_block, *to_block)),
                _ => None,
            })
    }

    let blocks: Vec<_> = function.block_iter(context).collect();
    let mut deleted_blocks = FxHashSet::<Block>::default();
    let mut replace_map: FxHashMap<Value, Value> = FxHashMap::default();
    let mut modified = false;

    for from_block in blocks {
        if deleted_blocks.contains(&from_block) {
            continue;
        }

        // Find a block with an unconditional branch terminator which branches to a block with that
        // single predecessor.
        let twin_blocks = check_candidate(context, from_block);

        // If not found then abort here.
        let mut block_chain = match twin_blocks {
            Some((from_block, to_block)) => vec![from_block, to_block],
            None => continue,
        };

        // There may be more blocks which are also singly paired with these twins, so iteratively
        // search for more blocks in a chain which can be all merged into one.
        loop {
            match check_candidate(context, block_chain.last().copied().unwrap()) {
                None => {
                    // There is no twin for this block.
                    break;
                }
                Some(next_pair) => {
                    block_chain.push(next_pair.1);
                }
            }
        }

        // Keep a copy of the final block in the chain so we can adjust the successors below.
        let final_to_block = block_chain.last().copied().unwrap();
        let final_to_block_succs = final_to_block.successors(context);

        // The first block in the chain will be extended with the contents of the rest of the blocks in
        // the chain, which we'll call `from_block` since we're branching from here to the next one.
        let mut block_chain = block_chain.into_iter();
        let from_block = block_chain.next().unwrap();

        // Loop for the rest of the chain, to all the `to_block`s.
        for to_block in block_chain {
            let from_params = from_block.get_succ_params(context, &to_block);
            // We collect here so that we can have &mut Context later on.
            let to_blocks: Vec<_> = to_block.arg_iter(context).copied().enumerate().collect();
            for (arg_idx, to_block_arg) in to_blocks {
                // replace all uses of `to_block_arg` with the parameter from `from_block`.
                replace_map.insert(to_block_arg, from_params[arg_idx]);
            }

            // Re-get the block contents mutably.
            let (from_contents, to_contents) = context.blocks.get2_mut(from_block.0, to_block.0);
            let from_contents = from_contents.unwrap();
            let to_contents = to_contents.unwrap();

            // Drop the terminator from `from_block`.
            from_contents.instructions.pop();

            // Move instructions from `to_block` to `from_block`.
            from_contents
                .instructions
                .append(&mut to_contents.instructions);

            // Remove `to_block`.
            function.remove_block(context, &to_block)?;
            deleted_blocks.insert(to_block);
        }

        // Adjust the successors to the final `to_block` to now be successors of the fully merged
        // `from_block`.
        for BranchToWithArgs { block: succ, .. } in final_to_block_succs {
            succ.replace_pred(context, &final_to_block, &from_block)
        }
        modified = true;
    }

    if !replace_map.is_empty() {
        assert!(modified);
        function.replace_values(context, &replace_map, None);
    }

    Ok(modified)
}<|MERGE_RESOLUTION|>--- conflicted
+++ resolved
@@ -12,11 +12,7 @@
 
 use crate::{
     block::Block, context::Context, error::IrError, function::Function, instruction::Instruction,
-<<<<<<< HEAD
-    value::ValueDatum, AnalysisResults, BranchToWithArgs, Pass, PassMutability, ScopedPass,
-=======
-    value::ValueDatum, BranchToWithArgs, NamedPass, Value,
->>>>>>> c170dd10
+    value::ValueDatum, AnalysisResults, BranchToWithArgs, Pass, PassMutability, ScopedPass, Value,
 };
 
 pub fn create_simplify_cfg_pass() -> Pass {
@@ -27,30 +23,11 @@
     }
 }
 
-pub fn simplify_cfg(
-    context: &mut Context,
-    _: &AnalysisResults,
-    function: Function,
-) -> Result<bool, IrError> {
-    let mut modified = false;
-<<<<<<< HEAD
-    modified |= remove_dead_blocks(context, &function)?;
-
-    loop {
-        if merge_blocks(context, &function)? {
-            modified = true;
-            continue;
-        }
-        break;
-    }
-
-    modified |= unlink_empty_blocks(context, &function)?;
-
-=======
+pub fn simplify_cfg(context: &mut Context, function: &Function) -> Result<bool, IrError> {
+    let mut modified = false;
     modified |= remove_dead_blocks(context, function)?;
-    modified |= merge_blocks(context, function)?;
+    modified |= merge_blocks(context, &function)?;
     modified |= unlink_empty_blocks(context, function)?;
->>>>>>> c170dd10
     Ok(modified)
 }
 
