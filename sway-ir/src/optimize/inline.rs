//! Function inlining.
//!
//! Function inlining is pretty hairy so these passes must be maintained with care.

use std::collections::HashMap;

use crate::{
    asm::AsmArg,
    block::Block,
    context::Context,
    error::IrError,
    function::Function,
    instruction::Instruction,
    irtype::Type,
    metadata::{combine, MetadataIndex},
    pointer::Pointer,
    value::{Value, ValueContent, ValueDatum},
    BlockArgument,
};

/// Inline all calls made from a specific function, effectively removing all `Call` instructions.
///
/// e.g., If this is applied to main() then all calls in the program are removed.  This is
/// obviously dangerous for recursive functions, in which case this pass would inline forever.

pub fn inline_all_function_calls(
    context: &mut Context,
    function: &Function,
) -> Result<bool, IrError> {
    inline_some_function_calls(context, function, |_, _, _| true)
}

/// Inline function calls based on a provided heuristic predicate.
///
/// There are many things to consider when deciding to inline a function.  For example:
/// - The size of the function, especially if smaller than the call overhead size.
/// - The stack frame size of the function.
/// - The number of calls made to the function or if the function is called inside a loop.
/// - A particular call has constant arguments implying further constant folding.
/// - An attribute request, e.g., #[always_inline], #[never_inline].

pub fn inline_some_function_calls<F: Fn(&Context, &Function, &Value) -> bool>(
    context: &mut Context,
    function: &Function,
    predicate: F,
) -> Result<bool, IrError> {
    let mut modified = false;
    loop {
        // Find the next call site which passes the predicate.
        let call_data = function
            .instruction_iter(context)
            .find_map(|(block, call_val)| match context.values[call_val.0].value {
                ValueDatum::Instruction(Instruction::Call(inlined_function, _)) => predicate(
                    context,
                    &inlined_function,
                    &call_val,
                )
                .then_some((block, call_val, inlined_function)),
                _ => None,
            });

        match call_data {
            Some((block, call_val, inlined_function)) => {
                inline_function_call(context, *function, block, call_val, inlined_function)?;
                modified = true;
            }
            None => break,
        }
    }
    Ok(modified)
}

/// A utility to get a predicate which can be passed to inline_some_function_calls() based on
/// certain sizes of the function.  If a constraint is None then any size is assumed to be
/// acceptable.
///
/// The max_stack_size is a bit tricky, as the IR doesn't really know (or care) about the size of
/// types.  See the source code for how it works.

pub fn is_small_fn(
    max_blocks: Option<usize>,
    max_instrs: Option<usize>,
    max_stack_size: Option<usize>,
) -> impl Fn(&Context, &Function, &Value) -> bool {
    fn count_type_elements(context: &Context, ty: &Type) -> usize {
        // This is meant to just be a heuristic rather than be super accurate.
        match ty {
            Type::Unit
            | Type::Bool
            | Type::Uint(_)
            | Type::B256
            | Type::String(_)
            | Type::Pointer(_) => 1,
            Type::Array(aggregate) => {
                let (ty, sz) = context.aggregates[aggregate.0].array_type();
                count_type_elements(context, ty) * *sz as usize
            }
            Type::Union(aggregate) => context.aggregates[aggregate.0]
                .field_types()
                .iter()
                .map(|ty| count_type_elements(context, ty))
                .max()
                .unwrap_or(1),
            Type::Struct(aggregate) => context.aggregates[aggregate.0]
                .field_types()
                .iter()
                .map(|ty| count_type_elements(context, ty))
                .sum(),
        }
    }

    move |context: &Context, function: &Function, _call_site: &Value| -> bool {
        max_blocks
            .map(|max_block_count| function.num_blocks(context) <= max_block_count)
            .unwrap_or(true)
            && max_instrs
                .map(|max_instrs_count| function.num_instructions(context) <= max_instrs_count)
                .unwrap_or(true)
            && max_stack_size
                .map(|max_stack_size_count| {
                    function
                        .locals_iter(context)
                        .map(|(_name, ptr)| count_type_elements(context, ptr.get_type(context)))
                        .sum::<usize>()
                        <= max_stack_size_count
                })
                .unwrap_or(true)
    }
}

/// Inline a function to a specific call site within another function.
///
/// The destination function, block and call site must be specified along with the function to
/// inline.

pub fn inline_function_call(
    context: &mut Context,
    function: Function,
    block: Block,
    call_site: Value,
    inlined_function: Function,
) -> Result<(), IrError> {
    // Split the block at right after the call site.
    let call_site_idx = context.blocks[block.0]
        .instructions
        .iter()
        .position(|&v| v == call_site)
        .unwrap();
    let (pre_block, post_block) = block.split_at(context, call_site_idx + 1);

    // Remove the call from the pre_block instructions.  It's still in the context.values[] though.
    context.blocks[pre_block.0].instructions.pop();

    // Returned values, if any, go to `post_block`, so a block arg there.
    // We don't expect `post_block` to already have any block args.
    if post_block.new_arg(context, call_site.get_type(context).unwrap()) != 0 {
        panic!("Expected newly created post_block to not have block args")
    }
    function.replace_value(
        context,
        call_site,
        post_block.get_arg(context, 0).unwrap(),
        Some(post_block),
    );

    // Take the locals from the inlined function and add them to this function.  `value_map` is a
    // map from the original local ptrs to the new ptrs.
    let ptr_map = function.merge_locals_from(context, inlined_function)?;
    let mut value_map = HashMap::new();

    // Add the mapping from argument values in the inlined function to the args passed to the call.
    if let ValueDatum::Instruction(Instruction::Call(_, passed_vals)) =
        &context.values[call_site.0].value
    {
        for (arg_val, passed_val) in context.functions[inlined_function.0]
            .arguments
            .iter()
            .zip(passed_vals.iter())
        {
            value_map.insert(arg_val.1, *passed_val);
        }
    }

    // Get the metadata attached to the function call which may need to be propagated to the
    // inlined instructions.
    let metadata = context.values[call_site.0].metadata;

    // Now remove the call altogether.
    context.values.remove(call_site.0);

    // Insert empty blocks from the inlined function between our split blocks, and create a mapping
    // from old blocks to new.  We need this when inlining branch instructions, so they branch to
    // the new blocks.
    //
    // We map the entry block in the inlined function (which we know must exist) to our `pre_block`
    // from the split above.  We'll start appending inlined instructions to that block rather than
    // a new one (with a redundant branch to it from the `pre_block`).
    let inlined_fn_name = inlined_function.get_name(context).to_owned();
    let mut block_map = HashMap::new();
    let mut block_iter = context.functions[inlined_function.0]
        .blocks
        .clone()
        .into_iter();
    block_map.insert(block_iter.next().unwrap(), pre_block);
    block_map = block_iter.fold(block_map, |mut block_map, inlined_block| {
        let inlined_block_label = inlined_block.get_label(context);
        let new_block = function
            .create_block_before(
                context,
                &post_block,
                Some(format!("{}_{}", inlined_fn_name, inlined_block_label)),
            )
            .unwrap();
        block_map.insert(inlined_block, new_block);
        // We collect so that context can be mutably borrowed later.
        let inlined_args: Vec<_> = inlined_block.arg_iter(context).copied().collect();
        for inlined_arg in inlined_args {
            if let ValueDatum::Argument(BlockArgument {
                block: _,
                idx: _,
                ty,
            }) = &context.values[inlined_arg.0].value
            {
                let index = new_block.new_arg(context, *ty);
                value_map.insert(inlined_arg, new_block.get_arg(context, index).unwrap());
            } else {
                unreachable!("Expected a block argument")
            }
        }
        block_map
    });

    // We now have a mapping from old blocks to new (currently empty) blocks, and a mapping from
    // old values (locals and args at this stage) to new values.  We can copy instructions over,
    // translating their blocks and values to refer to the new ones.  The value map is still live
    // as we add new instructions which replace the old ones to it too.
    let inlined_blocks = context.functions[inlined_function.0].blocks.clone();
    for block in &inlined_blocks {
        for ins in context.blocks[block.0].instructions.clone() {
            inline_instruction(
                context,
                block_map.get(block).unwrap(),
                &post_block,
                &ins,
                &block_map,
                &mut value_map,
                &ptr_map,
                metadata,
            );
        }
    }

    Ok(())
}

#[allow(clippy::too_many_arguments)]
fn inline_instruction(
    context: &mut Context,
    new_block: &Block,
    post_block: &Block,
    instruction: &Value,
    block_map: &HashMap<Block, Block>,
    value_map: &mut HashMap<Value, Value>,
    ptr_map: &HashMap<Pointer, Pointer>,
    fn_metadata: Option<MetadataIndex>,
) {
    // Util to translate old blocks to new.  If an old block isn't in the map then we panic, since
    // it should be guaranteed to be there...that's a bug otherwise.
    let map_block = |old_block| *block_map.get(&old_block).unwrap();

    // Util to translate old values to new.  If an old value isn't in the map then it (should be)
    // a const, which we can just keep using.
    let map_value = |old_val: Value| value_map.get(&old_val).copied().unwrap_or(old_val);
    let map_ptr = |old_ptr| ptr_map.get(&old_ptr).copied().unwrap();

    // The instruction needs to be cloned into the new block, with each value and/or block
    // translated using the above maps.  Most of these are relatively cheap as Instructions
    // generally are lightweight, except maybe ASM blocks, but we're able to re-use the block
    // content since it's a black box and not concerned with Values, Blocks or Pointers.
    //
    // We need to clone the instruction here, which is unfortunate.  Maybe in the future we
    // restructure instructions somehow, so we don't need a persistent `&Context` to access them.
    if let ValueContent {
        value: ValueDatum::Instruction(old_ins),
        metadata: val_metadata,
    } = context.values[instruction.0].clone()
    {
        // Combine the function metadata with this instruction metadata so we don't lose the
        // function metadata after inlining.
        let metadata = combine(context, &fn_metadata, &val_metadata);

        let new_ins = match old_ins {
            Instruction::AsmBlock(asm, args) => {
                let new_args = args
                    .iter()
                    .map(|AsmArg { name, initializer }| AsmArg {
                        name: name.clone(),
                        initializer: initializer.map(&map_value),
                    })
                    .collect();

                // We can re-use the old asm block with the updated args.
                new_block.ins(context).asm_block_from_asm(asm, new_args)
            }
            Instruction::AddrOf(arg) => new_block.ins(context).addr_of(map_value(arg)),
            Instruction::BitCast(value, ty) => new_block.ins(context).bitcast(map_value(value), ty),
            Instruction::BinaryOp { op, arg1, arg2 } => {
                new_block
                    .ins(context)
                    .binary_op(op, map_value(arg1), map_value(arg2))
            }
            // For `br` and `cbr` below we don't need to worry about the phi values, they're
            // adjusted later in `inline_function_call()`.
            Instruction::Branch(b) => new_block
                .ins(context)
                .branch(map_block(b.0), b.1.iter().map(|v| map_value(*v)).collect()),
            Instruction::Call(f, args) => new_block.ins(context).call(
                f,
                args.iter()
                    .map(|old_val: &Value| map_value(*old_val))
                    .collect::<Vec<Value>>()
                    .as_slice(),
            ),
            Instruction::Cmp(pred, lhs_value, rhs_value) => {
                new_block
                    .ins(context)
                    .cmp(pred, map_value(lhs_value), map_value(rhs_value))
            }
            Instruction::ConditionalBranch {
                cond_value,
                true_block,
                false_block,
            } => new_block.ins(context).conditional_branch(
                map_value(cond_value),
                map_block(true_block.0),
                map_block(false_block.0),
                true_block.1.iter().map(|v| map_value(*v)).collect(),
                false_block.1.iter().map(|v| map_value(*v)).collect(),
            ),
            Instruction::ContractCall {
                return_type,
                name,
                params,
                coins,
                asset_id,
                gas,
            } => new_block.ins(context).contract_call(
                return_type,
                name,
                map_value(params),
                map_value(coins),
                map_value(asset_id),
                map_value(gas),
            ),
            Instruction::ExtractElement {
                array,
                ty,
                index_val,
            } => new_block
                .ins(context)
                .extract_element(map_value(array), ty, map_value(index_val)),
            Instruction::ExtractValue {
                aggregate,
                ty,
                indices,
            } => new_block
                .ins(context)
                .extract_value(map_value(aggregate), ty, indices),
            Instruction::GetStorageKey => new_block.ins(context).get_storage_key(),
            Instruction::GetPointer {
                base_ptr,
                ptr_ty,
                offset,
            } => {
                let ty = *ptr_ty.get_type(context);
                new_block
                    .ins(context)
                    .get_ptr(map_ptr(base_ptr), ty, offset)
            }
            Instruction::Gtf { index, tx_field_id } => {
                new_block.ins(context).gtf(map_value(index), tx_field_id)
            }
            Instruction::InsertElement {
                array,
                ty,
                value,
                index_val,
            } => new_block.ins(context).insert_element(
                map_value(array),
                ty,
                map_value(value),
                map_value(index_val),
            ),
            Instruction::InsertValue {
                aggregate,
                ty,
                value,
                indices,
            } => new_block.ins(context).insert_value(
                map_value(aggregate),
                ty,
                map_value(value),
                indices,
            ),
            Instruction::IntToPtr(value, ty) => {
                new_block.ins(context).int_to_ptr(map_value(value), ty)
            }
            Instruction::Load(src_val) => new_block.ins(context).load(map_value(src_val)),
            Instruction::Log {
                log_val,
                log_ty,
                log_id,
            } => new_block
                .ins(context)
                .log(map_value(log_val), log_ty, map_value(log_id)),
            Instruction::Nop => new_block.ins(context).nop(),
            Instruction::ReadRegister(reg) => new_block.ins(context).read_register(reg),
            // We convert `ret` to `br post_block` and add the returned value as a phi value.
            Instruction::Ret(val, _) => new_block
                .ins(context)
<<<<<<< HEAD
                .branch(*post_block, vec![map_value(val)]),
=======
                .branch(*post_block, Some(map_value(val))),
            Instruction::Revert(val) => new_block.ins(context).revert(map_value(val)),
>>>>>>> 0f84734f
            Instruction::StateLoadQuadWord { load_val, key } => new_block
                .ins(context)
                .state_load_quad_word(map_value(load_val), map_value(key)),
            Instruction::StateLoadWord(key) => {
                new_block.ins(context).state_load_word(map_value(key))
            }
            Instruction::StateStoreQuadWord { stored_val, key } => new_block
                .ins(context)
                .state_store_quad_word(map_value(stored_val), map_value(key)),
            Instruction::StateStoreWord { stored_val, key } => new_block
                .ins(context)
                .state_store_word(map_value(stored_val), map_value(key)),
            Instruction::Store {
                dst_val,
                stored_val,
            } => new_block
                .ins(context)
                .store(map_value(dst_val), map_value(stored_val)),
        }
        .add_metadatum(context, metadata);

        value_map.insert(*instruction, new_ins);
    }
}<|MERGE_RESOLUTION|>--- conflicted
+++ resolved
@@ -418,12 +418,8 @@
             // We convert `ret` to `br post_block` and add the returned value as a phi value.
             Instruction::Ret(val, _) => new_block
                 .ins(context)
-<<<<<<< HEAD
                 .branch(*post_block, vec![map_value(val)]),
-=======
-                .branch(*post_block, Some(map_value(val))),
             Instruction::Revert(val) => new_block.ins(context).revert(map_value(val)),
->>>>>>> 0f84734f
             Instruction::StateLoadQuadWord { load_val, key } => new_block
                 .ins(context)
                 .state_load_quad_word(map_value(load_val), map_value(key)),
