--- conflicted
+++ resolved
@@ -412,15 +412,27 @@
                     map_value(output_index),
                     map_value(coins),
                 ),
-                FuelVmInstruction::StateLoadQuadWord { load_val, key } => new_block
-                    .ins(context)
-                    .state_load_quad_word(map_value(load_val), map_value(key)),
+                FuelVmInstruction::StateLoadQuadWord {
+                    load_val,
+                    key,
+                    number_of_slots,
+                } => new_block.ins(context).state_load_quad_word(
+                    map_value(load_val),
+                    map_value(key),
+                    map_value(number_of_slots),
+                ),
                 FuelVmInstruction::StateLoadWord(key) => {
                     new_block.ins(context).state_load_word(map_value(key))
                 }
-                FuelVmInstruction::StateStoreQuadWord { stored_val, key } => new_block
-                    .ins(context)
-                    .state_store_quad_word(map_value(stored_val), map_value(key)),
+                FuelVmInstruction::StateStoreQuadWord {
+                    stored_val,
+                    key,
+                    number_of_slots,
+                } => new_block.ins(context).state_store_quad_word(
+                    map_value(stored_val),
+                    map_value(key),
+                    map_value(number_of_slots),
+                ),
                 FuelVmInstruction::StateStoreWord { stored_val, key } => new_block
                     .ins(context)
                     .state_store_word(map_value(stored_val), map_value(key)),
@@ -473,45 +485,6 @@
             Instruction::Ret(val, _) => new_block
                 .ins(context)
                 .branch(*post_block, vec![map_value(val)]),
-<<<<<<< HEAD
-            Instruction::Revert(val) => new_block.ins(context).revert(map_value(val)),
-            Instruction::Smo {
-                recipient_and_message,
-                message_size,
-                output_index,
-                coins,
-            } => new_block.ins(context).smo(
-                map_value(recipient_and_message),
-                map_value(message_size),
-                map_value(output_index),
-                map_value(coins),
-            ),
-            Instruction::StateLoadQuadWord {
-                load_val,
-                key,
-                number_of_slots,
-            } => new_block.ins(context).state_load_quad_word(
-                map_value(load_val),
-                map_value(key),
-                map_value(number_of_slots),
-            ),
-            Instruction::StateLoadWord(key) => {
-                new_block.ins(context).state_load_word(map_value(key))
-            }
-            Instruction::StateStoreQuadWord {
-                stored_val,
-                key,
-                number_of_slots,
-            } => new_block.ins(context).state_store_quad_word(
-                map_value(stored_val),
-                map_value(key),
-                map_value(number_of_slots),
-            ),
-            Instruction::StateStoreWord { stored_val, key } => new_block
-                .ins(context)
-                .state_store_word(map_value(stored_val), map_value(key)),
-=======
->>>>>>> cdfc56c7
             Instruction::Store {
                 dst_val,
                 stored_val,
