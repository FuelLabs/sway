--- conflicted
+++ resolved
@@ -220,20 +220,9 @@
                     .collect();
 
                 // We can re-use the old asm block with the updated args.
-<<<<<<< HEAD
-                new_block
-                    .ins(context)
-                    .asm_block_from_asm(asm, new_args, span_md_idx)
-            }
-            Instruction::AddrOf(arg) => new_block.ins(context).addr_of(map_value(arg), span_md_idx),
-            Instruction::BitCast(value, ty) => {
-                new_block
-                    .ins(context)
-                    .bitcast(map_value(value), ty, span_md_idx)
-=======
                 new_block.ins(context).asm_block_from_asm(asm, new_args)
->>>>>>> 5c716e1b
-            }
+            }
+            Instruction::AddrOf(arg) => new_block.ins(context).addr_of(map_value(arg)),
             Instruction::BitCast(value, ty) => new_block.ins(context).bitcast(map_value(value), ty),
             // For `br` and `cbr` below we don't need to worry about the phi values, they're
             // adjusted later in `inline_function_call()`.
