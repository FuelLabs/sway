--- conflicted
+++ resolved
@@ -185,13 +185,9 @@
             },
         );
 
-<<<<<<< HEAD
-    candidate.map_or(false, |(inst_val, block, cn_replace)| {
+    candidate.is_some_and(|(inst_val, block, cn_replace)| {
         let const_content = ConstantContent::new_bool(context, cn_replace);
         let constant = crate::Constant::unique(context, const_content);
-=======
-    candidate.is_some_and(|(inst_val, block, cn_replace)| {
->>>>>>> 5ed7cec6
         // Replace this `cmp` instruction with a constant.
         inst_val.replace(context, ValueDatum::Constant(constant));
         block.remove_instruction(context, inst_val);
@@ -255,12 +251,8 @@
         );
 
     // Replace this binary op instruction with a constant.
-<<<<<<< HEAD
-    candidate.map_or(false, |(inst_val, block, new_value)| {
+    candidate.is_some_and(|(inst_val, block, new_value)| {
         let new_value = Constant::unique(context, new_value);
-=======
-    candidate.is_some_and(|(inst_val, block, new_value)| {
->>>>>>> 5ed7cec6
         inst_val.replace(context, ValueDatum::Constant(new_value));
         block.remove_instruction(context, inst_val);
         true
@@ -361,12 +353,8 @@
         );
 
     // Replace this unary op instruction with a constant.
-<<<<<<< HEAD
-    candidate.map_or(false, |(inst_val, block, new_value)| {
+    candidate.is_some_and(|(inst_val, block, new_value)| {
         let new_value = Constant::unique(context, new_value);
-=======
-    candidate.is_some_and(|(inst_val, block, new_value)| {
->>>>>>> 5ed7cec6
         inst_val.replace(context, ValueDatum::Constant(new_value));
         block.remove_instruction(context, inst_val);
         true
