--- conflicted
+++ resolved
@@ -14,11 +14,6 @@
 generational-arena = "0.2"
 peg = "0.7"
 rustc-hash = "1.1.0"
-<<<<<<< HEAD
-sway-ir-macros = { version = "0.28.0", path = "sway-ir-macros" }
-sway-types = { version = "0.28.0", path = "../sway-types" }
-sway-utils = { version = "0.28.0", path = "../sway-utils" }
-=======
 sway-ir-macros = { version = "0.28.1", path = "sway-ir-macros" }
 sway-types = { version = "0.28.1", path = "../sway-types" }
->>>>>>> d2a1428f
+sway-utils = { version = "0.28.1", path = "../sway-utils" }