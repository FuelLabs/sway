[package]
name = "sway-ir"
version = "0.28.0"
authors = ["Fuel Labs <contact@fuel.sh>"]
edition = "2021"
homepage = "https://fuel.network/"
license = "Apache-2.0"
repository = "https://github.com/FuelLabs/sway"
description = "Sway intermediate representation."

[dependencies]
anyhow = "1.0"
filecheck = "0.5"
generational-arena = "0.2"
peg = "0.7"
rustc-hash = "1.1.0"
<<<<<<< HEAD
sway-ir-macros = { version = "0.25.2", path = "sway-ir-macros" }
sway-types = { version = "0.25.2", path = "../sway-types" }
sway-utils = { version = "0.25.2", path = "../sway-utils" }
=======
sway-ir-macros = { version = "0.28.0", path = "sway-ir-macros" }
sway-types = { version = "0.28.0", path = "../sway-types" }
>>>>>>> 598bbf67
<|MERGE_RESOLUTION|>--- conflicted
+++ resolved
@@ -14,11 +14,6 @@
 generational-arena = "0.2"
 peg = "0.7"
 rustc-hash = "1.1.0"
-<<<<<<< HEAD
-sway-ir-macros = { version = "0.25.2", path = "sway-ir-macros" }
-sway-types = { version = "0.25.2", path = "../sway-types" }
-sway-utils = { version = "0.25.2", path = "../sway-utils" }
-=======
 sway-ir-macros = { version = "0.28.0", path = "sway-ir-macros" }
 sway-types = { version = "0.28.0", path = "../sway-types" }
->>>>>>> 598bbf67
+sway-utils = { version = "0.28.0", path = "../sway-utils" }