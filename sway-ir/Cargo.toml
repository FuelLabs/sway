[package]
name = "sway-ir"
version = "0.33.1"
authors = ["Fuel Labs <contact@fuel.sh>"]
edition = "2021"
homepage = "https://fuel.network/"
license = "Apache-2.0"
repository = "https://github.com/FuelLabs/sway"
description = "Sway intermediate representation."

[dependencies]
anyhow = "1.0"
filecheck = "0.5"
generational-arena = "0.2"
peg = "0.7"
rustc-hash = "1.1.0"
<<<<<<< HEAD
sway-ir-macros = { version = "0.33.0", path = "sway-ir-macros" }
sway-types = { version = "0.33.0", path = "../sway-types" }
sway-utils = { version = "0.33.0", path = "../sway-utils" }
downcast-rs = "1.2.0"
=======
sway-ir-macros = { version = "0.33.1", path = "sway-ir-macros" }
sway-types = { version = "0.33.1", path = "../sway-types" }
sway-utils = { version = "0.33.1", path = "../sway-utils" }
>>>>>>> 313f6b6e
<|MERGE_RESOLUTION|>--- conflicted
+++ resolved
@@ -14,13 +14,7 @@
 generational-arena = "0.2"
 peg = "0.7"
 rustc-hash = "1.1.0"
-<<<<<<< HEAD
-sway-ir-macros = { version = "0.33.0", path = "sway-ir-macros" }
-sway-types = { version = "0.33.0", path = "../sway-types" }
-sway-utils = { version = "0.33.0", path = "../sway-utils" }
-downcast-rs = "1.2.0"
-=======
 sway-ir-macros = { version = "0.33.1", path = "sway-ir-macros" }
 sway-types = { version = "0.33.1", path = "../sway-types" }
 sway-utils = { version = "0.33.1", path = "../sway-utils" }
->>>>>>> 313f6b6e
+downcast-rs = "1.2.0"