[package]
name = "sway-ir"
version = "0.25.1"
authors = ["Fuel Labs <contact@fuel.sh>"]
edition = "2021"
homepage = "https://fuel.network/"
license = "Apache-2.0"
repository = "https://github.com/FuelLabs/sway"
description = "Sway intermediate representation."

[dependencies]
anyhow = "1.0"
filecheck = "0.5"
generational-arena = "0.2"
peg = "0.7"
<<<<<<< HEAD
rustc-hash = "1.1.0"
sway-ir-macros = { version = "0.25.0", path = "sway-ir-macros" }
sway-types = { version = "0.25.0", path = "../sway-types" }
=======
sway-ir-macros = { version = "0.25.1", path = "sway-ir-macros" }
sway-types = { version = "0.25.1", path = "../sway-types" }
>>>>>>> 4e9a5ae6
<|MERGE_RESOLUTION|>--- conflicted
+++ resolved
@@ -13,11 +13,6 @@
 filecheck = "0.5"
 generational-arena = "0.2"
 peg = "0.7"
-<<<<<<< HEAD
 rustc-hash = "1.1.0"
-sway-ir-macros = { version = "0.25.0", path = "sway-ir-macros" }
-sway-types = { version = "0.25.0", path = "../sway-types" }
-=======
 sway-ir-macros = { version = "0.25.1", path = "sway-ir-macros" }
-sway-types = { version = "0.25.1", path = "../sway-types" }
->>>>>>> 4e9a5ae6
+sway-types = { version = "0.25.1", path = "../sway-types" }