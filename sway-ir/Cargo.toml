[package]
name = "sway-ir"
version = "0.24.3"
authors = ["Fuel Labs <contact@fuel.sh>"]
edition = "2021"
homepage = "https://fuel.network/"
license = "Apache-2.0"
repository = "https://github.com/FuelLabs/sway"
description = "Sway intermediate representation."

[dependencies]
anyhow = "1.0"
filecheck = "0.5"
generational-arena = "0.2"
peg = "0.7"
<<<<<<< HEAD
sway-ir-macros = { version = "0.24.0", path = "sway-ir-macros" }
sway-types = { version = "0.24.0", path = "../sway-types" }
=======
sway-ir-macros = { version = "0.24.3", path = "sway-ir-macros" }
sway-types = { version = "0.24.3", path = "../sway-types" }
>>>>>>> c3d3273a
<|MERGE_RESOLUTION|>--- conflicted
+++ resolved
@@ -13,10 +13,5 @@
 filecheck = "0.5"
 generational-arena = "0.2"
 peg = "0.7"
-<<<<<<< HEAD
-sway-ir-macros = { version = "0.24.0", path = "sway-ir-macros" }
-sway-types = { version = "0.24.0", path = "../sway-types" }
-=======
 sway-ir-macros = { version = "0.24.3", path = "sway-ir-macros" }
-sway-types = { version = "0.24.3", path = "../sway-types" }
->>>>>>> c3d3273a
+sway-types = { version = "0.24.3", path = "../sway-types" }