#[macro_use]
extern crate pest_derive;
#[macro_use]
mod error;

mod asm_generation;
mod asm_lang;
mod control_flow_analysis;
mod ident;
mod parse_tree;
mod parser;
mod semantics;

use crate::parse_tree::*;
use crate::parser::{HllParser, Rule};
use crate::{asm_generation::compile_ast_to_asm, error::*};
pub use asm_generation::{AbstractInstructionSet, FinalizedAsm, HllAsmSet};
use control_flow_analysis::ControlFlowGraph;
use pest::iterators::Pair;
use pest::Parser;
use semantics::{TreeType, TypedParseTree};
use std::collections::HashMap;

pub(crate) mod types;
pub(crate) mod utils;
pub(crate) use crate::parse_tree::{Expression, UseStatement, WhileLoop};

pub use error::{CompileError, CompileResult, CompileWarning};
pub use ident::Ident;
pub use pest::Span;
pub use semantics::{Namespace, TypedDeclaration, TypedFunctionDeclaration};
pub use types::TypeInfo;

// todo rename to language name
#[derive(Debug)]
pub struct HllParseTree<'sc> {
    pub contract_ast: Option<ParseTree<'sc>>,
    pub script_ast: Option<ParseTree<'sc>>,
    pub predicate_ast: Option<ParseTree<'sc>>,
    pub library_exports: Vec<(Ident<'sc>, ParseTree<'sc>)>,
}

#[derive(Debug)]
pub struct HllTypedParseTree<'sc> {
    contract_ast: Option<TypedParseTree<'sc>>,
    script_ast: Option<TypedParseTree<'sc>>,
    predicate_ast: Option<TypedParseTree<'sc>>,
    pub library_exports: LibraryExports<'sc>,
}

#[derive(Debug)]
pub struct LibraryExports<'sc> {
    pub namespace: Namespace<'sc>,
    trees: Vec<TypedParseTree<'sc>>,
}

#[derive(Debug)]
pub struct ParseTree<'sc> {
    /// In a typical programming language, you might have a single root node for your syntax tree.
    /// In this language however, we want to expose multiple public functions at the root
    /// level so the tree is multi-root.
    root_nodes: Vec<AstNode<'sc>>,
    span: Span<'sc>,
}

#[derive(Debug, Clone)]
struct AstNode<'sc> {
    content: AstNodeContent<'sc>,
    span: Span<'sc>,
}

#[derive(Debug, Clone)]
pub(crate) enum AstNodeContent<'sc> {
    UseStatement(UseStatement<'sc>),
    ReturnStatement(ReturnStatement<'sc>),
    Declaration(Declaration<'sc>),
    Expression(Expression<'sc>),
    ImplicitReturnExpression(Expression<'sc>),
    WhileLoop(WhileLoop<'sc>),
}

#[derive(Debug, Clone)]
struct ReturnStatement<'sc> {
    expr: Expression<'sc>,
}

impl<'sc> ReturnStatement<'sc> {
    fn parse_from_pair(pair: Pair<'sc, Rule>) -> CompileResult<'sc, Self> {
        let span = pair.as_span();
        let mut warnings = Vec::new();
        let mut errors = Vec::new();
        let mut inner = pair.into_inner();
        let _ret_keyword = inner.next();
        let expr = inner.next();
        let res = match expr {
            None => ReturnStatement {
                expr: Expression::Unit { span },
            },
            Some(expr_pair) => {
                let expr = eval!(
                    Expression::parse_from_pair,
                    warnings,
                    errors,
                    expr_pair,
                    Expression::Unit { span }
                );
                ReturnStatement { expr }
            }
        };
        ok(res, warnings, errors)
    }
}

impl<'sc> ParseTree<'sc> {
    pub(crate) fn new(span: Span<'sc>) -> Self {
        ParseTree {
            root_nodes: Vec::new(),
            span,
        }
    }
}

impl<'sc> ParseTree<'sc> {
    pub(crate) fn push(&mut self, new_node: AstNode<'sc>) {
        self.root_nodes.push(new_node);
    }
}

pub fn parse<'sc>(input: &'sc str) -> CompileResult<'sc, HllParseTree<'sc>> {
    let mut warnings: Vec<CompileWarning> = Vec::new();
    let mut errors: Vec<CompileError> = Vec::new();
    let mut parsed = match HllParser::parse(Rule::program, input) {
        Ok(o) => o,
        Err(e) => {
            return err(
                Vec::new(),
                vec![CompileError::ParseFailure {
                    span: Span::new(input, get_start(&e), get_end(&e)).unwrap(),
                    err: e,
                }],
            )
        }
    };
    let res = eval!(
        parse_root_from_pairs,
        warnings,
        errors,
        (parsed.next().unwrap().into_inner()),
        return err(warnings, errors)
    );
    ok(res, warnings, errors)
}

<<<<<<< HEAD
pub enum CompilationResult<'sc> {
    ContractAbi {
        abi: HashMap<usize, FinalizedAsm<'sc>>,
        warnings: Vec<CompileWarning<'sc>>,
    },
    ScriptAsm {
        asm: FinalizedAsm<'sc>,
        warnings: Vec<CompileWarning<'sc>>,
    },
    PredicateAsm {
        asm: FinalizedAsm<'sc>,
        warnings: Vec<CompileWarning<'sc>>,
    },
    Library {
        exports: LibraryExports<'sc>,
        warnings: Vec<CompileWarning<'sc>>,
    },
    Failure {
        warnings: Vec<CompileWarning<'sc>>,
        errors: Vec<CompileError<'sc>>,
    },
=======
fn get_start(err: &pest::error::Error<Rule>) -> usize {
    match err.location {
        pest::error::InputLocation::Pos(num) => num,
        pest::error::InputLocation::Span((start, _)) => start,
    }
}

fn get_end(err: &pest::error::Error<Rule>) -> usize {
    match err.location {
        pest::error::InputLocation::Pos(num) => num,
        pest::error::InputLocation::Span((_, end)) => end,
    }
>>>>>>> 12a0efa0
}

pub fn compile<'sc, 'manifest>(
    input: &'sc str,
    initial_namespace: &Namespace<'sc>,
) -> CompilationResult<'sc> {
    let mut warnings = Vec::new();
    let mut errors = Vec::new();
    let parse_tree = eval!(
        parse,
        warnings,
        errors,
        input,
        return CompilationResult::Failure { errors, warnings }
    );

    let contract_ast: Option<_> = if let Some(tree) = parse_tree.contract_ast {
        match TypedParseTree::type_check(tree, initial_namespace.clone(), TreeType::Contract) {
            CompileResult::Ok {
                warnings: mut l_w,
                errors: mut l_e,
                value,
            } => {
                warnings.append(&mut l_w);
                errors.append(&mut l_e);
                Some(value)
            }
            CompileResult::Err {
                warnings: mut l_w,
                errors: mut l_e,
            } => {
                warnings.append(&mut l_w);
                errors.append(&mut l_e);
                None
            }
        }
    } else {
        None
    };
    let predicate_ast: Option<_> = if let Some(tree) = parse_tree.predicate_ast {
        match TypedParseTree::type_check(tree, initial_namespace.clone(), TreeType::Predicate) {
            CompileResult::Ok {
                warnings: mut l_w,
                errors: mut l_e,
                value,
            } => {
                warnings.append(&mut l_w);
                errors.append(&mut l_e);
                Some(value)
            }
            CompileResult::Err {
                warnings: mut l_w,
                errors: mut l_e,
            } => {
                warnings.append(&mut l_w);
                errors.append(&mut l_e);
                None
            }
        }
    } else {
        None
    };
    let script_ast: Option<_> = if let Some(tree) = parse_tree.script_ast {
        match TypedParseTree::type_check(tree, initial_namespace.clone(), TreeType::Script) {
            CompileResult::Ok {
                warnings: mut l_w,
                errors: mut l_e,
                value,
            } => {
                warnings.append(&mut l_w);
                errors.append(&mut l_e);
                Some(value)
            }
            CompileResult::Err {
                warnings: mut l_w,
                errors: mut l_e,
            } => {
                warnings.append(&mut l_w);
                errors.append(&mut l_e);
                None
            }
        }
    } else {
        None
    };
    let library_exports: LibraryExports = {
        let res: Vec<_> = parse_tree
            .library_exports
            .into_iter()
            .filter_map(|(name, tree)| {
                match TypedParseTree::type_check(tree, initial_namespace.clone(), TreeType::Library)
                {
                    CompileResult::Ok {
                        warnings: mut l_w,
                        errors: mut l_e,
                        value,
                    } => {
                        warnings.append(&mut l_w);
                        errors.append(&mut l_e);
                        Some((name, value))
                    }
                    CompileResult::Err {
                        warnings: mut l_w,
                        errors: mut l_e,
                    } => {
                        warnings.append(&mut l_w);
                        errors.append(&mut l_e);
                        None
                    }
                }
            })
            .collect();
        let mut exports = LibraryExports {
            namespace: Default::default(),
            trees: vec![],
        };
        for (ref name, parse_tree) in res {
            exports.namespace.insert_module(
                name.primary_name.to_string(),
                parse_tree.namespace().clone(),
            );
            exports.trees.push(parse_tree);
        }
        exports
    };
    // If there are errors, display them now before performing control flow analysis.
    // It is necessary that the syntax tree is well-formed for control flow analysis
    // to be correct.
    if !errors.is_empty() {
        return CompilationResult::Failure { errors, warnings };
    }

    // perform control flow analysis on each branch
    let (script_warnings, script_errors) =
        perform_control_flow_analysis(&script_ast, TreeType::Script);
    let (contract_warnings, contract_errors) =
        perform_control_flow_analysis(&contract_ast, TreeType::Contract);
    let (predicate_warnings, predicate_errors) =
        perform_control_flow_analysis(&predicate_ast, TreeType::Predicate);
    let (library_warnings, library_errors) =
        perform_control_flow_analysis_on_library_exports(&library_exports);

    let mut l_warnings = [
        script_warnings,
        contract_warnings,
        predicate_warnings,
        library_warnings,
    ]
    .concat();
    let mut l_errors = [
        script_errors,
        contract_errors,
        predicate_errors,
        library_errors,
    ]
    .concat();

    errors.append(&mut l_errors);
    warnings.append(&mut l_warnings);
    // for each syntax tree, generate assembly.
    let predicate_asm = if let Some(tree) = predicate_ast {
        Some(compile_ast_to_asm(tree))
    } else {
        None
    };

    let contract_asm = if let Some(tree) = contract_ast {
        Some(compile_ast_to_asm(tree))
    } else {
        None
    };

    let script_asm = if let Some(tree) = script_ast {
        Some(compile_ast_to_asm(tree))
    } else {
        None
    };
    if errors.is_empty() {
        // TODO move this check earlier and don't compile all of them if there is only one
        match (predicate_asm, contract_asm, script_asm, library_exports) {
            (Some(pred), None, None, o) if o.trees.is_empty() => CompilationResult::PredicateAsm {
                asm: pred,
                warnings,
            },
            (None, Some(contract), None, o) if o.trees.is_empty() => {
                CompilationResult::ContractAbi {
                    abi: todo!(),
                    warnings,
                }
            }
            (None, None, Some(script), o) if o.trees.is_empty() => CompilationResult::ScriptAsm {
                asm: script,
                warnings,
            },
            (None, None, None, o) if !o.trees.is_empty() => CompilationResult::Library {
                warnings,
                exports: o,
            },
            _ => todo!(),
        }
    } else {
        CompilationResult::Failure { errors, warnings }
    }
}

fn perform_control_flow_analysis<'sc>(
    tree: &Option<TypedParseTree<'sc>>,
    tree_type: TreeType,
) -> (Vec<CompileWarning<'sc>>, Vec<CompileError<'sc>>) {
    match tree {
        Some(tree) => {
            let graph = ControlFlowGraph::construct_dead_code_graph(tree, tree_type);
            let mut warnings = vec![];
            let mut errors = vec![];
            warnings.append(&mut graph.find_dead_code());
            let graph = ControlFlowGraph::construct_return_path_graph(tree);
            errors.append(&mut graph.analyze_return_paths());
            (warnings, errors)
        }
        None => (vec![], vec![]),
    }
}
fn perform_control_flow_analysis_on_library_exports<'sc>(
    lib: &LibraryExports<'sc>,
) -> (Vec<CompileWarning<'sc>>, Vec<CompileError<'sc>>) {
    let mut warnings = vec![];
    let mut errors = vec![];
    for tree in &lib.trees {
        let graph = ControlFlowGraph::construct_dead_code_graph(tree, TreeType::Library);
        warnings.append(&mut graph.find_dead_code());
        let graph = ControlFlowGraph::construct_return_path_graph(tree);
        errors.append(&mut graph.analyze_return_paths());
    }
    (warnings, errors)
}

// strategy: parse top level things
// and if we encounter a function body or block, recursively call this function and build
// sub-nodes
fn parse_root_from_pairs<'sc>(
    input: impl Iterator<Item = Pair<'sc, Rule>>,
) -> CompileResult<'sc, HllParseTree<'sc>> {
    let mut warnings = Vec::new();
    let mut errors = Vec::new();
    let mut fuel_ast = HllParseTree {
        contract_ast: None,
        script_ast: None,
        predicate_ast: None,
        library_exports: vec![],
    };
    for block in input {
        let mut parse_tree = ParseTree::new(block.as_span());
        let rule = block.as_rule();
        let input = block.clone().into_inner();
        let mut library_name = None;
        for pair in input {
            match pair.as_rule() {
                Rule::declaration => {
                    let decl = eval!(
                        Declaration::parse_from_pair,
                        warnings,
                        errors,
                        pair.clone(),
                        continue
                    );
                    parse_tree.push(AstNode {
                        content: AstNodeContent::Declaration(decl),
                        span: pair.as_span(),
                    });
                }
                Rule::use_statement => {
                    let stmt = eval!(
                        UseStatement::parse_from_pair,
                        warnings,
                        errors,
                        pair.clone(),
                        continue
                    );
                    parse_tree.push(AstNode {
                        content: AstNodeContent::UseStatement(stmt),
                        span: pair.as_span(),
                    });
                }
                Rule::library_name => {
                    let lib_pair = pair.into_inner().next().unwrap();
                    library_name = Some(eval!(
                        Ident::parse_from_pair,
                        warnings,
                        errors,
                        lib_pair,
                        continue
                    ));
                }
                _ => unreachable!("{:?}", pair.as_str()),
            }
        }
        match rule {
            Rule::contract => {
                if fuel_ast.contract_ast.is_some() {
                    errors.push(CompileError::MultipleContracts(block.as_span()));
                } else {
                    fuel_ast.contract_ast = Some(parse_tree);
                }
            }
            Rule::script => {
                if fuel_ast.script_ast.is_some() {
                    errors.push(CompileError::MultipleScripts(block.as_span()));
                } else {
                    fuel_ast.script_ast = Some(parse_tree);
                }
            }
            Rule::predicate => {
                if fuel_ast.predicate_ast.is_some() {
                    errors.push(CompileError::MultiplePredicates(block.as_span()));
                } else {
                    fuel_ast.predicate_ast = Some(parse_tree);
                }
            }
            Rule::library => {
                fuel_ast.library_exports.push((library_name.expect("Safe unwrap, because the parser enforces the library keyword is followed by a name. This is an invariant"), parse_tree));
            }
            Rule::EOI => (),
            a => errors.push(CompileError::InvalidTopLevelItem(a, block.as_span())),
        }
    }

    ok(fuel_ast, warnings, errors)
}

#[test]
fn test_basic_prog() {
    let prog = parse(
        r#"
        contract {

    enum yo
    <T> 
    where 
    T: IsAThing
    {
        x: u32,
        y: MyStruct<u32>
    }

    enum  MyOtherSumType 
    {
        x: u32,
        y: MyStruct<u32>
    }
        struct MyStruct<T> {
            field_name: u64,
            other_field: T,
        }


    fn generic_function
    <T>
    (arg1: u64,
    arg2: T) 
    ->
    T 
    where T: Display,
          T: Debug {
          let x: MyStruct = 
          MyStruct
          {
              field_name:
              5 
          };
          return 
          match 
            arg1
          {
               1 
               => true,
               _ => { return false; },
          };
    }

    struct MyStruct {
        test: string,
    }



    use stdlib::println;

    trait MyTrait {
        // interface points
        fn myfunc(x: int) -> unit;
        } {
        // methods
        fn calls_interface_fn(x: int) -> unit {
            // declare a byte
            let x = 0b10101111;
            let mut y = 0b11111111; 
            self.interface_fn(x);
        }
    }

    pub fn prints_number_five() -> u8 {
        let x: u8 = 5;
        let reference_to_x = ref x;
        let second_value_of_x = deref x; // u8 is `Copy` so this clones
        println(x);
         x.to_string();
         let some_list = [
         5,
         10 + 3 / 2,
         func_app(my_args, (so_many_args))];
        return 5;
    }
    
    }
    
    "#,
    );
    dbg!(&prog);
    prog.unwrap();
}
#[test]
fn test_parenthesized() {
    let prog = parse(
        r#"
        contract {
        pub fn abi_func() -> unit {
            let x = (5 + 6 / (1 + (2 / 1) + 4));
            return;
        }
   } 
    "#,
    );
    prog.unwrap();
}<|MERGE_RESOLUTION|>--- conflicted
+++ resolved
@@ -151,7 +151,6 @@
     ok(res, warnings, errors)
 }
 
-<<<<<<< HEAD
 pub enum CompilationResult<'sc> {
     ContractAbi {
         abi: HashMap<usize, FinalizedAsm<'sc>>,
@@ -173,7 +172,8 @@
         warnings: Vec<CompileWarning<'sc>>,
         errors: Vec<CompileError<'sc>>,
     },
-=======
+}
+
 fn get_start(err: &pest::error::Error<Rule>) -> usize {
     match err.location {
         pest::error::InputLocation::Pos(num) => num,
@@ -186,7 +186,6 @@
         pest::error::InputLocation::Pos(num) => num,
         pest::error::InputLocation::Span((_, end)) => end,
     }
->>>>>>> 12a0efa0
 }
 
 pub fn compile<'sc, 'manifest>(
