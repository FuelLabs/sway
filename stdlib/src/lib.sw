--- conflicted
+++ resolved
@@ -4,11 +4,7 @@
 dep hash;
 dep storage;
 dep constants;
-<<<<<<< HEAD
+dep b512;
 dep chain;
 dep context;
-=======
-dep b512;
-dep chain;
-dep address;
->>>>>>> bf7304db
+dep address;