--- conflicted
+++ resolved
@@ -37,7 +37,6 @@
   }
 }
 
-<<<<<<< HEAD
 
 // The transaction starts at:
 // 32 + MAX_INPUTS*(32+8).
@@ -69,13 +68,14 @@
         // copy script data into above buffer
         mcp to_return script_data_ptr script_data_len;
         to_return: u64 // should be T when generic
-=======
+    }
+}
+
 /// Assert that a value is true
 pub fn assert(a: bool) {
     if not(a) {
         panic(0);
     } else {
         ()
->>>>>>> ece76ef6
     }
 }