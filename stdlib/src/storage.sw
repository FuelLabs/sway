library storage;
// These methods will all be replaced by generic functions when those come in.
// See https://github.com/FuelLabs/sway/issues/272 for details.

<<<<<<< HEAD
pub fn store<T>(key: b256, value: T) {
  asm(r1: key, r2: value) {
    sww r1 r2;
  };
}

pub fn get<T>(key: b256) -> T {
  asm(r1: key, r2) {
    srw r2 r1;
    r2: T
  }
=======
pub fn store_u64(key: b256, value: u64) {
    asm(r1: key, r2: value) {
        sww r1 r2;
    };
}

pub fn get_u64(key: b256) -> u64 {
    asm(r1: key, r2) {
        srw r2 r1;
        r2: u64
    }
}

pub fn store_u32(key: b256, value: u32) {
    asm(r1: key, r2: value) {
        sww r1 r2;
    };
}

pub fn get_u32(key: b256) -> u32 {
    asm(r1: key, r2) {
        srw r2 r1;
        r2: u32
    }
}

pub fn store_u16(key: b256, value: u16) {
    asm(r1: key, r2: value) {
        sww r1 r2;
    };
}

pub fn get_u16(key: b256) -> u16 {
    asm(r1: key, r2) {
        srw r2 r1;
        r2: u16
    }
}

pub fn store_u8(key: b256, value: u8) {
    asm(r1: key, r2: value) {
        sww r1 r2;
    };
}

pub fn get_u8(key: b256) -> u8 {
    asm(r1: key, r2) {
        srw r2 r1;
        r2: u8
    }
}

pub fn store_bool(key: b256, value: bool) {
    asm(r1: key, r2: value) {
        sww r1 r2;
    };
}

pub fn get_bool(key: b256) -> bool {
    asm(r1: key, r2) {
        srw r2 r1;
        r2: bool
    }
}

pub fn store_byte(key: b256, value: byte) {
    asm(r1: key, r2: value) {
        sww r1 r2;
    };
}

pub fn get_byte(key: b256) -> byte {
    asm(r1: key, r2) {
        srw r2 r1;
        r2: byte
    }
>>>>>>> 5c044ae6
}<|MERGE_RESOLUTION|>--- conflicted
+++ resolved
@@ -2,7 +2,6 @@
 // These methods will all be replaced by generic functions when those come in.
 // See https://github.com/FuelLabs/sway/issues/272 for details.
 
-<<<<<<< HEAD
 pub fn store<T>(key: b256, value: T) {
   asm(r1: key, r2: value) {
     sww r1 r2;
@@ -14,82 +13,4 @@
     srw r2 r1;
     r2: T
   }
-=======
-pub fn store_u64(key: b256, value: u64) {
-    asm(r1: key, r2: value) {
-        sww r1 r2;
-    };
-}
-
-pub fn get_u64(key: b256) -> u64 {
-    asm(r1: key, r2) {
-        srw r2 r1;
-        r2: u64
-    }
-}
-
-pub fn store_u32(key: b256, value: u32) {
-    asm(r1: key, r2: value) {
-        sww r1 r2;
-    };
-}
-
-pub fn get_u32(key: b256) -> u32 {
-    asm(r1: key, r2) {
-        srw r2 r1;
-        r2: u32
-    }
-}
-
-pub fn store_u16(key: b256, value: u16) {
-    asm(r1: key, r2: value) {
-        sww r1 r2;
-    };
-}
-
-pub fn get_u16(key: b256) -> u16 {
-    asm(r1: key, r2) {
-        srw r2 r1;
-        r2: u16
-    }
-}
-
-pub fn store_u8(key: b256, value: u8) {
-    asm(r1: key, r2: value) {
-        sww r1 r2;
-    };
-}
-
-pub fn get_u8(key: b256) -> u8 {
-    asm(r1: key, r2) {
-        srw r2 r1;
-        r2: u8
-    }
-}
-
-pub fn store_bool(key: b256, value: bool) {
-    asm(r1: key, r2: value) {
-        sww r1 r2;
-    };
-}
-
-pub fn get_bool(key: b256) -> bool {
-    asm(r1: key, r2) {
-        srw r2 r1;
-        r2: bool
-    }
-}
-
-pub fn store_byte(key: b256, value: byte) {
-    asm(r1: key, r2: value) {
-        sww r1 r2;
-    };
-}
-
-pub fn get_byte(key: b256) -> byte {
-    asm(r1: key, r2) {
-        srw r2 r1;
-        r2: byte
-    }
->>>>>>> 5c044ae6
 }