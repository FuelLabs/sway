//! Utility items shared between forc crates.

use annotate_snippets::{
    display_list::{DisplayList, FormatOptions},
    snippet::{Annotation, AnnotationType, Slice, Snippet, SourceAnnotation},
};
use ansi_term::Colour;
use anyhow::{bail, Result};
use clap::Args;
use forc_tracing::{println_red_err, println_yellow_err};
use serde::{Deserialize, Serialize};
use std::str;
use std::{ffi::OsStr, process::Termination};
use std::{
    fmt::Display,
    path::{Path, PathBuf},
};
use sway_core::fuel_prelude::fuel_tx;
use sway_core::language::parsed::TreeType;
use sway_error::error::CompileError;
use sway_error::warning::CompileWarning;
use sway_types::{LineCol, SourceEngine, Spanned};
use sway_utils::constants;
use tracing::error;

pub mod restricted;

pub const DEFAULT_OUTPUT_DIRECTORY: &str = "out";
pub const DEFAULT_ERROR_EXIT_CODE: u8 = 1;
pub const DEFAULT_SUCCESS_EXIT_CODE: u8 = 0;

/// A result type for forc operations. This shouldn't be returned from entry points, instead return
/// `ForcCliResult` to exit with correct exit code.
pub type ForcResult<T, E = ForcError> = Result<T, E>;

/// A wrapper around `ForcResult`. Designed to be returned from entry points as it handles
/// error reporting and exits with correct exit code.
#[derive(Debug)]
pub struct ForcCliResult<T> {
    result: ForcResult<T>,
}

/// A forc error type which is a wrapper around `anyhow::Error`. It enables propagation of custom
/// exit code alongisde the original error.
#[derive(Debug)]
pub struct ForcError {
    error: anyhow::Error,
    exit_code: u8,
}

impl ForcError {
    pub fn new(error: anyhow::Error, exit_code: u8) -> Self {
        Self { error, exit_code }
    }

    /// Returns a `ForcError` with provided exit_code.
    pub fn exit_code(self, exit_code: u8) -> Self {
        Self {
            error: self.error,
            exit_code,
        }
    }
}

impl AsRef<anyhow::Error> for ForcError {
    fn as_ref(&self) -> &anyhow::Error {
        &self.error
    }
}

impl From<&str> for ForcError {
    fn from(value: &str) -> Self {
        Self {
            error: anyhow::anyhow!("{value}"),
            exit_code: DEFAULT_ERROR_EXIT_CODE,
        }
    }
}

impl From<anyhow::Error> for ForcError {
    fn from(value: anyhow::Error) -> Self {
        Self {
            error: value,
            exit_code: DEFAULT_ERROR_EXIT_CODE,
        }
    }
}

impl From<std::io::Error> for ForcError {
    fn from(value: std::io::Error) -> Self {
        Self {
            error: value.into(),
            exit_code: DEFAULT_ERROR_EXIT_CODE,
        }
    }
}

impl Display for ForcError {
    fn fmt(&self, f: &mut std::fmt::Formatter<'_>) -> std::fmt::Result {
        self.error.fmt(f)
    }
}

impl<T> Termination for ForcCliResult<T> {
    fn report(self) -> std::process::ExitCode {
        match self.result {
            Ok(_) => DEFAULT_SUCCESS_EXIT_CODE.into(),
            Err(e) => {
                error!("Error: {}", e);
                e.exit_code.into()
            }
        }
    }
}

impl<T> From<ForcResult<T>> for ForcCliResult<T> {
    fn from(value: ForcResult<T>) -> Self {
        Self { result: value }
    }
}

#[macro_export]
macro_rules! forc_result_bail {
    ($msg:literal $(,)?) => {
        return $crate::ForcResult::Err(anyhow::anyhow!($msg).into())
    };
    ($err:expr $(,)?) => {
        return $crate::ForcResult::Err(anyhow::anyhow!($err).into())
    };
    ($fmt:expr, $($arg:tt)*) => {
        return $crate::ForcResult::Err(anyhow::anyhow!($fmt, $($arg)*).into())
    };
}

/// Added salt used to derive the contract ID.
#[derive(Debug, Args, Default, Deserialize, Serialize)]
pub struct Salt {
    /// Added salt used to derive the contract ID.
    ///
    /// By default, this is `0x0000000000000000000000000000000000000000000000000000000000000000`.
    #[clap(long = "salt")]
    pub salt: Option<fuel_tx::Salt>,
}

/// Format `Log` and `LogData` receipts.
pub fn format_log_receipts(receipts: &[fuel_tx::Receipt], pretty_print: bool) -> Result<String> {
    let mut receipt_to_json_array = serde_json::to_value(receipts)?;
    for (rec_index, receipt) in receipts.iter().enumerate() {
        let rec_value = receipt_to_json_array.get_mut(rec_index).ok_or_else(|| {
            anyhow::anyhow!(
                "Serialized receipts does not contain {} th index",
                rec_index
            )
        })?;
        match receipt {
            fuel_tx::Receipt::LogData { data, .. } => {
                if let Some(v) = rec_value.pointer_mut("/LogData/data") {
                    *v = hex::encode(data).into();
                }
            }
            fuel_tx::Receipt::ReturnData { data, .. } => {
                if let Some(v) = rec_value.pointer_mut("/ReturnData/data") {
                    *v = hex::encode(data).into();
                }
            }
            _ => {}
        }
    }
    if pretty_print {
        Ok(serde_json::to_string_pretty(&receipt_to_json_array)?)
    } else {
        Ok(serde_json::to_string(&receipt_to_json_array)?)
    }
}

/// Continually go down in the file tree until a Forc manifest file is found.
pub fn find_nested_manifest_dir(starter_path: &Path) -> Option<PathBuf> {
    find_nested_dir_with_file(starter_path, constants::MANIFEST_FILE_NAME)
}

/// Continually go down in the file tree until a specified file is found.
///
/// Starts the search from child dirs of `starter_path`.
pub fn find_nested_dir_with_file(starter_path: &Path, file_name: &str) -> Option<PathBuf> {
    use walkdir::WalkDir;
    let starter_dir = if starter_path.is_dir() {
        starter_path
    } else {
        starter_path.parent()?
    };
    WalkDir::new(starter_path)
        .into_iter()
        .filter_map(|e| e.ok())
        .filter(|entry| entry.path() != starter_dir.join(file_name))
        .filter(|entry| entry.file_name().to_string_lossy() == file_name)
        .map(|entry| {
            let mut entry = entry.path().to_path_buf();
            entry.pop();
            entry
        })
        .next()
}

/// Continually go up in the file tree until a specified file is found.
///
/// Starts the search from `starter_path`.
#[allow(clippy::branches_sharing_code)]
pub fn find_parent_dir_with_file(starter_path: &Path, file_name: &str) -> Option<PathBuf> {
    let mut path = std::fs::canonicalize(starter_path).ok()?;
    let empty_path = PathBuf::from("/");
    while path != empty_path {
        path.push(file_name);
        if path.exists() {
            path.pop();
            return Some(path);
        } else {
            path.pop();
            path.pop();
        }
    }
    None
}
/// Continually go up in the file tree until a Forc manifest file is found.
pub fn find_parent_manifest_dir(starter_path: &Path) -> Option<PathBuf> {
    find_parent_dir_with_file(starter_path, constants::MANIFEST_FILE_NAME)
}

/// Continually go up in the file tree until a Forc manifest file is found and given predicate
/// returns true.
pub fn find_parent_manifest_dir_with_check<F>(starter_path: &Path, f: F) -> Option<PathBuf>
where
    F: Fn(&Path) -> bool,
{
    find_parent_manifest_dir(starter_path).and_then(|manifest_dir| {
        // If given check satisifies return current dir otherwise start searching from the parent.
        if f(&manifest_dir) {
            Some(manifest_dir)
        } else if let Some(parent_dir) = manifest_dir.parent() {
            find_parent_manifest_dir_with_check(parent_dir, f)
        } else {
            None
        }
    })
}

pub fn is_sway_file(file: &Path) -> bool {
    let res = file.extension();
    file.is_file() && Some(OsStr::new(constants::SWAY_EXTENSION)) == res
}

pub fn find_file_name<'sc>(manifest_dir: &Path, entry_path: &'sc Path) -> Result<&'sc Path> {
    let mut file_path = manifest_dir.to_path_buf();
    file_path.pop();
    let file_name = match entry_path.strip_prefix(file_path.clone()) {
        Ok(o) => o,
        Err(err) => bail!(err),
    };
    Ok(file_name)
}

pub fn lock_path(manifest_dir: &Path) -> PathBuf {
    manifest_dir.join(constants::LOCK_FILE_NAME)
}

// Using (https://github.com/rust-lang/cargo/blob/489b66f2e458404a10d7824194d3ded94bc1f4e4/src/cargo/util/toml/mod.rs +
// https://github.com/rust-lang/cargo/blob/489b66f2e458404a10d7824194d3ded94bc1f4e4/src/cargo/ops/cargo_new.rs) for reference

pub fn validate_name(name: &str, use_case: &str) -> Result<()> {
    // if true returns formatted error
    restricted::contains_invalid_char(name, use_case)?;

    if restricted::is_keyword(name) {
        bail!("the name `{name}` cannot be used as a package name, it is a Sway keyword");
    }
    if restricted::is_conflicting_artifact_name(name) {
        bail!(
            "the name `{name}` cannot be used as a package name, \
            it conflicts with Forc's build directory names"
        );
    }
    if name.to_lowercase() == "test" {
        bail!(
            "the name `test` cannot be used as a project name, \
            it conflicts with Sway's built-in test library"
        );
    }
    if restricted::is_conflicting_suffix(name) {
        bail!(
            "the name `{name}` is part of Sway's standard library\n\
            It is recommended to use a different name to avoid problems."
        );
    }
    if restricted::is_windows_reserved(name) {
        if cfg!(windows) {
            bail!("cannot use name `{name}`, it is a reserved Windows filename");
        } else {
            bail!(
                "the name `{name}` is a reserved Windows filename\n\
                This package will not work on Windows platforms."
            );
        }
    }
    if restricted::is_non_ascii_name(name) {
        bail!("the name `{name}` contains non-ASCII characters which are unsupported");
    }
    Ok(())
}

/// Simple function to convert kebab-case to snake_case.
pub fn kebab_to_snake_case(s: &str) -> String {
    s.replace('-', "_")
}

pub fn default_output_directory(manifest_dir: &Path) -> PathBuf {
    manifest_dir.join(DEFAULT_OUTPUT_DIRECTORY)
}

/// Returns the user's `.forc` directory, `$HOME/.forc` by default.
pub fn user_forc_directory() -> PathBuf {
    dirs::home_dir()
        .expect("unable to find the user home directory")
        .join(constants::USER_FORC_DIRECTORY)
}

/// The location at which `forc` will checkout git repositories.
pub fn git_checkouts_directory() -> PathBuf {
    user_forc_directory().join("git").join("checkouts")
}

pub fn program_type_str(ty: &TreeType) -> &'static str {
    match ty {
        TreeType::Script {} => "script",
        TreeType::Contract {} => "contract",
        TreeType::Predicate {} => "predicate",
        TreeType::Library { .. } => "library",
    }
}

pub fn print_compiling(ty: Option<&TreeType>, name: &str, src: &dyn std::fmt::Display) {
    // NOTE: We can only print the program type if we can parse the program, so
    // program type must be optional.
    let ty = match ty {
        Some(ty) => format!("{} ", program_type_str(ty)),
        None => "".to_string(),
    };
    tracing::info!(
        " {} {ty}{} ({src})",
        Colour::Green.bold().paint("Compiling"),
        ansi_term::Style::new().bold().paint(name)
    );
}

pub fn print_warnings(
    source_engine: &SourceEngine,
    terse_mode: bool,
    proj_name: &str,
    warnings: &[CompileWarning],
    tree_type: &TreeType,
) {
    if warnings.is_empty() {
        return;
    }
    let type_str = program_type_str(tree_type);

    if !terse_mode {
        warnings
            .iter()
            .for_each(|w| format_warning(source_engine, w));
    }

    println_yellow_err(&format!(
        "  Compiled {} {:?} with {} {}.",
        type_str,
        proj_name,
        warnings.len(),
        if warnings.len() > 1 {
            "warnings"
        } else {
            "warning"
        }
    ));
}

pub fn print_on_failure(
<<<<<<< HEAD
    terse_mode: bool,
    warnings: &[CompileWarning],
    errors: &[CompileError],
    reverse_results: bool,
=======
    source_engine: &SourceEngine,
    terse_mode: bool,
    warnings: &[CompileWarning],
    errors: &[CompileError],
>>>>>>> a99122ac
) {
    let e_len = errors.len();
    let w_len = warnings.len();

    if !terse_mode {
<<<<<<< HEAD
        if reverse_results {
            warnings.iter().rev().for_each(format_warning);
            errors.iter().rev().for_each(format_err);
        } else {
            warnings.iter().for_each(format_warning);
            errors.iter().for_each(format_err);
        }
=======
        warnings
            .iter()
            .for_each(|w| format_warning(source_engine, w));
        errors.iter().for_each(|e| format_err(source_engine, e));
>>>>>>> a99122ac
    }

    if e_len == 0 && w_len > 0 {
        println_red_err(&format!(
            "  Aborting. {} warning(s) treated as error(s).",
            warnings.len()
        ));
    } else {
        println_red_err(&format!(
            "  Aborting due to {} {}.",
            e_len,
            if e_len > 1 { "errors" } else { "error" }
        ));
    }
}

fn format_err(source_engine: &SourceEngine, err: &CompileError) {
    let span = err.span();
    let input = span.input();
    let path = err.source_id().map(|id| source_engine.get_path(&id));
    let path_str = path.as_ref().map(|p| p.to_string_lossy());
    let mut start_pos = span.start();
    let mut end_pos = span.end();

    let friendly_str = maybe_uwuify(&format!("{err}"));
    let (snippet_title, snippet_slices) = if start_pos < end_pos {
        let title = Some(Annotation {
            label: None,
            id: None,
            annotation_type: AnnotationType::Error,
        });

        let (mut start, end) = err.span().line_col();
        let input = construct_window(&mut start, end, &mut start_pos, &mut end_pos, input);
        let slices = vec![Slice {
            source: input,
            line_start: start.line,
            origin: path_str.as_deref(),
            fold: false,
            annotations: vec![SourceAnnotation {
                label: &friendly_str,
                annotation_type: AnnotationType::Error,
                range: (start_pos, end_pos),
            }],
        }];

        (title, slices)
    } else {
        (
            Some(Annotation {
                label: Some(friendly_str.as_str()),
                id: None,
                annotation_type: AnnotationType::Error,
            }),
            Vec::new(),
        )
    };

    let snippet = Snippet {
        title: snippet_title,
        footer: vec![],
        slices: snippet_slices,
        opt: FormatOptions {
            color: true,
            ..Default::default()
        },
    };
    tracing::error!("{}\n____\n", DisplayList::from(snippet))
}

fn format_warning(source_engine: &SourceEngine, err: &CompileWarning) {
    let span = err.span();
    let input = span.input();
    let path = err.source_id().map(|id| source_engine.get_path(&id));
    let path_str = path.as_ref().map(|p| p.to_string_lossy());

    let friendly_str = maybe_uwuify(&err.to_friendly_warning_string());
    let mut start_pos = span.start();
    let mut end_pos = span.end();
    if start_pos == end_pos {
        // if start/pos are same we will not get that arrow pointing to code, so we add +1.
        end_pos += 1;
    }

    let (mut start, end) = err.span.line_col();
    let input = construct_window(&mut start, end, &mut start_pos, &mut end_pos, input);
    let snippet = Snippet {
        title: Some(Annotation {
            label: None,
            id: None,
            annotation_type: AnnotationType::Warning,
        }),
        footer: vec![],
        slices: vec![Slice {
            source: input,
            line_start: start.line,
            origin: path_str.as_deref(),
            fold: false,
            annotations: vec![SourceAnnotation {
                label: &friendly_str,
                annotation_type: AnnotationType::Warning,
                range: (start_pos, end_pos),
            }],
        }],
        opt: FormatOptions {
            color: true,
            ..Default::default()
        },
    };
    tracing::warn!("{}\n____\n", DisplayList::from(snippet))
}

/// Given a start and an end position and an input, determine how much of a window to show in the
/// error.
/// Mutates the start and end indexes to be in line with the new slice length.
///
/// The library we use doesn't handle auto-windowing and line numbers, so we must manually
/// calculate the line numbers and match them up with the input window. It is a bit fiddly.t
fn construct_window<'a>(
    start: &mut LineCol,
    end: LineCol,
    start_ix: &mut usize,
    end_ix: &mut usize,
    input: &'a str,
) -> &'a str {
    // how many lines to prepend or append to the highlighted region in the window
    const NUM_LINES_BUFFER: usize = 2;

    let total_lines_in_input = input.chars().filter(|x| *x == '\n').count();
    debug_assert!(end.line >= start.line);
    let total_lines_of_highlight = end.line - start.line;
    debug_assert!(total_lines_in_input >= total_lines_of_highlight);

    let mut current_line = 0;
    let mut lines_to_start_of_snippet = 0;
    let mut calculated_start_ix = None;
    let mut calculated_end_ix = None;
    let mut pos = 0;
    for character in input.chars() {
        if character == '\n' {
            current_line += 1
        }

        if current_line + NUM_LINES_BUFFER >= start.line && calculated_start_ix.is_none() {
            calculated_start_ix = Some(pos);
            lines_to_start_of_snippet = current_line;
        }

        if current_line >= end.line + NUM_LINES_BUFFER && calculated_end_ix.is_none() {
            calculated_end_ix = Some(pos);
        }

        if calculated_start_ix.is_some() && calculated_end_ix.is_some() {
            break;
        }
        pos += character.len_utf8();
    }
    let calculated_start_ix = calculated_start_ix.unwrap_or(0);
    let calculated_end_ix = calculated_end_ix.unwrap_or(input.len());

    let start_ix_bytes = *start_ix - std::cmp::min(calculated_start_ix, *start_ix);
    let end_ix_bytes = *end_ix - std::cmp::min(calculated_start_ix, *end_ix);
    // We want the start_ix and end_ix in terms of chars and not bytes, so translate.
    *start_ix = input[calculated_start_ix..(calculated_start_ix + start_ix_bytes)]
        .chars()
        .count();
    *end_ix = input[calculated_start_ix..(calculated_start_ix + end_ix_bytes)]
        .chars()
        .count();

    start.line = lines_to_start_of_snippet;
    &input[calculated_start_ix..calculated_end_ix]
}

#[cfg(all(feature = "uwu", any(target_arch = "x86", target_arch = "x86_64")))]
fn maybe_uwuify(raw: &str) -> String {
    use uwuifier::uwuify_str_sse;
    uwuify_str_sse(raw)
}
#[cfg(all(feature = "uwu", not(any(target_arch = "x86", target_arch = "x86_64"))))]
fn maybe_uwuify(raw: &str) -> String {
    compile_error!("The `uwu` feature only works on x86 or x86_64 processors.");
    Default::default()
}

#[cfg(not(feature = "uwu"))]
fn maybe_uwuify(raw: &str) -> String {
    raw.to_string()
}<|MERGE_RESOLUTION|>--- conflicted
+++ resolved
@@ -382,23 +382,15 @@
 }
 
 pub fn print_on_failure(
-<<<<<<< HEAD
     terse_mode: bool,
     warnings: &[CompileWarning],
     errors: &[CompileError],
     reverse_results: bool,
-=======
-    source_engine: &SourceEngine,
-    terse_mode: bool,
-    warnings: &[CompileWarning],
-    errors: &[CompileError],
->>>>>>> a99122ac
 ) {
     let e_len = errors.len();
     let w_len = warnings.len();
 
     if !terse_mode {
-<<<<<<< HEAD
         if reverse_results {
             warnings.iter().rev().for_each(format_warning);
             errors.iter().rev().for_each(format_err);
@@ -406,12 +398,6 @@
             warnings.iter().for_each(format_warning);
             errors.iter().for_each(format_err);
         }
-=======
-        warnings
-            .iter()
-            .for_each(|w| format_warning(source_engine, w));
-        errors.iter().for_each(|e| format_err(source_engine, e));
->>>>>>> a99122ac
     }
 
     if e_len == 0 && w_len > 0 {
