--- conflicted
+++ resolved
@@ -13,20 +13,12 @@
 ansi_term = "0.12"
 anyhow = "1"
 dirs = "3.0.2"
-<<<<<<< HEAD
-forc-fs = { version = "0.30.1", path = "../forc-fs" }
-forc-tracing = { version = "0.30.1", path = "../forc-tracing" }
-sway-core = { version = "0.30.1", path = "../sway-core" }
-sway-error = { version = "0.30.1", path = "../sway-error" }
-sway-types = { version = "0.30.1", path = "../sway-types" }
-sway-utils = { version = "0.30.1", path = "../sway-utils" }
-=======
+forc-fs = { version = "0.31.3", path = "../forc-fs" }
 forc-tracing = { version = "0.31.3", path = "../forc-tracing" }
 sway-core = { version = "0.31.3", path = "../sway-core" }
 sway-error = { version = "0.31.3", path = "../sway-error" }
 sway-types = { version = "0.31.3", path = "../sway-types" }
 sway-utils = { version = "0.31.3", path = "../sway-utils" }
->>>>>>> 79519925
 tracing = "0.1"
 tracing-subscriber = { version = "0.3", features = ["ansi", "env-filter", "json"] }
 unicode-xid = "0.2.2"