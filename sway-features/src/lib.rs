--- conflicted
+++ resolved
@@ -157,13 +157,10 @@
     "https://github.com/FuelLabs/sway/issues/6701",
     references = true,
     "https://github.com/FuelLabs/sway/issues/5063",
-<<<<<<< HEAD
+    error_type = false,
+    "https://github.com/FuelLabs/sway/issues/6765",
     partial_eq = false,
     "https://github.com/FuelLabs/sway/issues/6883",
-=======
-    error_type = false,
-    "https://github.com/FuelLabs/sway/issues/6765",
->>>>>>> b7123c55
 }
 
 #[derive(Clone, Debug, Default, Parser)]
