[package]
name = "forc-fmt"
version = "0.10.3"
authors = ["Fuel Labs <contact@fuel.sh>"]
edition = "2021"
homepage = "https://fuel.network/"
license = "Apache-2.0"
repository = "https://github.com/FuelLabs/sway"
description = "A `forc` plugin for running the Sway code formatter."

[dependencies]
anyhow = "1"
clap = { version = "3", features = ["derive"] }
forc-util = { version = "0.10.3", path = "../forc-util" }
prettydiff = "0.5"
<<<<<<< HEAD
sway-core = { version = "0.10.1", path = "../sway-core" }
sway-fmt = { version = "0.10.1", path = "../sway-fmt" }
sway-utils = { version = "0.10.1", path = "../sway-utils" }
=======
sway-fmt = { version = "0.10.3", path = "../sway-fmt" }
sway-utils = { version = "0.10.3", path = "../sway-utils" }
>>>>>>> d6f0270d
taplo = "0.7"<|MERGE_RESOLUTION|>--- conflicted
+++ resolved
@@ -13,12 +13,7 @@
 clap = { version = "3", features = ["derive"] }
 forc-util = { version = "0.10.3", path = "../forc-util" }
 prettydiff = "0.5"
-<<<<<<< HEAD
-sway-core = { version = "0.10.1", path = "../sway-core" }
-sway-fmt = { version = "0.10.1", path = "../sway-fmt" }
-sway-utils = { version = "0.10.1", path = "../sway-utils" }
-=======
+sway-core = { version = "0.10.3", path = "../sway-core" }
 sway-fmt = { version = "0.10.3", path = "../sway-fmt" }
 sway-utils = { version = "0.10.3", path = "../sway-utils" }
->>>>>>> d6f0270d
 taplo = "0.7"