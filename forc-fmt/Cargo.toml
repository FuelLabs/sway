[package]
name = "forc-fmt"
version = "0.12.2"
authors = ["Fuel Labs <contact@fuel.sh>"]
edition = "2021"
homepage = "https://fuel.network/"
license = "Apache-2.0"
repository = "https://github.com/FuelLabs/sway"
description = "A `forc` plugin for running the Sway code formatter."

[dependencies]
anyhow = "1"
clap = { version = "3", features = ["derive"] }
forc-util = { version = "0.12.2", path = "../forc-util" }
prettydiff = "0.5"
<<<<<<< HEAD
sway-core = { version = "0.12.1", path = "../sway-core" }
sway-fmt = { version = "0.12.1", path = "../sway-fmt" }
sway-utils = { version = "0.12.1", path = "../sway-utils" }
taplo = "0.7"
tracing = "0.1"
=======
sway-core = { version = "0.12.2", path = "../sway-core" }
sway-fmt = { version = "0.12.2", path = "../sway-fmt" }
sway-utils = { version = "0.12.2", path = "../sway-utils" }
taplo = "0.7"
>>>>>>> 702c6465
<|MERGE_RESOLUTION|>--- conflicted
+++ resolved
@@ -13,15 +13,8 @@
 clap = { version = "3", features = ["derive"] }
 forc-util = { version = "0.12.2", path = "../forc-util" }
 prettydiff = "0.5"
-<<<<<<< HEAD
-sway-core = { version = "0.12.1", path = "../sway-core" }
-sway-fmt = { version = "0.12.1", path = "../sway-fmt" }
-sway-utils = { version = "0.12.1", path = "../sway-utils" }
-taplo = "0.7"
-tracing = "0.1"
-=======
 sway-core = { version = "0.12.2", path = "../sway-core" }
 sway-fmt = { version = "0.12.2", path = "../sway-fmt" }
 sway-utils = { version = "0.12.2", path = "../sway-utils" }
 taplo = "0.7"
->>>>>>> 702c6465
+tracing = "0.1"