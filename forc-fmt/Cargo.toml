[package]
name = "forc-fmt"
version = "0.13.0"
authors = ["Fuel Labs <contact@fuel.sh>"]
edition = "2021"
homepage = "https://fuel.network/"
license = "Apache-2.0"
repository = "https://github.com/FuelLabs/sway"
description = "A `forc` plugin for running the Sway code formatter."

[dependencies]
anyhow = "1"
clap = { version = "3", features = ["derive"] }
forc-util = { version = "0.13.0", path = "../forc-util" }
prettydiff = "0.5"
<<<<<<< HEAD
sway-core = { version = "0.12.2", path = "../sway-core" }
sway-fmt = { version = "0.12.2", path = "../sway-fmt" }
sway-utils = { version = "0.12.2", path = "../sway-utils" }
taplo = "0.7"
tracing = "0.1"
=======
sway-core = { version = "0.13.0", path = "../sway-core" }
sway-fmt = { version = "0.13.0", path = "../sway-fmt" }
sway-utils = { version = "0.13.0", path = "../sway-utils" }
taplo = "0.7"
>>>>>>> e9d084fd
<|MERGE_RESOLUTION|>--- conflicted
+++ resolved
@@ -13,15 +13,8 @@
 clap = { version = "3", features = ["derive"] }
 forc-util = { version = "0.13.0", path = "../forc-util" }
 prettydiff = "0.5"
-<<<<<<< HEAD
-sway-core = { version = "0.12.2", path = "../sway-core" }
-sway-fmt = { version = "0.12.2", path = "../sway-fmt" }
-sway-utils = { version = "0.12.2", path = "../sway-utils" }
-taplo = "0.7"
-tracing = "0.1"
-=======
 sway-core = { version = "0.13.0", path = "../sway-core" }
 sway-fmt = { version = "0.13.0", path = "../sway-fmt" }
 sway-utils = { version = "0.13.0", path = "../sway-utils" }
 taplo = "0.7"
->>>>>>> e9d084fd
+tracing = "0.1"