[[package]]
name = "advanced_storage_variables"
source = "member"
<<<<<<< HEAD
dependencies = ["std path+from-root-70EE78029FACCEF1"]
=======
dependencies = [
    "core",
    "std",
]
>>>>>>> 722c95c0

[[package]]
name = "array"
source = "member"
<<<<<<< HEAD
dependencies = ["std path+from-root-70EE78029FACCEF1"]
=======
dependencies = [
    "core",
    "std",
]
>>>>>>> 722c95c0

[[package]]
name = "asm_return_tuple_pointer"
source = "member"
<<<<<<< HEAD
dependencies = ["std path+from-root-70EE78029FACCEF1"]
=======
dependencies = [
    "core",
    "std",
]
>>>>>>> 722c95c0

[[package]]
name = "basic_storage_variables"
source = "member"
<<<<<<< HEAD
dependencies = ["std path+from-root-70EE78029FACCEF1"]
=======
dependencies = [
    "core",
    "std",
]
>>>>>>> 722c95c0

[[package]]
name = "break_and_continue"
source = "member"
dependencies = ["core path+from-root-70EE78029FACCEF1"]

[[package]]
name = "cei_analysis"
source = "member"
<<<<<<< HEAD
dependencies = ["std path+from-root-70EE78029FACCEF1"]
=======
dependencies = [
    "core",
    "std",
]
>>>>>>> 722c95c0

[[package]]
name = "configurable_constants"
source = "member"
dependencies = ["core"]

[[package]]
name = "converting_types"
source = "member"
<<<<<<< HEAD
dependencies = ["std path+from-root-70EE78029FACCEF1"]
=======
dependencies = [
    "core",
    "std",
]
>>>>>>> 722c95c0

[[package]]
name = "core"
source = "path+from-root-70EE78029FACCEF1"

[[package]]
name = "core"
source = "path+from-root-9889F771D40C5D34"

[[package]]
name = "counter"
source = "member"
<<<<<<< HEAD
dependencies = ["std path+from-root-70EE78029FACCEF1"]
=======
dependencies = [
    "core",
    "std",
]
>>>>>>> 722c95c0

[[package]]
name = "enums"
source = "member"

[[package]]
name = "fizzbuzz"
source = "member"
<<<<<<< HEAD
dependencies = ["std path+from-root-70EE78029FACCEF1"]
=======
dependencies = [
    "core",
    "std",
]
>>>>>>> 722c95c0

[[package]]
name = "hashing"
source = "member"
<<<<<<< HEAD
dependencies = ["std path+from-root-70EE78029FACCEF1"]
=======
dependencies = [
    "core",
    "std",
]
>>>>>>> 722c95c0

[[package]]
name = "identity"
source = "member"
<<<<<<< HEAD
dependencies = ["std path+from-root-70EE78029FACCEF1"]

[[package]]
name = "implementation"
source = "member"
dependencies = ["std git+https://github.com/fuellabs/sway?tag=v0.53.0#b30f0e83d3f3d336007e3dfce45a48a87e731345"]
=======
dependencies = [
    "core",
    "std",
]
>>>>>>> 722c95c0

[[package]]
name = "liquidity_pool"
source = "member"
<<<<<<< HEAD
dependencies = ["std path+from-root-70EE78029FACCEF1"]
=======
dependencies = [
    "core",
    "std",
]
>>>>>>> 722c95c0

[[package]]
name = "match_expressions"
source = "member"
<<<<<<< HEAD
dependencies = ["std path+from-root-70EE78029FACCEF1"]
=======
dependencies = [
    "core",
    "std",
]
>>>>>>> 722c95c0

[[package]]
name = "methods_and_associated_functions"
source = "member"
<<<<<<< HEAD
dependencies = ["std path+from-root-70EE78029FACCEF1"]
=======
dependencies = [
    "core",
    "std",
]
>>>>>>> 722c95c0

[[package]]
name = "msg_sender"
source = "member"
<<<<<<< HEAD
dependencies = ["std path+from-root-70EE78029FACCEF1"]
=======
dependencies = [
    "core",
    "std",
]
>>>>>>> 722c95c0

[[package]]
name = "mut_ref_params"
source = "member"
<<<<<<< HEAD
dependencies = ["std path+from-root-70EE78029FACCEF1"]
=======
dependencies = [
    "core",
    "std",
]
>>>>>>> 722c95c0

[[package]]
name = "native_asset"
source = "member"
<<<<<<< HEAD
dependencies = ["std path+from-root-70EE78029FACCEF1"]
=======
dependencies = [
    "core",
    "std",
]
>>>>>>> 722c95c0

[[package]]
name = "nested_storage_variables"
source = "member"
<<<<<<< HEAD
dependencies = ["std path+from-root-70EE78029FACCEF1"]
=======
dependencies = [
    "core",
    "std",
]
>>>>>>> 722c95c0

[[package]]
name = "option"
source = "member"
<<<<<<< HEAD
dependencies = ["std path+from-root-70EE78029FACCEF1"]
=======
dependencies = [
    "core",
    "std",
]
>>>>>>> 722c95c0

[[package]]
name = "ownership"
source = "member"
<<<<<<< HEAD
dependencies = ["std path+from-root-70EE78029FACCEF1"]

[[package]]
name = "proxy"
source = "member"
dependencies = ["std git+https://github.com/fuellabs/sway?tag=v0.53.0#b30f0e83d3f3d336007e3dfce45a48a87e731345"]
=======
dependencies = [
    "core",
    "std",
]
>>>>>>> 722c95c0

[[package]]
name = "result"
source = "member"
<<<<<<< HEAD
dependencies = ["std path+from-root-70EE78029FACCEF1"]
=======
dependencies = [
    "core",
    "std",
]
>>>>>>> 722c95c0

[[package]]
name = "signatures"
source = "member"
<<<<<<< HEAD
dependencies = ["std path+from-root-70EE78029FACCEF1"]

[[package]]
name = "std"
source = "git+https://github.com/fuellabs/sway?tag=v0.53.0#b30f0e83d3f3d336007e3dfce45a48a87e731345"
dependencies = ["core path+from-root-9889F771D40C5D34"]
=======
dependencies = [
    "core",
    "std",
]
>>>>>>> 722c95c0

[[package]]
name = "std"
source = "path+from-root-70EE78029FACCEF1"
dependencies = ["core path+from-root-70EE78029FACCEF1"]

[[package]]
name = "storage_example"
source = "member"
<<<<<<< HEAD
dependencies = ["std path+from-root-70EE78029FACCEF1"]
=======
dependencies = [
    "core",
    "std",
]
>>>>>>> 722c95c0

[[package]]
name = "storage_map"
source = "member"
<<<<<<< HEAD
dependencies = ["std path+from-root-70EE78029FACCEF1"]
=======
dependencies = [
    "core",
    "std",
]
>>>>>>> 722c95c0

[[package]]
name = "storage_vec"
source = "member"
<<<<<<< HEAD
dependencies = ["std path+from-root-70EE78029FACCEF1"]
=======
dependencies = [
    "core",
    "std",
]
>>>>>>> 722c95c0

[[package]]
name = "struct_storage_variables"
source = "member"
<<<<<<< HEAD
dependencies = ["std path+from-root-70EE78029FACCEF1"]
=======
dependencies = [
    "core",
    "std",
]
>>>>>>> 722c95c0

[[package]]
name = "structs"
source = "member"

[[package]]
name = "tuples"
source = "member"

[[package]]
name = "type_aliases"
source = "member"
<<<<<<< HEAD
dependencies = ["std path+from-root-70EE78029FACCEF1"]
=======
dependencies = [
    "core",
    "std",
]
>>>>>>> 722c95c0

[[package]]
name = "vec"
source = "member"
<<<<<<< HEAD
dependencies = ["std path+from-root-70EE78029FACCEF1"]
=======
dependencies = [
    "core",
    "std",
]
>>>>>>> 722c95c0

[[package]]
name = "wallet_abi"
source = "member"
<<<<<<< HEAD
dependencies = ["std path+from-root-70EE78029FACCEF1"]
=======
dependencies = [
    "core",
    "std",
]
>>>>>>> 722c95c0

[[package]]
name = "wallet_contract_caller_script"
source = "member"
dependencies = [
<<<<<<< HEAD
    "std path+from-root-70EE78029FACCEF1",
=======
    "core",
    "std",
>>>>>>> 722c95c0
    "wallet_abi",
]

[[package]]
name = "wallet_smart_contract"
source = "member"
dependencies = [
<<<<<<< HEAD
    "std path+from-root-70EE78029FACCEF1",
=======
    "core",
    "std",
>>>>>>> 722c95c0
    "wallet_abi",
]<|MERGE_RESOLUTION|>--- conflicted
+++ resolved
@@ -1,50 +1,34 @@
 [[package]]
 name = "advanced_storage_variables"
 source = "member"
-<<<<<<< HEAD
-dependencies = ["std path+from-root-70EE78029FACCEF1"]
-=======
-dependencies = [
-    "core",
-    "std",
-]
->>>>>>> 722c95c0
+dependencies = [
+    "core",
+    "std",
+]
 
 [[package]]
 name = "array"
 source = "member"
-<<<<<<< HEAD
-dependencies = ["std path+from-root-70EE78029FACCEF1"]
-=======
-dependencies = [
-    "core",
-    "std",
-]
->>>>>>> 722c95c0
+dependencies = [
+    "core",
+    "std",
+]
 
 [[package]]
 name = "asm_return_tuple_pointer"
 source = "member"
-<<<<<<< HEAD
-dependencies = ["std path+from-root-70EE78029FACCEF1"]
-=======
-dependencies = [
-    "core",
-    "std",
-]
->>>>>>> 722c95c0
+dependencies = [
+    "core",
+    "std",
+]
 
 [[package]]
 name = "basic_storage_variables"
 source = "member"
-<<<<<<< HEAD
-dependencies = ["std path+from-root-70EE78029FACCEF1"]
-=======
-dependencies = [
-    "core",
-    "std",
-]
->>>>>>> 722c95c0
+dependencies = [
+    "core",
+    "std",
+]
 
 [[package]]
 name = "break_and_continue"
@@ -54,14 +38,10 @@
 [[package]]
 name = "cei_analysis"
 source = "member"
-<<<<<<< HEAD
-dependencies = ["std path+from-root-70EE78029FACCEF1"]
-=======
-dependencies = [
-    "core",
-    "std",
-]
->>>>>>> 722c95c0
+dependencies = [
+    "core",
+    "std",
+]
 
 [[package]]
 name = "configurable_constants"
@@ -71,14 +51,10 @@
 [[package]]
 name = "converting_types"
 source = "member"
-<<<<<<< HEAD
-dependencies = ["std path+from-root-70EE78029FACCEF1"]
-=======
-dependencies = [
-    "core",
-    "std",
-]
->>>>>>> 722c95c0
+dependencies = [
+    "core",
+    "std",
+]
 
 [[package]]
 name = "core"
@@ -91,14 +67,10 @@
 [[package]]
 name = "counter"
 source = "member"
-<<<<<<< HEAD
-dependencies = ["std path+from-root-70EE78029FACCEF1"]
-=======
-dependencies = [
-    "core",
-    "std",
-]
->>>>>>> 722c95c0
+dependencies = [
+    "core",
+    "std",
+]
 
 [[package]]
 name = "enums"
@@ -107,185 +79,114 @@
 [[package]]
 name = "fizzbuzz"
 source = "member"
-<<<<<<< HEAD
-dependencies = ["std path+from-root-70EE78029FACCEF1"]
-=======
-dependencies = [
-    "core",
-    "std",
-]
->>>>>>> 722c95c0
+dependencies = [
+    "core",
+    "std",
+]
 
 [[package]]
 name = "hashing"
 source = "member"
-<<<<<<< HEAD
-dependencies = ["std path+from-root-70EE78029FACCEF1"]
-=======
-dependencies = [
-    "core",
-    "std",
-]
->>>>>>> 722c95c0
+dependencies = [
+    "core",
+    "std",
+]
 
 [[package]]
 name = "identity"
 source = "member"
-<<<<<<< HEAD
-dependencies = ["std path+from-root-70EE78029FACCEF1"]
-
-[[package]]
-name = "implementation"
-source = "member"
-dependencies = ["std git+https://github.com/fuellabs/sway?tag=v0.53.0#b30f0e83d3f3d336007e3dfce45a48a87e731345"]
-=======
-dependencies = [
-    "core",
-    "std",
-]
->>>>>>> 722c95c0
+dependencies = [
+    "core",
+    "std",
+]
 
 [[package]]
 name = "liquidity_pool"
 source = "member"
-<<<<<<< HEAD
-dependencies = ["std path+from-root-70EE78029FACCEF1"]
-=======
-dependencies = [
-    "core",
-    "std",
-]
->>>>>>> 722c95c0
+dependencies = [
+    "core",
+    "std",
+]
 
 [[package]]
 name = "match_expressions"
 source = "member"
-<<<<<<< HEAD
-dependencies = ["std path+from-root-70EE78029FACCEF1"]
-=======
-dependencies = [
-    "core",
-    "std",
-]
->>>>>>> 722c95c0
+dependencies = [
+    "core",
+    "std",
+]
 
 [[package]]
 name = "methods_and_associated_functions"
 source = "member"
-<<<<<<< HEAD
-dependencies = ["std path+from-root-70EE78029FACCEF1"]
-=======
-dependencies = [
-    "core",
-    "std",
-]
->>>>>>> 722c95c0
+dependencies = [
+    "core",
+    "std",
+]
 
 [[package]]
 name = "msg_sender"
 source = "member"
-<<<<<<< HEAD
-dependencies = ["std path+from-root-70EE78029FACCEF1"]
-=======
-dependencies = [
-    "core",
-    "std",
-]
->>>>>>> 722c95c0
+dependencies = [
+    "core",
+    "std",
+]
 
 [[package]]
 name = "mut_ref_params"
 source = "member"
-<<<<<<< HEAD
-dependencies = ["std path+from-root-70EE78029FACCEF1"]
-=======
-dependencies = [
-    "core",
-    "std",
-]
->>>>>>> 722c95c0
+dependencies = [
+    "core",
+    "std",
+]
 
 [[package]]
 name = "native_asset"
 source = "member"
-<<<<<<< HEAD
-dependencies = ["std path+from-root-70EE78029FACCEF1"]
-=======
-dependencies = [
-    "core",
-    "std",
-]
->>>>>>> 722c95c0
+dependencies = [
+    "core",
+    "std",
+]
 
 [[package]]
 name = "nested_storage_variables"
 source = "member"
-<<<<<<< HEAD
-dependencies = ["std path+from-root-70EE78029FACCEF1"]
-=======
-dependencies = [
-    "core",
-    "std",
-]
->>>>>>> 722c95c0
+dependencies = [
+    "core",
+    "std",
+]
 
 [[package]]
 name = "option"
 source = "member"
-<<<<<<< HEAD
-dependencies = ["std path+from-root-70EE78029FACCEF1"]
-=======
-dependencies = [
-    "core",
-    "std",
-]
->>>>>>> 722c95c0
+dependencies = [
+    "core",
+    "std",
+]
 
 [[package]]
 name = "ownership"
 source = "member"
-<<<<<<< HEAD
-dependencies = ["std path+from-root-70EE78029FACCEF1"]
-
-[[package]]
-name = "proxy"
-source = "member"
-dependencies = ["std git+https://github.com/fuellabs/sway?tag=v0.53.0#b30f0e83d3f3d336007e3dfce45a48a87e731345"]
-=======
-dependencies = [
-    "core",
-    "std",
-]
->>>>>>> 722c95c0
+dependencies = [
+    "core",
+    "std",
+]
 
 [[package]]
 name = "result"
 source = "member"
-<<<<<<< HEAD
-dependencies = ["std path+from-root-70EE78029FACCEF1"]
-=======
-dependencies = [
-    "core",
-    "std",
-]
->>>>>>> 722c95c0
+dependencies = [
+    "core",
+    "std",
+]
 
 [[package]]
 name = "signatures"
 source = "member"
-<<<<<<< HEAD
-dependencies = ["std path+from-root-70EE78029FACCEF1"]
-
-[[package]]
-name = "std"
-source = "git+https://github.com/fuellabs/sway?tag=v0.53.0#b30f0e83d3f3d336007e3dfce45a48a87e731345"
-dependencies = ["core path+from-root-9889F771D40C5D34"]
-=======
-dependencies = [
-    "core",
-    "std",
-]
->>>>>>> 722c95c0
+dependencies = [
+    "core",
+    "std",
+]
 
 [[package]]
 name = "std"
@@ -295,50 +196,34 @@
 [[package]]
 name = "storage_example"
 source = "member"
-<<<<<<< HEAD
-dependencies = ["std path+from-root-70EE78029FACCEF1"]
-=======
-dependencies = [
-    "core",
-    "std",
-]
->>>>>>> 722c95c0
+dependencies = [
+    "core",
+    "std",
+]
 
 [[package]]
 name = "storage_map"
 source = "member"
-<<<<<<< HEAD
-dependencies = ["std path+from-root-70EE78029FACCEF1"]
-=======
-dependencies = [
-    "core",
-    "std",
-]
->>>>>>> 722c95c0
+dependencies = [
+    "core",
+    "std",
+]
 
 [[package]]
 name = "storage_vec"
 source = "member"
-<<<<<<< HEAD
-dependencies = ["std path+from-root-70EE78029FACCEF1"]
-=======
-dependencies = [
-    "core",
-    "std",
-]
->>>>>>> 722c95c0
+dependencies = [
+    "core",
+    "std",
+]
 
 [[package]]
 name = "struct_storage_variables"
 source = "member"
-<<<<<<< HEAD
-dependencies = ["std path+from-root-70EE78029FACCEF1"]
-=======
-dependencies = [
-    "core",
-    "std",
-]
->>>>>>> 722c95c0
+dependencies = [
+    "core",
+    "std",
+]
 
 [[package]]
 name = "structs"
@@ -351,49 +236,33 @@
 [[package]]
 name = "type_aliases"
 source = "member"
-<<<<<<< HEAD
-dependencies = ["std path+from-root-70EE78029FACCEF1"]
-=======
-dependencies = [
-    "core",
-    "std",
-]
->>>>>>> 722c95c0
+dependencies = [
+    "core",
+    "std",
+]
 
 [[package]]
 name = "vec"
 source = "member"
-<<<<<<< HEAD
-dependencies = ["std path+from-root-70EE78029FACCEF1"]
-=======
-dependencies = [
-    "core",
-    "std",
-]
->>>>>>> 722c95c0
+dependencies = [
+    "core",
+    "std",
+]
 
 [[package]]
 name = "wallet_abi"
 source = "member"
-<<<<<<< HEAD
-dependencies = ["std path+from-root-70EE78029FACCEF1"]
-=======
-dependencies = [
-    "core",
-    "std",
-]
->>>>>>> 722c95c0
+dependencies = [
+    "core",
+    "std",
+]
 
 [[package]]
 name = "wallet_contract_caller_script"
 source = "member"
 dependencies = [
-<<<<<<< HEAD
-    "std path+from-root-70EE78029FACCEF1",
-=======
-    "core",
-    "std",
->>>>>>> 722c95c0
+    "core",
+    "std",
     "wallet_abi",
 ]
 
@@ -401,11 +270,7 @@
 name = "wallet_smart_contract"
 source = "member"
 dependencies = [
-<<<<<<< HEAD
-    "std path+from-root-70EE78029FACCEF1",
-=======
-    "core",
-    "std",
->>>>>>> 722c95c0
+    "core",
+    "std",
     "wallet_abi",
 ]