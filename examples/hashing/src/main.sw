--- conflicted
+++ resolved
@@ -1,16 +1,11 @@
 script;
 
-<<<<<<< HEAD
-use std::logging::log;
-use std::hash::{HashMethod, hash_pair, hash_u64, hash_value};
-=======
 use std::{
-    chain::log_b256,
     constants::ZERO,
     core::num::*,
+    logging::log,
     hash::{HashMethod, hash_pair, hash_u64, hash_value, sha256}
 };
->>>>>>> 438a93da
 
 const VALUE_A = 0x9280359a3b96819889d30614068715d634ad0cf9bba70c0f430a8c201138f79f;
 
@@ -69,17 +64,17 @@
         some_tuple: (true, 8), some_array: [17, 76], some_b256: ZERO
     });
 
-    log_b256(sha_hashed_u8);
-    log_b256(sha_hashed_u16);
-    log_b256(sha_hashed_u32);
-    log_b256(sha_hashed_u64);
-    log_b256(sha_hashed_b256);
-    log_b256(sha_hashed_bool);
-    log_b256(sha_hashed_str);
-    log_b256(sha_hashed_tuple);
-    log_b256(sha_hashed_array);
-    log_b256(sha_hashed_enum);
-    log_b256(sha_hashed_struct);
+    log(sha_hashed_u8);
+    log(sha_hashed_u16);
+    log(sha_hashed_u32);
+    log(sha_hashed_u64);
+    log(sha_hashed_b256);
+    log(sha_hashed_bool);
+    log(sha_hashed_str);
+    log(sha_hashed_tuple);
+    log(sha_hashed_array);
+    log(sha_hashed_enum);
+    log(sha_hashed_struct);
 
     // Hash a single u64 value.
     let hashed_u64 = hash_u64(100, HashMethod::Sha256);
