--- conflicted
+++ resolved
@@ -1,16 +1,10 @@
 script;
 
-<<<<<<< HEAD
-use std::{chain::log_b256, core::num::*, hash::{HashMethod, hash_pair, hash_u64, hash_value, sha256}};
-use core::num::*;
-=======
 use std::{
-    constants::ZERO,
     core::num::*,
     hash::{HashMethod, hash_pair, hash_u64, hash_value, sha256},
     logging::log,
 };
->>>>>>> 48d27406
 
 const VALUE_A = 0x9280359a3b96819889d30614068715d634ad0cf9bba70c0f430a8c201138f79f;
 
