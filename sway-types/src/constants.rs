--- conflicted
+++ resolved
@@ -18,60 +18,6 @@
 /// The default entry point for scripts and predicates.
 pub const DEFAULT_ENTRY_POINT_FN_NAME: &str = "main";
 
-<<<<<<< HEAD
-pub const CORE: &str = "core";
-=======
-/// The valid attribute strings related to storage and purity.
-pub const STORAGE_PURITY_ATTRIBUTE_NAME: &str = "storage";
-pub const STORAGE_PURITY_READ_NAME: &str = "read";
-pub const STORAGE_PURITY_WRITE_NAME: &str = "write";
-
-/// The valid attribute strings related to inline.
-pub const INLINE_ATTRIBUTE_NAME: &str = "inline";
-pub const INLINE_NEVER_NAME: &str = "never";
-pub const INLINE_ALWAYS_NAME: &str = "always";
-
-/// The valid attribute strings related to documentation control.
-pub const DOC_ATTRIBUTE_NAME: &str = "doc";
-
-/// The valid attribute strings related to documentation comments.
-pub const DOC_COMMENT_ATTRIBUTE_NAME: &str = "doc-comment";
-
-/// The attribute used for Sway in-language unit tests.
-pub const TEST_ATTRIBUTE_NAME: &str = "test";
-
-/// The valid attribute string used for payable functions.
-pub const PAYABLE_ATTRIBUTE_NAME: &str = "payable";
-
-/// The valid attribute strings related to allow.
-pub const ALLOW_ATTRIBUTE_NAME: &str = "allow";
-pub const ALLOW_DEAD_CODE_NAME: &str = "dead_code";
-pub const ALLOW_DEPRECATED_NAME: &str = "deprecated";
-
-/// The valid attribute strings related to conditional compilation.
-pub const CFG_ATTRIBUTE_NAME: &str = "cfg";
-pub const CFG_TARGET_ARG_NAME: &str = "target";
-pub const CFG_PROGRAM_TYPE_ARG_NAME: &str = "program_type";
-
-pub const DEPRECATED_ATTRIBUTE_NAME: &str = "deprecated";
-
-pub const FALLBACK_ATTRIBUTE_NAME: &str = "fallback";
-
-/// The list of valid attributes.
-pub const VALID_ATTRIBUTE_NAMES: &[&str] = &[
-    STORAGE_PURITY_ATTRIBUTE_NAME,
-    DOC_ATTRIBUTE_NAME,
-    DOC_COMMENT_ATTRIBUTE_NAME,
-    TEST_ATTRIBUTE_NAME,
-    INLINE_ATTRIBUTE_NAME,
-    PAYABLE_ATTRIBUTE_NAME,
-    ALLOW_ATTRIBUTE_NAME,
-    CFG_ATTRIBUTE_NAME,
-    DEPRECATED_ATTRIBUTE_NAME,
-    FALLBACK_ATTRIBUTE_NAME,
-];
-
->>>>>>> d821dcb0
 pub const STD: &str = "std";
 pub const PRELUDE: &str = "prelude";
 pub const CONTRACT_ID: &str = "CONTRACT_ID";