[package]
name = "sway-fmt-v2"
version = "0.18.1"
authors = ["Fuel Labs <contact@fuel.sh>"]
edition = "2021"
homepage = "https://fuel.network/"
license = "Apache-2.0"
publish = false
repository = "https://github.com/FuelLabs/sway"
description = "Sway sway-fmt-v2."

[dependencies]
anyhow = "1"
<<<<<<< HEAD
forc-util = { version = "0.18.0", path = "../forc-util" }
ropey = "1.5"
=======
forc-util = { version = "0.18.1", path = "../forc-util" }
>>>>>>> 84fec007
serde = { version = "1.0", features = ["derive"] }
serde_ignored = "0.1"
sway-core = { version = "0.18.1", path = "../sway-core" }
sway-parse = { version = "0.18.1", path = "../sway-parse" }
sway-types = { version = "0.18.1", path = "../sway-types" }
thiserror = "1.0.30"
toml = "0.5"<|MERGE_RESOLUTION|>--- conflicted
+++ resolved
@@ -11,12 +11,8 @@
 
 [dependencies]
 anyhow = "1"
-<<<<<<< HEAD
-forc-util = { version = "0.18.0", path = "../forc-util" }
+forc-util = { version = "0.18.1", path = "../forc-util" }
 ropey = "1.5"
-=======
-forc-util = { version = "0.18.1", path = "../forc-util" }
->>>>>>> 84fec007
 serde = { version = "1.0", features = ["derive"] }
 serde_ignored = "0.1"
 sway-core = { version = "0.18.1", path = "../sway-core" }
