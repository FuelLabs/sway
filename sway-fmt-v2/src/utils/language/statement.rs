use crate::{
    formatter::{shape::LineStyle, *},
    utils::map::byte_span::{ByteSpan, LeafSpans},
};
use std::fmt::Write;
use sway_ast::{Statement, StatementLet};
use sway_types::Spanned;

impl Format for Statement {
    fn format(
        &self,
        formatted_code: &mut FormattedCode,
        formatter: &mut Formatter,
    ) -> Result<(), FormatterError> {
<<<<<<< HEAD
        match formatter.shape.code_line.line_style {
            LineStyle::Inline => format_statement(self, formatted_code, formatter)?,
            _ => {
                write!(
                    formatted_code,
                    "{}",
                    formatter.shape.indent.to_string(&formatter.config)?
                )?;
                format_statement(self, formatted_code, formatter)?;
            }
        }

        Ok(())
    }
}

fn format_statement(
    statement: &Statement,
    formatted_code: &mut FormattedCode,
    formatter: &mut Formatter,
) -> Result<(), FormatterError> {
    match statement {
        Statement::Let(let_stmt) => let_stmt.format(formatted_code, formatter)?,
        Statement::Item(item) => item.format(formatted_code, formatter)?,
        Statement::Expr {
            expr,
            semicolon_token_opt,
        } => {
            expr.format(formatted_code, formatter)?;
            if let Some(semicolon) = semicolon_token_opt {
                if formatter.shape.code_line.line_style == LineStyle::Inline {
                    write!(formatted_code, "{}", semicolon.span().as_str())?;
                } else {
=======
        write!(
            formatted_code,
            "{}",
            formatter.shape.indent.to_string(&formatter.config)?
        )?;
        match self {
            Self::Let(let_stmt) => let_stmt.format(formatted_code, formatter)?,
            Self::Item(item) => item.format(formatted_code, formatter)?,
            Self::Expr {
                expr,
                semicolon_token_opt,
            } => {
                expr.format(formatted_code, formatter)?;
                if formatted_code.ends_with('\n') {
                    formatted_code.pop();
                }
                if let Some(semicolon) = semicolon_token_opt {
>>>>>>> fafe5879
                    writeln!(formatted_code, "{}", semicolon.span().as_str())?;
                }
            }
        }
    }

    Ok(())
}

impl Format for StatementLet {
    fn format(
        &self,
        formatted_code: &mut FormattedCode,
        formatter: &mut Formatter,
    ) -> Result<(), FormatterError> {
        // `let `
        write!(formatted_code, "{} ", self.let_token.span().as_str())?;
        // pattern
        self.pattern.format(formatted_code, formatter)?;
        // `: Ty`
        if let Some(ty) = &self.ty_opt {
            write!(formatted_code, "{} ", ty.0.span().as_str())?;
            ty.1.format(formatted_code, formatter)?;
        }
        // ` = `
        write!(formatted_code, " {} ", self.eq_token.span().as_str())?;
        // expr
        self.expr.format(formatted_code, formatter)?;
        // `;\n`
        writeln!(formatted_code, "{}", self.semicolon_token.span().as_str())?;

        Ok(())
    }
}

impl LeafSpans for Statement {
    fn leaf_spans(&self) -> Vec<ByteSpan> {
        match self {
            Statement::Let(statement_let) => statement_let.leaf_spans(),
            Statement::Item(item) => item.leaf_spans(),
            Statement::Expr {
                expr,
                semicolon_token_opt,
            } => {
                let mut collected_spans = expr.leaf_spans();
                if let Some(semicolon_token) = semicolon_token_opt {
                    collected_spans.push(ByteSpan::from(semicolon_token.span()));
                }
                collected_spans
            }
        }
    }
}

impl LeafSpans for StatementLet {
    fn leaf_spans(&self) -> Vec<ByteSpan> {
        // Add let token's ByteSpan
        let mut collected_spans = vec![ByteSpan::from(self.let_token.span())];
        // Add pattern's ByteSpan
        collected_spans.append(&mut self.pattern.leaf_spans());
        // Add ty's ByteSpan if it exists
        if let Some(ty) = &self.ty_opt {
            collected_spans.push(ByteSpan::from(ty.0.span()));
            collected_spans.append(&mut ty.1.leaf_spans());
        }
        // Add eq token's ByteSpan
        collected_spans.push(ByteSpan::from(self.eq_token.span()));
        // Add Expr's ByteSpan
        collected_spans.append(&mut self.expr.leaf_spans());
        collected_spans.push(ByteSpan::from(self.semicolon_token.span()));
        collected_spans
    }
}<|MERGE_RESOLUTION|>--- conflicted
+++ resolved
@@ -12,7 +12,6 @@
         formatted_code: &mut FormattedCode,
         formatter: &mut Formatter,
     ) -> Result<(), FormatterError> {
-<<<<<<< HEAD
         match formatter.shape.code_line.line_style {
             LineStyle::Inline => format_statement(self, formatted_code, formatter)?,
             _ => {
@@ -42,29 +41,13 @@
             semicolon_token_opt,
         } => {
             expr.format(formatted_code, formatter)?;
+            if formatted_code.ends_with('\n') {
+                formatted_code.pop();
+            }
             if let Some(semicolon) = semicolon_token_opt {
                 if formatter.shape.code_line.line_style == LineStyle::Inline {
                     write!(formatted_code, "{}", semicolon.span().as_str())?;
                 } else {
-=======
-        write!(
-            formatted_code,
-            "{}",
-            formatter.shape.indent.to_string(&formatter.config)?
-        )?;
-        match self {
-            Self::Let(let_stmt) => let_stmt.format(formatted_code, formatter)?,
-            Self::Item(item) => item.format(formatted_code, formatter)?,
-            Self::Expr {
-                expr,
-                semicolon_token_opt,
-            } => {
-                expr.format(formatted_code, formatter)?;
-                if formatted_code.ends_with('\n') {
-                    formatted_code.pop();
-                }
-                if let Some(semicolon) = semicolon_token_opt {
->>>>>>> fafe5879
                     writeln!(formatted_code, "{}", semicolon.span().as_str())?;
                 }
             }
