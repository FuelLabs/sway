--- conflicted
+++ resolved
@@ -15,10 +15,7 @@
         formatted_code: &mut FormattedCode,
         formatter: &mut Formatter,
     ) -> Result<(), FormatterError> {
-<<<<<<< HEAD
-        if self.statements.is_empty() && self.final_expr_opt.is_none() {
-            writeln!(formatted_code)?;
-        } else {
+        if !self.statements.is_empty() || self.final_expr_opt.is_some() {
             match formatter.shape.code_line.line_style {
                 LineStyle::Inline => {
                     write!(formatted_code, " ")?;
@@ -29,11 +26,15 @@
                         final_expr.format(formatted_code, formatter)?;
                     }
                     write!(formatted_code, " ")?;
+                    println!("{}", formatted_code);
                 }
                 _ => {
                     writeln!(formatted_code)?;
                     for statement in self.statements.iter() {
                         statement.format(formatted_code, formatter)?;
+                        if !formatted_code.ends_with('\n') {
+                            writeln!(formatted_code)?;
+                        }
                     }
                     if let Some(final_expr) = &self.final_expr_opt {
                         write!(
@@ -44,25 +45,6 @@
                         final_expr.format(formatted_code, formatter)?;
                         writeln!(formatted_code)?;
                     }
-=======
-        if !self.statements.is_empty() || self.final_expr_opt.is_some() {
-            writeln!(formatted_code)?;
-            for statement in self.statements.iter() {
-                statement.format(formatted_code, formatter)?;
-                if !formatted_code.ends_with('\n') {
-                    writeln!(formatted_code)?;
-                }
-            }
-            if let Some(final_expr) = &self.final_expr_opt {
-                write!(
-                    formatted_code,
-                    "{}",
-                    formatter.shape.indent.to_string(&formatter.config)?
-                )?;
-                final_expr.format(formatted_code, formatter)?;
-                if !formatted_code.ends_with('\n') {
-                    writeln!(formatted_code)?;
->>>>>>> fafe5879
                 }
             }
         }
