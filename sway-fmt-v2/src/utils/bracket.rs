//! The purpose of this file is to house the traits and associated functions for formatting opening and closing delimiters.
//! This allows us to avoid matching a second time for the `ItemKind` and keeps the code pertaining to individual formatting
//! contained to each item's file.
use crate::{fmt::FormattedCode, Formatter, FormatterError};

pub(crate) trait CurlyBrace {
    /// Handles brace open scenerio. Checks the config for the placement of the brace.
    /// Modifies the current shape of the formatter.
    fn open_curly_brace(
        line: &mut FormattedCode,
        formatter: &mut Formatter,
    ) -> Result<(), FormatterError>;

    /// Handles brace close scenerio.
    /// Currently it simply pushes a `}` and modifies the shape.
    fn close_curly_brace(
        line: &mut FormattedCode,
        formatter: &mut Formatter,
    ) -> Result<(), FormatterError>;
}

pub(crate) trait SquareBracket {
<<<<<<< HEAD
    fn open_square_bracket(line: &mut String, formatter: &mut Formatter);
=======
    fn open_square_bracket(
        line: &mut FormattedCode,
        formatter: &mut Formatter,
    ) -> Result<(), FormatterError>;
>>>>>>> 753639c1

    fn close_square_bracket(
        line: &mut FormattedCode,
        formatter: &mut Formatter,
    ) -> Result<(), FormatterError>;
}

pub(crate) trait Parenthesis {
    /// Handles open parenthesis scenarios, checking the config for placement
    /// and modifying the shape of the formatter where necessary.
    fn open_parenthesis(
        line: &mut FormattedCode,
        formatter: &mut Formatter,
    ) -> Result<(), FormatterError>;

    /// Handles the closing parenthesis scenario.
    fn close_parenthesis(
        line: &mut FormattedCode,
        formatter: &mut Formatter,
    ) -> Result<(), FormatterError>;
}

<<<<<<< HEAD
pub(crate) trait AngleBracket {
    fn open_angle_bracket(&self, line: &mut String, formatter: &mut Formatter);

    fn close_angle_bracket(&self, line: &mut String, formatter: &mut Formatter);
=======
pub trait AngleBracket {
    fn open_angle_bracket(
        self,
        line: &mut FormattedCode,
        formatter: &mut Formatter,
    ) -> Result<(), FormatterError>;

    fn close_angle_bracket(
        self,
        line: &mut FormattedCode,
        formatter: &mut Formatter,
    ) -> Result<(), FormatterError>;
>>>>>>> 753639c1
}<|MERGE_RESOLUTION|>--- conflicted
+++ resolved
@@ -20,14 +20,10 @@
 }
 
 pub(crate) trait SquareBracket {
-<<<<<<< HEAD
-    fn open_square_bracket(line: &mut String, formatter: &mut Formatter);
-=======
     fn open_square_bracket(
         line: &mut FormattedCode,
         formatter: &mut Formatter,
     ) -> Result<(), FormatterError>;
->>>>>>> 753639c1
 
     fn close_square_bracket(
         line: &mut FormattedCode,
@@ -50,12 +46,6 @@
     ) -> Result<(), FormatterError>;
 }
 
-<<<<<<< HEAD
-pub(crate) trait AngleBracket {
-    fn open_angle_bracket(&self, line: &mut String, formatter: &mut Formatter);
-
-    fn close_angle_bracket(&self, line: &mut String, formatter: &mut Formatter);
-=======
 pub trait AngleBracket {
     fn open_angle_bracket(
         self,
@@ -68,5 +58,4 @@
         line: &mut FormattedCode,
         formatter: &mut Formatter,
     ) -> Result<(), FormatterError>;
->>>>>>> 753639c1
 }