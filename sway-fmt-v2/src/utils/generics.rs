use crate::{
    fmt::{Format, FormattedCode, Formatter, FormatterError},
    utils::bracket::AngleBracket,
};
<<<<<<< HEAD
=======
use std::fmt::Write;
>>>>>>> d472bf3a
use sway_parse::{GenericArgs, GenericParams};
use sway_types::Spanned;

// In the future we will need to determine whether the generic arguments
// are better suited with a `where` clause. At present they will be
// formatted in line.
//
impl Format for GenericParams {
    fn format(
        &self,
        formatted_code: &mut FormattedCode,
        formatter: &mut Formatter,
    ) -> Result<(), FormatterError> {
        let params = self.parameters.clone().into_inner();

        // `<`
        Self::open_angle_bracket(self.clone(), formatted_code, formatter)?;
        // format and add parameters
        params.format(formatted_code, formatter)?;
        // `>`
        Self::close_angle_bracket(self.clone(), formatted_code, formatter)?;

        Ok(())
    }
}

impl AngleBracket for GenericParams {
    fn open_angle_bracket(
        self,
        line: &mut String,
        _formatter: &mut Formatter,
    ) -> Result<(), FormatterError> {
        write!(
            line,
            "{}",
            self.parameters.open_angle_bracket_token.span().as_str()
        )?;
        Ok(())
    }
    fn close_angle_bracket(
        self,
        line: &mut String,
        _formatter: &mut Formatter,
    ) -> Result<(), FormatterError> {
        write!(
            line,
            "{}",
            self.parameters.close_angle_bracket_token.span().as_str()
        )?;
        Ok(())
    }
}

impl Format for GenericArgs {
    fn format(
        &self,
        formatted_code: &mut FormattedCode,
        formatter: &mut Formatter,
    ) -> Result<(), FormatterError> {
        // Need to add `<Ty, CommaToken>` to `Punctuated::format()`
        let params = self.parameters.clone().into_inner();

        // `<`
        Self::open_angle_bracket(self.clone(), formatted_code, formatter)?;
        // format and add parameters
        params.format(formatted_code, formatter)?;
        // `>`
        Self::close_angle_bracket(self.clone(), formatted_code, formatter)?;

        Ok(())
    }
}

impl AngleBracket for GenericArgs {
    fn open_angle_bracket(
        self,
        line: &mut String,
        _formatter: &mut Formatter,
    ) -> Result<(), FormatterError> {
        write!(
            line,
            "{}",
            self.parameters.open_angle_bracket_token.span().as_str()
        )?;
        Ok(())
    }
    fn close_angle_bracket(
        self,
        line: &mut String,
        _formatter: &mut Formatter,
    ) -> Result<(), FormatterError> {
        write!(
            line,
            "{}",
            self.parameters.close_angle_bracket_token.span().as_str()
        )?;
        Ok(())
    }
}

impl Format for GenericArgs {
    fn format(
        &self,
        formatted_code: &mut FormattedCode,
        formatter: &mut Formatter,
    ) -> Result<(), FormatterError> {
        // Need to add `<Ty, CommaToken>` to `Punctuated::format()`
        let params = self.parameters.clone().into_inner();

        // `<`
        Self::open_angle_bracket(self.clone(), formatted_code, formatter)?;
        // format and add parameters
        params.format(formatted_code, formatter)?;
        // `>`
        Self::close_angle_bracket(self.clone(), formatted_code, formatter)?;

        Ok(())
    }
}

impl AngleBracket for GenericArgs {
    fn open_angle_bracket(
        self,
        line: &mut String,
        _formatter: &mut Formatter,
    ) -> Result<(), FormatterError> {
        line.push_str(self.parameters.open_angle_bracket_token.span().as_str());
        Ok(())
    }
    fn close_angle_bracket(
        self,
        line: &mut String,
        _formatter: &mut Formatter,
    ) -> Result<(), FormatterError> {
        line.push_str(self.parameters.close_angle_bracket_token.span().as_str());
        Ok(())
    }
}<|MERGE_RESOLUTION|>--- conflicted
+++ resolved
@@ -2,10 +2,7 @@
     fmt::{Format, FormattedCode, Formatter, FormatterError},
     utils::bracket::AngleBracket,
 };
-<<<<<<< HEAD
-=======
 use std::fmt::Write;
->>>>>>> d472bf3a
 use sway_parse::{GenericArgs, GenericParams};
 use sway_types::Spanned;
 
@@ -104,43 +101,4 @@
         )?;
         Ok(())
     }
-}
-
-impl Format for GenericArgs {
-    fn format(
-        &self,
-        formatted_code: &mut FormattedCode,
-        formatter: &mut Formatter,
-    ) -> Result<(), FormatterError> {
-        // Need to add `<Ty, CommaToken>` to `Punctuated::format()`
-        let params = self.parameters.clone().into_inner();
-
-        // `<`
-        Self::open_angle_bracket(self.clone(), formatted_code, formatter)?;
-        // format and add parameters
-        params.format(formatted_code, formatter)?;
-        // `>`
-        Self::close_angle_bracket(self.clone(), formatted_code, formatter)?;
-
-        Ok(())
-    }
-}
-
-impl AngleBracket for GenericArgs {
-    fn open_angle_bracket(
-        self,
-        line: &mut String,
-        _formatter: &mut Formatter,
-    ) -> Result<(), FormatterError> {
-        line.push_str(self.parameters.open_angle_bracket_token.span().as_str());
-        Ok(())
-    }
-    fn close_angle_bracket(
-        self,
-        line: &mut String,
-        _formatter: &mut Formatter,
-    ) -> Result<(), FormatterError> {
-        line.push_str(self.parameters.close_angle_bracket_token.span().as_str());
-        Ok(())
-    }
 }