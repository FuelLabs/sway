--- conflicted
+++ resolved
@@ -46,18 +46,10 @@
     ) -> Result<(), FormatterError> {
         write!(
             formatted_code,
-<<<<<<< HEAD
-            "{}{}{} {}",
+            "{}{}{} ",
             &formatter.shape.indent.to_string(&formatter.config)?, // `Indent`
             self.ty_name.span().as_str(),                          // `Ident`
             self.colon_token.span().as_str(),                      // `ColonToken`
-            self.bounds.span().as_str()                            //  TODO: `Traits`
-=======
-            "{}{}{} ",
-            &formatter.shape.indent.to_string(formatter), // `Indent`
-            self.ty_name.span().as_str(),                 // `Ident`
-            self.colon_token.span().as_str(),             // `ColonToken`
->>>>>>> 1202e790
         )?;
         self.bounds.format(formatted_code, formatter)?;
         Ok(())
