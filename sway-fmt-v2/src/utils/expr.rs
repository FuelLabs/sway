<<<<<<< HEAD
use crate::{
    fmt::*,
    utils::comments::{CommentSpan, CommentVisitor},
};
use std::{fmt::Write, vec};
use sway_parse::{
    expr::asm::{AsmBlockContents, AsmFinalExpr},
    AbiCastArgs, AsmBlock, AsmRegisterDeclaration, Assignable, Expr, ExprArrayDescriptor,
    ExprStructField, ExprTupleDescriptor, IfCondition, IfExpr, Instruction, MatchBranch,
    MatchBranchKind,
=======
use crate::{config::items::ItemBraceStyle, fmt::*};
use std::fmt::Write;
use sway_parse::{
    token::{Delimiter, PunctKind},
    Expr, ExprStructField,
>>>>>>> 01651cbd
};
use sway_types::Spanned;

use super::bracket::CurlyBrace;

// TODO:
impl Format for Expr {
    fn format(
        &self,
        formatted_code: &mut FormattedCode,
        formatter: &mut Formatter,
    ) -> Result<(), FormatterError> {
        match self {
            //     Self::Path(path) => {}
            //     Self::Literal(lit) => {}
            //     Self::AbiCast { abi_token, args } => {}
            Self::Struct { path, fields } => {
                path.format(formatted_code, formatter)?;
                ExprStructField::open_curly_brace(formatted_code, formatter)?;
                writeln!(formatted_code)?;
                let fields = fields.clone().into_inner();
                let mut value_pairs_iter = fields.value_separator_pairs.iter().peekable();
                for field in value_pairs_iter.clone() {
                    // TypeField
                    field.0.format(formatted_code, formatter)?;

                    if value_pairs_iter.peek().is_some() {
                        writeln!(formatted_code, "{}", field.1.span().as_str())?;
                    }
                }
                if let Some(final_value) = &fields.final_value_opt {
                    write!(
                        formatted_code,
                        "{}",
                        &formatter.shape.indent.to_string(formatter)
                    )?;
                    final_value.format(formatted_code, formatter)?;
                    writeln!(formatted_code, "{}", PunctKind::Comma.as_char())?;
                }
                ExprStructField::close_curly_brace(formatted_code, formatter)?;
            }
            //     Self::Tuple(tuple_descriptor) => {}
            //     Self::Parens(expr) => {}
            //     Self::Block(code_block) => {}
            //     Self::Array(array_descriptor) => {}
            //     Self::Asm(asm_block) => {}
            //     Self::Return {
            //         return_token,
            //         expr_opt,
            //     } => {}
            //     Self::If(if_expr) => {}
            //     Self::Match {
            //         match_token,
            //         value,
            //         branches,
            //     } => {}
            //     Self::While {
            //         while_token,
            //         condition,
            //         block,
            //     } => {}
            //     Self::FuncApp { func, args } => {}
            //     Self::Index { target, arg } => {}
            //     Self::MethodCall {
            //         target,
            //         dot_token,
            //         name,
            //         contract_args_opt,
            //         args,
            //     } => {}
            //     Self::FieldProjection {
            //         target,
            //         dot_token,
            //         name,
            //     } => {}
            //     Self::TupleFieldProjection {
            //         target,
            //         dot_token,
            //         field,
            //         field_span,
            //     } => {}
            //     Self::Ref { ref_token, expr } => {}
            //     Self::Deref { deref_token, expr } => {}
            //     Self::Not { bang_token, expr } => {}
            //     Self::Mul {
            //         lhs,
            //         star_token,
            //         rhs,
            //     } => {}
            //     Self::Div {
            //         lhs,
            //         forward_slash_token,
            //         rhs,
            //     } => {}
            //     Self::Modulo {
            //         lhs,
            //         percent_token,
            //         rhs,
            //     } => {}
            //     Self::Add {
            //         lhs,
            //         add_token,
            //         rhs,
            //     } => {}
            //     Self::Sub {
            //         lhs,
            //         sub_token,
            //         rhs,
            //     } => {}
            //     Self::Shl {
            //         lhs,
            //         shl_token,
            //         rhs,
            //     } => {}
            //     Self::Shr {
            //         lhs,
            //         shr_token,
            //         rhs,
            //     } => {}
            //     Self::BitAnd {
            //         lhs,
            //         ampersand_token,
            //         rhs,
            //     } => {}
            //     Self::BitXor {
            //         lhs,
            //         caret_token,
            //         rhs,
            //     } => {}
            //     Self::BitOr {
            //         lhs,
            //         pipe_token,
            //         rhs,
            //     } => {}
            //     Self::Equal {
            //         lhs,
            //         double_eq_token,
            //         rhs,
            //     } => {}
            //     Self::NotEqual {
            //         lhs,
            //         bang_eq_token,
            //         rhs,
            //     } => {}
            //     Self::LessThan {
            //         lhs,
            //         less_than_token,
            //         rhs,
            //     } => {}
            //     Self::GreaterThan {
            //         lhs,
            //         greater_than_token,
            //         rhs,
            //     } => {}
            //     Self::LessThanEq {
            //         lhs,
            //         less_than_eq_token,
            //         rhs,
            //     } => {}
            //     Self::GreaterThanEq {
            //         lhs,
            //         greater_than_eq_token,
            //         rhs,
            //     } => {}
            //     Self::LogicalAnd {
            //         lhs,
            //         double_ampersand_token,
            //         rhs,
            //     } => {}
            //     Self::LogicalOr {
            //         lhs,
            //         double_pipe_token,
            //         rhs,
            //     } => {}
            //     Self::Reassignment {
            //         assignable,
            //         reassignment_op,
            //         expr,
            //     } => {}
            _ => write!(formatted_code, "{}", self.span().as_str())?,
        }

        Ok(())
    }
}

impl Format for ExprStructField {
    fn format(
        &self,
        formatted_code: &mut FormattedCode,
        formatter: &mut Formatter,
    ) -> Result<(), FormatterError> {
        write!(
            formatted_code,
            "{}{}",
            formatter.shape.indent.to_string(formatter),
            self.field_name.span().as_str()
        )?;
        if let Some(expr) = &self.expr_opt {
            write!(formatted_code, "{} ", expr.0.span().as_str())?;
            expr.1.format(formatted_code, formatter)?;
        }

        Ok(())
    }
}
<<<<<<< HEAD
// TODO: Find a better way of handling Boxed version
impl CommentVisitor for Box<Expr> {
    fn collect_spans(&self) -> Vec<CommentSpan> {
        visit_expr(self)
    }
}

impl CommentVisitor for Expr {
    fn collect_spans(&self) -> Vec<CommentSpan> {
        visit_expr(self)
    }
}

pub fn visit_expr(expr: &Expr) -> Vec<CommentSpan> {
    match expr {
        Expr::Path(path) => path.collect_spans(),
        Expr::Literal(literal) => literal.collect_spans(),
        Expr::AbiCast { abi_token, args } => {
            let mut collected_spans = vec![CommentSpan::from_span(abi_token.span())];
            collected_spans.append(&mut args.collect_spans());
            collected_spans
        }
        Expr::Struct { path, fields } => {
            let mut collected_spans = path.collect_spans();
            collected_spans.append(&mut fields.collect_spans());
            collected_spans
        }
        Expr::Tuple(tuple) => tuple.collect_spans(),
        Expr::Parens(parens) => parens.collect_spans(),
        Expr::Block(block) => block.collect_spans(),
        Expr::Array(array) => array.collect_spans(),
        Expr::Asm(asm) => asm.collect_spans(),
        Expr::Return {
            return_token,
            expr_opt,
        } => {
            let mut collected_spans = vec![CommentSpan::from_span(return_token.span())];
            if let Some(expr) = expr_opt {
                collected_spans.append(&mut expr.collect_spans());
            }
            collected_spans
        }
        Expr::If(expr_if) => expr_if.collect_spans(),
        Expr::Match {
            match_token,
            value,
            branches,
        } => {
            let mut collected_spans = vec![CommentSpan::from_span(match_token.span())];
            // Collect value's CommentSpans
            collected_spans.append(&mut value.collect_spans());
            // Collect branches' CommentSpans
            collected_spans.append(&mut branches.collect_spans());
            collected_spans
        }
        Expr::While {
            while_token,
            condition,
            block,
        } => {
            let mut collected_spans = vec![CommentSpan::from_span(while_token.span())];
            // Collect condition's CommentSpans
            collected_spans.append(&mut condition.collect_spans());
            // Colelct block's CommentSpans
            collected_spans.append(&mut block.collect_spans());
            collected_spans
        }
        Expr::FuncApp { func, args } => {
            let mut collected_spans = Vec::new();
            // Collect func's CommentSpans
            collected_spans.append(&mut func.collect_spans());
            // Collect args' CommentSpans
            collected_spans.append(&mut args.collect_spans());
            collected_spans
        }
        Expr::Index { target, arg } => {
            let mut collected_spans = Vec::new();
            // Collect target's CommentSpans
            collected_spans.append(&mut target.collect_spans());
            // Collect arg's CommentSpans
            collected_spans.append(&mut arg.collect_spans());
            collected_spans
        }
        Expr::MethodCall {
            target,
            dot_token,
            name,
            contract_args_opt,
            args,
        } => {
            let mut collected_spans = Vec::new();
            // Collect target's CommentSpans
            collected_spans.append(&mut target.collect_spans());
            // Add dot_token's CommentSpan
            collected_spans.push(CommentSpan::from_span(dot_token.span()));
            // Add name's CommentSpan
            collected_spans.push(CommentSpan::from_span(name.span()));
            // Collect contract args if it exists
            if let Some(contract_args) = contract_args_opt {
                collected_spans.append(&mut contract_args.collect_spans());
            }
            // Collect args CommentSpans
            collected_spans.append(&mut args.collect_spans());
            collected_spans
        }
        Expr::FieldProjection {
            target,
            dot_token,
            name,
        } => {
            let mut collected_spans = Vec::new();
            // Collect target's CommentSpans
            collected_spans.append(&mut target.collect_spans());
            // Add dot_token's CommentSpan
            collected_spans.push(CommentSpan::from_span(dot_token.span()));
            // Add name's CommentSpan
            collected_spans.push(CommentSpan::from_span(name.span()));
            collected_spans
        }
        Expr::TupleFieldProjection {
            target,
            dot_token,
            field: _field,
            field_span,
        } => {
            let mut collected_spans = Vec::new();
            // Collect target CommentSpans
            collected_spans.append(&mut target.collect_spans());
            // Add dot_token's CommentSpan
            collected_spans.push(CommentSpan::from_span(dot_token.span()));
            // Add field's CommentSpan
            collected_spans.push(CommentSpan::from_span(field_span.clone()));
            collected_spans
        }
        Expr::Ref { ref_token, expr } => {
            let mut collected_spans = vec![CommentSpan::from_span(ref_token.span())];
            collected_spans.append(&mut expr.collect_spans());
            collected_spans
        }
        Expr::Deref { deref_token, expr } => {
            let mut collected_spans = vec![CommentSpan::from_span(deref_token.span())];
            collected_spans.append(&mut expr.collect_spans());
            collected_spans
        }
        Expr::Not { bang_token, expr } => {
            let mut collected_spans = vec![CommentSpan::from_span(bang_token.span())];
            collected_spans.append(&mut expr.collect_spans());
            collected_spans
        }
        Expr::Mul {
            lhs,
            star_token,
            rhs,
        } => {
            let mut collected_spans = lhs.collect_spans();
            collected_spans.push(CommentSpan::from_span(star_token.span()));
            collected_spans.append(&mut rhs.collect_spans());
            collected_spans
        }
        Expr::Div {
            lhs,
            forward_slash_token,
            rhs,
        } => {
            let mut collected_spans = lhs.collect_spans();
            collected_spans.push(CommentSpan::from_span(forward_slash_token.span()));
            collected_spans.append(&mut rhs.collect_spans());
            collected_spans
        }
        Expr::Modulo {
            lhs,
            percent_token,
            rhs,
        } => {
            let mut collected_spans = lhs.collect_spans();
            collected_spans.push(CommentSpan::from_span(percent_token.span()));
            collected_spans.append(&mut rhs.collect_spans());
            collected_spans
        }
        Expr::Add {
            lhs,
            add_token,
            rhs,
        } => {
            let mut collected_spans = lhs.collect_spans();
            collected_spans.push(CommentSpan::from_span(add_token.span()));
            collected_spans.append(&mut rhs.collect_spans());
            collected_spans
        }
        Expr::Sub {
            lhs,
            sub_token,
            rhs,
        } => {
            let mut collected_spans = lhs.collect_spans();
            collected_spans.push(CommentSpan::from_span(sub_token.span()));
            collected_spans.append(&mut rhs.collect_spans());
            collected_spans
        }
        Expr::Shl {
            lhs,
            shl_token,
            rhs,
        } => {
            let mut collected_spans = lhs.collect_spans();
            collected_spans.push(CommentSpan::from_span(shl_token.span()));
            collected_spans.append(&mut rhs.collect_spans());
            collected_spans
        }
        Expr::Shr {
            lhs,
            shr_token,
            rhs,
        } => {
            let mut collected_spans = lhs.collect_spans();
            collected_spans.push(CommentSpan::from_span(shr_token.span()));
            collected_spans.append(&mut rhs.collect_spans());
            collected_spans
        }
        Expr::BitAnd {
            lhs,
            ampersand_token,
            rhs,
        } => {
            let mut collected_spans = lhs.collect_spans();
            collected_spans.push(CommentSpan::from_span(ampersand_token.span()));
            collected_spans.append(&mut rhs.collect_spans());
            collected_spans
        }
        Expr::BitXor {
            lhs,
            caret_token,
            rhs,
        } => {
            let mut collected_spans = lhs.collect_spans();
            collected_spans.push(CommentSpan::from_span(caret_token.span()));
            collected_spans.append(&mut rhs.collect_spans());
            collected_spans
        }
        Expr::BitOr {
            lhs,
            pipe_token,
            rhs,
        } => {
            let mut collected_spans = lhs.collect_spans();
            collected_spans.push(CommentSpan::from_span(pipe_token.span()));
            collected_spans.append(&mut rhs.collect_spans());
            collected_spans
        }
        Expr::Equal {
            lhs,
            double_eq_token,
            rhs,
        } => {
            let mut collected_spans = lhs.collect_spans();
            collected_spans.push(CommentSpan::from_span(double_eq_token.span()));
            collected_spans.append(&mut rhs.collect_spans());
            collected_spans
        }
        Expr::NotEqual {
            lhs,
            bang_eq_token,
            rhs,
        } => {
            let mut collected_spans = lhs.collect_spans();
            collected_spans.push(CommentSpan::from_span(bang_eq_token.span()));
            collected_spans.append(&mut rhs.collect_spans());
            collected_spans
        }
        Expr::LessThan {
            lhs,
            less_than_token,
            rhs,
        } => {
            let mut collected_spans = lhs.collect_spans();
            collected_spans.push(CommentSpan::from_span(less_than_token.span()));
            collected_spans.append(&mut rhs.collect_spans());
            collected_spans
        }
        Expr::GreaterThan {
            lhs,
            greater_than_token,
            rhs,
        } => {
            let mut collected_spans = lhs.collect_spans();
            collected_spans.push(CommentSpan::from_span(greater_than_token.span()));
            collected_spans.append(&mut rhs.collect_spans());
            collected_spans
        }
        Expr::LessThanEq {
            lhs,
            less_than_eq_token,
            rhs,
        } => {
            let mut collected_spans = lhs.collect_spans();
            collected_spans.push(CommentSpan::from_span(less_than_eq_token.span()));
            collected_spans.append(&mut rhs.collect_spans());
            collected_spans
        }
        Expr::GreaterThanEq {
            lhs,
            greater_than_eq_token,
            rhs,
        } => {
            let mut collected_spans = lhs.collect_spans();
            collected_spans.push(CommentSpan::from_span(greater_than_eq_token.span()));
            collected_spans.append(&mut rhs.collect_spans());
            collected_spans
        }
        Expr::LogicalAnd {
            lhs,
            double_ampersand_token,
            rhs,
        } => {
            let mut collected_spans = lhs.collect_spans();
            collected_spans.push(CommentSpan::from_span(double_ampersand_token.span()));
            collected_spans.append(&mut rhs.collect_spans());
            collected_spans
        }
        Expr::LogicalOr {
            lhs,
            double_pipe_token,
            rhs,
        } => {
            let mut collected_spans = lhs.collect_spans();
            collected_spans.push(CommentSpan::from_span(double_pipe_token.span()));
            collected_spans.append(&mut rhs.collect_spans());
            collected_spans
        }
        Expr::Reassignment {
            assignable,
            reassignment_op,
            expr,
        } => {
            let mut collected_spans = assignable.collect_spans();
            collected_spans.push(CommentSpan::from_span(reassignment_op.span.clone()));
            collected_spans.append(&mut expr.collect_spans());
            collected_spans
        }
    }
}

impl CommentVisitor for AbiCastArgs {
    fn collect_spans(&self) -> Vec<CommentSpan> {
        // Add name's CommentSpan
        let mut collected_spans = vec![CommentSpan::from_span(self.name.span())];
        // Add comma_token's CommentSpan
        collected_spans.push(CommentSpan::from_span(self.comma_token.span()));
        // Add address CommentSpan
        collected_spans.append(&mut self.address.collect_spans());
        collected_spans
    }
}

impl CommentVisitor for ExprStructField {
    fn collect_spans(&self) -> Vec<CommentSpan> {
        // Add field name's CommentSpan
        let mut collected_spans = vec![CommentSpan::from_span(self.field_name.span())];
        // Add expr's CommentSpan if it exists
        if let Some(expr) = &self.expr_opt {
            collected_spans.push(CommentSpan::from_span(expr.0.span()));
            // TODO: determine if we are allowing comments between `:` and expr
            collected_spans.append(&mut expr.1.collect_spans());
        }
        collected_spans
    }
}

impl CommentVisitor for ExprTupleDescriptor {
    fn collect_spans(&self) -> Vec<CommentSpan> {
        let mut collected_spans = Vec::new();
        if let ExprTupleDescriptor::Cons {
            head,
            comma_token,
            tail,
        } = self
        {
            // Collect head's CommentSpans
            collected_spans.append(&mut head.collect_spans());
            // Add comma_token's CommentSpan
            collected_spans.push(CommentSpan::from_span(comma_token.span()));
            // Collect tail's CommentSpans
            collected_spans.append(&mut tail.collect_spans());
        }
        collected_spans
    }
}

impl CommentVisitor for ExprArrayDescriptor {
    fn collect_spans(&self) -> Vec<CommentSpan> {
        let mut collected_spans = Vec::new();
        if let ExprArrayDescriptor::Repeat {
            value,
            semicolon_token,
            length,
        } = self
        {
            // Collect value's CommentSpans
            collected_spans.append(&mut value.collect_spans());
            // Add semicolon_token's CommentSpan
            collected_spans.push(CommentSpan::from_span(semicolon_token.span()));
            // Collect length's CommentSpans
            collected_spans.append(&mut length.collect_spans());
        }
        collected_spans
    }
}

impl CommentVisitor for AsmBlock {
    fn collect_spans(&self) -> Vec<CommentSpan> {
        // Add asm_token's CommentSpan
        let mut collected_spans = vec![CommentSpan::from_span(self.asm_token.span())];
        // Collect registers' CommentSpans
        collected_spans.append(&mut self.registers.collect_spans());
        // Collect contents' CommentSpans
        collected_spans.append(&mut self.contents.collect_spans());
        collected_spans
    }
}

impl CommentVisitor for AsmRegisterDeclaration {
    fn collect_spans(&self) -> Vec<CommentSpan> {
        // Add register's CommentSpan
        let mut collected_spans = vec![CommentSpan::from_span(self.register.span())];
        // Add value's CommentSpan if it exists
        if let Some(value) = &self.value_opt {
            collected_spans.push(CommentSpan::from_span(value.0.span()));
            // TODO: determine if we are allowing comments between `:` and expr
            collected_spans.append(&mut value.1.collect_spans());
        }
        collected_spans
    }
}

impl CommentVisitor for AsmBlockContents {
    fn collect_spans(&self) -> Vec<CommentSpan> {
        let mut collected_spans = Vec::new();
        for instruction in &self.instructions {
            // Add instruction's CommentSpan
            collected_spans.append(&mut instruction.0.collect_spans());
            // Add SemicolonToken's CommentSpan
            // TODO: probably we shouldn't allow for comments in between the instruction and comma since it may/will result in build failure after formatting
            collected_spans.push(CommentSpan::from_span(instruction.1.span()));
        }
        collected_spans
    }
}

impl CommentVisitor for Instruction {
    fn collect_spans(&self) -> Vec<CommentSpan> {
        // Visit instructions as a whole unit, meaning we cannot insert comments inside an instruction.
        vec![CommentSpan::from_span(self.span())]
    }
}

impl CommentVisitor for AsmFinalExpr {
    fn collect_spans(&self) -> Vec<CommentSpan> {
        // Add register's CommentSpan
        let mut collected_spans = vec![CommentSpan::from_span(self.register.span())];
        // Add ty's CommentSpan if it exists
        if let Some(ty) = &self.ty_opt {
            collected_spans.push(CommentSpan::from_span(ty.0.span()));
            // TODO: determine if we are allowing comments between `:` and ty
            collected_spans.append(&mut ty.1.collect_spans());
        }
        collected_spans
    }
}

impl CommentVisitor for IfExpr {
    fn collect_spans(&self) -> Vec<CommentSpan> {
        // Add if_token's CommentSpan
        let mut collected_spans = vec![CommentSpan::from_span(self.if_token.span())];
        // Collect condition's CommentSpan
        collected_spans.append(&mut self.condition.collect_spans());
        // Collect then block
        collected_spans.append(&mut self.then_block.collect_spans());
        // Collect else if it exists
        if let Some(else_block) = &self.else_opt {
            // Add ElseToken's CommentSpan
            collected_spans.push(CommentSpan::from_span(else_block.0.span()));
            // Collect else & else if blocks' CommentSpans
            let mut else_body_spans = match &else_block.1 {
                std::ops::ControlFlow::Continue(if_expr) => if_expr.collect_spans(),
                std::ops::ControlFlow::Break(else_body) => else_body.collect_spans(),
            };
            collected_spans.append(&mut else_body_spans);
        }
        collected_spans
    }
}

impl CommentVisitor for IfCondition {
    fn collect_spans(&self) -> Vec<CommentSpan> {
        match self {
            IfCondition::Expr(expr) => expr.collect_spans(),
            IfCondition::Let {
                let_token,
                lhs,
                eq_token,
                rhs,
            } => {
                let mut collected_spans = vec![CommentSpan::from_span(let_token.span())];
                collected_spans.append(&mut lhs.collect_spans());
                collected_spans.push(CommentSpan::from_span(eq_token.span()));
                collected_spans.append(&mut rhs.collect_spans());
                collected_spans
            }
        }
    }
}

impl CommentVisitor for MatchBranch {
    fn collect_spans(&self) -> Vec<CommentSpan> {
        let mut collected_spans = Vec::new();
        // Collect Pattern's CommentSpans
        collected_spans.append(&mut self.pattern.collect_spans());
        // Add fat_right_arrow_token's CommentSpan
        collected_spans.push(CommentSpan::from_span(self.fat_right_arrow_token.span()));
        // Collect kind's CommentSpans
        collected_spans.append(&mut self.kind.collect_spans());
        collected_spans
    }
}

impl CommentVisitor for MatchBranchKind {
    fn collect_spans(&self) -> Vec<CommentSpan> {
        let mut collected_spans = Vec::new();
        match self {
            MatchBranchKind::Block {
                block,
                comma_token_opt,
            } => {
                collected_spans.append(&mut block.collect_spans());
                // TODO: determine if we allow comments between block and comma_token
                if let Some(comma_token) = comma_token_opt {
                    collected_spans.push(CommentSpan::from_span(comma_token.span()));
                }
            }
            MatchBranchKind::Expr { expr, comma_token } => {
                collected_spans.append(&mut expr.collect_spans());
                // TODO: determine if we allow comments between expr and comma_token
                collected_spans.push(CommentSpan::from_span(comma_token.span()));
            }
        };
        collected_spans
    }
}

impl CommentVisitor for Assignable {
    fn collect_spans(&self) -> Vec<CommentSpan> {
        let mut collected_spans = Vec::new();
        match self {
            Assignable::Var(var) => collected_spans.push(CommentSpan::from_span(var.span())),
            Assignable::Index { target, arg } => {
                collected_spans.append(&mut target.collect_spans());
                collected_spans.append(&mut arg.collect_spans());
            }
            Assignable::FieldProjection {
                target,
                dot_token,
                name,
            } => {
                collected_spans.append(&mut target.collect_spans());
                collected_spans.push(CommentSpan::from_span(dot_token.span()));
                collected_spans.push(CommentSpan::from_span(name.span()));
            }
            Assignable::TupleFieldProjection {
                target,
                dot_token,
                field: _field,
                field_span,
            } => {
                collected_spans.append(&mut target.collect_spans());
                collected_spans.push(CommentSpan::from_span(dot_token.span()));
                collected_spans.push(CommentSpan::from_span(field_span.clone()));
            }
        };
        collected_spans
=======

impl CurlyBrace for ExprStructField {
    fn open_curly_brace(
        line: &mut String,
        formatter: &mut Formatter,
    ) -> Result<(), FormatterError> {
        let brace_style = formatter.config.items.item_brace_style;
        let extra_width = formatter.config.whitespace.tab_spaces;
        let mut shape = formatter.shape;
        match brace_style {
            ItemBraceStyle::AlwaysNextLine => {
                // Add openning brace to the next line.
                write!(line, "\n{}", Delimiter::Brace.as_open_char())?;
                shape = shape.block_indent(extra_width);
            }
            _ => {
                // Add opening brace to the same line
                write!(line, " {}", Delimiter::Brace.as_open_char())?;
                shape = shape.block_indent(extra_width);
            }
        }

        formatter.shape = shape;
        Ok(())
    }

    fn close_curly_brace(
        line: &mut String,
        formatter: &mut Formatter,
    ) -> Result<(), FormatterError> {
        // Unindent by one block
        formatter.shape.indent = formatter.shape.indent.block_unindent(formatter);
        write!(
            line,
            "{}{}",
            formatter.shape.indent.to_string(formatter),
            Delimiter::Brace.as_close_char()
        )?;
        Ok(())
>>>>>>> 01651cbd
    }
}<|MERGE_RESOLUTION|>--- conflicted
+++ resolved
@@ -1,21 +1,15 @@
-<<<<<<< HEAD
 use crate::{
+    config::items::ItemBraceStyle,
     fmt::*,
     utils::comments::{CommentSpan, CommentVisitor},
 };
 use std::{fmt::Write, vec};
 use sway_parse::{
     expr::asm::{AsmBlockContents, AsmFinalExpr},
+    token::{Delimiter, PunctKind},
     AbiCastArgs, AsmBlock, AsmRegisterDeclaration, Assignable, Expr, ExprArrayDescriptor,
     ExprStructField, ExprTupleDescriptor, IfCondition, IfExpr, Instruction, MatchBranch,
     MatchBranchKind,
-=======
-use crate::{config::items::ItemBraceStyle, fmt::*};
-use std::fmt::Write;
-use sway_parse::{
-    token::{Delimiter, PunctKind},
-    Expr, ExprStructField,
->>>>>>> 01651cbd
 };
 use sway_types::Spanned;
 
@@ -222,7 +216,48 @@
         Ok(())
     }
 }
-<<<<<<< HEAD
+
+impl CurlyBrace for ExprStructField {
+    fn open_curly_brace(
+        line: &mut String,
+        formatter: &mut Formatter,
+    ) -> Result<(), FormatterError> {
+        let brace_style = formatter.config.items.item_brace_style;
+        let extra_width = formatter.config.whitespace.tab_spaces;
+        let mut shape = formatter.shape;
+        match brace_style {
+            ItemBraceStyle::AlwaysNextLine => {
+                // Add openning brace to the next line.
+                write!(line, "\n{}", Delimiter::Brace.as_open_char())?;
+                shape = shape.block_indent(extra_width);
+            }
+            _ => {
+                // Add opening brace to the same line
+                write!(line, " {}", Delimiter::Brace.as_open_char())?;
+                shape = shape.block_indent(extra_width);
+            }
+        }
+
+        formatter.shape = shape;
+        Ok(())
+    }
+
+    fn close_curly_brace(
+        line: &mut String,
+        formatter: &mut Formatter,
+    ) -> Result<(), FormatterError> {
+        // Unindent by one block
+        formatter.shape.indent = formatter.shape.indent.block_unindent(formatter);
+        write!(
+            line,
+            "{}{}",
+            formatter.shape.indent.to_string(formatter),
+            Delimiter::Brace.as_close_char()
+        )?;
+        Ok(())
+    }
+}
+
 // TODO: Find a better way of handling Boxed version
 impl CommentVisitor for Box<Expr> {
     fn collect_spans(&self) -> Vec<CommentSpan> {
@@ -802,46 +837,5 @@
             }
         };
         collected_spans
-=======
-
-impl CurlyBrace for ExprStructField {
-    fn open_curly_brace(
-        line: &mut String,
-        formatter: &mut Formatter,
-    ) -> Result<(), FormatterError> {
-        let brace_style = formatter.config.items.item_brace_style;
-        let extra_width = formatter.config.whitespace.tab_spaces;
-        let mut shape = formatter.shape;
-        match brace_style {
-            ItemBraceStyle::AlwaysNextLine => {
-                // Add openning brace to the next line.
-                write!(line, "\n{}", Delimiter::Brace.as_open_char())?;
-                shape = shape.block_indent(extra_width);
-            }
-            _ => {
-                // Add opening brace to the same line
-                write!(line, " {}", Delimiter::Brace.as_open_char())?;
-                shape = shape.block_indent(extra_width);
-            }
-        }
-
-        formatter.shape = shape;
-        Ok(())
-    }
-
-    fn close_curly_brace(
-        line: &mut String,
-        formatter: &mut Formatter,
-    ) -> Result<(), FormatterError> {
-        // Unindent by one block
-        formatter.shape.indent = formatter.shape.indent.block_unindent(formatter);
-        write!(
-            line,
-            "{}{}",
-            formatter.shape.indent.to_string(formatter),
-            Delimiter::Brace.as_close_char()
-        )?;
-        Ok(())
->>>>>>> 01651cbd
     }
 }