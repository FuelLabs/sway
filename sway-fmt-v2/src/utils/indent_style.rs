//! Associated functions and tests for handling of indentation.
use std::{
    borrow::Cow,
    cmp::min,
    ops::{Add, Sub},
};

use crate::{
    constants::{INDENT_BUFFER, INDENT_BUFFER_LEN, INFINITE_SHAPE_WIDTH},
    fmt::Formatter,
};

<<<<<<< HEAD
#[derive(Copy, Clone, Debug, PartialEq, Eq)]
=======
#[derive(Copy, Clone, Debug, PartialEq, Eq, Default)]
>>>>>>> 50d5f9ef
pub struct Indent {
    /// Width of the block indent, in characters. Must be a multiple of
    /// Config::tab_spaces.
    pub block_indent: usize,
    /// Alignment in characters.
    pub alignment: usize,
}

impl Indent {
    pub fn new(block_indent: usize, alignment: usize) -> Self {
        Self {
            block_indent,
            alignment,
        }
    }

    pub fn from_width(formatter: &Formatter, width: usize) -> Self {
        let tab_spaces = formatter.config.whitespace.tab_spaces;
        if formatter.config.whitespace.hard_tabs {
            let tab_num = width / tab_spaces;
            let alignment = width % tab_spaces;
            Self::new(tab_spaces * tab_num, alignment)
        } else {
            Self::new(width, 0)
        }
    }

    pub fn empty() -> Self {
        Self::new(0, 0)
    }

    pub fn block_only(&self) -> Self {
        Self {
            block_indent: self.block_indent,
            alignment: 0,
        }
    }

    pub fn block_indent(mut self, formatter: &Formatter) -> Self {
        self.block_indent += formatter.config.whitespace.tab_spaces;
        self
    }

    pub fn block_unindent(mut self, formatter: &Formatter) -> Self {
        let tab_spaces = formatter.config.whitespace.tab_spaces;
        if self.block_indent < tab_spaces {
            Indent::new(self.block_indent, 0)
        } else {
            self.block_indent -= tab_spaces;
            self
        }
    }

    pub fn width(&self) -> usize {
        self.block_indent + self.alignment
    }

    pub fn to_string(self, formatter: &Formatter) -> Cow<'static, str> {
        self.to_string_inner(formatter, 1)
    }

    pub fn to_string_with_newline(self, formatter: &Formatter) -> Cow<'static, str> {
        self.to_string_inner(formatter, 0)
    }

    fn to_string_inner(self, formatter: &Formatter, offset: usize) -> Cow<'static, str> {
        let (num_tabs, num_spaces) = if formatter.config.whitespace.hard_tabs {
            (
                self.block_indent / formatter.config.whitespace.tab_spaces,
                self.alignment,
            )
        } else {
            (0, self.width())
        };
        let num_chars = num_tabs + num_spaces;
        if num_tabs == 0 && num_chars + offset <= INDENT_BUFFER_LEN {
            Cow::from(&INDENT_BUFFER[offset..=num_chars])
        } else {
            let mut indent = String::with_capacity(num_chars + if offset == 0 { 1 } else { 0 });
            if offset == 0 {
                indent.push('\n');
            }
            for _ in 0..num_tabs {
                indent.push('\t')
            }
            for _ in 0..num_spaces {
                indent.push(' ')
            }
            Cow::from(indent)
        }
    }
}

impl Add for Indent {
    type Output = Indent;

    fn add(self, rhs: Indent) -> Indent {
        Indent {
            block_indent: self.block_indent + rhs.block_indent,
            alignment: self.alignment + rhs.alignment,
        }
    }
}

impl Sub for Indent {
    type Output = Indent;

    fn sub(self, rhs: Indent) -> Indent {
        Indent::new(
            self.block_indent - rhs.block_indent,
            self.alignment - rhs.alignment,
        )
    }
}

impl Add<usize> for Indent {
    type Output = Indent;

    fn add(self, rhs: usize) -> Indent {
        Indent::new(self.block_indent, self.alignment + rhs)
    }
}

impl Sub<usize> for Indent {
    type Output = Indent;

    fn sub(self, rhs: usize) -> Indent {
        Indent::new(self.block_indent, self.alignment - rhs)
    }
}

<<<<<<< HEAD
#[derive(Copy, Clone, Debug, PartialEq, Eq)]
=======
#[derive(Copy, Clone, Debug, PartialEq, Eq, Default)]
>>>>>>> 50d5f9ef
pub struct Shape {
    pub width: usize,
    // The current indentation of code.
    pub indent: Indent,
    // Indentation + any already emitted text on the first line of the current
    // statement.
    pub offset: usize,
}

impl Shape {
    /// `indent` is the indentation of the first line. The next lines
    /// should begin with at least `indent` spaces (except backwards
    /// indentation). The first line should not begin with indentation.
    /// `width` is the maximum number of characters on the last line
    /// (excluding `indent`). The width of other lines is not limited by
    /// `width`.
    ///
    /// Note that in reality, we sometimes use width for lines other than the
    /// last (i.e., we are conservative).
    // .......*-------*
    //        |       |
    //        |     *-*
    //        *-----|
    // |<------------>|  max width
    // |<---->|          indent
    //        |<--->|    width
    pub fn legacy(width: usize, indent: Indent) -> Self {
        Self {
            width,
            indent,
            offset: indent.alignment,
        }
    }

    pub fn indented(indent: Indent, formatter: &Formatter) -> Self {
        Self {
            width: formatter
                .config
                .whitespace
                .max_width
                .saturating_sub(indent.width()),
            indent,
            offset: indent.alignment,
        }
    }

    pub fn with_max_width(&self, formatter: &Formatter) -> Self {
        Self {
            width: formatter
                .config
                .whitespace
                .max_width
                .saturating_sub(self.indent.width()),
            ..*self
        }
    }

    pub fn visual_indent(&self, extra_width: usize) -> Self {
        let alignment = self.offset + extra_width;
        Self {
            width: self.width,
            indent: Indent::new(self.indent.block_indent, alignment),
            offset: alignment,
        }
    }

    pub fn block_indent(&self, extra_width: usize) -> Self {
        if self.indent.alignment == 0 {
            Self {
                width: self.width,
                indent: Indent::new(self.indent.block_indent + extra_width, 0),
                offset: 0,
            }
        } else {
            Self {
                width: self.width,
                indent: self.indent + extra_width,
                offset: self.indent.alignment + extra_width,
            }
        }
    }

    pub fn block_left(&self, width: usize) -> Option<Self> {
        self.block_indent(width).sub_width(width)
    }

    pub fn add_offset(&self, extra_width: usize) -> Self {
        Self {
            offset: self.offset + extra_width,
            ..*self
        }
    }

    pub fn block(&self) -> Self {
        Self {
            indent: self.indent.block_only(),
            ..*self
        }
    }

    pub fn saturating_sub_width(&self, width: usize) -> Self {
        self.sub_width(width).unwrap_or(Self { width: 0, ..*self })
    }

    pub fn sub_width(&self, width: usize) -> Option<Self> {
        Some(Self {
            width: self.width.checked_sub(width)?,
            ..*self
        })
    }

    pub fn shrink_left(&self, width: usize) -> Option<Self> {
        Some(Self {
            width: self.width.checked_sub(width)?,
            indent: self.indent + width,
            offset: self.offset + width,
        })
    }

    pub fn offset_left(&self, width: usize) -> Option<Self> {
        self.add_offset(width).sub_width(width)
    }

    pub fn used_width(&self) -> usize {
        self.indent.block_indent + self.offset
    }

    pub fn rhs_overhead(&self, formatter: &Formatter) -> usize {
        formatter
            .config
            .whitespace
            .max_width
            .saturating_sub(self.used_width() + self.width)
    }

    pub fn comment(&self, formatter: &Formatter) -> Self {
        let width = min(
            self.width,
            formatter
                .config
                .comments
                .comment_width
                .saturating_sub(self.indent.width()),
        );
        Self { width, ..*self }
    }

    pub fn to_string_with_newline(self, formatter: &Formatter) -> Cow<'static, str> {
        let mut offset_indent = self.indent;
        offset_indent.alignment = self.offset;
        offset_indent.to_string_inner(formatter, 0)
    }

    /// Creates a `Shape` with a virtually infinite width.
    pub fn infinite_width(&self) -> Self {
        Self {
            width: INFINITE_SHAPE_WIDTH,
            ..*self
        }
    }
}

#[cfg(test)]
mod test {
    use super::*;

    #[test]
    fn indent_add_sub() {
        let indent = Indent::new(4, 8) + Indent::new(8, 12);
        assert_eq!(12, indent.block_indent);
        assert_eq!(20, indent.alignment);

        let indent = indent - Indent::new(4, 4);
        assert_eq!(8, indent.block_indent);
        assert_eq!(16, indent.alignment);
    }

    #[test]
    fn indent_add_sub_alignment() {
        let indent = Indent::new(4, 8) + 4;
        assert_eq!(4, indent.block_indent);
        assert_eq!(12, indent.alignment);

        let indent = indent - 4;
        assert_eq!(4, indent.block_indent);
        assert_eq!(8, indent.alignment);
    }

    #[test]
    fn indent_to_string_spaces() {
        let formatter = Formatter::default();
        let indent = Indent::new(4, 8);

        // 12 spaces
        assert_eq!("            ", indent.to_string(&formatter));
    }

    #[test]
    fn indent_to_string_hard_tabs() {
        let mut formatter = Formatter::default();
        formatter.config.whitespace.hard_tabs = true;
        let indent = Indent::new(8, 4);

        // 2 tabs + 4 spaces
        assert_eq!("\t\t    ", indent.to_string(&formatter));
    }

    #[test]
    fn shape_visual_indent() {
        let formatter = Formatter::default();
        let max_width = formatter.config.whitespace.max_width;
        let indent = Indent::new(4, 8);
        let shape = Shape::legacy(max_width, indent);
        let shape = shape.visual_indent(20);

        assert_eq!(max_width, shape.width);
        assert_eq!(4, shape.indent.block_indent);
        assert_eq!(28, shape.indent.alignment);
        assert_eq!(28, shape.offset);
    }

    #[test]
    fn shape_block_indent_without_alignment() {
        let formatter = Formatter::default();
        let max_width = formatter.config.whitespace.max_width;
        let indent = Indent::new(4, 0);
        let shape = Shape::legacy(max_width, indent);
        let shape = shape.block_indent(20);

        assert_eq!(max_width, shape.width);
        assert_eq!(24, shape.indent.block_indent);
        assert_eq!(0, shape.indent.alignment);
        assert_eq!(0, shape.offset);
    }

    #[test]
    fn shape_block_indent_with_alignment() {
        let formatter = Formatter::default();
        let max_width = formatter.config.whitespace.max_width;
        let indent = Indent::new(4, 8);
        let shape = Shape::legacy(max_width, indent);
        let shape = shape.block_indent(20);

        assert_eq!(max_width, shape.width);
        assert_eq!(4, shape.indent.block_indent);
        assert_eq!(28, shape.indent.alignment);
        assert_eq!(28, shape.offset);
    }
}<|MERGE_RESOLUTION|>--- conflicted
+++ resolved
@@ -10,11 +10,7 @@
     fmt::Formatter,
 };
 
-<<<<<<< HEAD
-#[derive(Copy, Clone, Debug, PartialEq, Eq)]
-=======
 #[derive(Copy, Clone, Debug, PartialEq, Eq, Default)]
->>>>>>> 50d5f9ef
 pub struct Indent {
     /// Width of the block indent, in characters. Must be a multiple of
     /// Config::tab_spaces.
@@ -146,11 +142,7 @@
     }
 }
 
-<<<<<<< HEAD
-#[derive(Copy, Clone, Debug, PartialEq, Eq)]
-=======
 #[derive(Copy, Clone, Debug, PartialEq, Eq, Default)]
->>>>>>> 50d5f9ef
 pub struct Shape {
     pub width: usize,
     // The current indentation of code.
