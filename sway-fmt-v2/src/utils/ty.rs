--- conflicted
+++ resolved
@@ -12,10 +12,8 @@
 };
 use sway_types::Spanned;
 
-<<<<<<< HEAD
 use super::indent_style::LineStyle;
-=======
->>>>>>> 09d67871
+
 impl Format for Ty {
     fn format(
         &self,
