pub mod attribute;
pub mod bracket;
pub mod indent_style;
<<<<<<< HEAD
pub mod item_len;
=======
pub mod item;
>>>>>>> bdfb7449
pub mod newline_style;
pub mod program_type;<|MERGE_RESOLUTION|>--- conflicted
+++ resolved
@@ -1,10 +1,7 @@
 pub mod attribute;
 pub mod bracket;
 pub mod indent_style;
-<<<<<<< HEAD
+pub mod item;
 pub mod item_len;
-=======
-pub mod item;
->>>>>>> bdfb7449
 pub mod newline_style;
 pub mod program_type;