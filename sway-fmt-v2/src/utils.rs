<<<<<<< HEAD
pub mod attribute;
pub mod bracket;
pub mod generics;
pub mod indent_style;
pub mod item;
pub mod newline_style;
pub mod program_type;
=======
pub(crate) mod attribute;
pub(crate) mod bracket;
pub(crate) mod generics;
pub(crate) mod indent_style;
pub(crate) mod item;
pub(crate) mod item_len;
pub(crate) mod newline_style;
pub(crate) mod program_type;
pub(crate) mod punctuated;
>>>>>>> 753639c1
<|MERGE_RESOLUTION|>--- conflicted
+++ resolved
@@ -1,12 +1,3 @@
-<<<<<<< HEAD
-pub mod attribute;
-pub mod bracket;
-pub mod generics;
-pub mod indent_style;
-pub mod item;
-pub mod newline_style;
-pub mod program_type;
-=======
 pub(crate) mod attribute;
 pub(crate) mod bracket;
 pub(crate) mod generics;
@@ -15,5 +6,4 @@
 pub(crate) mod item_len;
 pub(crate) mod newline_style;
 pub(crate) mod program_type;
-pub(crate) mod punctuated;
->>>>>>> 753639c1
+pub(crate) mod punctuated;