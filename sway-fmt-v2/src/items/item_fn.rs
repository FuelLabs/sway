use crate::{
    config::items::ItemBraceStyle,
    fmt::{Format, FormattedCode, Formatter, FormatterError},
    utils::{
        bracket::{CurlyBrace, Parenthesis},
        comments::{ByteSpan, LeafSpans},
    },
};
use std::fmt::Write;
use sway_parse::{token::Delimiter, FnArg, FnArgs, FnSignature, ItemFn};
use sway_types::Spanned;

impl Format for ItemFn {
    fn format(
        &self,
        formatted_code: &mut FormattedCode,
        formatter: &mut Formatter,
    ) -> Result<(), FormatterError> {
        self.fn_signature.format(formatted_code, formatter)?;
        Self::open_curly_brace(formatted_code, formatter)?;
        self.body
            .clone()
            .into_inner()
            .format(formatted_code, formatter)?;
        Self::close_curly_brace(formatted_code, formatter)?;

        Ok(())
    }
}

impl CurlyBrace for ItemFn {
    fn open_curly_brace(
        line: &mut FormattedCode,
        formatter: &mut Formatter,
    ) -> Result<(), FormatterError> {
        let brace_style = formatter.config.items.item_brace_style;
        let open_brace = Delimiter::Brace.as_open_char();
        match brace_style {
            ItemBraceStyle::AlwaysNextLine => {
                // Add openning brace to the next line.
                writeln!(line, "\n{}", open_brace)?;
                formatter.shape.block_indent(&formatter.config);
            }
            ItemBraceStyle::SameLineWhere => match formatter.shape.has_where_clause {
                true => {
                    writeln!(line, "{}", open_brace)?;
                    formatter.shape.update_where_clause();
                    formatter.shape.block_indent(&formatter.config);
                }
                false => {
                    writeln!(line, " {}", open_brace)?;
                    formatter.shape.block_indent(&formatter.config);
                }
            },
            _ => {
                // TODO: implement PreferSameLine
                writeln!(line, " {}", open_brace)?;
                formatter.shape.block_indent(&formatter.config);
            }
        }

        Ok(())
    }
    fn close_curly_brace(
        line: &mut FormattedCode,
        formatter: &mut Formatter,
    ) -> Result<(), FormatterError> {
        // If shape is becoming left-most alligned or - indent just have the defualt shape
        formatter.shape.block_unindent(&formatter.config);
        writeln!(
            line,
            "{}{}",
            formatter.shape.indent.to_string(&formatter.config)?,
            Delimiter::Brace.as_close_char()
        )?;
        Ok(())
    }
}

impl Format for FnSignature {
    fn format(
        &self,
        formatted_code: &mut String,
        formatter: &mut Formatter,
    ) -> Result<(), FormatterError> {
        // `pub `
        if let Some(visibility_token) = &self.visibility {
            write!(formatted_code, "{} ", visibility_token.span().as_str())?;
        }
        // `fn ` + name
        write!(
            formatted_code,
            "{} {}",
            self.fn_token.span().as_str(),
            self.name.as_str()
        )?;
        // `<T>`
        if let Some(generics) = &self.generics.clone() {
            generics.format(formatted_code, formatter)?;
        }
        // `(`
        Self::open_parenthesis(formatted_code, formatter)?;
        // FnArgs
        match self.arguments.clone().into_inner() {
            FnArgs::Static(args) => {
                // TODO: Refactor into `Punctuated::format()`
                args.format(formatted_code, formatter)?;
            }
            FnArgs::NonStatic {
                self_token,
                mutable_self,
                args_opt,
            } => {
                // `mut `
                if let Some(mut_token) = mutable_self {
                    write!(formatted_code, "{} ", mut_token.span().as_str())?;
                }
                // `self`
                formatted_code.push_str(self_token.span().as_str());
                // `args_opt`
                if let Some((comma, args)) = args_opt {
                    // `, `
                    write!(formatted_code, "{} ", comma.ident().as_str())?;
                    // `Punctuated<FnArg, CommaToken>`
                    args.format(formatted_code, formatter)?;
                }
            }
        }
        // `)`
        Self::close_parenthesis(formatted_code, formatter)?;
        // `return_type_opt`
        if let Some((right_arrow, ty)) = &self.return_type_opt {
            write!(
                formatted_code,
                " {} ",
                right_arrow.ident().as_str() // `->`
            )?;
            ty.format(formatted_code, formatter)?; // `Ty`
        }
        // `WhereClause`
        if let Some(where_clause) = &self.where_clause_opt {
            writeln!(formatted_code)?;
            where_clause.format(formatted_code, formatter)?;
            formatter.shape.update_where_clause();
        }
        Ok(())
    }
}

// We will need to add logic to handle the case of long fn arguments, and break into new line
impl Parenthesis for FnSignature {
    fn open_parenthesis(
        line: &mut FormattedCode,
        _formatter: &mut Formatter,
    ) -> Result<(), FormatterError> {
        write!(line, "{}", Delimiter::Parenthesis.as_open_char())?;
        Ok(())
    }
    fn close_parenthesis(
        line: &mut FormattedCode,
        _formatter: &mut Formatter,
    ) -> Result<(), FormatterError> {
        write!(line, "{}", Delimiter::Parenthesis.as_close_char())?;
        Ok(())
    }
}

<<<<<<< HEAD
=======
impl Format for CodeBlockContents {
    fn format(
        &self,
        formatted_code: &mut FormattedCode,
        formatter: &mut Formatter,
    ) -> Result<(), FormatterError> {
        for statement in self.statements.iter() {
            statement.format(formatted_code, formatter)?;
        }
        if let Some(final_expr) = &self.final_expr_opt {
            write!(
                formatted_code,
                "{}",
                formatter.shape.indent.to_string(&formatter.config)?
            )?;
            final_expr.format(formatted_code, formatter)?;
            writeln!(formatted_code)?;
        }

        Ok(())
    }
}

>>>>>>> b56f4dc0
// TODO: Use this in `Punctuated::format()`
impl Format for FnArg {
    fn format(
        &self,
        formatted_code: &mut FormattedCode,
        formatter: &mut Formatter,
    ) -> Result<(), FormatterError> {
        self.pattern.format(formatted_code, formatter)?;
        // `: `
        write!(formatted_code, "{} ", self.colon_token.span().as_str())?;
        // `Ty`
        self.ty.format(formatted_code, formatter)?;

        Ok(())
    }
}

impl LeafSpans for ItemFn {
    fn leaf_spans(&self) -> Vec<ByteSpan> {
        let mut collected_spans = Vec::new();
        collected_spans.append(&mut self.fn_signature.leaf_spans());
        collected_spans.append(&mut self.body.leaf_spans());
        collected_spans
    }
}

impl LeafSpans for FnSignature {
    fn leaf_spans(&self) -> Vec<ByteSpan> {
        let mut collected_spans = Vec::new();
        if let Some(visibility) = &self.visibility {
            collected_spans.push(ByteSpan::from(visibility.span()));
        }
        collected_spans.push(ByteSpan::from(self.fn_token.span()));
        collected_spans.push(ByteSpan::from(self.name.span()));
        if let Some(generics) = &self.generics {
            collected_spans.push(ByteSpan::from(generics.parameters.span()));
        }
        collected_spans.append(&mut self.arguments.leaf_spans());
        if let Some(return_type) = &self.return_type_opt {
            collected_spans.append(&mut return_type.leaf_spans());
        }
        if let Some(where_clause) = &self.where_clause_opt {
            collected_spans.append(&mut where_clause.leaf_spans());
        }
        collected_spans
    }
}

impl LeafSpans for FnArgs {
    fn leaf_spans(&self) -> Vec<ByteSpan> {
        let mut collected_spans = Vec::new();
        match &self {
            FnArgs::Static(arg_static) => {
                collected_spans.append(&mut arg_static.leaf_spans());
            }
            FnArgs::NonStatic {
                self_token,
                mutable_self,
                args_opt,
            } => {
                collected_spans.push(ByteSpan::from(self_token.span()));
                if let Some(mutable) = mutable_self {
                    collected_spans.push(ByteSpan::from(mutable.span()));
                }
                if let Some(args) = args_opt {
                    collected_spans.append(&mut args.leaf_spans());
                }
            }
        };
        collected_spans
    }
}

impl LeafSpans for FnArg {
    fn leaf_spans(&self) -> Vec<ByteSpan> {
        let mut collected_spans = Vec::new();
        collected_spans.append(&mut self.pattern.leaf_spans());
        collected_spans.push(ByteSpan::from(self.colon_token.span()));
        collected_spans.push(ByteSpan::from(self.ty.span()));
        collected_spans
    }
}<|MERGE_RESOLUTION|>--- conflicted
+++ resolved
@@ -165,32 +165,6 @@
     }
 }
 
-<<<<<<< HEAD
-=======
-impl Format for CodeBlockContents {
-    fn format(
-        &self,
-        formatted_code: &mut FormattedCode,
-        formatter: &mut Formatter,
-    ) -> Result<(), FormatterError> {
-        for statement in self.statements.iter() {
-            statement.format(formatted_code, formatter)?;
-        }
-        if let Some(final_expr) = &self.final_expr_opt {
-            write!(
-                formatted_code,
-                "{}",
-                formatter.shape.indent.to_string(&formatter.config)?
-            )?;
-            final_expr.format(formatted_code, formatter)?;
-            writeln!(formatted_code)?;
-        }
-
-        Ok(())
-    }
-}
-
->>>>>>> b56f4dc0
 // TODO: Use this in `Punctuated::format()`
 impl Format for FnArg {
     fn format(
