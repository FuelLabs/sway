--- conflicted
+++ resolved
@@ -7,12 +7,8 @@
     },
 };
 use std::fmt::Write;
-<<<<<<< HEAD
-use sway_parse::{token::Delimiter, FnArg, FnArgs, FnSignature, ItemFn};
-=======
 use sway_ast::keywords::Token;
-use sway_ast::{token::Delimiter, CodeBlockContents, FnArg, FnArgs, FnSignature, ItemFn};
->>>>>>> 09d67871
+use sway_ast::{token::Delimiter, FnArg, FnArgs, FnSignature, ItemFn};
 use sway_types::Spanned;
 
 impl Format for ItemFn {
