--- conflicted
+++ resolved
@@ -34,11 +34,7 @@
         }
         write!(formatted_code, " ")?;
         Self::open_curly_brace(formatted_code, formatter)?;
-<<<<<<< HEAD
-        for trait_items in self.trait_items.clone().into_inner() {
-=======
         for (fn_signature, semicolon_token) in self.trait_items.clone().into_inner() {
->>>>>>> 1202e790
             // format `Annotated<FnSignature>`
             fn_signature.format(formatted_code, formatter)?;
             writeln!(formatted_code, "{}\n", semicolon_token.ident().as_str())?;
@@ -109,9 +105,9 @@
         // additional `PathType`s
         //
         // ` + PathType`
-        for paths in self.suffixes.iter() {
-            write!(formatted_code, " {} ", paths.0.span().as_str())?;
-            paths.1.format(formatted_code, formatter)?;
+        for (add_token, path_type) in self.suffixes.iter() {
+            write!(formatted_code, " {} ", add_token.span().as_str())?;
+            path_type.format(formatted_code, formatter)?;
         }
 
         Ok(())
