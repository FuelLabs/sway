--- conflicted
+++ resolved
@@ -84,19 +84,8 @@
         line: &mut FormattedCode,
         formatter: &mut Formatter,
     ) -> Result<(), FormatterError> {
-<<<<<<< HEAD
-        formatter.shape.indent = formatter.shape.indent.block_unindent(formatter);
-        writeln!(
-            line,
-            "{}{}",
-            formatter.shape.indent.to_string(formatter),
-            Delimiter::Brace.as_close_char()
-        )?;
-
-=======
         writeln!(line, "{}", Delimiter::Brace.as_close_char())?;
         formatter.shape.block_unindent(&formatter.config);
->>>>>>> 50f4faef
         Ok(())
     }
 }
