use crate::{
    config::items::ItemBraceStyle,
    fmt::{Format, FormattedCode, Formatter},
    utils::bracket::CurlyBrace,
    FormatterError,
};
<<<<<<< HEAD
use sway_parse::{token::Delimiter, ItemEnum, token::PunctKind};
use sway_types::Spanned;

impl Format for ItemEnum {
    fn format(&self, formatter: &mut Formatter) -> FormattedCode {
        let mut formatted_code = String::new();
=======
use std::fmt::Write;
use sway_parse::{token::Delimiter, ItemEnum};
use sway_types::Spanned;

impl Format for ItemEnum {
    fn format(
        &self,
        formatted_code: &mut FormattedCode,
        formatter: &mut Formatter,
    ) -> Result<(), FormatterError> {
>>>>>>> 8421507f
        let enum_variant_align_threshold = formatter.config.structures.enum_variant_align_threshold;

        if let Some(visibility_token) = &self.visibility {
            formatted_code.push_str(visibility_token.span().as_str());
            formatted_code.push(' ');
        }

        // Add enum token
        formatted_code.push_str(self.enum_token.span().as_str());
        formatted_code.push(' ');

        // Add name of the enum.
        formatted_code.push_str(self.name.as_str());
        Self::open_curly_brace(formatted_code, formatter)?;

        let type_fields = &self.fields.clone().into_inner().value_separator_pairs;

        // In first iteration we are going to be collecting the lengths of the enum variants.
        let variant_length: Vec<usize> = type_fields
            .iter()
            .map(|variant| variant.0.name.as_str().len())
            .collect();

        // Find the maximum length in the variant_length vector that is still smaller than enum_variant_align_threshold.
        let mut max_valid_variant_length = 0;

        variant_length.iter().for_each(|length| {
            if *length > max_valid_variant_length && *length < enum_variant_align_threshold {
                max_valid_variant_length = *length;
            }
        });

        // In second iteration we are going to be comparing current variants length and maximum accepted variant length
        // for calculating the alignment required.
        for (index, type_field) in type_fields.iter().enumerate() {
            let type_field = &type_field.0;
            // Push the current indentation level
            formatted_code.push_str(&formatter.shape.indent.to_string(formatter));
            formatted_code.push_str(type_field.name.as_str());

            // Currently does not apply custom formatting for ty,
            let current_variant_length = variant_length[index];

            if current_variant_length < max_valid_variant_length {
                // We need to add alignment between : and ty
                // max_valid_variant_length: the length of the variant that we are taking as a reference to allign
                // current_variant_length: the length of the current variant that we are trying to format
                let required_alignment = max_valid_variant_length - current_variant_length;
                // TODO: Improve handling this
                formatted_code.push_str(&(0..required_alignment).map(|_| ' ').collect::<String>());
            }
            formatted_code.push(' ');
            formatted_code.push(PunctKind::Colon.as_char());
            formatted_code.push(' ');
            // TODO: We are currently converting ty to string directly but we will probably need to format ty before adding.
            formatted_code.push_str(type_field.ty.span().as_str());
            formatted_code.push(',');

            // TODO: Here we assume that next enum variant is going to be in the new line but
            // from the config we may understand next enum variant should be in the same line instead.
            formatted_code.push('\n');
        }
        Self::close_curly_brace(formatted_code, formatter)?;
        Ok(())
    }
}

impl CurlyBrace for ItemEnum {
    fn open_curly_brace(
        line: &mut String,
        formatter: &mut Formatter,
    ) -> Result<(), FormatterError> {
        let brace_style = formatter.config.items.item_brace_style;
        let extra_width = formatter.config.whitespace.tab_spaces;
        let mut shape = formatter.shape;
        let open_brace = Delimiter::Brace.as_open_char();
        match brace_style {
            ItemBraceStyle::AlwaysNextLine => {
                // Add openning brace to the next line.
                write!(line, "\n{}\n", open_brace)?;
                shape = shape.block_indent(extra_width);
            }
            _ => {
                // Add opening brace to the same line
                writeln!(line, " {}", open_brace)?;
                shape = shape.block_indent(extra_width);
            }
        }

        formatter.shape = shape;
        Ok(())
    }
    fn close_curly_brace(
        line: &mut String,
        formatter: &mut Formatter,
    ) -> Result<(), FormatterError> {
        line.push(Delimiter::Brace.as_close_char());
        // If shape is becoming left-most aligned or - indent just have the defualt shape
        formatter.shape = formatter
            .shape
            .shrink_left(formatter.config.whitespace.tab_spaces)
            .unwrap_or_default();
        Ok(())
    }
}<|MERGE_RESOLUTION|>--- conflicted
+++ resolved
@@ -4,16 +4,8 @@
     utils::bracket::CurlyBrace,
     FormatterError,
 };
-<<<<<<< HEAD
-use sway_parse::{token::Delimiter, ItemEnum, token::PunctKind};
-use sway_types::Spanned;
-
-impl Format for ItemEnum {
-    fn format(&self, formatter: &mut Formatter) -> FormattedCode {
-        let mut formatted_code = String::new();
-=======
 use std::fmt::Write;
-use sway_parse::{token::Delimiter, ItemEnum};
+use sway_parse::{token::Delimiter, token::PunctKind, ItemEnum};
 use sway_types::Spanned;
 
 impl Format for ItemEnum {
@@ -22,7 +14,6 @@
         formatted_code: &mut FormattedCode,
         formatter: &mut Formatter,
     ) -> Result<(), FormatterError> {
->>>>>>> 8421507f
         let enum_variant_align_threshold = formatter.config.structures.enum_variant_align_threshold;
 
         if let Some(visibility_token) = &self.visibility {
