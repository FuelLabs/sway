--- conflicted
+++ resolved
@@ -7,7 +7,6 @@
 use std::fmt::Write;
 use sway_parse::{
     token::{Delimiter, PunctKind},
-    ty::Ty,
     ItemEnum,
 };
 use sway_types::Spanned;
@@ -121,14 +120,12 @@
                         }
                     }
                     // Add `:`, ty & `CommaToken`
-                    //
-                    // TODO(#2101): We are currently converting ty to string directly but we will probably need to format ty before adding.
                     write!(
                         formatted_code,
-                        " {} {}",
+                        " {} ",
                         type_field.colon_token.ident().as_str(),
-                        type_field.ty.span().as_str(),
                     )?;
+                    type_field.ty.format(formatted_code, formatter)?;
                     if value_pairs_iter.peek().is_some() {
                         writeln!(formatted_code, "{}", variant.1.span().as_str())?;
                     } else if let Some(final_value) = &variants.final_value_opt {
@@ -165,20 +162,6 @@
             if value_pairs_iter.peek().is_some() {
                 write!(formatted_code, "{} ", variant.1.span().as_str())?;
             }
-<<<<<<< HEAD
-            write!(
-                formatted_code,
-                " {} ",
-                type_field.colon_token.span().as_str(),
-            )?;
-            Ty::format(&type_field.ty, formatted_code, formatter)?;
-            formatted_code.push(PunctKind::Comma.as_char());
-
-            // TODO: Here we assume that next enum variant is going to be in the new line but
-            // from the config we may understand next enum variant should be in the same line instead.
-            formatted_code.push('\n');
-=======
->>>>>>> 7c45838b
         }
         if let Some(final_value) = &variants.final_value_opt {
             final_value.format(formatted_code, formatter)?;
