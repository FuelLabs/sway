--- conflicted
+++ resolved
@@ -5,14 +5,10 @@
     FormatterError,
 };
 use std::fmt::Write;
-<<<<<<< HEAD
-use sway_parse::{token::Delimiter, token::PunctKind, ItemEnum};
-=======
 use sway_parse::{
     token::{Delimiter, PunctKind},
     ItemEnum,
 };
->>>>>>> 69122c83
 use sway_types::Spanned;
 
 impl Format for ItemEnum {
@@ -74,12 +70,6 @@
                 // TODO: Improve handling this
                 formatted_code.push_str(&(0..required_alignment).map(|_| ' ').collect::<String>());
             }
-<<<<<<< HEAD
-            formatted_code.push(' ');
-            formatted_code.push(PunctKind::Colon.as_char());
-            formatted_code.push(' ');
-=======
->>>>>>> 69122c83
             // TODO: We are currently converting ty to string directly but we will probably need to format ty before adding.
             write!(
                 formatted_code,
