use crate::{
    config::{items::ItemBraceStyle, user_def::FieldAlignment},
    fmt::{Format, FormattedCode, Formatter},
    utils::{
        bracket::CurlyBrace,
        comments::{ByteSpan, LeafSpans},
        indent_style::LineStyle,
    },
    FormatterError,
};
use std::fmt::Write;
<<<<<<< HEAD
use sway_parse::{token::Delimiter, ItemStorage, StorageField};
=======
use sway_ast::keywords::Token;
use sway_ast::{
    token::{Delimiter, PunctKind},
    ItemStorage, StorageField,
};
>>>>>>> 09d67871
use sway_types::Spanned;

impl Format for ItemStorage {
    fn format(
        &self,
        formatted_code: &mut FormattedCode,
        formatter: &mut Formatter,
    ) -> Result<(), FormatterError> {
        formatter.shape.line_style = LineStyle::Multiline;
        // Add storage token
        write!(formatted_code, "{}", self.storage_token.span().as_str())?;
        let fields = self.fields.clone().into_inner();

        // Handle openning brace
        Self::open_curly_brace(formatted_code, formatter)?;

        // Determine alignment tactic
        match formatter.config.structures.field_alignment {
            FieldAlignment::AlignFields(storage_field_align_threshold) => {
                writeln!(formatted_code)?;
                let value_pairs = fields.value_separator_pairs;
                // In first iteration we are going to be collecting the lengths of the struct fields.
                let field_length: Vec<usize> = value_pairs
                    .iter()
                    .map(|(storage_field, _)| storage_field.name.as_str().len())
                    .collect();

                // Find the maximum length in the `field_length` vector that is still smaller than `storage_field_align_threshold`.
                // `max_valid_field_length`: the length of the field that we are taking as a reference to align.
                let mut max_valid_field_length = 0;
                field_length.iter().for_each(|length| {
                    if *length > max_valid_field_length && *length < storage_field_align_threshold {
                        max_valid_field_length = *length;
                    }
                });

                let mut value_pairs_iter = value_pairs.iter().enumerate().peekable();
                for (field_index, (storage_field, comma_token)) in value_pairs_iter.clone() {
                    write!(
                        formatted_code,
                        "{}",
                        &formatter.shape.indent.to_string(&formatter.config)?
                    )?;

                    // Add name
                    write!(formatted_code, "{}", storage_field.name.as_str())?;

                    // `current_field_length`: the length of the current field that we are trying to format.
                    let current_field_length = field_length[field_index];
                    if current_field_length < max_valid_field_length {
                        // We need to add alignment between `:` and `ty`
                        let mut required_alignment = max_valid_field_length - current_field_length;
                        while required_alignment != 0 {
                            write!(formatted_code, " ")?;
                            required_alignment -= 1;
                        }
                    }
                    // Add `:`, `ty` & `CommaToken`
                    write!(
                        formatted_code,
                        " {} ",
                        storage_field.colon_token.ident().as_str(),
                    )?;
                    storage_field.ty.format(formatted_code, formatter)?;
                    write!(
                        formatted_code,
                        " {} ",
                        storage_field.eq_token.ident().as_str()
                    )?;
                    storage_field
                        .initializer
                        .format(formatted_code, formatter)?;
                    if value_pairs_iter.peek().is_some() {
                        writeln!(formatted_code, "{}", comma_token.ident().as_str())?;
                    } else if let Some(final_value) = &fields.final_value_opt {
                        final_value.format(formatted_code, formatter)?;
                    }
                }
            }
            FieldAlignment::Off => fields.format(formatted_code, formatter)?,
        }
        // Handle closing brace
        Self::close_curly_brace(formatted_code, formatter)?;
        formatter.shape.reset_line_style();

        Ok(())
    }
}

impl CurlyBrace for ItemStorage {
    fn open_curly_brace(
        line: &mut String,
        formatter: &mut Formatter,
    ) -> Result<(), FormatterError> {
        let brace_style = formatter.config.items.item_brace_style;
        let open_brace = Delimiter::Brace.as_open_char();
        match brace_style {
            ItemBraceStyle::AlwaysNextLine => {
                // Add opening brace to the next line.
                write!(line, "\n{}", open_brace)?;
                formatter.shape.block_indent(&formatter.config);
            }
            _ => {
                // Add opening brace to the same line
                write!(line, " {}", open_brace)?;
                formatter.shape.block_indent(&formatter.config);
            }
        }

        Ok(())
    }
    fn close_curly_brace(
        line: &mut String,
        formatter: &mut Formatter,
    ) -> Result<(), FormatterError> {
        write!(line, "{}", Delimiter::Brace.as_close_char())?;
        // shrink_left would return error if the current indentation level is becoming < 0, in that
        // case we should use the Shape::default() which has 0 indentation level.
        formatter.shape.block_unindent(&formatter.config);
        Ok(())
    }
}

impl LeafSpans for ItemStorage {
    fn leaf_spans(&self) -> Vec<ByteSpan> {
        let mut collected_spans = vec![ByteSpan::from(self.storage_token.span())];
        collected_spans.append(&mut self.fields.leaf_spans());
        collected_spans
    }
}

impl LeafSpans for StorageField {
    fn leaf_spans(&self) -> Vec<ByteSpan> {
        let mut collected_spans = vec![ByteSpan::from(self.name.span())];
        collected_spans.push(ByteSpan::from(self.colon_token.span()));
        collected_spans.append(&mut self.ty.leaf_spans());
        collected_spans.push(ByteSpan::from(self.eq_token.span()));
        collected_spans.append(&mut self.initializer.leaf_spans());
        collected_spans
    }
}<|MERGE_RESOLUTION|>--- conflicted
+++ resolved
@@ -9,15 +9,8 @@
     FormatterError,
 };
 use std::fmt::Write;
-<<<<<<< HEAD
-use sway_parse::{token::Delimiter, ItemStorage, StorageField};
-=======
 use sway_ast::keywords::Token;
-use sway_ast::{
-    token::{Delimiter, PunctKind},
-    ItemStorage, StorageField,
-};
->>>>>>> 09d67871
+use sway_ast::{token::Delimiter, ItemStorage, StorageField};
 use sway_types::Spanned;
 
 impl Format for ItemStorage {
