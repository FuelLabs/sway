use crate::{
<<<<<<< HEAD
    config::items::ItemBraceStyle,
    fmt::{Format, FormattedCode, Formatter},
    utils::bracket::CurlyBrace,
};
use sway_parse::{
    token::{Delimiter, PunctKind},
    ItemStorage,
};
use sway_types::Spanned;

impl Format for ItemStorage {
    fn format(&self, formatter: &mut Formatter) -> FormattedCode {
        let mut formatted_code = String::new();

        // Add storage token
        formatted_code.push_str(self.storage_token.span().as_str());
        formatted_code.push(' ');

        // Add `{`
        Self::open_curly_brace(&mut formatted_code, formatter);

        // Get the fields
        let items = self.fields.clone().into_inner();

        // Should we apply storage field alignment

        for item in items {
            // Push the current indentation level
            formatted_code.push_str(&formatter.shape.indent.to_string(formatter));

            // Push the storage field name
            formatted_code.push_str(item.name.as_str());

            // Push the colon token
            formatted_code.push_str(item.colon_token.span().as_str());
            formatted_code.push(' ');

            // Push the ty
            formatted_code.push_str(item.ty.span().as_str());

            // Push initializer if it exists.
            if let Some(initializer) = item.initializer {
                // Push a ` `
                formatted_code.push(' ');

                let expr = initializer.1;

                // Push the `=`
                formatted_code.push(PunctKind::Equals.as_char());

                // Push a ` `
                formatted_code.push(' ');

                // Push the unformatted expr
                formatted_code.push_str(expr.span().as_str());
            }

            // TODO we are currently pushing \n directly, if we want to format storage
            // into a single line in some cases. We should handle this better!
            formatted_code.push(PunctKind::Comma.as_char());
            formatted_code.push('\n');
        }

        // Add `}`
        Self::close_curly_brace(&mut formatted_code, formatter);

        formatted_code
    }
}

impl CurlyBrace for ItemStorage {
    fn open_curly_brace(line: &mut String, formatter: &mut Formatter) {
        let brace_style = formatter.config.items.item_brace_style;
        let extra_width = formatter.config.whitespace.tab_spaces;
        let mut shape = formatter.shape;
        let open_brace = Delimiter::Brace.as_open_char();
        match brace_style {
            ItemBraceStyle::AlwaysNextLine => {
                // Add openning brace to the next line.
                line.push_str(&format!("\n{}\n", open_brace));
                shape = shape.block_indent(extra_width);
            }
            _ => {
                // Add opening brace to the same line
                line.push_str(&format!(" {}\n", open_brace));
                shape = shape.block_indent(extra_width);
            }
        }

        formatter.shape = shape;
    }
    fn close_curly_brace(line: &mut String, formatter: &mut Formatter) {
        line.push(Delimiter::Brace.as_close_char());
        // If shape is becoming left-most alligned or - indent just have the defualt shape
        formatter.shape = formatter
            .shape
            .shrink_left(formatter.config.whitespace.tab_spaces)
            .unwrap_or_default();
=======
    fmt::{Format, FormattedCode, Formatter},
    FormatterError,
};
use sway_parse::ItemStorage;

impl Format for ItemStorage {
    fn format(
        &self,
        _formatted_code: &mut FormattedCode,
        _formatter: &mut Formatter,
    ) -> Result<(), FormatterError> {
        todo!()
>>>>>>> 8421507f
    }
}<|MERGE_RESOLUTION|>--- conflicted
+++ resolved
@@ -1,8 +1,8 @@
 use crate::{
-<<<<<<< HEAD
     config::items::ItemBraceStyle,
     fmt::{Format, FormattedCode, Formatter},
     utils::bracket::CurlyBrace,
+    FormatterError,
 };
 use sway_parse::{
     token::{Delimiter, PunctKind},
@@ -11,15 +11,17 @@
 use sway_types::Spanned;
 
 impl Format for ItemStorage {
-    fn format(&self, formatter: &mut Formatter) -> FormattedCode {
-        let mut formatted_code = String::new();
-
+    fn format(
+        &self,
+        formatted_code: &mut FormattedCode,
+        formatter: &mut Formatter,
+    ) -> Result<(), FormatterError> {
         // Add storage token
         formatted_code.push_str(self.storage_token.span().as_str());
         formatted_code.push(' ');
 
         // Add `{`
-        Self::open_curly_brace(&mut formatted_code, formatter);
+        Self::open_curly_brace(formatted_code, formatter)?;
 
         // Get the fields
         let items = self.fields.clone().into_inner();
@@ -64,14 +66,17 @@
         }
 
         // Add `}`
-        Self::close_curly_brace(&mut formatted_code, formatter);
+        Self::close_curly_brace(formatted_code, formatter)?;
 
-        formatted_code
+        Ok(())
     }
 }
 
 impl CurlyBrace for ItemStorage {
-    fn open_curly_brace(line: &mut String, formatter: &mut Formatter) {
+    fn open_curly_brace(
+        line: &mut String,
+        formatter: &mut Formatter,
+    ) -> Result<(), FormatterError> {
         let brace_style = formatter.config.items.item_brace_style;
         let extra_width = formatter.config.whitespace.tab_spaces;
         let mut shape = formatter.shape;
@@ -90,27 +95,18 @@
         }
 
         formatter.shape = shape;
+        Ok(())
     }
-    fn close_curly_brace(line: &mut String, formatter: &mut Formatter) {
+    fn close_curly_brace(
+        line: &mut String,
+        formatter: &mut Formatter,
+    ) -> Result<(), FormatterError> {
         line.push(Delimiter::Brace.as_close_char());
         // If shape is becoming left-most alligned or - indent just have the defualt shape
         formatter.shape = formatter
             .shape
             .shrink_left(formatter.config.whitespace.tab_spaces)
             .unwrap_or_default();
-=======
-    fmt::{Format, FormattedCode, Formatter},
-    FormatterError,
-};
-use sway_parse::ItemStorage;
-
-impl Format for ItemStorage {
-    fn format(
-        &self,
-        _formatted_code: &mut FormattedCode,
-        _formatter: &mut Formatter,
-    ) -> Result<(), FormatterError> {
-        todo!()
->>>>>>> 8421507f
+        Ok(())
     }
 }