<<<<<<< HEAD
use crate::{fmt::*, utils::bracket::CurlyBrace};
use std::fmt::Write;
use sway_parse::{token::Delimiter, ItemUse, UseTree};
=======
use std::vec;

use crate::{
    fmt::{Format, FormattedCode, Formatter},
    utils::comments::{ByteSpan, LeafSpans},
    FormatterError,
};
use sway_ast::{ItemUse, UseTree};
>>>>>>> 6d18807b
use sway_types::Spanned;

impl Format for ItemUse {
    fn format(
        &self,
        formatted_code: &mut FormattedCode,
        formatter: &mut Formatter,
    ) -> Result<(), FormatterError> {
        if let Some(pub_token) = &self.visibility {
            write!(formatted_code, "{} ", pub_token.span().as_str())?;
        }
        write!(formatted_code, "{} ", self.use_token.span().as_str())?;
        if let Some(root_import) = &self.root_import {
            write!(formatted_code, "{}", root_import.span().as_str())?;
        }
        self.tree.format(formatted_code, formatter)?;
        write!(formatted_code, "{}", self.semicolon_token.span().as_str())?;
        Ok(())
    }
}

impl Format for UseTree {
    fn format(
        &self,
        formatted_code: &mut FormattedCode,
        formatter: &mut Formatter,
    ) -> Result<(), FormatterError> {
        match self {
            Self::Group { imports } => {
                Self::open_curly_brace(formatted_code, formatter)?;
                imports
                    .clone()
                    .into_inner()
                    .format(formatted_code, formatter)?;
                Self::close_curly_brace(formatted_code, formatter)?;
            }
            Self::Name { name } => write!(formatted_code, "{}", name.span().as_str())?,
            Self::Rename {
                name,
                as_token,
                alias,
            } => {
                write!(
                    formatted_code,
                    "{} {} {}",
                    name.span().as_str(),
                    as_token.span().as_str(),
                    alias.span().as_str()
                )?;
            }
            Self::Glob { star_token } => {
                write!(formatted_code, "{}", star_token.span().as_str())?;
            }
            Self::Path {
                prefix,
                double_colon_token,
                suffix,
            } => {
                write!(
                    formatted_code,
                    "{}{}",
                    prefix.span().as_str(),
                    double_colon_token.span().as_str()
                )?;
                suffix.format(formatted_code, formatter)?;
            }
        }
        Ok(())
    }
}

impl CurlyBrace for UseTree {
    fn open_curly_brace(
        line: &mut FormattedCode,
        _formatter: &mut Formatter,
    ) -> Result<(), FormatterError> {
        write!(line, "{}", Delimiter::Brace.as_open_char())?;
        Ok(())
    }
    fn close_curly_brace(
        line: &mut FormattedCode,
        _formatter: &mut Formatter,
    ) -> Result<(), FormatterError> {
        write!(line, "{}", Delimiter::Brace.as_close_char())?;
        Ok(())
    }
}

impl LeafSpans for ItemUse {
    fn leaf_spans(&self) -> Vec<ByteSpan> {
        let mut collected_spans = Vec::new();
        if let Some(visibility) = &self.visibility {
            collected_spans.push(ByteSpan::from(visibility.span()));
        }
        collected_spans.push(ByteSpan::from(self.use_token.span()));
        if let Some(root_import) = &self.root_import {
            collected_spans.push(ByteSpan::from(root_import.span()));
        }
        collected_spans.append(&mut self.tree.leaf_spans());
        collected_spans.push(ByteSpan::from(self.semicolon_token.span()));
        collected_spans
    }
}

impl LeafSpans for UseTree {
    fn leaf_spans(&self) -> Vec<ByteSpan> {
        match self {
            UseTree::Group { imports } => imports.leaf_spans(),
            UseTree::Name { name } => vec![ByteSpan::from(name.span())],
            UseTree::Rename {
                name,
                as_token,
                alias,
            } => vec![
                ByteSpan::from(name.span()),
                ByteSpan::from(as_token.span()),
                ByteSpan::from(alias.span()),
            ],
            UseTree::Glob { star_token } => vec![ByteSpan::from(star_token.span())],
            UseTree::Path {
                prefix,
                double_colon_token,
                suffix,
            } => {
                let mut collected_spans = vec![ByteSpan::from(prefix.span())];
                collected_spans.push(ByteSpan::from(double_colon_token.span()));
                collected_spans.append(&mut suffix.leaf_spans());
                collected_spans
            }
        }
    }
}<|MERGE_RESOLUTION|>--- conflicted
+++ resolved
@@ -1,17 +1,10 @@
-<<<<<<< HEAD
-use crate::{fmt::*, utils::bracket::CurlyBrace};
+use crate::{
+    fmt::*,
+    utils::bracket::CurlyBrace,
+    utils::comments::{ByteSpan, LeafSpans},
+};
 use std::fmt::Write;
-use sway_parse::{token::Delimiter, ItemUse, UseTree};
-=======
-use std::vec;
-
-use crate::{
-    fmt::{Format, FormattedCode, Formatter},
-    utils::comments::{ByteSpan, LeafSpans},
-    FormatterError,
-};
-use sway_ast::{ItemUse, UseTree};
->>>>>>> 6d18807b
+use sway_ast::{token::Delimiter, ItemUse, UseTree};
 use sway_types::Spanned;
 
 impl Format for ItemUse {
