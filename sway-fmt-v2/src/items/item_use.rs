--- conflicted
+++ resolved
@@ -5,12 +5,8 @@
         comments::{ByteSpan, LeafSpans},
     },
 };
-<<<<<<< HEAD
 use std::{fmt::Write, vec};
-use sway_parse::{token::Delimiter, ItemUse, UseTree};
-=======
-use sway_ast::{ItemUse, UseTree};
->>>>>>> 09d67871
+use sway_ast::{token::Delimiter, ItemUse, UseTree};
 use sway_types::Spanned;
 
 impl Format for ItemUse {
