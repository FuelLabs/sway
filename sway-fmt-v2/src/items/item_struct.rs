--- conflicted
+++ resolved
@@ -17,15 +17,8 @@
         formatted_code: &mut FormattedCode,
         formatter: &mut Formatter,
     ) -> Result<(), FormatterError> {
-<<<<<<< HEAD
-        // Get struct_variant_align_threshold from config.
-        let struct_variant_align_threshold =
-            formatter.config.structures.struct_field_align_threshold;
-
-=======
         // Bring configurations into scope.
         //
->>>>>>> 7c45838b
         // Should small structs formatted into a single line.
         let struct_lit_single_line = formatter.config.structures.small_structures_single_line;
 
@@ -37,20 +30,9 @@
             .to_width_heuristics(&formatter.config.whitespace);
         let struct_lit_width = width_heuristics.structure_lit_width;
 
-<<<<<<< HEAD
         let multiline = !struct_lit_single_line || self.get_formatted_len()? > struct_lit_width;
-        format_struct(
-            self,
-            formatted_code,
-            formatter,
-            multiline,
-            struct_variant_align_threshold,
-        )?;
-=======
-        let multiline = !struct_lit_single_line || self.get_formatted_len() > struct_lit_width;
 
         format_struct(self, formatted_code, formatter, multiline)?;
->>>>>>> 7c45838b
         Ok(())
     }
 }
