--- conflicted
+++ resolved
@@ -7,7 +7,6 @@
 use std::fmt::Write;
 use sway_parse::{
     token::{Delimiter, PunctKind},
-    ty::Ty,
     ItemStruct,
 };
 use sway_types::Spanned;
@@ -125,15 +124,12 @@
                         }
                     }
                     // Add `:`, `ty` & `CommaToken`
-                    //
-                    // TODO(#2101): We are currently converting ty to string directly but
-                    // we will probably need to format `ty` before adding.
                     write!(
                         formatted_code,
-                        " {} {}",
+                        " {} ",
                         type_field.colon_token.ident().as_str(),
-                        type_field.ty.span().as_str(),
                     )?;
+                    type_field.ty.format(formatted_code, formatter)?;
                     if value_pairs_iter.peek().is_some() {
                         writeln!(formatted_code, "{}", field.1.span().as_str())?;
                     } else if let Some(final_value) = &fields.final_value_opt {
@@ -171,22 +167,6 @@
                 write!(formatted_code, "{} ", field.1.span().as_str())?;
             }
         }
-<<<<<<< HEAD
-        // Add `:` and ty
-        // TODO: We are currently converting ty to string directly but we will probably need to format ty before adding.
-        write!(
-            formatted_code,
-            "{} ",
-            type_field.colon_token.ident().as_str(),
-        )?;
-        // Format Ty
-        Ty::format(&type_field.ty, formatted_code, formatter)?;
-        // Add `, ` if this isn't the last field.
-        if !multiline && item_index != items.len() - 1 {
-            write!(formatted_code, "{} ", PunctKind::Comma.as_char())?;
-        } else if multiline {
-            writeln!(formatted_code, "{}", PunctKind::Comma.as_char())?;
-=======
         if let Some(final_value) = &fields.final_value_opt {
             final_value.format(formatted_code, formatter)?;
             formatted_code.push(' ');
@@ -194,7 +174,6 @@
             formatted_code.pop();
             formatted_code.pop();
             formatted_code.push(' ');
->>>>>>> 7c45838b
         }
     }
 
