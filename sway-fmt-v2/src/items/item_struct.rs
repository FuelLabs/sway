--- conflicted
+++ resolved
@@ -10,15 +10,7 @@
     FormatterError,
 };
 use std::fmt::Write;
-<<<<<<< HEAD
-use sway_parse::{token::Delimiter, ItemStruct};
-=======
-use sway_ast::{
-    keywords::Token,
-    token::{Delimiter, PunctKind},
-    ItemStruct,
-};
->>>>>>> 09d67871
+use sway_ast::{keywords::Token, token::Delimiter, ItemStruct};
 use sway_types::Spanned;
 
 impl Format for ItemStruct {
