use crate::{
    fmt::{Format, FormattedCode, Formatter},
    FormatterError,
};
use sway_parse::ItemConst;
use sway_types::Spanned;

impl Format for ItemConst {
<<<<<<< HEAD
    fn format(&self, _formatter: &mut Formatter) -> FormattedCode {
        let mut formatted_code = String::new();

=======
    fn format(
        &self,
        formatted_code: &mut FormattedCode,
        _formatter: &mut Formatter,
    ) -> Result<(), FormatterError> {
>>>>>>> 8421507f
        // Check if visibility token exists if so add it.
        if let Some(visibility_token) = &self.visibility {
            formatted_code.push_str(visibility_token.span().as_str());
            formatted_code.push(' ');
        }

        // Add the const token
        formatted_code.push_str(self.const_token.span().as_str());
        formatted_code.push(' ');

        // Add name of the const
        formatted_code.push_str(self.name.as_str());

        // Check if ty exists
        if let Some(ty) = &self.ty_opt {
            // Add colon
            formatted_code.push_str(ty.0.span().as_str());
            // TODO: We are not applying any custom formatting to ty probably we will need to in the future.
            // Add ty
            formatted_code.push(' ');
            formatted_code.push_str(ty.1.span().as_str());
        }

        formatted_code.push(' ');
        // Add equal token
        formatted_code.push_str(self.eq_token.ident().as_str());
        formatted_code.push(' ');

        // TODO: We are not applying any custom formatting to expr, probably we will need to in the future.
        formatted_code.push_str(self.expr.span().as_str());
        formatted_code.push_str(self.semicolon_token.ident().as_str());
        Ok(())
    }
}<|MERGE_RESOLUTION|>--- conflicted
+++ resolved
@@ -6,17 +6,11 @@
 use sway_types::Spanned;
 
 impl Format for ItemConst {
-<<<<<<< HEAD
-    fn format(&self, _formatter: &mut Formatter) -> FormattedCode {
-        let mut formatted_code = String::new();
-
-=======
     fn format(
         &self,
         formatted_code: &mut FormattedCode,
         _formatter: &mut Formatter,
     ) -> Result<(), FormatterError> {
->>>>>>> 8421507f
         // Check if visibility token exists if so add it.
         if let Some(visibility_token) = &self.visibility {
             formatted_code.push_str(visibility_token.span().as_str());
