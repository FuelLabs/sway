use crate::utils::{
<<<<<<< HEAD
    indent_style::Shape, newline_style::apply_newline_style, program_type::insert_program_type,
=======
    attributes::format_attributes, indent_style::Shape, newline_style::apply_newline_style,
>>>>>>> 7fb883c0
};
use std::{path::Path, sync::Arc};
use sway_core::BuildConfig;
use sway_parse::ItemKind;

pub use crate::{
    config::manifest::Config,
    error::{ConfigError, FormatterError},
};

#[derive(Debug, Default)]
pub struct Formatter {
    pub shape: Shape,
    pub config: Config,
}

pub type FormattedCode = String;

pub trait Format {
    fn format(&self, formatter: &mut Formatter) -> FormattedCode;
}

impl Formatter {
    pub fn from_dir(dir: &Path) -> Result<Self, ConfigError> {
        let config = match Config::from_dir(dir) {
            Ok(config) => config,
            Err(ConfigError::NotFound) => Config::default(),
            Err(e) => return Err(e),
        };
        let shape = Shape::default();
        Ok(Self { config, shape })
    }
    pub fn format(
        &mut self,
        src: Arc<str>,
        build_config: Option<&BuildConfig>,
    ) -> Result<FormattedCode, FormatterError> {
        let path = build_config.map(|build_config| build_config.canonical_root_module());
        let module = sway_parse::parse_file(src, path)?;
        // Get parsed items
        let items = module.items;
        // Get the program type (script, predicate, contract or library)
        let program_type = module.kind;

        // Formatted code will be pushed here with raw newline stlye.
        // Which means newlines are not converted into system-specific versions by apply_newline_style
        let mut raw_formatted_code = String::new();

        // Insert program type to the formatted code.
        insert_program_type(&mut raw_formatted_code, program_type);
        // Insert parsed & formatted items into the formatted code.
        raw_formatted_code += &items
            .into_iter()
            .map(|item| -> Result<String, FormatterError> {
                use ItemKind::*;
                // format attributes first, then add corresponding item
                let mut buf = format_attributes(item.attribute_list, self);
                buf.push_str(&match item.value {
                    Use(item_use) => item_use.format(self),
                    Struct(item_struct) => item_struct.format(self),
                    Enum(item_enum) => item_enum.format(self),
                    Fn(item_fn) => item_fn.format(self),
                    Trait(item_trait) => item_trait.format(self),
                    Impl(item_impl) => item_impl.format(self),
                    Abi(item_abi) => item_abi.format(self),
                    Const(item_const) => item_const.format(self),
                    Storage(item_storage) => item_storage.format(self),
                });
                Ok(buf)
            })
            .collect::<Result<Vec<String>, _>>()?
            .join("\n");
        let mut formatted_code = String::from(&raw_formatted_code);
        apply_newline_style(
            // The user's setting for `NewlineStyle`
            self.config.whitespace.newline_style,
            &mut formatted_code,
            &raw_formatted_code,
        );
        Ok(formatted_code)
    }
}

#[cfg(test)]
mod tests {
    use crate::utils::indent_style::Shape;
    use std::sync::Arc;

    use super::{Config, Formatter};

    fn get_formatter(config: Config, shape: Shape) -> Formatter {
        Formatter { config, shape }
    }

    #[test]
<<<<<<< HEAD
    fn test_program_type_included() {
        let correct_sway_code = r#"contract;
        "#;
        let mut formatter = get_formatter(Config::default(), Shape::default());
        let formatted_sway_code =
            Formatter::format(&mut formatter, Arc::from(correct_sway_code), None).unwrap();
        assert!(correct_sway_code != formatted_sway_code)
=======
    fn test_enum_without_variant_alignment() {
        let sway_code_to_format = r#"contract;

enum Color {
    Blue: (), Green: (),
            Red: (),
    Silver: (),
                    Grey: (), }
        "#;

        // Until #1995 is addressed we will not have contract; in the output
        let correct_sway_code = r#"enum Color {
 Blue : (),
 Green : (),
 Red : (),
 Silver : (),
 Grey : (),
}"#;
        let mut formatter = get_formatter(Config::default(), Shape::default());
        let formatted_sway_code =
            Formatter::format(&mut formatter, Arc::from(sway_code_to_format), None).unwrap();
        assert!(correct_sway_code == formatted_sway_code)
    }
    #[test]
    fn test_enum_with_variant_alignment() {
        let sway_code_to_format = r#"contract;

enum Color {
    Blue: (), Green: (),
            Red: (),
    Silver: (),
                    Grey: (), }
        "#;

        // Until #1995 is addressed we will not have contract; in the output
        let correct_sway_code = r#"enum Color {
 Blue   : (),
 Green  : (),
 Red    : (),
 Silver : (),
 Grey   : (),
}"#;

        // Creating a config with enum_variant_align_threshold that exceeds longest variant length
        let mut config = Config::default();
        config.structures.enum_variant_align_threshold = 20;

        let mut formatter = get_formatter(config, Shape::default());
        let formatted_sway_code =
            Formatter::format(&mut formatter, Arc::from(sway_code_to_format), None).unwrap();
        assert!(correct_sway_code == formatted_sway_code)
>>>>>>> 7fb883c0
    }
}<|MERGE_RESOLUTION|>--- conflicted
+++ resolved
@@ -1,9 +1,6 @@
 use crate::utils::{
-<<<<<<< HEAD
-    indent_style::Shape, newline_style::apply_newline_style, program_type::insert_program_type,
-=======
     attributes::format_attributes, indent_style::Shape, newline_style::apply_newline_style,
->>>>>>> 7fb883c0
+    program_type::insert_program_type,
 };
 use std::{path::Path, sync::Arc};
 use sway_core::BuildConfig;
@@ -99,15 +96,6 @@
     }
 
     #[test]
-<<<<<<< HEAD
-    fn test_program_type_included() {
-        let correct_sway_code = r#"contract;
-        "#;
-        let mut formatter = get_formatter(Config::default(), Shape::default());
-        let formatted_sway_code =
-            Formatter::format(&mut formatter, Arc::from(correct_sway_code), None).unwrap();
-        assert!(correct_sway_code != formatted_sway_code)
-=======
     fn test_enum_without_variant_alignment() {
         let sway_code_to_format = r#"contract;
 
@@ -118,8 +106,9 @@
                     Grey: (), }
         "#;
 
-        // Until #1995 is addressed we will not have contract; in the output
-        let correct_sway_code = r#"enum Color {
+        let correct_sway_code = r#"contract;
+
+enum Color {
  Blue : (),
  Green : (),
  Red : (),
@@ -142,8 +131,9 @@
                     Grey: (), }
         "#;
 
-        // Until #1995 is addressed we will not have contract; in the output
-        let correct_sway_code = r#"enum Color {
+        let correct_sway_code = r#"contract;
+
+enum Color {
  Blue   : (),
  Green  : (),
  Red    : (),
@@ -159,6 +149,5 @@
         let formatted_sway_code =
             Formatter::format(&mut formatter, Arc::from(sway_code_to_format), None).unwrap();
         assert!(correct_sway_code == formatted_sway_code)
->>>>>>> 7fb883c0
     }
 }