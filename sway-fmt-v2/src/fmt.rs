--- conflicted
+++ resolved
@@ -272,7 +272,6 @@
         assert_eq!(correct_sway_code, formatted_sway_code)
     }
     #[test]
-<<<<<<< HEAD
     fn test_ty_formatting() {
         let sway_code_to_format = r#"contract;
 
@@ -306,7 +305,7 @@
         let formatted_sway_code =
             Formatter::format(&mut formatter, Arc::from(sway_code_to_format), None).unwrap();
         assert_eq!(correct_sway_code, formatted_sway_code);
-=======
+    }
     fn test_storage_without_alignment() {
         let sway_code_to_format = r#"contract;
 
@@ -370,6 +369,5 @@
         let formatted_sway_code =
             Formatter::format(&mut formatter, Arc::from(sway_code_to_format), None).unwrap();
         assert_eq!(correct_sway_code, formatted_sway_code)
->>>>>>> 88d8592c
     }
 }