--- conflicted
+++ resolved
@@ -53,28 +53,9 @@
         // Insert parsed & formatted items into the formatted code.
         raw_formatted_code += &items
             .into_iter()
-<<<<<<< HEAD
-            .map(|item| -> Result<FormattedCode, FormatterError> {
-                use ItemKind::*;
-                // format attributes first, then add corresponding item
-                let mut buf = format_attributes(item.attribute_list, self);
-                buf.push_str(&match item.value {
-                    Use(item_use) => item_use.format(self),
-                    Struct(item_struct) => item_struct.format(self),
-                    Enum(item_enum) => item_enum.format(self),
-                    Fn(item_fn) => item_fn.format(self),
-                    Trait(item_trait) => item_trait.format(self),
-                    Impl(item_impl) => item_impl.format(self),
-                    Abi(item_abi) => item_abi.format(self),
-                    Const(item_const) => item_const.format(self),
-                    Storage(item_storage) => item_storage.format(self),
-                });
-                Ok(buf)
-=======
             .map(|item| -> Result<String, FormatterError> {
                 // format Annotated<ItemKind>
                 Ok(Annotated::format(&item, self))
->>>>>>> 755ff6a5
             })
             .collect::<Result<Vec<String>, _>>()?
             .join("\n");
