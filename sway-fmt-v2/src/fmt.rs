use crate::utils::{
    attributes::format_attributes, indent_style::Shape, newline_style::apply_newline_style,
    program_type::insert_program_type,
};
use std::{path::Path, sync::Arc};
use sway_core::BuildConfig;
use sway_parse::ItemKind;

pub use crate::{
    config::manifest::Config,
    error::{ConfigError, FormatterError},
};

#[derive(Debug, Default)]
pub struct Formatter {
    pub shape: Shape,
    pub config: Config,
}

pub type FormattedCode = String;

pub trait Format {
    fn format(&self, formatter: &mut Formatter) -> FormattedCode;
}

impl Formatter {
    pub fn from_dir(dir: &Path) -> Result<Self, ConfigError> {
        let config = match Config::from_dir(dir) {
            Ok(config) => config,
            Err(ConfigError::NotFound) => Config::default(),
            Err(e) => return Err(e),
        };
        let shape = Shape::default();
        Ok(Self { config, shape })
    }
    pub fn format(
        &mut self,
        src: Arc<str>,
        build_config: Option<&BuildConfig>,
    ) -> Result<FormattedCode, FormatterError> {
        let path = build_config.map(|build_config| build_config.canonical_root_module());
        let module = sway_parse::parse_file(src, path)?;
        // Get parsed items
        let items = module.items;
        // Get the program type (script, predicate, contract or library)
        let program_type = module.kind;

        // Formatted code will be pushed here with raw newline stlye.
        // Which means newlines are not converted into system-specific versions by apply_newline_style
        let mut raw_formatted_code = String::new();

        // Insert program type to the formatted code.
        insert_program_type(&mut raw_formatted_code, program_type);
        // Insert parsed & formatted items into the formatted code.
        raw_formatted_code += &items
            .into_iter()
            .map(|item| -> Result<String, FormatterError> {
                use ItemKind::*;
                // format attributes first, then add corresponding item
                let mut buf = format_attributes(item.attribute_list, self);
                buf.push_str(&match item.value {
                    Use(item_use) => item_use.format(self),
                    Struct(item_struct) => item_struct.format(self),
                    Enum(item_enum) => item_enum.format(self),
                    Fn(item_fn) => item_fn.format(self),
                    Trait(item_trait) => item_trait.format(self),
                    Impl(item_impl) => item_impl.format(self),
                    Abi(item_abi) => item_abi.format(self),
                    Const(item_const) => item_const.format(self),
                    Storage(item_storage) => item_storage.format(self),
                });
                Ok(buf)
            })
            .collect::<Result<Vec<String>, _>>()?
            .join("\n");
        let mut formatted_code = String::from(&raw_formatted_code);
        apply_newline_style(
            // The user's setting for `NewlineStyle`
            self.config.whitespace.newline_style,
            &mut formatted_code,
            &raw_formatted_code,
        );
        Ok(formatted_code)
    }
}

#[cfg(test)]
mod tests {
    use crate::utils::indent_style::Shape;
    use std::sync::Arc;

    use super::{Config, Formatter};

    fn get_formatter(config: Config, shape: Shape) -> Formatter {
        Formatter { config, shape }
    }

    #[test]
<<<<<<< HEAD
    fn test_struct_single_line() {
        let sway_code_to_format = r#"contract;
pub struct Foo {
    bar: u64,
    baz: bool,
}
"#;

        let correct_sway_code = r#"contract;

pub struct Foo { bar: u64, baz: bool }"#;
        let mut config = Config::default();
        config.structures.struct_lit_single_line = true;
        config.whitespace.max_width = 300;
        let mut formatter = get_formatter(config, Shape::default());
        let formatted_sway_code =
            Formatter::format(&mut formatter, Arc::from(sway_code_to_format), None).unwrap();
        assert!(correct_sway_code == formatted_sway_code)
    }

    #[test]
    fn test_struct_multi_line() {
        let sway_code_to_format = r#"contract;
pub struct Foo {
    bar: u64,
    baz: bool,
}
"#;

        let correct_sway_code = r#"contract;

pub struct Foo {
 bar: u64,
 baz: bool,
}"#;
=======
    fn test_const() {
        let sway_code_to_format = r#"contract;
pub const TEST:u16=10;"#;
        let correct_sway_code = r#"contract;

pub const TEST: u16 = 10;"#;

>>>>>>> 6da682d0
        let mut formatter = get_formatter(Config::default(), Shape::default());
        let formatted_sway_code =
            Formatter::format(&mut formatter, Arc::from(sway_code_to_format), None).unwrap();
        assert!(correct_sway_code == formatted_sway_code)
    }

    #[test]
    fn test_enum_without_variant_alignment() {
        let sway_code_to_format = r#"contract;

enum Color {
    Blue: (), Green: (),
            Red: (),
    Silver: (),
                    Grey: (), }
        "#;

        let correct_sway_code = r#"contract;

enum Color {
 Blue : (),
 Green : (),
 Red : (),
 Silver : (),
 Grey : (),
}"#;
        let mut formatter = get_formatter(Config::default(), Shape::default());
        let formatted_sway_code =
            Formatter::format(&mut formatter, Arc::from(sway_code_to_format), None).unwrap();
        assert!(correct_sway_code == formatted_sway_code)
    }
    #[test]
    fn test_enum_with_variant_alignment() {
        let sway_code_to_format = r#"contract;

enum Color {
    Blue: (), Green: (),
            Red: (),
    Silver: (),
                    Grey: (), }
        "#;

        let correct_sway_code = r#"contract;

enum Color {
 Blue   : (),
 Green  : (),
 Red    : (),
 Silver : (),
 Grey   : (),
}"#;

        // Creating a config with enum_variant_align_threshold that exceeds longest variant length
        let mut config = Config::default();
        config.structures.enum_variant_align_threshold = 20;

        let mut formatter = get_formatter(config, Shape::default());
        let formatted_sway_code =
            Formatter::format(&mut formatter, Arc::from(sway_code_to_format), None).unwrap();
        assert!(correct_sway_code == formatted_sway_code)
    }
}<|MERGE_RESOLUTION|>--- conflicted
+++ resolved
@@ -96,15 +96,67 @@
     }
 
     #[test]
-<<<<<<< HEAD
-    fn test_struct_single_line() {
+    fn test_const() {
+        let sway_code_to_format = r#"contract;
+pub const TEST:u16=10;"#;
+        let correct_sway_code = r#"contract;
+
+pub const TEST: u16 = 10;"#;
+        let mut formatter = get_formatter(Config::default(), Shape::default());
+        let formatted_sway_code =
+            Formatter::format(&mut formatter, Arc::from(sway_code_to_format), None).unwrap();
+        assert!(correct_sway_code == formatted_sway_code)
+    }
+
+    #[test]
+    fn test_struct_single_line_alignment() {
         let sway_code_to_format = r#"contract;
 pub struct Foo {
     bar: u64,
     baz: bool,
 }
 "#;
-
+        let correct_sway_code = r#"contract;
+
+pub struct Foo { bar: u64, baz: bool }"#;
+        let mut config = Config::default();
+        config.structures.struct_lit_single_line = true;
+        config.structures.struct_field_align_threshold = 40;
+        config.whitespace.max_width = 300;
+        let mut formatter = get_formatter(config, Shape::default());
+        let formatted_sway_code =
+            Formatter::format(&mut formatter, Arc::from(sway_code_to_format), None).unwrap();
+        assert!(correct_sway_code == formatted_sway_code)
+    }
+    #[test]
+    fn test_struct_multiline_line_alignment() {
+        let sway_code_to_format = r#"contract;
+pub struct Foo {
+   barbazfoo: u64,
+   baz  : bool,
+}
+"#;
+        let correct_sway_code = r#"contract;
+
+pub struct Foo {
+ barbazfoo: u64,
+ baz      : bool,
+}"#;
+        let mut config = Config::default();
+        config.structures.struct_field_align_threshold = 40;
+        let mut formatter = get_formatter(config, Shape::default());
+        let formatted_sway_code =
+            Formatter::format(&mut formatter, Arc::from(sway_code_to_format), None).unwrap();
+        assert!(correct_sway_code == formatted_sway_code)
+    }
+    #[test]
+    fn test_struct_single_line() {
+        let sway_code_to_format = r#"contract;
+pub struct Foo {
+    bar: u64,
+    baz: bool,
+}
+"#;
         let correct_sway_code = r#"contract;
 
 pub struct Foo { bar: u64, baz: bool }"#;
@@ -125,22 +177,12 @@
     baz: bool,
 }
 "#;
-
         let correct_sway_code = r#"contract;
 
 pub struct Foo {
  bar: u64,
  baz: bool,
 }"#;
-=======
-    fn test_const() {
-        let sway_code_to_format = r#"contract;
-pub const TEST:u16=10;"#;
-        let correct_sway_code = r#"contract;
-
-pub const TEST: u16 = 10;"#;
-
->>>>>>> 6da682d0
         let mut formatter = get_formatter(Config::default(), Shape::default());
         let formatted_sway_code =
             Formatter::format(&mut formatter, Arc::from(sway_code_to_format), None).unwrap();
@@ -157,7 +199,6 @@
     Silver: (),
                     Grey: (), }
         "#;
-
         let correct_sway_code = r#"contract;
 
 enum Color {
@@ -182,7 +223,6 @@
     Silver: (),
                     Grey: (), }
         "#;
-
         let correct_sway_code = r#"contract;
 
 enum Color {
