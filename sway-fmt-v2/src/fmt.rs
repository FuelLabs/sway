use crate::utils::{
    comments::handle_comments, indent_style::Shape, newline_style::apply_newline_style,
    program_type::insert_program_type,
};
use std::{path::Path, sync::Arc};
use sway_core::BuildConfig;

pub use crate::{
    config::manifest::Config,
    error::{ConfigError, FormatterError},
};

#[derive(Debug, Default)]
pub struct Formatter {
    pub shape: Shape,
    pub config: Config,
}

pub type FormattedCode = String;

pub trait Format {
    fn format(
        &self,
        formatted_code: &mut FormattedCode,
        formatter: &mut Formatter,
    ) -> Result<(), FormatterError>;
}

impl Formatter {
    pub fn from_dir(dir: &Path) -> Result<Self, ConfigError> {
        let config = match Config::from_dir(dir) {
            Ok(config) => config,
            Err(ConfigError::NotFound) => Config::default(),
            Err(e) => return Err(e),
        };
        let shape = Shape::default();
        Ok(Self { config, shape })
    }
    pub fn format(
        &mut self,
        src: Arc<str>,
        build_config: Option<&BuildConfig>,
    ) -> Result<FormattedCode, FormatterError> {
        let path = build_config.map(|build_config| build_config.canonical_root_module());
        let src_len = src.len();
        let module = sway_parse::parse_file(src.clone(), path.clone())?;
        // Get parsed items
        let items = &module.items;
        // Get the program type (script, predicate, contract or library)
        let program_type = &module.kind;

        // Formatted code will be pushed here with raw newline stlye.
        // Which means newlines are not converted into system-specific versions until `apply_newline_style()`.
        // Use the length of src as a hint of the memory size needed for `raw_formatted_code`,
        // which will reduce the number of reallocations
        let mut raw_formatted_code = String::with_capacity(src_len);

        // Insert program type to the formatted code.
        insert_program_type(&mut raw_formatted_code, program_type)?;

        // Insert parsed & formatted items into the formatted code.
        let mut iter = items.iter().peekable();
        while let Some(item) = iter.next() {
            // format Annotated<ItemKind>
            item.format(&mut raw_formatted_code, self)?;
            if iter.peek().is_some() {
                raw_formatted_code.push('\n');
            }
        }

        let mut formatted_code = String::from(&raw_formatted_code);
        // Add comments
        handle_comments(
            src,
            &module,
            Arc::from(formatted_code.clone()),
            path,
            &mut formatted_code,
        )?;
        // Replace newlines with specified `NewlineStyle`
        apply_newline_style(
            self.config.whitespace.newline_style,
            &mut formatted_code,
            &raw_formatted_code,
        )?;
        if formatted_code.ends_with('\n') {
            formatted_code.pop();
        }

        Ok(formatted_code)
    }
}

#[cfg(test)]
mod tests {
    use super::Formatter;
    use crate::config::user_def::FieldAlignment;
    use std::sync::Arc;

    #[test]
    fn test_const() {
        let sway_code_to_format = r#"contract;
pub const TEST:u16=10;"#;
        let correct_sway_code = r#"contract;

pub const TEST: u16 = 10;"#;
        let mut formatter = Formatter::default();
        let formatted_sway_code =
            Formatter::format(&mut formatter, Arc::from(sway_code_to_format), None).unwrap();
        assert_eq!(correct_sway_code, formatted_sway_code)
    }

    #[test]
    fn test_struct_multiline_line_alignment() {
        let sway_code_to_format = r#"contract;
pub struct Foo<T, P> {
   barbazfoo: u64,
   baz  : bool,
}
"#;
        let correct_sway_code = r#"contract;

pub struct Foo<T, P> {
    barbazfoo : u64,
    baz       : bool,
}"#;

        let mut formatter = Formatter::default();
        formatter.config.structures.field_alignment = FieldAlignment::AlignFields(40);
        let formatted_sway_code =
            Formatter::format(&mut formatter, Arc::from(sway_code_to_format), None).unwrap();
        assert_eq!(correct_sway_code, formatted_sway_code)
    }
    #[test]
    fn test_struct_single_line() {
        let sway_code_to_format = r#"contract;
pub struct Foo {
    bar: u64,
    baz: bool,
}
"#;
        let correct_sway_code = r#"contract;

pub struct Foo { bar: u64, baz: bool }"#;
        let mut formatter = Formatter::default();
        formatter.config.structures.small_structures_single_line = true;
        formatter.config.whitespace.max_width = 300;
        let formatted_sway_code =
            Formatter::format(&mut formatter, Arc::from(sway_code_to_format), None).unwrap();
        assert_eq!(correct_sway_code, formatted_sway_code)
    }
    #[test]
    fn test_enum_single_line() {
        let sway_code_to_format = r#"contract;
pub enum Foo {
    bar: u64,
    baz: bool,
}
"#;
        let correct_sway_code = r#"contract;

pub enum Foo { bar: u64, baz: bool }"#;
        let mut formatter = Formatter::default();
        formatter.config.structures.small_structures_single_line = true;
        formatter.config.whitespace.max_width = 300;
        let formatted_sway_code =
            Formatter::format(&mut formatter, Arc::from(sway_code_to_format), None).unwrap();
        assert_eq!(correct_sway_code, formatted_sway_code)
    }
    #[test]
    fn test_struct_multi_line() {
        let sway_code_to_format = r#"contract;
pub struct Foo {
    bar: u64,
    baz: bool
}
"#;
        let correct_sway_code = r#"contract;

pub struct Foo {
    bar: u64,
    baz: bool,
}"#;
        let mut formatter = Formatter::default();
        let formatted_sway_code =
            Formatter::format(&mut formatter, Arc::from(sway_code_to_format), None).unwrap();
        assert_eq!(correct_sway_code, formatted_sway_code)
    }

    #[test]
    fn test_enum_without_variant_alignment() {
        let sway_code_to_format = r#"contract;

enum Color {
    Blue: (), Green: (),
            Red: (),
    Silver: (),
                    Grey: () }
        "#;
        let correct_sway_code = r#"contract;

enum Color {
    Blue: (),
    Green: (),
    Red: (),
    Silver: (),
    Grey: (),
}"#;
        let mut formatter = Formatter::default();
        let formatted_sway_code =
            Formatter::format(&mut formatter, Arc::from(sway_code_to_format), None).unwrap();
        assert_eq!(correct_sway_code, formatted_sway_code)
    }
    #[test]
    fn test_enum_with_variant_alignment() {
        let sway_code_to_format = r#"contract;

enum Color {
    Blue: (), Green: (),
            Red: (),
    Silver: (),
                    Grey: (), }
        "#;
        let correct_sway_code = r#"contract;

enum Color {
    Blue   : (),
    Green  : (),
    Red    : (),
    Silver : (),
    Grey   : (),
}"#;

        // Creating a config with enum_variant_align_threshold that exceeds longest variant length
        let mut formatter = Formatter::default();
        formatter.config.structures.field_alignment = FieldAlignment::AlignFields(20);

        let formatted_sway_code =
            Formatter::format(&mut formatter, Arc::from(sway_code_to_format), None).unwrap();
        assert_eq!(correct_sway_code, formatted_sway_code)
    }
    #[test]
    fn test_item_abi_with_generics_and_attributes() {
        let sway_code_to_format = r#"contract;

abi StorageMapExample {
    #[storage(write)]fn insert_into_map1(key: u64, value: u64);

fn hello(key: u64, value: u64);
}"#;
        let correct_sway_code = r#"contract;

abi StorageMapExample {
    #[storage(write)]
    fn insert_into_map1(key: u64, value: u64);

    fn hello(key: u64, value: u64);
}"#;
        let mut formatter = Formatter::default();
        let formatted_sway_code =
            Formatter::format(&mut formatter, Arc::from(sway_code_to_format), None).unwrap();
        assert_eq!(correct_sway_code, formatted_sway_code)
    }

    #[test]
    fn test_multi_items() {
        let sway_code_to_format = r#"contract;

pub const TEST: u16 = 10;
pub const TEST1: u16 = 10;"#;
        let correct_sway_code = r#"contract;

pub const TEST: u16 = 10;
pub const TEST1: u16 = 10;"#;

        let mut formatter = Formatter::default();
        let formatted_sway_code =
            Formatter::format(&mut formatter, Arc::from(sway_code_to_format), None).unwrap();
        assert_eq!(correct_sway_code, formatted_sway_code)
    }
    #[test]
    fn test_ty_formatting() {
        let sway_code_to_format = r#"contract;

enum TestTy {
    Infer:
    _,
    Array : [u8;
    40],
    String:         str[
    4
    ],
    PathType     : root::
example::
    type,
    TupleNil: (),
    Tuple: (   u64, 
        u32
    ),
}"#;
        let correct_sway_code = r#"contract;

enum TestTy {
    Infer: _,
    Array: [u8; 40],
    String: str[4],
    PathType: root::example::type,
    TupleNil: (),
    Tuple: (u64, u32),
}"#;
        let mut formatter = Formatter::default();
        let formatted_sway_code =
            Formatter::format(&mut formatter, Arc::from(sway_code_to_format), None).unwrap();
        assert_eq!(correct_sway_code, formatted_sway_code);
    }
    fn test_storage_without_alignment() {
        let sway_code_to_format = r#"contract;

storage{foo:Test=Test{},bar
: 
    Test=Test{}
, baz: u64 } 
"#;
        let correct_sway_code = r#"contract;

storage {
    foo: Test,
    bar: Test,
    baz: u64,
}"#;

        let mut formatter = Formatter::default();
        let formatted_sway_code =
            Formatter::format(&mut formatter, Arc::from(sway_code_to_format), None).unwrap();
        assert_eq!(correct_sway_code, formatted_sway_code)
    }
    #[test]
    fn test_storage_with_alignment() {
        let sway_code_to_format = r#"contract;

storage {
 long_var_name: Type1=Type1{},
      var2: Type2=Type2{},
}
"#;
        let correct_sway_code = r#"contract;

storage {
    long_var_name : Type1 = Type1 {
    },
    var2          : Type2 = Type2 {
    },
}"#;

        let mut formatter = Formatter::default();
        formatter.config.structures.field_alignment = FieldAlignment::AlignFields(50);
        let formatted_sway_code =
            Formatter::format(&mut formatter, Arc::from(sway_code_to_format), None).unwrap();
        assert_eq!(correct_sway_code, formatted_sway_code)
    }
    #[test]
    fn test_storage_single_line() {
        let sway_code_to_format = r#"contract;

storage {
 long_var_name: Type1=Type1{},
      var2: Type2=Type2{},
}
"#;
        let correct_sway_code = r#"contract;

storage { long_var_name: Type1 = Type1 {
    }, var2: Type2 = Type2 {
    } }"#;
        let mut formatter = Formatter::default();
        formatter.config.structures.small_structures_single_line = true;
        formatter.config.whitespace.max_width = 700;
        let formatted_sway_code =
            Formatter::format(&mut formatter, Arc::from(sway_code_to_format), None).unwrap();
        assert_eq!(correct_sway_code, formatted_sway_code)
    }
    #[test]
    fn test_storage_initializer() {
        let sway_code_to_format = r#"contract;

struct Type1 {
    x: u64,
    y: u64,
}

struct Type2 {
    w: b256,
    z: bool,
}

storage {
    var1: Type1 = Type1 {x: 0,y: 0, },
    var2: Type2 = Type2 { w: 0x0000000000000000000000000000000000000000000000000000000000000000,z: false,
    },
}"#;
        let correct_sway_code = r#"contract;

struct Type1 {
    x: u64,
    y: u64,
}
struct Type2 {
    w: b256,
    z: bool,
}
storage {
    var1: Type1 = Type1 {
        x: 0,
        y: 0,
    },
    var2: Type2 = Type2 {
        w: 0x0000000000000000000000000000000000000000000000000000000000000000,
        z: false,
    },
}"#;
        let mut formatter = Formatter::default();
        let formatted_sway_code =
            Formatter::format(&mut formatter, Arc::from(sway_code_to_format), None).unwrap();
        assert_eq!(correct_sway_code, formatted_sway_code)
    }
    #[test]
    fn test_item_fn() {
        let sway_code_to_format = r#"contract;

pub fn hello( person: String ) -> String {let greeting = 42;greeting.to_string()}
fn goodbye() -> usize {let farewell: usize = 5; farewell }"#;
        let correct_sway_code = r#"contract;

pub fn hello(person: String) -> String {
    let greeting = 42;
    greeting.to_string()
}

fn goodbye() -> usize {
    let farewell: usize = 5;
    farewell
}"#;
        let mut formatter = Formatter::default();
        let formatted_sway_code =
            Formatter::format(&mut formatter, Arc::from(sway_code_to_format), None).unwrap();
        assert_eq!(correct_sway_code, formatted_sway_code)
    }
    #[test]
    fn test_same_line_where() {
        let sway_code_to_format = r#"contract;

pub fn hello( person: String ) -> String where T: Eq,{let greeting = 42;greeting.to_string()}"#;
        let correct_sway_code = r#"contract;

pub fn hello(person: String) -> String
where
    T: Eq,
{
    let greeting = 42;
    greeting.to_string()
}"#;
        let mut formatter = Formatter::default();
        let formatted_sway_code =
            Formatter::format(&mut formatter, Arc::from(sway_code_to_format), None).unwrap();
        assert_eq!(correct_sway_code, formatted_sway_code)
    }
    #[test]
    fn test_trait_and_super_trait() {
        let sway_code_to_format = r#"library traits;

trait Person{ fn name( self )->String;fn age( self )->usize; }
trait Student:Person {fn university(self) -> String;}
trait Programmer {fn fav_language(self) -> String;}
trait CompSciStudent: Programmer+Student {fn git_username(self) -> String;}"#;
        let correct_sway_code = r#"library traits;

trait Person {
    fn name(self) -> String;

    fn age(self) -> usize;
}

trait Student: Person {
    fn university(self) -> String;
}

trait Programmer {
    fn fav_language(self) -> String;
}

trait CompSciStudent: Programmer + Student {
    fn git_username(self) -> String;
}"#;
        let mut formatter = Formatter::default();
        let formatted_sway_code =
            Formatter::format(&mut formatter, Arc::from(sway_code_to_format), None).unwrap();
        assert_eq!(correct_sway_code, formatted_sway_code)
    }
<<<<<<< HEAD
    #[test]
    fn test_expr() {
        let sway_code_to_format = r#"script;

struct Opts {
    gas: u64,
    coins: u64,
    id: ContractId,
}

fn main() -> bool {
    let default_gas = 1_000_000_000_000;

    let fuelcoin_id = ~ContractId::from(0x018f59fe434b323a5054e7bb41de983f4926a3c5d3e4e1f9f33b5f0f0e611889);

    let balance_test_id = ~ContractId::from(0x597e5ddb1a6bec92a96a73e4f0bc6f6e3e7b21f5e03e1c812cd63cffac480463);

    let fuel_coin = abi(TestFuelCoin, fuelcoin_id.into());

    assert(fuelcoin_balance == 0);

    fuel_coin.mint {
        gas: default_gas
    }
    (11);

    fuelcoin_balance = balance_of(fuelcoin_id, fuelcoin_id);
    assert(fuelcoin_balance == 11);

    fuel_coin.burn {
        gas: default_gas
    }
    (7);

    fuelcoin_balance = balance_of(fuelcoin_id, fuelcoin_id);
    assert(fuelcoin_balance == 4);

    fuel_coin.force_transfer {
        gas: default_gas
    }
    (3, fuelcoin_id, balance_test_id);

    fuelcoin_balance = balance_of(fuelcoin_id, fuelcoin_id);
    let balance_test_contract_balance = balance_of(fuelcoin_id, balance_test_id);
    assert(fuelcoin_balance == 1);
    assert(balance_test_contract_balance == 3);

    true
}"#;

        let correct_sway_code = r#"script;

struct Opts {
    gas: u64,
    coins: u64,
    id: ContractId,
}

fn main() -> bool {
    let default_gas = 1_000_000_000_000;
    let fuelcoin_id = ~ContractId::from(0x018f59fe434b323a5054e7bb41de983f4926a3c5d3e4e1f9f33b5f0f0e611889);
    let balance_test_id = ~ContractId::from(0x597e5ddb1a6bec92a96a73e4f0bc6f6e3e7b21f5e03e1c812cd63cffac480463);
    let fuel_coin = abi(TestFuelCoin, fuelcoin_id.into());
    assert(fuelcoin_balance == 0);
    fuel_coin.mint {
        gas: default_gas
    }(11);
    fuelcoin_balance = balance_of(fuelcoin_id, fuelcoin_id);
    assert(fuelcoin_balance == 11);
    fuel_coin.burn {
        gas: default_gas
    }(7);
    fuelcoin_balance = balance_of(fuelcoin_id, fuelcoin_id);
    assert(fuelcoin_balance == 4);
    fuel_coin.force_transfer {
        gas: default_gas
    }(3, fuelcoin_id, balance_test_id);
    fuelcoin_balance = balance_of(fuelcoin_id, fuelcoin_id);
    let balance_test_contract_balance = balance_of(fuelcoin_id, balance_test_id);
    assert(fuelcoin_balance == 1);
    assert(balance_test_contract_balance == 3);
    true
=======

    #[test]
    fn test_struct_comments() {
        let sway_code_to_format = r#"contract;
// This is a comment, for this one to be placed correctly we need to have Module visitor implemented
pub struct Foo { // Here is a comment



    // Trying some ASCII art
    baz:u64,




    bazzz:u64//  ________ ___  ___  _______   ___               ___       ________  ________  ________
             // |\  _____\\  \|\  \|\  ___ \ |\  \             |\  \     |\   __  \|\   __  \|\   ____\
             // \ \  \__/\ \  \\\  \ \   __/|\ \  \            \ \  \    \ \  \|\  \ \  \|\ /\ \  \___|_
             //  \ \   __\\ \  \\\  \ \  \_|/_\ \  \            \ \  \    \ \   __  \ \   __  \ \_____  \
             //   \ \  \_| \ \  \\\  \ \  \_|\ \ \  \____        \ \  \____\ \  \ \  \ \  \|\  \|____|\  \
             //    \ \__\   \ \_______\ \_______\ \_______\       \ \_______\ \__\ \__\ \_______\____\_\  \
             //     \|__|    \|_______|\|_______|\|_______|        \|_______|\|__|\|__|\|_______|\_________\
             //                                                                                  \|_________|
}
// This is a comment
"#;
        let correct_sway_code = r#"contract;

// This is a comment, for this one to be placed correctly we need to have Module visitor implemented
pub struct Foo { // Here is a comment



    // Trying some ASCII art
    baz: u64,
    bazzz: u64,//  ________ ___  ___  _______   ___               ___       ________  ________  ________
             // |\  _____\\  \|\  \|\  ___ \ |\  \             |\  \     |\   __  \|\   __  \|\   ____\
             // \ \  \__/\ \  \\\  \ \   __/|\ \  \            \ \  \    \ \  \|\  \ \  \|\ /\ \  \___|_
             //  \ \   __\\ \  \\\  \ \  \_|/_\ \  \            \ \  \    \ \   __  \ \   __  \ \_____  \
             //   \ \  \_| \ \  \\\  \ \  \_|\ \ \  \____        \ \  \____\ \  \ \  \ \  \|\  \|____|\  \
             //    \ \__\   \ \_______\ \_______\ \_______\       \ \_______\ \__\ \__\ \_______\____\_\  \
             //     \|__|    \|_______|\|_______|\|_______|        \|_______|\|__|\|__|\|_______|\_________\
             //                                                                                  \|_________|
}
// This is a comment"#;
        let mut formatter = Formatter::default();
        let formatted_sway_code =
            Formatter::format(&mut formatter, Arc::from(sway_code_to_format), None).unwrap();
        assert_eq!(correct_sway_code, formatted_sway_code)
    }

    #[test]
    fn test_enum_comments() {
        let sway_code_to_format = r#"contract;
pub enum Bazz { // Here is a comment
    // Trying some ASCII art
    baz: (),





    bazzz: (),//-----
              //--D--
              //-----
}
"#;
        let correct_sway_code = r#"contract;

pub enum Bazz { // Here is a comment
    // Trying some ASCII art
    baz: (),
    bazzz: (),//-----
              //--D--
              //-----
}"#;
        let mut formatter = Formatter::default();
        let formatted_sway_code =
            Formatter::format(&mut formatter, Arc::from(sway_code_to_format), None).unwrap();
        assert_eq!(correct_sway_code, formatted_sway_code);
    }

    #[test]
    fn test_fn_comments() {
        let sway_code_to_format = r#"contract;
// This is a comment before a fn
// This is another comment before a fn
fn hello_world( baz: /* this is a comment */ u64) { // This is a comment inside the block
}
"#;
        let correct_sway_code = r#"contract;

// This is a comment before a fn
// This is another comment before a fn
fn hello_world(baz: /* this is a comment */ u64) { // This is a comment inside the block
}"#;

        let mut formatter = Formatter::default();
        let formatted_sway_code =
            Formatter::format(&mut formatter, Arc::from(sway_code_to_format), None).unwrap();
        assert_eq!(correct_sway_code, formatted_sway_code);
    }

    #[test]
    fn test_abi_comments() {
        let sway_code_to_format = r#"contract;
// This is an abi
abi StorageMapExample {
    // insert_into_map is blah blah
    #[storage(write)] // this is some other comment
    fn insert_into_map(key: u64, value: u64); // this is the last comment inside the StorageMapExample
}"#;
        let correct_sway_code = r#"contract;

// This is an abi
abi StorageMapExample {
    // insert_into_map is blah blah
    #[storage(write)] // this is some other comment
    fn insert_into_map(key: u64, value: u64); // this is the last comment inside the StorageMapExample
}"#;
        let mut formatter = Formatter::default();
        let formatted_sway_code =
            Formatter::format(&mut formatter, Arc::from(sway_code_to_format), None).unwrap();
        assert_eq!(correct_sway_code, formatted_sway_code);
    }

    #[test]
    fn test_const_comments() {
        let sway_code_to_format = r#"contract;
pub const /* TEST: blah blah tests */ TEST: u16 = 10; // This is a comment next to a const"#;
        let correct_sway_code = r#"contract;

pub const /* TEST: blah blah tests */ TEST: u16 = 10;"#; // Comment next to const is not picked up by the lexer see: #2356
        let mut formatter = Formatter::default();
        let formatted_sway_code =
            Formatter::format(&mut formatter, Arc::from(sway_code_to_format), None).unwrap();
        assert_eq!(correct_sway_code, formatted_sway_code);
    }
    #[test]
    fn test_storage_comments() {
        let sway_code_to_format = r#"contract;
storage {
    // Testing a comment inside storage
    long_var_name: Type1=Type1{},
    // Testing another comment
    var2: Type2 = Type2{} // This is the last comment
}"#;
        let correct_sway_code = r#"contract;

storage {
    // Testing a comment inside storage
    long_var_name: Type1 = Type1 {
    },
    // Testing another comment
    var2: Type2 = Type2 {
    }, // This is the last comment
}"#;
        let mut formatter = Formatter::default();
        let formatted_sway_code =
            Formatter::format(&mut formatter, Arc::from(sway_code_to_format), None).unwrap();
        assert_eq!(correct_sway_code, formatted_sway_code);
    }

    #[test]
    fn test_trait_comments() {
        let sway_code_to_format = r#"contract;
// This is the programmer trait
trait Programmer {
    // Returns fav languages of this Programmer.
    fn fav_language(self) -> String;
}"#;
        let correct_sway_code = r#"contract;

// This is the programmer trait
trait Programmer {
    // Returns fav languages of this Programmer.
    fn fav_language(self) -> String;
>>>>>>> 3b87465c
}"#;

        let mut formatter = Formatter::default();
        let formatted_sway_code =
            Formatter::format(&mut formatter, Arc::from(sway_code_to_format), None).unwrap();
        assert_eq!(correct_sway_code, formatted_sway_code)
    }
}<|MERGE_RESOLUTION|>--- conflicted
+++ resolved
@@ -496,7 +496,6 @@
             Formatter::format(&mut formatter, Arc::from(sway_code_to_format), None).unwrap();
         assert_eq!(correct_sway_code, formatted_sway_code)
     }
-<<<<<<< HEAD
     #[test]
     fn test_expr() {
         let sway_code_to_format = r#"script;
@@ -554,7 +553,6 @@
     coins: u64,
     id: ContractId,
 }
-
 fn main() -> bool {
     let default_gas = 1_000_000_000_000;
     let fuelcoin_id = ~ContractId::from(0x018f59fe434b323a5054e7bb41de983f4926a3c5d3e4e1f9f33b5f0f0e611889);
@@ -579,7 +577,12 @@
     assert(fuelcoin_balance == 1);
     assert(balance_test_contract_balance == 3);
     true
-=======
+    }"#;
+        let mut formatter = Formatter::default();
+        let formatted_sway_code =
+            Formatter::format(&mut formatter, Arc::from(sway_code_to_format), None).unwrap();
+        assert_eq!(correct_sway_code, formatted_sway_code)
+    }
 
     #[test]
     fn test_struct_comments() {
@@ -757,7 +760,6 @@
 trait Programmer {
     // Returns fav languages of this Programmer.
     fn fav_language(self) -> String;
->>>>>>> 3b87465c
 }"#;
 
         let mut formatter = Formatter::default();
