--- conflicted
+++ resolved
@@ -114,8 +114,6 @@
                                     code_line.become_string();
                                 }
                             }
-<<<<<<< HEAD
-=======
 
                             '(' => {
                                 let trimmed_text = code_line.text.trim();
@@ -127,7 +125,6 @@
                                 }
                                 code_line.push_char('(');
                             }
->>>>>>> 04d3bbbb
 
                             // handle line breakers ';', '{', '}' & ','
                             ',' => match iter.peek() {
