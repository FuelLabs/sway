use async_trait::async_trait;
use aws_config::{default_provider::credentials::DefaultCredentialsChain, Region, SdkConfig};
use aws_sdk_kms::config::Credentials;
use aws_sdk_kms::operation::get_public_key::GetPublicKeyOutput;
use aws_sdk_kms::primitives::Blob;
use aws_sdk_kms::types::{MessageType, SigningAlgorithmSpec};
use aws_sdk_kms::{config::BehaviorVersion, Client};
use fuel_crypto::Message;
use fuels::prelude::*;
use fuels::types::bech32::{Bech32Address, FUEL_BECH32_HRP};
use fuels::types::coin_type_id::CoinTypeId;
use fuels::types::input::Input;
use fuels_accounts::provider::Provider;
use fuels_accounts::{Account, ViewOnlyAccount};
use fuels_core::traits::Signer;

/// AWS configuration for the `AwsSigner` to be created.
/// De-facto way of creating the configuration is to load it from env.
#[derive(Debug, Clone)]
pub struct AwsConfig {
    sdk_config: SdkConfig,
}

impl AwsConfig {
    /// Load configuration from environment variables.
    /// For more details see: https://docs.rs/aws-config/latest/aws_config/
    pub async fn from_env() -> Self {
        let loader = aws_config::defaults(BehaviorVersion::latest())
            .credentials_provider(DefaultCredentialsChain::builder().build().await);

        let loader = match std::env::var("E2E_TEST_AWS_ENDPOINT") {
            Ok(url) => loader.endpoint_url(url),
            _ => loader,
        };

        Self {
            sdk_config: loader.load().await,
        }
    }

    pub async fn for_testing(url: String) -> Self {
        let sdk_config = aws_config::defaults(BehaviorVersion::latest())
            .credentials_provider(Credentials::new(
                "test",
                "test",
                None,
                None,
                "Static Credentials",
            ))
            .endpoint_url(url)
            .region(Region::new("us-east-1")) // placeholder region for test
            .load()
            .await;

        Self { sdk_config }
    }

    pub fn url(&self) -> Option<&str> {
        self.sdk_config.endpoint_url()
    }

    pub fn region(&self) -> Option<&Region> {
        self.sdk_config.region()
    }
}

/// A configured `AwsClient` which allows using the AWS KMS SDK.
#[derive(Clone, Debug)]
pub struct AwsClient {
    client: Client,
}

impl AwsClient {
    pub fn new(config: AwsConfig) -> Self {
        let config = config.sdk_config;
        let client = Client::new(&config);

        Self { client }
    }

    pub fn inner(&self) -> &Client {
        &self.client
    }
}

/// A signer which is capable of signing `fuel_crypto::Message`s using AWS KMS.
/// This is both a `Signer` and `Account`, which means it is directly usable
/// with most of the fuels-* calls, without any additional operations on the
/// representation.
#[derive(Clone, Debug)]
pub struct AwsSigner {
    kms: AwsClient,
    key_id: String,
    bech: Bech32Address,
    public_key_bytes: Vec<u8>,
    provider: Provider,
}

async fn request_get_pubkey(
    kms: &Client,
    key_id: String,
) -> std::result::Result<GetPublicKeyOutput, anyhow::Error> {
    kms.get_public_key()
        .key_id(key_id)
        .send()
        .await
        .map_err(Into::into)
}

/// Decode an AWS KMS Pubkey response.
fn decode_pubkey(resp: &GetPublicKeyOutput) -> std::result::Result<Vec<u8>, anyhow::Error> {
    let raw = resp
        .public_key
        .as_ref()
        .ok_or(anyhow::anyhow!("public key not found"))?;
    Ok(raw.clone().into_inner())
}

async fn sign_with_kms(
    client: &aws_sdk_kms::Client,
    key_id: &str,
    public_key_bytes: &[u8],
    message: Message,
) -> anyhow::Result<fuel_crypto::Signature> {
    use k256::{
        ecdsa::{RecoveryId, VerifyingKey},
        pkcs8::DecodePublicKey,
    };

    let reply = client
        .sign()
        .key_id(key_id)
        .signing_algorithm(SigningAlgorithmSpec::EcdsaSha256)
        .message_type(MessageType::Digest)
        .message(Blob::new(*message))
        .send()
        .await
        .inspect_err(|err| tracing::error!("Failed to sign with AWS KMS: {err:?}"))?;
    let signature_der = reply
        .signature
        .ok_or_else(|| anyhow::anyhow!("no signature returned from AWS KMS"))?
        .into_inner();
    // https://stackoverflow.com/a/71475108
    let sig = k256::ecdsa::Signature::from_der(&signature_der)
        .map_err(|_| anyhow::anyhow!("invalid DER signature from AWS KMS"))?;
    let sig = sig.normalize_s().unwrap_or(sig);

    // This is a hack to get the recovery id. The signature should be normalized
    // before computing the recovery id, but aws kms doesn't support this, and
    // instead always computes the recovery id from non-normalized signature.
    // So instead the recovery id is determined by checking which variant matches
    // the original public key.

    let recid1 = RecoveryId::new(false, false);
    let recid2 = RecoveryId::new(true, false);

    let rec1 = VerifyingKey::recover_from_prehash(&*message, &sig, recid1);
    let rec2 = VerifyingKey::recover_from_prehash(&*message, &sig, recid2);

    let correct_public_key = k256::PublicKey::from_public_key_der(public_key_bytes)
        .map_err(|_| anyhow::anyhow!("invalid DER public key from AWS KMS"))?
        .into();

    let recovery_id = if rec1.map(|r| r == correct_public_key).unwrap_or(false) {
        recid1
    } else if rec2.map(|r| r == correct_public_key).unwrap_or(false) {
        recid2
    } else {
        anyhow::bail!("Invalid signature generated (reduced-x form coordinate)");
    };

    // Insert the recovery id into the signature
    debug_assert!(
        !recovery_id.is_x_reduced(),
        "reduced-x form coordinates are caught by the if-else chain above"
    );
    let v = recovery_id.is_y_odd() as u8;
    let mut signature = <[u8; 64]>::from(sig.to_bytes());
    signature[32] = (v << 7) | (signature[32] & 0x7f);
    Ok(fuel_crypto::Signature::from_bytes(signature))
}

impl AwsSigner {
    pub async fn new(
        kms: AwsClient,
        key_id: String,
        provider: Provider,
    ) -> std::result::Result<Self, anyhow::Error> {
        use k256::pkcs8::DecodePublicKey;

        let resp = request_get_pubkey(kms.inner(), key_id.clone()).await?;
        let public_key_bytes = decode_pubkey(&resp)?;
        let k256_public_key = k256::PublicKey::from_public_key_der(&public_key_bytes)?;

        let public_key = fuel_crypto::PublicKey::from(k256_public_key);
        let hashed = public_key.hash();
        let bech = Bech32Address::new(FUEL_BECH32_HRP, hashed);
        Ok(Self {
            kms,
            key_id,
            bech,
            public_key_bytes,
            provider,
        })
    }

    /// Sign a digest with the key associated with a key ID.
    pub async fn sign_message_with_key(
        &self,
        key_id: String,
        message: Message,
    ) -> std::result::Result<fuel_crypto::Signature, anyhow::Error> {
        sign_with_kms(self.kms.inner(), &key_id, &self.public_key_bytes, message).await
    }

    /// Sign a digest with this signer's key.
    pub async fn sign_message(
        &self,
        message: Message,
    ) -> std::result::Result<fuel_crypto::Signature, anyhow::Error> {
        self.sign_message_with_key(self.key_id.clone(), message)
            .await
    }

    pub fn provider(&self) -> &Provider {
        &self.provider
    }
}

#[async_trait]
impl Signer for AwsSigner {
    async fn sign(&self, message: Message) -> Result<fuel_crypto::Signature> {
        let sig = self.sign_message(message).await.map_err(|_| {
            fuels_core::types::errors::Error::Other("aws signer failed".to_string())
        })?;
        Ok(sig)
    }

    fn address(&self) -> &Bech32Address {
        &self.bech
    }
}

#[async_trait]
impl ViewOnlyAccount for AwsSigner {
    fn address(&self) -> &Bech32Address {
        &self.bech
    }

    fn try_provider(&self) -> Result<&Provider> {
        Ok(&self.provider)
    }

    async fn get_asset_inputs_for_amount(
        &self,
        asset_id: AssetId,
        amount: u64,
        excluded_coins: Option<Vec<CoinTypeId>>,
    ) -> Result<Vec<Input>> {
        Ok(self
            .get_spendable_resources(asset_id, amount, excluded_coins)
            .await?
            .into_iter()
            .map(Input::resource_signed)
            .collect::<Vec<Input>>())
    }
}

<<<<<<< HEAD
=======
#[async_trait]
>>>>>>> ad9dbd26
impl Account for AwsSigner {}<|MERGE_RESOLUTION|>--- conflicted
+++ resolved
@@ -266,8 +266,5 @@
     }
 }
 
-<<<<<<< HEAD
-=======
 #[async_trait]
->>>>>>> ad9dbd26
 impl Account for AwsSigner {}