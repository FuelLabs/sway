use crate::{
    constants::DEFAULT_PRIVATE_KEY,
    util::{account::ForcClientAccount, aws::AwsSigner, target::Target},
};
use anyhow::Result;
use dialoguer::{theme::ColorfulTheme, Confirm, Password, Select};
use forc_tracing::{println_action_green, println_warning};
use forc_wallet::{
    account::{derive_secret_key, new_at_index_cli},
    balance::{
        collect_accounts_with_verification, AccountBalances, AccountVerification, AccountsMap,
    },
    import::{import_wallet_cli, Import},
    new::{new_wallet_cli, New},
    utils::default_wallet_path,
};
use fuel_crypto::SecretKey;
use fuel_tx::{AssetId, ContractId};
use fuels::{
    macros::abigen, programs::responses::CallResponse, types::checksum_address::checksum_encode,
};
use fuels_accounts::{
    provider::Provider,
    wallet::{Wallet, WalletUnlocked},
    ViewOnlyAccount,
};
use std::{collections::BTreeMap, path::Path, str::FromStr};

use super::aws::{AwsClient, AwsConfig};

#[derive(PartialEq, Eq)]
pub enum SignerSelectionMode {
    /// Holds the password of forc-wallet instance.
    ForcWallet(String),
    /// Holds ARN of the AWS signer.
    AwsSigner(String),
    Manual,
}

fn ask_user_yes_no_question(question: &str) -> Result<bool> {
    let answer = Confirm::with_theme(&ColorfulTheme::default())
        .with_prompt(question)
        .default(false)
        .show_default(false)
        .interact()?;
    Ok(answer)
}

fn ask_user_with_options(question: &str, options: &[&str], default: usize) -> Result<usize> {
    let selection = Select::with_theme(&ColorfulTheme::default())
        .with_prompt(question)
        .items(options)
        .default(default)
        .interact()?;
    Ok(selection)
}

fn collect_user_accounts(
    wallet_path: &Path,
    password: &str,
) -> Result<BTreeMap<usize, fuel_tx::Address>> {
    let verification = AccountVerification::Yes(password.to_string());
    let accounts = collect_accounts_with_verification(wallet_path, verification).map_err(|e| {
        if e.to_string().contains("Mac Mismatch") {
            anyhow::anyhow!("Failed to access forc-wallet vault. Please check your password")
        } else {
            e
        }
    })?;
    Ok(accounts)
}

pub(crate) fn prompt_forc_wallet_password() -> Result<String> {
    let password = Password::with_theme(&ColorfulTheme::default())
        .with_prompt("Wallet password")
        .allow_empty_password(true)
        .interact()?;

    Ok(password)
}

pub(crate) fn check_and_create_wallet_at_default_path(wallet_path: &Path) -> Result<()> {
    if !wallet_path.exists() {
        let question =
            format!("Could not find a wallet at {wallet_path:?}, please select an option: ");
        let wallet_options = ask_user_with_options(
            &question,
            &["Create new wallet", "Import existing wallet"],
            0,
        )?;
        match wallet_options {
            0 => {
                new_wallet_cli(wallet_path, New { force: false, cache_accounts: None })?;
                println!("Wallet created successfully.");
            }
            1 => {
                import_wallet_cli(wallet_path, Import { force: false, cache_accounts: None })?;
                println!("Wallet imported successfully.");
            },
            _ => anyhow::bail!("Refused to create or import a new wallet. If you don't want to use forc-wallet, you can sign this transaction manually with --manual-signing flag."),
        }
        // Derive first account for the fresh wallet we created.
        new_at_index_cli(wallet_path, 0)?;
        println!("Account derived successfully.");
    }
    Ok(())
}

pub(crate) fn secret_key_from_forc_wallet(
    wallet_path: &Path,
    account_index: usize,
    password: &str,
) -> Result<SecretKey> {
    let secret_key = derive_secret_key(wallet_path, account_index, password).map_err(|e| {
        if e.to_string().contains("Mac Mismatch") {
            anyhow::anyhow!("Failed to access forc-wallet vault. Please check your password")
        } else {
            e
        }
    })?;
    Ok(secret_key)
}

pub(crate) fn select_manual_secret_key(
    default_signer: bool,
    signing_key: Option<SecretKey>,
) -> Option<SecretKey> {
    match (default_signer, signing_key) {
        // Note: unwrap is safe here as we already know that 'DEFAULT_PRIVATE_KEY' is a valid private key.
        (true, None) => Some(SecretKey::from_str(DEFAULT_PRIVATE_KEY).unwrap()),
        (true, Some(signing_key)) => {
            println_warning("Signing key is provided while requesting to sign with a default signer. Using signing key");
            Some(signing_key)
        }
        (false, None) => None,
        (false, Some(signing_key)) => Some(signing_key),
    }
}

/// Collect and return balances of each account in the accounts map.
async fn collect_account_balances(
    accounts_map: &AccountsMap,
    provider: &Provider,
) -> Result<AccountBalances> {
    let accounts: Vec<_> = accounts_map
        .values()
        .map(|addr| Wallet::from_address((*addr).into(), Some(provider.clone())))
        .collect();

    futures::future::try_join_all(accounts.iter().map(|acc| acc.get_balances()))
        .await
        .map_err(|e| anyhow::anyhow!("{e}"))
}

/// Format collected account balances for each asset type, including only the balance of the base asset that can be used to pay gas.
pub fn format_base_asset_account_balances(
    accounts_map: &AccountsMap,
    account_balances: &AccountBalances,
    base_asset_id: &AssetId,
) -> Result<Vec<String>> {
    accounts_map
        .iter()
        .zip(account_balances)
        .map(|((ix, address), balance)| {
            let base_asset_amount = balance
                .get(&base_asset_id.to_string())
                .copied()
                .unwrap_or(0);
            let raw_addr = format!("0x{address}");
            let checksum_addr = checksum_encode(&raw_addr)?;
            let eth_amount = base_asset_amount as f64 / 1_000_000_000.0;
            Ok(format!("[{ix}] {checksum_addr} - {eth_amount} ETH"))
        })
        .collect::<Result<Vec<_>>>()
}

// TODO: Simplify the function signature once https://github.com/FuelLabs/sway/issues/6071 is closed.
pub(crate) async fn select_account(
    wallet_mode: &SignerSelectionMode,
    default_sign: bool,
    signing_key: Option<SecretKey>,
    provider: &Provider,
    tx_count: usize,
) -> Result<ForcClientAccount> {
    let chain_info = provider.chain_info().await?;
    match wallet_mode {
        SignerSelectionMode::ForcWallet(password) => {
            let wallet_path = default_wallet_path();
            let accounts = collect_user_accounts(&wallet_path, password)?;
            let account_balances = collect_account_balances(&accounts, provider).await?;
<<<<<<< HEAD
=======
            let consensus_parameters = provider.consensus_parameters().await?;
            let base_asset_id = consensus_parameters.base_asset_id();
>>>>>>> 55358dae

            let total_balance = account_balances
                .iter()
                .flat_map(|account| account.values())
                .sum::<u128>();
            if total_balance == 0 {
                let first_account = accounts
                    .get(&0)
                    .ok_or_else(|| anyhow::anyhow!("No account derived for this wallet"))?;
                let target = Target::from_str(&chain_info.name).unwrap_or_default();
                let message = if let Some(faucet_url) = target.faucet_url() {
                    format!(
                        "Your wallet does not have any funds to pay for the transaction.\
                        \n\nIf you are interacting with a testnet, consider using the faucet.\
                        \n-> {target} network faucet: {}/?address={first_account}\
                        \nIf you are interacting with a local node, consider providing a chainConfig which funds your account.",
                        faucet_url
                    )
                } else {
                    "Your wallet does not have any funds to pay for the transaction.".to_string()
                };
                anyhow::bail!(message)
            }

            // TODO: Do this via forc-wallet once the functionality is exposed.
            // TODO: calculate the number of transactions to sign and ask the user to confirm.
            let question = format!(
                "Do you agree to sign {tx_count} transaction{}?",
                if tx_count > 1 { "s" } else { "" }
            );
            let accepted = ask_user_yes_no_question(&question)?;
            if !accepted {
                anyhow::bail!("User refused to sign");
            }

            let wallet = select_local_wallet_account(password, provider).await?;
            Ok(ForcClientAccount::Wallet(wallet))
        }
        SignerSelectionMode::Manual => {
            let secret_key = select_manual_secret_key(default_sign, signing_key)
                .ok_or_else(|| anyhow::anyhow!("missing manual secret key"))?;
            let wallet = WalletUnlocked::new_from_private_key(secret_key, Some(provider.clone()));
            Ok(ForcClientAccount::Wallet(wallet))
        }
        SignerSelectionMode::AwsSigner(arn) => {
            let aws_config = AwsConfig::from_env().await;
            let aws_client = AwsClient::new(aws_config);
            let aws_signer = AwsSigner::new(aws_client, arn.clone(), provider.clone()).await?;

            let account = ForcClientAccount::KmsSigner(aws_signer);
            Ok(account)
        }
    }
}

pub(crate) async fn select_local_wallet_account(
    password: &str,
    provider: &Provider,
) -> Result<WalletUnlocked> {
    let wallet_path = default_wallet_path();
    let accounts = collect_user_accounts(&wallet_path, password)?;
    let account_balances = collect_account_balances(&accounts, provider).await?;
    let base_asset_id = provider.base_asset_id();
    let selections =
        format_base_asset_account_balances(&accounts, &account_balances, base_asset_id)?;

    let mut account_index;
    loop {
        account_index = Select::with_theme(&ColorfulTheme::default())
            .with_prompt("Wallet account")
            .max_length(5)
            .items(&selections[..])
            .default(0)
            .interact()?;

        if accounts.contains_key(&account_index) {
            break;
        }
        let options: Vec<String> = accounts
            .keys()
            .map(|key| {
                let raw_addr = format!("0x{key}");
                let checksum_addr = checksum_encode(&raw_addr)?;
                Ok(checksum_addr)
            })
            .collect::<Result<Vec<_>>>()?;
        println_warning(&format!(
            "\"{}\" is not a valid account.\nPlease choose a valid option from {}",
            account_index,
            options.join(","),
        ));
    }

    let secret_key = secret_key_from_forc_wallet(&wallet_path, account_index, password)?;
    let wallet = WalletUnlocked::new_from_private_key(secret_key, Some(provider.clone()));
    Ok(wallet)
}

pub async fn update_proxy_contract_target(
    account: &ForcClientAccount,
    proxy_contract_id: ContractId,
    new_target: ContractId,
) -> Result<CallResponse<()>> {
    abigen!(Contract(name = "ProxyContract", abi = "{\"programType\":\"contract\",\"specVersion\":\"1\",\"encodingVersion\":\"1\",\"concreteTypes\":[{\"type\":\"()\",\"concreteTypeId\":\"2e38e77b22c314a449e91fafed92a43826ac6aa403ae6a8acb6cf58239fbaf5d\"},{\"type\":\"enum standards::src5::AccessError\",\"concreteTypeId\":\"3f702ea3351c9c1ece2b84048006c8034a24cbc2bad2e740d0412b4172951d3d\",\"metadataTypeId\":1},{\"type\":\"enum standards::src5::State\",\"concreteTypeId\":\"192bc7098e2fe60635a9918afb563e4e5419d386da2bdbf0d716b4bc8549802c\",\"metadataTypeId\":2},{\"type\":\"enum std::option::Option<struct std::contract_id::ContractId>\",\"concreteTypeId\":\"0d79387ad3bacdc3b7aad9da3a96f4ce60d9a1b6002df254069ad95a3931d5c8\",\"metadataTypeId\":4,\"typeArguments\":[\"29c10735d33b5159f0c71ee1dbd17b36a3e69e41f00fab0d42e1bd9f428d8a54\"]},{\"type\":\"enum sway_libs::ownership::errors::InitializationError\",\"concreteTypeId\":\"1dfe7feadc1d9667a4351761230f948744068a090fe91b1bc6763a90ed5d3893\",\"metadataTypeId\":5},{\"type\":\"enum sway_libs::upgradability::errors::SetProxyOwnerError\",\"concreteTypeId\":\"3c6e90ae504df6aad8b34a93ba77dc62623e00b777eecacfa034a8ac6e890c74\",\"metadataTypeId\":6},{\"type\":\"str\",\"concreteTypeId\":\"8c25cb3686462e9a86d2883c5688a22fe738b0bbc85f458d2d2b5f3f667c6d5a\"},{\"type\":\"struct std::contract_id::ContractId\",\"concreteTypeId\":\"29c10735d33b5159f0c71ee1dbd17b36a3e69e41f00fab0d42e1bd9f428d8a54\",\"metadataTypeId\":9},{\"type\":\"struct sway_libs::upgradability::events::ProxyOwnerSet\",\"concreteTypeId\":\"96dd838b44f99d8ccae2a7948137ab6256c48ca4abc6168abc880de07fba7247\",\"metadataTypeId\":10},{\"type\":\"struct sway_libs::upgradability::events::ProxyTargetSet\",\"concreteTypeId\":\"1ddc0adda1270a016c08ffd614f29f599b4725407c8954c8b960bdf651a9a6c8\",\"metadataTypeId\":11}],\"metadataTypes\":[{\"type\":\"b256\",\"metadataTypeId\":0},{\"type\":\"enum standards::src5::AccessError\",\"metadataTypeId\":1,\"components\":[{\"name\":\"NotOwner\",\"typeId\":\"2e38e77b22c314a449e91fafed92a43826ac6aa403ae6a8acb6cf58239fbaf5d\"}]},{\"type\":\"enum standards::src5::State\",\"metadataTypeId\":2,\"components\":[{\"name\":\"Uninitialized\",\"typeId\":\"2e38e77b22c314a449e91fafed92a43826ac6aa403ae6a8acb6cf58239fbaf5d\"},{\"name\":\"Initialized\",\"typeId\":3},{\"name\":\"Revoked\",\"typeId\":\"2e38e77b22c314a449e91fafed92a43826ac6aa403ae6a8acb6cf58239fbaf5d\"}]},{\"type\":\"enum std::identity::Identity\",\"metadataTypeId\":3,\"components\":[{\"name\":\"Address\",\"typeId\":8},{\"name\":\"ContractId\",\"typeId\":9}]},{\"type\":\"enum std::option::Option\",\"metadataTypeId\":4,\"components\":[{\"name\":\"None\",\"typeId\":\"2e38e77b22c314a449e91fafed92a43826ac6aa403ae6a8acb6cf58239fbaf5d\"},{\"name\":\"Some\",\"typeId\":7}],\"typeParameters\":[7]},{\"type\":\"enum sway_libs::ownership::errors::InitializationError\",\"metadataTypeId\":5,\"components\":[{\"name\":\"CannotReinitialized\",\"typeId\":\"2e38e77b22c314a449e91fafed92a43826ac6aa403ae6a8acb6cf58239fbaf5d\"}]},{\"type\":\"enum sway_libs::upgradability::errors::SetProxyOwnerError\",\"metadataTypeId\":6,\"components\":[{\"name\":\"CannotUninitialize\",\"typeId\":\"2e38e77b22c314a449e91fafed92a43826ac6aa403ae6a8acb6cf58239fbaf5d\"}]},{\"type\":\"generic T\",\"metadataTypeId\":7},{\"type\":\"struct std::address::Address\",\"metadataTypeId\":8,\"components\":[{\"name\":\"bits\",\"typeId\":0}]},{\"type\":\"struct std::contract_id::ContractId\",\"metadataTypeId\":9,\"components\":[{\"name\":\"bits\",\"typeId\":0}]},{\"type\":\"struct sway_libs::upgradability::events::ProxyOwnerSet\",\"metadataTypeId\":10,\"components\":[{\"name\":\"new_proxy_owner\",\"typeId\":2}]},{\"type\":\"struct sway_libs::upgradability::events::ProxyTargetSet\",\"metadataTypeId\":11,\"components\":[{\"name\":\"new_target\",\"typeId\":9}]}],\"functions\":[{\"inputs\":[],\"name\":\"proxy_target\",\"output\":\"0d79387ad3bacdc3b7aad9da3a96f4ce60d9a1b6002df254069ad95a3931d5c8\",\"attributes\":[{\"name\":\"doc-comment\",\"arguments\":[\" Returns the target contract of the proxy contract.\"]},{\"name\":\"doc-comment\",\"arguments\":[\"\"]},{\"name\":\"doc-comment\",\"arguments\":[\" # Returns\"]},{\"name\":\"doc-comment\",\"arguments\":[\"\"]},{\"name\":\"doc-comment\",\"arguments\":[\" * [Option<ContractId>] - The new proxy contract to which all fallback calls will be passed or `None`.\"]},{\"name\":\"doc-comment\",\"arguments\":[\"\"]},{\"name\":\"doc-comment\",\"arguments\":[\" # Number of Storage Accesses\"]},{\"name\":\"doc-comment\",\"arguments\":[\"\"]},{\"name\":\"doc-comment\",\"arguments\":[\" * Reads: `1`\"]},{\"name\":\"storage\",\"arguments\":[\"read\"]}]},{\"inputs\":[{\"name\":\"new_target\",\"concreteTypeId\":\"29c10735d33b5159f0c71ee1dbd17b36a3e69e41f00fab0d42e1bd9f428d8a54\"}],\"name\":\"set_proxy_target\",\"output\":\"2e38e77b22c314a449e91fafed92a43826ac6aa403ae6a8acb6cf58239fbaf5d\",\"attributes\":[{\"name\":\"doc-comment\",\"arguments\":[\" Change the target contract of the proxy contract.\"]},{\"name\":\"doc-comment\",\"arguments\":[\"\"]},{\"name\":\"doc-comment\",\"arguments\":[\" # Additional Information\"]},{\"name\":\"doc-comment\",\"arguments\":[\"\"]},{\"name\":\"doc-comment\",\"arguments\":[\" This method can only be called by the `proxy_owner`.\"]},{\"name\":\"doc-comment\",\"arguments\":[\"\"]},{\"name\":\"doc-comment\",\"arguments\":[\" # Arguments\"]},{\"name\":\"doc-comment\",\"arguments\":[\"\"]},{\"name\":\"doc-comment\",\"arguments\":[\" * `new_target`: [ContractId] - The new proxy contract to which all fallback calls will be passed.\"]},{\"name\":\"doc-comment\",\"arguments\":[\"\"]},{\"name\":\"doc-comment\",\"arguments\":[\" # Reverts\"]},{\"name\":\"doc-comment\",\"arguments\":[\"\"]},{\"name\":\"doc-comment\",\"arguments\":[\" * When not called by `proxy_owner`.\"]},{\"name\":\"doc-comment\",\"arguments\":[\"\"]},{\"name\":\"doc-comment\",\"arguments\":[\" # Number of Storage Accesses\"]},{\"name\":\"doc-comment\",\"arguments\":[\"\"]},{\"name\":\"doc-comment\",\"arguments\":[\" * Reads: `1`\"]},{\"name\":\"doc-comment\",\"arguments\":[\" * Write: `1`\"]},{\"name\":\"storage\",\"arguments\":[\"read\",\"write\"]}]},{\"inputs\":[],\"name\":\"proxy_owner\",\"output\":\"192bc7098e2fe60635a9918afb563e4e5419d386da2bdbf0d716b4bc8549802c\",\"attributes\":[{\"name\":\"doc-comment\",\"arguments\":[\" Returns the owner of the proxy contract.\"]},{\"name\":\"doc-comment\",\"arguments\":[\"\"]},{\"name\":\"doc-comment\",\"arguments\":[\" # Returns\"]},{\"name\":\"doc-comment\",\"arguments\":[\"\"]},{\"name\":\"doc-comment\",\"arguments\":[\" * [State] - Represents the state of ownership for this contract.\"]},{\"name\":\"doc-comment\",\"arguments\":[\"\"]},{\"name\":\"doc-comment\",\"arguments\":[\" # Number of Storage Accesses\"]},{\"name\":\"doc-comment\",\"arguments\":[\"\"]},{\"name\":\"doc-comment\",\"arguments\":[\" * Reads: `1`\"]},{\"name\":\"storage\",\"arguments\":[\"read\"]}]},{\"inputs\":[],\"name\":\"initialize_proxy\",\"output\":\"2e38e77b22c314a449e91fafed92a43826ac6aa403ae6a8acb6cf58239fbaf5d\",\"attributes\":[{\"name\":\"doc-comment\",\"arguments\":[\" Initializes the proxy contract.\"]},{\"name\":\"doc-comment\",\"arguments\":[\"\"]},{\"name\":\"doc-comment\",\"arguments\":[\" # Additional Information\"]},{\"name\":\"doc-comment\",\"arguments\":[\"\"]},{\"name\":\"doc-comment\",\"arguments\":[\" This method sets the storage values using the values of the configurable constants `INITIAL_TARGET` and `INITIAL_OWNER`.\"]},{\"name\":\"doc-comment\",\"arguments\":[\" This then allows methods that write to storage to be called.\"]},{\"name\":\"doc-comment\",\"arguments\":[\" This method can only be called once.\"]},{\"name\":\"doc-comment\",\"arguments\":[\"\"]},{\"name\":\"doc-comment\",\"arguments\":[\" # Reverts\"]},{\"name\":\"doc-comment\",\"arguments\":[\"\"]},{\"name\":\"doc-comment\",\"arguments\":[\" * When `storage::SRC14.proxy_owner` is not [State::Uninitialized].\"]},{\"name\":\"doc-comment\",\"arguments\":[\"\"]},{\"name\":\"doc-comment\",\"arguments\":[\" # Number of Storage Accesses\"]},{\"name\":\"doc-comment\",\"arguments\":[\"\"]},{\"name\":\"doc-comment\",\"arguments\":[\" * Writes: `2`\"]},{\"name\":\"storage\",\"arguments\":[\"write\"]}]},{\"inputs\":[{\"name\":\"new_proxy_owner\",\"concreteTypeId\":\"192bc7098e2fe60635a9918afb563e4e5419d386da2bdbf0d716b4bc8549802c\"}],\"name\":\"set_proxy_owner\",\"output\":\"2e38e77b22c314a449e91fafed92a43826ac6aa403ae6a8acb6cf58239fbaf5d\",\"attributes\":[{\"name\":\"doc-comment\",\"arguments\":[\" Changes proxy ownership to the passed State.\"]},{\"name\":\"doc-comment\",\"arguments\":[\"\"]},{\"name\":\"doc-comment\",\"arguments\":[\" # Additional Information\"]},{\"name\":\"doc-comment\",\"arguments\":[\"\"]},{\"name\":\"doc-comment\",\"arguments\":[\" This method can be used to transfer ownership between Identities or to revoke ownership.\"]},{\"name\":\"doc-comment\",\"arguments\":[\"\"]},{\"name\":\"doc-comment\",\"arguments\":[\" # Arguments\"]},{\"name\":\"doc-comment\",\"arguments\":[\"\"]},{\"name\":\"doc-comment\",\"arguments\":[\" * `new_proxy_owner`: [State] - The new state of the proxy ownership.\"]},{\"name\":\"doc-comment\",\"arguments\":[\"\"]},{\"name\":\"doc-comment\",\"arguments\":[\" # Reverts\"]},{\"name\":\"doc-comment\",\"arguments\":[\"\"]},{\"name\":\"doc-comment\",\"arguments\":[\" * When the sender is not the current proxy owner.\"]},{\"name\":\"doc-comment\",\"arguments\":[\" * When the new state of the proxy ownership is [State::Uninitialized].\"]},{\"name\":\"doc-comment\",\"arguments\":[\"\"]},{\"name\":\"doc-comment\",\"arguments\":[\" # Number of Storage Accesses\"]},{\"name\":\"doc-comment\",\"arguments\":[\"\"]},{\"name\":\"doc-comment\",\"arguments\":[\" * Reads: `1`\"]},{\"name\":\"doc-comment\",\"arguments\":[\" * Writes: `1`\"]},{\"name\":\"storage\",\"arguments\":[\"write\"]}]}],\"loggedTypes\":[{\"logId\":\"4571204900286667806\",\"concreteTypeId\":\"3f702ea3351c9c1ece2b84048006c8034a24cbc2bad2e740d0412b4172951d3d\"},{\"logId\":\"2151606668983994881\",\"concreteTypeId\":\"1ddc0adda1270a016c08ffd614f29f599b4725407c8954c8b960bdf651a9a6c8\"},{\"logId\":\"2161305517876418151\",\"concreteTypeId\":\"1dfe7feadc1d9667a4351761230f948744068a090fe91b1bc6763a90ed5d3893\"},{\"logId\":\"4354576968059844266\",\"concreteTypeId\":\"3c6e90ae504df6aad8b34a93ba77dc62623e00b777eecacfa034a8ac6e890c74\"},{\"logId\":\"10870989709723147660\",\"concreteTypeId\":\"96dd838b44f99d8ccae2a7948137ab6256c48ca4abc6168abc880de07fba7247\"},{\"logId\":\"10098701174489624218\",\"concreteTypeId\":\"8c25cb3686462e9a86d2883c5688a22fe738b0bbc85f458d2d2b5f3f667c6d5a\"}],\"messagesTypes\":[],\"configurables\":[{\"name\":\"INITIAL_TARGET\",\"concreteTypeId\":\"0d79387ad3bacdc3b7aad9da3a96f4ce60d9a1b6002df254069ad95a3931d5c8\",\"offset\":13368},{\"name\":\"INITIAL_OWNER\",\"concreteTypeId\":\"192bc7098e2fe60635a9918afb563e4e5419d386da2bdbf0d716b4bc8549802c\",\"offset\":13320}]}",));

    let proxy_contract = ProxyContract::new(proxy_contract_id, account.clone());

    let result = proxy_contract
        .methods()
        .set_proxy_target(new_target)
        .call()
        .await?;
    println_action_green(
        "Updated",
        &format!("proxy contract target to 0x{new_target}"),
    );
    Ok(result)
}

#[cfg(test)]
mod tests {
    use super::*;
    use fuels::types::bech32::Bech32Address;
    use std::collections::{BTreeMap, HashMap};

    #[test]
    fn test_format_base_asset_account_balances() {
        let mut accounts_map: AccountsMap = BTreeMap::new();

        let address1: fuel_tx::Address = Bech32Address::from_str(
            "fuel1dved7k25uxadatl7l5kql309jnw07dcn4t3a6x9hm9nxyjcpqqns50p7n2",
        )
        .expect("address1")
        .into();

        let address2: fuel_tx::Address = Bech32Address::from_str(
            "fuel1x9f3ysyk7fmey5ac23s2p4rwg4gjye2kke3nu3pvrs5p4qc4m4qqwx56k3",
        )
        .expect("address2")
        .into();

        let base_asset_id = AssetId::zeroed();

        accounts_map.insert(0, address1);
        accounts_map.insert(1, address2);

        let mut account_balances: AccountBalances = Vec::new();
        let mut balance1 = HashMap::new();
        balance1.insert(base_asset_id.to_string(), 1_500_000_000);
        balance1.insert("other_asset".to_string(), 2_000_000_000);
        account_balances.push(balance1);

        let mut balance2 = HashMap::new();
        balance2.insert("other_asset".to_string(), 3_000_000_000);
        account_balances.push(balance2);

        let address1_expected =
            "0x6B32DF5954e1BaDEAFFEFD2c0fc5E594dcff3713aaE3Dd18B7d966624B010027";
        let address2_expected =
            "0x3153124096f2779253B85460a0D46e4551226556b6633E442c1C281a8315dd40";
        let expected = vec![
            format!("[0] {address1_expected} - 1.5 ETH"),
            format!("[1] {address2_expected} - 0 ETH"),
        ];

        let result =
            format_base_asset_account_balances(&accounts_map, &account_balances, &base_asset_id)
                .unwrap();
        assert_eq!(result, expected);
    }
}<|MERGE_RESOLUTION|>--- conflicted
+++ resolved
@@ -188,11 +188,6 @@
             let wallet_path = default_wallet_path();
             let accounts = collect_user_accounts(&wallet_path, password)?;
             let account_balances = collect_account_balances(&accounts, provider).await?;
-<<<<<<< HEAD
-=======
-            let consensus_parameters = provider.consensus_parameters().await?;
-            let base_asset_id = consensus_parameters.base_asset_id();
->>>>>>> 55358dae
 
             let total_balance = account_balances
                 .iter()
