--- conflicted
+++ resolved
@@ -1,12 +1,20 @@
 use crate::{constants::DEFAULT_PRIVATE_KEY, util::target::Target};
 use anyhow::{Error, Result};
 use async_trait::async_trait;
-<<<<<<< HEAD
-use colored::Colorize;
-use forc_tracing::println_warning;
-
+use dialoguer::{theme::ColorfulTheme, Confirm, Password, Select};
+use forc_tracing::{println_action_green, println_warning};
+use forc_wallet::{
+    account::{derive_secret_key, new_at_index_cli},
+    balance::{
+        collect_accounts_with_verification, AccountBalances, AccountVerification, AccountsMap,
+    },
+    new::{new_wallet_cli, New},
+    utils::default_wallet_path,
+};
 use fuel_crypto::{Message, PublicKey, SecretKey, Signature};
-use fuel_tx::{field, Address, Buildable, ContractId, Input, Output, TransactionBuilder, Witness};
+use fuel_tx::{
+    field, Address, AssetId, Buildable, ContractId, Input, Output, TransactionBuilder, Witness,
+};
 use fuels::macros::abigen;
 use fuels_accounts::{
     provider::Provider,
@@ -18,36 +26,7 @@
     coin_type::CoinType,
     transaction_builders::{create_coin_input, create_coin_message_input},
 };
-
-=======
-use dialoguer::{theme::ColorfulTheme, Confirm, Password, Select};
-use forc_tracing::println_warning;
->>>>>>> bdd14c37
-use forc_wallet::{
-    account::{derive_secret_key, new_at_index_cli},
-    balance::{
-        collect_accounts_with_verification, AccountBalances, AccountVerification, AccountsMap,
-    },
-    new::{new_wallet_cli, New},
-    utils::default_wallet_path,
-};
-<<<<<<< HEAD
-use tracing::info;
-
-use crate::{constants::DEFAULT_PRIVATE_KEY, util::target::Target};
-=======
-use fuel_crypto::{Message, SecretKey, Signature};
-use fuel_tx::{
-    field, Address, AssetId, Buildable, ContractId, Input, Output, TransactionBuilder, Witness,
-};
-use fuels_accounts::{provider::Provider, wallet::Wallet, ViewOnlyAccount};
-use fuels_core::types::{
-    bech32::Bech32Address,
-    coin_type::CoinType,
-    transaction_builders::{create_coin_input, create_coin_message_input},
-};
 use std::{collections::BTreeMap, io::Write, path::Path, str::FromStr};
->>>>>>> bdd14c37
 
 #[derive(PartialEq, Eq)]
 pub enum WalletSelectionMode {
@@ -104,16 +83,6 @@
         .interact()?;
 
     Ok(password)
-}
-
-pub(crate) fn first_user_account(wallet_path: &Path, password: &str) -> Result<Bech32Address> {
-    let accounts = collect_user_accounts(wallet_path, password)?;
-
-    let account = accounts
-        .get(&0)
-        .ok_or_else(|| anyhow::anyhow!("No account derived for this wallet"))?
-        .clone();
-    Ok(account)
 }
 
 pub(crate) fn check_and_create_wallet_at_default_path(wallet_path: &Path) -> Result<()> {
@@ -150,6 +119,13 @@
         }
     })?;
     Ok(secret_key)
+}
+
+pub(crate) fn bech32_from_secret(secret_key: &SecretKey) -> Result<Bech32Address> {
+    let public_key = PublicKey::from(secret_key);
+    let hashed = public_key.hash();
+    let bech32 = Bech32Address::new(FUEL_BECH32_HRP, hashed);
+    Ok(bech32)
 }
 
 pub(crate) fn select_manual_secret_key(
@@ -281,7 +257,7 @@
 }
 
 pub(crate) async fn update_proxy_contract_target(
-    provider: Provider,
+    provider: &Provider,
     secret_key: SecretKey,
     proxy_contract_id: ContractId,
     new_target: ContractId,
@@ -291,7 +267,7 @@
         abi = "forc-plugins/forc-client/abi/proxy_contract-abi.json"
     ));
 
-    let wallet = WalletUnlocked::new_from_private_key(secret_key, Some(provider));
+    let wallet = WalletUnlocked::new_from_private_key(secret_key, Some(provider.clone()));
 
     let proxy_contract = ProxyContract::new(proxy_contract_id, wallet);
 
@@ -301,10 +277,9 @@
         .set_proxy_target(new_target)
         .call()
         .await?;
-    info!(
-        "  {} proxy contract's target to 0x{}",
-        "Updated".bold().green(),
-        new_target
+    println_action_green(
+        "Updated",
+        &format!("proxy contract target to 0x{new_target}"),
     );
     Ok(())
 }
