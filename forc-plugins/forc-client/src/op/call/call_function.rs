--- conflicted
+++ resolved
@@ -170,11 +170,7 @@
             tx_policies,
             variable_output_policy,
             &consensus_params,
-<<<<<<< HEAD
-            vec![],
-=======
             call.inputs.clone(),
->>>>>>> 19495ef4
             &wallet,
         )
         .map_err(|e| anyhow!("Failed to initialize transaction builder: {e}"))?;
