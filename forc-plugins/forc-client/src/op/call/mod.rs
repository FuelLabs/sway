--- conflicted
+++ resolved
@@ -17,30 +17,10 @@
 use fuel_abi_types::abi::{program::ProgramABI, unified_program::UnifiedProgramABI};
 use fuel_tx::Receipt;
 use fuels::{
-    accounts::{provider::Provider, signers::private_key::PrivateKeySigner, wallet::Wallet},
+    accounts::{
+        provider::Provider, signers::private_key::PrivateKeySigner, wallet::Wallet, ViewOnlyAccount,
+    },
     crypto::SecretKey,
-<<<<<<< HEAD
-=======
-    programs::calls::{
-        receipt_parser::ReceiptParser,
-        traits::{ContractDependencyConfigurator, TransactionTuner},
-        ContractCall,
-    },
-    types::param_types::ParamType,
-};
-use fuels_accounts::ViewOnlyAccount;
-use fuels_core::{
-    codec::{
-        encode_fn_selector, log_formatters_lookup, ABIDecoder, ABIEncoder, DecoderConfig,
-        EncoderConfig, LogDecoder,
-    },
-    types::{
-        bech32::Bech32ContractId,
-        transaction::{Transaction, TxPolicies},
-        transaction_builders::{BuildableTransaction, ScriptBuildStrategy, VariableOutputPolicy},
-        ContractId,
-    },
->>>>>>> aad8c777
 };
 use fuels_core::types::{transaction::TxPolicies, AssetId};
 use std::str::FromStr;
@@ -113,63 +93,23 @@
     }
 }
 
-<<<<<<< HEAD
 /// Sets up the connection to the node and initializes common parameters
 async fn setup_connection(
     node: &crate::NodeTarget,
     caller: cmd::call::Caller,
     gas: &Option<forc_tx::Gas>,
-) -> anyhow::Result<(WalletUnlocked, TxPolicies, AssetId)> {
-    let node_url = node.get_node_url(&None)?;
-    let provider = Provider::connect(node_url).await?;
-    let wallet = get_wallet(caller.signing_key, caller.wallet, provider).await?;
-    let provider = wallet.provider().unwrap();
-    let tx_policies = gas.as_ref().map(Into::into).unwrap_or_default();
-    let consensus_parameters = provider.consensus_parameters().await?;
-    let base_asset_id = consensus_parameters.base_asset_id();
-=======
-    let tokens = abi_func
-        .inputs
-        .iter()
-        .zip(&function_args)
-        .map(|(type_application, arg)| {
-            let param_type = ParamType::try_from_type_application(type_application, &type_lookup)
-                .expect("Failed to convert input type application");
-            param_type_val_to_token(&param_type, arg)
-        })
-        .collect::<Result<Vec<_>>>()?;
-
-    let output_param = ParamType::try_from_type_application(&abi_func.output, &type_lookup)
-        .expect("Failed to convert output type");
-
-    let abi_encoder = ABIEncoder::new(EncoderConfig::default());
-    let encoded_data = abi_encoder.encode(&tokens)?;
-
-    // Create and execute call
-    let call = ContractCall {
-        contract_id: contract_id.into(),
-        encoded_selector: encode_fn_selector(&selector),
-        encoded_args: Ok(encoded_data),
-        call_parameters: call_parameters.clone().into(),
-        external_contracts: vec![], // set below
-        output_param: output_param.clone(),
-        is_payable: call_parameters.amount > 0,
-        custom_assets: Default::default(),
-        inputs: Vec::new(),
-        outputs: Vec::new(),
-    };
-
+) -> anyhow::Result<(Wallet, TxPolicies, AssetId)> {
     let node_url = node.get_node_url(&None)?;
     let provider = Provider::connect(node_url).await?;
     let wallet = get_wallet(caller.signing_key, caller.wallet, provider).await?;
     let provider = wallet.provider();
+    let tx_policies = gas.as_ref().map(Into::into).unwrap_or_default();
     let consensus_parameters = provider.consensus_parameters().await?;
->>>>>>> aad8c777
+    let base_asset_id = consensus_parameters.base_asset_id();
 
     Ok((wallet, tx_policies, *base_asset_id))
 }
 
-<<<<<<< HEAD
 /// Helper function to load ABI from file or URL
 async fn load_abi(abi: &Either<std::path::PathBuf, url::Url>) -> anyhow::Result<String> {
     match abi {
@@ -177,19 +117,6 @@
             .map_err(|e| anyhow!("Failed to read ABI file at {:?}: {}", path, e)),
         Either::Right(url) => {
             let response = reqwest::get(url.clone())
-=======
-    let chain_id = consensus_parameters.chain_id();
-    let tb = call
-        .clone()
-        .with_external_contracts(external_contracts)
-        .transaction_builder(tx_policies, variable_output_policy, &wallet)
-        .await
-        .expect("Failed to initialize transaction builder");
-    let (tx_status, tx_hash) = match mode {
-        cmd::call::ExecutionMode::DryRun => {
-            let tx = call
-                .build_tx(tb, &wallet)
->>>>>>> aad8c777
                 .await
                 .map_err(|e| anyhow!("Failed to fetch ABI from URL {}: {}", url, e))?;
             let bytes = response
@@ -202,140 +129,6 @@
     }
 }
 
-/// Get the wallet to use for the call - based on optionally provided signing key and wallet flag.
-async fn get_wallet(
-    signing_key: Option<SecretKey>,
-    use_wallet: bool,
-    provider: Provider,
-) -> Result<WalletUnlocked> {
-    match (signing_key, use_wallet) {
-        (None, false) => {
-            let secret_key = SecretKey::from_str(DEFAULT_PRIVATE_KEY).unwrap();
-            let wallet = WalletUnlocked::new_from_private_key(secret_key, Some(provider));
-            forc_tracing::println_warning(&format!(
-                "No signing key or wallet flag provided. Using default signer: 0x{}",
-                wallet.address().hash()
-            ));
-<<<<<<< HEAD
-            Ok(wallet)
-        }
-        (Some(secret_key), false) => {
-            let wallet = WalletUnlocked::new_from_private_key(secret_key, Some(provider));
-            forc_tracing::println_warning(&format!(
-                "Using account {} derived from signing key...",
-                wallet.address().hash()
-            ));
-            Ok(wallet)
-=======
-            let tb = tb.with_build_strategy(ScriptBuildStrategy::StateReadOnly);
-            let tx = call
-                .build_tx(tb, &wallet)
-                .await
-                .expect("Failed to build transaction");
-            let tx_hash = tx.id(chain_id);
-            let gas_price = gas.map(|g| g.price).unwrap_or(Some(0));
-            let tx_status = provider
-                .dry_run_opt(tx, false, gas_price)
-                .await
-                .expect("Failed to simulate transaction");
-            (tx_status, tx_hash)
-        }
-        cmd::call::ExecutionMode::Live => {
-            forc_tracing::println_action_green(
-                "Sending transaction with wallet",
-                &format!("0x{}", wallet.address().hash()),
-            );
-            let tx = call
-                .build_tx(tb, &wallet)
-                .await
-                .expect("Failed to build transaction");
-            let tx_hash = tx.id(chain_id);
-            let tx_status = provider
-                .send_transaction_and_await_commit(tx)
-                .await
-                .expect("Failed to send transaction");
-            (tx_status, tx_hash)
->>>>>>> aad8c777
-        }
-        (None, true) => {
-            let password = prompt_forc_wallet_password()?;
-            let wallet = select_local_wallet_account(&password, &provider).await?;
-            Ok(wallet)
-        }
-        (Some(secret_key), true) => {
-            forc_tracing::println_warning(
-                "Signing key is provided while requesting to use forc-wallet. Using signing key...",
-            );
-            let wallet = WalletUnlocked::new_from_private_key(secret_key, Some(provider));
-            Ok(wallet)
-        }
-    }
-}
-
-/// Processes transaction receipts, logs, and displays transaction information
-pub(crate) fn process_transaction_output(
-    receipts: &[Receipt],
-    tx_hash: &str,
-    program_abi: &sway_core::asm_generation::ProgramABI,
-    result: String,
-    mode: &cmd::call::ExecutionMode,
-    node: &crate::NodeTarget,
-    show_receipts: bool,
-) -> Result<CallResponse> {
-    // print receipts
-    if show_receipts {
-        let formatted_receipts = forc_util::tx_utils::format_log_receipts(receipts, true)?;
-        forc_tracing::println_label_green("receipts:", &formatted_receipts);
-    }
-
-    // decode logs
-    let logs = receipts
-        .iter()
-        .filter_map(|receipt| match receipt {
-            Receipt::LogData {
-                rb,
-                data: Some(data),
-                ..
-            } => forc_util::tx_utils::decode_log_data(&rb.to_string(), data, program_abi)
-                .ok()
-                .map(|decoded| decoded.value),
-            _ => None,
-        })
-        .collect::<Vec<_>>();
-
-    // print logs
-    if !logs.is_empty() {
-        forc_tracing::println_green_bold("logs:");
-        for log in logs.iter() {
-            println!("  {:#}", log);
-        }
-    }
-
-    // print tx hash and result
-    forc_tracing::println_label_green("tx hash:", tx_hash);
-    if !result.is_empty() {
-        forc_tracing::println_label_green("result:", &result);
-    }
-
-    // display transaction url if live mode
-    if *mode == cmd::call::ExecutionMode::Live {
-        if let Some(explorer_url) = node.get_explorer_url() {
-            forc_tracing::println_label_green(
-                "\nView transaction:",
-                &format!("{}/tx/0x{}\n", explorer_url, tx_hash),
-            );
-        }
-    }
-
-    Ok(CallResponse {
-        tx_hash: tx_hash.to_string(),
-        result,
-        logs,
-    })
-}
-
-<<<<<<< HEAD
-=======
 /// Get the wallet to use for the call - based on optionally provided signing key and wallet flag.
 async fn get_wallet(
     signing_key: Option<SecretKey>,
@@ -378,12 +171,72 @@
     }
 }
 
->>>>>>> aad8c777
+/// Processes transaction receipts, logs, and displays transaction information
+pub(crate) fn process_transaction_output(
+    receipts: &[Receipt],
+    tx_hash: &str,
+    program_abi: &sway_core::asm_generation::ProgramABI,
+    result: String,
+    mode: &cmd::call::ExecutionMode,
+    node: &crate::NodeTarget,
+    show_receipts: bool,
+) -> Result<CallResponse> {
+    // print receipts
+    if show_receipts {
+        let formatted_receipts = forc_util::tx_utils::format_log_receipts(receipts, true)?;
+        forc_tracing::println_label_green("receipts:", &formatted_receipts);
+    }
+
+    // decode logs
+    let logs = receipts
+        .iter()
+        .filter_map(|receipt| match receipt {
+            Receipt::LogData {
+                rb,
+                data: Some(data),
+                ..
+            } => forc_util::tx_utils::decode_log_data(&rb.to_string(), data, program_abi)
+                .ok()
+                .map(|decoded| decoded.value),
+            _ => None,
+        })
+        .collect::<Vec<_>>();
+
+    // print logs
+    if !logs.is_empty() {
+        forc_tracing::println_green_bold("logs:");
+        for log in logs.iter() {
+            println!("  {:#}", log);
+        }
+    }
+
+    // print tx hash and result
+    forc_tracing::println_label_green("tx hash:", tx_hash);
+    if !result.is_empty() {
+        forc_tracing::println_label_green("result:", &result);
+    }
+
+    // display transaction url if live mode
+    if *mode == cmd::call::ExecutionMode::Live {
+        if let Some(explorer_url) = node.get_explorer_url() {
+            forc_tracing::println_label_green(
+                "\nView transaction:",
+                &format!("{}/tx/0x{}\n", explorer_url, tx_hash),
+            );
+        }
+    }
+
+    Ok(CallResponse {
+        tx_hash: tx_hash.to_string(),
+        result,
+        logs,
+    })
+}
+
 #[cfg(test)]
 pub(crate) mod tests {
     use super::*;
     use fuels::prelude::*;
-    use rand::thread_rng;
 
     abigen!(Contract(
         name = "TestContract",
@@ -416,461 +269,4 @@
 
         (instance, id.into(), provider, secret_key)
     }
-<<<<<<< HEAD
-=======
-
-    fn get_contract_call_cmd(
-        id: ContractId,
-        node_url: &str,
-        secret_key: SecretKey,
-        selector: &str,
-        args: Vec<&str>,
-    ) -> cmd::Call {
-        cmd::Call {
-            contract_id: id,
-            abi: Either::Left(std::path::PathBuf::from(
-                "../../forc-plugins/forc-client/test/data/contract_with_types/contract_with_types-abi.json",
-            )),
-            function: Some(cmd::call::FuncType::Selector(selector.into())),
-            function_args: args.into_iter().map(String::from).collect(),
-            node: crate::NodeTarget { node_url: Some(node_url.to_string()), ..Default::default() },
-            caller: cmd::call::Caller { signing_key: Some(secret_key), wallet: false },
-            call_parameters: Default::default(),
-            mode: cmd::call::ExecutionMode::DryRun,
-            gas: None,
-            external_contracts: None,
-            output: cmd::call::OutputFormat::Raw,
-            show_receipts: false,
-            list_functions: false,
-        }
-    }
-
-    #[tokio::test]
-    async fn contract_call_with_abi() {
-        let (_, id, provider, secret_key) = get_contract_instance().await;
-        let node_url = provider.url();
-
-        // test_empty_no_return
-        let cmd = get_contract_call_cmd(id, node_url, secret_key, "test_empty_no_return", vec![]);
-        assert_eq!(call(cmd).await.unwrap().result, "()");
-
-        // test_empty
-        let cmd = get_contract_call_cmd(id, node_url, secret_key, "test_empty", vec![]);
-        assert_eq!(call(cmd).await.unwrap().result, "()");
-
-        // test_unit
-        let cmd = get_contract_call_cmd(id, node_url, secret_key, "test_unit", vec!["()"]);
-        assert_eq!(call(cmd).await.unwrap().result, "()");
-
-        // test_u8
-        let cmd = get_contract_call_cmd(id, node_url, secret_key, "test_u8", vec!["255"]);
-        assert_eq!(call(cmd).await.unwrap().result, "255");
-
-        // test_u16
-        let cmd = get_contract_call_cmd(id, node_url, secret_key, "test_u16", vec!["65535"]);
-        assert_eq!(call(cmd).await.unwrap().result, "65535");
-
-        // test_u32
-        let cmd = get_contract_call_cmd(id, node_url, secret_key, "test_u32", vec!["4294967295"]);
-        assert_eq!(call(cmd).await.unwrap().result, "4294967295");
-
-        // test_u64
-        let cmd = get_contract_call_cmd(
-            id,
-            node_url,
-            secret_key,
-            "test_u64",
-            vec!["18446744073709551615"],
-        );
-        assert_eq!(call(cmd).await.unwrap().result, "18446744073709551615");
-
-        // test_u128
-        let cmd = get_contract_call_cmd(
-            id,
-            node_url,
-            secret_key,
-            "test_u128",
-            vec!["340282366920938463463374607431768211455"],
-        );
-        assert_eq!(
-            call(cmd).await.unwrap().result,
-            "340282366920938463463374607431768211455"
-        );
-
-        // test_u256
-        let cmd = get_contract_call_cmd(
-            id,
-            node_url,
-            secret_key,
-            "test_u256",
-            vec!["115792089237316195423570985008687907853269984665640564039457584007913129639935"],
-        );
-        assert_eq!(
-            call(cmd).await.unwrap().result,
-            "115792089237316195423570985008687907853269984665640564039457584007913129639935"
-        );
-
-        // test b256
-        let cmd = get_contract_call_cmd(
-            id,
-            node_url,
-            secret_key,
-            "test_b256",
-            vec!["0000000000000000000000000000000000000000000000000000000000000042"],
-        );
-        assert_eq!(
-            call(cmd).await.unwrap().result,
-            "0x0000000000000000000000000000000000000000000000000000000000000042"
-        );
-
-        // test_b256 - fails if 0x prefix provided since it extracts input as an external contract; we don't want to do this so explicitly provide the external contract as empty
-        let mut cmd = get_contract_call_cmd(
-            id,
-            node_url,
-            secret_key,
-            "test_b256",
-            vec!["0x0000000000000000000000000000000000000000000000000000000000000042"],
-        );
-        cmd.external_contracts = Some(vec![]);
-        assert_eq!(
-            call(cmd).await.unwrap().result,
-            "0x0000000000000000000000000000000000000000000000000000000000000042"
-        );
-
-        // test_bytes
-        let cmd = get_contract_call_cmd(id, node_url, secret_key, "test_bytes", vec!["0x42"]);
-        assert_eq!(call(cmd).await.unwrap().result, "0x42");
-
-        // test bytes without 0x prefix
-        let cmd = get_contract_call_cmd(id, node_url, secret_key, "test_bytes", vec!["42"]);
-        assert_eq!(call(cmd).await.unwrap().result, "0x42");
-
-        // test_str
-        let cmd = get_contract_call_cmd(id, node_url, secret_key, "test_str", vec!["fuel"]);
-        assert_eq!(call(cmd).await.unwrap().result, "fuel");
-
-        // test str array
-        let cmd = get_contract_call_cmd(
-            id,
-            node_url,
-            secret_key,
-            "test_str_array",
-            vec!["fuel rocks"],
-        );
-        assert_eq!(call(cmd).await.unwrap().result, "fuel rocks");
-
-        // test str array - fails if length mismatch
-        let cmd = get_contract_call_cmd(id, node_url, secret_key, "test_str_array", vec!["fuel"]);
-        assert_eq!(
-            call(cmd).await.unwrap_err().to_string(),
-            "string array length mismatch: expected 10, got 4"
-        );
-
-        // test str slice
-        let cmd = get_contract_call_cmd(
-            id,
-            node_url,
-            secret_key,
-            "test_str_slice",
-            vec!["fuel rocks 42"],
-        );
-        assert_eq!(call(cmd).await.unwrap().result, "fuel rocks 42");
-
-        // test tuple
-        let cmd = get_contract_call_cmd(id, node_url, secret_key, "test_tuple", vec!["(42, true)"]);
-        assert_eq!(call(cmd).await.unwrap().result, "(42, true)");
-
-        // test array
-        let cmd = get_contract_call_cmd(
-            id,
-            node_url,
-            secret_key,
-            "test_array",
-            vec!["[42, 42, 42, 42, 42, 42, 42, 42, 42, 42]"],
-        );
-        assert_eq!(
-            call(cmd).await.unwrap().result,
-            "[42, 42, 42, 42, 42, 42, 42, 42, 42, 42]"
-        );
-
-        // test_array - fails if different types
-        let cmd = get_contract_call_cmd(id, node_url, secret_key, "test_array", vec!["[42, true]"]);
-        assert_eq!(
-            call(cmd).await.unwrap_err().to_string(),
-            "failed to parse u64 value: true"
-        );
-
-        // test_array - succeeds if length not matched!?
-        let cmd = get_contract_call_cmd(id, node_url, secret_key, "test_array", vec!["[42, 42]"]);
-        assert!(call(cmd).await.unwrap().result.starts_with("[42, 42, 0,"));
-
-        // test_vector
-        let cmd = get_contract_call_cmd(id, node_url, secret_key, "test_vector", vec!["[42, 42]"]);
-        assert_eq!(call(cmd).await.unwrap().result, "[42, 42]");
-
-        // test_vector - fails if different types
-        let cmd =
-            get_contract_call_cmd(id, node_url, secret_key, "test_vector", vec!["[42, true]"]);
-        assert_eq!(
-            call(cmd).await.unwrap_err().to_string(),
-            "failed to parse u64 value: true"
-        );
-
-        // test_struct - Identity { name: str[2], id: u64 }
-        let cmd = get_contract_call_cmd(id, node_url, secret_key, "test_struct", vec!["{fu, 42}"]);
-        assert_eq!(call(cmd).await.unwrap().result, "{fu, 42}");
-
-        // test_struct - fails if incorrect inner attribute length
-        let cmd =
-            get_contract_call_cmd(id, node_url, secret_key, "test_struct", vec!["{fuel, 42}"]);
-        assert_eq!(
-            call(cmd).await.unwrap_err().to_string(),
-            "string array length mismatch: expected 2, got 4"
-        );
-
-        // test_struct - succeeds if missing inner final attribute; default value is used
-        let cmd = get_contract_call_cmd(id, node_url, secret_key, "test_struct", vec!["{fu}"]);
-        assert_eq!(call(cmd).await.unwrap().result, "{fu, 0}");
-
-        // test_struct - succeeds to use default values for all attributes if missing
-        let cmd = get_contract_call_cmd(id, node_url, secret_key, "test_struct", vec!["{}"]);
-        assert_eq!(call(cmd).await.unwrap().result, "{\0\0, 0}");
-
-        // test_enum
-        let cmd =
-            get_contract_call_cmd(id, node_url, secret_key, "test_enum", vec!["(Active:true)"]);
-        assert_eq!(call(cmd).await.unwrap().result, "(Active:true)");
-
-        // test_enum - succeeds if using index
-        let cmd = get_contract_call_cmd(id, node_url, secret_key, "test_enum", vec!["(1:56)"]);
-        assert_eq!(call(cmd).await.unwrap().result, "(Pending:56)");
-
-        // test_enum - fails if variant not found
-        let cmd = get_contract_call_cmd(id, node_url, secret_key, "test_enum", vec!["(A:true)"]);
-        assert_eq!(
-            call(cmd).await.unwrap_err().to_string(),
-            "failed to find index of variant: A"
-        );
-
-        // test_enum - fails if variant value incorrect
-        let cmd = get_contract_call_cmd(id, node_url, secret_key, "test_enum", vec!["(Active:3)"]);
-        assert_eq!(
-            call(cmd).await.unwrap_err().to_string(),
-            "failed to parse `Active` variant enum value: 3"
-        );
-
-        // test_enum - fails if variant value is missing
-        let cmd = get_contract_call_cmd(id, node_url, secret_key, "test_enum", vec!["(Active:)"]);
-        assert_eq!(
-            call(cmd).await.unwrap_err().to_string(),
-            "enum must have exactly two parts `(variant:value)`: (Active:)"
-        );
-
-        // test_option - encoded like an enum
-        let cmd = get_contract_call_cmd(id, node_url, secret_key, "test_option", vec!["(0:())"]);
-        assert_eq!(call(cmd).await.unwrap().result, "(None:())");
-
-        // test_option - encoded like an enum; none value ignored
-        let cmd = get_contract_call_cmd(id, node_url, secret_key, "test_option", vec!["(0:42)"]);
-        assert_eq!(call(cmd).await.unwrap().result, "(None:())");
-
-        // test_option - encoded like an enum; some value
-        let cmd = get_contract_call_cmd(id, node_url, secret_key, "test_option", vec!["(1:42)"]);
-        assert_eq!(call(cmd).await.unwrap().result, "(Some:42)");
-    }
-
-    #[tokio::test]
-    async fn contract_call_with_abi_complex() {
-        let (_, id, provider, secret_key) = get_contract_instance().await;
-        let node_url = provider.url();
-
-        // test_complex_struct
-        let cmd = get_contract_call_cmd(
-            id,
-            node_url,
-            secret_key,
-            "test_struct_with_generic",
-            vec!["{42, fuel}"],
-        );
-        assert_eq!(call(cmd).await.unwrap().result, "{42, fuel}");
-
-        // test_enum_with_generic
-        let cmd = get_contract_call_cmd(
-            id,
-            node_url,
-            secret_key,
-            "test_enum_with_generic",
-            vec!["(value:32)"],
-        );
-        assert_eq!(call(cmd).await.unwrap().result, "(value:32)");
-
-        // test_enum_with_complex_generic
-        let cmd = get_contract_call_cmd(
-            id,
-            node_url,
-            secret_key,
-            "test_enum_with_complex_generic",
-            vec!["(value:{42, fuel})"],
-        );
-        assert_eq!(call(cmd).await.unwrap().result, "(value:{42, fuel})");
-
-        let cmd = get_contract_call_cmd(
-            id,
-            node_url,
-            secret_key,
-            "test_enum_with_complex_generic",
-            vec!["(container:{{42, fuel}, fuel})"],
-        );
-        assert_eq!(
-            call(cmd).await.unwrap().result,
-            "(container:{{42, fuel}, fuel})"
-        );
-    }
-
-    #[tokio::test]
-    async fn contract_value_forwarding() {
-        let (_, id, provider, secret_key) = get_contract_instance().await;
-
-        let wallet = get_wallet(Some(secret_key), false, provider).await.unwrap();
-        let provider = wallet.provider();
-        let node_url = provider.url();
-        let consensus_parameters = provider.consensus_parameters().await.unwrap();
-        let base_asset_id = consensus_parameters.base_asset_id();
-
-        let get_recipient_balance = |addr: Bech32Address| async move {
-            provider
-                .get_asset_balance(&addr, *base_asset_id)
-                .await
-                .unwrap()
-        };
-
-        let get_contract_balance = |id: ContractId| async move {
-            provider
-                .get_contract_asset_balance(&Bech32ContractId::from(id), *base_asset_id)
-                .await
-                .unwrap()
-        };
-
-        // contract call transfer funds to another address
-        let random_wallet = Wallet::random(&mut thread_rng(), provider.clone());
-        let (amount, asset_id, recipient) = (
-            "2",
-            &format!("{{0x{}}}", base_asset_id),
-            &format!("(Address:{{0x{}}})", random_wallet.address().hash()),
-        );
-        let mut cmd = get_contract_call_cmd(
-            id,
-            node_url,
-            secret_key,
-            "transfer",
-            vec![amount, asset_id, recipient],
-        );
-        cmd.call_parameters = cmd::call::CallParametersOpts {
-            amount: amount.parse::<u64>().unwrap(),
-            asset_id: Some(*base_asset_id),
-            gas_forwarded: None,
-        };
-        // validate balance is unchanged (dry-run)
-        assert_eq!(call(cmd.clone()).await.unwrap().result, "()");
-        assert_eq!(
-            get_recipient_balance(random_wallet.address().clone()).await,
-            0
-        );
-
-        // live call; balance should be updated
-        cmd.mode = cmd::call::ExecutionMode::Live;
-        assert_eq!(call(cmd).await.unwrap().result, "()");
-        assert_eq!(
-            get_recipient_balance(random_wallet.address().clone()).await,
-            2
-        );
-        assert_eq!(get_contract_balance(id).await, 0);
-
-        // contract call transfer funds to another contract
-        let (_, id_2, provider, secret_key) = get_contract_instance().await;
-        let (amount, asset_id, recipient) = (
-            "1",
-            &format!("{{0x{}}}", base_asset_id),
-            &format!("(ContractId:{{0x{}}})", id_2),
-        );
-        let mut cmd = get_contract_call_cmd(
-            id,
-            node_url,
-            secret_key,
-            "transfer",
-            vec![amount, asset_id, recipient],
-        );
-        cmd.call_parameters = cmd::call::CallParametersOpts {
-            amount: amount.parse::<u64>().unwrap(),
-            asset_id: Some(*base_asset_id),
-            gas_forwarded: None,
-        };
-        // validate balance is unchanged (dry-run)
-        assert_eq!(call(cmd.clone()).await.unwrap().result, "()");
-        assert_eq!(get_contract_balance(id_2).await, 0);
-
-        // live call; balance should be updated
-        cmd.mode = cmd::call::ExecutionMode::Live;
-        assert_eq!(call(cmd).await.unwrap().result, "()");
-        assert_eq!(get_contract_balance(id).await, 1);
-        assert_eq!(get_contract_balance(id_2).await, 1);
-
-        // contract call transfer funds to another address
-        // specify amount x, provide amount x - 1
-        // fails with panic reason 'NotEnoughBalance'
-        let random_wallet = Wallet::random(&mut thread_rng(), provider.clone());
-        let (amount, asset_id, recipient) = (
-            "5",
-            &format!("{{0x{}}}", base_asset_id),
-            &format!("(Address:{{0x{}}})", random_wallet.address().hash()),
-        );
-        let mut cmd = get_contract_call_cmd(
-            id,
-            node_url,
-            secret_key,
-            "transfer",
-            vec![amount, asset_id, recipient],
-        );
-        cmd.call_parameters = cmd::call::CallParametersOpts {
-            amount: amount.parse::<u64>().unwrap() - 3,
-            asset_id: Some(*base_asset_id),
-            gas_forwarded: None,
-        };
-        cmd.mode = cmd::call::ExecutionMode::Live;
-        assert!(call(cmd)
-            .await
-            .unwrap_err()
-            .to_string()
-            .contains("PanicInstruction { reason: NotEnoughBalance"));
-        assert_eq!(get_contract_balance(id).await, 1);
-
-        // contract call transfer funds to another address
-        // specify amount x, provide amount x + 5; should succeed
-        let random_wallet = Wallet::random(&mut thread_rng(), provider.clone());
-        let (amount, asset_id, recipient) = (
-            "3",
-            &format!("{{0x{}}}", base_asset_id),
-            &format!("(Address:{{0x{}}})", random_wallet.address().hash()),
-        );
-        let mut cmd = get_contract_call_cmd(
-            id,
-            node_url,
-            secret_key,
-            "transfer",
-            vec![amount, asset_id, recipient],
-        );
-        cmd.call_parameters = cmd::call::CallParametersOpts {
-            amount: amount.parse::<u64>().unwrap() + 5,
-            asset_id: Some(*base_asset_id),
-            gas_forwarded: None,
-        };
-        cmd.mode = cmd::call::ExecutionMode::Live;
-        assert_eq!(call(cmd).await.unwrap().result, "()");
-        assert_eq!(
-            get_recipient_balance(random_wallet.address().clone()).await,
-            3
-        );
-        assert_eq!(get_contract_balance(id).await, 6); // extra amount (5) is forwarded to the contract
-    }
->>>>>>> aad8c777
 }