use crate::{
    cmd,
    constants::TX_SUBMIT_TIMEOUT_MS,
    util::{
        node_url::get_node_url,
        pkg::{built_pkgs, create_proxy_contract, update_proxy_address_in_manifest},
        target::Target,
        tx::{
            bech32_from_secret, prompt_forc_wallet_password, select_secret_key,
            update_proxy_contract_target, WalletSelectionMode,
        },
    },
};
use anyhow::{bail, Context, Result};
use forc_pkg::manifest::GenericManifestFile;
use forc_pkg::{self as pkg, PackageManifestFile};
use forc_tracing::{println_action_green, println_warning};
use forc_util::default_output_directory;
use forc_wallet::utils::default_wallet_path;
use fuel_core_client::client::types::{ChainInfo, TransactionStatus};
use fuel_core_client::client::FuelClient;
use fuel_crypto::fuel_types::ChainId;
use fuel_tx::{Salt, Transaction};
use fuel_vm::prelude::*;
use fuels::programs::contract::{LoadConfiguration, StorageConfiguration};
use fuels_accounts::{provider::Provider, wallet::WalletUnlocked, Account};
use fuels_core::types::{transaction::TxPolicies, transaction_builders::CreateTransactionBuilder};
use futures::FutureExt;
use pkg::{manifest::build_profile::ExperimentalFlags, BuildProfile, BuiltPackage};
use serde::{Deserialize, Serialize};
use std::{
    collections::BTreeMap,
    path::{Path, PathBuf},
    str::FromStr,
    sync::Arc,
    time::Duration,
};
use sway_core::language::parsed::TreeType;
use sway_core::BuildTarget;

#[derive(Debug, PartialEq, Eq, Clone, PartialOrd, Ord)]
pub struct DeployedContract {
    pub id: fuel_tx::ContractId,
    pub proxy: Option<fuel_tx::ContractId>,
}

#[derive(Debug, Clone, Serialize, Deserialize)]
pub struct DeploymentArtifact {
    transaction_id: String,
    salt: String,
    network_endpoint: String,
    chain_id: ChainId,
    contract_id: String,
    deployment_size: usize,
    deployed_block_height: Option<u32>,
}

impl DeploymentArtifact {
    pub fn to_file(
        &self,
        output_dir: &Path,
        pkg_name: &str,
        contract_id: ContractId,
    ) -> Result<()> {
        if !output_dir.exists() {
            std::fs::create_dir_all(output_dir)?;
        }

        let deployment_artifact_json = format!("{pkg_name}-deployment-0x{contract_id}");
        let deployments_path = output_dir
            .join(deployment_artifact_json)
            .with_extension("json");
        let deployments_file = std::fs::File::create(deployments_path)?;
        serde_json::to_writer_pretty(&deployments_file, &self)?;
        Ok(())
    }
}

type ContractSaltMap = BTreeMap<String, Salt>;

/// Takes the contract member salt inputs passed via the --salt option, validates them against
/// the manifests and returns a ContractSaltMap (BTreeMap of contract names to salts).
fn validate_and_parse_salts<'a>(
    salt_args: &[String],
    manifests: impl Iterator<Item = &'a PackageManifestFile>,
) -> Result<ContractSaltMap> {
    let mut contract_salt_map = BTreeMap::default();

    // Parse all the salt arguments first, and exit if there are errors in this step.
    for salt_arg in salt_args {
        if let Some((given_contract_name, salt)) = salt_arg.split_once(':') {
            let salt = salt
                .parse::<Salt>()
                .map_err(|e| anyhow::anyhow!(e))
                .unwrap();

            if let Some(old) = contract_salt_map.insert(given_contract_name.to_string(), salt) {
                bail!("2 salts provided for contract '{given_contract_name}':\n  {old}\n  {salt}");
            };
        } else {
            bail!("Invalid salt provided - salt must be in the form <CONTRACT_NAME>:<SALT> when deploying a workspace");
        }
    }

    for manifest in manifests {
        for (dep_name, contract_dep) in manifest.contract_deps() {
            let dep_pkg_name = contract_dep.dependency.package().unwrap_or(dep_name);
            if let Some(declared_salt) = contract_salt_map.get(dep_pkg_name) {
                bail!(
                    "Redeclaration of salt using the option '--salt' while a salt exists for contract '{}' \
                    under the contract dependencies of the Forc.toml manifest for '{}'\n\
                    Existing salt: '0x{}',\nYou declared: '0x{}'\n",
                    dep_pkg_name,
                    manifest.project_name(),
                    contract_dep.salt,
                    declared_salt,
                    );
            }
        }
    }

    Ok(contract_salt_map)
}

/// Deploys a new proxy contract for the given package.
async fn deploy_new_proxy(
    pkg_name: &str,
    impl_contract: &fuel_tx::ContractId,
    provider: &Provider,
    signing_key: &SecretKey,
) -> Result<fuel_tx::ContractId> {
    fuels::macros::abigen!(Contract(
        name = "ProxyContract",
        abi = "forc-plugins/forc-client/proxy_abi/proxy_contract-abi.json"
    ));
    let proxy_dir_output = create_proxy_contract(pkg_name)?;
    let address = bech32_from_secret(signing_key)?;
    let wallet = WalletUnlocked::new_from_private_key(*signing_key, Some(provider.clone()));

    let storage_path = proxy_dir_output.join("proxy-storage_slots.json");
    let storage_configuration =
        StorageConfiguration::default().add_slot_overrides_from_file(storage_path)?;

    let configurables = ProxyContractConfigurables::default()
        .with_INITIAL_TARGET(Some(*impl_contract))?
        .with_INITIAL_OWNER(State::Initialized(Address::from(address).into()))?;

    let configuration = LoadConfiguration::default()
        .with_storage_configuration(storage_configuration)
        .with_configurables(configurables);

    let proxy_contract_id = fuels::programs::contract::Contract::load_from(
        proxy_dir_output.join("proxy.bin"),
        configuration,
    )?
    .deploy(&wallet, TxPolicies::default())
    .await?;

    let chain_info = provider.chain_info().await?;
    let target = Target::from_str(&chain_info.name).unwrap_or(Target::testnet());
    let contract_url = match target.explorer_url() {
        Some(explorer_url) => format!("{explorer_url}/contract/0x"),
        None => "".to_string(),
    };

    println_action_green(
        "Finished",
        &format!("deploying proxy contract for {pkg_name} {contract_url}{proxy_contract_id}"),
    );

    let instance = ProxyContract::new(&proxy_contract_id, wallet);
    instance.methods().initialize_proxy().call().await?;
    println_action_green("Initialized", &format!("proxy contract for {pkg_name}"));
    Ok(proxy_contract_id.into())
}

/// Builds and deploys contract(s). If the given path corresponds to a workspace, all deployable members
/// will be built and deployed.
///
/// Upon success, returns the ID of each deployed contract in order of deployment.
///
/// When deploying a single contract, only that contract's ID is returned.
pub async fn deploy(command: cmd::Deploy) -> Result<Vec<DeployedContract>> {
    if command.unsigned {
        println_warning("--unsigned flag is deprecated, please prefer using --default-signer. Assuming `--default-signer` is passed. This means your transaction will be signed by an account that is funded by fuel-core by default for testing purposes.");
    }

    let mut deployed_contracts = Vec::new();
    let curr_dir = if let Some(ref path) = command.pkg.path {
        PathBuf::from(path)
    } else {
        std::env::current_dir()?
    };

    let build_opts = build_opts_from_cmd(&command);
    let built_pkgs = built_pkgs(&curr_dir, &build_opts)?;
    let pkgs_to_deploy = built_pkgs
        .iter()
        .filter(|pkg| {
            pkg.descriptor
                .manifest_file
                .check_program_type(&[TreeType::Contract])
                .is_ok()
        })
        .collect::<Vec<_>>();

    if pkgs_to_deploy.is_empty() {
        println_warning("No deployable contracts found in the current directory.");
        return Ok(deployed_contracts);
    }

    let contract_salt_map = if let Some(salt_input) = &command.salt {
        // If we're building 1 package, we just parse the salt as a string, ie. 0x00...
        // If we're building >1 package, we must parse the salt as a pair of strings, ie. contract_name:0x00...
        if built_pkgs.len() > 1 {
            let map = validate_and_parse_salts(
                salt_input,
                built_pkgs.iter().map(|b| &b.descriptor.manifest_file),
            )?;

            Some(map)
        } else {
            if salt_input.len() > 1 {
                bail!("More than 1 salt was specified when deploying a single contract");
            }

            // OK to index into salt_input and built_pkgs_with_manifest here,
            // since both are known to be len 1.

            let salt = salt_input[0]
                .parse::<Salt>()
                .map_err(|e| anyhow::anyhow!(e))
                .unwrap();
            let mut contract_salt_map = ContractSaltMap::default();
            contract_salt_map.insert(
                built_pkgs[0]
                    .descriptor
                    .manifest_file
                    .project_name()
                    .to_string(),
                salt,
            );
            Some(contract_salt_map)
        }
    } else {
        None
    };

    // Ensure that all packages are being deployed to the same node.
    let node_url = get_node_url(
        &command.node,
        &pkgs_to_deploy[0].descriptor.manifest_file.network,
    )?;
    if !pkgs_to_deploy.iter().all(|pkg| {
        get_node_url(&command.node, &pkg.descriptor.manifest_file.network).ok()
            == Some(node_url.clone())
    }) {
        bail!("All contracts in a deployment should be deployed to the same node. Please ensure that the network specified in the Forc.toml files of all contracts is the same.");
    }

    // Confirmation step. Summarize the transaction(s) for the deployment.
    let (provider, signing_key) =
        confirm_transaction_details(&pkgs_to_deploy, &command, node_url.clone()).await?;

    for pkg in pkgs_to_deploy {
        let salt = match (&contract_salt_map, command.default_salt) {
            (Some(map), false) => {
                if let Some(salt) = map.get(pkg.descriptor.manifest_file.project_name()) {
                    *salt
                } else {
                    Default::default()
                }
            }
            (None, true) => Default::default(),
            (None, false) => rand::random(),
            (Some(_), true) => {
                bail!("Both `--salt` and `--default-salt` were specified: must choose one")
            }
        };
        let deployed_contract_id = deploy_pkg(&command, pkg, salt, &provider, &signing_key).await?;

        let proxy_id = match &pkg.descriptor.manifest_file.proxy {
            Some(forc_pkg::manifest::Proxy {
                enabled: true,
                address: Some(proxy_addr),
            }) => {
                // Make a call into the contract to update impl contract address to 'deployed_contract'.

                // Create a contract instance for the proxy contract using default proxy contract abi and
                // specified address.
                let proxy_contract =
                    ContractId::from_str(proxy_addr).map_err(|e| anyhow::anyhow!(e))?;

                update_proxy_contract_target(
                    &provider,
                    signing_key,
                    proxy_contract,
                    deployed_contract_id,
                )
                .await?;
                Some(proxy_contract)
            }
            Some(forc_pkg::manifest::Proxy {
                enabled: true,
                address: None,
            }) => {
                let pkg_name = &pkg.descriptor.name;
                // Deploy a new proxy contract.
                let deployed_proxy_contract =
                    deploy_new_proxy(pkg_name, &deployed_contract_id, &provider, &signing_key)
                        .await?;

                // Update manifest file such that the proxy address field points to the new proxy contract.
                update_proxy_address_in_manifest(
                    &format!("0x{}", deployed_proxy_contract),
                    &pkg.descriptor.manifest_file,
                )?;
                Some(deployed_proxy_contract)
            }
            // Proxy not enabled.
            _ => None,
        };

        let deployed_contract = DeployedContract {
            id: deployed_contract_id,
            proxy: proxy_id,
        };
        deployed_contracts.push(deployed_contract);
    }
    Ok(deployed_contracts)
}

/// Prompt the user to confirm the transactions required for deployment, as well as the signing key.
async fn confirm_transaction_details(
    pkgs_to_deploy: &[&Arc<BuiltPackage>],
    command: &cmd::Deploy,
    node_url: String,
) -> Result<(Provider, SecretKey)> {
    // Confirmation step. Summarize the transaction(s) for the deployment.
    let mut tx_count = 0;
    let tx_summary = pkgs_to_deploy
        .iter()
        .map(|pkg| {
            tx_count += 1;
            let proxy_text = match &pkg.descriptor.manifest_file.proxy {
                Some(forc_pkg::manifest::Proxy {
                    enabled: true,
                    address,
                }) => {
                    tx_count += 1;
                    if address.is_some() {
                        " + update proxy"
                    } else {
                        " + deploy proxy"
                    }
                }
                _ => "",
            };

            format!(
                "deploy {}{proxy_text}",
                pkg.descriptor.manifest_file.project_name()
            )
        })
        .collect::<Vec<_>>()
        .join(" + ");

    println_action_green("Confirming", &format!("transactions [{tx_summary}]"));
    println_action_green("", &format!("Network: {node_url}"));

    let provider = Provider::connect(node_url.clone()).await?;

    let wallet_mode = if command.default_signer || command.signing_key.is_some() {
        WalletSelectionMode::Manual
    } else {
        println_action_green("", &format!("Wallet: {}", default_wallet_path().display()));
        let password = prompt_forc_wallet_password()?;
        WalletSelectionMode::ForcWallet(password)
    };

    // TODO: Display the estimated gas cost of the transaction(s).
    // https://github.com/FuelLabs/sway/issues/6277

    let signing_key = select_secret_key(
        &wallet_mode,
        command.default_signer || command.unsigned,
        command.signing_key,
        &provider,
        tx_count,
    )
    .await?
    .ok_or_else(|| anyhow::anyhow!("failed to select a signer for the transaction"))?;

    Ok((provider.clone(), signing_key))
}

/// Deploy a single pkg given deploy command and the manifest file
pub async fn deploy_pkg(
    command: &cmd::Deploy,
    compiled: &BuiltPackage,
    salt: Salt,
    provider: &Provider,
    signing_key: &SecretKey,
) -> Result<fuel_tx::ContractId> {
    let manifest = &compiled.descriptor.manifest_file;
    let node_url = provider.url();
    let client = FuelClient::new(node_url)?;

    let bytecode = &compiled.bytecode.bytes;

    let mut storage_slots =
        if let Some(storage_slot_override_file) = &command.override_storage_slots {
            let storage_slots_file = std::fs::read_to_string(storage_slot_override_file)?;
            let storage_slots: Vec<StorageSlot> = serde_json::from_str(&storage_slots_file)?;
            storage_slots
        } else {
            compiled.storage_slots.clone()
        };
    storage_slots.sort();

    let contract = Contract::from(bytecode.clone());
    let root = contract.root();
    let state_root = Contract::initial_state_root(storage_slots.iter());
    let contract_id = contract.id(&salt, &root, &state_root);
    let tx_policies = TxPolicies::default();

    let mut tb = CreateTransactionBuilder::prepare_contract_deployment(
        bytecode.clone(),
        contract_id,
        state_root,
        salt,
        storage_slots.clone(),
        tx_policies,
    );
    let wallet = WalletUnlocked::new_from_private_key(*signing_key, Some(provider.clone()));

    wallet.add_witnesses(&mut tb)?;
    wallet.adjust_for_fee(&mut tb, 0).await?;
    let tx = tb.build(provider).await?;
    let tx = Transaction::from(tx);

    let chain_info = client.chain_info().await?;
    let chain_id = chain_info.consensus_parameters.chain_id();

    // If only submitting the transaction, don't wait for the deployment to complete
    let contract_id: ContractId = if command.submit_only {
        match client.submit(&tx).await {
            Ok(transaction_id) => {
                // Create a deployment artifact.
                create_deployment_artifact(
                    DeploymentArtifact {
                        transaction_id: format!("0x{}", transaction_id),
                        salt: format!("0x{}", salt),
                        network_endpoint: node_url.to_string(),
                        chain_id,
                        contract_id: format!("0x{}", contract_id),
                        deployment_size: bytecode.len(),
                        deployed_block_height: None,
                    },
                    command,
                    manifest,
                    chain_info,
                )?;

                contract_id
            }
            Err(e) => {
                bail!(
                    "contract {} failed to deploy due to an error: {:?}",
                    &contract_id,
                    e
                )
            }
        }
    } else {
        let deployment_request = client.submit_and_await_commit(&tx).map(|res| match res {
            Ok(logs) => match logs {
                TransactionStatus::Submitted { .. } => {
                    bail!("contract {} deployment timed out", &contract_id);
                }
                TransactionStatus::Success { block_height, .. } => {
                    // Create a deployment artifact.
                    create_deployment_artifact(
                        DeploymentArtifact {
                            transaction_id: format!("0x{}", tx.id(&chain_id)),
                            salt: format!("0x{}", salt),
                            network_endpoint: node_url.to_string(),
                            chain_id,
                            contract_id: format!("0x{}", contract_id),
                            deployment_size: bytecode.len(),
                            deployed_block_height: Some(*block_height),
                        },
                        command,
                        manifest,
                        chain_info,
                    )?;

                    Ok(contract_id)
                }
                e => {
                    bail!(
                        "contract {} failed to deploy due to an error: {:?}",
                        &contract_id,
                        e
                    )
                }
            },
            Err(e) => bail!("{e}"),
        });
        tokio::time::timeout(
            Duration::from_millis(TX_SUBMIT_TIMEOUT_MS),
            deployment_request,
        )
<<<<<<< HEAD
            .await
            .with_context(|| {
                format!(
                    "Timed out waiting for contract {} to deploy. The transaction may have been dropped.",
                    &contract_id
                )
            })??
    };

    Ok(DeployedContract { id: contract_id })
=======
    })??;
    Ok(contract_id)
>>>>>>> a906afaa
}

fn build_opts_from_cmd(cmd: &cmd::Deploy) -> pkg::BuildOpts {
    pkg::BuildOpts {
        pkg: pkg::PkgOpts {
            path: cmd.pkg.path.clone(),
            offline: cmd.pkg.offline,
            terse: cmd.pkg.terse,
            locked: cmd.pkg.locked,
            output_directory: cmd.pkg.output_directory.clone(),
            json_abi_with_callpaths: cmd.pkg.json_abi_with_callpaths,
            ipfs_node: cmd.pkg.ipfs_node.clone().unwrap_or_default(),
        },
        print: pkg::PrintOpts {
            ast: cmd.print.ast,
            dca_graph: cmd.print.dca_graph.clone(),
            dca_graph_url_format: cmd.print.dca_graph_url_format.clone(),
            asm: cmd.print.asm(),
            bytecode: cmd.print.bytecode,
            bytecode_spans: false,
            ir: cmd.print.ir(),
            reverse_order: cmd.print.reverse_order,
        },
        time_phases: cmd.print.time_phases,
        metrics_outfile: cmd.print.metrics_outfile.clone(),
        minify: pkg::MinifyOpts {
            json_abi: cmd.minify.json_abi,
            json_storage_slots: cmd.minify.json_storage_slots,
        },
        build_profile: cmd.build_profile.clone(),
        release: cmd.build_profile == BuildProfile::RELEASE,
        error_on_warnings: false,
        binary_outfile: cmd.build_output.bin_file.clone(),
        debug_outfile: cmd.build_output.debug_file.clone(),
        build_target: BuildTarget::default(),
        tests: false,
        member_filter: pkg::MemberFilter::only_contracts(),
        experimental: ExperimentalFlags {
            new_encoding: !cmd.no_encoding_v1,
        },
    }
}

/// Creates a deployment artifact and writes it to a file.
///
/// This function is used to generate a deployment artifact containing details
/// about the deployment, such as the transaction ID, salt, network endpoint,
/// chain ID, contract ID, deployment size, and deployed block height. It then
/// writes this artifact to a specified output directory.
fn create_deployment_artifact(
    deployment_artifact: DeploymentArtifact,
    cmd: &cmd::Deploy,
    manifest: &PackageManifestFile,
    chain_info: ChainInfo,
) -> Result<()> {
    let contract_id = ContractId::from_str(&deployment_artifact.contract_id).unwrap();
    let pkg_name = manifest.project_name();

    let target = Target::from_str(&chain_info.name).unwrap_or(Target::testnet());
    let (contract_url, block_url) = match target.explorer_url() {
        Some(explorer_url) => (
            format!("{explorer_url}/contract/0x"),
            format!("{explorer_url}/block/"),
        ),
        None => ("".to_string(), "".to_string()),
    };
    println_action_green(
        "Finished",
        &format!("deploying {pkg_name} {contract_url}{contract_id}"),
    );

    let block_height = deployment_artifact.deployed_block_height;
    if block_height.is_some() {
        let block_height_formatted =
            match u32::from_str_radix(&block_height.unwrap().to_string(), 16) {
                Ok(decimal) => format!("{block_url}{decimal}"),
                Err(_) => block_height.unwrap().to_string(),
            };

        println_action_green("Deployed", &format!("in block {block_height_formatted}"));
    }

    let output_dir = cmd
        .pkg
        .output_directory
        .as_ref()
        .map(PathBuf::from)
        .unwrap_or_else(|| default_output_directory(manifest.dir()))
        .join("deployments");
    deployment_artifact.to_file(&output_dir, pkg_name, contract_id)
}

#[cfg(test)]
mod test {
    use super::*;

    fn setup_manifest_files() -> BTreeMap<String, PackageManifestFile> {
        let mut contract_to_manifest = BTreeMap::default();

        let manifests_dir = PathBuf::from(env!("CARGO_MANIFEST_DIR"))
            .join("test")
            .join("data");

        for entry in manifests_dir.read_dir().unwrap() {
            let manifest =
                PackageManifestFile::from_file(entry.unwrap().path().join("Forc.toml")).unwrap();
            contract_to_manifest.insert(manifest.project_name().to_string(), manifest);
        }

        contract_to_manifest
    }

    #[test]
    fn test_parse_and_validate_salts_pass() {
        let mut manifests = setup_manifest_files();
        let mut expected = ContractSaltMap::new();
        let mut salt_strs = vec![];

        // Remove contracts with dependencies
        manifests.remove("contract_with_dep_with_salt_conflict");
        manifests.remove("contract_with_dep");

        for (index, manifest) in manifests.values().enumerate() {
            let salt = "0x0000000000000000000000000000000000000000000000000000000000000000";

            let salt_str = format!("{}:{salt}", manifest.project_name());
            salt_strs.push(salt_str.to_string());

            expected.insert(
                manifest.project_name().to_string(),
                salt.parse::<Salt>().unwrap(),
            );

            let got = validate_and_parse_salts(&salt_strs, manifests.values()).unwrap();
            assert_eq!(got.len(), index + 1);
            assert_eq!(got, expected);
        }
    }

    #[test]
    fn test_parse_and_validate_salts_duplicate_salt_input() {
        let manifests = setup_manifest_files();
        let first_name = manifests.first_key_value().unwrap().0;
        let salt: Salt = "0x0000000000000000000000000000000000000000000000000000000000000000"
            .parse()
            .unwrap();
        let salt_str = format!("{first_name}:{salt}");
        let err_message =
            format!("2 salts provided for contract '{first_name}':\n  {salt}\n  {salt}");

        assert_eq!(
            validate_and_parse_salts(&[salt_str.clone(), salt_str], manifests.values())
                .unwrap_err()
                .to_string(),
            err_message,
        );
    }

    #[test]
    fn test_parse_single_salt_multiple_manifests_malformed_input() {
        let manifests = setup_manifest_files();
        let salt_str =
            "contract_a=0x0000000000000000000000000000000000000000000000000000000000000000";
        let err_message =
            "Invalid salt provided - salt must be in the form <CONTRACT_NAME>:<SALT> when deploying a workspace";

        assert_eq!(
            validate_and_parse_salts(&[salt_str.to_string()], manifests.values())
                .unwrap_err()
                .to_string(),
            err_message,
        );
    }

    #[test]
    fn test_parse_multiple_salts_conflict() {
        let manifests = setup_manifest_files();
        let salt_str =
            "contract_with_dep:0x0000000000000000000000000000000000000000000000000000000000000001";
        let err_message =
            "Redeclaration of salt using the option '--salt' while a salt exists for contract 'contract_with_dep' \
            under the contract dependencies of the Forc.toml manifest for 'contract_with_dep_with_salt_conflict'\n\
            Existing salt: '0x0000000000000000000000000000000000000000000000000000000000000000',\n\
            You declared: '0x0000000000000000000000000000000000000000000000000000000000000001'\n";

        assert_eq!(
            validate_and_parse_salts(&[salt_str.to_string()], manifests.values())
                .unwrap_err()
                .to_string(),
            err_message,
        );
    }
}<|MERGE_RESOLUTION|>--- conflicted
+++ resolved
@@ -511,7 +511,6 @@
             Duration::from_millis(TX_SUBMIT_TIMEOUT_MS),
             deployment_request,
         )
-<<<<<<< HEAD
             .await
             .with_context(|| {
                 format!(
@@ -521,11 +520,7 @@
             })??
     };
 
-    Ok(DeployedContract { id: contract_id })
-=======
-    })??;
     Ok(contract_id)
->>>>>>> a906afaa
 }
 
 fn build_opts_from_cmd(cmd: &cmd::Deploy) -> pkg::BuildOpts {
