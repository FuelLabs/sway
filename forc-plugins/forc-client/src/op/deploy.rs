use crate::{
    cmd,
    constants::TX_SUBMIT_TIMEOUT_MS,
    util::{
        node_url::get_node_url,
        pkg::built_pkgs,
        target::Target,
        tx::{prompt_forc_wallet_password, select_secret_key, WalletSelectionMode},
    },
};
use anyhow::{bail, Context, Result};
use forc_pkg::manifest::GenericManifestFile;
use forc_pkg::{self as pkg, PackageManifestFile};
use forc_tracing::{println_action_green, println_warning};
use forc_util::default_output_directory;
use forc_wallet::utils::default_wallet_path;
use fuel_core_client::client::types::TransactionStatus;
use fuel_core_client::client::FuelClient;
use fuel_crypto::fuel_types::ChainId;
use fuel_tx::{Salt, Transaction};
use fuel_vm::prelude::*;
use fuels_accounts::{provider::Provider, wallet::WalletUnlocked, Account};
use fuels_core::types::{transaction::TxPolicies, transaction_builders::CreateTransactionBuilder};
use futures::FutureExt;
use pkg::{manifest::build_profile::ExperimentalFlags, BuildProfile, BuiltPackage};
use serde::{Deserialize, Serialize};
<<<<<<< HEAD
use std::str::FromStr;
use std::time::Duration;
=======
>>>>>>> bdd14c37
use std::{
    collections::BTreeMap,
    path::{Path, PathBuf},
    str::FromStr,
};
use std::{sync::Arc, time::Duration};
use sway_core::language::parsed::TreeType;
use sway_core::BuildTarget;

#[derive(Debug, PartialEq, Eq)]
pub struct DeployedContract {
    pub id: fuel_tx::ContractId,
}

#[derive(Debug, Clone, Serialize, Deserialize)]
pub struct DeploymentArtifact {
    transaction_id: String,
    salt: String,
    network_endpoint: String,
    chain_id: ChainId,
    contract_id: String,
    deployment_size: usize,
    deployed_block_height: Option<u32>,
}

impl DeploymentArtifact {
    pub fn to_file(
        &self,
        output_dir: &Path,
        pkg_name: &str,
        contract_id: ContractId,
    ) -> Result<()> {
        if !output_dir.exists() {
            std::fs::create_dir_all(output_dir)?;
        }

        let deployment_artifact_json = format!("{pkg_name}-deployment-0x{contract_id}");
        let deployments_path = output_dir
            .join(deployment_artifact_json)
            .with_extension("json");
        let deployments_file = std::fs::File::create(deployments_path)?;
        serde_json::to_writer_pretty(&deployments_file, &self)?;
        Ok(())
    }
}

type ContractSaltMap = BTreeMap<String, Salt>;

/// Takes the contract member salt inputs passed via the --salt option, validates them against
/// the manifests and returns a ContractSaltMap (BTreeMap of contract names to salts).
fn validate_and_parse_salts<'a>(
    salt_args: &[String],
    manifests: impl Iterator<Item = &'a PackageManifestFile>,
) -> Result<ContractSaltMap> {
    let mut contract_salt_map = BTreeMap::default();

    // Parse all the salt arguments first, and exit if there are errors in this step.
    for salt_arg in salt_args {
        if let Some((given_contract_name, salt)) = salt_arg.split_once(':') {
            let salt = salt
                .parse::<Salt>()
                .map_err(|e| anyhow::anyhow!(e))
                .unwrap();

            if let Some(old) = contract_salt_map.insert(given_contract_name.to_string(), salt) {
                bail!("2 salts provided for contract '{given_contract_name}':\n  {old}\n  {salt}");
            };
        } else {
            bail!("Invalid salt provided - salt must be in the form <CONTRACT_NAME>:<SALT> when deploying a workspace");
        }
    }

    for manifest in manifests {
        for (dep_name, contract_dep) in manifest.contract_deps() {
            let dep_pkg_name = contract_dep.dependency.package().unwrap_or(dep_name);
            if let Some(declared_salt) = contract_salt_map.get(dep_pkg_name) {
                bail!(
                    "Redeclaration of salt using the option '--salt' while a salt exists for contract '{}' \
                    under the contract dependencies of the Forc.toml manifest for '{}'\n\
                    Existing salt: '0x{}',\nYou declared: '0x{}'\n",
                    dep_pkg_name,
                    manifest.project_name(),
                    contract_dep.salt,
                    declared_salt,
                    );
            }
        }
    }

    Ok(contract_salt_map)
}

/// Builds and deploys contract(s). If the given path corresponds to a workspace, all deployable members
/// will be built and deployed.
///
/// Upon success, returns the ID of each deployed contract in order of deployment.
///
/// When deploying a single contract, only that contract's ID is returned.
pub async fn deploy(command: cmd::Deploy) -> Result<Vec<DeployedContract>> {
    if command.unsigned {
        println_warning("--unsigned flag is deprecated, please prefer using --default-signer. Assuming `--default-signer` is passed. This means your transaction will be signed by an account that is funded by fuel-core by default for testing purposes.");
    }

    let mut contract_ids = Vec::new();
    let curr_dir = if let Some(ref path) = command.pkg.path {
        PathBuf::from(path)
    } else {
        std::env::current_dir()?
    };

    let build_opts = build_opts_from_cmd(&command);
    let built_pkgs = built_pkgs(&curr_dir, &build_opts)?;
    let pkgs_to_deploy = built_pkgs
        .iter()
        .filter(|pkg| {
            pkg.descriptor
                .manifest_file
                .check_program_type(&[TreeType::Contract])
                .is_ok()
        })
        .collect::<Vec<_>>();

    if pkgs_to_deploy.is_empty() {
        println_warning("No deployable contracts found in the current directory.");
        return Ok(contract_ids);
    }

    let contract_salt_map = if let Some(salt_input) = &command.salt {
        // If we're building 1 package, we just parse the salt as a string, ie. 0x00...
        // If we're building >1 package, we must parse the salt as a pair of strings, ie. contract_name:0x00...
        if built_pkgs.len() > 1 {
            let map = validate_and_parse_salts(
                salt_input,
                built_pkgs.iter().map(|b| &b.descriptor.manifest_file),
            )?;

            Some(map)
        } else {
            if salt_input.len() > 1 {
                bail!("More than 1 salt was specified when deploying a single contract");
            }

            // OK to index into salt_input and built_pkgs_with_manifest here,
            // since both are known to be len 1.

            let salt = salt_input[0]
                .parse::<Salt>()
                .map_err(|e| anyhow::anyhow!(e))
                .unwrap();
            let mut contract_salt_map = ContractSaltMap::default();
            contract_salt_map.insert(
                built_pkgs[0]
                    .descriptor
                    .manifest_file
                    .project_name()
                    .to_string(),
                salt,
            );
            Some(contract_salt_map)
        }
    } else {
        None
    };

    // Ensure that all packages are being deployed to the same node.
    let node_url = get_node_url(
        &command.node,
        &pkgs_to_deploy[0].descriptor.manifest_file.network,
    )?;
    if !pkgs_to_deploy.iter().all(|pkg| {
        get_node_url(&command.node, &pkg.descriptor.manifest_file.network).ok()
            == Some(node_url.clone())
    }) {
        bail!("All contracts in a deployment should be deployed to the same node. Please ensure that the network specified in the Forc.toml files of all contracts is the same.");
    }

    // Confirmation step. Summarize the transaction(s) for the deployment.
    let (provider, signing_key) =
        confirm_transaction_details(&pkgs_to_deploy, &command, node_url.clone()).await?;

    for pkg in pkgs_to_deploy {
        let salt = match (&contract_salt_map, command.default_salt) {
            (Some(map), false) => {
                if let Some(salt) = map.get(pkg.descriptor.manifest_file.project_name()) {
                    *salt
                } else {
                    Default::default()
                }
            }
            (None, true) => Default::default(),
            (None, false) => rand::random(),
            (Some(_), true) => {
                bail!("Both `--salt` and `--default-salt` were specified: must choose one")
            }
        };
        let contract_id = deploy_pkg(
            &command,
            pkg,
            salt,
            &provider,
            &signing_key,
            node_url.clone(),
        )
        .await?;
        contract_ids.push(contract_id);
    }
    Ok(contract_ids)
}

/// Prompt the user to confirm the transactions required for deployment, as well as the signing key.
async fn confirm_transaction_details(
    pkgs_to_deploy: &[&Arc<BuiltPackage>],
    command: &cmd::Deploy,
    node_url: String,
) -> Result<(Provider, SecretKey)> {
    // Confirmation step. Summarize the transaction(s) for the deployment.
    let tx_summary = pkgs_to_deploy
        .iter()
        .map(|pkg| format!("deploy {}", pkg.descriptor.manifest_file.project_name()))
        .collect::<Vec<_>>()
        .join(" + ");

    let tx_count = pkgs_to_deploy.len();

    println_action_green("Confirming", &format!("transactions [{tx_summary}]"));
    println_action_green("", &format!("Network: {node_url}"));

    let provider = Provider::connect(node_url.clone()).await?;

    let wallet_mode = if command.default_signer || command.signing_key.is_some() {
        WalletSelectionMode::Manual
    } else {
        println_action_green("", &format!("Wallet: {}", default_wallet_path().display()));
        let password = prompt_forc_wallet_password()?;
        WalletSelectionMode::ForcWallet(password)
    };

    // TODO: Display the estimated gas cost of the transaction(s).
    // https://github.com/FuelLabs/sway/issues/6277

    let signing_key = select_secret_key(
        &wallet_mode,
        command.default_signer || command.unsigned,
        command.signing_key,
        &provider,
        tx_count,
    )
    .await?
    .ok_or_else(|| anyhow::anyhow!("failed to select a signer for the transaction"))?;

    Ok((provider.clone(), signing_key))
}

/// Deploy a single pkg given deploy command and the manifest file
pub async fn deploy_pkg(
    command: &cmd::Deploy,
    compiled: &BuiltPackage,
    salt: Salt,
    provider: &Provider,
    signing_key: &SecretKey,
    node_url: String,
) -> Result<DeployedContract> {
    let manifest = &compiled.descriptor.manifest_file;
    let client = FuelClient::new(node_url.clone())?;

    let bytecode = &compiled.bytecode.bytes;

    let mut storage_slots =
        if let Some(storage_slot_override_file) = &command.override_storage_slots {
            let storage_slots_file = std::fs::read_to_string(storage_slot_override_file)?;
            let storage_slots: Vec<StorageSlot> = serde_json::from_str(&storage_slots_file)?;
            storage_slots
        } else {
            compiled.storage_slots.clone()
        };
    storage_slots.sort();

    let contract = Contract::from(bytecode.clone());
    let root = contract.root();
    let state_root = Contract::initial_state_root(storage_slots.iter());
    let contract_id = contract.id(&salt, &root, &state_root);
    let tx_policies = TxPolicies::default();

    let mut tb = CreateTransactionBuilder::prepare_contract_deployment(
        bytecode.clone(),
        contract_id,
        state_root,
        salt,
        storage_slots.clone(),
        tx_policies,
    );
    let wallet = WalletUnlocked::new_from_private_key(*signing_key, Some(provider.clone()));

    wallet.add_witnesses(&mut tb)?;
    wallet.adjust_for_fee(&mut tb, 0).await?;
    let tx = tb.build(provider).await?;
    let tx = Transaction::from(tx);

    let chain_info = client.chain_info().await?;
    let chain_id = chain_info.consensus_parameters.chain_id();

<<<<<<< HEAD
    // If only submitting the transaction, don't wait for the deployment to complete
    let contract_id: ContractId = if command.submit_only {
        match client.submit(&tx).await {
            Ok(transaction_id) => {
=======
    let deployment_request = client.submit_and_await_commit(&tx).map(|res| match res {
        Ok(logs) => match logs {
            TransactionStatus::Submitted { .. } => {
                bail!("contract {} deployment timed out", &contract_id);
            }
            TransactionStatus::Success { block_height, .. } => {
                let pkg_name = manifest.project_name();
                let target = Target::from_str(&chain_info.name).unwrap_or(Target::testnet());
                let (contract_url, block_url) = match target.explorer_url() {
                    Some(explorer_url) => (
                        format!("{explorer_url}/contract/0x"),
                        format!("{explorer_url}/block/"),
                    ),
                    None => ("".to_string(), "".to_string()),
                };
                println_action_green(
                    "Finished",
                    &format!("deploying {pkg_name} {contract_url}{contract_id}"),
                );
                let block_height_formatted =
                    match u32::from_str_radix(&block_height.to_string(), 16) {
                        Ok(decimal) => format!("{block_url}{decimal}"),
                        Err(_) => block_height.to_string(),
                    };

                println_action_green("Deployed", &format!("in block {block_height_formatted}"));

>>>>>>> bdd14c37
                // Create a deployment artifact.
                create_deployment_artifact(
                    DeploymentArtifact {
                        transaction_id: format!("0x{}", transaction_id),
                        salt: format!("0x{}", salt),
                        network_endpoint: node_url.to_string(),
                        chain_id,
                        contract_id: format!("0x{}", contract_id),
                        deployment_size: bytecode.len(),
                        deployed_block_height: None,
                    },
                    command,
                    manifest,
                )?;

                contract_id
            }
            Err(e) => {
                bail!(
                    "contract {} failed to deploy due to an error: {:?}",
                    &contract_id,
                    e
                )
            }
        }
    } else {
        let deployment_request = client.submit_and_await_commit(&tx).map(|res| match res {
            Ok(logs) => match logs {
                TransactionStatus::Submitted { .. } => {
                    bail!("contract {} deployment timed out", &contract_id);
                }
                TransactionStatus::Success { block_height, .. } => {
                    // Create a deployment artifact.
                    create_deployment_artifact(
                        DeploymentArtifact {
                            transaction_id: format!("0x{}", tx.id(&chain_id)),
                            salt: format!("0x{}", salt),
                            network_endpoint: node_url.to_string(),
                            chain_id,
                            contract_id: format!("0x{}", contract_id),
                            deployment_size: bytecode.len(),
                            deployed_block_height: Some(*block_height),
                        },
                        command,
                        manifest,
                    )?;

                    Ok(contract_id)
                }
                e => {
                    bail!(
                        "contract {} failed to deploy due to an error: {:?}",
                        &contract_id,
                        e
                    )
                }
            },
            Err(e) => bail!("{e}"),
        });
        tokio::time::timeout(
            Duration::from_millis(TX_SUBMIT_TIMEOUT_MS),
            deployment_request,
        )
            .await
            .with_context(|| {
                format!(
                    "Timed out waiting for contract {} to deploy. The transaction may have been dropped.",
                    &contract_id
                )
            })??
    };

    Ok(DeployedContract { id: contract_id })
}

fn build_opts_from_cmd(cmd: &cmd::Deploy) -> pkg::BuildOpts {
    pkg::BuildOpts {
        pkg: pkg::PkgOpts {
            path: cmd.pkg.path.clone(),
            offline: cmd.pkg.offline,
            terse: cmd.pkg.terse,
            locked: cmd.pkg.locked,
            output_directory: cmd.pkg.output_directory.clone(),
            json_abi_with_callpaths: cmd.pkg.json_abi_with_callpaths,
            ipfs_node: cmd.pkg.ipfs_node.clone().unwrap_or_default(),
        },
        print: pkg::PrintOpts {
            ast: cmd.print.ast,
            dca_graph: cmd.print.dca_graph.clone(),
            dca_graph_url_format: cmd.print.dca_graph_url_format.clone(),
            asm: cmd.print.asm(),
            bytecode: cmd.print.bytecode,
            bytecode_spans: false,
            ir: cmd.print.ir(),
            reverse_order: cmd.print.reverse_order,
        },
        time_phases: cmd.print.time_phases,
        metrics_outfile: cmd.print.metrics_outfile.clone(),
        minify: pkg::MinifyOpts {
            json_abi: cmd.minify.json_abi,
            json_storage_slots: cmd.minify.json_storage_slots,
        },
        build_profile: cmd.build_profile.clone(),
        release: cmd.build_profile == BuildProfile::RELEASE,
        error_on_warnings: false,
        binary_outfile: cmd.build_output.bin_file.clone(),
        debug_outfile: cmd.build_output.debug_file.clone(),
        build_target: BuildTarget::default(),
        tests: false,
        member_filter: pkg::MemberFilter::only_contracts(),
        experimental: ExperimentalFlags {
            new_encoding: !cmd.no_encoding_v1,
        },
    }
}

fn create_deployment_artifact(
    deployment_artifact: DeploymentArtifact,
    cmd: &cmd::Deploy,
    manifest: &PackageManifestFile,
) -> Result<()> {
    let contract_id = ContractId::from_str(&deployment_artifact.contract_id).unwrap();
    let pkg_name = manifest.project_name();

    info!("\n\nContract {pkg_name} Deployed!");
    info!("\nNetwork: {}", &deployment_artifact.network_endpoint);
    info!("Contract ID: 0x{}", contract_id);

    let block_height = deployment_artifact.deployed_block_height;
    if block_height.is_some() {
        info!("Deployed in block {}", block_height.unwrap());
    }

    let output_dir = cmd
        .pkg
        .output_directory
        .as_ref()
        .map(PathBuf::from)
        .unwrap_or_else(|| default_output_directory(manifest.dir()))
        .join("deployments");
    deployment_artifact.to_file(&output_dir, pkg_name, contract_id)
}

#[cfg(test)]
mod test {
    use super::*;

    fn setup_manifest_files() -> BTreeMap<String, PackageManifestFile> {
        let mut contract_to_manifest = BTreeMap::default();

        let manifests_dir = PathBuf::from(env!("CARGO_MANIFEST_DIR"))
            .join("test")
            .join("data");

        for entry in manifests_dir.read_dir().unwrap() {
            let manifest =
                PackageManifestFile::from_file(entry.unwrap().path().join("Forc.toml")).unwrap();
            contract_to_manifest.insert(manifest.project_name().to_string(), manifest);
        }

        contract_to_manifest
    }

    #[test]
    fn test_parse_and_validate_salts_pass() {
        let mut manifests = setup_manifest_files();
        let mut expected = ContractSaltMap::new();
        let mut salt_strs = vec![];

        // Remove contracts with dependencies
        manifests.remove("contract_with_dep_with_salt_conflict");
        manifests.remove("contract_with_dep");

        for (index, manifest) in manifests.values().enumerate() {
            let salt = "0x0000000000000000000000000000000000000000000000000000000000000000";

            let salt_str = format!("{}:{salt}", manifest.project_name());
            salt_strs.push(salt_str.to_string());

            expected.insert(
                manifest.project_name().to_string(),
                salt.parse::<Salt>().unwrap(),
            );

            let got = validate_and_parse_salts(&salt_strs, manifests.values()).unwrap();
            assert_eq!(got.len(), index + 1);
            assert_eq!(got, expected);
        }
    }

    #[test]
    fn test_parse_and_validate_salts_duplicate_salt_input() {
        let manifests = setup_manifest_files();
        let first_name = manifests.first_key_value().unwrap().0;
        let salt: Salt = "0x0000000000000000000000000000000000000000000000000000000000000000"
            .parse()
            .unwrap();
        let salt_str = format!("{first_name}:{salt}");
        let err_message =
            format!("2 salts provided for contract '{first_name}':\n  {salt}\n  {salt}");

        assert_eq!(
            validate_and_parse_salts(&[salt_str.clone(), salt_str], manifests.values())
                .unwrap_err()
                .to_string(),
            err_message,
        );
    }

    #[test]
    fn test_parse_single_salt_multiple_manifests_malformed_input() {
        let manifests = setup_manifest_files();
        let salt_str =
            "contract_a=0x0000000000000000000000000000000000000000000000000000000000000000";
        let err_message =
            "Invalid salt provided - salt must be in the form <CONTRACT_NAME>:<SALT> when deploying a workspace";

        assert_eq!(
            validate_and_parse_salts(&[salt_str.to_string()], manifests.values())
                .unwrap_err()
                .to_string(),
            err_message,
        );
    }

    #[test]
    fn test_parse_multiple_salts_conflict() {
        let manifests = setup_manifest_files();
        let salt_str =
            "contract_with_dep:0x0000000000000000000000000000000000000000000000000000000000000001";
        let err_message =
            "Redeclaration of salt using the option '--salt' while a salt exists for contract 'contract_with_dep' \
            under the contract dependencies of the Forc.toml manifest for 'contract_with_dep_with_salt_conflict'\n\
            Existing salt: '0x0000000000000000000000000000000000000000000000000000000000000000',\n\
            You declared: '0x0000000000000000000000000000000000000000000000000000000000000001'\n";

        assert_eq!(
            validate_and_parse_salts(&[salt_str.to_string()], manifests.values())
                .unwrap_err()
                .to_string(),
            err_message,
        );
    }
}<|MERGE_RESOLUTION|>--- conflicted
+++ resolved
@@ -24,11 +24,6 @@
 use futures::FutureExt;
 use pkg::{manifest::build_profile::ExperimentalFlags, BuildProfile, BuiltPackage};
 use serde::{Deserialize, Serialize};
-<<<<<<< HEAD
-use std::str::FromStr;
-use std::time::Duration;
-=======
->>>>>>> bdd14c37
 use std::{
     collections::BTreeMap,
     path::{Path, PathBuf},
@@ -330,40 +325,10 @@
     let chain_info = client.chain_info().await?;
     let chain_id = chain_info.consensus_parameters.chain_id();
 
-<<<<<<< HEAD
     // If only submitting the transaction, don't wait for the deployment to complete
     let contract_id: ContractId = if command.submit_only {
         match client.submit(&tx).await {
             Ok(transaction_id) => {
-=======
-    let deployment_request = client.submit_and_await_commit(&tx).map(|res| match res {
-        Ok(logs) => match logs {
-            TransactionStatus::Submitted { .. } => {
-                bail!("contract {} deployment timed out", &contract_id);
-            }
-            TransactionStatus::Success { block_height, .. } => {
-                let pkg_name = manifest.project_name();
-                let target = Target::from_str(&chain_info.name).unwrap_or(Target::testnet());
-                let (contract_url, block_url) = match target.explorer_url() {
-                    Some(explorer_url) => (
-                        format!("{explorer_url}/contract/0x"),
-                        format!("{explorer_url}/block/"),
-                    ),
-                    None => ("".to_string(), "".to_string()),
-                };
-                println_action_green(
-                    "Finished",
-                    &format!("deploying {pkg_name} {contract_url}{contract_id}"),
-                );
-                let block_height_formatted =
-                    match u32::from_str_radix(&block_height.to_string(), 16) {
-                        Ok(decimal) => format!("{block_url}{decimal}"),
-                        Err(_) => block_height.to_string(),
-                    };
-
-                println_action_green("Deployed", &format!("in block {block_height_formatted}"));
-
->>>>>>> bdd14c37
                 // Create a deployment artifact.
                 create_deployment_artifact(
                     DeploymentArtifact {
@@ -488,13 +453,29 @@
     let contract_id = ContractId::from_str(&deployment_artifact.contract_id).unwrap();
     let pkg_name = manifest.project_name();
 
-    info!("\n\nContract {pkg_name} Deployed!");
-    info!("\nNetwork: {}", &deployment_artifact.network_endpoint);
-    info!("Contract ID: 0x{}", contract_id);
+    let target = Target::from_str(&chain_info.name).unwrap_or(Target::testnet());
+    let (contract_url, block_url) = match target.explorer_url() {
+        Some(explorer_url) => (
+            format!("{explorer_url}/contract/0x"),
+            format!("{explorer_url}/block/"),
+        ),
+        None => ("".to_string(), "".to_string()),
+    };
+    println_action_green(
+        "Finished",
+        &format!("deploying {pkg_name} {contract_url}{contract_id}"),
+    );
 
     let block_height = deployment_artifact.deployed_block_height;
     if block_height.is_some() {
-        info!("Deployed in block {}", block_height.unwrap());
+        let block_height_formatted =
+            match u32::from_str_radix(&block_height.unwrap().to_string(), 16) {
+                Ok(decimal) => format!("{block_url}{decimal}"),
+                Err(_) => block_height.to_string(),
+            };
+
+        println_action_green("Deployed", &format!("in block {block_height_formatted}"));
+        println_action_green("Deployed", &format!("in block {block_height_formatted}"));
     }
 
     let output_dir = cmd
