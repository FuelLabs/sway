--- conflicted
+++ resolved
@@ -611,7 +611,6 @@
                     )
                     .await?;
 
-<<<<<<< HEAD
                     // Update manifest file such that the proxy address field points to the new proxy contract.
                     // This will now use network-aware updating logic
                     update_proxy_address_in_manifest_for_network(
@@ -621,14 +620,6 @@
                     )?;
                     Some(deployed_proxy_contract)
                 }
-=======
-                // Update manifest file such that the proxy address field points to the new proxy contract.
-                update_proxy_address_in_manifest(
-                    &format!("0x{deployed_proxy_contract}"),
-                    &pkg.descriptor.manifest_file,
-                )?;
-                Some(deployed_proxy_contract)
->>>>>>> 6981d3dc
             }
             // Proxy not enabled.
             _ => None,
