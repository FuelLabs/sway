use crate::{
    cmd,
    constants::TX_SUBMIT_TIMEOUT_MS,
    util::{
        node_url::get_node_url,
<<<<<<< HEAD
        pkg::{build_proxy_contract, built_pkgs, update_proxy_address_in_manifest},
        tx::{
            bech32_from_secret, check_and_create_wallet_at_default_path, first_user_account,
            prompt_forc_wallet_password, select_manual_secret_key, select_secret_key,
            update_proxy_contract_target, WalletSelectionMode,
        },
=======
        pkg::built_pkgs,
        tx::{prompt_forc_wallet_password, select_secret_key, WalletSelectionMode},
>>>>>>> edff10d1
    },
};
use anyhow::{anyhow, bail, Context, Result};
use colored::Colorize;
use forc_pkg::manifest::GenericManifestFile;
use forc_pkg::{self as pkg, PackageManifestFile};
use forc_tracing::println_warning;
use forc_util::default_output_directory;
use forc_wallet::utils::default_wallet_path;
use fuel_core_client::client::types::TransactionStatus;
use fuel_core_client::client::FuelClient;
use fuel_crypto::fuel_types::ChainId;
use fuel_tx::Salt;
use fuel_vm::prelude::*;
<<<<<<< HEAD
use fuels::types::{transaction::TxPolicies, transaction_builders::CreateTransactionBuilder};
use fuels_accounts::{provider::Provider, wallet::WalletUnlocked, Account};
use fuels_core::types::bech32::Bech32Address;
=======
use fuels_accounts::{provider::Provider, wallet::WalletUnlocked, Account};
use fuels_core::types::{transaction::TxPolicies, transaction_builders::CreateTransactionBuilder};
>>>>>>> edff10d1
use futures::FutureExt;
use pkg::{manifest::build_profile::ExperimentalFlags, BuildOpts, BuildProfile, BuiltPackage};
use serde::{Deserialize, Serialize};
use std::time::Duration;
use std::{
    collections::BTreeMap,
    path::{Path, PathBuf},
    str::FromStr,
};
use sway_core::language::parsed::TreeType;
use sway_core::BuildTarget;
use tracing::info;

<<<<<<< HEAD
#[derive(Debug, PartialEq, Eq, Clone, PartialOrd, Ord)]
=======
#[derive(Debug, PartialEq, Eq)]
>>>>>>> edff10d1
pub struct DeployedContract {
    pub id: fuel_tx::ContractId,
    pub proxy: Option<fuel_tx::ContractId>,
}

#[derive(Debug, Clone, Serialize, Deserialize)]
pub struct DeploymentArtifact {
    transaction_id: String,
    salt: String,
    network_endpoint: String,
    chain_id: ChainId,
    contract_id: String,
    deployment_size: usize,
    deployed_block_height: u32,
}

impl DeploymentArtifact {
    pub fn to_file(
        &self,
        output_dir: &Path,
        pkg_name: &str,
        contract_id: ContractId,
    ) -> Result<()> {
        if !output_dir.exists() {
            std::fs::create_dir_all(output_dir)?;
        }

        let deployment_artifact_json = format!("{pkg_name}-deployment-0x{contract_id}");
        let deployments_path = output_dir
            .join(deployment_artifact_json)
            .with_extension("json");
        let deployments_file = std::fs::File::create(deployments_path)?;
        serde_json::to_writer_pretty(&deployments_file, &self)?;
        Ok(())
    }
}

type ContractSaltMap = BTreeMap<String, Salt>;

/// Takes the contract member salt inputs passed via the --salt option, validates them against
/// the manifests and returns a ContractSaltMap (BTreeMap of contract names to salts).
fn validate_and_parse_salts<'a>(
    salt_args: &[String],
    manifests: impl Iterator<Item = &'a PackageManifestFile>,
) -> Result<ContractSaltMap> {
    let mut contract_salt_map = BTreeMap::default();

    // Parse all the salt arguments first, and exit if there are errors in this step.
    for salt_arg in salt_args {
        if let Some((given_contract_name, salt)) = salt_arg.split_once(':') {
            let salt = salt
                .parse::<Salt>()
                .map_err(|e| anyhow::anyhow!(e))
                .unwrap();

            if let Some(old) = contract_salt_map.insert(given_contract_name.to_string(), salt) {
                bail!("2 salts provided for contract '{given_contract_name}':\n  {old}\n  {salt}");
            };
        } else {
            bail!("Invalid salt provided - salt must be in the form <CONTRACT_NAME>:<SALT> when deploying a workspace");
        }
    }

    for manifest in manifests {
        for (dep_name, contract_dep) in manifest.contract_deps() {
            let dep_pkg_name = contract_dep.dependency.package().unwrap_or(dep_name);
            if let Some(declared_salt) = contract_salt_map.get(dep_pkg_name) {
                bail!(
                    "Redeclaration of salt using the option '--salt' while a salt exists for contract '{}' \
                    under the contract dependencies of the Forc.toml manifest for '{}'\n\
                    Existing salt: '0x{}',\nYou declared: '0x{}'\n",
                    dep_pkg_name,
                    manifest.project_name(),
                    contract_dep.salt,
                    declared_salt,
                    );
            }
        }
    }

    Ok(contract_salt_map)
}

async fn deploy_new_proxy(
    pkg: &BuiltPackage,
    owner_account_address: &mut Bech32Address,
    impl_contract: &fuel_tx::ContractId,
    build_opts: &BuildOpts,
    command: &cmd::Deploy,
    salt: Salt,
    wallet_mode: &WalletSelectionMode,
) -> Result<fuel_tx::ContractId> {
    info!("  {} proxy contract", "Creating".bold().green());
    let user_addr = if *owner_account_address != Bech32Address::default() {
        anyhow::Ok(owner_account_address.clone())
    } else {
        // Check if the wallet exists and if not create it at the default path.
        match wallet_mode {
            WalletSelectionMode::ForcWallet(password) => {
                let default_path = default_wallet_path();
                check_and_create_wallet_at_default_path(&default_path)?;
                let account = first_user_account(&default_wallet_path(), password)?;
                *owner_account_address = account.clone();
                Ok(account)
            }
            WalletSelectionMode::Manual => {
                let secret_key =
                    select_manual_secret_key(command.default_signer, command.signing_key)
                        .ok_or_else(|| {
                            anyhow::anyhow!("couldn't resolve the secret key for manual signing")
                        })?;
                bech32_from_secret(&secret_key)
            }
        }
    }?;
    let user_addr_hex: fuels_core::types::Address = user_addr.into();
    let user_addr = format!("0x{}", user_addr_hex);
    let pkg_name = pkg.descriptor.manifest_file.project_name();
    let contract_addr = format!("0x{}", impl_contract);
    let proxy_contract = build_proxy_contract(&user_addr, &contract_addr, pkg_name, build_opts)?;
    info!("   {} proxy contract", "Deploying".bold().green());
    let proxy = deploy_pkg(
        command,
        &pkg.descriptor.manifest_file,
        &proxy_contract,
        salt,
        wallet_mode,
    )
    .await?;
    Ok(proxy)
}
/// Builds and deploys contract(s). If the given path corresponds to a workspace, all deployable members
/// will be built and deployed.
///
/// Upon success, returns the ID of each deployed contract in order of deployment.
///
/// When deploying a single contract, only that contract's ID is returned.
pub async fn deploy(command: cmd::Deploy) -> Result<Vec<DeployedContract>> {
    if command.unsigned {
        println_warning("--unsigned flag is deprecated, please prefer using --default-signer. Assuming `--default-signer` is passed. This means your transaction will be signed by an account that is funded by fuel-core by default for testing purposes.");
    }

    let mut deployed_contracts = Vec::new();
    let curr_dir = if let Some(ref path) = command.pkg.path {
        PathBuf::from(path)
    } else {
        std::env::current_dir()?
    };

    let build_opts = build_opts_from_cmd(&command);
    let built_pkgs = built_pkgs(&curr_dir, &build_opts)?;

    if built_pkgs.is_empty() {
        println_warning("No deployable contracts found in the current directory.");
        return Ok(deployed_contracts);
    }

    let contract_salt_map = if let Some(salt_input) = &command.salt {
        // If we're building 1 package, we just parse the salt as a string, ie. 0x00...
        // If we're building >1 package, we must parse the salt as a pair of strings, ie. contract_name:0x00...
        if built_pkgs.len() > 1 {
            let map = validate_and_parse_salts(
                salt_input,
                built_pkgs.iter().map(|b| &b.descriptor.manifest_file),
            )?;

            Some(map)
        } else {
            if salt_input.len() > 1 {
                bail!("More than 1 salt was specified when deploying a single contract");
            }

            // OK to index into salt_input and built_pkgs_with_manifest here,
            // since both are known to be len 1.
            let salt = salt_input[0]
                .parse::<Salt>()
                .map_err(|e| anyhow::anyhow!(e))
                .unwrap();
            let mut contract_salt_map = ContractSaltMap::default();
            contract_salt_map.insert(
                built_pkgs[0]
                    .descriptor
                    .manifest_file
                    .project_name()
                    .to_string(),
                salt,
            );
            Some(contract_salt_map)
        }
    } else {
        None
    };

<<<<<<< HEAD
    info!("  {} deployment", "Starting".bold().green());
=======
>>>>>>> edff10d1
    let wallet_mode = if command.default_signer || command.signing_key.is_some() {
        WalletSelectionMode::Manual
    } else {
        let password = prompt_forc_wallet_password(&default_wallet_path())?;
        WalletSelectionMode::ForcWallet(password)
    };

<<<<<<< HEAD
    let mut owner_account_address = Bech32Address::default();
=======
>>>>>>> edff10d1
    for pkg in built_pkgs {
        if pkg
            .descriptor
            .manifest_file
            .check_program_type(&[TreeType::Contract])
            .is_ok()
        {
            let salt = match (&contract_salt_map, command.default_salt) {
                (Some(map), false) => {
                    if let Some(salt) = map.get(pkg.descriptor.manifest_file.project_name()) {
                        *salt
                    } else {
                        Default::default()
                    }
                }
                (None, true) => Default::default(),
                (None, false) => rand::random(),
                (Some(_), true) => {
                    bail!("Both `--salt` and `--default-salt` were specified: must choose one")
                }
            };
<<<<<<< HEAD
            let node_url = get_node_url(&command.node, &pkg.descriptor.manifest_file.network)?;
            info!(
                "  {} contract: {}",
                "Deploying".bold().green(),
                &pkg.descriptor.name
            );
            let deployed_contract_id = deploy_pkg(
=======
            let contract_id = deploy_pkg(
>>>>>>> edff10d1
                &command,
                &pkg.descriptor.manifest_file,
                &pkg,
                salt,
                &wallet_mode,
            )
            .await?;
<<<<<<< HEAD
            let proxy = &pkg.descriptor.manifest_file.proxy();
            let proxy_id = if let Some(proxy) = proxy {
                if proxy.enabled {
                    if let Some(proxy_addr) = &proxy.address {
                        // Make a call into the contract to update impl contract address to 'deployed_contract'.

                        // Create a contract instance for the proxy contract using default proxy contract abi and
                        // specified address.
                        info!("  {} proxy contract", "Updating".bold().green());
                        let provider = Provider::connect(node_url.clone()).await?;
                        // TODO: once https://github.com/FuelLabs/sway/issues/6071 is closed, this will return just a result
                        // and we won't need to handle the manual prompt based signature case.
                        let signing_key = select_secret_key(
                            &wallet_mode,
                            command.default_signer,
                            command.signing_key,
                            &provider,
                        )
                        .await?;

                        let signing_key = signing_key.ok_or_else(

                            || anyhow::anyhow!("proxy contract deployments are not supported with manual prompt based signing")
                        )?;
                        let proxy_contract =
                            ContractId::from_str(proxy_addr).map_err(|e| anyhow::anyhow!(e))?;

                        update_proxy_contract_target(
                            provider,
                            signing_key,
                            proxy_contract,
                            deployed_contract_id,
                        )
                        .await?;
                        Some(proxy_contract)
                    } else {
                        // Deploy a new proxy contract.
                        let deployed_proxy_contract = deploy_new_proxy(
                            &pkg,
                            &mut owner_account_address,
                            &deployed_contract_id,
                            &build_opts,
                            &command,
                            salt,
                            &wallet_mode,
                        )
                        .await?;

                        // Update manifest file such that the proxy address field points to the new proxy contract.
                        update_proxy_address_in_manifest(
                            &format!("0x{}", deployed_proxy_contract),
                            &pkg.descriptor.manifest_file,
                        )?;
                        Some(deployed_proxy_contract)
                    }
                } else {
                    None
                }
            } else {
                None
            };
            let deployed_contract = DeployedContract {
                id: deployed_contract_id,
                proxy: proxy_id,
            };
            deployed_contracts.push(deployed_contract);
=======
            contract_ids.push(contract_id);
>>>>>>> edff10d1
        }
    }
    Ok(deployed_contracts)
}

/// Deploy a single pkg given deploy command and the manifest file
pub async fn deploy_pkg(
    command: &cmd::Deploy,
    manifest: &PackageManifestFile,
    compiled: &BuiltPackage,
    salt: Salt,
    wallet_mode: &WalletSelectionMode,
<<<<<<< HEAD
) -> Result<fuel_tx::ContractId> {
=======
) -> Result<DeployedContract> {
>>>>>>> edff10d1
    let node_url = get_node_url(&command.node, &manifest.network)?;
    let client = FuelClient::new(node_url.clone())?;
    let bytecode = &compiled.bytecode.bytes;

    let mut storage_slots =
        if let Some(storage_slot_override_file) = &command.override_storage_slots {
            let storage_slots_file = std::fs::read_to_string(storage_slot_override_file)?;
            let storage_slots: Vec<StorageSlot> = serde_json::from_str(&storage_slots_file)?;
            storage_slots
        } else {
            compiled.storage_slots.clone()
        };
    storage_slots.sort();
    let contract = Contract::from(bytecode.as_slice());
    let root = contract.root();
    let state_root = Contract::initial_state_root(storage_slots.iter());
    let contract_id = contract.id(&salt, &root, &state_root);

    let provider = Provider::connect(node_url.clone()).await?;
    let tx_policies = TxPolicies::default();

    let mut tb = CreateTransactionBuilder::prepare_contract_deployment(
        bytecode.clone(),
        contract_id,
        state_root,
        salt,
        storage_slots.clone(),
        tx_policies,
    );
    let signing_key = select_secret_key(
        wallet_mode,
        command.default_signer || command.unsigned,
        command.signing_key,
        &provider,
    )
    .await?
<<<<<<< HEAD
    .ok_or_else(|| anyhow!("failed to select a signer for the transaction"))?;
=======
    .ok_or_else(|| anyhow::anyhow!("failed to select a signer for the transaction"))?;
>>>>>>> edff10d1
    let wallet = WalletUnlocked::new_from_private_key(signing_key, Some(provider.clone()));

    wallet.add_witnesses(&mut tb)?;
    wallet.adjust_for_fee(&mut tb, 0).await?;
    let tx = tb.build(provider).await?;
    let tx = Transaction::from(tx);

    let chain_id = client.chain_info().await?.consensus_parameters.chain_id();

    let deployment_request = client.submit_and_await_commit(&tx).map(|res| match res {
        Ok(logs) => match logs {
            TransactionStatus::Submitted { .. } => {
                bail!("contract {} deployment timed out", &contract_id);
            }
            TransactionStatus::Success { block_height, .. } => {
                let pkg_name = manifest.project_name();
                info!("\n\n  {} {pkg_name}!", "Deployed".bold().green());
                info!("  {}: {node_url}", "Network".bold().green());
                info!("  {}: 0x{contract_id}", "Contract ID".bold().green());
                info!("  {}: {}\n", "Block".bold().green(), &block_height);

                // Create a deployment artifact.
                let deployment_size = bytecode.len();
                let deployment_artifact = DeploymentArtifact {
                    transaction_id: format!("0x{}", tx.id(&chain_id)),
                    salt: format!("0x{}", salt),
                    network_endpoint: node_url.to_string(),
                    chain_id,
                    contract_id: format!("0x{}", contract_id),
                    deployment_size,
                    deployed_block_height: *block_height,
                };

                let output_dir = command
                    .pkg
                    .output_directory
                    .as_ref()
                    .map(PathBuf::from)
                    .unwrap_or_else(|| default_output_directory(manifest.dir()))
                    .join("deployments");
                deployment_artifact.to_file(&output_dir, pkg_name, contract_id)?;

                Ok(contract_id)
            }
            e => {
                bail!(
                    "contract {} failed to deploy due to an error: {:?}",
                    &contract_id,
                    e
                )
            }
        },
        Err(e) => bail!("{e}"),
    });
    // submit contract deployment with a timeout
    let contract_id = tokio::time::timeout(
        Duration::from_millis(TX_SUBMIT_TIMEOUT_MS),
        deployment_request,
    )
    .await
    .with_context(|| {
        format!(
            "Timed out waiting for contract {} to deploy. The transaction may have been dropped.",
            &contract_id
        )
    })??;
    Ok(contract_id)
}

fn build_opts_from_cmd(cmd: &cmd::Deploy) -> pkg::BuildOpts {
    pkg::BuildOpts {
        pkg: pkg::PkgOpts {
            path: cmd.pkg.path.clone(),
            offline: cmd.pkg.offline,
            terse: cmd.pkg.terse,
            locked: cmd.pkg.locked,
            output_directory: cmd.pkg.output_directory.clone(),
            json_abi_with_callpaths: cmd.pkg.json_abi_with_callpaths,
            ipfs_node: cmd.pkg.ipfs_node.clone().unwrap_or_default(),
        },
        print: pkg::PrintOpts {
            ast: cmd.print.ast,
            dca_graph: cmd.print.dca_graph.clone(),
            dca_graph_url_format: cmd.print.dca_graph_url_format.clone(),
            asm: cmd.print.asm(),
            bytecode: cmd.print.bytecode,
            ir: cmd.print.ir(),
            reverse_order: cmd.print.reverse_order,
        },
        time_phases: cmd.print.time_phases,
        metrics_outfile: cmd.print.metrics_outfile.clone(),
        minify: pkg::MinifyOpts {
            json_abi: cmd.minify.json_abi,
            json_storage_slots: cmd.minify.json_storage_slots,
        },
        build_profile: cmd.build_profile.clone(),
        release: cmd.build_profile == BuildProfile::RELEASE,
        error_on_warnings: false,
        binary_outfile: cmd.build_output.bin_file.clone(),
        debug_outfile: cmd.build_output.debug_file.clone(),
        build_target: BuildTarget::default(),
        tests: false,
        member_filter: pkg::MemberFilter::only_contracts(),
        experimental: ExperimentalFlags {
            new_encoding: !cmd.no_encoding_v1,
        },
    }
}

#[cfg(test)]
mod test {
    use super::*;

    fn setup_manifest_files() -> BTreeMap<String, PackageManifestFile> {
        let mut contract_to_manifest = BTreeMap::default();

        let manifests_dir = PathBuf::from(env!("CARGO_MANIFEST_DIR"))
            .join("test")
            .join("data");

        for entry in manifests_dir.read_dir().unwrap() {
            let manifest =
                PackageManifestFile::from_file(entry.unwrap().path().join("Forc.toml")).unwrap();
            contract_to_manifest.insert(manifest.project_name().to_string(), manifest);
        }

        contract_to_manifest
    }

    #[test]
    fn test_parse_and_validate_salts_pass() {
        let mut manifests = setup_manifest_files();
        let mut expected = ContractSaltMap::new();
        let mut salt_strs = vec![];

        // Remove contracts with dependencies
        manifests.remove("contract_with_dep_with_salt_conflict");
        manifests.remove("contract_with_dep");

        for (index, manifest) in manifests.values().enumerate() {
            let salt = "0x0000000000000000000000000000000000000000000000000000000000000000";

            let salt_str = format!("{}:{salt}", manifest.project_name());
            salt_strs.push(salt_str.to_string());

            expected.insert(
                manifest.project_name().to_string(),
                salt.parse::<Salt>().unwrap(),
            );

            let got = validate_and_parse_salts(&salt_strs, manifests.values()).unwrap();
            assert_eq!(got.len(), index + 1);
            assert_eq!(got, expected);
        }
    }

    #[test]
    fn test_parse_and_validate_salts_duplicate_salt_input() {
        let manifests = setup_manifest_files();
        let first_name = manifests.first_key_value().unwrap().0;
        let salt: Salt = "0x0000000000000000000000000000000000000000000000000000000000000000"
            .parse()
            .unwrap();
        let salt_str = format!("{first_name}:{salt}");
        let err_message =
            format!("2 salts provided for contract '{first_name}':\n  {salt}\n  {salt}");

        assert_eq!(
            validate_and_parse_salts(&[salt_str.clone(), salt_str], manifests.values())
                .unwrap_err()
                .to_string(),
            err_message,
        );
    }

    #[test]
    fn test_parse_single_salt_multiple_manifests_malformed_input() {
        let manifests = setup_manifest_files();
        let salt_str =
            "contract_a=0x0000000000000000000000000000000000000000000000000000000000000000";
        let err_message =
            "Invalid salt provided - salt must be in the form <CONTRACT_NAME>:<SALT> when deploying a workspace";

        assert_eq!(
            validate_and_parse_salts(&[salt_str.to_string()], manifests.values())
                .unwrap_err()
                .to_string(),
            err_message,
        );
    }

    #[test]
    fn test_parse_multiple_salts_conflict() {
        let manifests = setup_manifest_files();
        let salt_str =
            "contract_with_dep:0x0000000000000000000000000000000000000000000000000000000000000001";
        let err_message =
            "Redeclaration of salt using the option '--salt' while a salt exists for contract 'contract_with_dep' \
            under the contract dependencies of the Forc.toml manifest for 'contract_with_dep_with_salt_conflict'\n\
            Existing salt: '0x0000000000000000000000000000000000000000000000000000000000000000',\n\
            You declared: '0x0000000000000000000000000000000000000000000000000000000000000001'\n";

        assert_eq!(
            validate_and_parse_salts(&[salt_str.to_string()], manifests.values())
                .unwrap_err()
                .to_string(),
            err_message,
        );
    }
}<|MERGE_RESOLUTION|>--- conflicted
+++ resolved
@@ -3,20 +3,15 @@
     constants::TX_SUBMIT_TIMEOUT_MS,
     util::{
         node_url::get_node_url,
-<<<<<<< HEAD
         pkg::{build_proxy_contract, built_pkgs, update_proxy_address_in_manifest},
         tx::{
             bech32_from_secret, check_and_create_wallet_at_default_path, first_user_account,
             prompt_forc_wallet_password, select_manual_secret_key, select_secret_key,
             update_proxy_contract_target, WalletSelectionMode,
         },
-=======
-        pkg::built_pkgs,
-        tx::{prompt_forc_wallet_password, select_secret_key, WalletSelectionMode},
->>>>>>> edff10d1
     },
 };
-use anyhow::{anyhow, bail, Context, Result};
+use anyhow::{bail, Context, Result};
 use colored::Colorize;
 use forc_pkg::manifest::GenericManifestFile;
 use forc_pkg::{self as pkg, PackageManifestFile};
@@ -28,14 +23,9 @@
 use fuel_crypto::fuel_types::ChainId;
 use fuel_tx::Salt;
 use fuel_vm::prelude::*;
-<<<<<<< HEAD
 use fuels::types::{transaction::TxPolicies, transaction_builders::CreateTransactionBuilder};
 use fuels_accounts::{provider::Provider, wallet::WalletUnlocked, Account};
 use fuels_core::types::bech32::Bech32Address;
-=======
-use fuels_accounts::{provider::Provider, wallet::WalletUnlocked, Account};
-use fuels_core::types::{transaction::TxPolicies, transaction_builders::CreateTransactionBuilder};
->>>>>>> edff10d1
 use futures::FutureExt;
 use pkg::{manifest::build_profile::ExperimentalFlags, BuildOpts, BuildProfile, BuiltPackage};
 use serde::{Deserialize, Serialize};
@@ -49,11 +39,7 @@
 use sway_core::BuildTarget;
 use tracing::info;
 
-<<<<<<< HEAD
 #[derive(Debug, PartialEq, Eq, Clone, PartialOrd, Ord)]
-=======
-#[derive(Debug, PartialEq, Eq)]
->>>>>>> edff10d1
 pub struct DeployedContract {
     pub id: fuel_tx::ContractId,
     pub proxy: Option<fuel_tx::ContractId>,
@@ -247,10 +233,7 @@
         None
     };
 
-<<<<<<< HEAD
     info!("  {} deployment", "Starting".bold().green());
-=======
->>>>>>> edff10d1
     let wallet_mode = if command.default_signer || command.signing_key.is_some() {
         WalletSelectionMode::Manual
     } else {
@@ -258,10 +241,7 @@
         WalletSelectionMode::ForcWallet(password)
     };
 
-<<<<<<< HEAD
     let mut owner_account_address = Bech32Address::default();
-=======
->>>>>>> edff10d1
     for pkg in built_pkgs {
         if pkg
             .descriptor
@@ -283,7 +263,6 @@
                     bail!("Both `--salt` and `--default-salt` were specified: must choose one")
                 }
             };
-<<<<<<< HEAD
             let node_url = get_node_url(&command.node, &pkg.descriptor.manifest_file.network)?;
             info!(
                 "  {} contract: {}",
@@ -291,9 +270,6 @@
                 &pkg.descriptor.name
             );
             let deployed_contract_id = deploy_pkg(
-=======
-            let contract_id = deploy_pkg(
->>>>>>> edff10d1
                 &command,
                 &pkg.descriptor.manifest_file,
                 &pkg,
@@ -301,7 +277,6 @@
                 &wallet_mode,
             )
             .await?;
-<<<<<<< HEAD
             let proxy = &pkg.descriptor.manifest_file.proxy();
             let proxy_id = if let Some(proxy) = proxy {
                 if proxy.enabled {
@@ -368,9 +343,6 @@
                 proxy: proxy_id,
             };
             deployed_contracts.push(deployed_contract);
-=======
-            contract_ids.push(contract_id);
->>>>>>> edff10d1
         }
     }
     Ok(deployed_contracts)
@@ -383,11 +355,7 @@
     compiled: &BuiltPackage,
     salt: Salt,
     wallet_mode: &WalletSelectionMode,
-<<<<<<< HEAD
 ) -> Result<fuel_tx::ContractId> {
-=======
-) -> Result<DeployedContract> {
->>>>>>> edff10d1
     let node_url = get_node_url(&command.node, &manifest.network)?;
     let client = FuelClient::new(node_url.clone())?;
     let bytecode = &compiled.bytecode.bytes;
@@ -424,11 +392,7 @@
         &provider,
     )
     .await?
-<<<<<<< HEAD
-    .ok_or_else(|| anyhow!("failed to select a signer for the transaction"))?;
-=======
     .ok_or_else(|| anyhow::anyhow!("failed to select a signer for the transaction"))?;
->>>>>>> edff10d1
     let wallet = WalletUnlocked::new_from_private_key(signing_key, Some(provider.clone()));
 
     wallet.add_witnesses(&mut tb)?;
