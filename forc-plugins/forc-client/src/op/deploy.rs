use crate::{
    cmd,
    util::{
        pkg::built_pkgs,
        tx::{TransactionBuilderExt, TX_SUBMIT_TIMEOUT_MS},
    },
};
use anyhow::{bail, Context, Result};
use forc_pkg::{self as pkg, PackageManifestFile};
use fuel_core_client::client::types::TransactionStatus;
use fuel_core_client::client::FuelClient;
use fuel_tx::{Output, Salt, TransactionBuilder};
use fuel_vm::prelude::*;
use futures::FutureExt;
use pkg::BuiltPackage;
use std::time::Duration;
use std::{collections::BTreeMap, path::PathBuf};
use sway_core::language::parsed::TreeType;
use sway_core::BuildTarget;
use tracing::info;

#[derive(Debug)]
pub struct DeployedContract {
    pub id: fuel_tx::ContractId,
}

type ContractSaltMap = BTreeMap<String, Salt>;

/// Takes the contract member salt inputs passed via the --salt option, validates them against
/// the manifests and returns a ContractSaltMap (BTreeMap of contract names to salts).
fn validate_and_parse_salts<'a>(
    salt_args: Vec<String>,
    manifests: impl Iterator<Item = &'a PackageManifestFile>,
) -> Result<ContractSaltMap> {
    let mut contract_salt_map = BTreeMap::default();

    // Parse all the salt arguments first, and exit if there are errors in this step.
    for salt_arg in salt_args {
        if let Some((given_contract_name, salt)) = salt_arg.split_once(':') {
            let salt = salt
                .parse::<Salt>()
                .map_err(|e| anyhow::anyhow!(e))
                .unwrap();

            if let Some(old) = contract_salt_map.insert(given_contract_name.to_string(), salt) {
                bail!("2 salts provided for contract '{given_contract_name}':\n  {old}\n  {salt}");
            };
        } else {
            bail!("Invalid salt provided - salt must be in the form <CONTRACT_NAME>:<SALT> when deploying a workspace");
        }
    }

    for manifest in manifests {
        for (dep_name, contract_dep) in manifest.contract_deps() {
            let dep_pkg_name = contract_dep.dependency.package().unwrap_or(dep_name);
            if let Some(declared_salt) = contract_salt_map.get(dep_pkg_name) {
                bail!(
                    "Redeclaration of salt using the option '--salt' while a salt exists for contract '{}' \
                    under the contract dependencies of the Forc.toml manifest for '{}'\n\
                    Existing salt: '0x{}',\nYou declared: '0x{}'\n",
                    dep_pkg_name,
                    manifest.project_name(),
                    contract_dep.salt,
                    declared_salt,
                    );
            }
        }
    }

    Ok(contract_salt_map)
}

/// Builds and deploys contract(s). If the given path corresponds to a workspace, all deployable members
/// will be built and deployed.
///
/// Upon success, returns the ID of each deployed contract in order of deployment.
///
/// When deploying a single contract, only that contract's ID is returned.
pub async fn deploy(command: cmd::Deploy) -> Result<Vec<DeployedContract>> {
    let mut contract_ids = Vec::new();
    let curr_dir = if let Some(ref path) = command.pkg.path {
        PathBuf::from(path)
    } else {
        std::env::current_dir()?
    };

    let build_opts = build_opts_from_cmd(&command);
    let built_pkgs = built_pkgs(&curr_dir, build_opts)?;

    let contract_salt_map = if let Some(salt_input) = &command.salt {
        // If we're building 1 package, we just parse the salt as a string, ie. 0x00...
        // If we're building >1 package, we must parse the salt as a pair of strings, ie. contract_name:0x00...
        if built_pkgs.len() > 1 {
            let map = validate_and_parse_salts(
                salt_input.clone(),
                built_pkgs.iter().map(|b| &b.descriptor.manifest_file),
            )?;

            Some(map)
        } else {
            if salt_input.len() > 1 {
                bail!("More than 1 salt was specified when deploying a single contract");
            }

            // OK to index into salt_input and built_pkgs_with_manifest here,
            // since both are known to be len 1.

            let salt = salt_input[0]
                .parse::<Salt>()
                .map_err(|e| anyhow::anyhow!(e))
                .unwrap();
            let mut contract_salt_map = ContractSaltMap::default();
            contract_salt_map.insert(
                built_pkgs[0]
                    .descriptor
                    .manifest_file
                    .project_name()
                    .to_string(),
                salt,
            );
            Some(contract_salt_map)
        }
    } else {
        None
    };

    for pkg in built_pkgs {
        if pkg
            .descriptor
            .manifest_file
            .check_program_type(vec![TreeType::Contract])
            .is_ok()
        {
            let salt = match (&contract_salt_map, command.random_salt) {
                (Some(map), false) => {
                    if let Some(salt) = map.get(pkg.descriptor.manifest_file.project_name()) {
                        *salt
                    } else {
                        Default::default()
                    }
                }
                (None, true) => rand::random(),
                (None, false) => Default::default(),
                (Some(_), true) => {
                    bail!("Both `--salt` and `--random-salt` were specified: must choose one")
                }
            };
            let contract_id =
                deploy_pkg(&command, &pkg.descriptor.manifest_file, &pkg, salt).await?;
            contract_ids.push(contract_id);
        }
    }
    Ok(contract_ids)
}

/// Deploy a single pkg given deploy command and the manifest file
pub async fn deploy_pkg(
    command: &cmd::Deploy,
    manifest: &PackageManifestFile,
    compiled: &BuiltPackage,
    salt: Salt,
) -> Result<DeployedContract> {
    let node_url = command
        .node_url
        .as_deref()
        .or_else(|| manifest.network.as_ref().map(|nw| &nw.url[..]))
        .unwrap_or(crate::default::NODE_URL);
    let client = FuelClient::new(node_url)?;

    let bytecode = &compiled.bytecode.bytes;

    let mut storage_slots = compiled.storage_slots.clone();
    storage_slots.sort();

    let contract = Contract::from(bytecode.clone());
    let root = contract.root();
    let state_root = Contract::initial_state_root(storage_slots.iter());
    let contract_id = contract.id(&salt, &root, &state_root);
    info!("Contract id: 0x{}", hex::encode(contract_id));

    let tx = TransactionBuilder::create(bytecode.as_slice().into(), salt, storage_slots.clone())
        .gas_limit(command.gas.limit)
        .gas_price(command.gas.price)
        // TODO: Spec says maturity should be u32, but fuel-tx wants u64.
        .maturity(u64::from(command.maturity.maturity))
        .add_output(Output::contract_created(contract_id, state_root))
        .finalize_signed(client.clone(), command.unsigned, command.signing_key)
        .await?;

    let tx = Transaction::from(tx);

    let deployment_request = client.submit_and_await_commit(&tx).map(|res| match res {
        Ok(logs) => match logs {
            TransactionStatus::Submitted { .. } => {
                bail!("contract {} deployment timed out", &contract_id);
            }
            TransactionStatus::Success { block_id, .. } => {
                info!("contract {} deployed in block {}", &contract_id, &block_id);
                Ok(contract_id)
            }
            e => {
                bail!(
                    "contract {} failed to deploy due to an error: {:?}",
                    &contract_id,
                    e
                )
            }
        },
        Err(e) => bail!("{e}"),
    });

    // submit contract deployment with a timeout
    let contract_id = tokio::time::timeout(
        Duration::from_millis(TX_SUBMIT_TIMEOUT_MS),
        deployment_request,
    )
    .await
    .with_context(|| {
        format!(
            "Timed out waiting for contract {} to deploy. The transaction may have been dropped.",
            &contract_id
        )
    })??;
    Ok(DeployedContract { id: contract_id })
}

fn build_opts_from_cmd(cmd: &cmd::Deploy) -> pkg::BuildOpts {
    pkg::BuildOpts {
        pkg: pkg::PkgOpts {
            path: cmd.pkg.path.clone(),
            offline: cmd.pkg.offline,
            terse: cmd.pkg.terse,
            locked: cmd.pkg.locked,
            output_directory: cmd.pkg.output_directory.clone(),
            json_abi_with_callpaths: cmd.pkg.json_abi_with_callpaths,
        },
        print: pkg::PrintOpts {
            ast: cmd.print.ast,
            dca_graph: cmd.print.dca_graph.clone(),
            dca_graph_url_format: cmd.print.dca_graph_url_format.clone(),
            finalized_asm: cmd.print.finalized_asm,
            intermediate_asm: cmd.print.intermediate_asm,
            ir: cmd.print.ir,
        },
        time_phases: cmd.print.time_phases,
        minify: pkg::MinifyOpts {
            json_abi: cmd.minify.json_abi,
            json_storage_slots: cmd.minify.json_storage_slots,
        },
        build_profile: cmd.build_profile.build_profile.clone(),
        release: cmd.build_profile.release,
        error_on_warnings: cmd.build_profile.error_on_warnings,
        binary_outfile: cmd.build_output.bin_file.clone(),
        debug_outfile: cmd.build_output.debug_file.clone(),
        build_target: BuildTarget::default(),
        tests: false,
        member_filter: pkg::MemberFilter::only_contracts(),
<<<<<<< HEAD
        experimental_storage: cmd.build_profile.experimental_storage,
        experimental_private_modules: cmd.build_profile.experimental_private_modules,
=======
>>>>>>> f3ae93e3
    }
}

#[cfg(test)]
mod test {
    use super::*;

    fn setup_manifest_files() -> BTreeMap<String, PackageManifestFile> {
        let mut contract_to_manifest = BTreeMap::default();

        let manifests_dir = PathBuf::from(env!("CARGO_MANIFEST_DIR"))
            .join("test")
            .join("data");

        for entry in manifests_dir.read_dir().unwrap() {
            let manifest =
                PackageManifestFile::from_file(entry.unwrap().path().join("Forc.toml")).unwrap();
            contract_to_manifest.insert(manifest.project_name().to_string(), manifest);
        }

        contract_to_manifest
    }

    #[test]
    fn test_parse_and_validate_salts_pass() {
        let mut manifests = setup_manifest_files();
        let mut expected = ContractSaltMap::new();
        let mut salt_strs = vec![];

        // Remove contracts with dependencies
        manifests.remove("contract_with_dep_with_salt_conflict");
        manifests.remove("contract_with_dep");

        for (index, manifest) in manifests.values().enumerate() {
            let salt = "0x0000000000000000000000000000000000000000000000000000000000000000";

            let salt_str = format!("{}:{salt}", manifest.project_name());
            salt_strs.push(salt_str.to_string());

            expected.insert(
                manifest.project_name().to_string(),
                salt.parse::<Salt>().unwrap(),
            );

            let got = validate_and_parse_salts(salt_strs.clone(), manifests.values()).unwrap();
            assert_eq!(got.len(), index + 1);
            assert_eq!(got, expected);
        }
    }

    #[test]
    fn test_parse_and_validate_salts_duplicate_salt_input() {
        let manifests = setup_manifest_files();
        let first_name = manifests.first_key_value().unwrap().0;
        let salt: Salt = "0x0000000000000000000000000000000000000000000000000000000000000000"
            .parse()
            .unwrap();
        let salt_str = format!("{first_name}:{salt}");
        let err_message =
            format!("2 salts provided for contract '{first_name}':\n  {salt}\n  {salt}");

        assert_eq!(
            validate_and_parse_salts(vec![salt_str.clone(), salt_str], manifests.values())
                .unwrap_err()
                .to_string(),
            err_message,
        );
    }

    #[test]
    fn test_parse_single_salt_multiple_manifests_malformed_input() {
        let manifests = setup_manifest_files();
        let salt_str =
            "contract_a=0x0000000000000000000000000000000000000000000000000000000000000000";
        let err_message =
            "Invalid salt provided - salt must be in the form <CONTRACT_NAME>:<SALT> when deploying a workspace";

        assert_eq!(
            validate_and_parse_salts(vec![salt_str.to_string()], manifests.values())
                .unwrap_err()
                .to_string(),
            err_message,
        );
    }

    #[test]
    fn test_parse_multiple_salts_conflict() {
        let manifests = setup_manifest_files();
        let salt_str =
            "contract_with_dep:0x0000000000000000000000000000000000000000000000000000000000000001";
        let err_message =
            "Redeclaration of salt using the option '--salt' while a salt exists for contract 'contract_with_dep' \
            under the contract dependencies of the Forc.toml manifest for 'contract_with_dep_with_salt_conflict'\n\
            Existing salt: '0x0000000000000000000000000000000000000000000000000000000000000000',\n\
            You declared: '0x0000000000000000000000000000000000000000000000000000000000000001'\n";

        assert_eq!(
            validate_and_parse_salts(vec![salt_str.to_string()], manifests.values())
                .unwrap_err()
                .to_string(),
            err_message,
        );
    }
}<|MERGE_RESOLUTION|>--- conflicted
+++ resolved
@@ -255,11 +255,7 @@
         build_target: BuildTarget::default(),
         tests: false,
         member_filter: pkg::MemberFilter::only_contracts(),
-<<<<<<< HEAD
-        experimental_storage: cmd.build_profile.experimental_storage,
         experimental_private_modules: cmd.build_profile.experimental_private_modules,
-=======
->>>>>>> f3ae93e3
     }
 }
 
