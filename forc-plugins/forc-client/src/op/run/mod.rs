--- conflicted
+++ resolved
@@ -13,7 +13,7 @@
 use forc_util::tx_utils::format_log_receipts;
 use fuel_abi_types::abi::program::ProgramABI;
 use fuel_core_client::client::FuelClient;
-use fuel_tx::{ConsensusParameters, ContractId, Transaction};
+use fuel_tx::{ContractId, Transaction};
 use fuels::{
     programs::calls::{traits::TransactionTuner, ScriptCall},
     types::{
@@ -156,13 +156,8 @@
     let mut tb = call.transaction_builder(
         tx_policies,
         VariableOutputPolicy::EstimateMinimum,
-<<<<<<< HEAD
-        &ConsensusParameters::standard(),
-        vec![],
-=======
         &consensus_params,
         call.inputs.clone(),
->>>>>>> 19495ef4
         &account,
     )?;
 
