--- conflicted
+++ resolved
@@ -176,10 +176,6 @@
         debug_outfile: cmd.build_output.debug_file.clone(),
         tests: false,
         member_filter: pkg::MemberFilter::only_scripts(),
-<<<<<<< HEAD
-        experimental_storage: cmd.build_profile.experimental_storage,
         experimental_private_modules: cmd.build_profile.experimental_private_modules,
-=======
->>>>>>> f3ae93e3
     }
 }