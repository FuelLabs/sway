--- conflicted
+++ resolved
@@ -16,21 +16,12 @@
 forc-tracing = { version = "0.28.1", path = "../../forc-tracing" }
 forc-util = { version = "0.28.1", path = "../../forc-util" }
 fuel-crypto = "0.6"
-<<<<<<< HEAD
 fuel-gql-client = { version = "0.11", default-features = false }
-fuel-tx = "0.20"
+fuel-tx = { version = "0.20", features = ["builder"] }
 fuel-vm = "0.18"
-fuels-core = "0.26" 
-fuels-signers = "0.26"
-fuels-types = "0.26"
-=======
-fuel-gql-client = { version = "0.10", default-features = false }
-fuel-tx = { version = "0.18", features = ["builder"] }
-fuel-vm = "0.15"
-fuels-core = "0.24" 
-fuels-signers = "0.24"
-fuels-types = "0.24"
->>>>>>> 467e22c9
+fuels-core = "0.27" 
+fuels-signers = "0.27"
+fuels-types = "0.27"
 futures = "0.3"
 hex = "0.4.3"
 serde = "1.0"
