--- conflicted
+++ resolved
@@ -14,20 +14,12 @@
 chrono = { version = "0.4", default-features = false, features = ["std"] }
 clap = { version = "3", features = ["derive", "env"] }
 devault = "0.1"
-<<<<<<< HEAD
-forc = { version = "0.41.0", path = "../../forc" }
-forc-pkg = { version = "0.41.0", path = "../../forc-pkg" }
-forc-tracing = { version = "0.41.0", path = "../../forc-tracing" }
-forc-tx = { version = "0.41.0", path = "../forc-tx" }
-forc-util = { version = "0.41.0", path = "../../forc-util" }
-forc-wallet = "0.2.3" 
-=======
 forc = { version = "0.42.0", path = "../../forc" }
 forc-pkg = { version = "0.42.0", path = "../../forc-pkg" }
 forc-tracing = { version = "0.42.0", path = "../../forc-tracing" }
 forc-tx = { version = "0.42.0", path = "../forc-tx" }
 forc-util = { version = "0.42.0", path = "../../forc-util" }
->>>>>>> c4e4ef7e
+forc-wallet = "0.2.3" 
 fuel-abi-types = "0.3"
 fuel-core-client = { workspace = true }
 fuel-crypto = { workspace = true }
