--- conflicted
+++ resolved
@@ -9,26 +9,10 @@
 repository.workspace = true
 
 [dependencies]
-<<<<<<< HEAD
-anyhow = "1"
-async-trait = "0.1.58"
-aws-config = "1.5.6"
-aws-sdk-kms = "1.44.0"
-chrono = { version = "0.4", default-features = false, features = ["std"] }
-clap = { version = "4.5.4", features = ["derive", "env"] }
-devault = "0.1"
-dialoguer = "0.11"
-ecdsa = "0.16.9"
-forc = { version = "0.63.6", path = "../../forc" }
-forc-pkg = { version = "0.63.6", path = "../../forc-pkg" }
-forc-tracing = { version = "0.63.6", path = "../../forc-tracing" }
-forc-tx = { version = "0.63.6", path = "../forc-tx" }
-forc-util = { version = "0.63.6", path = "../../forc-util" }
-forc-wallet = { workspace = true }
-fuel-abi-types = { workspace = true }
-=======
 anyhow.workspace = true
 async-trait.workspace = true
+aws-config.workspace = true
+aws-sdk-kms.workspace = true
 chrono = { workspace = true, features = ["std"] }
 clap = { workspace = true, features = ["derive", "env"] }
 devault.workspace = true
@@ -40,39 +24,20 @@
 forc-util.workspace = true
 forc-wallet.workspace = true
 fuel-abi-types.workspace = true
->>>>>>> e1546f60
 fuel-core-client = { workspace = true, features = ["subscriptions"] }
 fuel-core-types.workspace = true
 fuel-crypto.workspace = true
 fuel-tx = { workspace = true, features = ["test-helpers"] }
-<<<<<<< HEAD
-fuel-vm = { workspace = true }
-fuels = { workspace = true }
-fuels-accounts = { workspace = true }
-fuels-core = { workspace = true }
-futures = "0.3"
-hex = "0.4.3"
-k256 = "0.13.4"
-rand = "0.8"
-rpassword = "7.2"
-secp256k1 = "0.29.1"
-serde = "1.0"
-serde_json = "1"
-sway-core = { version = "0.63.6", path = "../../sway-core" }
-sway-types = { version = "0.63.6", path = "../../sway-types" }
-sway-utils = { version = "0.63.6", path = "../../sway-utils" }
-tokio = { version = "1.8", features = ["macros", "rt-multi-thread", "process"] }
-toml_edit = "0.21.1"
-tracing = "0.1"
-=======
 fuel-vm.workspace = true
 fuels.workspace = true
 fuels-accounts.workspace = true
 fuels-core.workspace = true
 futures.workspace = true
 hex.workspace = true
+k256.workspace = true
 rand.workspace = true
 rpassword.workspace = true
+secp256k1.workspace = true
 serde.workspace = true
 serde_json.workspace = true
 sway-core.workspace = true
@@ -81,7 +46,6 @@
 tokio = { workspace = true, features = ["macros", "process", "rt-multi-thread"] }
 toml_edit.workspace = true
 tracing.workspace = true
->>>>>>> e1546f60
 
 [dev-dependencies]
 portpicker = "0.1.1"
