[package]
name = "forc-client"
version = "0.22.1"
authors = ["Fuel Labs <contact@fuel.sh>"]
edition = "2021"
homepage = "https://fuel.network/"
license = "Apache-2.0"
repository = "https://github.com/FuelLabs/sway"
description = "A `forc` plugin for interacting with a Fuel node."

[dependencies]
anyhow = "1"
clap = { version = "3", features = ["derive", "env"] }
<<<<<<< HEAD
forc-pkg = { version = "0.21.0", path = "../../forc-pkg" }
forc-util = { version = "0.21.0", path = "../../forc-util" }
fuel-crypto = "0.6"
=======
forc-pkg = { version = "0.22.1", path = "../../forc-pkg" }
forc-util = { version = "0.22.1", path = "../../forc-util" }
>>>>>>> f70c428d
fuel-gql-client = { version = "0.10", default-features = false }
fuel-tx = "0.18"
fuel-vm = "0.15"
fuels-core = "0.21" 
fuels-signers = "0.21"
fuels-types = "0.21"
futures = "0.3"
hex = "0.4.3"
serde = "1.0"
serde_json = "1.0.73"
sway-core = { version = "0.22.1", path = "../../sway-core" }
sway-types = { version = "0.22.1", path = "../../sway-types" }
sway-utils = { version = "0.22.1", path = "../../sway-utils" }
tokio = { version = "1.8", features = ["macros", "rt-multi-thread", "process"] }
tracing = "0.1"


[[bin]]
name = "forc-deploy"
path = "src/bin/deploy/main.rs"

[[bin]]
name = "forc-run"
path = "src/bin/run/main.rs"

[lib]
path = "src/lib.rs"<|MERGE_RESOLUTION|>--- conflicted
+++ resolved
@@ -11,14 +11,9 @@
 [dependencies]
 anyhow = "1"
 clap = { version = "3", features = ["derive", "env"] }
-<<<<<<< HEAD
-forc-pkg = { version = "0.21.0", path = "../../forc-pkg" }
-forc-util = { version = "0.21.0", path = "../../forc-util" }
-fuel-crypto = "0.6"
-=======
 forc-pkg = { version = "0.22.1", path = "../../forc-pkg" }
 forc-util = { version = "0.22.1", path = "../../forc-util" }
->>>>>>> f70c428d
+fuel-crypto = "0.6"
 fuel-gql-client = { version = "0.10", default-features = false }
 fuel-tx = "0.18"
 fuel-vm = "0.15"
