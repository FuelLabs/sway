--- conflicted
+++ resolved
@@ -151,35 +151,20 @@
 }
 
 #[tokio::test]
-<<<<<<< HEAD
 async fn test_deploy_submit_only() {
-=======
-async fn test_deploy_fresh_proxy() {
->>>>>>> a906afaa
     let (mut node, port) = run_node();
     let tmp_dir = tempdir().unwrap();
     let project_dir = test_data_path().join("standalone_contract");
     copy_dir(&project_dir, tmp_dir.path()).unwrap();
     patch_manifest_file_with_path_std(tmp_dir.path()).unwrap();
-<<<<<<< HEAD
-=======
-    let proxy = Proxy {
-        enabled: true,
-        address: None,
-    };
-    patch_manifest_file_with_proxy_table(tmp_dir.path(), proxy).unwrap();
->>>>>>> a906afaa
-
-    let pkg = Pkg {
-        path: Some(tmp_dir.path().display().to_string()),
-        ..Default::default()
-    };
-
-    let node_url = format!("http://127.0.0.1:{}/v1/graphql", port);
-<<<<<<< HEAD
-
-=======
->>>>>>> a906afaa
+
+    let pkg = Pkg {
+        path: Some(tmp_dir.path().display().to_string()),
+        ..Default::default()
+    };
+
+    let node_url = format!("http://127.0.0.1:{}/v1/graphql", port);
+
     let target = NodeTarget {
         node_url: Some(node_url),
         target: None,
@@ -190,26 +175,60 @@
         salt: Some(vec![format!("{}", Salt::default())]),
         node: target,
         default_signer: true,
-<<<<<<< HEAD
         submit_only: true,
-=======
->>>>>>> a906afaa
         ..Default::default()
     };
     let contract_ids = deploy(cmd).await.unwrap();
     node.kill().unwrap();
-<<<<<<< HEAD
     let expected = vec![DeployedContract {
-=======
-    let impl_contract = DeployedContract {
->>>>>>> a906afaa
         id: ContractId::from_str(
             "822c8d3672471f64f14f326447793c7377b6e430122db23b622880ccbd8a33ef",
         )
         .unwrap(),
-<<<<<<< HEAD
+        proxy: None,
     }];
-=======
+
+    assert_eq!(contract_ids, expected)
+}
+
+#[tokio::test]
+async fn test_deploy_fresh_proxy() {
+    let (mut node, port) = run_node();
+    let tmp_dir = tempdir().unwrap();
+    let project_dir = test_data_path().join("standalone_contract");
+    copy_dir(&project_dir, tmp_dir.path()).unwrap();
+    patch_manifest_file_with_path_std(tmp_dir.path()).unwrap();
+    let proxy = Proxy {
+        enabled: true,
+        address: None,
+    };
+    patch_manifest_file_with_proxy_table(tmp_dir.path(), proxy).unwrap();
+
+    let pkg = Pkg {
+        path: Some(tmp_dir.path().display().to_string()),
+        ..Default::default()
+    };
+
+    let node_url = format!("http://127.0.0.1:{}/v1/graphql", port);
+    let target = NodeTarget {
+        node_url: Some(node_url),
+        target: None,
+        testnet: false,
+    };
+    let cmd = cmd::Deploy {
+        pkg,
+        salt: Some(vec![format!("{}", Salt::default())]),
+        node: target,
+        default_signer: true,
+        ..Default::default()
+    };
+    let contract_ids = deploy(cmd).await.unwrap();
+    node.kill().unwrap();
+    let impl_contract = DeployedContract {
+        id: ContractId::from_str(
+            "822c8d3672471f64f14f326447793c7377b6e430122db23b622880ccbd8a33ef",
+        )
+        .unwrap(),
         proxy: Some(
             ContractId::from_str(
                 "3da2f8ee967c62496db4b71df0acd7c3fea1e494fee1de0cd16e7abd22e6057f",
@@ -218,13 +237,10 @@
         ),
     };
     let expected = vec![impl_contract];
->>>>>>> a906afaa
 
     assert_eq!(contract_ids, expected)
 }
 
-<<<<<<< HEAD
-=======
 #[tokio::test]
 async fn test_proxy_contract_re_routes_call() {
     let (mut node, port) = run_node();
@@ -398,7 +414,6 @@
         .starts_with("transaction reverted: NotOwner"));
 }
 
->>>>>>> a906afaa
 // TODO: https://github.com/FuelLabs/sway/issues/6283
 // Add interactive tests for the happy path cases. This requires starting the node with funded accounts and setting up
 // the wallet with the correct password. The tests should be run in a separate test suite that is not run by default.
