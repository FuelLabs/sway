use forc::cli::shared::Pkg;
use forc_client::{
    cmd,
    op::{deploy, DeployedContract, DeployedExecutable, DeployedPackage},
    util::{account::ForcClientAccount, tx::update_proxy_contract_target},
    NodeTarget,
};
use forc_pkg::manifest::Proxy;
use fuel_crypto::SecretKey;
use fuel_tx::{ContractId, Salt};
use fuels::{
    macros::abigen,
    types::{transaction::TxPolicies, AsciiString, Bits256, SizedAsciiString},
};
use fuels_accounts::{provider::Provider, wallet::WalletUnlocked, Account, ViewOnlyAccount};
use portpicker::Port;
use rand::thread_rng;
use rexpect::spawn;
use std::{
    fs,
    path::{Path, PathBuf},
    process::{Child, Command},
    str::FromStr,
};
use tempfile::tempdir;
use toml_edit::{value, DocumentMut, InlineTable, Item, Table, Value};

fn get_workspace_root() -> PathBuf {
    PathBuf::from(env!("CARGO_MANIFEST_DIR"))
        .join("../")
        .join("../")
        .canonicalize()
        .unwrap()
}

fn test_data_path() -> PathBuf {
    PathBuf::from(env!("CARGO_MANIFEST_DIR"))
        .join("test")
        .join("data")
        .canonicalize()
        .unwrap()
}

fn run_node() -> (Child, Port) {
    let port = portpicker::pick_unused_port().expect("No ports free");

    let child = Command::new("fuel-core")
        .arg("run")
        .arg("--debug")
        .arg("--db-type")
        .arg("in-memory")
        .arg("--port")
        .arg(port.to_string())
        .spawn()
        .expect("Failed to start fuel-core");
    (child, port)
}

/// Copy a directory recursively from `source` to `dest`.
fn copy_dir(source: &Path, dest: &Path) -> anyhow::Result<()> {
    fs::create_dir_all(dest)?;
    for e in fs::read_dir(source)? {
        let entry = e?;
        let file_type = entry.file_type()?;
        if file_type.is_dir() {
            copy_dir(&entry.path(), &dest.join(entry.file_name()))?;
        } else {
            fs::copy(entry.path(), dest.join(entry.file_name()))?;
        }
    }
    Ok(())
}

/// Tries to get an `DeployedContract` out of the given `DeployedPackage`.
/// Panics otherwise.
fn expect_deployed_contract(deployed_package: DeployedPackage) -> DeployedContract {
    if let DeployedPackage::Contract(contract) = deployed_package {
        contract
    } else {
        println!("{deployed_package:?}");
        panic!("expected deployed package to be a contract")
    }
}

/// Tries to get a script (`DeployedExecutable`) out of given deployed package.
/// Panics otherwise.
fn expect_deployed_script(deployed_package: DeployedPackage) -> DeployedExecutable {
    if let DeployedPackage::Script(script) = deployed_package {
        script
    } else {
        panic!("expected deployed package to be a script")
    }
}

/// Tries to get a predicate (`DeployedExecutable`) out of given deployed package.
/// Panics otherwise.
fn expect_deployed_predicate(deployed_package: DeployedPackage) -> DeployedExecutable {
    if let DeployedPackage::Predicate(predicate) = deployed_package {
        predicate
    } else {
        panic!("expected deployed package to be a predicate")
    }
}

fn patch_manifest_file_with_path_std(manifest_dir: &Path) -> anyhow::Result<()> {
    let toml_path = manifest_dir.join(sway_utils::constants::MANIFEST_FILE_NAME);
    let toml_content = fs::read_to_string(&toml_path).unwrap();

    let mut doc = toml_content.parse::<DocumentMut>().unwrap();
    let new_std_path = get_workspace_root().join("sway-lib-std");

    let mut std_dependency = InlineTable::new();
    std_dependency.insert("path", Value::from(new_std_path.display().to_string()));
    doc["dependencies"]["std"] = Item::Value(Value::InlineTable(std_dependency));

    fs::write(&toml_path, doc.to_string()).unwrap();
    Ok(())
}

fn patch_manifest_file_with_proxy_table(manifest_dir: &Path, proxy: Proxy) -> anyhow::Result<()> {
    let toml_path = manifest_dir.join(sway_utils::constants::MANIFEST_FILE_NAME);
    let toml_content = fs::read_to_string(&toml_path)?;
    let mut doc = toml_content.parse::<DocumentMut>()?;

    let proxy_table = doc.entry("proxy").or_insert(Item::Table(Table::new()));
    let proxy_table = proxy_table.as_table_mut().unwrap();

    proxy_table.insert("enabled", value(proxy.enabled));

    if let Some(address) = proxy.address {
        proxy_table.insert("address", value(address));
    } else {
        proxy_table.remove("address");
    }

    fs::write(&toml_path, doc.to_string())?;
    Ok(())
}

fn update_main_sw(tmp_dir: &Path) -> anyhow::Result<()> {
    let main_sw_path = tmp_dir.join("src").join("main.sw");
    let content = fs::read_to_string(&main_sw_path)?;
    let updated_content = content.replace("true", "false");
    fs::write(main_sw_path, updated_content)?;
    Ok(())
}

async fn assert_big_contract_calls(wallet: WalletUnlocked, contract_id: ContractId) {
    abigen!(Contract(
        name = "BigContract",
        abi = "forc-plugins/forc-client/test/data/big_contract/big_contract-abi.json"
    ));

    let instance = BigContract::new(contract_id, wallet);

    let result = instance.methods().large_blob().call().await.unwrap().value;
    assert!(result);

    let result = instance
        .methods()
        .enum_input_output(Location::Mars)
        .call()
        .await
        .unwrap()
        .value;
    assert_eq!(result, Location::Mars);

    // Test enum with "tuple like struct" with simple value.
    let result = instance
        .methods()
        .enum_input_output(Location::Earth(u64::MAX))
        .call()
        .await
        .unwrap()
        .value;
    assert_eq!(result, Location::Earth(u64::MAX));

    // Test enum with "tuple like struct" with enum value.
    let result = instance
        .methods()
        .enum_input_output(Location::SimpleJupiter(Color::Red))
        .call()
        .await
        .unwrap()
        .value;
    assert_eq!(result, Location::SimpleJupiter(Color::Red));

    // Test enum with "tuple like struct" with enum value.
    let result = instance
        .methods()
        .enum_input_output(Location::SimpleJupiter(Color::Blue(u64::MAX)))
        .call()
        .await
        .unwrap()
        .value;
    assert_eq!(result, Location::SimpleJupiter(Color::Blue(u64::MAX)));

    // Test enum with "tuple like struct" with enum array value.
    let result = instance
        .methods()
        .enum_input_output(Location::Jupiter([Color::Red, Color::Blue(u64::MAX)]))
        .call()
        .await
        .unwrap()
        .value;
    assert_eq!(
        result,
        Location::Jupiter([Color::Red, Color::Blue(u64::MAX)])
    );

    // Test enum with "tuple like struct" with struct array value.
    let result = instance
        .methods()
        .enum_input_output(Location::SimplePluto(SimpleStruct {
            a: true,
            b: u64::MAX,
        }))
        .call()
        .await
        .unwrap()
        .value;
    assert_eq!(
        result,
        Location::SimplePluto(SimpleStruct {
            a: true,
            b: u64::MAX,
        })
    );

    let input = Person {
        name: AsciiString::new("Alice".into()).unwrap(),
        age: 42,
        alive: true,
        location: Location::Earth(1),
        some_tuple: (false, 42),
        some_array: [4, 2],
        some_b_256: Bits256::zeroed(),
    };
    let result = instance
        .methods()
        .struct_input_output(input.clone())
        .call()
        .await
        .unwrap()
        .value;
    assert_eq!(result, input);

    let _ = instance
        .methods()
        .push_storage_u16(42)
        .call()
        .await
        .unwrap();
    let result = instance
        .methods()
        .get_storage_u16(0)
        .call()
        .await
        .unwrap()
        .value;
    assert_eq!(result, 42);

    let _ = instance
        .methods()
        .push_storage_simple(SimpleStruct {
            a: true,
            b: u64::MAX,
        })
        .call()
        .await
        .unwrap();
    let result = instance
        .methods()
        .get_storage_simple(0)
        .call()
        .await
        .unwrap()
        .value;
    assert_eq!(
        result,
        SimpleStruct {
            a: true,
            b: u64::MAX,
        }
    );

    let _ = instance
        .methods()
        .push_storage_location(Location::Mars)
        .call()
        .await
        .unwrap();
    let result = instance
        .methods()
        .get_storage_location(0)
        .call()
        .await
        .unwrap()
        .value;
    assert_eq!(result, Location::Mars);

    let _ = instance
        .methods()
        .push_storage_location(Location::Earth(u64::MAX))
        .call()
        .await
        .unwrap();
    let result = instance
        .methods()
        .get_storage_location(1)
        .call()
        .await
        .unwrap()
        .value;
    assert_eq!(result, Location::Earth(u64::MAX));

    let _ = instance
        .methods()
        .push_storage_location(Location::Jupiter([Color::Red, Color::Blue(u64::MAX)]))
        .call()
        .await
        .unwrap();
    let result = instance
        .methods()
        .get_storage_location(2)
        .call()
        .await
        .unwrap()
        .value;
    assert_eq!(
        result,
        Location::Jupiter([Color::Red, Color::Blue(u64::MAX)])
    );

    let result = instance
        .methods()
        .assert_configurables()
        .call()
        .await
        .unwrap()
        .value;
    assert!(result);
}

#[tokio::test]
async fn test_simple_deploy() {
    let (mut node, port) = run_node();
    let tmp_dir = tempdir().unwrap();
    let project_dir = test_data_path().join("standalone_contract");
    copy_dir(&project_dir, tmp_dir.path()).unwrap();
    patch_manifest_file_with_path_std(tmp_dir.path()).unwrap();

    let pkg = Pkg {
        path: Some(tmp_dir.path().display().to_string()),
        ..Default::default()
    };

    let node_url = format!("http://127.0.0.1:{}/v1/graphql", port);
    let target = NodeTarget {
        node_url: Some(node_url),
        target: None,
        testnet: false,
        mainnet: false,
    };
    let cmd = cmd::Deploy {
        pkg,
        salt: Some(vec![format!("{}", Salt::default())]),
        node: target,
        default_signer: true,
        ..Default::default()
    };
    let contract_ids = deploy(cmd).await.unwrap();
    node.kill().unwrap();
    let expected = vec![DeployedPackage::Contract(DeployedContract {
        id: ContractId::from_str(
<<<<<<< HEAD
            "b3847d2665c67501709de2cb64ed92f5481d26949f27d36a01580196a22c180e",
=======
            "e50f0b4b396504398c0aff45951b1e44e108399c856cb92257dfa58fe96d53eb",
>>>>>>> bf9695f1
        )
        .unwrap(),
        proxy: None,
        chunked: false,
    })];

    assert_eq!(contract_ids, expected)
}

#[tokio::test]
async fn test_deploy_submit_only() {
    let (mut node, port) = run_node();
    let tmp_dir = tempdir().unwrap();
    let project_dir = test_data_path().join("standalone_contract");
    copy_dir(&project_dir, tmp_dir.path()).unwrap();
    patch_manifest_file_with_path_std(tmp_dir.path()).unwrap();

    let pkg = Pkg {
        path: Some(tmp_dir.path().display().to_string()),
        ..Default::default()
    };

    let node_url = format!("http://127.0.0.1:{}/v1/graphql", port);

    let target = NodeTarget {
        node_url: Some(node_url),
        target: None,
        testnet: false,
        mainnet: false,
    };
    let cmd = cmd::Deploy {
        pkg,
        salt: Some(vec![format!("{}", Salt::default())]),
        node: target,
        default_signer: true,
        submit_only: true,
        ..Default::default()
    };
    let contract_ids = deploy(cmd).await.unwrap();
    node.kill().unwrap();
    let expected = vec![DeployedPackage::Contract(DeployedContract {
        id: ContractId::from_str(
<<<<<<< HEAD
            "b3847d2665c67501709de2cb64ed92f5481d26949f27d36a01580196a22c180e",
=======
            "e50f0b4b396504398c0aff45951b1e44e108399c856cb92257dfa58fe96d53eb",
>>>>>>> bf9695f1
        )
        .unwrap(),
        proxy: None,
        chunked: false,
    })];

    assert_eq!(contract_ids, expected)
}

#[tokio::test]
async fn test_deploy_fresh_proxy() {
    let (mut node, port) = run_node();
    let tmp_dir = tempdir().unwrap();
    let project_dir = test_data_path().join("standalone_contract");
    copy_dir(&project_dir, tmp_dir.path()).unwrap();
    patch_manifest_file_with_path_std(tmp_dir.path()).unwrap();
    let proxy = Proxy {
        enabled: true,
        address: None,
    };
    patch_manifest_file_with_proxy_table(tmp_dir.path(), proxy).unwrap();

    let pkg = Pkg {
        path: Some(tmp_dir.path().display().to_string()),
        ..Default::default()
    };

    let node_url = format!("http://127.0.0.1:{}/v1/graphql", port);
    let target = NodeTarget {
        node_url: Some(node_url),
        target: None,
        testnet: false,
        mainnet: false,
    };
    let cmd = cmd::Deploy {
        pkg,
        salt: Some(vec![format!("{}", Salt::default())]),
        node: target,
        default_signer: true,
        ..Default::default()
    };
    let contract_ids = deploy(cmd).await.unwrap();
    node.kill().unwrap();
    let impl_contract = DeployedPackage::Contract(DeployedContract {
        id: ContractId::from_str(
<<<<<<< HEAD
            "b3847d2665c67501709de2cb64ed92f5481d26949f27d36a01580196a22c180e",
=======
            "e50f0b4b396504398c0aff45951b1e44e108399c856cb92257dfa58fe96d53eb",
>>>>>>> bf9695f1
        )
        .unwrap(),
        proxy: Some(
            ContractId::from_str(
<<<<<<< HEAD
                "fec7972fcf5ab7f9eff1facda3584c464c1eaed157115651b3a0795461691141",
=======
                "1c50e2d4d602fdd88b47fb7b84b7f87bbdefcf9b7e5985bb7ceeee9266a8e977",
>>>>>>> bf9695f1
            )
            .unwrap(),
        ),
        chunked: false,
    });
    let expected = vec![impl_contract];

    assert_eq!(contract_ids, expected)
}

#[tokio::test]
async fn test_proxy_contract_re_routes_call() {
    let (mut node, port) = run_node();
    let tmp_dir = tempdir().unwrap();
    let project_dir = test_data_path().join("standalone_contract");
    copy_dir(&project_dir, tmp_dir.path()).unwrap();
    patch_manifest_file_with_path_std(tmp_dir.path()).unwrap();
    let proxy = Proxy {
        enabled: true,
        address: None,
    };
    patch_manifest_file_with_proxy_table(tmp_dir.path(), proxy).unwrap();

    let pkg = Pkg {
        path: Some(tmp_dir.path().display().to_string()),
        ..Default::default()
    };

    let node_url = format!("http://127.0.0.1:{}/v1/graphql", port);
    let target = NodeTarget {
        node_url: Some(node_url.clone()),
        target: None,
        testnet: false,
        mainnet: false,
    };
    let cmd = cmd::Deploy {
        pkg,
        salt: Some(vec![format!("{}", Salt::default())]),
        node: target,
        default_signer: true,
        ..Default::default()
    };
    let deployed_contract = expect_deployed_contract(deploy(cmd).await.unwrap().remove(0));
    // At this point we deployed a contract with proxy.
    let proxy_contract_id = deployed_contract.proxy.unwrap();
    let impl_contract_id = deployed_contract.id;
    // Make a contract call into proxy contract, and check if the initial
    // contract returns a true.
    let provider = Provider::connect(&node_url).await.unwrap();
    let secret_key = SecretKey::from_str(forc_client::constants::DEFAULT_PRIVATE_KEY).unwrap();
    let wallet_unlocked = WalletUnlocked::new_from_private_key(secret_key, Some(provider));

    abigen!(Contract(
        name = "ImplementationContract",
        abi = "forc-plugins/forc-client/test/data/standalone_contract/standalone_contract-abi.json"
    ));

    let impl_contract_a = ImplementationContract::new(proxy_contract_id, wallet_unlocked.clone());

    // Test storage functions
    let res = impl_contract_a
        .methods()
        .test_function_read()
        .with_contract_ids(&[impl_contract_id.into()])
        .call()
        .await
        .unwrap();
    assert_eq!(res.value, 5);
    let res = impl_contract_a
        .methods()
        .test_function_write(8)
        .with_contract_ids(&[impl_contract_id.into()])
        .call()
        .await
        .unwrap();
    assert_eq!(res.value, 8);

    let res = impl_contract_a
        .methods()
        .test_function()
        .with_contract_ids(&[impl_contract_id.into()])
        .call()
        .await
        .unwrap();
    assert!(res.value);

    update_main_sw(tmp_dir.path()).unwrap();
    let target = NodeTarget {
        node_url: Some(node_url.clone()),
        target: None,
        testnet: false,
        mainnet: false,
    };
    let pkg = Pkg {
        path: Some(tmp_dir.path().display().to_string()),
        ..Default::default()
    };

    let cmd = cmd::Deploy {
        pkg,
        salt: Some(vec![format!("{}", Salt::default())]),
        node: target,
        default_signer: true,
        ..Default::default()
    };
    let deployed_contract = expect_deployed_contract(deploy(cmd).await.unwrap().remove(0));
    // proxy contract id should be the same.
    let proxy_contract_after_update = deployed_contract.proxy.unwrap();
    assert_eq!(proxy_contract_id, proxy_contract_after_update);
    let impl_contract_id_after_update = deployed_contract.id;
    assert!(impl_contract_id != impl_contract_id_after_update);
    let impl_contract_a = ImplementationContract::new(proxy_contract_after_update, wallet_unlocked);

    // Test storage functions
    let res = impl_contract_a
        .methods()
        .test_function_read()
        .with_contract_ids(&[impl_contract_id_after_update.into()])
        .call()
        .await
        .unwrap();
    // Storage should be preserved from the previous target contract.
    assert_eq!(res.value, 8);
    let res = impl_contract_a
        .methods()
        .test_function_write(9)
        .with_contract_ids(&[impl_contract_id_after_update.into()])
        .call()
        .await
        .unwrap();
    assert_eq!(res.value, 9);

    let res = impl_contract_a
        .methods()
        .test_function()
        .with_contract_ids(&[impl_contract_id_after_update.into()])
        .call()
        .await
        .unwrap();
    assert!(!res.value);
    node.kill().unwrap();
}

#[tokio::test]
async fn test_non_owner_fails_to_set_target() {
    let (mut node, port) = run_node();
    let tmp_dir = tempdir().unwrap();
    let project_dir = test_data_path().join("standalone_contract");
    copy_dir(&project_dir, tmp_dir.path()).unwrap();
    patch_manifest_file_with_path_std(tmp_dir.path()).unwrap();
    let proxy = Proxy {
        enabled: true,
        address: None,
    };
    patch_manifest_file_with_proxy_table(tmp_dir.path(), proxy).unwrap();

    let pkg = Pkg {
        path: Some(tmp_dir.path().display().to_string()),
        ..Default::default()
    };

    let node_url = format!("http://127.0.0.1:{}/v1/graphql", port);
    let target = NodeTarget {
        node_url: Some(node_url.clone()),
        target: None,
        testnet: false,
        mainnet: false,
    };
    let cmd = cmd::Deploy {
        pkg,
        salt: Some(vec![format!("{}", Salt::default())]),
        node: target,
        default_signer: true,
        ..Default::default()
    };
    let contract_id = expect_deployed_contract(deploy(cmd).await.unwrap().remove(0));
    // Proxy contract's id.
    let proxy_id = contract_id.proxy.unwrap();

    // Create and fund an owner account and an attacker account.
    let provider = Provider::connect(&node_url).await.unwrap();
    let attacker_secret_key = SecretKey::random(&mut thread_rng());
    let attacker_wallet =
        WalletUnlocked::new_from_private_key(attacker_secret_key, Some(provider.clone()));

    let owner_secret_key =
        SecretKey::from_str(forc_client::constants::DEFAULT_PRIVATE_KEY).unwrap();
    let owner_wallet =
        WalletUnlocked::new_from_private_key(owner_secret_key, Some(provider.clone()));
    let base_asset_id = provider.base_asset_id();

    // Fund attacker wallet so that it can try to make a set proxy target call.
    owner_wallet
        .transfer(
            attacker_wallet.address(),
            100000,
            *base_asset_id,
            TxPolicies::default(),
        )
        .await
        .unwrap();

    let dummy_contract_id_target = ContractId::default();
    abigen!(Contract(name = "ProxyContract", abi = "{\"programType\":\"contract\",\"specVersion\":\"1\",\"encodingVersion\":\"1\",\"concreteTypes\":[{\"type\":\"()\",\"concreteTypeId\":\"2e38e77b22c314a449e91fafed92a43826ac6aa403ae6a8acb6cf58239fbaf5d\"},{\"type\":\"enum standards::src5::AccessError\",\"concreteTypeId\":\"3f702ea3351c9c1ece2b84048006c8034a24cbc2bad2e740d0412b4172951d3d\",\"metadataTypeId\":1},{\"type\":\"enum standards::src5::State\",\"concreteTypeId\":\"192bc7098e2fe60635a9918afb563e4e5419d386da2bdbf0d716b4bc8549802c\",\"metadataTypeId\":2},{\"type\":\"enum std::option::Option<struct std::contract_id::ContractId>\",\"concreteTypeId\":\"0d79387ad3bacdc3b7aad9da3a96f4ce60d9a1b6002df254069ad95a3931d5c8\",\"metadataTypeId\":4,\"typeArguments\":[\"29c10735d33b5159f0c71ee1dbd17b36a3e69e41f00fab0d42e1bd9f428d8a54\"]},{\"type\":\"enum sway_libs::ownership::errors::InitializationError\",\"concreteTypeId\":\"1dfe7feadc1d9667a4351761230f948744068a090fe91b1bc6763a90ed5d3893\",\"metadataTypeId\":5},{\"type\":\"enum sway_libs::upgradability::errors::SetProxyOwnerError\",\"concreteTypeId\":\"3c6e90ae504df6aad8b34a93ba77dc62623e00b777eecacfa034a8ac6e890c74\",\"metadataTypeId\":6},{\"type\":\"str\",\"concreteTypeId\":\"8c25cb3686462e9a86d2883c5688a22fe738b0bbc85f458d2d2b5f3f667c6d5a\"},{\"type\":\"struct std::contract_id::ContractId\",\"concreteTypeId\":\"29c10735d33b5159f0c71ee1dbd17b36a3e69e41f00fab0d42e1bd9f428d8a54\",\"metadataTypeId\":9},{\"type\":\"struct sway_libs::upgradability::events::ProxyOwnerSet\",\"concreteTypeId\":\"96dd838b44f99d8ccae2a7948137ab6256c48ca4abc6168abc880de07fba7247\",\"metadataTypeId\":10},{\"type\":\"struct sway_libs::upgradability::events::ProxyTargetSet\",\"concreteTypeId\":\"1ddc0adda1270a016c08ffd614f29f599b4725407c8954c8b960bdf651a9a6c8\",\"metadataTypeId\":11}],\"metadataTypes\":[{\"type\":\"b256\",\"metadataTypeId\":0},{\"type\":\"enum standards::src5::AccessError\",\"metadataTypeId\":1,\"components\":[{\"name\":\"NotOwner\",\"typeId\":\"2e38e77b22c314a449e91fafed92a43826ac6aa403ae6a8acb6cf58239fbaf5d\"}]},{\"type\":\"enum standards::src5::State\",\"metadataTypeId\":2,\"components\":[{\"name\":\"Uninitialized\",\"typeId\":\"2e38e77b22c314a449e91fafed92a43826ac6aa403ae6a8acb6cf58239fbaf5d\"},{\"name\":\"Initialized\",\"typeId\":3},{\"name\":\"Revoked\",\"typeId\":\"2e38e77b22c314a449e91fafed92a43826ac6aa403ae6a8acb6cf58239fbaf5d\"}]},{\"type\":\"enum std::identity::Identity\",\"metadataTypeId\":3,\"components\":[{\"name\":\"Address\",\"typeId\":8},{\"name\":\"ContractId\",\"typeId\":9}]},{\"type\":\"enum std::option::Option\",\"metadataTypeId\":4,\"components\":[{\"name\":\"None\",\"typeId\":\"2e38e77b22c314a449e91fafed92a43826ac6aa403ae6a8acb6cf58239fbaf5d\"},{\"name\":\"Some\",\"typeId\":7}],\"typeParameters\":[7]},{\"type\":\"enum sway_libs::ownership::errors::InitializationError\",\"metadataTypeId\":5,\"components\":[{\"name\":\"CannotReinitialized\",\"typeId\":\"2e38e77b22c314a449e91fafed92a43826ac6aa403ae6a8acb6cf58239fbaf5d\"}]},{\"type\":\"enum sway_libs::upgradability::errors::SetProxyOwnerError\",\"metadataTypeId\":6,\"components\":[{\"name\":\"CannotUninitialize\",\"typeId\":\"2e38e77b22c314a449e91fafed92a43826ac6aa403ae6a8acb6cf58239fbaf5d\"}]},{\"type\":\"generic T\",\"metadataTypeId\":7},{\"type\":\"struct std::address::Address\",\"metadataTypeId\":8,\"components\":[{\"name\":\"bits\",\"typeId\":0}]},{\"type\":\"struct std::contract_id::ContractId\",\"metadataTypeId\":9,\"components\":[{\"name\":\"bits\",\"typeId\":0}]},{\"type\":\"struct sway_libs::upgradability::events::ProxyOwnerSet\",\"metadataTypeId\":10,\"components\":[{\"name\":\"new_proxy_owner\",\"typeId\":2}]},{\"type\":\"struct sway_libs::upgradability::events::ProxyTargetSet\",\"metadataTypeId\":11,\"components\":[{\"name\":\"new_target\",\"typeId\":9}]}],\"functions\":[{\"inputs\":[],\"name\":\"proxy_target\",\"output\":\"0d79387ad3bacdc3b7aad9da3a96f4ce60d9a1b6002df254069ad95a3931d5c8\",\"attributes\":[{\"name\":\"doc-comment\",\"arguments\":[\" Returns the target contract of the proxy contract.\"]},{\"name\":\"doc-comment\",\"arguments\":[\"\"]},{\"name\":\"doc-comment\",\"arguments\":[\" # Returns\"]},{\"name\":\"doc-comment\",\"arguments\":[\"\"]},{\"name\":\"doc-comment\",\"arguments\":[\" * [Option<ContractId>] - The new proxy contract to which all fallback calls will be passed or `None`.\"]},{\"name\":\"doc-comment\",\"arguments\":[\"\"]},{\"name\":\"doc-comment\",\"arguments\":[\" # Number of Storage Accesses\"]},{\"name\":\"doc-comment\",\"arguments\":[\"\"]},{\"name\":\"doc-comment\",\"arguments\":[\" * Reads: `1`\"]},{\"name\":\"storage\",\"arguments\":[\"read\"]}]},{\"inputs\":[{\"name\":\"new_target\",\"concreteTypeId\":\"29c10735d33b5159f0c71ee1dbd17b36a3e69e41f00fab0d42e1bd9f428d8a54\"}],\"name\":\"set_proxy_target\",\"output\":\"2e38e77b22c314a449e91fafed92a43826ac6aa403ae6a8acb6cf58239fbaf5d\",\"attributes\":[{\"name\":\"doc-comment\",\"arguments\":[\" Change the target contract of the proxy contract.\"]},{\"name\":\"doc-comment\",\"arguments\":[\"\"]},{\"name\":\"doc-comment\",\"arguments\":[\" # Additional Information\"]},{\"name\":\"doc-comment\",\"arguments\":[\"\"]},{\"name\":\"doc-comment\",\"arguments\":[\" This method can only be called by the `proxy_owner`.\"]},{\"name\":\"doc-comment\",\"arguments\":[\"\"]},{\"name\":\"doc-comment\",\"arguments\":[\" # Arguments\"]},{\"name\":\"doc-comment\",\"arguments\":[\"\"]},{\"name\":\"doc-comment\",\"arguments\":[\" * `new_target`: [ContractId] - The new proxy contract to which all fallback calls will be passed.\"]},{\"name\":\"doc-comment\",\"arguments\":[\"\"]},{\"name\":\"doc-comment\",\"arguments\":[\" # Reverts\"]},{\"name\":\"doc-comment\",\"arguments\":[\"\"]},{\"name\":\"doc-comment\",\"arguments\":[\" * When not called by `proxy_owner`.\"]},{\"name\":\"doc-comment\",\"arguments\":[\"\"]},{\"name\":\"doc-comment\",\"arguments\":[\" # Number of Storage Accesses\"]},{\"name\":\"doc-comment\",\"arguments\":[\"\"]},{\"name\":\"doc-comment\",\"arguments\":[\" * Reads: `1`\"]},{\"name\":\"doc-comment\",\"arguments\":[\" * Write: `1`\"]},{\"name\":\"storage\",\"arguments\":[\"read\",\"write\"]}]},{\"inputs\":[],\"name\":\"proxy_owner\",\"output\":\"192bc7098e2fe60635a9918afb563e4e5419d386da2bdbf0d716b4bc8549802c\",\"attributes\":[{\"name\":\"doc-comment\",\"arguments\":[\" Returns the owner of the proxy contract.\"]},{\"name\":\"doc-comment\",\"arguments\":[\"\"]},{\"name\":\"doc-comment\",\"arguments\":[\" # Returns\"]},{\"name\":\"doc-comment\",\"arguments\":[\"\"]},{\"name\":\"doc-comment\",\"arguments\":[\" * [State] - Represents the state of ownership for this contract.\"]},{\"name\":\"doc-comment\",\"arguments\":[\"\"]},{\"name\":\"doc-comment\",\"arguments\":[\" # Number of Storage Accesses\"]},{\"name\":\"doc-comment\",\"arguments\":[\"\"]},{\"name\":\"doc-comment\",\"arguments\":[\" * Reads: `1`\"]},{\"name\":\"storage\",\"arguments\":[\"read\"]}]},{\"inputs\":[],\"name\":\"initialize_proxy\",\"output\":\"2e38e77b22c314a449e91fafed92a43826ac6aa403ae6a8acb6cf58239fbaf5d\",\"attributes\":[{\"name\":\"doc-comment\",\"arguments\":[\" Initializes the proxy contract.\"]},{\"name\":\"doc-comment\",\"arguments\":[\"\"]},{\"name\":\"doc-comment\",\"arguments\":[\" # Additional Information\"]},{\"name\":\"doc-comment\",\"arguments\":[\"\"]},{\"name\":\"doc-comment\",\"arguments\":[\" This method sets the storage values using the values of the configurable constants `INITIAL_TARGET` and `INITIAL_OWNER`.\"]},{\"name\":\"doc-comment\",\"arguments\":[\" This then allows methods that write to storage to be called.\"]},{\"name\":\"doc-comment\",\"arguments\":[\" This method can only be called once.\"]},{\"name\":\"doc-comment\",\"arguments\":[\"\"]},{\"name\":\"doc-comment\",\"arguments\":[\" # Reverts\"]},{\"name\":\"doc-comment\",\"arguments\":[\"\"]},{\"name\":\"doc-comment\",\"arguments\":[\" * When `storage::SRC14.proxy_owner` is not [State::Uninitialized].\"]},{\"name\":\"doc-comment\",\"arguments\":[\"\"]},{\"name\":\"doc-comment\",\"arguments\":[\" # Number of Storage Accesses\"]},{\"name\":\"doc-comment\",\"arguments\":[\"\"]},{\"name\":\"doc-comment\",\"arguments\":[\" * Writes: `2`\"]},{\"name\":\"storage\",\"arguments\":[\"write\"]}]},{\"inputs\":[{\"name\":\"new_proxy_owner\",\"concreteTypeId\":\"192bc7098e2fe60635a9918afb563e4e5419d386da2bdbf0d716b4bc8549802c\"}],\"name\":\"set_proxy_owner\",\"output\":\"2e38e77b22c314a449e91fafed92a43826ac6aa403ae6a8acb6cf58239fbaf5d\",\"attributes\":[{\"name\":\"doc-comment\",\"arguments\":[\" Changes proxy ownership to the passed State.\"]},{\"name\":\"doc-comment\",\"arguments\":[\"\"]},{\"name\":\"doc-comment\",\"arguments\":[\" # Additional Information\"]},{\"name\":\"doc-comment\",\"arguments\":[\"\"]},{\"name\":\"doc-comment\",\"arguments\":[\" This method can be used to transfer ownership between Identities or to revoke ownership.\"]},{\"name\":\"doc-comment\",\"arguments\":[\"\"]},{\"name\":\"doc-comment\",\"arguments\":[\" # Arguments\"]},{\"name\":\"doc-comment\",\"arguments\":[\"\"]},{\"name\":\"doc-comment\",\"arguments\":[\" * `new_proxy_owner`: [State] - The new state of the proxy ownership.\"]},{\"name\":\"doc-comment\",\"arguments\":[\"\"]},{\"name\":\"doc-comment\",\"arguments\":[\" # Reverts\"]},{\"name\":\"doc-comment\",\"arguments\":[\"\"]},{\"name\":\"doc-comment\",\"arguments\":[\" * When the sender is not the current proxy owner.\"]},{\"name\":\"doc-comment\",\"arguments\":[\" * When the new state of the proxy ownership is [State::Uninitialized].\"]},{\"name\":\"doc-comment\",\"arguments\":[\"\"]},{\"name\":\"doc-comment\",\"arguments\":[\" # Number of Storage Accesses\"]},{\"name\":\"doc-comment\",\"arguments\":[\"\"]},{\"name\":\"doc-comment\",\"arguments\":[\" * Reads: `1`\"]},{\"name\":\"doc-comment\",\"arguments\":[\" * Writes: `1`\"]},{\"name\":\"storage\",\"arguments\":[\"write\"]}]}],\"loggedTypes\":[{\"logId\":\"4571204900286667806\",\"concreteTypeId\":\"3f702ea3351c9c1ece2b84048006c8034a24cbc2bad2e740d0412b4172951d3d\"},{\"logId\":\"2151606668983994881\",\"concreteTypeId\":\"1ddc0adda1270a016c08ffd614f29f599b4725407c8954c8b960bdf651a9a6c8\"},{\"logId\":\"2161305517876418151\",\"concreteTypeId\":\"1dfe7feadc1d9667a4351761230f948744068a090fe91b1bc6763a90ed5d3893\"},{\"logId\":\"4354576968059844266\",\"concreteTypeId\":\"3c6e90ae504df6aad8b34a93ba77dc62623e00b777eecacfa034a8ac6e890c74\"},{\"logId\":\"10870989709723147660\",\"concreteTypeId\":\"96dd838b44f99d8ccae2a7948137ab6256c48ca4abc6168abc880de07fba7247\"},{\"logId\":\"10098701174489624218\",\"concreteTypeId\":\"8c25cb3686462e9a86d2883c5688a22fe738b0bbc85f458d2d2b5f3f667c6d5a\"}],\"messagesTypes\":[],\"configurables\":[{\"name\":\"INITIAL_TARGET\",\"concreteTypeId\":\"0d79387ad3bacdc3b7aad9da3a96f4ce60d9a1b6002df254069ad95a3931d5c8\",\"offset\":13368},{\"name\":\"INITIAL_OWNER\",\"concreteTypeId\":\"192bc7098e2fe60635a9918afb563e4e5419d386da2bdbf0d716b4bc8549802c\",\"offset\":13320}]}",));

    let wallet = WalletUnlocked::new_from_private_key(attacker_secret_key, Some(provider.clone()));
    let attacker_account = ForcClientAccount::Wallet(wallet);
    // Try to change target of the proxy with a random wallet which is not the owner of the proxy.
    let res = update_proxy_contract_target(&attacker_account, proxy_id, dummy_contract_id_target)
        .await
        .err()
        .unwrap();

    node.kill().unwrap();
    assert!(res
        .to_string()
        .starts_with("transaction reverted: NotOwner"));
}

// TODO: https://github.com/FuelLabs/sway/issues/6283
// Add interactive tests for the happy path cases. This requires starting the node with funded accounts and setting up
// the wallet with the correct password. The tests should be run in a separate test suite that is not run by default.
// It would also require overriding `default_wallet_path` function for tests, so as not to interfere with the user's wallet.

#[test]
fn test_deploy_interactive_wrong_password() -> Result<(), rexpect::error::Error> {
    let (mut node, port) = run_node();
    let node_url = format!("http://127.0.0.1:{}/v1/graphql", port);

    // Spawn the forc-deploy binary using cargo run
    let project_dir = test_data_path().join("standalone_contract");
    let mut process = spawn(
        &format!(
            "cargo run --bin forc-deploy -- --node-url {node_url} -p {}",
            project_dir.display()
        ),
        Some(300000),
    )?;

    // Confirmation prompts
    process
        .exp_string("\u{1b}[1;32mConfirming\u{1b}[0m transactions [deploy standalone_contract]")?;
    process.exp_string(&format!("Network: {node_url}"))?;
    process.exp_string("Wallet: ")?;
    process.exp_string("Wallet password")?;
    process.send_line("mock_password")?;

    process.process.exit()?;
    node.kill().unwrap();
    Ok(())
}

#[tokio::test]
async fn chunked_deploy() {
    let (mut node, port) = run_node();
    let tmp_dir = tempdir().unwrap();
    let project_dir = test_data_path().join("big_contract");
    copy_dir(&project_dir, tmp_dir.path()).unwrap();
    patch_manifest_file_with_path_std(tmp_dir.path()).unwrap();

    let pkg = Pkg {
        path: Some(tmp_dir.path().display().to_string()),
        ..Default::default()
    };

    let node_url = format!("http://127.0.0.1:{}/v1/graphql", port);
    let target = NodeTarget {
        node_url: Some(node_url),
        target: None,
        testnet: false,
        mainnet: false,
    };
    let cmd = cmd::Deploy {
        pkg,
        salt: Some(vec![format!("{}", Salt::default())]),
        node: target,
        default_signer: true,
        ..Default::default()
    };
    let deployed_contract = expect_deployed_contract(deploy(cmd).await.unwrap().remove(0));
    node.kill().unwrap();

    assert!(deployed_contract.chunked);
}

#[tokio::test]
async fn chunked_deploy_re_routes_calls() {
    let (mut node, port) = run_node();
    let tmp_dir = tempdir().unwrap();
    let project_dir = test_data_path().join("big_contract");
    copy_dir(&project_dir, tmp_dir.path()).unwrap();
    patch_manifest_file_with_path_std(tmp_dir.path()).unwrap();

    let pkg = Pkg {
        path: Some(tmp_dir.path().display().to_string()),
        ..Default::default()
    };

    let node_url = format!("http://127.0.0.1:{}/v1/graphql", port);
    let target = NodeTarget {
        node_url: Some(node_url.clone()),
        target: None,
        testnet: false,
        mainnet: false,
    };
    let cmd = cmd::Deploy {
        pkg,
        salt: Some(vec![format!("{}", Salt::default())]),
        node: target,
        default_signer: true,
        ..Default::default()
    };
    let deployed_contract = expect_deployed_contract(deploy(cmd).await.unwrap().remove(0));

    let provider = Provider::connect(&node_url).await.unwrap();
    let secret_key = SecretKey::from_str(forc_client::constants::DEFAULT_PRIVATE_KEY).unwrap();
    let wallet_unlocked = WalletUnlocked::new_from_private_key(secret_key, Some(provider));

    assert_big_contract_calls(wallet_unlocked, deployed_contract.id).await;

    node.kill().unwrap();
}

#[tokio::test]
async fn chunked_deploy_with_proxy_re_routes_call() {
    let (mut node, port) = run_node();
    let tmp_dir = tempdir().unwrap();
    let project_dir = test_data_path().join("big_contract");
    copy_dir(&project_dir, tmp_dir.path()).unwrap();
    patch_manifest_file_with_path_std(tmp_dir.path()).unwrap();
    let proxy = Proxy {
        enabled: true,
        address: None,
    };
    patch_manifest_file_with_proxy_table(tmp_dir.path(), proxy).unwrap();

    let pkg = Pkg {
        path: Some(tmp_dir.path().display().to_string()),
        ..Default::default()
    };

    let node_url = format!("http://127.0.0.1:{}/v1/graphql", port);
    let target = NodeTarget {
        node_url: Some(node_url.clone()),
        target: None,
        testnet: false,
        mainnet: false,
    };
    let cmd = cmd::Deploy {
        pkg,
        salt: Some(vec![format!("{}", Salt::default())]),
        node: target,
        default_signer: true,
        ..Default::default()
    };
    let deployed_contract = expect_deployed_contract(deploy(cmd).await.unwrap().remove(0));

    let provider = Provider::connect(&node_url).await.unwrap();
    let secret_key = SecretKey::from_str(forc_client::constants::DEFAULT_PRIVATE_KEY).unwrap();
    let wallet_unlocked = WalletUnlocked::new_from_private_key(secret_key, Some(provider));

    assert_big_contract_calls(wallet_unlocked, deployed_contract.id).await;

    node.kill().unwrap();
}

#[tokio::test]
async fn can_deploy_script() {
    let (mut node, port) = run_node();
    let tmp_dir = tempdir().unwrap();
    let project_dir = test_data_path().join("deployed_script");
    copy_dir(&project_dir, tmp_dir.path()).unwrap();
    patch_manifest_file_with_path_std(tmp_dir.path()).unwrap();

    let node_url = format!("http://127.0.0.1:{}/v1/graphql", port);
    let target = NodeTarget {
        node_url: Some(node_url.clone()),
        target: None,
        testnet: false,
        mainnet: false,
    };
    let pkg = Pkg {
        path: Some(tmp_dir.path().display().to_string()),
        ..Default::default()
    };
    let cmd = cmd::Deploy {
        pkg,
        salt: Some(vec![format!("{}", Salt::default())]),
        node: target,
        default_signer: true,
        ..Default::default()
    };

    expect_deployed_script(deploy(cmd).await.unwrap().remove(0));
    node.kill().unwrap();
}

#[tokio::test]
async fn deploy_script_calls() {
    let (mut node, port) = run_node();
    let tmp_dir = tempdir().unwrap();
    let project_dir = test_data_path().join("deployed_script");
    copy_dir(&project_dir, tmp_dir.path()).unwrap();
    patch_manifest_file_with_path_std(tmp_dir.path()).unwrap();

    let node_url = format!("http://127.0.0.1:{}/v1/graphql", port);
    let target = NodeTarget {
        node_url: Some(node_url.clone()),
        target: None,
        testnet: false,
        mainnet: false,
    };
    let pkg = Pkg {
        path: Some(tmp_dir.path().display().to_string()),
        ..Default::default()
    };
    let cmd = cmd::Deploy {
        pkg,
        salt: Some(vec![format!("{}", Salt::default())]),
        node: target,
        default_signer: true,
        ..Default::default()
    };

    expect_deployed_script(deploy(cmd).await.unwrap().remove(0));

    // Deploy the contract the script is going to be calling.
    let contract_tmp_dir = tempdir().unwrap();
    let project_dir = test_data_path().join("standalone_contract");
    copy_dir(&project_dir, contract_tmp_dir.path()).unwrap();
    patch_manifest_file_with_path_std(contract_tmp_dir.path()).unwrap();

    let pkg = Pkg {
        path: Some(contract_tmp_dir.path().display().to_string()),
        ..Default::default()
    };

    let node_url = format!("http://127.0.0.1:{}/v1/graphql", port);
    let target = NodeTarget {
        node_url: Some(node_url.clone()),
        target: None,
        testnet: false,
        mainnet: false,
    };
    let cmd = cmd::Deploy {
        pkg,
        salt: Some(vec![format!("{}", Salt::default())]),
        node: target,
        default_signer: true,
        ..Default::default()
    };
    let deployed_packages = deploy(cmd).await.unwrap().remove(0);
    let contract = expect_deployed_contract(deployed_packages);
    let contract_id = contract.id;

    abigen!(Script(
        name = "MyScript",
        abi = "forc-plugins/forc-client/test/data/deployed_script/deployed_script-abi.json"
    ));

    let provider = Provider::connect(&node_url).await.unwrap();
    let secret_key = SecretKey::from_str(forc_client::constants::DEFAULT_PRIVATE_KEY).unwrap();
    let wallet_unlocked = WalletUnlocked::new_from_private_key(secret_key, Some(provider));

    let loader_path = tmp_dir.path().join("out/deployed_script-loader.bin");
    let instance = MyScript::new(wallet_unlocked, &loader_path.display().to_string());

    let contract_id_bits256 = Bits256(contract.id.into());
    let call_handler = instance
        .main(10, contract_id_bits256)
        .with_contract_ids(&[contract_id.into()])
        .call()
        .await
        .unwrap();
    let (configs, with_input, without_input, from_contract) = call_handler.value;
    let receipts = call_handler.receipts;

    assert!(configs.0); // bool
    assert_eq!(configs.1, 8); // u8
    assert_eq!(configs.2, 16); // u16
    assert_eq!(configs.3, 32); // u32
    assert_eq!(configs.4, 63); // u64
    assert_eq!(configs.5, 8.into()); // u256
    assert_eq!(
        configs.6,
        Bits256::from_hex_str("0x0101010101010101010101010101010101010101010101010101010101010101")
            .unwrap()
    ); // b256
    assert_eq!(
        configs.7,
        SizedAsciiString::new("fuel".to_string()).unwrap()
    ); // str[4]
    assert_eq!(configs.8, (8, true)); // tuple
    assert_eq!(configs.9, [253, 254, 255]); // array

    let expected_struct = StructWithGeneric {
        field_1: 8,
        field_2: 16,
    };
    assert_eq!(configs.10, expected_struct); // struct

    let expected_enum = EnumWithGeneric::VariantOne(true);
    assert_eq!(configs.11, expected_enum); // enum

    assert!(with_input); // 10 % 2 == 0
    assert_eq!(without_input, 2500); // 25 * 100 = 2500

    assert_eq!(from_contract, 5);

    receipts.iter().find(|receipt| {
        if let fuel_tx::Receipt::LogData { data, .. } = receipt {
            *data == Some(vec![0x08])
        } else {
            false
        }
    });

    node.kill().unwrap();
}

#[tokio::test]
async fn can_deploy_predicates() {
    let (mut node, port) = run_node();
    let tmp_dir = tempdir().unwrap();
    let project_dir = test_data_path().join("deployed_predicate");
    copy_dir(&project_dir, tmp_dir.path()).unwrap();
    patch_manifest_file_with_path_std(tmp_dir.path()).unwrap();

    let node_url = format!("http://127.0.0.1:{}/v1/graphql", port);
    let target = NodeTarget {
        node_url: Some(node_url.clone()),
        target: None,
        testnet: false,
        mainnet: false,
    };
    let pkg = Pkg {
        path: Some(tmp_dir.path().display().to_string()),
        ..Default::default()
    };
    let cmd = cmd::Deploy {
        pkg,
        salt: Some(vec![format!("{}", Salt::default())]),
        node: target,
        default_signer: true,
        ..Default::default()
    };

    expect_deployed_predicate(deploy(cmd).await.unwrap().remove(0));
    node.kill().unwrap();
}

#[tokio::test]
async fn deployed_predicate_call() {
    let (mut node, port) = run_node();
    let tmp_dir = tempdir().unwrap();
    let project_dir = test_data_path().join("deployed_predicate");
    copy_dir(&project_dir, tmp_dir.path()).unwrap();
    patch_manifest_file_with_path_std(tmp_dir.path()).unwrap();

    let node_url = format!("http://127.0.0.1:{}/v1/graphql", port);
    let target = NodeTarget {
        node_url: Some(node_url.clone()),
        target: None,
        testnet: false,
        mainnet: false,
    };
    let pkg = Pkg {
        path: Some(tmp_dir.path().display().to_string()),
        ..Default::default()
    };
    let cmd = cmd::Deploy {
        pkg,
        salt: Some(vec![format!("{}", Salt::default())]),
        node: target,
        default_signer: true,
        ..Default::default()
    };
    expect_deployed_predicate(deploy(cmd).await.unwrap().remove(0));

    abigen!(Predicate(
        name = "MyPredicate",
        abi = "forc-plugins/forc-client/test/data/deployed_predicate/deployed_predicate-abi.json"
    ));

    let provider = Provider::connect(&node_url).await.unwrap();
    let base_asset_id = *provider.base_asset_id();
    let secret_key = SecretKey::from_str(forc_client::constants::DEFAULT_PRIVATE_KEY).unwrap();
    let wallet_unlocked = WalletUnlocked::new_from_private_key(secret_key, Some(provider.clone()));
    let loader_path = tmp_dir.path().join("out/deployed_predicate-loader.bin");
    let strct = StructWithGeneric {
        field_1: 8,
        field_2: 16,
    };
    let enm = EnumWithGeneric::VariantOne(true);
    let encoded_data = MyPredicateEncoder::default()
        .encode_data(true, 8, strct, enm)
        .unwrap();
    let predicate: fuels::prelude::Predicate =
        fuels::prelude::Predicate::load_from(&loader_path.display().to_string())
            .unwrap()
            .with_data(encoded_data)
            .with_provider(provider);

    // lock some amount under the predicate
    wallet_unlocked
        .transfer(
            predicate.address(),
            500,
            base_asset_id,
            TxPolicies::default(),
        )
        .await
        .unwrap();

    // Check predicate balance.
    let balance = predicate.get_asset_balance(&base_asset_id).await.unwrap();
    assert_eq!(balance, 500);

    // Try to spend it
    let amount_to_unlock = 300;
    predicate
        .transfer(
            wallet_unlocked.address(),
            amount_to_unlock,
            base_asset_id,
            TxPolicies::default(),
        )
        .await
        .unwrap();

    // Check predicate balance again.
    let balance = predicate.get_asset_balance(&base_asset_id).await.unwrap();
    assert_eq!(balance, 200);

    node.kill().unwrap();
}

/// Generates a script instance using SDK, and returns the result as a string.
async fn call_with_sdk_generated_overrides(node_url: &str, contract_id: ContractId) -> String {
    let project_dir = test_data_path().join("deployed_script");
    abigen!(Script(
        name = "MyScript",
        abi = "forc-plugins/forc-client/test/data/deployed_script/deployed_script-abi.json"
    ));
    let provider = Provider::connect(&node_url).await.unwrap();
    let secret_key = SecretKey::from_str(forc_client::constants::DEFAULT_PRIVATE_KEY).unwrap();
    let wallet_unlocked = WalletUnlocked::new_from_private_key(secret_key, Some(provider.clone()));
    let bin_dir = project_dir.join("deployed_script.bin");
    let script_instance = MyScript::new(wallet_unlocked, bin_dir.display().to_string().as_str());

    let strc = StructWithGeneric {
        field_1: 1u8,
        field_2: 2,
    };
    let encoded = MyScriptConfigurables::default()
        .with_BOOL(false)
        .unwrap()
        .with_U8(1)
        .unwrap()
        .with_U16(2)
        .unwrap()
        .with_U32(3)
        .unwrap()
        .with_U64(4)
        .unwrap()
        .with_U256(5.into())
        .unwrap()
        .with_B256(Bits256::zeroed())
        .unwrap()
        .with_ARRAY([1, 2, 3])
        .unwrap()
        .with_STRUCT(strc)
        .unwrap()
        .with_ENUM(EnumWithGeneric::VariantTwo)
        .unwrap();

    let mut script_instance_with_configs = script_instance.with_configurables(encoded);

    let loader_from_sdk = script_instance_with_configs
        .convert_into_loader()
        .await
        .unwrap();

    let contract_ids_bits256 = Bits256(contract_id.into());
    format!(
        "{:?}",
        loader_from_sdk
            .main(10, contract_ids_bits256)
            .with_contract_ids(&[contract_id.into()])
            .call()
            .await
            .unwrap()
            .value
    )
}

/// Generates a script instance using the shifted abi, and returns the result as a string.
async fn call_with_forc_generated_overrides(node_url: &str, contract_id: ContractId) -> String {
    let provider = Provider::connect(&node_url).await.unwrap();
    let secret_key = SecretKey::from_str(forc_client::constants::DEFAULT_PRIVATE_KEY).unwrap();
    let wallet_unlocked = WalletUnlocked::new_from_private_key(secret_key, Some(provider.clone()));
    let tmp_dir = tempdir().unwrap();
    let project_dir = test_data_path().join("deployed_script");
    copy_dir(&project_dir, tmp_dir.path()).unwrap();
    patch_manifest_file_with_path_std(tmp_dir.path()).unwrap();

    let target = NodeTarget {
        node_url: Some(node_url.to_string()),
        target: None,
        testnet: false,
        mainnet: false,
    };
    let pkg = Pkg {
        path: Some(tmp_dir.path().display().to_string()),
        ..Default::default()
    };
    let cmd = cmd::Deploy {
        pkg,
        salt: Some(vec![format!("{}", Salt::default())]),
        node: target,
        default_signer: true,
        ..Default::default()
    };

    expect_deployed_script(deploy(cmd).await.unwrap().remove(0));

    // Since `abigen!` macro does not allow for dynamic paths, we need to
    // pre-generate the loader bin and abi and read them from project dir. Here
    // we are ensuring forc-deploy indeed generated the files we are basing our
    // tests below.
    let generated_loader_abi_path = tmp_dir.path().join("out/deployed_script-loader-abi.json");
    let generated_loader_abi = fs::read_to_string(generated_loader_abi_path).unwrap();

    // this path is basically, `forc-plugins/forc-client/test/data/deployed_script/deployed_script-loader-abi.json`.
    let used_loader_abi_path = project_dir.join("deployed_script-loader-abi.json");
    let used_loader_abi = fs::read_to_string(used_loader_abi_path).unwrap();

    assert_eq!(generated_loader_abi, used_loader_abi);

    let generated_loader_bin = tmp_dir.path().join("out/deployed_script-loader.bin");
    abigen!(Script(
        name = "MyScript",
        abi = "forc-plugins/forc-client/test/data/deployed_script/deployed_script-loader-abi.json"
    ));
    let forc_generated_script_instance = MyScript::new(
        wallet_unlocked,
        generated_loader_bin.display().to_string().as_str(),
    );
    let strc = StructWithGeneric {
        field_1: 1u8,
        field_2: 2,
    };
    let encoded = MyScriptConfigurables::default()
        .with_BOOL(false)
        .unwrap()
        .with_U8(1)
        .unwrap()
        .with_U16(2)
        .unwrap()
        .with_U32(3)
        .unwrap()
        .with_U64(4)
        .unwrap()
        .with_U256(5.into())
        .unwrap()
        .with_B256(Bits256::zeroed())
        .unwrap()
        .with_ARRAY([1, 2, 3])
        .unwrap()
        .with_STRUCT(strc)
        .unwrap()
        .with_ENUM(EnumWithGeneric::VariantTwo)
        .unwrap();

    let forc_generated_script_with_configs =
        forc_generated_script_instance.with_configurables(encoded);
    let contract_ids_bits256 = Bits256(contract_id.into());
    format!(
        "{:?}",
        forc_generated_script_with_configs
            .main(10, contract_ids_bits256)
            .with_contract_ids(&[contract_id.into()])
            .call()
            .await
            .unwrap()
            .value
    )
}

#[tokio::test]
async fn offset_shifted_abi_works() {
    // To test if offset shifted abi works or not, we generate a loader
    // contract using sdk and give a configurable override, and call the
    // main function.

    // We also create the shited abi using forc-deploy and create a script
    // instance using this new shifted abi, and generate a normal script out of
    // the loader binary generated again by forc-deploy.

    // We then override the configurables with the same values as sdk flow on
    // this script, generated with loader abi and bin coming from forc-deploy.

    // If returned value is equal, than the configurables work correctly.
    let (mut node, port) = run_node();
    // Deploy the contract the script is going to be calling.
    let contract_tmp_dir = tempdir().unwrap();
    let project_dir = test_data_path().join("standalone_contract");
    copy_dir(&project_dir, contract_tmp_dir.path()).unwrap();
    patch_manifest_file_with_path_std(contract_tmp_dir.path()).unwrap();

    let pkg = Pkg {
        path: Some(contract_tmp_dir.path().display().to_string()),
        ..Default::default()
    };

    let node_url = format!("http://127.0.0.1:{}/v1/graphql", port);
    let target = NodeTarget {
        node_url: Some(node_url.clone()),
        target: None,
        testnet: false,
        mainnet: false,
    };
    let cmd = cmd::Deploy {
        pkg,
        salt: Some(vec![format!("{}", Salt::default())]),
        node: target,
        default_signer: true,
        ..Default::default()
    };
    let deployed_packages = deploy(cmd).await.unwrap().remove(0);
    let contract = expect_deployed_contract(deployed_packages);
    let contract_id = contract.id;
    // Generating the sdk loader bytecode with configurables.
    let loader_with_configs_from_sdk =
        call_with_sdk_generated_overrides(&node_url, contract_id).await;

    // Genearating the forc-deploy loader bytecode and loader abi.
    let loader_with_configs_from_forc =
        call_with_forc_generated_overrides(&node_url, contract_id).await;
    pretty_assertions::assert_eq!(loader_with_configs_from_forc, loader_with_configs_from_sdk);

    node.kill().unwrap()
}<|MERGE_RESOLUTION|>--- conflicted
+++ resolved
@@ -373,11 +373,7 @@
     node.kill().unwrap();
     let expected = vec![DeployedPackage::Contract(DeployedContract {
         id: ContractId::from_str(
-<<<<<<< HEAD
-            "b3847d2665c67501709de2cb64ed92f5481d26949f27d36a01580196a22c180e",
-=======
             "e50f0b4b396504398c0aff45951b1e44e108399c856cb92257dfa58fe96d53eb",
->>>>>>> bf9695f1
         )
         .unwrap(),
         proxy: None,
@@ -420,11 +416,7 @@
     node.kill().unwrap();
     let expected = vec![DeployedPackage::Contract(DeployedContract {
         id: ContractId::from_str(
-<<<<<<< HEAD
-            "b3847d2665c67501709de2cb64ed92f5481d26949f27d36a01580196a22c180e",
-=======
             "e50f0b4b396504398c0aff45951b1e44e108399c856cb92257dfa58fe96d53eb",
->>>>>>> bf9695f1
         )
         .unwrap(),
         proxy: None,
@@ -470,20 +462,12 @@
     node.kill().unwrap();
     let impl_contract = DeployedPackage::Contract(DeployedContract {
         id: ContractId::from_str(
-<<<<<<< HEAD
-            "b3847d2665c67501709de2cb64ed92f5481d26949f27d36a01580196a22c180e",
-=======
             "e50f0b4b396504398c0aff45951b1e44e108399c856cb92257dfa58fe96d53eb",
->>>>>>> bf9695f1
         )
         .unwrap(),
         proxy: Some(
             ContractId::from_str(
-<<<<<<< HEAD
-                "fec7972fcf5ab7f9eff1facda3584c464c1eaed157115651b3a0795461691141",
-=======
                 "1c50e2d4d602fdd88b47fb7b84b7f87bbdefcf9b7e5985bb7ceeee9266a8e977",
->>>>>>> bf9695f1
             )
             .unwrap(),
         ),
