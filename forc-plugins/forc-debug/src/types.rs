--- conflicted
+++ resolved
@@ -10,9 +10,6 @@
 
 pub type ExitCode = i64;
 pub type Instruction = u64;
-<<<<<<< HEAD
-pub type FileSourceMap = HashMap<Line, Vec<Instruction>>;
-pub type SourceMap = HashMap<PathBuf, FileSourceMap>;
 pub type Breakpoints = HashMap<PathBuf, Vec<Breakpoint>>;
 
 /// A map storing ABIs for contracts, capable of fetching ABIs from the registry for unknown contracts.
@@ -61,7 +58,4 @@
     // TODO: Implement this once the Sway ABI Registry is available
     // See this github issue: https://github.com/FuelLabs/sway/issues/6862
     Err(Error::AbiError("Not implemented yet".to_string()))
-}
-=======
-pub type Breakpoints = HashMap<PathBuf, Vec<Breakpoint>>;
->>>>>>> f0ed57af
+}