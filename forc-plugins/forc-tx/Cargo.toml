--- conflicted
+++ resolved
@@ -18,11 +18,7 @@
 [dependencies]
 anyhow = "1"
 clap = { version = "3", features = ["derive", "env"] }
-<<<<<<< HEAD
+devault = "0.1"
 fuel-tx = { workspace = true, features = ["serde"] }
-=======
-devault = "0.1"
-fuel-tx = { version = "0.23", features = ["serde"] }
->>>>>>> f5867dcb
 serde = "1.0"
 serde_json = { version = "1" }