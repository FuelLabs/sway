[package]
name = "forc-lsp"
version = "0.58.0"
description = "A simple `forc` plugin for starting the sway language server."
authors.workspace = true
edition.workspace = true
homepage.workspace = true
license.workspace = true
repository.workspace = true

[dependencies]
anyhow = "1"
<<<<<<< HEAD
clap = { version = "4.5.4", features = ["derive"] }
sway-lsp = { version = "0.56.1", path = "../../sway-lsp" }
=======
clap = { version = "3", features = ["derive"] }
sway-lsp = { version = "0.58.0", path = "../../sway-lsp" }
>>>>>>> 9579dd2f
tikv-jemallocator = "0.5"
tokio = { version = "1.8" }<|MERGE_RESOLUTION|>--- conflicted
+++ resolved
@@ -10,12 +10,7 @@
 
 [dependencies]
 anyhow = "1"
-<<<<<<< HEAD
 clap = { version = "4.5.4", features = ["derive"] }
-sway-lsp = { version = "0.56.1", path = "../../sway-lsp" }
-=======
-clap = { version = "3", features = ["derive"] }
 sway-lsp = { version = "0.58.0", path = "../../sway-lsp" }
->>>>>>> 9579dd2f
 tikv-jemallocator = "0.5"
 tokio = { version = "1.8" }