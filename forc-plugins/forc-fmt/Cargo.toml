--- conflicted
+++ resolved
@@ -11,12 +11,8 @@
 [dependencies]
 anyhow = "1"
 clap = { version = "3", features = ["derive"] }
-<<<<<<< HEAD
-forc-tracing = { version = "0.26.0", path = "../../forc-tracing" }
-forc-util = { version = "0.26.0", path = "../../forc-util" }
-=======
+forc-tracing = { version = "0.27.0", path = "../../forc-tracing" }
 forc-util = { version = "0.27.0", path = "../../forc-util" }
->>>>>>> 40f1e79d
 prettydiff = "0.5"
 sway-core = { version = "0.27.0", path = "../../sway-core" }
 sway-utils = { version = "0.27.0", path = "../../sway-utils" }
