--- conflicted
+++ resolved
@@ -19,18 +19,10 @@
 horrorshow = "0.8.4"
 include_dir = "0.7.3"
 opener = "0.5.0"
-<<<<<<< HEAD
 serde = "1.0"
 serde_json = "1.0"
-sway-ast = { version = "0.46.1", path = "../../sway-ast" }
-sway-core = { version = "0.46.1", path = "../../sway-core" }
-sway-lsp = { version = "0.46.1", path = "../../sway-lsp" }
-sway-types = { version = "0.46.1", path = "../../sway-types" }
-swayfmt = { version = "0.46.1", path = "../../swayfmt" }
-=======
 sway-ast = { version = "0.47.0", path = "../../sway-ast" }
 sway-core = { version = "0.47.0", path = "../../sway-core" }
 sway-lsp = { version = "0.47.0", path = "../../sway-lsp" }
 sway-types = { version = "0.47.0", path = "../../sway-types" }
-swayfmt = { version = "0.47.0", path = "../../swayfmt" }
->>>>>>> ea0624bb
+swayfmt = { version = "0.47.0", path = "../../swayfmt" }