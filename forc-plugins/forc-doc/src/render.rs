<<<<<<< HEAD
use std::fmt::Write;
=======
use std::{fmt::Write, path::PathBuf, sync::Arc};
>>>>>>> 0f1ca16c

use crate::doc::{Documentation, ModuleInfo};
use comrak::{markdown_to_html, ComrakOptions};
use horrorshow::{box_html, helper::doctype, html, prelude::*, Raw};
use sway_core::declaration_engine::DeclarationEngine;
use sway_core::language::ty::{
    TyDeclaration, TyEnumVariant, TyStorageField, TyStructField, TyTraitFn,
};
use sway_core::transform::{AttributeKind, AttributesMap};
use sway_lsp::utils::markdown::format_docs;
use sway_types::{BaseIdent, Spanned};

pub(crate) const ALL_DOC_FILENAME: &str = "all.html";
pub(crate) trait Renderable {
    /// NOTE: The DE is passed as an [Arc] because the [box_html!] macro boxes
    /// (i.e. captures) its own environment, making using immutable references
    /// directly a pain.
    fn render(self, declaration_engine: Arc<DeclarationEngine>) -> Box<dyn RenderBox>;
}
/// A [Document] rendered to HTML.
pub(crate) struct RenderedDocument {
    pub(crate) module_info: Vec<String>,
    pub(crate) html_file_name: String,
    pub(crate) file_contents: HTMLString,
}
#[derive(Default)]
pub(crate) struct RenderedDocumentation(pub(crate) Vec<RenderedDocument>);

impl RenderedDocumentation {
    /// Top level HTML rendering for all [Documentation] of a program.
    pub fn from(
        declaration_engine: Arc<DeclarationEngine>,
        raw: Documentation,
    ) -> RenderedDocumentation {
        let mut rendered_docs: RenderedDocumentation = Default::default();
        let mut all_doc: AllDoc = Default::default();
        for doc in raw {
            let html_file_name = doc.html_file_name();

            rendered_docs.0.push(RenderedDocument {
<<<<<<< HEAD
                module_info: doc.module_info.0.clone(),
                html_file_name: html_file_name.clone(),
                file_contents: HTMLString::from(doc.clone().render()),
=======
                module_prefix: module_prefix.clone(),
                file_name: file_name.clone(),
                file_contents: HTMLString::from(doc.clone().render(declaration_engine.clone())),
>>>>>>> 0f1ca16c
            });
            all_doc.0.push(AllDocItem {
                ty_decl: doc.item_body.ty_decl.clone(),
                module_info: doc.module_info,
                html_file_name,
            });
        }
        // All Doc
        rendered_docs.0.push(RenderedDocument {
<<<<<<< HEAD
            module_info: vec![],
            html_file_name: ALL_DOC_FILENAME.to_string(),
            file_contents: HTMLString::from(all_doc.render()),
=======
            module_prefix: vec![],
            file_name: ALL_DOC_FILENAME.to_string(),
            file_contents: HTMLString::from(all_doc.render(declaration_engine)),
>>>>>>> 0f1ca16c
        });

        rendered_docs
    }
}
/// The finalized HTML file contents.
pub(crate) struct HTMLString(pub(crate) String);
impl HTMLString {
    /// Final rendering of a [Document] HTML page to String.
    fn from(rendered_content: Box<dyn RenderBox>) -> Self {
        let markup = html! {
            : doctype::HTML;
            html {
                : rendered_content
            }
        };

        Self(markup.into_string().unwrap())
    }
}

/// All necessary components to render the header portion of
/// the item html doc.
#[derive(Clone)]
pub(crate) struct ItemHeader {
    pub(crate) module_info: ModuleInfo,
    pub(crate) friendly_name: &'static str,
    pub(crate) item_name: BaseIdent,
}
impl Renderable for ItemHeader {
    /// Basic HTML header component
    fn render(self, _declaration_engine: Arc<DeclarationEngine>) -> Box<dyn RenderBox> {
        let ItemHeader {
            module_info,
            friendly_name,
            item_name,
        } = self;

        let favicon = module_info.to_html_shorthand_path_str("assets/sway-logo.svg");
        let normalize = module_info.to_html_shorthand_path_str("assets/normalize.css");
        let swaydoc = module_info.to_html_shorthand_path_str("assets/swaydoc.css");
        let ayu = module_info.to_html_shorthand_path_str("assets/ayu.css");

        box_html! {
            head {
                meta(charset="utf-8");
                meta(name="viewport", content="width=device-width, initial-scale=1.0");
                meta(name="generator", content="swaydoc");
                meta(
                    name="description",
                    content=format!(
                        "API documentation for the Sway `{}` {} in `{}`.",
                        item_name.as_str(), friendly_name, module_info.location(),
                    )
                );
                meta(name="keywords", content=format!("sway, swaylang, sway-lang, {}", item_name.as_str()));
                link(rel="icon", href=favicon);
                title: format!("{} in {} - Sway", item_name.as_str(), module_info.location());
                link(rel="stylesheet", type="text/css", href=normalize);
                link(rel="stylesheet", type="text/css", href=swaydoc, id="mainThemeStyle");
                link(rel="stylesheet", type="text/css", href=ayu);
                // TODO: Add links for fonts
            }
        }
    }
}
/// All necessary components to render the body portion of
/// the item html doc. Many parts of the HTML body structure will be the same
/// for each item, but things like struct fields vs trait methods will be different.
#[derive(Clone)]
pub(crate) struct ItemBody {
    pub(crate) module_info: ModuleInfo,
    pub(crate) ty_decl: TyDeclaration,
    /// The item name varies depending on type.
    /// We store it during info gathering to avoid
    /// multiple match statements.
    pub(crate) item_name: BaseIdent,
    pub(crate) code_str: String,
    pub(crate) attrs_opt: Option<String>,
    pub(crate) item_context: ItemContext,
}
impl SidebarNav for ItemBody {
    fn sidebar(&self) -> Sidebar {
        Sidebar {
            module_info: self.module_info.clone(),
            href_path: self
                .module_info
                .to_html_shorthand_path_str(ALL_DOC_FILENAME),
            /*
                The href_path will be the path to the parent module of the current module.
                Currently we will use the All Doc path since the parent module index has yet to be created.

                TODO: make a method for getting the parent path e.g:
                let href_path = &self.module_info.iter();
                href_path.rnext();

                href_path: href_path.last().unwrap().
            */
        }
    }
}
impl Renderable for ItemBody {
    /// HTML body component
<<<<<<< HEAD
    fn render(self) -> Box<dyn RenderBox> {
        let sidebar = self.sidebar();
=======
    fn render(self, declaration_engine: Arc<DeclarationEngine>) -> Box<dyn RenderBox> {
>>>>>>> 0f1ca16c
        let ItemBody {
            module_info: _,
            ty_decl,
            item_name,
            code_str,
            attrs_opt,
            item_context,
        } = self;

        let decl_ty = ty_decl.doc_name();
        let friendly_name = ty_decl.friendly_name();

        box_html! {
            body(class=format!("swaydoc {decl_ty}")) {
                : sidebar.render();
                // this is the main code block
                main {
                    div(class="width-limiter") {
                        div(class="sub-container") {
                            nav(class="sub") {
                                form(class="search-form") {
                                    div(class="search-container") {
                                        span;
                                        input(
                                            class="search-input",
                                            name="search",
                                            autocomplete="off",
                                            spellcheck="false",
                                            // TODO: https://github.com/FuelLabs/sway/issues/3480
                                            placeholder="Searchbar unimplemented, see issue #3480...",
                                            type="search"
                                        );
                                        div(id="help-button", title="help", tabindex="-1") {
                                            button(type="button") { : "?" }
                                        }
                                    }
                                }
                            }
                        }
                        section(id="main-content", class="content") {
                            div(class="main-heading") {
                                h1(class="fqn") {
                                    span(class="in-band") {
                                        // TODO: pass the decl ty info or match
                                        // for uppercase naming like: "Enum"
                                        : format!("{} ", friendly_name);
                                        // TODO: add qualified path anchors
                                        a(class=&decl_ty, href="#") {
                                            : item_name.as_str();
                                        }
                                    }
                                }
                            }
                            div(class="docblock item-decl") {
                                pre(class=format!("sway {}", &decl_ty)) {
                                    code { : code_str; }
                                }
                            }
                            @ if attrs_opt.is_some() {
                                // expand or hide description of main code block
                                details(class="swaydoc-toggle top-doc", open) {
                                    summary(class="hideme") {
                                        span { : "Expand description" }
                                    }
                                    // this is the description
                                    div(class="docblock") {
                                        : Raw(attrs_opt.unwrap())
                                    }
                                }
                            }
                            @ if item_context.context.is_some() {
                                : item_context.render(declaration_engine);
                            }
                        }
                    }
                }
            }
        }
    }
}
#[derive(Clone)]
pub(crate) enum ContextType {
    /// structs
    StructFields(Vec<TyStructField>),
    /// storage
    StorageFields(Vec<TyStorageField>),
    /// enums
    EnumVariants(Vec<TyEnumVariant>),
    /// traits and abi, this can be split
    /// at a later date if need be
    RequiredMethods(Vec<sway_core::declaration_engine::DeclarationId>),
}
#[derive(Clone)]
pub(crate) struct ItemContext {
    pub(crate) context: Option<ContextType>,
    // TODO: All other Implementation types, eg
    // implementations on foreign types, method implementations, etc.
}
impl Renderable for ItemContext {
    fn render(self, declaration_engine: Arc<DeclarationEngine>) -> Box<dyn RenderBox> {
        const FIELD_NAME: &str = "Fields";
        const VARIANT_NAME: &str = "Variants";
        const REQUIRED_METHODS: &str = "Required Methods";
        match self.context.unwrap() {
            ContextType::StructFields(fields) => {
                context_section(declaration_engine, fields, FIELD_NAME)
            }
            ContextType::StorageFields(fields) => {
                context_section(declaration_engine, fields, FIELD_NAME)
            }
            ContextType::EnumVariants(variants) => {
                context_section(declaration_engine, variants, VARIANT_NAME)
            }
            ContextType::RequiredMethods(methods) => {
                let methods = methods
                    .iter()
                    .map(|decl_id| {
                        declaration_engine
                            .get_trait_fn(decl_id.clone(), &decl_id.span())
                            .expect("could not get trait fn from declaration id")
                    })
                    .collect();
                context_section(declaration_engine, methods, REQUIRED_METHODS)
            }
        }
    }
}
/// Dynamically creates the context section of an item.
fn context_section<'title, S: Renderable + 'static>(
    declaration_engine: Arc<DeclarationEngine>,
    list: Vec<S>,
    title: &'title str,
) -> Box<dyn RenderBox + 'title> {
    let lct = html_title_str(title);
    box_html! {
        h2(id=&lct, class=format!("{} small-section-header", &lct)) {
            : title;
            a(class="anchor", href=format!("#{}", lct));
        }
        @ for item in list {
            // TODO: Check for visibility of the field itself
            : item.render(declaration_engine.clone());
        }
    }
}
fn html_title_str(title: &str) -> String {
    if title.contains(' ') {
        title
            .to_lowercase()
            .split_whitespace()
            .collect::<Vec<&str>>()
            .join("-")
    } else {
        title.to_lowercase()
    }
}
impl Renderable for TyStructField {
    fn render(self, _declaration_engine: Arc<DeclarationEngine>) -> Box<dyn RenderBox> {
        let struct_field_id = format!("structfield.{}", self.name.as_str());
        box_html! {
            span(id=&struct_field_id, class="structfield small-section-header") {
                a(class="anchor field", href=format!("#{}", struct_field_id));
                code {
                    : format!("{}: ", self.name.as_str());
                    // TODO: Add links to types based on visibility
                    : self.type_span.as_str();
                }
            }
            @ if !self.attributes.is_empty() {
                div(class="docblock") {
                    : Raw(attrsmap_to_html_str(self.attributes));
                }
            }
        }
    }
}
impl Renderable for TyStorageField {
    fn render(self, _declaration_engine: Arc<DeclarationEngine>) -> Box<dyn RenderBox> {
        let storage_field_id = format!("storagefield.{}", self.name.as_str());
        box_html! {
            span(id=&storage_field_id, class="storagefield small-section-header") {
                a(class="anchor field", href=format!("#{}", storage_field_id));
                code {
                    : format!("{}: ", self.name.as_str());
                    // TODO: Add links to types based on visibility
                    : self.type_span.as_str();
                }
            }
            @ if !self.attributes.is_empty() {
                div(class="docblock") {
                    : Raw(attrsmap_to_html_str(self.attributes));
                }
            }
        }
    }
}
impl Renderable for TyEnumVariant {
    fn render(self, _declaration_engine: Arc<DeclarationEngine>) -> Box<dyn RenderBox> {
        let enum_variant_id = format!("variant.{}", self.name.as_str());
        box_html! {
            h3(id=&enum_variant_id, class="variant small-section-header") {
                a(class="anchor field", href=format!("#{}", enum_variant_id));
                code {
                    : format!("{}: ", self.name.as_str());
                    : self.type_span.as_str();
                }
            }
            @ if !self.attributes.is_empty() {
                div(class="docblock") {
                    : Raw(attrsmap_to_html_str(self.attributes));
                }
            }
        }
    }
}
impl Renderable for TyTraitFn {
    fn render(self, _declaration_engine: Arc<DeclarationEngine>) -> Box<dyn RenderBox> {
        // there is likely a better way we can do this while simultaneously storing the
        // string slices we need like "&mut "
        let mut fn_sig = format!("fn {}(", self.name.as_str());
        for param in &self.parameters {
            let mut param_str = String::new();
            if param.is_reference {
                write!(param_str, "&")
                    .expect("failed to write reference to param_str for method fn");
            }
            if param.is_mutable {
                write!(param_str, "mut ")
                    .expect("failed to write mutability to param_str for method fn");
            }
            if param.is_self() {
                write!(param_str, "self,")
                    .expect("failed to write self to param_str for method fn");
            } else {
                write!(
                    fn_sig,
                    "{} {},",
                    param.name.as_str(),
                    param.type_span.as_str()
                )
                .expect("failed to write name/type to param_str for method fn");
            }
        }
        write!(fn_sig, ") -> {}", self.return_type_span.as_str())
            .expect("failed to write return type to param_str for method fn");
        let multiline = fn_sig.chars().count() >= 60;

        let method_id = format!("tymethod.{}", self.name.as_str());
        box_html! {
            div(class="methods") {
                div(id=&method_id, class="method has-srclink") {
                    h4(class="code-header") {
                        : "fn ";
                        a(class="fnname", href=format!("#{}", method_id)) {
                            : self.name.as_str();
                        }
                        : "(";
                        @ if multiline {
                            @ for param in &self.parameters {
                                br;
                                : "    ";
                                @ if param.is_reference {
                                    : "&";
                                }
                                @ if param.is_mutable {
                                    : "mut ";
                                }
                                @ if param.is_self() {
                                    : "self,"
                                } else {
                                    : param.name.as_str();
                                    : ": ";
                                    : param.type_span.as_str();
                                    : ","
                                }
                            }
                            br;
                            : ")";
                        } else {
                            @ for param in &self.parameters {
                                @ if param.is_reference {
                                    : "&";
                                }
                                @ if param.is_mutable {
                                    : "mut ";
                                }
                                @ if param.is_self() {
                                    : "self, "
                                } else {
                                    : param.name.as_str();
                                    : ": ";
                                    : param.type_span.as_str();
                                }
                                @ if param.name.as_str()
                                    != self.parameters.last()
                                    .expect("no last element in trait method parameters list")
                                    .name.as_str() {
                                    : ", ";
                                }
                            }
                            : ") -> ";
                        }
                        : self.return_type_span.as_str();
                    }
                }
            }
        }
    }
}
#[derive(Clone)]
struct AllDocItem {
    ty_decl: TyDeclaration,
    module_info: ModuleInfo,
    html_file_name: String,
}
impl AllDocItem {
    fn to_item_link(&self) -> ItemLink {
        ItemLink {
            name: self.module_info.to_path_literal_str(),
            hyperlink: self.module_info.to_file_path_str(&self.html_file_name),
        }
    }
}
impl SidebarNav for AllDocItem {
    fn sidebar(&self) -> Sidebar {
        Sidebar {
            module_info: self.module_info.clone(),
            href_path: self
                .module_info
                .to_html_shorthand_path_str(ALL_DOC_FILENAME),
        }
    }
}
/// Used for creating links.
///
/// This could be a path literal with a link e.g `proj_name::foo::Foo`,
/// or just the item name: `Foo`.
struct ItemLink {
    name: String,
    hyperlink: String,
}
#[derive(Default, Clone)]
struct AllDoc(Vec<AllDocItem>);

impl Renderable for AllDoc {
    /// crate level, all items belonging to a crate
    fn render(self, _declaration_engine: Arc<DeclarationEngine>) -> Box<dyn RenderBox> {
        let AllDoc(all_doc) = self;
        // TODO: find a better way to do this
        //
        // we need to have a finalized list for the all doc
        let mut struct_items: Vec<ItemLink> = Vec::new();
        let mut enum_items: Vec<ItemLink> = Vec::new();
        let mut trait_items: Vec<ItemLink> = Vec::new();
        let mut abi_items: Vec<ItemLink> = Vec::new();
        let mut storage_items: Vec<ItemLink> = Vec::new();
        let mut fn_items: Vec<ItemLink> = Vec::new();
        let mut const_items: Vec<ItemLink> = Vec::new();

        for doc_item in &all_doc {
            use TyDeclaration::*;
            match doc_item.ty_decl {
                StructDeclaration(_) => struct_items.push(doc_item.to_item_link()),
                EnumDeclaration(_) => enum_items.push(doc_item.to_item_link()),
                TraitDeclaration(_) => trait_items.push(doc_item.to_item_link()),
                AbiDeclaration(_) => abi_items.push(doc_item.to_item_link()),
                StorageDeclaration(_) => storage_items.push(doc_item.to_item_link()),
                FunctionDeclaration(_) => fn_items.push(doc_item.to_item_link()),
                ConstantDeclaration(_) => const_items.push(doc_item.to_item_link()),
                _ => {} // TODO: ImplTraitDeclaration
            }
        }
        let sidebar = all_doc.first().unwrap().sidebar();
        box_html! {
            head {
                meta(charset="utf-8");
                meta(name="viewport", content="width=device-width, initial-scale=1.0");
                meta(name="generator", content="swaydoc");
                meta(
                    name="description",
                    content="List of all items in this crate"
                );
                meta(name="keywords", content="sway, swaylang, sway-lang");
                link(rel="icon", href="assets/sway-logo.svg");
                title: "List of all items in this crate";
                link(rel="stylesheet", type="text/css", href="assets/normalize.css");
                link(rel="stylesheet", type="text/css", href="assets/swaydoc.css", id="mainThemeStyle");
                link(rel="stylesheet", type="text/css", href="assets/ayu.css");
            }
            body(class="swaydoc mod") {
                : sidebar.render();
                main {
                    div(class="width-limiter") {
                        div(class="sub-container") {
                            nav(class="sub") {
                                form(class="search-form") {
                                    div(class="search-container") {
                                        span;
                                        input(
                                            class="search-input",
                                            name="search",
                                            autocomplete="off",
                                            spellcheck="false",
                                            // TODO: Add functionality.
                                            placeholder="Searchbar unimplemented, see issue #3480...",
                                            type="search"
                                        );
                                        div(id="help-button", title="help", tabindex="-1") {
                                            button(type="button") { : "?" }
                                        }
                                    }
                                }
                            }
                        }
                        section(id="main-content", class="content") {
                            h1(class="fqn") {
                                span(class="in-band") { : "List of all items" }
                            }
                            @ if !storage_items.is_empty() {
                                : all_items_list("Contract Storage".to_string(), storage_items);
                            }
                            @ if !abi_items.is_empty() {
                                : all_items_list("Abi".to_string(), abi_items);
                            }
                            @ if !trait_items.is_empty() {
                                : all_items_list("Traits".to_string(), trait_items);
                            }
                            @ if !struct_items.is_empty() {
                                : all_items_list("Structs".to_string(), struct_items);
                            }
                            @ if !enum_items.is_empty() {
                                : all_items_list("Enums".to_string(), enum_items);
                            }
                            @ if !fn_items.is_empty() {
                                : all_items_list("Functions".to_string(), fn_items);
                            }
                            @ if !const_items.is_empty() {
                                : all_items_list("Constants".to_string(), const_items);
                            }
                        }
                    }
                }
            }
        }
    }
}

/// Renders the items list from each item kind and adds the links to each file path
fn all_items_list(title: String, list_items: Vec<ItemLink>) -> Box<dyn RenderBox> {
    box_html! {
        h3(id=format!("{title}")) { : title.clone(); }
        ul(class=format!("{} docblock", title.to_lowercase())) {
            @ for item in list_items {
                li {
                    a(href=item.hyperlink) { : item.name; }
                }
            }
        }
    }
}
trait SidebarNav {
    /// Create sidebar component.
    fn sidebar(&self) -> Sidebar;
}
/// Sidebar component for quick navigation.
struct Sidebar {
    module_info: ModuleInfo,
    href_path: String,
}
impl Renderable for Sidebar {
    fn render(self) -> Box<dyn RenderBox> {
        let logo_path = self
            .module_info
            .to_html_shorthand_path_str("assets/sway-logo.svg");

        box_html! {
            nav(class="sidebar") {
                a(class="sidebar-logo", href=self.href_path) {
                    div(class="logo-container") {
                        img(class="sway-logo", src=logo_path, alt="logo");
                    }
                }
                h2(class="location") {
                    a(href="#") { : self.module_info.location(); }
                }
                div(class="sidebar-elems") {
                    section {
                        // TODO: add connections between item contents and
                        // sidebar nav. This will be dynamic e.g. "Variants"
                        // for Enum, and "Fields" for Structs
                    }
                }
            }
        }
    }
}
/// Creates an HTML String from an [AttributesMap]
pub(crate) fn attrsmap_to_html_str(attributes: AttributesMap) -> String {
    let attributes = attributes.get(&AttributeKind::DocComment);
    let mut docs = String::new();

    if let Some(vec_attrs) = attributes {
        for ident in vec_attrs.iter().flat_map(|attribute| &attribute.args) {
            writeln!(docs, "{}", ident.as_str())
                .expect("problem appending `ident.as_str()` to `docs` with `writeln` macro.");
        }
    }

    let mut options = ComrakOptions::default();
    options.render.hardbreaks = true;
    options.render.github_pre_lang = true;
    options.extension.strikethrough = true;
    options.extension.table = true;
    options.extension.autolink = true;
    options.extension.superscript = true;
    options.extension.footnotes = true;
    options.parse.smart = true;
    options.parse.default_info_string = Some("sway".into());
    markdown_to_html(&format_docs(&docs), &options)
}
/// Takes a formatted String fn and returns only the function signature.
pub(crate) fn trim_fn_body(f: String) -> String {
    match f.find('{') {
        Some(index) => f.split_at(index).0.to_string(),
        None => f,
    }
}<|MERGE_RESOLUTION|>--- conflicted
+++ resolved
@@ -1,12 +1,7 @@
-<<<<<<< HEAD
-use std::fmt::Write;
-=======
-use std::{fmt::Write, path::PathBuf, sync::Arc};
->>>>>>> 0f1ca16c
-
 use crate::doc::{Documentation, ModuleInfo};
 use comrak::{markdown_to_html, ComrakOptions};
 use horrorshow::{box_html, helper::doctype, html, prelude::*, Raw};
+use std::{fmt::Write, sync::Arc};
 use sway_core::declaration_engine::DeclarationEngine;
 use sway_core::language::ty::{
     TyDeclaration, TyEnumVariant, TyStorageField, TyStructField, TyTraitFn,
@@ -43,15 +38,9 @@
             let html_file_name = doc.html_file_name();
 
             rendered_docs.0.push(RenderedDocument {
-<<<<<<< HEAD
                 module_info: doc.module_info.0.clone(),
                 html_file_name: html_file_name.clone(),
-                file_contents: HTMLString::from(doc.clone().render()),
-=======
-                module_prefix: module_prefix.clone(),
-                file_name: file_name.clone(),
                 file_contents: HTMLString::from(doc.clone().render(declaration_engine.clone())),
->>>>>>> 0f1ca16c
             });
             all_doc.0.push(AllDocItem {
                 ty_decl: doc.item_body.ty_decl.clone(),
@@ -61,15 +50,9 @@
         }
         // All Doc
         rendered_docs.0.push(RenderedDocument {
-<<<<<<< HEAD
             module_info: vec![],
             html_file_name: ALL_DOC_FILENAME.to_string(),
-            file_contents: HTMLString::from(all_doc.render()),
-=======
-            module_prefix: vec![],
-            file_name: ALL_DOC_FILENAME.to_string(),
             file_contents: HTMLString::from(all_doc.render(declaration_engine)),
->>>>>>> 0f1ca16c
         });
 
         rendered_docs
@@ -173,12 +156,8 @@
 }
 impl Renderable for ItemBody {
     /// HTML body component
-<<<<<<< HEAD
-    fn render(self) -> Box<dyn RenderBox> {
+    fn render(self, declaration_engine: Arc<DeclarationEngine>) -> Box<dyn RenderBox> {
         let sidebar = self.sidebar();
-=======
-    fn render(self, declaration_engine: Arc<DeclarationEngine>) -> Box<dyn RenderBox> {
->>>>>>> 0f1ca16c
         let ItemBody {
             module_info: _,
             ty_decl,
@@ -193,7 +172,7 @@
 
         box_html! {
             body(class=format!("swaydoc {decl_ty}")) {
-                : sidebar.render();
+                : sidebar.render(declaration_engine.clone());
                 // this is the main code block
                 main {
                     div(class="width-limiter") {
@@ -525,7 +504,7 @@
 
 impl Renderable for AllDoc {
     /// crate level, all items belonging to a crate
-    fn render(self, _declaration_engine: Arc<DeclarationEngine>) -> Box<dyn RenderBox> {
+    fn render(self, declaration_engine: Arc<DeclarationEngine>) -> Box<dyn RenderBox> {
         let AllDoc(all_doc) = self;
         // TODO: find a better way to do this
         //
@@ -569,7 +548,7 @@
                 link(rel="stylesheet", type="text/css", href="assets/ayu.css");
             }
             body(class="swaydoc mod") {
-                : sidebar.render();
+                : sidebar.render(declaration_engine);
                 main {
                     div(class="width-limiter") {
                         div(class="sub-container") {
@@ -649,7 +628,7 @@
     href_path: String,
 }
 impl Renderable for Sidebar {
-    fn render(self) -> Box<dyn RenderBox> {
+    fn render(self, _declaration_engine: Arc<DeclarationEngine>) -> Box<dyn RenderBox> {
         let logo_path = self
             .module_info
             .to_html_shorthand_path_str("assets/sway-logo.svg");
