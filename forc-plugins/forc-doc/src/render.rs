--- conflicted
+++ resolved
@@ -239,23 +239,6 @@
                     // No module to be documented
                     None => None,
                 };
-<<<<<<< HEAD
-                rendered_docs.0.push(RenderedDocument {
-                    module_info: module_info.clone(),
-                    html_filename: INDEX_FILENAME.to_string(),
-                    file_contents: HTMLString::from(
-                        ModuleIndex {
-                            version_opt: None,
-                            module_info,
-                            module_docs: DocLinks {
-                                style: DocStyle::ModuleIndex,
-                                links: doc_links.to_owned(),
-                            },
-                        }
-                        .render()?,
-                    ),
-                })
-=======
                 if let Some(module_info) = module_info_opt {
                     rendered_docs.0.push(RenderedDocument {
                         module_info: module_info.clone(),
@@ -269,11 +252,10 @@
                                     links: doc_links.to_owned(),
                                 },
                             }
-                            .render(),
+                            .render()?,
                         ),
                     })
                 }
->>>>>>> d0e83445
             }
         }
         // AllDocIndex
