use crate::doc::{Documentation, ModuleInfo, ModulePrefix};
use anyhow::{anyhow, Result};
use comrak::{markdown_to_html, ComrakOptions};
use horrorshow::{box_html, helper::doctype, html, prelude::*, Raw};
use std::{collections::BTreeMap, fmt::Write, sync::Arc};
use sway_core::{
    language::ty::{
        TyDeclaration::{self, *},
        TyEnumVariant, TyProgramKind, TyStorageField, TyStructField, TyTraitFn,
    },
    transform::{AttributeKind, AttributesMap},
    AbiName, TypeEngine, TypeInfo,
};
use sway_lsp::utils::markdown::format_docs;
use sway_types::{BaseIdent, Spanned};

pub(crate) const ALL_DOC_FILENAME: &str = "all.html";
pub(crate) const INDEX_FILENAME: &str = "index.html";
pub(crate) const IDENTITY: &str = "#";

pub(crate) trait Renderable {
    fn render(self, type_engine: Arc<TypeEngine>) -> Result<Box<dyn RenderBox>>;
}
/// A [Document] rendered to HTML.
pub(crate) struct RenderedDocument {
    pub(crate) module_info: ModuleInfo,
    pub(crate) html_filename: String,
    pub(crate) file_contents: HTMLString,
}
#[derive(Default)]
pub(crate) struct RenderedDocumentation(pub(crate) Vec<RenderedDocument>);

impl RenderedDocumentation {
    /// Top level HTML rendering for all [Documentation] of a program.
    pub fn from(
        raw: Documentation,
        type_engine: Arc<TypeEngine>,
        root_attributes: Option<AttributesMap>,
        program_kind: TyProgramKind,
        forc_version: Option<String>,
    ) -> Result<RenderedDocumentation> {
        let mut rendered_docs: RenderedDocumentation = Default::default();
        let root_module = match raw.first() {
            Some(doc) => ModuleInfo::from_ty_module(
                vec![doc.module_info.project_name().to_owned()],
                root_attributes.map(|attrs_map| attrs_map.to_html_string()),
            ),
            None => panic!("Project does not contain a root module"),
        };
        let mut all_docs = DocLinks {
            style: DocStyle::AllDoc(program_kind.as_title_str().to_string()),
            links: Default::default(),
        };
        let mut module_map: BTreeMap<ModulePrefix, BTreeMap<BlockTitle, Vec<DocLink>>> =
            BTreeMap::new();
        for doc in raw {
            rendered_docs.0.push(RenderedDocument {
                module_info: doc.module_info.clone(),
                html_filename: doc.html_filename(),
                file_contents: HTMLString::from(doc.clone().render(type_engine.clone())?),
            });
            // Here we gather all of the `doc_links` based on which module they belong to.
            let location = doc.module_info.location().to_string();
            match module_map.get_mut(&location) {
                Some(doc_links) => {
                    match doc.item_body.ty_decl {
                        StructDeclaration { .. } => match doc_links.get_mut(&BlockTitle::Structs) {
                            Some(links) => links.push(doc.link()),
                            None => {
                                doc_links.insert(BlockTitle::Structs, vec![doc.link()]);
                            }
                        },
                        EnumDeclaration { .. } => match doc_links.get_mut(&BlockTitle::Enums) {
                            Some(links) => links.push(doc.link()),
                            None => {
                                doc_links.insert(BlockTitle::Enums, vec![doc.link()]);
                            }
                        },
                        TraitDeclaration { .. } => match doc_links.get_mut(&BlockTitle::Traits) {
                            Some(links) => links.push(doc.link()),
                            None => {
                                doc_links.insert(BlockTitle::Traits, vec![doc.link()]);
                            }
                        },
                        AbiDeclaration { .. } => match doc_links.get_mut(&BlockTitle::Abi) {
                            Some(links) => links.push(doc.link()),
                            None => {
                                doc_links.insert(BlockTitle::Abi, vec![doc.link()]);
                            }
                        },
                        StorageDeclaration { .. } => {
                            match doc_links.get_mut(&BlockTitle::ContractStorage) {
                                Some(links) => links.push(doc.link()),
                                None => {
                                    doc_links.insert(BlockTitle::ContractStorage, vec![doc.link()]);
                                }
                            }
                        }
                        FunctionDeclaration { .. } => {
                            match doc_links.get_mut(&BlockTitle::Functions) {
                                Some(links) => links.push(doc.link()),
                                None => {
                                    doc_links.insert(BlockTitle::Functions, vec![doc.link()]);
                                }
                            }
                        }
                        ConstantDeclaration { .. } => {
                            match doc_links.get_mut(&BlockTitle::Constants) {
                                Some(links) => links.push(doc.link()),
                                None => {
                                    doc_links.insert(BlockTitle::Constants, vec![doc.link()]);
                                }
                            }
                        }
                        _ => {} // TODO: ImplTraitDeclaration
                    }
                }
                None => {
                    let mut doc_links: BTreeMap<BlockTitle, Vec<DocLink>> = BTreeMap::new();
                    match doc.item_body.ty_decl {
                        StructDeclaration { .. } => {
                            doc_links.insert(BlockTitle::Structs, vec![doc.link()]);
                        }
                        EnumDeclaration { .. } => {
                            doc_links.insert(BlockTitle::Enums, vec![doc.link()]);
                        }
                        TraitDeclaration { .. } => {
                            doc_links.insert(BlockTitle::Traits, vec![doc.link()]);
                        }
                        AbiDeclaration { .. } => {
                            doc_links.insert(BlockTitle::Abi, vec![doc.link()]);
                        }
                        StorageDeclaration { .. } => {
                            doc_links.insert(BlockTitle::ContractStorage, vec![doc.link()]);
                        }
                        FunctionDeclaration { .. } => {
                            doc_links.insert(BlockTitle::Functions, vec![doc.link()]);
                        }
                        ConstantDeclaration { .. } => {
                            doc_links.insert(BlockTitle::Constants, vec![doc.link()]);
                        }
                        _ => {} // TODO: ImplTraitDeclaration
                    }
                    module_map.insert(location.clone(), doc_links);
                }
            }
            // Create links to child modules.
            if let Some(parent_module) = doc.module_info.parent() {
                let module_link = DocLink {
                    name: location.clone(),
                    module_info: doc.module_info.to_owned(),
                    html_filename: INDEX_FILENAME.to_owned(),
                    preview_opt: doc.module_info.preview_opt(),
                };
                match module_map.get_mut(parent_module) {
                    Some(doc_links) => match doc_links.get_mut(&BlockTitle::Modules) {
                        Some(links) => {
                            if !links.contains(&module_link) {
                                links.push(module_link)
                            }
                        }
                        None => {
                            doc_links.insert(BlockTitle::Modules, vec![module_link]);
                        }
                    },
                    None => {
                        let mut doc_links: BTreeMap<BlockTitle, Vec<DocLink>> = BTreeMap::new();
                        doc_links.insert(BlockTitle::Modules, vec![module_link]);
                        module_map.insert(parent_module.clone(), doc_links);
                    }
                }
            }
            // Above we check for the module a link belongs to, here we want _all_ links so the check is much more shallow.
            match doc.item_body.ty_decl {
                StructDeclaration { .. } => match all_docs.links.get_mut(&BlockTitle::Structs) {
                    Some(links) => links.push(doc.link()),
                    None => {
                        all_docs.links.insert(BlockTitle::Structs, vec![doc.link()]);
                    }
                },
                EnumDeclaration { .. } => match all_docs.links.get_mut(&BlockTitle::Enums) {
                    Some(links) => links.push(doc.link()),
                    None => {
                        all_docs.links.insert(BlockTitle::Enums, vec![doc.link()]);
                    }
                },
                TraitDeclaration { .. } => match all_docs.links.get_mut(&BlockTitle::Traits) {
                    Some(links) => links.push(doc.link()),
                    None => {
                        all_docs.links.insert(BlockTitle::Traits, vec![doc.link()]);
                    }
                },
                AbiDeclaration { .. } => match all_docs.links.get_mut(&BlockTitle::Abi) {
                    Some(links) => links.push(doc.link()),
                    None => {
                        all_docs.links.insert(BlockTitle::Abi, vec![doc.link()]);
                    }
                },
                StorageDeclaration { .. } => {
                    match all_docs.links.get_mut(&BlockTitle::ContractStorage) {
                        Some(links) => links.push(doc.link()),
                        None => {
                            all_docs
                                .links
                                .insert(BlockTitle::ContractStorage, vec![doc.link()]);
                        }
                    }
                }
                FunctionDeclaration { .. } => {
                    match all_docs.links.get_mut(&BlockTitle::Functions) {
                        Some(links) => links.push(doc.link()),
                        None => {
                            all_docs
                                .links
                                .insert(BlockTitle::Functions, vec![doc.link()]);
                        }
                    }
                }
                ConstantDeclaration { .. } => {
                    match all_docs.links.get_mut(&BlockTitle::Constants) {
                        Some(links) => links.push(doc.link()),
                        None => {
                            all_docs
                                .links
                                .insert(BlockTitle::Constants, vec![doc.link()]);
                        }
                    }
                }
                _ => {} // TODO: ImplTraitDeclaration
            }
        }
        // ProjectIndex
        match module_map.get(root_module.location()) {
            Some(doc_links) => rendered_docs.0.push(RenderedDocument {
                module_info: root_module.clone(),
                html_filename: INDEX_FILENAME.to_string(),
                file_contents: HTMLString::from(
                    ModuleIndex {
                        version_opt: forc_version,
                        module_info: root_module.clone(),
                        module_docs: DocLinks {
                            style: DocStyle::ProjectIndex(program_kind.as_title_str().to_string()),
                            links: doc_links.to_owned(),
                        },
                    }
                    .render(type_engine.clone())?,
                ),
            }),
            None => panic!("Project does not contain a root module."),
        }
        if module_map.len() > 1 {
            module_map.remove_entry(root_module.location());

            // ModuleIndex(s)
            for (_, doc_links) in module_map {
                let module_info_opt = match doc_links.values().last() {
                    Some(doc_links) => doc_links
                        .first()
                        .map(|doc_link| doc_link.module_info.clone()),
                    // No module to be documented
                    None => None,
                };
                if let Some(module_info) = module_info_opt {
                    rendered_docs.0.push(RenderedDocument {
                        module_info: module_info.clone(),
                        html_filename: INDEX_FILENAME.to_string(),
                        file_contents: HTMLString::from(
                            ModuleIndex {
                                version_opt: None,
                                module_info,
                                module_docs: DocLinks {
                                    style: DocStyle::ModuleIndex,
                                    links: doc_links.to_owned(),
                                },
                            }
                            .render(type_engine.clone())?,
                        ),
                    })
                }
            }
        }
        // AllDocIndex
        rendered_docs.0.push(RenderedDocument {
            module_info: root_module.clone(),
            html_filename: ALL_DOC_FILENAME.to_string(),
            file_contents: HTMLString::from(
                AllDocIndex {
                    project_name: root_module,
                    all_docs,
                }
                .render(type_engine)?,
            ),
        });

        Ok(rendered_docs)
    }
}
/// The finalized HTML file contents.
pub(crate) struct HTMLString(pub(crate) String);
impl HTMLString {
    /// Final rendering of a [Document] HTML page to String.
    fn from(rendered_content: Box<dyn RenderBox>) -> Self {
        let markup = html! {
            : doctype::HTML;
            html {
                : rendered_content
            }
        };

        Self(markup.into_string().unwrap())
    }
}

/// All necessary components to render the header portion of
/// the item html doc.
#[derive(Clone)]
pub(crate) struct ItemHeader {
    pub(crate) module_info: ModuleInfo,
    pub(crate) friendly_name: &'static str,
    pub(crate) item_name: BaseIdent,
}
impl Renderable for ItemHeader {
    /// Basic HTML header component
    fn render(self, _type_engine: Arc<TypeEngine>) -> Result<Box<dyn RenderBox>> {
        let ItemHeader {
            module_info,
            friendly_name,
            item_name,
        } = self;

        let favicon = module_info.to_html_shorthand_path_string("assets/sway-logo.svg");
        let normalize = module_info.to_html_shorthand_path_string("assets/normalize.css");
        let swaydoc = module_info.to_html_shorthand_path_string("assets/swaydoc.css");
        let ayu = module_info.to_html_shorthand_path_string("assets/ayu.css");
        let ayu_hjs = module_info.to_html_shorthand_path_string("assets/ayu.min.css");

        Ok(box_html! {
            head {
                meta(charset="utf-8");
                meta(name="viewport", content="width=device-width, initial-scale=1.0");
                meta(name="generator", content="swaydoc");
                meta(
                    name="description",
                    content=format!(
                        "API documentation for the Sway `{}` {} in `{}`.",
                        item_name.as_str(), friendly_name, module_info.location(),
                    )
                );
                meta(name="keywords", content=format!("sway, swaylang, sway-lang, {}", item_name.as_str()));
                link(rel="icon", href=favicon);
                title: format!("{} in {} - Sway", item_name.as_str(), module_info.location());
                link(rel="stylesheet", type="text/css", href=normalize);
                link(rel="stylesheet", type="text/css", href=swaydoc, id="mainThemeStyle");
                link(rel="stylesheet", type="text/css", href=ayu);
                link(rel="stylesheet", href=ayu_hjs);
                // TODO: Add links for fonts
            }
        })
    }
}
/// All necessary components to render the body portion of
/// the item html doc. Many parts of the HTML body structure will be the same
/// for each item, but things like struct fields vs trait methods will be different.
#[derive(Clone)]
pub(crate) struct ItemBody {
    pub(crate) module_info: ModuleInfo,
    pub(crate) ty_decl: TyDeclaration,
    /// The item name varies depending on type.
    /// We store it during info gathering to avoid
    /// multiple match statements.
    pub(crate) item_name: BaseIdent,
    pub(crate) code_str: String,
    pub(crate) attrs_opt: Option<String>,
    pub(crate) item_context: ItemContext,
}
impl SidebarNav for ItemBody {
    fn sidebar(&self) -> Sidebar {
        Sidebar {
            version_opt: None,
            style: DocStyle::Item,
            module_info: self.module_info.clone(),
            href_path: INDEX_FILENAME.to_owned(),
            nav: self.item_context.to_doclinks(),
        }
    }
}
impl Renderable for ItemBody {
    /// HTML body component
    fn render(self, type_engine: Arc<TypeEngine>) -> Result<Box<dyn RenderBox>> {
        let sidebar = self.sidebar();
        let ItemBody {
            module_info,
            ty_decl,
            item_name,
            code_str,
            attrs_opt,
            item_context,
        } = self;

        let decl_ty = ty_decl.doc_name();
        let friendly_name = ty_decl.friendly_type_name();
<<<<<<< HEAD
        let sidebar = sidebar.render(type_engine.clone())?;
        let item_context = (item_context.context_opt.is_some())
            .then(|| -> Result<Box<dyn RenderBox>> { item_context.render(type_engine) });
=======
        let sidebar = sidebar.render()?;
        let item_context = (item_context.context.is_some())
            .then(|| -> Result<Box<dyn RenderBox>> { item_context.render() });
        let sway_hjs = module_info.to_html_shorthand_path_string("assets/highlight.js");
>>>>>>> 67b29acb

        Ok(box_html! {
            body(class=format!("swaydoc {decl_ty}")) {
                : sidebar;
                // this is the main code block
                main {
                    div(class="width-limiter") {
                        div(class="sub-container") {
                            nav(class="sub") {
                                form(class="search-form") {
                                    div(class="search-container") {
                                        span;
                                        input(
                                            class="search-input",
                                            name="search",
                                            autocomplete="off",
                                            spellcheck="false",
                                            // TODO: https://github.com/FuelLabs/sway/issues/3480
                                            placeholder="Searchbar unimplemented, see issue #3480...",
                                            type="search"
                                        );
                                        div(id="help-button", title="help", tabindex="-1") {
                                            button(type="button") { : "?" }
                                        }
                                    }
                                }
                            }
                        }
                        section(id="main-content", class="content") {
                            div(class="main-heading") {
                                h1(class="fqn") {
                                    span(class="in-band") {
                                        // TODO: pass the decl ty info or match
                                        // for uppercase naming like: "Enum"
                                        : format!("{friendly_name} ");
                                        // TODO: add qualified path anchors
                                        a(class=&decl_ty, href=IDENTITY) {
                                            : item_name.as_str();
                                        }
                                    }
                                }
                            }
                            div(class="docblock item-decl") {
                                pre(class=format!("sway {}", &decl_ty)) {
                                    code { : code_str; }
                                }
                            }
                            @ if attrs_opt.is_some() {
                                // expand or hide description of main code block
                                details(class="swaydoc-toggle top-doc", open) {
                                    summary(class="hideme") {
                                        span { : "Expand description" }
                                    }
                                    // this is the description
                                    div(class="docblock") {
                                        : Raw(attrs_opt.unwrap())
                                    }
                                }
                            }
                            @ if item_context.is_some() {
                                : item_context.unwrap();
                            }
                        }
                    }
                }
                script(src=sway_hjs);
                script {
                    : "hljs.highlightAll();";
                }
            }
        })
    }
}
#[derive(Clone)]
pub(crate) enum ContextType {
    /// structs
    StructFields(Vec<TyStructField>),
    /// storage
    StorageFields(Vec<TyStorageField>),
    /// enums
    EnumVariants(Vec<TyEnumVariant>),
    /// traits and abi, this can be split
    /// at a later date if need be
    RequiredMethods(Vec<TyTraitFn>),
}
impl ContextType {
    fn as_block_title(&self) -> BlockTitle {
        match self {
            ContextType::StructFields(_) => BlockTitle::Fields,
            ContextType::StorageFields(_) => BlockTitle::Fields,
            ContextType::EnumVariants(_) => BlockTitle::Variants,
            ContextType::RequiredMethods(_) => BlockTitle::RequiredMethods,
        }
    }
}
/// The actual context of the item displayed by [ItemContext].
/// This uses [ContextType] to determine how to represent the context of an item.
///
/// Example:
/// ```sw
/// struct Foo {}
/// trait Foo {
///     fn foo() -> Foo;
/// }
/// ```
/// Becomes:
/// ```rust
/// Context {
///     module_info: ModuleInfo, /* cloned from item origin to create links */
///     context_type: ContextType::RequiredMethods(Vec<TyTraitFn>), /* trait fn foo() stored here */
/// }
/// ```
#[derive(Clone)]
pub(crate) struct Context {
    module_info: ModuleInfo,
    context_type: ContextType,
}
impl Context {
    pub(crate) fn new(module_info: ModuleInfo, context_type: ContextType) -> Self {
        Self {
            module_info,
            context_type,
        }
    }
}
impl Renderable for Context {
    fn render(self, type_engine: Arc<TypeEngine>) -> Result<Box<dyn RenderBox>> {
        let mut rendered_list: Vec<String> = Vec::new();
        match self.context_type {
            ContextType::StructFields(fields) => {
                for field in fields {
                    let struct_field_id = format!("structfield.{}", field.name.as_str());
                    let type_anchor = render_type_anchor(
                        type_engine.get(field.type_argument.type_id),
                        &type_engine,
                        &self.module_info,
                    );
                    rendered_list.push(box_html! {
                        span(id=&struct_field_id, class="structfield small-section-header") {
                            a(class="anchor field", href=format!("{IDENTITY}{struct_field_id}"));
                            code {
                                : format!("{}: ", field.name.as_str());
                                // TODO: Add links to types based on visibility
                                @ if let Ok(type_anchor) = type_anchor {
                                    : type_anchor;
                                } else {
                                    : field.type_argument.span.as_str();
                                }
                            }
                        }
                        @ if !field.attributes.is_empty() {
                            div(class="docblock") {
                                : Raw(field.attributes.to_html_string());
                            }
                        }
                    }.into_string()?);
                }
            }
            ContextType::StorageFields(fields) => {
                for field in fields {
                    let storage_field_id = format!("storagefield.{}", field.name.as_str());
                    let type_anchor = render_type_anchor(
                        type_engine.get(field.type_argument.type_id),
                        &type_engine,
                        &self.module_info,
                    );
                    rendered_list.push(box_html! {
                        span(id=&storage_field_id, class="storagefield small-section-header") {
                            a(class="anchor field", href=format!("{IDENTITY}{storage_field_id}"));
                            code {
                                : format!("{}: ", field.name.as_str());
                                // TODO: Add links to types based on visibility
                                @ if let Ok(type_anchor) = type_anchor {
                                    : type_anchor;
                                } else {
                                    : field.type_argument.span.as_str();
                                }
                            }
                        }
                        @ if !field.attributes.is_empty() {
                            div(class="docblock") {
                                : Raw(field.attributes.to_html_string());
                            }
                        }
                    }.into_string()?);
                }
            }
            ContextType::EnumVariants(variants) => {
                for variant in variants {
                    let enum_variant_id = format!("variant.{}", variant.name.as_str());
                    let type_anchor = render_type_anchor(
                        type_engine.get(variant.type_argument.type_id),
                        &type_engine,
                        &self.module_info,
                    );
                    rendered_list.push(box_html! {
                        h3(id=&enum_variant_id, class="variant small-section-header") {
                            a(class="anchor field", href=format!("{IDENTITY}{enum_variant_id}"));
                            code {
                                : format!("{}: ", variant.name.as_str());
                                @ if let Ok(type_anchor) = type_anchor {
                                    : type_anchor;
                                } else {
                                    : variant.type_argument.span.as_str();
                                }
                            }
                        }
                        @ if !variant.attributes.is_empty() {
                            div(class="docblock") {
                                : Raw(variant.attributes.to_html_string());
                            }
                        }
                    }.into_string()?);
                }
            }
            ContextType::RequiredMethods(methods) => {
                for method in methods {
                    // there is likely a better way we can do this while simultaneously storing the
                    // string slices we need like "&mut "
                    let mut fn_sig = format!("fn {}(", method.name.as_str());
                    for param in &method.parameters {
                        let mut param_str = String::new();
                        if param.is_reference {
                            write!(param_str, "ref ")?;
                        }
                        if param.is_mutable {
                            write!(param_str, "mut ")?;
                        }
                        if param.is_self() {
                            write!(param_str, "self,")?;
                        } else {
                            write!(
                                fn_sig,
                                "{} {},",
                                param.name.as_str(),
                                param.type_argument.span.as_str()
                            )?;
                        }
                    }
                    write!(fn_sig, ") -> {}", method.return_type_span.as_str())?;
                    let multiline = fn_sig.chars().count() >= 60;

                    let method_id = format!("tymethod.{}", method.name.as_str());
                    rendered_list.push(box_html! {
                        div(class="methods") {
                            div(id=&method_id, class="method has-srclink") {
                                h4(class="code-header") {
                                    : "fn ";
                                    a(class="fnname", href=format!("{IDENTITY}{method_id}")) {
                                        : method.name.as_str();
                                    }
                                    : "(";
                                    @ if multiline {
                                        @ for param in &method.parameters {
                                            br;
                                            : "    ";
                                            @ if param.is_reference {
                                                : "ref";
                                            }
                                            @ if param.is_mutable {
                                                : "mut ";
                                            }
                                            @ if param.is_self() {
                                                : "self,"
                                            } else {
                                                : param.name.as_str();
                                                : ": ";
                                                : param.type_argument.span.as_str();
                                                : ","
                                            }
                                        }
                                        br;
                                        : ")";
                                    } else {
                                        @ for param in &method.parameters {
                                            @ if param.is_reference {
                                                : "ref";
                                            }
                                            @ if param.is_mutable {
                                                : "mut ";
                                            }
                                            @ if param.is_self() {
                                                : "self"
                                            } else {
                                                : param.name.as_str();
                                                : ": ";
                                                : param.type_argument.span.as_str();
                                            }
                                            @ if param.name.as_str()
                                                != method.parameters.last()
                                                .expect("no last element in trait method parameters list")
                                                .name.as_str() {
                                                : ", ";
                                            }
                                        }
                                        : ") -> ";
                                    }
                                    : method.return_type_span.as_str();
                                }
                            }
                        }
                    }.into_string()?);
                }
            }
        };
        Ok(box_html! {
            @ for item in rendered_list {
                : Raw(item);
            }
        })
    }
}
#[derive(Clone)]
/// The context section of an item that appears in the page [ItemBody].
pub(crate) struct ItemContext {
    pub(crate) context_opt: Option<Context>,
    // TODO: All other Implementation types, eg
    // implementations on foreign types, method implementations, etc.
}
impl ItemContext {
    fn to_doclinks(&self) -> DocLinks {
        let mut links: BTreeMap<BlockTitle, Vec<DocLink>> = BTreeMap::new();
        if let Some(context) = &self.context_opt {
            match context.context_type.clone() {
                ContextType::StructFields(fields) => {
                    let doc_links = fields
                        .iter()
                        .map(|field| DocLink {
                            name: field.name.as_str().to_string(),
                            module_info: ModuleInfo::from_ty_module(vec![], None),
                            html_filename: format!(
                                "{}structfield.{}",
                                IDENTITY,
                                field.name.as_str()
                            ),
                            preview_opt: None,
                        })
                        .collect();
                    links.insert(BlockTitle::Fields, doc_links);
                }
                ContextType::StorageFields(fields) => {
                    let doc_links = fields
                        .iter()
                        .map(|field| DocLink {
                            name: field.name.as_str().to_string(),
                            module_info: ModuleInfo::from_ty_module(vec![], None),
                            html_filename: format!(
                                "{}storagefield.{}",
                                IDENTITY,
                                field.name.as_str()
                            ),
                            preview_opt: None,
                        })
                        .collect();
                    links.insert(BlockTitle::Fields, doc_links);
                }
                ContextType::EnumVariants(variants) => {
                    let doc_links = variants
                        .iter()
                        .map(|variant| DocLink {
                            name: variant.name.as_str().to_string(),
                            module_info: ModuleInfo::from_ty_module(vec![], None),
                            html_filename: format!("{}variant.{}", IDENTITY, variant.name.as_str()),
                            preview_opt: None,
                        })
                        .collect();
                    links.insert(BlockTitle::Variants, doc_links);
                }
                ContextType::RequiredMethods(methods) => {
                    let doc_links = methods
                        .iter()
                        .map(|method| DocLink {
                            name: method.name.as_str().to_string(),
                            module_info: ModuleInfo::from_ty_module(vec![], None),
                            html_filename: format!(
                                "{}structfield.{}",
                                IDENTITY,
                                method.name.as_str()
                            ),
                            preview_opt: None,
                        })
                        .collect();
                    links.insert(BlockTitle::RequiredMethods, doc_links);
                }
            }
        }
        DocLinks {
            style: DocStyle::Item,
            links,
        }
    }
}
impl Renderable for ItemContext {
    fn render(self, type_engine: Arc<TypeEngine>) -> Result<Box<dyn RenderBox>> {
        let (title, rendered_list) = match self.context_opt {
            Some(context) => {
                let title = context.context_type.as_block_title();
                let rendered_list = context.render(type_engine)?;
                Ok((title, rendered_list))
            }
            None => Err(anyhow!(
                "Safeguard against render call on empty context failed."
            )),
        }?;
        let lct = title.html_title_string();
        Ok(box_html! {
            h2(id=&lct, class=format!("{} small-section-header", &lct)) {
                : title.as_str();
                a(class="anchor", href=format!("{IDENTITY}{lct}"));
            }
            : rendered_list;
        })
    }
}
/// Handles types & nested types that should have links
/// eg. (`[]` represent types with links).
///
/// ```sway
/// struct Foo {
///     foo: ([Foo], (u32, [Foo], ([Foo], [Foo])))
/// }
/// ```
//
// TODO: Add checks for multiline types
fn render_type_anchor(
    type_info: TypeInfo,
    type_engine: &Arc<TypeEngine>,
    current_module_info: &ModuleInfo,
) -> Result<Box<dyn RenderBox>> {
    match type_info {
        TypeInfo::Array(ty_arg, len) => {
            let inner = render_type_anchor(
                type_engine.get(ty_arg.type_id),
                type_engine,
                current_module_info,
            )?;
            Ok(box_html! {
                : "[";
                : inner;
                : format!("; {}]", len.val());
            })
        }
        TypeInfo::Tuple(ty_args) => {
            let mut rendered_args: Vec<_> = Vec::new();
            for ty_arg in ty_args {
                rendered_args.push(render_type_anchor(
                    type_engine.get(ty_arg.type_id),
                    type_engine,
                    current_module_info,
                )?)
            }
            Ok(box_html! {
                : "(";
                @ for arg in rendered_args {
                    : arg;
                }
                : ")";
            })
        }
        TypeInfo::Enum { call_path, .. } => {
            let module_info = ModuleInfo::from_ty_module(
                call_path
                    .prefixes
                    .iter()
                    .map(|p| p.as_str().to_string())
                    .collect::<Vec<String>>(),
                None,
            );
            let file_name = format!("enum.{}.html", call_path.suffix.as_str());
            let href = module_info.file_path_from_location(&file_name, current_module_info)?;
            Ok(box_html! {
                a(class="enum", href=href) {
                    : call_path.suffix.as_str();
                }
            })
        }
        TypeInfo::Struct { call_path, .. } => {
            let module_info = ModuleInfo::from_ty_module(
                call_path
                    .prefixes
                    .iter()
                    .map(|p| p.as_str().to_string())
                    .collect::<Vec<String>>(),
                None,
            );
            let file_name = format!("struct.{}.html", call_path.suffix.as_str());
            let href = module_info.file_path_from_location(&file_name, current_module_info)?;
            Ok(box_html! {
                a(class="struct", href=href) {
                    : call_path.suffix.as_str();
                }
            })
        }
        TypeInfo::UnknownGeneric { name, .. } => Ok(box_html! {
            : name.as_str();
        }),
        TypeInfo::Str(len) => Ok(box_html! {
            : len.span().as_str();
        }),
        TypeInfo::UnsignedInteger(int_bits) => {
            use sway_types::integer_bits::IntegerBits;
            let uint = match int_bits {
                IntegerBits::Eight => "u8",
                IntegerBits::Sixteen => "u16",
                IntegerBits::ThirtyTwo => "u32",
                IntegerBits::SixtyFour => "u64",
            };
            Ok(box_html! {
                : uint;
            })
        }
        TypeInfo::Boolean => Ok(box_html! {
            : "bool";
        }),
        TypeInfo::ContractCaller { abi_name, .. } => {
            // TODO: determine whether we should give a link to this
            if let AbiName::Known(name) = abi_name {
                Ok(box_html! {
                    : name.suffix.as_str();
                })
            } else {
                Err(anyhow!("Deferred AbiName is unhandled"))
            }
        }
        TypeInfo::Custom { call_path, .. } => Ok(box_html! {
            : call_path.suffix.as_str();
        }),
        TypeInfo::SelfType => Ok(box_html! {
            : "Self";
        }),
        TypeInfo::B256 => Ok(box_html! {
            : "b256";
        }),
        _ => Err(anyhow!("Undetermined or unusable TypeInfo")),
    }
}

/// Used for creating links between docs.
#[derive(Debug, Clone, Ord, PartialOrd, Eq, PartialEq)]
pub(crate) struct DocLink {
    pub(crate) name: String,
    pub(crate) module_info: ModuleInfo,
    pub(crate) html_filename: String,
    pub(crate) preview_opt: Option<String>,
}
#[derive(Clone, Ord, PartialOrd, Eq, PartialEq)]
struct DocLinks {
    style: DocStyle,
    /// The title and link info for each doc item.
    links: BTreeMap<BlockTitle, Vec<DocLink>>,
}
impl Renderable for DocLinks {
    fn render(self, _type_engine: Arc<TypeEngine>) -> Result<Box<dyn RenderBox>> {
        let doc_links = match self.style {
            DocStyle::AllDoc(_) => box_html! {
                @ for (title, list_items) in self.links {
                    @ if !list_items.is_empty() {
                        h3(id=format!("{}", title.html_title_string())) { : title.as_str(); }
                        div(class="item-table") {
                            @ for item in list_items {
                                div(class="item-row") {
                                    div(class=format!("item-left {}-item", title.item_title_str())) {
                                        a(href=item.module_info.file_path_at_location(&item.html_filename, item.module_info.project_name())) {
                                            : item.module_info.to_path_literal_string(
                                                &item.name,
                                                item.module_info.project_name()
                                            );
                                        }
                                    }
                                    @ if item.preview_opt.is_some() {
                                        div(class="item-right docblock-short") {
                                            : Raw(item.preview_opt.unwrap());
                                        }
                                    }
                                }
                            }
                        }
                    }
                }
            }
            .into_string()
            .unwrap(),
            DocStyle::ProjectIndex(_) => box_html! {
                @ for (title, list_items) in self.links {
                    @ if !list_items.is_empty() {
                        h3(id=format!("{}", title.html_title_string())) { : title.as_str(); }
                        div(class="item-table") {
                            @ for item in list_items {
                                div(class="item-row") {
                                    div(class=format!("item-left {}-item", title.item_title_str())) {
                                        a(href=item.module_info.file_path_at_location(&item.html_filename, item.module_info.project_name())) {
                                            @ if title == BlockTitle::Modules {
                                                : item.name;
                                            } else {
                                                : item.module_info.to_path_literal_string(
                                                    &item.name,
                                                    item.module_info.project_name()
                                                );
                                            }
                                        }
                                    }
                                    @ if item.preview_opt.is_some() {
                                        div(class="item-right docblock-short") {
                                            : Raw(item.preview_opt.unwrap());
                                        }
                                    }
                                }
                            }
                        }
                    }
                }
            }
            .into_string()
            .unwrap(),
            _ => box_html! {
                @ for (title, list_items) in self.links {
                    @ if !list_items.is_empty() {
                        h3(id=format!("{}", title.html_title_string())) { : title.as_str(); }
                        div(class="item-table") {
                            @ for item in list_items {
                                div(class="item-row") {
                                    div(class=format!("item-left {}-item", title.item_title_str())) {
                                        a(href=item.module_info.file_path_at_location(&item.html_filename, item.module_info.location())) {
                                            : item.module_info.to_path_literal_string(
                                                &item.name,
                                                item.module_info.location()
                                            );
                                        }
                                    }
                                    @ if item.preview_opt.is_some() {
                                        div(class="item-right docblock-short") {
                                            : Raw(item.preview_opt.unwrap());
                                        }
                                    }
                                }
                            }
                        }
                    }
                }
            }
            .into_string()
            .unwrap(),
        };
        Ok(box_html! {
            : Raw(doc_links);
        })
    }
}
/// Represents all of the possible titles
/// belonging to an index or sidebar.
#[derive(Debug, Clone, Ord, PartialOrd, Eq, PartialEq)]
enum BlockTitle {
    Modules,
    Structs,
    Enums,
    Traits,
    Abi,
    ContractStorage,
    Constants,
    Functions,
    Fields,
    Variants,
    RequiredMethods,
}
impl BlockTitle {
    fn as_str(&self) -> &str {
        match self {
            Self::Modules => "Modules",
            Self::Structs => "Structs",
            Self::Enums => "Enums",
            Self::Traits => "Traits",
            Self::Abi => "Abi",
            Self::ContractStorage => "Contract Storage",
            Self::Constants => "Constants",
            Self::Functions => "Functions",
            Self::Fields => "Fields",
            Self::Variants => "Variants",
            Self::RequiredMethods => "Required Methods",
        }
    }
    fn item_title_str(&self) -> &str {
        match self {
            Self::Modules => "Module",
            Self::Structs => "Struct",
            Self::Enums => "Enum",
            Self::Traits => "Trait",
            Self::Abi => "Abi",
            Self::ContractStorage => "Contract Storage",
            Self::Constants => "Constant",
            Self::Functions => "Function",
            Self::Fields => "Fields",
            Self::Variants => "Variants",
            Self::RequiredMethods => "Required Methods",
        }
    }
    fn html_title_string(&self) -> String {
        if self.as_str().contains(' ') {
            self.as_str()
                .to_lowercase()
                .split_whitespace()
                .collect::<Vec<&str>>()
                .join("-")
        } else {
            self.as_str().to_lowercase()
        }
    }
}
/// Project level, all items belonging to a project
#[derive(Clone)]
struct AllDocIndex {
    /// A [ModuleInfo] with only the project name.
    project_name: ModuleInfo,
    /// All doc items.
    all_docs: DocLinks,
}
impl SidebarNav for AllDocIndex {
    fn sidebar(&self) -> Sidebar {
        Sidebar {
            version_opt: None,
            style: self.all_docs.style.clone(),
            module_info: self.project_name.clone(),
            href_path: INDEX_FILENAME.to_owned(),
            nav: self.all_docs.clone(),
        }
    }
}
impl Renderable for AllDocIndex {
    fn render(self, type_engine: Arc<TypeEngine>) -> Result<Box<dyn RenderBox>> {
        let doc_links = self.all_docs.clone().render(type_engine.clone())?;
        let sidebar = self.sidebar().render(type_engine)?;
        Ok(box_html! {
            head {
                meta(charset="utf-8");
                meta(name="viewport", content="width=device-width, initial-scale=1.0");
                meta(name="generator", content="swaydoc");
                meta(
                    name="description",
                    content="List of all items in this project"
                );
                meta(name="keywords", content="sway, swaylang, sway-lang");
                link(rel="icon", href="assets/sway-logo.svg");
                title: "List of all items in this project";
                link(rel="stylesheet", type="text/css", href="assets/normalize.css");
                link(rel="stylesheet", type="text/css", href="assets/swaydoc.css", id="mainThemeStyle");
                link(rel="stylesheet", type="text/css", href="assets/ayu.css");
                link(rel="stylesheet", href="assets/ayu.min.css");
            }
            body(class="swaydoc mod") {
                : sidebar;
                main {
                    div(class="width-limiter") {
                        div(class="sub-container") {
                            nav(class="sub") {
                                form(class="search-form") {
                                    div(class="search-container") {
                                        span;
                                        input(
                                            class="search-input",
                                            name="search",
                                            autocomplete="off",
                                            spellcheck="false",
                                            // TODO: Add functionality.
                                            placeholder="Searchbar unimplemented, see issue #3480...",
                                            type="search"
                                        );
                                        div(id="help-button", title="help", tabindex="-1") {
                                            button(type="button") { : "?" }
                                        }
                                    }
                                }
                            }
                        }
                        section(id="main-content", class="content") {
                            h1(class="fqn") {
                                span(class="in-band") { : "List of all items" }
                            }
                            : doc_links;
                        }
                    }
                }
                script(src="assets/highlight.js");
                script {
                    : "hljs.highlightAll();";
                }
            }
        })
    }
}

/// The index for each module in a Sway project.
pub(crate) struct ModuleIndex {
    /// used only for the root module
    version_opt: Option<String>,
    module_info: ModuleInfo,
    module_docs: DocLinks,
}
impl SidebarNav for ModuleIndex {
    fn sidebar(&self) -> Sidebar {
        let style = match self.module_info.is_root_module() {
            true => self.module_docs.style.clone(),
            false => DocStyle::ModuleIndex,
        };
        Sidebar {
            version_opt: self.version_opt.clone(),
            style,
            module_info: self.module_info.clone(),
            href_path: INDEX_FILENAME.to_owned(),
            nav: self.module_docs.clone(),
        }
    }
}
impl Renderable for ModuleIndex {
    fn render(self, type_engine: Arc<TypeEngine>) -> Result<Box<dyn RenderBox>> {
        let doc_links = self.module_docs.clone().render(type_engine.clone())?;
        let sidebar = self.sidebar().render(type_engine)?;
        let title_prefix = match self.module_docs.style {
            DocStyle::ProjectIndex(ref program_type) => format!("{program_type} "),
            DocStyle::ModuleIndex => "Module ".to_string(),
            _ => unreachable!("Module Index can only be either a project or module at this time."),
        };

        let favicon = self
            .module_info
            .to_html_shorthand_path_string("assets/sway-logo.svg");
        let normalize = self
            .module_info
            .to_html_shorthand_path_string("assets/normalize.css");
        let swaydoc = self
            .module_info
            .to_html_shorthand_path_string("assets/swaydoc.css");
        let ayu = self
            .module_info
            .to_html_shorthand_path_string("assets/ayu.css");
        let sway_hjs = self
            .module_info
            .to_html_shorthand_path_string("assets/highlight.js");
        let ayu_hjs = self
            .module_info
            .to_html_shorthand_path_string("assets/ayu.min.css");

        Ok(box_html! {
            head {
                meta(charset="utf-8");
                meta(name="viewport", content="width=device-width, initial-scale=1.0");
                meta(name="generator", content="swaydoc");
                meta(
                    name="description",
                    content=format!(
                        "API documentation for the Sway `{}` module in `{}`.",
                        self.module_info.location(), self.module_info.project_name(),
                    )
                );
                meta(name="keywords", content=format!("sway, swaylang, sway-lang, {}", self.module_info.location()));
                link(rel="icon", href=favicon);
                title: format!("{} in {} - Sway", self.module_info.location(), self.module_info.project_name());
                link(rel="stylesheet", type="text/css", href=normalize);
                link(rel="stylesheet", type="text/css", href=swaydoc, id="mainThemeStyle");
                link(rel="stylesheet", type="text/css", href=ayu);
                link(rel="stylesheet", href=ayu_hjs);
            }
            body(class="swaydoc mod") {
                : sidebar;
                main {
                    div(class="width-limiter") {
                        div(class="sub-container") {
                            nav(class="sub") {
                                form(class="search-form") {
                                    div(class="search-container") {
                                        span;
                                        input(
                                            class="search-input",
                                            name="search",
                                            autocomplete="off",
                                            spellcheck="false",
                                            // TODO: Add functionality.
                                            placeholder="Searchbar unimplemented, see issue #3480...",
                                            type="search"
                                        );
                                        div(id="help-button", title="help", tabindex="-1") {
                                            button(type="button") { : "?" }
                                        }
                                    }
                                }
                            }
                        }
                        section(id="main-content", class="content") {
                            div(class="main-heading") {
                                h1(class="fqn") {
                                    span(class="in-band") {
                                        : title_prefix;
                                        a(class="module", href=IDENTITY) {
                                            : self.module_info.location();
                                        }
                                    }
                                }
                            }
                            @ if self.module_info.attributes.is_some() {
                                details(class="swaydoc-toggle top-doc", open) {
                                    summary(class="hideme") {
                                        span { : "Expand description" }
                                    }
                                    div(class="docblock") {
                                        : Raw(self.module_info.attributes.unwrap())
                                    }
                                }
                            }
                            : doc_links;
                        }
                    }
                }
                script(src=sway_hjs);
                script {
                    : "hljs.highlightAll();";
                }
            }
        })
    }
}

trait SidebarNav {
    /// Create sidebar component.
    fn sidebar(&self) -> Sidebar;
}
#[derive(Clone, Ord, PartialOrd, Eq, PartialEq)]
enum DocStyle {
    AllDoc(String),
    ProjectIndex(String),
    ModuleIndex,
    Item,
}
/// Sidebar component for quick navigation.
struct Sidebar {
    version_opt: Option<String>,
    style: DocStyle,
    module_info: ModuleInfo,
    /// the path to the current module
    href_path: String,
    /// support for page navigation
    nav: DocLinks,
}
impl Renderable for Sidebar {
    fn render(self, _type_engine: Arc<TypeEngine>) -> Result<Box<dyn RenderBox>> {
        let path_to_logo = self
            .module_info
            .to_html_shorthand_path_string("assets/sway-logo.svg");
        let location_with_prefix = match &self.style {
            DocStyle::AllDoc(project_kind) | DocStyle::ProjectIndex(project_kind) => {
                format!("{project_kind} {}", self.module_info.location())
            }
            DocStyle::ModuleIndex | DocStyle::Item => format!(
                "{} {}",
                BlockTitle::Modules.item_title_str(),
                self.module_info.location()
            ),
        };
        let (logo_path_to_parent, path_to_parent_or_self) = match &self.style {
            DocStyle::AllDoc(_) | DocStyle::Item => {
                (self.href_path.clone(), self.href_path.clone())
            }
            DocStyle::ProjectIndex(_) => (IDENTITY.to_owned(), IDENTITY.to_owned()),
            DocStyle::ModuleIndex => (format!("../{INDEX_FILENAME}"), IDENTITY.to_owned()),
        };
        // Unfortunately, match arms that return a closure, even if they are the same
        // type, are incompatible. The work around is to return a String instead,
        // and render it from Raw in the final output.
        let styled_content = match &self.style {
            DocStyle::ProjectIndex(_) => {
                let nav_links = self.nav.links;
                let version = match self.version_opt {
                    Some(ref v) => v.as_str(),
                    None => "0.0.0",
                };
                box_html! {
                    div(class="sidebar-elems") {
                        div(class="block") {
                            ul {
                                li(class="version") {
                                    : format!("Version {version}");
                                }
                                li {
                                    a(id="all-types", href=ALL_DOC_FILENAME) {
                                        : "All Items";
                                    }
                                }
                            }
                        }
                        section {
                            div(class="block") {
                                ul {
                                    @ for (title, _) in nav_links {
                                        li {
                                            a(href=format!("{}{}", IDENTITY, title.html_title_string())) {
                                                : title.as_str();
                                            }
                                        }
                                    }
                                }
                            }
                        }
                    }
                }
                .into_string()
                .unwrap()
            }
            _ => box_html! {
                div(class="sidebar-elems") {
                    section {
                        div(class="block") {
                            ul {
                                @ for (title, _) in self.nav.links {
                                    li {
                                        a(href=format!("{}{}", IDENTITY, title.html_title_string())) {
                                            : title.as_str();
                                        }
                                    }
                                }
                            }
                        }
                    }
                }
            }
            .into_string()
            .unwrap(),
        };
        Ok(box_html! {
            nav(class="sidebar") {
                a(class="sidebar-logo", href=&logo_path_to_parent) {
                    div(class="logo-container") {
                        img(class="sway-logo", src=path_to_logo, alt="logo");
                    }
                }
                h2(class="location") {
                    a(href=path_to_parent_or_self) { : location_with_prefix; }
                }
                : Raw(styled_content);
            }
        })
    }
}
pub(crate) trait DocStrings {
    fn to_html_string(&self) -> String;
    fn to_raw_string(&self) -> String;
}
/// Creates an HTML String from an [AttributesMap]
impl DocStrings for AttributesMap {
    fn to_html_string(&self) -> String {
        let docs = self.to_raw_string();

        let mut options = ComrakOptions::default();
        options.render.hardbreaks = true;
        options.extension.strikethrough = true;
        options.extension.table = true;
        options.extension.autolink = true;
        options.extension.superscript = true;
        options.extension.footnotes = true;
        options.parse.smart = true;
        options.parse.default_info_string = Some("sway".into());
        markdown_to_html(&format_docs(&docs), &options)
    }
    fn to_raw_string(&self) -> String {
        let attributes = self.get(&AttributeKind::DocComment);
        let mut docs = String::new();

        if let Some(vec_attrs) = attributes {
            for ident in vec_attrs.iter().flat_map(|attribute| &attribute.args) {
                writeln!(docs, "{}", ident.as_str())
                    .expect("problem appending `ident.as_str()` to `docs` with `writeln` macro.");
            }
        }
        docs
    }
}
/// Takes a formatted String fn and returns only the function signature.
pub(crate) fn trim_fn_body(f: String) -> String {
    match f.find('{') {
        Some(index) => f.split_at(index).0.to_string(),
        None => f,
    }
}

/// Checks if some raw html (rendered from markdown) contains a header.
/// If it does, it splits at the header and returns the slice that preceeded it.
pub(crate) fn split_at_markdown_header(raw_html: &str) -> &str {
    const H1: &str = "<h1>";
    const H2: &str = "<h2>";
    const H3: &str = "<h3>";
    const H4: &str = "<h4>";
    const H5: &str = "<h5>";
    if raw_html.contains(H1) {
        let v: Vec<_> = raw_html.split(H1).collect();
        v.first().expect("expected a non-empty str")
    } else if raw_html.contains(H2) {
        let v: Vec<_> = raw_html.split(H2).collect();
        v.first().expect("expected a non-empty str")
    } else if raw_html.contains(H3) {
        let v: Vec<_> = raw_html.split(H3).collect();
        v.first().expect("expected a non-empty str")
    } else if raw_html.contains(H4) {
        let v: Vec<_> = raw_html.split(H4).collect();
        v.first().expect("expected a non-empty str")
    } else if raw_html.contains(H5) {
        let v: Vec<_> = raw_html.split(H5).collect();
        v.first().expect("expected a non-empty str")
    } else {
        raw_html
    }
}<|MERGE_RESOLUTION|>--- conflicted
+++ resolved
@@ -399,16 +399,10 @@
 
         let decl_ty = ty_decl.doc_name();
         let friendly_name = ty_decl.friendly_type_name();
-<<<<<<< HEAD
         let sidebar = sidebar.render(type_engine.clone())?;
         let item_context = (item_context.context_opt.is_some())
             .then(|| -> Result<Box<dyn RenderBox>> { item_context.render(type_engine) });
-=======
-        let sidebar = sidebar.render()?;
-        let item_context = (item_context.context.is_some())
-            .then(|| -> Result<Box<dyn RenderBox>> { item_context.render() });
         let sway_hjs = module_info.to_html_shorthand_path_string("assets/highlight.js");
->>>>>>> 67b29acb
 
         Ok(box_html! {
             body(class=format!("swaydoc {decl_ty}")) {
