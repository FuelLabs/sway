use crate::{
    doc::{Document, Documentation, ModuleInfo, ModulePrefix},
    RenderPlan,
};
use anyhow::{anyhow, Result};
use comrak::{markdown_to_html, ComrakOptions};
use horrorshow::{box_html, helper::doctype, html, prelude::*, Raw};
use std::{collections::BTreeMap, fmt::Write, path::PathBuf};
use sway_core::{
    language::ty::{
        TyDecl::{self, *},
        TyEnumVariant, TyProgramKind, TyStorageField, TyStructField, TyTraitFn,
    },
    transform::{AttributeKind, AttributesMap},
    AbiName, TypeInfo,
};
use sway_lsp::utils::markdown::format_docs;
use sway_types::{BaseIdent, Spanned};

pub(crate) const ALL_DOC_FILENAME: &str = "all.html";
pub(crate) const INDEX_FILENAME: &str = "index.html";
pub(crate) const IDENTITY: &str = "#";

pub(crate) trait Renderable {
    fn render(self, render_plan: RenderPlan) -> Result<Box<dyn RenderBox>>;
}
/// A [Document] rendered to HTML.
#[derive(Debug)]
pub(crate) struct RenderedDocument {
    pub(crate) module_info: ModuleInfo,
    pub(crate) html_filename: String,
    pub(crate) file_contents: HTMLString,
}
#[derive(Default)]
pub(crate) struct RenderedDocumentation(pub(crate) Vec<RenderedDocument>);

impl RenderedDocumentation {
    /// Top level HTML rendering for all [Documentation] of a program.
    pub fn from(
        raw: Documentation,
        render_plan: RenderPlan,
        root_attributes: Option<AttributesMap>,
        program_kind: TyProgramKind,
        forc_version: Option<String>,
    ) -> Result<RenderedDocumentation> {
        let mut rendered_docs: RenderedDocumentation = Default::default();
        let root_module = match raw.first() {
            Some(doc) => ModuleInfo::from_ty_module(
                vec![doc.module_info.project_name().to_owned()],
                root_attributes.map(|attrs_map| attrs_map.to_html_string()),
            ),
            None => panic!("Project does not contain a root module"),
        };
        let mut all_docs = DocLinks {
            style: DocStyle::AllDoc(program_kind.as_title_str().to_string()),
            links: Default::default(),
        };
        let mut module_map: BTreeMap<ModulePrefix, BTreeMap<BlockTitle, Vec<DocLink>>> =
            BTreeMap::new();
        for doc in raw {
            rendered_docs.0.push(RenderedDocument {
                module_info: doc.module_info.clone(),
                html_filename: doc.html_filename(),
                file_contents: HTMLString::from(doc.clone().render(render_plan.clone())?),
            });
            // Here we gather all of the `doc_links` based on which module they belong to.
<<<<<<< HEAD
            populate_doc_links(&doc, &mut module_map);
=======
            let location = doc.module_info.location().to_string();
            match module_map.get_mut(&location) {
                Some(doc_links) => {
                    match doc.item_body.ty_decl {
                        StructDecl { .. } => match doc_links.get_mut(&BlockTitle::Structs) {
                            Some(links) => links.push(doc.link()),
                            None => {
                                doc_links.insert(BlockTitle::Structs, vec![doc.link()]);
                            }
                        },
                        EnumDecl { .. } => match doc_links.get_mut(&BlockTitle::Enums) {
                            Some(links) => links.push(doc.link()),
                            None => {
                                doc_links.insert(BlockTitle::Enums, vec![doc.link()]);
                            }
                        },
                        TraitDecl { .. } => match doc_links.get_mut(&BlockTitle::Traits) {
                            Some(links) => links.push(doc.link()),
                            None => {
                                doc_links.insert(BlockTitle::Traits, vec![doc.link()]);
                            }
                        },
                        AbiDecl { .. } => match doc_links.get_mut(&BlockTitle::Abi) {
                            Some(links) => links.push(doc.link()),
                            None => {
                                doc_links.insert(BlockTitle::Abi, vec![doc.link()]);
                            }
                        },
                        StorageDecl { .. } => {
                            match doc_links.get_mut(&BlockTitle::ContractStorage) {
                                Some(links) => links.push(doc.link()),
                                None => {
                                    doc_links.insert(BlockTitle::ContractStorage, vec![doc.link()]);
                                }
                            }
                        }
                        FunctionDecl { .. } => match doc_links.get_mut(&BlockTitle::Functions) {
                            Some(links) => links.push(doc.link()),
                            None => {
                                doc_links.insert(BlockTitle::Functions, vec![doc.link()]);
                            }
                        },
                        ConstantDecl { .. } => match doc_links.get_mut(&BlockTitle::Constants) {
                            Some(links) => links.push(doc.link()),
                            None => {
                                doc_links.insert(BlockTitle::Constants, vec![doc.link()]);
                            }
                        },
                        _ => {} // TODO: ImplTraitDeclaration
                    }
                }
                None => {
                    let mut doc_links: BTreeMap<BlockTitle, Vec<DocLink>> = BTreeMap::new();
                    match doc.item_body.ty_decl {
                        StructDecl { .. } => {
                            doc_links.insert(BlockTitle::Structs, vec![doc.link()]);
                        }
                        EnumDecl { .. } => {
                            doc_links.insert(BlockTitle::Enums, vec![doc.link()]);
                        }
                        TraitDecl { .. } => {
                            doc_links.insert(BlockTitle::Traits, vec![doc.link()]);
                        }
                        AbiDecl { .. } => {
                            doc_links.insert(BlockTitle::Abi, vec![doc.link()]);
                        }
                        StorageDecl { .. } => {
                            doc_links.insert(BlockTitle::ContractStorage, vec![doc.link()]);
                        }
                        FunctionDecl { .. } => {
                            doc_links.insert(BlockTitle::Functions, vec![doc.link()]);
                        }
                        ConstantDecl { .. } => {
                            doc_links.insert(BlockTitle::Constants, vec![doc.link()]);
                        }
                        _ => {} // TODO: ImplTraitDeclaration
                    }
                    module_map.insert(location.clone(), doc_links);
                }
            }
>>>>>>> adc5c1a9
            // Create links to child modules.
            populate_modules(&doc, &mut module_map);
            // Above we check for the module a link belongs to, here we want _all_ links so the check is much more shallow.
<<<<<<< HEAD
            populate_all_doc(&doc, &mut all_docs);
=======
            match doc.item_body.ty_decl {
                StructDecl { .. } => match all_docs.links.get_mut(&BlockTitle::Structs) {
                    Some(links) => links.push(doc.link()),
                    None => {
                        all_docs.links.insert(BlockTitle::Structs, vec![doc.link()]);
                    }
                },
                EnumDecl { .. } => match all_docs.links.get_mut(&BlockTitle::Enums) {
                    Some(links) => links.push(doc.link()),
                    None => {
                        all_docs.links.insert(BlockTitle::Enums, vec![doc.link()]);
                    }
                },
                TraitDecl { .. } => match all_docs.links.get_mut(&BlockTitle::Traits) {
                    Some(links) => links.push(doc.link()),
                    None => {
                        all_docs.links.insert(BlockTitle::Traits, vec![doc.link()]);
                    }
                },
                AbiDecl { .. } => match all_docs.links.get_mut(&BlockTitle::Abi) {
                    Some(links) => links.push(doc.link()),
                    None => {
                        all_docs.links.insert(BlockTitle::Abi, vec![doc.link()]);
                    }
                },
                StorageDecl { .. } => match all_docs.links.get_mut(&BlockTitle::ContractStorage) {
                    Some(links) => links.push(doc.link()),
                    None => {
                        all_docs
                            .links
                            .insert(BlockTitle::ContractStorage, vec![doc.link()]);
                    }
                },
                FunctionDecl { .. } => match all_docs.links.get_mut(&BlockTitle::Functions) {
                    Some(links) => links.push(doc.link()),
                    None => {
                        all_docs
                            .links
                            .insert(BlockTitle::Functions, vec![doc.link()]);
                    }
                },
                ConstantDecl { .. } => match all_docs.links.get_mut(&BlockTitle::Constants) {
                    Some(links) => links.push(doc.link()),
                    None => {
                        all_docs
                            .links
                            .insert(BlockTitle::Constants, vec![doc.link()]);
                    }
                },
                _ => {} // TODO: ImplTraitDeclaration
            }
>>>>>>> adc5c1a9
        }
        // ProjectIndex
        match module_map.get(root_module.location()) {
            Some(doc_links) => rendered_docs.0.push(RenderedDocument {
                module_info: root_module.clone(),
                html_filename: INDEX_FILENAME.to_string(),
                file_contents: HTMLString::from(
                    ModuleIndex {
                        version_opt: forc_version,
                        module_info: root_module.clone(),
                        module_docs: DocLinks {
                            style: DocStyle::ProjectIndex(program_kind.as_title_str().to_string()),
                            links: doc_links.to_owned(),
                        },
                    }
                    .render(render_plan.clone())?,
                ),
            }),
            None => panic!("Project does not contain a root module."),
        }
        if module_map.len() > 1 {
            module_map.remove_entry(root_module.location());

            // ModuleIndex(s)
            for (_, doc_links) in module_map {
                let module_info_opt = match doc_links.values().last() {
                    Some(doc_links) => doc_links
                        .first()
                        .map(|doc_link| doc_link.module_info.clone()),
                    // No module to be documented
                    None => None,
                };
                if let Some(module_info) = module_info_opt {
                    rendered_docs.0.push(RenderedDocument {
                        module_info: module_info.clone(),
                        html_filename: INDEX_FILENAME.to_string(),
                        file_contents: HTMLString::from(
                            ModuleIndex {
                                version_opt: None,
                                module_info,
                                module_docs: DocLinks {
                                    style: DocStyle::ModuleIndex,
                                    links: doc_links.to_owned(),
                                },
                            }
                            .render(render_plan.clone())?,
                        ),
                    })
                }
            }
        }
        // AllDocIndex
        rendered_docs.0.push(RenderedDocument {
            module_info: root_module.clone(),
            html_filename: ALL_DOC_FILENAME.to_string(),
            file_contents: HTMLString::from(
                AllDocIndex {
                    project_name: root_module,
                    all_docs,
                }
                .render(render_plan)?,
            ),
        });

        Ok(rendered_docs)
    }
}
fn populate_doc_links(
    doc: &Document,
    module_map: &mut BTreeMap<ModulePrefix, BTreeMap<BlockTitle, Vec<DocLink>>>,
) {
    let location = doc.module_info.location().to_string();
    match module_map.get_mut(&location) {
        Some(doc_links) => {
            match doc.item_body.ty_decl {
                StructDeclaration { .. } => match doc_links.get_mut(&BlockTitle::Structs) {
                    Some(links) => links.push(doc.link()),
                    None => {
                        doc_links.insert(BlockTitle::Structs, vec![doc.link()]);
                    }
                },
                EnumDeclaration { .. } => match doc_links.get_mut(&BlockTitle::Enums) {
                    Some(links) => links.push(doc.link()),
                    None => {
                        doc_links.insert(BlockTitle::Enums, vec![doc.link()]);
                    }
                },
                TraitDeclaration { .. } => match doc_links.get_mut(&BlockTitle::Traits) {
                    Some(links) => links.push(doc.link()),
                    None => {
                        doc_links.insert(BlockTitle::Traits, vec![doc.link()]);
                    }
                },
                AbiDeclaration { .. } => match doc_links.get_mut(&BlockTitle::Abi) {
                    Some(links) => links.push(doc.link()),
                    None => {
                        doc_links.insert(BlockTitle::Abi, vec![doc.link()]);
                    }
                },
                StorageDeclaration { .. } => {
                    match doc_links.get_mut(&BlockTitle::ContractStorage) {
                        Some(links) => links.push(doc.link()),
                        None => {
                            doc_links.insert(BlockTitle::ContractStorage, vec![doc.link()]);
                        }
                    }
                }
                FunctionDeclaration { .. } => match doc_links.get_mut(&BlockTitle::Functions) {
                    Some(links) => links.push(doc.link()),
                    None => {
                        doc_links.insert(BlockTitle::Functions, vec![doc.link()]);
                    }
                },
                ConstantDeclaration { .. } => match doc_links.get_mut(&BlockTitle::Constants) {
                    Some(links) => links.push(doc.link()),
                    None => {
                        doc_links.insert(BlockTitle::Constants, vec![doc.link()]);
                    }
                },
                _ => {} // TODO: ImplTraitDeclaration
            }
        }
        None => {
            let mut doc_links: BTreeMap<BlockTitle, Vec<DocLink>> = BTreeMap::new();
            match doc.item_body.ty_decl {
                StructDeclaration { .. } => {
                    doc_links.insert(BlockTitle::Structs, vec![doc.link()]);
                }
                EnumDeclaration { .. } => {
                    doc_links.insert(BlockTitle::Enums, vec![doc.link()]);
                }
                TraitDeclaration { .. } => {
                    doc_links.insert(BlockTitle::Traits, vec![doc.link()]);
                }
                AbiDeclaration { .. } => {
                    doc_links.insert(BlockTitle::Abi, vec![doc.link()]);
                }
                StorageDeclaration { .. } => {
                    doc_links.insert(BlockTitle::ContractStorage, vec![doc.link()]);
                }
                FunctionDeclaration { .. } => {
                    doc_links.insert(BlockTitle::Functions, vec![doc.link()]);
                }
                ConstantDeclaration { .. } => {
                    doc_links.insert(BlockTitle::Constants, vec![doc.link()]);
                }
                _ => {} // TODO: ImplTraitDeclaration
            }
            module_map.insert(location.clone(), doc_links);
        }
    }
}
fn populate_modules(
    doc: &Document,
    module_map: &mut BTreeMap<ModulePrefix, BTreeMap<BlockTitle, Vec<DocLink>>>,
) {
    let location = doc.module_info.location();
    let mut module_clone = doc.module_info.clone();
    let mut child_prefix = PathBuf::new();
    while let Some(parent_module) = module_clone.parent() {
        let html_filename = if let Some(child_prefix) = child_prefix.to_str() {
            format!("{child_prefix}{INDEX_FILENAME}")
        } else {
            INDEX_FILENAME.to_string()
        };
        let module_link = DocLink {
            name: location.to_owned(),
            module_info: module_clone.to_owned(),
            html_filename,
            preview_opt: doc.module_info.preview_opt(),
        };
        match module_map.get_mut(parent_module) {
            Some(doc_links) => match doc_links.get_mut(&BlockTitle::Modules) {
                Some(links) => {
                    if !links.contains(&module_link) {
                        links.push(module_link)
                    }
                }
                None => {
                    doc_links.insert(BlockTitle::Modules, vec![module_link]);
                }
            },
            None => {
                let mut doc_links: BTreeMap<BlockTitle, Vec<DocLink>> = BTreeMap::new();
                doc_links.insert(BlockTitle::Modules, vec![module_link]);
                module_map.insert(parent_module.clone(), doc_links);
            }
        }
        let mut parent = PathBuf::from(module_clone.module_prefixes.pop().unwrap_or_default());
        parent.push(child_prefix);
        child_prefix = parent;
    }
    println!("{module_map:?}");
}
fn populate_all_doc(doc: &Document, all_docs: &mut DocLinks) {
    match doc.item_body.ty_decl {
        StructDeclaration { .. } => match all_docs.links.get_mut(&BlockTitle::Structs) {
            Some(links) => links.push(doc.link()),
            None => {
                all_docs.links.insert(BlockTitle::Structs, vec![doc.link()]);
            }
        },
        EnumDeclaration { .. } => match all_docs.links.get_mut(&BlockTitle::Enums) {
            Some(links) => links.push(doc.link()),
            None => {
                all_docs.links.insert(BlockTitle::Enums, vec![doc.link()]);
            }
        },
        TraitDeclaration { .. } => match all_docs.links.get_mut(&BlockTitle::Traits) {
            Some(links) => links.push(doc.link()),
            None => {
                all_docs.links.insert(BlockTitle::Traits, vec![doc.link()]);
            }
        },
        AbiDeclaration { .. } => match all_docs.links.get_mut(&BlockTitle::Abi) {
            Some(links) => links.push(doc.link()),
            None => {
                all_docs.links.insert(BlockTitle::Abi, vec![doc.link()]);
            }
        },
        StorageDeclaration { .. } => match all_docs.links.get_mut(&BlockTitle::ContractStorage) {
            Some(links) => links.push(doc.link()),
            None => {
                all_docs
                    .links
                    .insert(BlockTitle::ContractStorage, vec![doc.link()]);
            }
        },
        FunctionDeclaration { .. } => match all_docs.links.get_mut(&BlockTitle::Functions) {
            Some(links) => links.push(doc.link()),
            None => {
                all_docs
                    .links
                    .insert(BlockTitle::Functions, vec![doc.link()]);
            }
        },
        ConstantDeclaration { .. } => match all_docs.links.get_mut(&BlockTitle::Constants) {
            Some(links) => links.push(doc.link()),
            None => {
                all_docs
                    .links
                    .insert(BlockTitle::Constants, vec![doc.link()]);
            }
        },
        _ => {} // TODO: ImplTraitDeclaration
    }
}
/// The finalized HTML file contents.
#[derive(Debug)]
pub(crate) struct HTMLString(pub(crate) String);
impl HTMLString {
    /// Final rendering of a [Document] HTML page to String.
    fn from(rendered_content: Box<dyn RenderBox>) -> Self {
        let markup = html! {
            : doctype::HTML;
            html {
                : rendered_content
            }
        };

        Self(markup.into_string().unwrap())
    }
}

/// All necessary components to render the header portion of
/// the item html doc.
#[derive(Clone, Debug)]
pub(crate) struct ItemHeader {
    pub(crate) module_info: ModuleInfo,
    pub(crate) friendly_name: &'static str,
    pub(crate) item_name: BaseIdent,
}
impl Renderable for ItemHeader {
    /// Basic HTML header component
    fn render(self, _render_plan: RenderPlan) -> Result<Box<dyn RenderBox>> {
        let ItemHeader {
            module_info,
            friendly_name,
            item_name,
        } = self;

        let favicon = module_info.to_html_shorthand_path_string("assets/sway-logo.svg");
        let normalize = module_info.to_html_shorthand_path_string("assets/normalize.css");
        let swaydoc = module_info.to_html_shorthand_path_string("assets/swaydoc.css");
        let ayu = module_info.to_html_shorthand_path_string("assets/ayu.css");
        let ayu_hjs = module_info.to_html_shorthand_path_string("assets/ayu.min.css");

        Ok(box_html! {
            head {
                meta(charset="utf-8");
                meta(name="viewport", content="width=device-width, initial-scale=1.0");
                meta(name="generator", content="swaydoc");
                meta(
                    name="description",
                    content=format!(
                        "API documentation for the Sway `{}` {} in `{}`.",
                        item_name.as_str(), friendly_name, module_info.location(),
                    )
                );
                meta(name="keywords", content=format!("sway, swaylang, sway-lang, {}", item_name.as_str()));
                link(rel="icon", href=favicon);
                title: format!("{} in {} - Sway", item_name.as_str(), module_info.location());
                link(rel="stylesheet", type="text/css", href=normalize);
                link(rel="stylesheet", type="text/css", href=swaydoc, id="mainThemeStyle");
                link(rel="stylesheet", type="text/css", href=ayu);
                link(rel="stylesheet", href=ayu_hjs);
                // TODO: Add links for fonts
            }
        })
    }
}
/// All necessary components to render the body portion of
/// the item html doc. Many parts of the HTML body structure will be the same
/// for each item, but things like struct fields vs trait methods will be different.
#[derive(Clone, Debug)]
pub(crate) struct ItemBody {
    pub(crate) module_info: ModuleInfo,
    pub(crate) ty_decl: TyDecl,
    /// The item name varies depending on type.
    /// We store it during info gathering to avoid
    /// multiple match statements.
    pub(crate) item_name: BaseIdent,
    pub(crate) code_str: String,
    pub(crate) attrs_opt: Option<String>,
    pub(crate) item_context: ItemContext,
}
impl SidebarNav for ItemBody {
    fn sidebar(&self) -> Sidebar {
        let style = DocStyle::Item {
            title: Some(self.ty_decl.as_block_title()),
            name: Some(self.item_name.clone()),
        };
        Sidebar {
            version_opt: None,
            style,
            module_info: self.module_info.clone(),
            nav: self.item_context.to_doclinks(),
        }
    }
}
impl Renderable for ItemBody {
    /// HTML body component
    fn render(self, render_plan: RenderPlan) -> Result<Box<dyn RenderBox>> {
        let sidebar = self.sidebar();
        let ItemBody {
            module_info,
            ty_decl,
            item_name,
            code_str,
            attrs_opt,
            item_context,
        } = self;

        let decl_ty = ty_decl.doc_name();
        let block_title = ty_decl.as_block_title();
        let sidebar = sidebar.render(render_plan.clone())?;
        let item_context = (item_context.context_opt.is_some())
            .then(|| -> Result<Box<dyn RenderBox>> { item_context.render(render_plan.clone()) });
        let sway_hjs = module_info.to_html_shorthand_path_string("assets/highlight.js");
        let rendered_module_anchors = module_info.get_anchors()?;

        Ok(box_html! {
            body(class=format!("swaydoc {decl_ty}")) {
                : sidebar;
                // this is the main code block
                main {
                    div(class="width-limiter") {
                        // div(class="sub-container") {
                        //     nav(class="sub") {
                        //         form(class="search-form") {
                        //             div(class="search-container") {
                        //                 span;
                        //                 input(
                        //                     class="search-input",
                        //                     name="search",
                        //                     autocomplete="off",
                        //                     spellcheck="false",
                        //                     // TODO: https://github.com/FuelLabs/sway/issues/3480
                        //                     placeholder="Searchbar unimplemented, see issue #3480...",
                        //                     type="search"
                        //                 );
                        //                 div(id="help-button", title="help", tabindex="-1") {
                        //                     button(type="button") { : "?" }
                        //                 }
                        //             }
                        //         }
                        //     }
                        // }
                        section(id="main-content", class="content") {
                            div(class="main-heading") {
                                h1(class="fqn") {
                                    span(class="in-band") {
                                        : format!("{} ", block_title.item_title_str());
                                        @ for anchor in rendered_module_anchors {
                                            : Raw(anchor);
                                        }
                                        a(class=&decl_ty, href=IDENTITY) {
                                            : item_name.as_str();
                                        }
                                    }
                                }
                            }
                            div(class="docblock item-decl") {
                                pre(class=format!("sway {}", &decl_ty)) {
                                    code { : code_str; }
                                }
                            }
                            @ if attrs_opt.is_some() {
                                // expand or hide description of main code block
                                details(class="swaydoc-toggle top-doc", open) {
                                    summary(class="hideme") {
                                        span { : "Expand description" }
                                    }
                                    // this is the description
                                    div(class="docblock") {
                                        : Raw(attrs_opt.unwrap())
                                    }
                                }
                            }
                            @ if item_context.is_some() {
                                : item_context.unwrap();
                            }
                        }
                    }
                }
                script(src=sway_hjs);
                script {
                    : "hljs.highlightAll();";
                }
            }
        })
    }
}
#[derive(Clone, Debug)]
pub(crate) enum ContextType {
    /// structs
    StructFields(Vec<TyStructField>),
    /// storage
    StorageFields(Vec<TyStorageField>),
    /// enums
    EnumVariants(Vec<TyEnumVariant>),
    /// traits and abi, this can be split
    /// at a later date if need be
    RequiredMethods(Vec<TyTraitFn>),
}
impl DocBlockTitle for ContextType {
    fn as_block_title(&self) -> BlockTitle {
        match self {
            ContextType::StructFields(_) => BlockTitle::Fields,
            ContextType::StorageFields(_) => BlockTitle::Fields,
            ContextType::EnumVariants(_) => BlockTitle::Variants,
            ContextType::RequiredMethods(_) => BlockTitle::RequiredMethods,
        }
    }
}
/// The actual context of the item displayed by [ItemContext].
/// This uses [ContextType] to determine how to represent the context of an item.
///
/// Example:
/// ```sw
/// struct Foo {}
/// trait Foo {
///     fn foo() -> Foo;
/// }
/// ```
/// Becomes:
/// ```rust
/// Context {
///     module_info: ModuleInfo, /* cloned from item origin to create links */
///     context_type: ContextType::RequiredMethods(Vec<TyTraitFn>), /* trait fn foo() stored here */
/// }
/// ```
#[derive(Clone, Debug)]
pub(crate) struct Context {
    module_info: ModuleInfo,
    context_type: ContextType,
}
impl Context {
    pub(crate) fn new(module_info: ModuleInfo, context_type: ContextType) -> Self {
        Self {
            module_info,
            context_type,
        }
    }
}
impl Renderable for Context {
    fn render(self, render_plan: RenderPlan) -> Result<Box<dyn RenderBox>> {
        let mut rendered_list: Vec<String> = Vec::new();
        match self.context_type {
            ContextType::StructFields(fields) => {
                for field in fields {
                    let struct_field_id = format!("structfield.{}", field.name.as_str());
                    let type_anchor = render_type_anchor(
                        render_plan.type_engine.get(field.type_argument.type_id),
                        &render_plan,
                        &self.module_info,
                    );
                    rendered_list.push(box_html! {
                        span(id=&struct_field_id, class="structfield small-section-header") {
                            a(class="anchor field", href=format!("{IDENTITY}{struct_field_id}"));
                            code {
                                : format!("{}: ", field.name.as_str());
                                @ if let Ok(type_anchor) = type_anchor {
                                    : type_anchor;
                                } else {
                                    : field.type_argument.span.as_str();
                                }
                            }
                        }
                        @ if !field.attributes.is_empty() {
                            div(class="docblock") {
                                : Raw(field.attributes.to_html_string());
                            }
                        }
                    }.into_string()?);
                }
            }
            ContextType::StorageFields(fields) => {
                for field in fields {
                    let storage_field_id = format!("storagefield.{}", field.name.as_str());
                    let type_anchor = render_type_anchor(
                        render_plan.type_engine.get(field.type_argument.type_id),
                        &render_plan,
                        &self.module_info,
                    );
                    rendered_list.push(box_html! {
                        span(id=&storage_field_id, class="storagefield small-section-header") {
                            a(class="anchor field", href=format!("{IDENTITY}{storage_field_id}"));
                            code {
                                : format!("{}: ", field.name.as_str());
                                @ if let Ok(type_anchor) = type_anchor {
                                    : type_anchor;
                                } else {
                                    : field.type_argument.span.as_str();
                                }
                            }
                        }
                        @ if !field.attributes.is_empty() {
                            div(class="docblock") {
                                : Raw(field.attributes.to_html_string());
                            }
                        }
                    }.into_string()?);
                }
            }
            ContextType::EnumVariants(variants) => {
                for variant in variants {
                    let enum_variant_id = format!("variant.{}", variant.name.as_str());
                    let type_anchor = render_type_anchor(
                        render_plan.type_engine.get(variant.type_argument.type_id),
                        &render_plan,
                        &self.module_info,
                    );
                    rendered_list.push(box_html! {
                        h3(id=&enum_variant_id, class="variant small-section-header") {
                            a(class="anchor field", href=format!("{IDENTITY}{enum_variant_id}"));
                            code {
                                : format!("{}: ", variant.name.as_str());
                                @ if let Ok(type_anchor) = type_anchor {
                                    : type_anchor;
                                } else {
                                    : variant.type_argument.span.as_str();
                                }
                            }
                        }
                        @ if !variant.attributes.is_empty() {
                            div(class="docblock") {
                                : Raw(variant.attributes.to_html_string());
                            }
                        }
                    }.into_string()?);
                }
            }
            ContextType::RequiredMethods(methods) => {
                for method in methods {
                    let mut fn_sig = format!("fn {}(", method.name.as_str());
                    for param in &method.parameters {
                        let mut param_str = String::new();
                        if param.is_reference {
                            write!(param_str, "ref ")?;
                        }
                        if param.is_mutable {
                            write!(param_str, "mut ")?;
                        }
                        if param.is_self() {
                            write!(param_str, "self,")?;
                        } else {
                            write!(
                                fn_sig,
                                "{} {},",
                                param.name.as_str(),
                                param.type_argument.span.as_str()
                            )?;
                        }
                    }
                    write!(fn_sig, ") -> {}", method.return_type_span.as_str())?;
                    let multiline = fn_sig.chars().count() >= 60;

                    let method_id = format!("tymethod.{}", method.name.as_str());
                    rendered_list.push(box_html! {
                        div(class="methods") {
                            div(id=&method_id, class="method has-srclink") {
                                h4(class="code-header") {
                                    : "fn ";
                                    a(class="fnname", href=format!("{IDENTITY}{method_id}")) {
                                        : method.name.as_str();
                                    }
                                    : "(";
                                    @ if multiline {
                                        @ for param in &method.parameters {
                                            br;
                                            : "    ";
                                            @ if param.is_reference {
                                                : "ref";
                                            }
                                            @ if param.is_mutable {
                                                : "mut ";
                                            }
                                            @ if param.is_self() {
                                                : "self,"
                                            } else {
                                                : param.name.as_str();
                                                : ": ";
                                                : param.type_argument.span.as_str();
                                                : ","
                                            }
                                        }
                                        br;
                                        : ")";
                                    } else {
                                        @ for param in &method.parameters {
                                            @ if param.is_reference {
                                                : "ref";
                                            }
                                            @ if param.is_mutable {
                                                : "mut ";
                                            }
                                            @ if param.is_self() {
                                                : "self"
                                            } else {
                                                : param.name.as_str();
                                                : ": ";
                                                : param.type_argument.span.as_str();
                                            }
                                            @ if param.name.as_str()
                                                != method.parameters.last()
                                                .expect("no last element in trait method parameters list")
                                                .name.as_str() {
                                                : ", ";
                                            }
                                        }
                                        : ") -> ";
                                    }
                                    : method.return_type_span.as_str();
                                }
                            }
                        }
                    }.into_string()?);
                }
            }
        };
        Ok(box_html! {
            @ for item in rendered_list {
                : Raw(item);
            }
        })
    }
}
#[derive(Clone, Debug)]
/// The context section of an item that appears in the page [ItemBody].
pub(crate) struct ItemContext {
    pub(crate) context_opt: Option<Context>,
    // TODO: All other Implementation types, eg
    // implementations on foreign types, method implementations, etc.
}
impl ItemContext {
    fn to_doclinks(&self) -> DocLinks {
        let mut links: BTreeMap<BlockTitle, Vec<DocLink>> = BTreeMap::new();
        if let Some(context) = &self.context_opt {
            match context.context_type.clone() {
                ContextType::StructFields(fields) => {
                    let doc_links = fields
                        .iter()
                        .map(|field| DocLink {
                            name: field.name.as_str().to_string(),
                            module_info: ModuleInfo::from_ty_module(vec![], None),
                            html_filename: format!(
                                "{}structfield.{}",
                                IDENTITY,
                                field.name.as_str()
                            ),
                            preview_opt: None,
                        })
                        .collect();
                    links.insert(BlockTitle::Fields, doc_links);
                }
                ContextType::StorageFields(fields) => {
                    let doc_links = fields
                        .iter()
                        .map(|field| DocLink {
                            name: field.name.as_str().to_string(),
                            module_info: ModuleInfo::from_ty_module(vec![], None),
                            html_filename: format!(
                                "{}storagefield.{}",
                                IDENTITY,
                                field.name.as_str()
                            ),
                            preview_opt: None,
                        })
                        .collect();
                    links.insert(BlockTitle::Fields, doc_links);
                }
                ContextType::EnumVariants(variants) => {
                    let doc_links = variants
                        .iter()
                        .map(|variant| DocLink {
                            name: variant.name.as_str().to_string(),
                            module_info: ModuleInfo::from_ty_module(vec![], None),
                            html_filename: format!("{}variant.{}", IDENTITY, variant.name.as_str()),
                            preview_opt: None,
                        })
                        .collect();
                    links.insert(BlockTitle::Variants, doc_links);
                }
                ContextType::RequiredMethods(methods) => {
                    let doc_links = methods
                        .iter()
                        .map(|method| DocLink {
                            name: method.name.as_str().to_string(),
                            module_info: ModuleInfo::from_ty_module(vec![], None),
                            html_filename: format!(
                                "{}structfield.{}",
                                IDENTITY,
                                method.name.as_str()
                            ),
                            preview_opt: None,
                        })
                        .collect();
                    links.insert(BlockTitle::RequiredMethods, doc_links);
                }
            }
        }
        DocLinks {
            style: DocStyle::Item {
                title: None,
                name: None,
            },
            links,
        }
    }
}
impl Renderable for ItemContext {
    fn render(self, render_plan: RenderPlan) -> Result<Box<dyn RenderBox>> {
        let (title, rendered_list) = match self.context_opt {
            Some(context) => {
                let title = context.context_type.as_block_title();
                let rendered_list = context.render(render_plan)?;
                Ok((title, rendered_list))
            }
            None => Err(anyhow!(
                "Safeguard against render call on empty context failed."
            )),
        }?;
        let lct = title.html_title_string();
        Ok(box_html! {
            h2(id=&lct, class=format!("{} small-section-header", &lct)) {
                : title.as_str();
                a(class="anchor", href=format!("{IDENTITY}{lct}"));
            }
            : rendered_list;
        })
    }
}
/// Handles types & nested types that should have links
/// eg. (`[]` represent types with links).
///
/// ```sway
/// struct Foo {
///     foo: ([Foo], (u32, [Foo], ([Foo], [Foo])))
/// }
/// ```
//
// TODO: Add checks for multiline types
fn render_type_anchor(
    type_info: TypeInfo,
    render_plan: &RenderPlan,
    current_module_info: &ModuleInfo,
) -> Result<Box<dyn RenderBox>> {
    match type_info {
        TypeInfo::Array(ty_arg, len) => {
            let inner = render_type_anchor(
                render_plan.type_engine.get(ty_arg.type_id),
                render_plan,
                current_module_info,
            )?;
            Ok(box_html! {
                : "[";
                : inner;
                : format!("; {}]", len.val());
            })
        }
        TypeInfo::Tuple(ty_args) => {
            let mut rendered_args: Vec<_> = Vec::new();
            for ty_arg in ty_args {
                rendered_args.push(render_type_anchor(
                    render_plan.type_engine.get(ty_arg.type_id),
                    render_plan,
                    current_module_info,
                )?)
            }
            Ok(box_html! {
                : "(";
                @ for arg in rendered_args {
                    : arg;
                }
                : ")";
            })
        }
        TypeInfo::Enum(decl_ref) => {
            let enum_decl = render_plan.decl_engine.get_enum(&decl_ref);
            if !render_plan.document_private_items && enum_decl.visibility.is_private() {
                Ok(box_html! {
                    : decl_ref.name().clone().as_str();
                })
            } else {
                let module_info = ModuleInfo::from_call_path(enum_decl.call_path);
                let file_name = format!("enum.{}.html", decl_ref.name().clone().as_str());
                let href = module_info.file_path_from_location(&file_name, current_module_info)?;
                Ok(box_html! {
                    a(class="enum", href=href) {
                        : decl_ref.name().clone().as_str();
                    }
                })
            }
        }
        TypeInfo::Struct(decl_ref) => {
            let struct_decl = render_plan.decl_engine.get_struct(&decl_ref);
            if !render_plan.document_private_items && struct_decl.visibility.is_private() {
                Ok(box_html! {
                    : decl_ref.name().clone().as_str();
                })
            } else {
                let module_info = ModuleInfo::from_call_path(struct_decl.call_path);
                let file_name = format!("struct.{}.html", decl_ref.name().clone().as_str());
                let href = module_info.file_path_from_location(&file_name, current_module_info)?;
                Ok(box_html! {
                    a(class="struct", href=href) {
                        : decl_ref.name().clone().as_str();
                    }
                })
            }
        }
        TypeInfo::UnknownGeneric { name, .. } => Ok(box_html! {
            : name.as_str();
        }),
        TypeInfo::Str(len) => Ok(box_html! {
            : len.span().as_str();
        }),
        TypeInfo::UnsignedInteger(int_bits) => {
            use sway_types::integer_bits::IntegerBits;
            let uint = match int_bits {
                IntegerBits::Eight => "u8",
                IntegerBits::Sixteen => "u16",
                IntegerBits::ThirtyTwo => "u32",
                IntegerBits::SixtyFour => "u64",
            };
            Ok(box_html! {
                : uint;
            })
        }
        TypeInfo::Boolean => Ok(box_html! {
            : "bool";
        }),
        TypeInfo::ContractCaller { abi_name, .. } => {
            // TODO: determine whether we should give a link to this
            if let AbiName::Known(name) = abi_name {
                Ok(box_html! {
                    : name.suffix.as_str();
                })
            } else {
                Err(anyhow!("Deferred AbiName is unhandled"))
            }
        }
        TypeInfo::Custom { call_path, .. } => Ok(box_html! {
            : call_path.suffix.as_str();
        }),
        TypeInfo::SelfType => Ok(box_html! {
            : "Self";
        }),
        TypeInfo::B256 => Ok(box_html! {
            : "b256";
        }),
        _ => Err(anyhow!("Undetermined or unusable TypeInfo")),
    }
}

/// Used for creating links between docs.
#[derive(Debug, Clone, Ord, PartialOrd, Eq, PartialEq)]
pub(crate) struct DocLink {
    pub(crate) name: String,
    pub(crate) module_info: ModuleInfo,
    pub(crate) html_filename: String,
    pub(crate) preview_opt: Option<String>,
}
#[derive(Clone, Ord, PartialOrd, Eq, PartialEq)]
struct DocLinks {
    style: DocStyle,
    /// The title and link info for each doc item.
    links: BTreeMap<BlockTitle, Vec<DocLink>>,
}
impl Renderable for DocLinks {
    fn render(self, _render_plan: RenderPlan) -> Result<Box<dyn RenderBox>> {
        let doc_links = match self.style {
            DocStyle::AllDoc(_) => box_html! {
                @ for (title, list_items) in self.links {
                    @ if !list_items.is_empty() {
                        h2(id=format!("{}", title.html_title_string())) { : title.as_str(); }
                        div(class="item-table") {
                            @ for item in list_items {
                                div(class="item-row") {
                                    div(class=format!("item-left {}-item", title.item_title_str())) {
                                        a(
                                            class=title.class_title_str(),
                                            href=item.module_info.file_path_at_location(&item.html_filename, item.module_info.project_name())
                                        ) {
                                            : item.module_info.to_path_literal_string(
                                                &item.name,
                                                item.module_info.project_name()
                                            );
                                        }
                                    }
                                    @ if item.preview_opt.is_some() {
                                        div(class="item-right docblock-short") {
                                            : Raw(item.preview_opt.unwrap());
                                        }
                                    }
                                }
                            }
                        }
                    }
                }
            }
            .into_string()
            .unwrap(),
            DocStyle::ProjectIndex(_) => box_html! {
                @ for (title, list_items) in self.links {
                    @ if !list_items.is_empty() {
                        h2(id=format!("{}", title.html_title_string())) { : title.as_str(); }
                        div(class="item-table") {
                            @ for item in list_items {
                                div(class="item-row") {
                                    div(class=format!("item-left {}-item", title.item_title_str())) {
                                        a(
                                            class=title.class_title_str(),
                                            href=item.module_info.file_path_at_location(&item.html_filename, item.module_info.project_name())
                                        ) {
                                            @ if title == BlockTitle::Modules {
                                                : item.name;
                                            } else {
                                                : item.module_info.to_path_literal_string(
                                                    &item.name,
                                                    item.module_info.project_name()
                                                );
                                            }
                                        }
                                    }
                                    @ if item.preview_opt.is_some() {
                                        div(class="item-right docblock-short") {
                                            : Raw(item.preview_opt.unwrap());
                                        }
                                    }
                                }
                            }
                        }
                    }
                }
            }
            .into_string()
            .unwrap(),
            _ => box_html! {
                @ for (title, list_items) in self.links {
                    @ if !list_items.is_empty() {
                        h2(id=format!("{}", title.html_title_string())) { : title.as_str(); }
                        div(class="item-table") {
                            @ for item in list_items {
                                div(class="item-row") {
                                    div(class=format!("item-left {}-item", title.item_title_str())) {
                                        a(
                                            class=title.class_title_str(),
                                            href=item.module_info.file_path_at_location(&item.html_filename, item.module_info.location())
                                        ) {
                                            : item.module_info.to_path_literal_string(
                                                &item.name,
                                                item.module_info.location()
                                            );
                                        }
                                    }
                                    @ if item.preview_opt.is_some() {
                                        div(class="item-right docblock-short") {
                                            : Raw(item.preview_opt.unwrap());
                                        }
                                    }
                                }
                            }
                        }
                    }
                }
            }
            .into_string()
            .unwrap(),
        };
        Ok(box_html! {
            : Raw(doc_links);
        })
    }
}
trait DocBlockTitle {
    fn as_block_title(&self) -> BlockTitle;
}
/// Represents all of the possible titles
/// belonging to an index or sidebar.
#[derive(Debug, Clone, Ord, PartialOrd, Eq, PartialEq)]
enum BlockTitle {
    Modules,
    Structs,
    Enums,
    Traits,
    Abi,
    ContractStorage,
    Constants,
    Functions,
    Fields,
    Variants,
    RequiredMethods,
}
impl BlockTitle {
    fn as_str(&self) -> &str {
        match self {
            Self::Modules => "Modules",
            Self::Structs => "Structs",
            Self::Enums => "Enums",
            Self::Traits => "Traits",
            Self::Abi => "Abi",
            Self::ContractStorage => "Contract Storage",
            Self::Constants => "Constants",
            Self::Functions => "Functions",
            Self::Fields => "Fields",
            Self::Variants => "Variants",
            Self::RequiredMethods => "Required Methods",
        }
    }
    fn item_title_str(&self) -> &str {
        match self {
            Self::Modules => "Module",
            Self::Structs => "Struct",
            Self::Enums => "Enum",
            Self::Traits => "Trait",
            Self::Abi => "Abi",
            Self::ContractStorage => "Contract Storage",
            Self::Constants => "Constant",
            Self::Functions => "Function",
            Self::Fields => "Fields",
            Self::Variants => "Variants",
            Self::RequiredMethods => "Required Methods",
        }
    }
    fn class_title_str(&self) -> &str {
        match self {
            Self::Modules => "mod",
            Self::Structs => "struct",
            Self::Enums => "enum",
            Self::Traits => "trait",
            Self::Abi => "abi",
            Self::ContractStorage => "storage",
            Self::Constants => "constant",
            Self::Functions => "fn",
            _ => unimplemented!("These titles are unimplemented, and should not be used this way."),
        }
    }
    fn html_title_string(&self) -> String {
        if self.as_str().contains(' ') {
            self.as_str()
                .to_lowercase()
                .split_whitespace()
                .collect::<Vec<&str>>()
                .join("-")
        } else {
            self.as_str().to_lowercase()
        }
    }
}

impl DocBlockTitle for TyDecl {
    fn as_block_title(&self) -> BlockTitle {
        match self {
            TyDecl::StructDecl { .. } => BlockTitle::Structs,
            TyDecl::EnumDecl { .. } => BlockTitle::Enums,
            TyDecl::TraitDecl { .. } => BlockTitle::Traits,
            TyDecl::AbiDecl { .. } => BlockTitle::Abi,
            TyDecl::StorageDecl { .. } => BlockTitle::ContractStorage,
            TyDecl::ConstantDecl { .. } => BlockTitle::Constants,
            TyDecl::FunctionDecl { .. } => BlockTitle::Functions,
            _ => {
                unreachable!("All other TyDecls are non-documentable and will never be matched on")
            }
        }
    }
}
/// Project level, all items belonging to a project
#[derive(Clone)]
struct AllDocIndex {
    /// A [ModuleInfo] with only the project name.
    project_name: ModuleInfo,
    /// All doc items.
    all_docs: DocLinks,
}
impl SidebarNav for AllDocIndex {
    fn sidebar(&self) -> Sidebar {
        Sidebar {
            version_opt: None,
            style: self.all_docs.style.clone(),
            module_info: self.project_name.clone(),
            nav: self.all_docs.clone(),
        }
    }
}
impl Renderable for AllDocIndex {
    fn render(self, render_plan: RenderPlan) -> Result<Box<dyn RenderBox>> {
        let doc_links = self.all_docs.clone().render(render_plan.clone())?;
        let sidebar = self.sidebar().render(render_plan)?;
        Ok(box_html! {
            head {
                meta(charset="utf-8");
                meta(name="viewport", content="width=device-width, initial-scale=1.0");
                meta(name="generator", content="swaydoc");
                meta(
                    name="description",
                    content="List of all items in this project"
                );
                meta(name="keywords", content="sway, swaylang, sway-lang");
                link(rel="icon", href="assets/sway-logo.svg");
                title: "List of all items in this project";
                link(rel="stylesheet", type="text/css", href="assets/normalize.css");
                link(rel="stylesheet", type="text/css", href="assets/swaydoc.css", id="mainThemeStyle");
                link(rel="stylesheet", type="text/css", href="assets/ayu.css");
                link(rel="stylesheet", href="assets/ayu.min.css");
            }
            body(class="swaydoc mod") {
                : sidebar;
                main {
                    div(class="width-limiter") {
                        // div(class="sub-container") {
                        //     nav(class="sub") {
                        //         form(class="search-form") {
                        //             div(class="search-container") {
                        //                 span;
                        //                 input(
                        //                     class="search-input",
                        //                     name="search",
                        //                     autocomplete="off",
                        //                     spellcheck="false",
                        //                     // TODO: Add functionality.
                        //                     placeholder="Searchbar unimplemented, see issue #3480...",
                        //                     type="search"
                        //                 );
                        //                 div(id="help-button", title="help", tabindex="-1") {
                        //                     button(type="button") { : "?" }
                        //                 }
                        //             }
                        //         }
                        //     }
                        // }
                        section(id="main-content", class="content") {
                            h1(class="fqn") {
                                span(class="in-band") { : "List of all items" }
                            }
                            : doc_links;
                        }
                    }
                }
                script(src="assets/highlight.js");
                script {
                    : "hljs.highlightAll();";
                }
            }
        })
    }
}

/// The index for each module in a Sway project.
pub(crate) struct ModuleIndex {
    /// used only for the root module
    version_opt: Option<String>,
    module_info: ModuleInfo,
    module_docs: DocLinks,
}
impl SidebarNav for ModuleIndex {
    fn sidebar(&self) -> Sidebar {
        let style = match self.module_info.is_root_module() {
            true => self.module_docs.style.clone(),
            false => DocStyle::ModuleIndex,
        };
        Sidebar {
            version_opt: self.version_opt.clone(),
            style,
            module_info: self.module_info.clone(),
            nav: self.module_docs.clone(),
        }
    }
}
impl Renderable for ModuleIndex {
    fn render(self, render_plan: RenderPlan) -> Result<Box<dyn RenderBox>> {
        let doc_links = self.module_docs.clone().render(render_plan.clone())?;
        let sidebar = self.sidebar().render(render_plan)?;
        let title_prefix = match self.module_docs.style {
            DocStyle::ProjectIndex(ref program_type) => format!("{program_type} "),
            DocStyle::ModuleIndex => "Module ".to_string(),
            _ => unreachable!("Module Index can only be either a project or module at this time."),
        };

        let favicon = self
            .module_info
            .to_html_shorthand_path_string("assets/sway-logo.svg");
        let normalize = self
            .module_info
            .to_html_shorthand_path_string("assets/normalize.css");
        let swaydoc = self
            .module_info
            .to_html_shorthand_path_string("assets/swaydoc.css");
        let ayu = self
            .module_info
            .to_html_shorthand_path_string("assets/ayu.css");
        let sway_hjs = self
            .module_info
            .to_html_shorthand_path_string("assets/highlight.js");
        let ayu_hjs = self
            .module_info
            .to_html_shorthand_path_string("assets/ayu.min.css");
        let mut rendered_module_anchors = self.module_info.get_anchors()?;
        rendered_module_anchors.pop();

        Ok(box_html! {
            head {
                meta(charset="utf-8");
                meta(name="viewport", content="width=device-width, initial-scale=1.0");
                meta(name="generator", content="swaydoc");
                meta(
                    name="description",
                    content=format!(
                        "API documentation for the Sway `{}` module in `{}`.",
                        self.module_info.location(), self.module_info.project_name(),
                    )
                );
                meta(name="keywords", content=format!("sway, swaylang, sway-lang, {}", self.module_info.location()));
                link(rel="icon", href=favicon);
                title: format!("{} in {} - Sway", self.module_info.location(), self.module_info.project_name());
                link(rel="stylesheet", type="text/css", href=normalize);
                link(rel="stylesheet", type="text/css", href=swaydoc, id="mainThemeStyle");
                link(rel="stylesheet", type="text/css", href=ayu);
                link(rel="stylesheet", href=ayu_hjs);
            }
            body(class="swaydoc mod") {
                : sidebar;
                main {
                    div(class="width-limiter") {
                        // div(class="sub-container") {
                        //     nav(class="sub") {
                        //         form(class="search-form") {
                        //             div(class="search-container") {
                        //                 span;
                        //                 input(
                        //                     class="search-input",
                        //                     name="search",
                        //                     autocomplete="off",
                        //                     spellcheck="false",
                        //                     // TODO: Add functionality.
                        //                     placeholder="Searchbar unimplemented, see issue #3480...",
                        //                     type="search"
                        //                 );
                        //                 div(id="help-button", title="help", tabindex="-1") {
                        //                     button(type="button") { : "?" }
                        //                 }
                        //             }
                        //         }
                        //     }
                        // }
                        section(id="main-content", class="content") {
                            div(class="main-heading") {
                                h1(class="fqn") {
                                    span(class="in-band") {
                                        : title_prefix;
                                        @ for anchor in rendered_module_anchors {
                                            : Raw(anchor);
                                        }
                                        a(class=BlockTitle::Modules.class_title_str(), href=IDENTITY) {
                                            : self.module_info.location();
                                        }
                                    }
                                }
                            }
                            @ if self.module_info.attributes.is_some() {
                                details(class="swaydoc-toggle top-doc", open) {
                                    summary(class="hideme") {
                                        span { : "Expand description" }
                                    }
                                    div(class="docblock") {
                                        : Raw(self.module_info.attributes.unwrap())
                                    }
                                }
                            }
                            : doc_links;
                        }
                    }
                }
                script(src=sway_hjs);
                script {
                    : "hljs.highlightAll();";
                }
            }
        })
    }
}

trait SidebarNav {
    /// Create sidebar component.
    fn sidebar(&self) -> Sidebar;
}
#[derive(Clone, Ord, PartialOrd, Eq, PartialEq)]
enum DocStyle {
    AllDoc(String),
    ProjectIndex(String),
    ModuleIndex,
    Item {
        title: Option<BlockTitle>,
        name: Option<BaseIdent>,
    },
}
/// Sidebar component for quick navigation.
struct Sidebar {
    version_opt: Option<String>,
    style: DocStyle,
    module_info: ModuleInfo,
    /// support for page navigation
    nav: DocLinks,
}
impl Renderable for Sidebar {
    fn render(self, _render_plan: RenderPlan) -> Result<Box<dyn RenderBox>> {
        let path_to_logo = self
            .module_info
            .to_html_shorthand_path_string("assets/sway-logo.svg");
        let style = self.style.clone();
        let version_opt = self.version_opt.clone();
        let location_with_prefix = match &style {
            DocStyle::AllDoc(project_kind) | DocStyle::ProjectIndex(project_kind) => {
                format!("{project_kind} {}", self.module_info.location())
            }
            DocStyle::ModuleIndex => format!(
                "{} {}",
                BlockTitle::Modules.item_title_str(),
                self.module_info.location()
            ),
            DocStyle::Item { title, name } => {
                let title = title.clone().expect("Expected a BlockTitle");
                let name = name.clone().expect("Expected a BaseIdent");
                format!("{} {}", title.item_title_str(), name.as_str())
            }
        };
        let root_path = self
            .module_info
            .to_html_shorthand_path_string(INDEX_FILENAME);
        let logo_path_to_root = match style {
            DocStyle::AllDoc(_) | DocStyle::Item { .. } | DocStyle::ModuleIndex => root_path,
            DocStyle::ProjectIndex(_) => IDENTITY.to_owned(),
        };
        // Unfortunately, match arms that return a closure, even if they are the same
        // type, are incompatible. The work around is to return a String instead,
        // and render it from Raw in the final output.
        let styled_content = match &self.style {
            DocStyle::ProjectIndex(_) => {
                let nav_links = self.nav.links;
                let all_items = format!("See all {}'s items", self.module_info.project_name());
                box_html! {
                    div(class="sidebar-elems") {
                        a(id="all-types", href=ALL_DOC_FILENAME) {
                            p: all_items;
                        }
                        section {
                            div(class="block") {
                                ul {
                                    @ for (title, _) in nav_links {
                                        li {
                                            a(href=format!("{}{}", IDENTITY, title.html_title_string())) {
                                                : title.as_str();
                                            }
                                        }
                                    }
                                }
                            }
                        }
                    }
                }
                .into_string()
                .unwrap()
            }
            DocStyle::AllDoc(_) => {
                let nav_links = self.nav.links;
                box_html! {
                    div(class="sidebar-elems") {
                        a(id="all-types", href=INDEX_FILENAME) {
                            p: "Back to index";
                        }
                        section {
                            div(class="block") {
                                ul {
                                    @ for (title, _) in nav_links {
                                        li {
                                            a(href=format!("{}{}", IDENTITY, title.html_title_string())) {
                                                : title.as_str();
                                            }
                                        }
                                    }
                                }
                            }
                        }
                    }
                }
                .into_string()
                .unwrap()
            }
            _ => box_html! {
                div(class="sidebar-elems") {
                    section {
                        div(class="block") {
                            ul {
                                @ for (title, _) in self.nav.links {
                                    li {
                                        a(href=format!("{}{}", IDENTITY, title.html_title_string())) {
                                            : title.as_str();
                                        }
                                    }
                                }
                            }
                        }
                    }
                }
            }
            .into_string()
            .unwrap(),
        };
        Ok(box_html! {
            nav(class="sidebar") {
                a(class="sidebar-logo", href=&logo_path_to_root) {
                    div(class="logo-container") {
                        img(class="sway-logo", src=path_to_logo, alt="logo");
                    }
                }
                h2(class="location") {
                    : location_with_prefix;
                }
                @ if let DocStyle::ProjectIndex(_) = style.clone() {
                    @ if version_opt.is_some() {
                        div(class="version") {
                            p: version_opt.unwrap();
                        }
                    }
                }
                : Raw(styled_content);
            }
        })
    }
}
pub(crate) trait DocStrings {
    fn to_html_string(&self) -> String;
    fn to_raw_string(&self) -> String;
}
/// Creates an HTML String from an [AttributesMap]
impl DocStrings for AttributesMap {
    fn to_html_string(&self) -> String {
        let docs = self.to_raw_string();

        let mut options = ComrakOptions::default();
        options.render.hardbreaks = true;
        options.extension.strikethrough = true;
        options.extension.table = true;
        options.extension.autolink = true;
        options.extension.superscript = true;
        options.extension.footnotes = true;
        options.parse.smart = true;
        options.parse.default_info_string = Some("sway".into());
        markdown_to_html(&format_docs(&docs), &options)
    }
    fn to_raw_string(&self) -> String {
        let attributes = self.get(&AttributeKind::DocComment);
        let mut docs = String::new();

        if let Some(vec_attrs) = attributes {
            for arg in vec_attrs.iter().flat_map(|attribute| &attribute.args) {
                writeln!(docs, "{}", arg.name.as_str()).expect(
                    "problem appending `arg.name.as_str()` to `docs` with `writeln` macro.",
                );
            }
        }
        docs
    }
}
/// Takes a formatted String fn and returns only the function signature.
pub(crate) fn trim_fn_body(f: String) -> String {
    match f.find('{') {
        Some(index) => f.split_at(index).0.to_string(),
        None => f,
    }
}

/// Checks if some raw html (rendered from markdown) contains a header.
/// If it does, it splits at the header and returns the slice that preceeded it.
pub(crate) fn split_at_markdown_header(raw_html: &str) -> &str {
    const H1: &str = "<h1>";
    const H2: &str = "<h2>";
    const H3: &str = "<h3>";
    const H4: &str = "<h4>";
    const H5: &str = "<h5>";
    if raw_html.contains(H1) {
        let v: Vec<_> = raw_html.split(H1).collect();
        v.first().expect("expected a non-empty str")
    } else if raw_html.contains(H2) {
        let v: Vec<_> = raw_html.split(H2).collect();
        v.first().expect("expected a non-empty str")
    } else if raw_html.contains(H3) {
        let v: Vec<_> = raw_html.split(H3).collect();
        v.first().expect("expected a non-empty str")
    } else if raw_html.contains(H4) {
        let v: Vec<_> = raw_html.split(H4).collect();
        v.first().expect("expected a non-empty str")
    } else if raw_html.contains(H5) {
        let v: Vec<_> = raw_html.split(H5).collect();
        v.first().expect("expected a non-empty str")
    } else {
        raw_html
    }
}<|MERGE_RESOLUTION|>--- conflicted
+++ resolved
@@ -64,148 +64,11 @@
                 file_contents: HTMLString::from(doc.clone().render(render_plan.clone())?),
             });
             // Here we gather all of the `doc_links` based on which module they belong to.
-<<<<<<< HEAD
             populate_doc_links(&doc, &mut module_map);
-=======
-            let location = doc.module_info.location().to_string();
-            match module_map.get_mut(&location) {
-                Some(doc_links) => {
-                    match doc.item_body.ty_decl {
-                        StructDecl { .. } => match doc_links.get_mut(&BlockTitle::Structs) {
-                            Some(links) => links.push(doc.link()),
-                            None => {
-                                doc_links.insert(BlockTitle::Structs, vec![doc.link()]);
-                            }
-                        },
-                        EnumDecl { .. } => match doc_links.get_mut(&BlockTitle::Enums) {
-                            Some(links) => links.push(doc.link()),
-                            None => {
-                                doc_links.insert(BlockTitle::Enums, vec![doc.link()]);
-                            }
-                        },
-                        TraitDecl { .. } => match doc_links.get_mut(&BlockTitle::Traits) {
-                            Some(links) => links.push(doc.link()),
-                            None => {
-                                doc_links.insert(BlockTitle::Traits, vec![doc.link()]);
-                            }
-                        },
-                        AbiDecl { .. } => match doc_links.get_mut(&BlockTitle::Abi) {
-                            Some(links) => links.push(doc.link()),
-                            None => {
-                                doc_links.insert(BlockTitle::Abi, vec![doc.link()]);
-                            }
-                        },
-                        StorageDecl { .. } => {
-                            match doc_links.get_mut(&BlockTitle::ContractStorage) {
-                                Some(links) => links.push(doc.link()),
-                                None => {
-                                    doc_links.insert(BlockTitle::ContractStorage, vec![doc.link()]);
-                                }
-                            }
-                        }
-                        FunctionDecl { .. } => match doc_links.get_mut(&BlockTitle::Functions) {
-                            Some(links) => links.push(doc.link()),
-                            None => {
-                                doc_links.insert(BlockTitle::Functions, vec![doc.link()]);
-                            }
-                        },
-                        ConstantDecl { .. } => match doc_links.get_mut(&BlockTitle::Constants) {
-                            Some(links) => links.push(doc.link()),
-                            None => {
-                                doc_links.insert(BlockTitle::Constants, vec![doc.link()]);
-                            }
-                        },
-                        _ => {} // TODO: ImplTraitDeclaration
-                    }
-                }
-                None => {
-                    let mut doc_links: BTreeMap<BlockTitle, Vec<DocLink>> = BTreeMap::new();
-                    match doc.item_body.ty_decl {
-                        StructDecl { .. } => {
-                            doc_links.insert(BlockTitle::Structs, vec![doc.link()]);
-                        }
-                        EnumDecl { .. } => {
-                            doc_links.insert(BlockTitle::Enums, vec![doc.link()]);
-                        }
-                        TraitDecl { .. } => {
-                            doc_links.insert(BlockTitle::Traits, vec![doc.link()]);
-                        }
-                        AbiDecl { .. } => {
-                            doc_links.insert(BlockTitle::Abi, vec![doc.link()]);
-                        }
-                        StorageDecl { .. } => {
-                            doc_links.insert(BlockTitle::ContractStorage, vec![doc.link()]);
-                        }
-                        FunctionDecl { .. } => {
-                            doc_links.insert(BlockTitle::Functions, vec![doc.link()]);
-                        }
-                        ConstantDecl { .. } => {
-                            doc_links.insert(BlockTitle::Constants, vec![doc.link()]);
-                        }
-                        _ => {} // TODO: ImplTraitDeclaration
-                    }
-                    module_map.insert(location.clone(), doc_links);
-                }
-            }
->>>>>>> adc5c1a9
             // Create links to child modules.
             populate_modules(&doc, &mut module_map);
             // Above we check for the module a link belongs to, here we want _all_ links so the check is much more shallow.
-<<<<<<< HEAD
             populate_all_doc(&doc, &mut all_docs);
-=======
-            match doc.item_body.ty_decl {
-                StructDecl { .. } => match all_docs.links.get_mut(&BlockTitle::Structs) {
-                    Some(links) => links.push(doc.link()),
-                    None => {
-                        all_docs.links.insert(BlockTitle::Structs, vec![doc.link()]);
-                    }
-                },
-                EnumDecl { .. } => match all_docs.links.get_mut(&BlockTitle::Enums) {
-                    Some(links) => links.push(doc.link()),
-                    None => {
-                        all_docs.links.insert(BlockTitle::Enums, vec![doc.link()]);
-                    }
-                },
-                TraitDecl { .. } => match all_docs.links.get_mut(&BlockTitle::Traits) {
-                    Some(links) => links.push(doc.link()),
-                    None => {
-                        all_docs.links.insert(BlockTitle::Traits, vec![doc.link()]);
-                    }
-                },
-                AbiDecl { .. } => match all_docs.links.get_mut(&BlockTitle::Abi) {
-                    Some(links) => links.push(doc.link()),
-                    None => {
-                        all_docs.links.insert(BlockTitle::Abi, vec![doc.link()]);
-                    }
-                },
-                StorageDecl { .. } => match all_docs.links.get_mut(&BlockTitle::ContractStorage) {
-                    Some(links) => links.push(doc.link()),
-                    None => {
-                        all_docs
-                            .links
-                            .insert(BlockTitle::ContractStorage, vec![doc.link()]);
-                    }
-                },
-                FunctionDecl { .. } => match all_docs.links.get_mut(&BlockTitle::Functions) {
-                    Some(links) => links.push(doc.link()),
-                    None => {
-                        all_docs
-                            .links
-                            .insert(BlockTitle::Functions, vec![doc.link()]);
-                    }
-                },
-                ConstantDecl { .. } => match all_docs.links.get_mut(&BlockTitle::Constants) {
-                    Some(links) => links.push(doc.link()),
-                    None => {
-                        all_docs
-                            .links
-                            .insert(BlockTitle::Constants, vec![doc.link()]);
-                    }
-                },
-                _ => {} // TODO: ImplTraitDeclaration
-            }
->>>>>>> adc5c1a9
         }
         // ProjectIndex
         match module_map.get(root_module.location()) {
@@ -281,45 +144,43 @@
     match module_map.get_mut(&location) {
         Some(doc_links) => {
             match doc.item_body.ty_decl {
-                StructDeclaration { .. } => match doc_links.get_mut(&BlockTitle::Structs) {
+                StructDecl { .. } => match doc_links.get_mut(&BlockTitle::Structs) {
                     Some(links) => links.push(doc.link()),
                     None => {
                         doc_links.insert(BlockTitle::Structs, vec![doc.link()]);
                     }
                 },
-                EnumDeclaration { .. } => match doc_links.get_mut(&BlockTitle::Enums) {
+                EnumDecl { .. } => match doc_links.get_mut(&BlockTitle::Enums) {
                     Some(links) => links.push(doc.link()),
                     None => {
                         doc_links.insert(BlockTitle::Enums, vec![doc.link()]);
                     }
                 },
-                TraitDeclaration { .. } => match doc_links.get_mut(&BlockTitle::Traits) {
+                TraitDecl { .. } => match doc_links.get_mut(&BlockTitle::Traits) {
                     Some(links) => links.push(doc.link()),
                     None => {
                         doc_links.insert(BlockTitle::Traits, vec![doc.link()]);
                     }
                 },
-                AbiDeclaration { .. } => match doc_links.get_mut(&BlockTitle::Abi) {
+                AbiDecl { .. } => match doc_links.get_mut(&BlockTitle::Abi) {
                     Some(links) => links.push(doc.link()),
                     None => {
                         doc_links.insert(BlockTitle::Abi, vec![doc.link()]);
                     }
                 },
-                StorageDeclaration { .. } => {
-                    match doc_links.get_mut(&BlockTitle::ContractStorage) {
-                        Some(links) => links.push(doc.link()),
-                        None => {
-                            doc_links.insert(BlockTitle::ContractStorage, vec![doc.link()]);
-                        }
-                    }
-                }
-                FunctionDeclaration { .. } => match doc_links.get_mut(&BlockTitle::Functions) {
+                StorageDecl { .. } => match doc_links.get_mut(&BlockTitle::ContractStorage) {
+                    Some(links) => links.push(doc.link()),
+                    None => {
+                        doc_links.insert(BlockTitle::ContractStorage, vec![doc.link()]);
+                    }
+                },
+                FunctionDecl { .. } => match doc_links.get_mut(&BlockTitle::Functions) {
                     Some(links) => links.push(doc.link()),
                     None => {
                         doc_links.insert(BlockTitle::Functions, vec![doc.link()]);
                     }
                 },
-                ConstantDeclaration { .. } => match doc_links.get_mut(&BlockTitle::Constants) {
+                ConstantDecl { .. } => match doc_links.get_mut(&BlockTitle::Constants) {
                     Some(links) => links.push(doc.link()),
                     None => {
                         doc_links.insert(BlockTitle::Constants, vec![doc.link()]);
@@ -331,25 +192,25 @@
         None => {
             let mut doc_links: BTreeMap<BlockTitle, Vec<DocLink>> = BTreeMap::new();
             match doc.item_body.ty_decl {
-                StructDeclaration { .. } => {
+                StructDecl { .. } => {
                     doc_links.insert(BlockTitle::Structs, vec![doc.link()]);
                 }
-                EnumDeclaration { .. } => {
+                EnumDecl { .. } => {
                     doc_links.insert(BlockTitle::Enums, vec![doc.link()]);
                 }
-                TraitDeclaration { .. } => {
+                TraitDecl { .. } => {
                     doc_links.insert(BlockTitle::Traits, vec![doc.link()]);
                 }
-                AbiDeclaration { .. } => {
+                AbiDecl { .. } => {
                     doc_links.insert(BlockTitle::Abi, vec![doc.link()]);
                 }
-                StorageDeclaration { .. } => {
+                StorageDecl { .. } => {
                     doc_links.insert(BlockTitle::ContractStorage, vec![doc.link()]);
                 }
-                FunctionDeclaration { .. } => {
+                FunctionDecl { .. } => {
                     doc_links.insert(BlockTitle::Functions, vec![doc.link()]);
                 }
-                ConstantDeclaration { .. } => {
+                ConstantDecl { .. } => {
                     doc_links.insert(BlockTitle::Constants, vec![doc.link()]);
                 }
                 _ => {} // TODO: ImplTraitDeclaration
@@ -402,31 +263,31 @@
 }
 fn populate_all_doc(doc: &Document, all_docs: &mut DocLinks) {
     match doc.item_body.ty_decl {
-        StructDeclaration { .. } => match all_docs.links.get_mut(&BlockTitle::Structs) {
+        StructDecl { .. } => match all_docs.links.get_mut(&BlockTitle::Structs) {
             Some(links) => links.push(doc.link()),
             None => {
                 all_docs.links.insert(BlockTitle::Structs, vec![doc.link()]);
             }
         },
-        EnumDeclaration { .. } => match all_docs.links.get_mut(&BlockTitle::Enums) {
+        EnumDecl { .. } => match all_docs.links.get_mut(&BlockTitle::Enums) {
             Some(links) => links.push(doc.link()),
             None => {
                 all_docs.links.insert(BlockTitle::Enums, vec![doc.link()]);
             }
         },
-        TraitDeclaration { .. } => match all_docs.links.get_mut(&BlockTitle::Traits) {
+        TraitDecl { .. } => match all_docs.links.get_mut(&BlockTitle::Traits) {
             Some(links) => links.push(doc.link()),
             None => {
                 all_docs.links.insert(BlockTitle::Traits, vec![doc.link()]);
             }
         },
-        AbiDeclaration { .. } => match all_docs.links.get_mut(&BlockTitle::Abi) {
+        AbiDecl { .. } => match all_docs.links.get_mut(&BlockTitle::Abi) {
             Some(links) => links.push(doc.link()),
             None => {
                 all_docs.links.insert(BlockTitle::Abi, vec![doc.link()]);
             }
         },
-        StorageDeclaration { .. } => match all_docs.links.get_mut(&BlockTitle::ContractStorage) {
+        StorageDecl { .. } => match all_docs.links.get_mut(&BlockTitle::ContractStorage) {
             Some(links) => links.push(doc.link()),
             None => {
                 all_docs
@@ -434,7 +295,7 @@
                     .insert(BlockTitle::ContractStorage, vec![doc.link()]);
             }
         },
-        FunctionDeclaration { .. } => match all_docs.links.get_mut(&BlockTitle::Functions) {
+        FunctionDecl { .. } => match all_docs.links.get_mut(&BlockTitle::Functions) {
             Some(links) => links.push(doc.link()),
             None => {
                 all_docs
@@ -442,7 +303,7 @@
                     .insert(BlockTitle::Functions, vec![doc.link()]);
             }
         },
-        ConstantDeclaration { .. } => match all_docs.links.get_mut(&BlockTitle::Constants) {
+        ConstantDecl { .. } => match all_docs.links.get_mut(&BlockTitle::Constants) {
             Some(links) => links.push(doc.link()),
             None => {
                 all_docs
