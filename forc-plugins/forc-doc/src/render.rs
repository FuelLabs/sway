use crate::doc::{Documentation, ModuleInfo, ModulePrefix};
use anyhow::{anyhow, Result};
use comrak::{markdown_to_html, ComrakOptions};
use horrorshow::{box_html, helper::doctype, html, prelude::*, Raw};
<<<<<<< HEAD
use std::{collections::BTreeMap, fmt::Write, sync::Arc};
use sway_core::{
    language::ty::{
        TyDeclaration::{self, *},
        TyEnumVariant, TyStorageField, TyStructField, TyTraitFn,
    },
    transform::{AttributeKind, AttributesMap},
    AbiName, TypeEngine, TypeInfo,
=======
use std::collections::BTreeMap;
use std::fmt::Write;
use sway_core::language::ty::{
    TyDeclaration::{self, *},
    TyEnumVariant, TyProgramKind, TyStorageField, TyStructField, TyTraitFn,
>>>>>>> a71fc795
};
use sway_lsp::utils::markdown::format_docs;
use sway_types::{BaseIdent, Spanned};

pub(crate) const ALL_DOC_FILENAME: &str = "all.html";
pub(crate) const INDEX_FILENAME: &str = "index.html";
pub(crate) const IDENTITY: &str = "#";
pub(crate) trait Renderable {
    fn render(self, type_engine: Arc<TypeEngine>) -> Result<Box<dyn RenderBox>>;
}
/// A [Document] rendered to HTML.
pub(crate) struct RenderedDocument {
    pub(crate) module_info: ModuleInfo,
    pub(crate) html_filename: String,
    pub(crate) file_contents: HTMLString,
}
#[derive(Default)]
pub(crate) struct RenderedDocumentation(pub(crate) Vec<RenderedDocument>);

impl RenderedDocumentation {
    /// Top level HTML rendering for all [Documentation] of a program.
    pub fn from(
        raw: Documentation,
<<<<<<< HEAD
        type_engine: Arc<TypeEngine>,
=======
        root_attributes: Option<AttributesMap>,
        program_kind: TyProgramKind,
>>>>>>> a71fc795
        forc_version: Option<String>,
    ) -> Result<RenderedDocumentation> {
        let mut rendered_docs: RenderedDocumentation = Default::default();
        let root_module = match raw.first() {
            Some(doc) => ModuleInfo::from_ty_module(
                vec![doc.module_info.project_name().to_owned()],
                root_attributes.map(|attrs_map| attrs_map.to_html_string()),
            ),
            None => panic!("Project does not contain a root module"),
        };
        let mut all_docs = DocLinks {
            style: DocStyle::AllDoc(program_kind.as_title_str().to_string()),
            links: Default::default(),
        };
        let mut module_map: BTreeMap<ModulePrefix, BTreeMap<BlockTitle, Vec<DocLink>>> =
            BTreeMap::new();
        for doc in raw {
            rendered_docs.0.push(RenderedDocument {
                module_info: doc.module_info.clone(),
                html_filename: doc.html_filename(),
                file_contents: HTMLString::from(doc.clone().render(type_engine.clone())?),
            });
            // Here we gather all of the `doc_links` based on which module they belong to.
            let location = doc.module_info.location().to_string();
            match module_map.get_mut(&location) {
                Some(doc_links) => {
                    match doc.item_body.ty_decl {
                        StructDeclaration { .. } => match doc_links.get_mut(&BlockTitle::Structs) {
                            Some(links) => links.push(doc.link()),
                            None => {
                                doc_links.insert(BlockTitle::Structs, vec![doc.link()]);
                            }
                        },
                        EnumDeclaration { .. } => match doc_links.get_mut(&BlockTitle::Enums) {
                            Some(links) => links.push(doc.link()),
                            None => {
                                doc_links.insert(BlockTitle::Enums, vec![doc.link()]);
                            }
                        },
                        TraitDeclaration { .. } => match doc_links.get_mut(&BlockTitle::Traits) {
                            Some(links) => links.push(doc.link()),
                            None => {
                                doc_links.insert(BlockTitle::Traits, vec![doc.link()]);
                            }
                        },
                        AbiDeclaration { .. } => match doc_links.get_mut(&BlockTitle::Abi) {
                            Some(links) => links.push(doc.link()),
                            None => {
                                doc_links.insert(BlockTitle::Abi, vec![doc.link()]);
                            }
                        },
                        StorageDeclaration { .. } => {
                            match doc_links.get_mut(&BlockTitle::ContractStorage) {
                                Some(links) => links.push(doc.link()),
                                None => {
                                    doc_links.insert(BlockTitle::ContractStorage, vec![doc.link()]);
                                }
                            }
                        }
                        FunctionDeclaration { .. } => {
                            match doc_links.get_mut(&BlockTitle::Functions) {
                                Some(links) => links.push(doc.link()),
                                None => {
                                    doc_links.insert(BlockTitle::Functions, vec![doc.link()]);
                                }
                            }
                        }
                        ConstantDeclaration { .. } => {
                            match doc_links.get_mut(&BlockTitle::Constants) {
                                Some(links) => links.push(doc.link()),
                                None => {
                                    doc_links.insert(BlockTitle::Constants, vec![doc.link()]);
                                }
                            }
                        }
                        _ => {} // TODO: ImplTraitDeclaration
                    }
                }
                None => {
                    let mut doc_links: BTreeMap<BlockTitle, Vec<DocLink>> = BTreeMap::new();
                    match doc.item_body.ty_decl {
                        StructDeclaration { .. } => {
                            doc_links.insert(BlockTitle::Structs, vec![doc.link()]);
                        }
                        EnumDeclaration { .. } => {
                            doc_links.insert(BlockTitle::Enums, vec![doc.link()]);
                        }
                        TraitDeclaration { .. } => {
                            doc_links.insert(BlockTitle::Traits, vec![doc.link()]);
                        }
                        AbiDeclaration { .. } => {
                            doc_links.insert(BlockTitle::Abi, vec![doc.link()]);
                        }
                        StorageDeclaration { .. } => {
                            doc_links.insert(BlockTitle::ContractStorage, vec![doc.link()]);
                        }
                        FunctionDeclaration { .. } => {
                            doc_links.insert(BlockTitle::Functions, vec![doc.link()]);
                        }
                        ConstantDeclaration { .. } => {
                            doc_links.insert(BlockTitle::Constants, vec![doc.link()]);
                        }
                        _ => {} // TODO: ImplTraitDeclaration
                    }
                    module_map.insert(location.clone(), doc_links);
                }
            }
            // Create links to child modules.
            if let Some(parent_module) = doc.module_info.parent() {
                let module_link = DocLink {
                    name: location.clone(),
                    module_info: doc.module_info.to_owned(),
                    html_filename: INDEX_FILENAME.to_owned(),
                    preview_opt: doc.module_info.preview_opt(),
                };
                match module_map.get_mut(parent_module) {
                    Some(doc_links) => match doc_links.get_mut(&BlockTitle::Modules) {
                        Some(links) => {
                            if !links.contains(&module_link) {
                                links.push(module_link)
                            }
                        }
                        None => {
                            doc_links.insert(BlockTitle::Modules, vec![module_link]);
                        }
                    },
                    None => {
                        let mut doc_links: BTreeMap<BlockTitle, Vec<DocLink>> = BTreeMap::new();
                        doc_links.insert(BlockTitle::Modules, vec![module_link]);
                        module_map.insert(parent_module.clone(), doc_links);
                    }
                }
            }
            // Above we check for the module a link belongs to, here we want _all_ links so the check is much more shallow.
            match doc.item_body.ty_decl {
                StructDeclaration { .. } => match all_docs.links.get_mut(&BlockTitle::Structs) {
                    Some(links) => links.push(doc.link()),
                    None => {
                        all_docs.links.insert(BlockTitle::Structs, vec![doc.link()]);
                    }
                },
                EnumDeclaration { .. } => match all_docs.links.get_mut(&BlockTitle::Enums) {
                    Some(links) => links.push(doc.link()),
                    None => {
                        all_docs.links.insert(BlockTitle::Enums, vec![doc.link()]);
                    }
                },
                TraitDeclaration { .. } => match all_docs.links.get_mut(&BlockTitle::Traits) {
                    Some(links) => links.push(doc.link()),
                    None => {
                        all_docs.links.insert(BlockTitle::Traits, vec![doc.link()]);
                    }
                },
                AbiDeclaration { .. } => match all_docs.links.get_mut(&BlockTitle::Abi) {
                    Some(links) => links.push(doc.link()),
                    None => {
                        all_docs.links.insert(BlockTitle::Abi, vec![doc.link()]);
                    }
                },
                StorageDeclaration { .. } => {
                    match all_docs.links.get_mut(&BlockTitle::ContractStorage) {
                        Some(links) => links.push(doc.link()),
                        None => {
                            all_docs
                                .links
                                .insert(BlockTitle::ContractStorage, vec![doc.link()]);
                        }
                    }
                }
                FunctionDeclaration { .. } => {
                    match all_docs.links.get_mut(&BlockTitle::Functions) {
                        Some(links) => links.push(doc.link()),
                        None => {
                            all_docs
                                .links
                                .insert(BlockTitle::Functions, vec![doc.link()]);
                        }
                    }
                }
                ConstantDeclaration { .. } => {
                    match all_docs.links.get_mut(&BlockTitle::Constants) {
                        Some(links) => links.push(doc.link()),
                        None => {
                            all_docs
                                .links
                                .insert(BlockTitle::Constants, vec![doc.link()]);
                        }
                    }
                }
                _ => {} // TODO: ImplTraitDeclaration
            }
        }
        // ProjectIndex
        match module_map.get(root_module.location()) {
            Some(doc_links) => rendered_docs.0.push(RenderedDocument {
                module_info: root_module.clone(),
                html_filename: INDEX_FILENAME.to_string(),
                file_contents: HTMLString::from(
                    ModuleIndex {
                        version_opt: forc_version,
                        module_info: root_module.clone(),
                        module_docs: DocLinks {
                            style: DocStyle::ProjectIndex(program_kind.as_title_str().to_string()),
                            links: doc_links.to_owned(),
                        },
                    }
                    .render(type_engine.clone())?,
                ),
            }),
            None => panic!("Project does not contain a root module."),
        }
        if module_map.len() > 1 {
            module_map.remove_entry(root_module.location());

            // ModuleIndex(s)
            for (_, doc_links) in module_map {
                let module_info_opt = match doc_links.values().last() {
                    Some(doc_links) => doc_links
                        .first()
                        .map(|doc_link| doc_link.module_info.clone()),
                    // No module to be documented
                    None => None,
                };
                if let Some(module_info) = module_info_opt {
                    rendered_docs.0.push(RenderedDocument {
                        module_info: module_info.clone(),
                        html_filename: INDEX_FILENAME.to_string(),
                        file_contents: HTMLString::from(
                            ModuleIndex {
                                version_opt: None,
                                module_info,
                                module_docs: DocLinks {
                                    style: DocStyle::ModuleIndex,
                                    links: doc_links.to_owned(),
                                },
                            }
                            .render(type_engine.clone())?,
                        ),
                    })
                }
            }
        }
        // AllDocIndex
        rendered_docs.0.push(RenderedDocument {
            module_info: root_module.clone(),
            html_filename: ALL_DOC_FILENAME.to_string(),
            file_contents: HTMLString::from(
                AllDocIndex {
                    project_name: root_module,
                    all_docs,
                }
                .render(type_engine)?,
            ),
        });

        Ok(rendered_docs)
    }
}
/// The finalized HTML file contents.
pub(crate) struct HTMLString(pub(crate) String);
impl HTMLString {
    /// Final rendering of a [Document] HTML page to String.
    fn from(rendered_content: Box<dyn RenderBox>) -> Self {
        let markup = html! {
            : doctype::HTML;
            html {
                : rendered_content
            }
        };

        Self(markup.into_string().unwrap())
    }
}

/// All necessary components to render the header portion of
/// the item html doc.
#[derive(Clone)]
pub(crate) struct ItemHeader {
    pub(crate) module_info: ModuleInfo,
    pub(crate) friendly_name: &'static str,
    pub(crate) item_name: BaseIdent,
}
impl Renderable for ItemHeader {
    /// Basic HTML header component
    fn render(self, _type_engine: Arc<TypeEngine>) -> Result<Box<dyn RenderBox>> {
        let ItemHeader {
            module_info,
            friendly_name,
            item_name,
        } = self;

        let favicon = module_info.to_html_shorthand_path_string("assets/sway-logo.svg");
        let normalize = module_info.to_html_shorthand_path_string("assets/normalize.css");
        let swaydoc = module_info.to_html_shorthand_path_string("assets/swaydoc.css");
        let ayu = module_info.to_html_shorthand_path_string("assets/ayu.css");

        Ok(box_html! {
            head {
                meta(charset="utf-8");
                meta(name="viewport", content="width=device-width, initial-scale=1.0");
                meta(name="generator", content="swaydoc");
                meta(
                    name="description",
                    content=format!(
                        "API documentation for the Sway `{}` {} in `{}`.",
                        item_name.as_str(), friendly_name, module_info.location(),
                    )
                );
                meta(name="keywords", content=format!("sway, swaylang, sway-lang, {}", item_name.as_str()));
                link(rel="icon", href=favicon);
                title: format!("{} in {} - Sway", item_name.as_str(), module_info.location());
                link(rel="stylesheet", type="text/css", href=normalize);
                link(rel="stylesheet", type="text/css", href=swaydoc, id="mainThemeStyle");
                link(rel="stylesheet", type="text/css", href=ayu);
                // TODO: Add links for fonts
            }
        })
    }
}
/// All necessary components to render the body portion of
/// the item html doc. Many parts of the HTML body structure will be the same
/// for each item, but things like struct fields vs trait methods will be different.
#[derive(Clone)]
pub(crate) struct ItemBody {
    pub(crate) module_info: ModuleInfo,
    pub(crate) ty_decl: TyDeclaration,
    /// The item name varies depending on type.
    /// We store it during info gathering to avoid
    /// multiple match statements.
    pub(crate) item_name: BaseIdent,
    pub(crate) code_str: String,
    pub(crate) attrs_opt: Option<String>,
    pub(crate) item_context: ItemContext,
}
impl SidebarNav for ItemBody {
    fn sidebar(&self) -> Sidebar {
        Sidebar {
            version_opt: None,
            style: DocStyle::Item,
            module_info: self.module_info.clone(),
            href_path: INDEX_FILENAME.to_owned(),
            nav: self.item_context.to_doclinks(),
        }
    }
}
impl Renderable for ItemBody {
    /// HTML body component
    fn render(self, type_engine: Arc<TypeEngine>) -> Result<Box<dyn RenderBox>> {
        let sidebar = self.sidebar();
        let ItemBody {
            module_info: _,
            ty_decl,
            item_name,
            code_str,
            attrs_opt,
            item_context,
        } = self;

        let decl_ty = ty_decl.doc_name();
        let friendly_name = ty_decl.friendly_type_name();
        let sidebar = sidebar.render(type_engine.clone())?;
        let item_context = (item_context.context_opt.is_some())
            .then(|| -> Result<Box<dyn RenderBox>> { item_context.render(type_engine) });

        Ok(box_html! {
            body(class=format!("swaydoc {decl_ty}")) {
                : sidebar;
                // this is the main code block
                main {
                    div(class="width-limiter") {
                        div(class="sub-container") {
                            nav(class="sub") {
                                form(class="search-form") {
                                    div(class="search-container") {
                                        span;
                                        input(
                                            class="search-input",
                                            name="search",
                                            autocomplete="off",
                                            spellcheck="false",
                                            // TODO: https://github.com/FuelLabs/sway/issues/3480
                                            placeholder="Searchbar unimplemented, see issue #3480...",
                                            type="search"
                                        );
                                        div(id="help-button", title="help", tabindex="-1") {
                                            button(type="button") { : "?" }
                                        }
                                    }
                                }
                            }
                        }
                        section(id="main-content", class="content") {
                            div(class="main-heading") {
                                h1(class="fqn") {
                                    span(class="in-band") {
                                        // TODO: pass the decl ty info or match
                                        // for uppercase naming like: "Enum"
                                        : format!("{friendly_name} ");
                                        // TODO: add qualified path anchors
                                        a(class=&decl_ty, href=IDENTITY) {
                                            : item_name.as_str();
                                        }
                                    }
                                }
                            }
                            div(class="docblock item-decl") {
                                pre(class=format!("sway {}", &decl_ty)) {
                                    code { : code_str; }
                                }
                            }
                            @ if attrs_opt.is_some() {
                                // expand or hide description of main code block
                                details(class="swaydoc-toggle top-doc", open) {
                                    summary(class="hideme") {
                                        span { : "Expand description" }
                                    }
                                    // this is the description
                                    div(class="docblock") {
                                        : Raw(attrs_opt.unwrap())
                                    }
                                }
                            }
                            @ if item_context.is_some() {
                                : item_context.unwrap();
                            }
                        }
                    }
                }
            }
        })
    }
}
#[derive(Clone)]
pub(crate) enum ContextType {
    /// structs
    StructFields(Vec<TyStructField>),
    /// storage
    StorageFields(Vec<TyStorageField>),
    /// enums
    EnumVariants(Vec<TyEnumVariant>),
    /// traits and abi, this can be split
    /// at a later date if need be
    RequiredMethods(Vec<TyTraitFn>),
}
impl ContextType {
    fn as_block_title(&self) -> BlockTitle {
        match self {
            ContextType::StructFields(_) => BlockTitle::Fields,
            ContextType::StorageFields(_) => BlockTitle::Fields,
            ContextType::EnumVariants(_) => BlockTitle::Variants,
            ContextType::RequiredMethods(_) => BlockTitle::RequiredMethods,
        }
    }
}
/// The actual context of the item displayed by [ItemContext].
/// This uses [ContextType] to determine how to represent the context of an item.
///
/// Example:
/// ```sw
/// struct Foo {}
/// trait Foo {
///     fn foo() -> Foo;
/// }
/// ```
/// Becomes:
/// ```rust
/// Context {
///     module_info: ModuleInfo, /* cloned from item origin to create links */
///     context_type: ContextType::RequiredMethods(Vec<TyTraitFn>), /* trait fn foo() stored here */
/// }
/// ```
#[derive(Clone)]
pub(crate) struct Context {
    module_info: ModuleInfo,
    context_type: ContextType,
}
impl Context {
    pub(crate) fn new(module_info: ModuleInfo, context_type: ContextType) -> Self {
        Self {
            module_info,
            context_type,
        }
    }
}
impl Renderable for Context {
    fn render(self, type_engine: Arc<TypeEngine>) -> Result<Box<dyn RenderBox>> {
        let mut rendered_list: Vec<String> = Vec::new();
        match self.context_type {
            ContextType::StructFields(fields) => {
                for field in fields {
                    let struct_field_id = format!("structfield.{}", field.name.as_str());
                    let type_anchor = render_type_anchor(
                        type_engine.get(field.type_argument.type_id),
                        &type_engine,
                        &self.module_info,
                    );
                    rendered_list.push(box_html! {
                        span(id=&struct_field_id, class="structfield small-section-header") {
                            a(class="anchor field", href=format!("{IDENTITY}{struct_field_id}"));
                            code {
                                : format!("{}: ", field.name.as_str());
                                // TODO: Add links to types based on visibility
                                @ if let Ok(type_anchor) = type_anchor {
                                    : type_anchor;
                                } else {
                                    : field.type_argument.span.as_str();
                                }
                            }
                        }
                        @ if !field.attributes.is_empty() {
                            div(class="docblock") {
                                : Raw(field.attributes.to_html_string());
                            }
                        }
                    }.into_string()?);
                }
            }
            ContextType::StorageFields(fields) => {
                for field in fields {
                    let storage_field_id = format!("storagefield.{}", field.name.as_str());
                    let type_anchor = render_type_anchor(
                        type_engine.get(field.type_argument.type_id),
                        &type_engine,
                        &self.module_info,
                    );
                    rendered_list.push(box_html! {
                        span(id=&storage_field_id, class="storagefield small-section-header") {
                            a(class="anchor field", href=format!("{IDENTITY}{storage_field_id}"));
                            code {
                                : format!("{}: ", field.name.as_str());
                                // TODO: Add links to types based on visibility
                                @ if let Ok(type_anchor) = type_anchor {
                                    : type_anchor;
                                } else {
                                    : field.type_argument.span.as_str();
                                }
                            }
                        }
                        @ if !field.attributes.is_empty() {
                            div(class="docblock") {
                                : Raw(field.attributes.to_html_string());
                            }
                        }
                    }.into_string()?);
                }
            }
            ContextType::EnumVariants(variants) => {
                for variant in variants {
                    let enum_variant_id = format!("variant.{}", variant.name.as_str());
                    let type_anchor = render_type_anchor(
                        type_engine.get(variant.type_argument.type_id),
                        &type_engine,
                        &self.module_info,
                    );
                    rendered_list.push(box_html! {
                        h3(id=&enum_variant_id, class="variant small-section-header") {
                            a(class="anchor field", href=format!("{IDENTITY}{enum_variant_id}"));
                            code {
                                : format!("{}: ", variant.name.as_str());
                                @ if let Ok(type_anchor) = type_anchor {
                                    : type_anchor;
                                } else {
                                    : variant.type_argument.span.as_str();
                                }
                            }
                        }
                        @ if !variant.attributes.is_empty() {
                            div(class="docblock") {
                                : Raw(variant.attributes.to_html_string());
                            }
                        }
                    }.into_string()?);
                }
            }
            ContextType::RequiredMethods(methods) => {
                for method in methods {
                    // there is likely a better way we can do this while simultaneously storing the
                    // string slices we need like "&mut "
                    let mut fn_sig = format!("fn {}(", method.name.as_str());
                    for param in &method.parameters {
                        let mut param_str = String::new();
                        if param.is_reference {
                            write!(param_str, "&")?;
                        }
                        if param.is_mutable {
                            write!(param_str, "mut ")?;
                        }
                        if param.is_self() {
                            write!(param_str, "self,")?;
                        } else {
                            write!(
                                fn_sig,
                                "{} {},",
                                param.name.as_str(),
                                param.type_argument.span.as_str()
                            )?;
                        }
                    }
                    write!(fn_sig, ") -> {}", method.return_type_span.as_str())?;
                    let multiline = fn_sig.chars().count() >= 60;

                    let method_id = format!("tymethod.{}", method.name.as_str());
                    rendered_list.push(box_html! {
                        div(class="methods") {
                            div(id=&method_id, class="method has-srclink") {
                                h4(class="code-header") {
                                    : "fn ";
                                    a(class="fnname", href=format!("{IDENTITY}{method_id}")) {
                                        : method.name.as_str();
                                    }
                                    : "(";
                                    @ if multiline {
                                        @ for param in &method.parameters {
                                            br;
                                            : "    ";
                                            @ if param.is_reference {
                                                : "ref";
                                            }
                                            @ if param.is_mutable {
                                                : "mut ";
                                            }
                                            @ if param.is_self() {
                                                : "self,"
                                            } else {
                                                : param.name.as_str();
                                                : ": ";
                                                : param.type_argument.span.as_str();
                                                : ","
                                            }
                                        }
                                        br;
                                        : ")";
                                    } else {
                                        @ for param in &method.parameters {
                                            @ if param.is_reference {
                                                : "ref";
                                            }
                                            @ if param.is_mutable {
                                                : "mut ";
                                            }
                                            @ if param.is_self() {
                                                : "self"
                                            } else {
                                                : param.name.as_str();
                                                : ": ";
                                                : param.type_argument.span.as_str();
                                            }
                                            @ if param.name.as_str()
                                                != method.parameters.last()
                                                .expect("no last element in trait method parameters list")
                                                .name.as_str() {
                                                : ", ";
                                            }
                                        }
                                        : ") -> ";
                                    }
                                    : method.return_type_span.as_str();
                                }
                            }
                        }
                    }.into_string()?);
                }
            }
        };
        Ok(box_html! {
            @ for item in rendered_list {
                : Raw(item);
            }
        })
    }
}
#[derive(Clone)]
/// The context section of an item that appears in the page [ItemBody].
pub(crate) struct ItemContext {
    pub(crate) context_opt: Option<Context>,
    // TODO: All other Implementation types, eg
    // implementations on foreign types, method implementations, etc.
}
impl ItemContext {
    fn to_doclinks(&self) -> DocLinks {
        let mut links: BTreeMap<BlockTitle, Vec<DocLink>> = BTreeMap::new();
        if let Some(context) = &self.context_opt {
            match context.context_type.clone() {
                ContextType::StructFields(fields) => {
                    let doc_links = fields
                        .iter()
                        .map(|field| DocLink {
                            name: field.name.as_str().to_string(),
                            module_info: ModuleInfo::from_ty_module(vec![], None),
                            html_filename: format!(
                                "{}structfield.{}",
                                IDENTITY,
                                field.name.as_str()
                            ),
                            preview_opt: None,
                        })
                        .collect();
                    links.insert(BlockTitle::Fields, doc_links);
                }
                ContextType::StorageFields(fields) => {
                    let doc_links = fields
                        .iter()
                        .map(|field| DocLink {
                            name: field.name.as_str().to_string(),
                            module_info: ModuleInfo::from_ty_module(vec![], None),
                            html_filename: format!(
                                "{}storagefield.{}",
                                IDENTITY,
                                field.name.as_str()
                            ),
                            preview_opt: None,
                        })
                        .collect();
                    links.insert(BlockTitle::Fields, doc_links);
                }
                ContextType::EnumVariants(variants) => {
                    let doc_links = variants
                        .iter()
                        .map(|variant| DocLink {
                            name: variant.name.as_str().to_string(),
                            module_info: ModuleInfo::from_ty_module(vec![], None),
                            html_filename: format!("{}variant.{}", IDENTITY, variant.name.as_str()),
                            preview_opt: None,
                        })
                        .collect();
                    links.insert(BlockTitle::Variants, doc_links);
                }
                ContextType::RequiredMethods(methods) => {
                    let doc_links = methods
                        .iter()
                        .map(|method| DocLink {
                            name: method.name.as_str().to_string(),
                            module_info: ModuleInfo::from_ty_module(vec![], None),
                            html_filename: format!(
                                "{}structfield.{}",
                                IDENTITY,
                                method.name.as_str()
                            ),
                            preview_opt: None,
                        })
                        .collect();
                    links.insert(BlockTitle::RequiredMethods, doc_links);
                }
            }
        }
        DocLinks {
            style: DocStyle::Item,
            links,
        }
    }
}
impl Renderable for ItemContext {
    fn render(self, type_engine: Arc<TypeEngine>) -> Result<Box<dyn RenderBox>> {
        let (title, rendered_list) = match self.context_opt {
            Some(context) => {
                let title = context.context_type.as_block_title();
                let rendered_list = context.render(type_engine)?;
                Ok((title, rendered_list))
            }
            None => Err(anyhow!(
                "Safeguard against render call on empty context failed."
            )),
        }?;
        let lct = title.html_title_string();
        Ok(box_html! {
            h2(id=&lct, class=format!("{} small-section-header", &lct)) {
                : title.as_str();
                a(class="anchor", href=format!("{IDENTITY}{lct}"));
            }
            : rendered_list;
        })
    }
}
/// Handles types & nested types that should have links
/// eg. (`[]` represent types with links).
///
/// ```sway
/// struct Foo {
///     foo: ([Foo], (u32, [Foo], ([Foo], [Foo])))
/// }
/// ```
//
// TODO: Add checks for multiline types
fn render_type_anchor(
    type_info: TypeInfo,
    type_engine: &Arc<TypeEngine>,
    current_module_info: &ModuleInfo,
) -> Result<Box<dyn RenderBox>> {
    match type_info {
        TypeInfo::Array(ty_arg, len) => {
            let inner = render_type_anchor(
                type_engine.get(ty_arg.type_id),
                type_engine,
                current_module_info,
            )?;
            Ok(box_html! {
                : "[";
                : inner;
                : format!("; {}]", len.val());
            })
        }
        TypeInfo::Tuple(ty_args) => {
            let mut rendered_args: Vec<_> = Vec::new();
            for ty_arg in ty_args {
                rendered_args.push(render_type_anchor(
                    type_engine.get(ty_arg.type_id),
                    type_engine,
                    current_module_info,
                )?)
            }
            Ok(box_html! {
                : "(";
                @ for arg in rendered_args {
                    : arg;
                }
                : ")";
            })
        }
        TypeInfo::Enum { call_path, .. } => {
            let module_info = ModuleInfo::from_vec(
                call_path
                    .prefixes
                    .iter()
                    .map(|p| p.as_str().to_string())
                    .collect::<Vec<String>>(),
            );
            let file_name = format!("enum.{}.html", call_path.suffix.as_str());
            let href = module_info.file_path_from_location(&file_name, current_module_info)?;
            Ok(box_html! {
                a(class="enum", href=href) {
                    : call_path.suffix.as_str();
                }
            })
        }
        TypeInfo::Struct { call_path, .. } => {
            let module_info = ModuleInfo::from_vec(
                call_path
                    .prefixes
                    .iter()
                    .map(|p| p.as_str().to_string())
                    .collect::<Vec<String>>(),
            );
            let file_name = format!("struct.{}.html", call_path.suffix.as_str());
            let href = module_info.file_path_from_location(&file_name, current_module_info)?;
            Ok(box_html! {
                a(class="struct", href=href) {
                    : call_path.suffix.as_str();
                }
            })
        }
        TypeInfo::UnknownGeneric { name, .. } => Ok(box_html! {
            : name.as_str();
        }),
        TypeInfo::Str(len) => Ok(box_html! {
            : len.span().as_str();
        }),
        TypeInfo::UnsignedInteger(int_bits) => {
            use sway_types::integer_bits::IntegerBits;
            let uint = match int_bits {
                IntegerBits::Eight => "u8",
                IntegerBits::Sixteen => "u16",
                IntegerBits::ThirtyTwo => "u32",
                IntegerBits::SixtyFour => "u64",
            };
            Ok(box_html! {
                : uint;
            })
        }
        TypeInfo::Boolean => Ok(box_html! {
            : "bool";
        }),
        TypeInfo::ContractCaller { abi_name, .. } => {
            // TODO: determine whether we should give a link to this
            if let AbiName::Known(name) = abi_name {
                Ok(box_html! {
                    : name.suffix.as_str();
                })
            } else {
                Err(anyhow!("Deferred AbiName is unhandled"))
            }
        }
<<<<<<< HEAD
        TypeInfo::Custom { call_path, .. } => Ok(box_html! {
            : call_path.suffix.as_str();
        }),
        TypeInfo::SelfType => Ok(box_html! {
            : "Self";
        }),
        TypeInfo::B256 => Ok(box_html! {
            : "b256";
        }),
        _ => Err(anyhow!("Undetermined or unusable TypeInfo")),
=======
        write!(fn_sig, ") -> {}", self.return_type_span.as_str())?;
        let multiline = fn_sig.chars().count() >= 60;

        let method_ref = format!("tymethod.{}", self.name.as_str());
        Ok(box_html! {
            div(class="methods") {
                div(id=&method_ref, class="method has-srclink") {
                    h4(class="code-header") {
                        : "fn ";
                        a(class="fnname", href=format!("{IDENTITY}{method_ref}")) {
                            : self.name.as_str();
                        }
                        : "(";
                        @ if multiline {
                            @ for param in &self.parameters {
                                br;
                                : "    ";
                                @ if param.is_reference {
                                    : "ref";
                                }
                                @ if param.is_mutable {
                                    : "mut ";
                                }
                                @ if param.is_self() {
                                    : "self,"
                                } else {
                                    : param.name.as_str();
                                    : ": ";
                                    : param.type_argument.span.as_str();
                                    : ","
                                }
                            }
                            br;
                            : ")";
                        } else {
                            @ for param in &self.parameters {
                                @ if param.is_reference {
                                    : "ref";
                                }
                                @ if param.is_mutable {
                                    : "mut ";
                                }
                                @ if param.is_self() {
                                    : "self"
                                } else {
                                    : param.name.as_str();
                                    : ": ";
                                    : param.type_argument.span.as_str();
                                }
                                @ if param.name.as_str()
                                    != self.parameters.last()
                                    .expect("no last element in trait method parameters list")
                                    .name.as_str() {
                                    : ", ";
                                }
                            }
                            : ") -> ";
                        }
                        : self.return_type_span.as_str();
                    }
                }
            }
        })
>>>>>>> a71fc795
    }
}

/// Used for creating links between docs.
#[derive(Debug, Clone, Ord, PartialOrd, Eq, PartialEq)]
pub(crate) struct DocLink {
    pub(crate) name: String,
    pub(crate) module_info: ModuleInfo,
    pub(crate) html_filename: String,
    pub(crate) preview_opt: Option<String>,
}
#[derive(Clone, Ord, PartialOrd, Eq, PartialEq)]
struct DocLinks {
    style: DocStyle,
    /// The title and link info for each doc item.
    links: BTreeMap<BlockTitle, Vec<DocLink>>,
}
impl Renderable for DocLinks {
    fn render(self, _type_engine: Arc<TypeEngine>) -> Result<Box<dyn RenderBox>> {
        let doc_links = match self.style {
            DocStyle::AllDoc(_) => box_html! {
                @ for (title, list_items) in self.links {
                    @ if !list_items.is_empty() {
                        h3(id=format!("{}", title.html_title_string())) { : title.as_str(); }
                        div(class="item-table") {
                            @ for item in list_items {
                                div(class="item-row") {
                                    div(class=format!("item-left {}-item", title.item_title_str())) {
                                        a(href=item.module_info.file_path_at_location(&item.html_filename, item.module_info.project_name())) {
                                            : item.module_info.to_path_literal_string(
                                                &item.name,
                                                item.module_info.project_name()
                                            );
                                        }
                                    }
                                    @ if item.preview_opt.is_some() {
                                        div(class="item-right docblock-short") {
                                            : Raw(item.preview_opt.unwrap());
                                        }
                                    }
                                }
                            }
                        }
                    }
                }
            }
            .into_string()
            .unwrap(),
            DocStyle::ProjectIndex(_) => box_html! {
                @ for (title, list_items) in self.links {
                    @ if !list_items.is_empty() {
                        h3(id=format!("{}", title.html_title_string())) { : title.as_str(); }
                        div(class="item-table") {
                            @ for item in list_items {
                                div(class="item-row") {
                                    div(class=format!("item-left {}-item", title.item_title_str())) {
                                        a(href=item.module_info.file_path_at_location(&item.html_filename, item.module_info.project_name())) {
                                            @ if title == BlockTitle::Modules {
                                                : item.name;
                                            } else {
                                                : item.module_info.to_path_literal_string(
                                                    &item.name,
                                                    item.module_info.project_name()
                                                );
                                            }
                                        }
                                    }
                                    @ if item.preview_opt.is_some() {
                                        div(class="item-right docblock-short") {
                                            : Raw(item.preview_opt.unwrap());
                                        }
                                    }
                                }
                            }
                        }
                    }
                }
            }
            .into_string()
            .unwrap(),
            _ => box_html! {
                @ for (title, list_items) in self.links {
                    @ if !list_items.is_empty() {
                        h3(id=format!("{}", title.html_title_string())) { : title.as_str(); }
                        div(class="item-table") {
                            @ for item in list_items {
                                div(class="item-row") {
                                    div(class=format!("item-left {}-item", title.item_title_str())) {
                                        a(href=item.module_info.file_path_at_location(&item.html_filename, item.module_info.location())) {
                                            : item.module_info.to_path_literal_string(
                                                &item.name,
                                                item.module_info.location()
                                            );
                                        }
                                    }
                                    @ if item.preview_opt.is_some() {
                                        div(class="item-right docblock-short") {
                                            : Raw(item.preview_opt.unwrap());
                                        }
                                    }
                                }
                            }
                        }
                    }
                }
            }
            .into_string()
            .unwrap(),
        };
        Ok(box_html! {
            : Raw(doc_links);
        })
    }
}
/// Represents all of the possible titles
/// belonging to an index or sidebar.
#[derive(Debug, Clone, Ord, PartialOrd, Eq, PartialEq)]
enum BlockTitle {
    Modules,
    Structs,
    Enums,
    Traits,
    Abi,
    ContractStorage,
    Constants,
    Functions,
    Fields,
    Variants,
    RequiredMethods,
}
impl BlockTitle {
    fn as_str(&self) -> &str {
        match self {
            Self::Modules => "Modules",
            Self::Structs => "Structs",
            Self::Enums => "Enums",
            Self::Traits => "Traits",
            Self::Abi => "Abi",
            Self::ContractStorage => "Contract Storage",
            Self::Constants => "Constants",
            Self::Functions => "Functions",
            Self::Fields => "Fields",
            Self::Variants => "Variants",
            Self::RequiredMethods => "Required Methods",
        }
    }
    fn item_title_str(&self) -> &str {
        match self {
            Self::Modules => "Module",
            Self::Structs => "Struct",
            Self::Enums => "Enum",
            Self::Traits => "Trait",
            Self::Abi => "Abi",
            Self::ContractStorage => "Contract Storage",
            Self::Constants => "Constant",
            Self::Functions => "Function",
            Self::Fields => "Fields",
            Self::Variants => "Variants",
            Self::RequiredMethods => "Required Methods",
        }
    }
    fn html_title_string(&self) -> String {
        if self.as_str().contains(' ') {
            self.as_str()
                .to_lowercase()
                .split_whitespace()
                .collect::<Vec<&str>>()
                .join("-")
        } else {
            self.as_str().to_lowercase()
        }
    }
}
/// Project level, all items belonging to a project
#[derive(Clone)]
struct AllDocIndex {
    /// A [ModuleInfo] with only the project name.
    project_name: ModuleInfo,
    /// All doc items.
    all_docs: DocLinks,
}
impl SidebarNav for AllDocIndex {
    fn sidebar(&self) -> Sidebar {
        Sidebar {
            version_opt: None,
            style: self.all_docs.style.clone(),
            module_info: self.project_name.clone(),
            href_path: INDEX_FILENAME.to_owned(),
            nav: self.all_docs.clone(),
        }
    }
}
impl Renderable for AllDocIndex {
    fn render(self, type_engine: Arc<TypeEngine>) -> Result<Box<dyn RenderBox>> {
        let doc_links = self.all_docs.clone().render(type_engine.clone())?;
        let sidebar = self.sidebar().render(type_engine)?;
        Ok(box_html! {
            head {
                meta(charset="utf-8");
                meta(name="viewport", content="width=device-width, initial-scale=1.0");
                meta(name="generator", content="swaydoc");
                meta(
                    name="description",
                    content="List of all items in this project"
                );
                meta(name="keywords", content="sway, swaylang, sway-lang");
                link(rel="icon", href="assets/sway-logo.svg");
                title: "List of all items in this project";
                link(rel="stylesheet", type="text/css", href="assets/normalize.css");
                link(rel="stylesheet", type="text/css", href="assets/swaydoc.css", id="mainThemeStyle");
                link(rel="stylesheet", type="text/css", href="assets/ayu.css");
            }
            body(class="swaydoc mod") {
                : sidebar;
                main {
                    div(class="width-limiter") {
                        div(class="sub-container") {
                            nav(class="sub") {
                                form(class="search-form") {
                                    div(class="search-container") {
                                        span;
                                        input(
                                            class="search-input",
                                            name="search",
                                            autocomplete="off",
                                            spellcheck="false",
                                            // TODO: Add functionality.
                                            placeholder="Searchbar unimplemented, see issue #3480...",
                                            type="search"
                                        );
                                        div(id="help-button", title="help", tabindex="-1") {
                                            button(type="button") { : "?" }
                                        }
                                    }
                                }
                            }
                        }
                        section(id="main-content", class="content") {
                            h1(class="fqn") {
                                span(class="in-band") { : "List of all items" }
                            }
                            : doc_links;
                        }
                    }
                }
            }
        })
    }
}

/// The index for each module in a Sway project.
pub(crate) struct ModuleIndex {
    /// used only for the root module
    version_opt: Option<String>,
    module_info: ModuleInfo,
    module_docs: DocLinks,
}
impl SidebarNav for ModuleIndex {
    fn sidebar(&self) -> Sidebar {
        let style = match self.module_info.is_root_module() {
            true => self.module_docs.style.clone(),
            false => DocStyle::ModuleIndex,
        };
        Sidebar {
            version_opt: self.version_opt.clone(),
            style,
            module_info: self.module_info.clone(),
            href_path: INDEX_FILENAME.to_owned(),
            nav: self.module_docs.clone(),
        }
    }
}
impl Renderable for ModuleIndex {
    fn render(self, type_engine: Arc<TypeEngine>) -> Result<Box<dyn RenderBox>> {
        let doc_links = self.module_docs.clone().render(type_engine.clone())?;
        let sidebar = self.sidebar().render(type_engine)?;
        let title_prefix = match self.module_docs.style {
            DocStyle::ProjectIndex(ref program_type) => format!("{program_type} "),
            DocStyle::ModuleIndex => "Module ".to_string(),
            _ => unreachable!("Module Index can only be either a project or module at this time."),
        };

        let favicon = self
            .module_info
            .to_html_shorthand_path_string("assets/sway-logo.svg");
        let normalize = self
            .module_info
            .to_html_shorthand_path_string("assets/normalize.css");
        let swaydoc = self
            .module_info
            .to_html_shorthand_path_string("assets/swaydoc.css");
        let ayu = self
            .module_info
            .to_html_shorthand_path_string("assets/ayu.css");

        Ok(box_html! {
            head {
                meta(charset="utf-8");
                meta(name="viewport", content="width=device-width, initial-scale=1.0");
                meta(name="generator", content="swaydoc");
                meta(
                    name="description",
                    content=format!(
                        "API documentation for the Sway `{}` module in `{}`.",
                        self.module_info.location(), self.module_info.project_name(),
                    )
                );
                meta(name="keywords", content=format!("sway, swaylang, sway-lang, {}", self.module_info.location()));
                link(rel="icon", href=favicon);
                title: format!("{} in {} - Sway", self.module_info.location(), self.module_info.project_name());
                link(rel="stylesheet", type="text/css", href=normalize);
                link(rel="stylesheet", type="text/css", href=swaydoc, id="mainThemeStyle");
                link(rel="stylesheet", type="text/css", href=ayu);
            }
            body(class="swaydoc mod") {
                : sidebar;
                main {
                    div(class="width-limiter") {
                        div(class="sub-container") {
                            nav(class="sub") {
                                form(class="search-form") {
                                    div(class="search-container") {
                                        span;
                                        input(
                                            class="search-input",
                                            name="search",
                                            autocomplete="off",
                                            spellcheck="false",
                                            // TODO: Add functionality.
                                            placeholder="Searchbar unimplemented, see issue #3480...",
                                            type="search"
                                        );
                                        div(id="help-button", title="help", tabindex="-1") {
                                            button(type="button") { : "?" }
                                        }
                                    }
                                }
                            }
                        }
                        section(id="main-content", class="content") {
                            div(class="main-heading") {
                                h1(class="fqn") {
                                    span(class="in-band") {
                                        : title_prefix;
                                        a(class="module", href=IDENTITY) {
                                            : self.module_info.location();
                                        }
                                    }
                                }
                            }
                            @ if self.module_info.attributes.is_some() {
                                details(class="swaydoc-toggle top-doc", open) {
                                    summary(class="hideme") {
                                        span { : "Expand description" }
                                    }
                                    div(class="docblock") {
                                        : Raw(self.module_info.attributes.unwrap())
                                    }
                                }
                            }
                            : doc_links;
                        }
                    }
                }
            }
        })
    }
}

trait SidebarNav {
    /// Create sidebar component.
    fn sidebar(&self) -> Sidebar;
}
#[derive(Clone, Ord, PartialOrd, Eq, PartialEq)]
enum DocStyle {
    AllDoc(String),
    ProjectIndex(String),
    ModuleIndex,
    Item,
}
/// Sidebar component for quick navigation.
struct Sidebar {
    version_opt: Option<String>,
    style: DocStyle,
    module_info: ModuleInfo,
    /// the path to the current module
    href_path: String,
    /// support for page navigation
    nav: DocLinks,
}
impl Renderable for Sidebar {
    fn render(self, _type_engine: Arc<TypeEngine>) -> Result<Box<dyn RenderBox>> {
        let path_to_logo = self
            .module_info
            .to_html_shorthand_path_string("assets/sway-logo.svg");
        let location_with_prefix = match &self.style {
            DocStyle::AllDoc(project_kind) | DocStyle::ProjectIndex(project_kind) => {
                format!("{project_kind} {}", self.module_info.location())
            }
            DocStyle::ModuleIndex | DocStyle::Item => format!(
                "{} {}",
                BlockTitle::Modules.item_title_str(),
                self.module_info.location()
            ),
        };
        let (logo_path_to_parent, path_to_parent_or_self) = match &self.style {
            DocStyle::AllDoc(_) | DocStyle::Item => {
                (self.href_path.clone(), self.href_path.clone())
            }
            DocStyle::ProjectIndex(_) => (IDENTITY.to_owned(), IDENTITY.to_owned()),
            DocStyle::ModuleIndex => (format!("../{INDEX_FILENAME}"), IDENTITY.to_owned()),
        };
        // Unfortunately, match arms that return a closure, even if they are the same
        // type, are incompatible. The work around is to return a String instead,
        // and render it from Raw in the final output.
        let styled_content = match &self.style {
            DocStyle::ProjectIndex(_) => {
                let nav_links = self.nav.links;
                let version = match self.version_opt {
                    Some(ref v) => v.as_str(),
                    None => "0.0.0",
                };
                box_html! {
                    div(class="sidebar-elems") {
                        div(class="block") {
                            ul {
                                li(class="version") {
                                    : format!("Version {version}");
                                }
                                li {
                                    a(id="all-types", href=ALL_DOC_FILENAME) {
                                        : "All Items";
                                    }
                                }
                            }
                        }
                        section {
                            div(class="block") {
                                ul {
                                    @ for (title, _) in nav_links {
                                        li {
                                            a(href=format!("{}{}", IDENTITY, title.html_title_string())) {
                                                : title.as_str();
                                            }
                                        }
                                    }
                                }
                            }
                        }
                    }
                }
                .into_string()
                .unwrap()
            }
            _ => box_html! {
                div(class="sidebar-elems") {
                    section {
                        div(class="block") {
                            ul {
                                @ for (title, _) in self.nav.links {
                                    li {
                                        a(href=format!("{}{}", IDENTITY, title.html_title_string())) {
                                            : title.as_str();
                                        }
                                    }
                                }
                            }
                        }
                    }
                }
            }
            .into_string()
            .unwrap(),
        };
        Ok(box_html! {
            nav(class="sidebar") {
                a(class="sidebar-logo", href=&logo_path_to_parent) {
                    div(class="logo-container") {
                        img(class="sway-logo", src=path_to_logo, alt="logo");
                    }
                }
                h2(class="location") {
                    a(href=path_to_parent_or_self) { : location_with_prefix; }
                }
                : Raw(styled_content);
            }
        })
    }
}
pub(crate) trait DocStrings {
    fn to_html_string(&self) -> String;
    fn to_raw_string(&self) -> String;
}
/// Creates an HTML String from an [AttributesMap]
impl DocStrings for AttributesMap {
    fn to_html_string(&self) -> String {
        let docs = self.to_raw_string();

        let mut options = ComrakOptions::default();
        options.render.hardbreaks = true;
        options.render.github_pre_lang = true;
        options.extension.strikethrough = true;
        options.extension.table = true;
        options.extension.autolink = true;
        options.extension.superscript = true;
        options.extension.footnotes = true;
        options.parse.smart = true;
        options.parse.default_info_string = Some("sway".into());
        markdown_to_html(&format_docs(&docs), &options)
    }
    fn to_raw_string(&self) -> String {
        let attributes = self.get(&AttributeKind::DocComment);
        let mut docs = String::new();

        if let Some(vec_attrs) = attributes {
            for ident in vec_attrs.iter().flat_map(|attribute| &attribute.args) {
                writeln!(docs, "{}", ident.as_str())
                    .expect("problem appending `ident.as_str()` to `docs` with `writeln` macro.");
            }
        }
        docs
    }
}
/// Takes a formatted String fn and returns only the function signature.
pub(crate) fn trim_fn_body(f: String) -> String {
    match f.find('{') {
        Some(index) => f.split_at(index).0.to_string(),
        None => f,
    }
}

/// Checks if some raw html (rendered from markdown) contains a header.
/// If it does, it splits at the header and returns the slice that preceeded it.
pub(crate) fn split_at_markdown_header(raw_html: &str) -> &str {
    const H1: &str = "<h1>";
    const H2: &str = "<h2>";
    const H3: &str = "<h3>";
    const H4: &str = "<h4>";
    const H5: &str = "<h5>";
    if raw_html.contains(H1) {
        let v: Vec<_> = raw_html.split(H1).collect();
        v.first().expect("expected a non-empty str")
    } else if raw_html.contains(H2) {
        let v: Vec<_> = raw_html.split(H2).collect();
        v.first().expect("expected a non-empty str")
    } else if raw_html.contains(H3) {
        let v: Vec<_> = raw_html.split(H3).collect();
        v.first().expect("expected a non-empty str")
    } else if raw_html.contains(H4) {
        let v: Vec<_> = raw_html.split(H4).collect();
        v.first().expect("expected a non-empty str")
    } else if raw_html.contains(H5) {
        let v: Vec<_> = raw_html.split(H5).collect();
        v.first().expect("expected a non-empty str")
    } else {
        raw_html
    }
}<|MERGE_RESOLUTION|>--- conflicted
+++ resolved
@@ -2,22 +2,14 @@
 use anyhow::{anyhow, Result};
 use comrak::{markdown_to_html, ComrakOptions};
 use horrorshow::{box_html, helper::doctype, html, prelude::*, Raw};
-<<<<<<< HEAD
 use std::{collections::BTreeMap, fmt::Write, sync::Arc};
 use sway_core::{
     language::ty::{
         TyDeclaration::{self, *},
-        TyEnumVariant, TyStorageField, TyStructField, TyTraitFn,
+        TyEnumVariant, TyProgramKind, TyStorageField, TyStructField, TyTraitFn,
     },
     transform::{AttributeKind, AttributesMap},
     AbiName, TypeEngine, TypeInfo,
-=======
-use std::collections::BTreeMap;
-use std::fmt::Write;
-use sway_core::language::ty::{
-    TyDeclaration::{self, *},
-    TyEnumVariant, TyProgramKind, TyStorageField, TyStructField, TyTraitFn,
->>>>>>> a71fc795
 };
 use sway_lsp::utils::markdown::format_docs;
 use sway_types::{BaseIdent, Spanned};
@@ -25,6 +17,7 @@
 pub(crate) const ALL_DOC_FILENAME: &str = "all.html";
 pub(crate) const INDEX_FILENAME: &str = "index.html";
 pub(crate) const IDENTITY: &str = "#";
+
 pub(crate) trait Renderable {
     fn render(self, type_engine: Arc<TypeEngine>) -> Result<Box<dyn RenderBox>>;
 }
@@ -41,12 +34,9 @@
     /// Top level HTML rendering for all [Documentation] of a program.
     pub fn from(
         raw: Documentation,
-<<<<<<< HEAD
         type_engine: Arc<TypeEngine>,
-=======
         root_attributes: Option<AttributesMap>,
         program_kind: TyProgramKind,
->>>>>>> a71fc795
         forc_version: Option<String>,
     ) -> Result<RenderedDocumentation> {
         let mut rendered_docs: RenderedDocumentation = Default::default();
@@ -866,12 +856,13 @@
             })
         }
         TypeInfo::Enum { call_path, .. } => {
-            let module_info = ModuleInfo::from_vec(
+            let module_info = ModuleInfo::from_ty_module(
                 call_path
                     .prefixes
                     .iter()
                     .map(|p| p.as_str().to_string())
                     .collect::<Vec<String>>(),
+                None,
             );
             let file_name = format!("enum.{}.html", call_path.suffix.as_str());
             let href = module_info.file_path_from_location(&file_name, current_module_info)?;
@@ -882,12 +873,13 @@
             })
         }
         TypeInfo::Struct { call_path, .. } => {
-            let module_info = ModuleInfo::from_vec(
+            let module_info = ModuleInfo::from_ty_module(
                 call_path
                     .prefixes
                     .iter()
                     .map(|p| p.as_str().to_string())
                     .collect::<Vec<String>>(),
+                None,
             );
             let file_name = format!("struct.{}.html", call_path.suffix.as_str());
             let href = module_info.file_path_from_location(&file_name, current_module_info)?;
@@ -928,7 +920,6 @@
                 Err(anyhow!("Deferred AbiName is unhandled"))
             }
         }
-<<<<<<< HEAD
         TypeInfo::Custom { call_path, .. } => Ok(box_html! {
             : call_path.suffix.as_str();
         }),
@@ -939,71 +930,6 @@
             : "b256";
         }),
         _ => Err(anyhow!("Undetermined or unusable TypeInfo")),
-=======
-        write!(fn_sig, ") -> {}", self.return_type_span.as_str())?;
-        let multiline = fn_sig.chars().count() >= 60;
-
-        let method_ref = format!("tymethod.{}", self.name.as_str());
-        Ok(box_html! {
-            div(class="methods") {
-                div(id=&method_ref, class="method has-srclink") {
-                    h4(class="code-header") {
-                        : "fn ";
-                        a(class="fnname", href=format!("{IDENTITY}{method_ref}")) {
-                            : self.name.as_str();
-                        }
-                        : "(";
-                        @ if multiline {
-                            @ for param in &self.parameters {
-                                br;
-                                : "    ";
-                                @ if param.is_reference {
-                                    : "ref";
-                                }
-                                @ if param.is_mutable {
-                                    : "mut ";
-                                }
-                                @ if param.is_self() {
-                                    : "self,"
-                                } else {
-                                    : param.name.as_str();
-                                    : ": ";
-                                    : param.type_argument.span.as_str();
-                                    : ","
-                                }
-                            }
-                            br;
-                            : ")";
-                        } else {
-                            @ for param in &self.parameters {
-                                @ if param.is_reference {
-                                    : "ref";
-                                }
-                                @ if param.is_mutable {
-                                    : "mut ";
-                                }
-                                @ if param.is_self() {
-                                    : "self"
-                                } else {
-                                    : param.name.as_str();
-                                    : ": ";
-                                    : param.type_argument.span.as_str();
-                                }
-                                @ if param.name.as_str()
-                                    != self.parameters.last()
-                                    .expect("no last element in trait method parameters list")
-                                    .name.as_str() {
-                                    : ", ";
-                                }
-                            }
-                            : ") -> ";
-                        }
-                        : self.return_type_span.as_str();
-                    }
-                }
-            }
-        })
->>>>>>> a71fc795
     }
 }
 
