use std::{fmt::Write, path::PathBuf};

use crate::{descriptor::DescriptorType, doc::Documentation};
use comrak::{markdown_to_html, ComrakOptions};
use horrorshow::{box_html, helper::doctype, html, prelude::*, Raw};
use sway_core::language::ty::{
    TyAbiDeclaration, TyConstantDeclaration, TyEnumDeclaration, TyFunctionDeclaration, TyImplTrait,
    TyStorageDeclaration, TyStructDeclaration, TyTraitDeclaration,
};
use sway_core::transform::{AttributeKind, AttributesMap};
use sway_lsp::utils::markdown::format_docs;
use swayfmt::parse;

pub(crate) struct HTMLString(pub(crate) String);
pub(crate) type RenderedDocumentation = Vec<RenderedDocument>;
enum ItemType {
    Struct,
    Enum,
    Trait,
    Abi,
    Storage,
    Function,
    Constant,
}
type AllDoc = Vec<(ItemType, (String, Vec<String>, String))>;
/// A [Document] rendered to HTML.
pub(crate) struct RenderedDocument {
    pub(crate) module_prefix: Vec<String>,
    pub(crate) file_name: String,
    pub(crate) file_contents: HTMLString,
}
impl RenderedDocument {
    /// Top level HTML rendering for all [Documentation] of a program.
    pub fn from_raw_docs(raw: &Documentation, project_name: &String) -> RenderedDocumentation {
        let mut rendered_docs: RenderedDocumentation = Default::default();
        let mut all_doc: AllDoc = Default::default();
        for doc in raw {
            let module_prefix = doc.module_prefix.clone();
            let module_depth = module_prefix.len();
            let module = if module_prefix.last().is_some() {
                module_prefix.last().unwrap().to_string()
            } else {
                project_name.to_string()
            };
            let file_name = doc.file_name();
            let decl_ty = doc.desc_ty.as_str().to_string();
            let rendered_content = match &doc.desc_ty {
                DescriptorType::Struct(struct_decl) => {
                    let path_str = if module_depth == 0 {
                        struct_decl.name.as_str().to_string()
                    } else {
                        format!("{}::{}", &module, &struct_decl.name)
                    };
                    all_doc.push((
                        ItemType::Struct,
                        (path_str, module_prefix.clone(), file_name.clone()),
                    ));
                    struct_decl.render(module, module_depth, decl_ty)
                }
                DescriptorType::Enum(enum_decl) => {
                    let path_str = if module_depth == 0 {
                        enum_decl.name.as_str().to_string()
                    } else {
                        format!("{}::{}", &module, &enum_decl.name)
                    };
                    all_doc.push((
                        ItemType::Enum,
                        (path_str, module_prefix.clone(), file_name.clone()),
                    ));
                    enum_decl.render(module, module_depth, decl_ty)
                }
                DescriptorType::Trait(trait_decl) => {
                    let path_str = if module_depth == 0 {
                        trait_decl.name.as_str().to_string()
                    } else {
                        format!("{}::{}", &module, &trait_decl.name)
                    };
                    all_doc.push((
                        ItemType::Trait,
                        (path_str, module_prefix.clone(), file_name.clone()),
                    ));
                    trait_decl.render(module, module_depth, decl_ty)
                }
                DescriptorType::Abi(abi_decl) => {
                    let path_str = if module_depth == 0 {
                        abi_decl.name.as_str().to_string()
                    } else {
                        format!("{}::{}", &module, &abi_decl.name)
                    };
                    all_doc.push((
                        ItemType::Abi,
                        (path_str, module_prefix.clone(), file_name.clone()),
                    ));
                    abi_decl.render(module, module_depth, decl_ty)
                }
                DescriptorType::Storage(storage_decl) => {
                    all_doc.push((
                        ItemType::Storage,
                        (
                            format!("{}::ContractStorage", &module),
                            module_prefix.clone(),
                            file_name.clone(),
                        ),
                    ));
                    storage_decl.render(module, module_depth, decl_ty)
                }
                // TODO: Figure out how to represent impl traits
                DescriptorType::ImplTraitDesc(impl_trait_decl) => {
                    impl_trait_decl.render(module, module_depth, decl_ty)
                }
                DescriptorType::Function(fn_decl) => {
                    let path_str = if module_depth == 0 {
                        fn_decl.name.as_str().to_string()
                    } else {
                        format!("{}::{}", &module, &fn_decl.name)
                    };
                    all_doc.push((
                        ItemType::Function,
                        (path_str, module_prefix.clone(), file_name.clone()),
                    ));
                    fn_decl.render(module, module_depth, decl_ty)
                }
                DescriptorType::Const(const_decl) => {
                    let path_str = if module_depth == 0 {
                        const_decl.name.as_str().to_string()
                    } else {
                        format!("{}::{}", &module, &const_decl.name)
                    };
                    all_doc.push((
                        ItemType::Constant,
                        (path_str, module_prefix.clone(), file_name.clone()),
                    ));
                    const_decl.render(module, module_depth, decl_ty)
                }
            };
            rendered_docs.push(Self {
                module_prefix,
                file_name,
                file_contents: HTMLString(page_from(rendered_content)),
            })
        }
        // All Doc
        rendered_docs.push(Self {
            module_prefix: vec![],
            file_name: "all.html".to_string(),
            file_contents: HTMLString(page_from(all_items(project_name.to_string(), &all_doc))),
        });
        rendered_docs
    }
}

fn page_from(rendered_content: Box<dyn RenderBox>) -> String {
    let markup = html! {
        : doctype::HTML;
        html {
            : rendered_content
        }
    };

    markup.into_string().unwrap()
}

/// Basic HTML header component
fn html_head(
    module_depth: usize,
    location: String,
    decl_ty: String,
    decl_name: String,
) -> Box<dyn RenderBox> {
    // TODO: Find a way to dynamically create paths based on module_depth.
    // This also applies to html_body(), sidebar() and navigation between pages as a whole.
    let mut normalize = String::new();
    let mut swaydoc = String::new();
    let mut ayu = String::new();
    if module_depth > 0 {
        normalize.push_str("../normalize.css");
        swaydoc.push_str("../swaydoc.css");
        ayu.push_str("../ayu.css");
    } else {
        normalize.push_str("../doc/normalize.css");
        swaydoc.push_str("../doc/swaydoc.css");
        ayu.push_str("../doc/ayu.css");
    }
    box_html! {
        head {
            meta(charset="utf-8");
            meta(name="viewport", content="width=device-width, initial-scale=1.0");
            meta(name="generator", content="swaydoc");
            meta(
                name="description",
                content=format!("API documentation for the Sway `{decl_name}` {decl_ty} in `{location}`.")
            );
            meta(name="keywords", content=format!("sway, swaylang, sway-lang, {decl_name}"));
            title: format!("{decl_name} in {location} - Sway");
            link(rel="stylesheet", type="text/css", href=normalize);
            link(rel="stylesheet", type="text/css", href=swaydoc, id="mainThemeStyle");
            link(rel="stylesheet", type="text/css", href=ayu);
            // TODO: Add links for fonts
        }
    }
}
/// HTML body component
fn html_body(
    module_depth: usize,
    decl_ty: String,
    decl_name: String,
    code_str: String,
    item_attrs: String,
) -> Box<dyn RenderBox> {
    let href = if module_depth > 0 {
        "../all.html"
    } else {
        "../doc/all.html"
    }
    .to_string();

    box_html! {
        body(class=format!("swaydoc {decl_ty}")) {
            : sidebar(module_depth, decl_name.clone(), href);
            // create main
            // create main content

            // this is the main code block
<<<<<<< HEAD
            main {
                div(class="width-limiter") {
                    div(class="sub-container") {
                        nav(class="sub") {
                            form(class="search-form") {
                                div(class="search-container") {
                                    span;
                                    input(
                                        class="search-input",
                                        name="search",
                                        autocomplete="off",
                                        spellcheck="false",
                                        // TODO: Add functionality.
                                        placeholder="Search...",
                                        type="search"
                                    );
                                    div(id="help-button", title="help", tabindex="-1") {
                                        button(type="button") { : "?" }
                                    }
                                }
                            }
                        }
                    }
                    section(id="main-content", class="content") {
                        div(class="main-heading") {
                            h1(class="fqn") {
                                span(class="in-band") {
                                    // TODO: pass the decl ty info or match
                                    // for uppercase naming like: "Enum"
                                    : format!("{} ", &decl_ty);
                                    // TODO: add anchors to a qualified path
                                    a(class=&decl_ty, href="#") {
                                        : &decl_name;
                                    }
                                }
                            }
                        }
                        div(class="docblock item-decl") {
                            pre(class=format!("sway {}", &decl_ty)) {
                                code { : code_span; }
                            }
                        }
                        @ if !item_attrs.is_empty() {
                            // expand or hide description of main code block
                            details(class="swaydoc-toggle top-doc", open) {
                                summary(class="hideme") {
                                    span { : "Expand description" }
                                }
                                // this is the description
                                div(class="docblock") {
                                    p { : Raw(item_attrs) }
                                }
                            }
                        }
                    }
=======
            div(class="docblock item-decl") {
                pre(class=format!("sway {decl_ty}")) {
                    code { : code_str; }
                }
            }
            // expand or hide description of main code block
            details(class="forcdoc-toggle top-doc", open) {
                summary(class="hideme") {
                    span { : "Expand description" }
                }
                // this is the description
                div(class="docblock") {
                    p { : Raw(item_attrs) }
>>>>>>> 4b6f6d54
                }
            }
        }
    }
}
// crate level index.html
fn _crate_index() -> Box<dyn RenderBox> {
    box_html! {}
}
// crate level, all items belonging to a crate
fn all_items(crate_name: String, all_doc: &AllDoc) -> Box<dyn RenderBox> {
    // TODO: find a better way to do this
    //
    // we need to have a finalized list for the all doc
    let mut struct_items: Vec<(String, String)> = Vec::new();
    let mut enum_items: Vec<(String, String)> = Vec::new();
    let mut trait_items: Vec<(String, String)> = Vec::new();
    let mut abi_items: Vec<(String, String)> = Vec::new();
    let mut storage_items: Vec<(String, String)> = Vec::new();
    let mut fn_items: Vec<(String, String)> = Vec::new();
    let mut const_items: Vec<(String, String)> = Vec::new();
    for (ty, (path_str, module_prefix, file_name)) in all_doc {
        match ty {
            ItemType::Struct => struct_items.push((
                path_str.clone(),
                qualified_file_path(module_prefix, file_name.clone()),
            )),
            ItemType::Enum => enum_items.push((
                path_str.clone(),
                qualified_file_path(module_prefix, file_name.clone()),
            )),
            ItemType::Trait => trait_items.push((
                path_str.clone(),
                qualified_file_path(module_prefix, file_name.clone()),
            )),
            ItemType::Abi => abi_items.push((
                path_str.clone(),
                qualified_file_path(module_prefix, file_name.clone()),
            )),
            ItemType::Storage => storage_items.push((
                path_str.clone(),
                qualified_file_path(module_prefix, file_name.clone()),
            )),
            ItemType::Function => fn_items.push((
                path_str.clone(),
                qualified_file_path(module_prefix, file_name.clone()),
            )),
            ItemType::Constant => const_items.push((
                path_str.clone(),
                qualified_file_path(module_prefix, file_name.clone()),
            )),
        }
    }
    box_html! {
        head {
            meta(charset="utf-8");
            meta(name="viewport", content="width=device-width, initial-scale=1.0");
            meta(name="generator", content="swaydoc");
            meta(
                name="description",
                content="List of all items in this crate"
            );
            meta(name="keywords", content="sway, swaylang, sway-lang");
            title: "List of all items in this crate";
            link(rel="stylesheet", type="text/css", href="../doc/normalize.css");
            link(rel="stylesheet", type="text/css", href="../doc/swaydoc.css", id="mainThemeStyle");
            link(rel="stylesheet", type="text/css", href="../doc/ayu.css");
        }
        body(class="swaydoc mod") {
            : sidebar(0, format!("Crate {crate_name}"), "../doc/all.html".to_string());
            main {
                div(class="width-limiter") {
                    div(class="sub-container") {
                        nav(class="sub") {
                            form(class="search-form") {
                                div(class="search-container") {
                                    span;
                                    input(
                                        class="search-input",
                                        name="search",
                                        autocomplete="off",
                                        spellcheck="false",
                                        // TODO: Add functionality.
                                        placeholder="Search...",
                                        type="search"
                                    );
                                    div(id="help-button", title="help", tabindex="-1") {
                                        button(type="button") { : "?" }
                                    }
                                }
                            }
                        }
                    }
                    section(id="main-content", class="content") {
                        h1(class="fqn") {
                            span(class="in-band") { : "List of all items" }
                        }
                        @ if !storage_items.is_empty() {
                            : all_items_list("Contract Storage".to_string(), storage_items);
                        }
                        @ if !abi_items.is_empty() {
                            : all_items_list("Abi".to_string(), abi_items);
                        }
                        @ if !trait_items.is_empty() {
                            : all_items_list("Traits".to_string(), trait_items);
                        }
                        @ if !struct_items.is_empty() {
                            : all_items_list("Structs".to_string(), struct_items);
                        }
                        @ if !enum_items.is_empty() {
                            : all_items_list("Enums".to_string(), enum_items);
                        }
                        @ if !fn_items.is_empty() {
                            : all_items_list("Functions".to_string(), fn_items);
                        }
                        @ if !const_items.is_empty() {
                            : all_items_list("Constants".to_string(), const_items);
                        }
                    }
                }
            }
        }
    }
}
fn all_items_list(title: String, list_items: Vec<(String, String)>) -> Box<dyn RenderBox> {
    box_html! {
        h3(id=format!("{title}")) { : title.clone(); }
        ul(class=format!("{} docblock", title.to_lowercase())) {
            @ for (path_str, file_name) in list_items {
                li {
                    a(href=file_name) { : path_str; }
                }
            }
        }
    }
}
// module level index.html
// for each module we need to create an index
// that will have all of the item docs in it
fn _module_index() -> Box<dyn RenderBox> {
    box_html! {}
}
fn sidebar(
    module_depth: usize,
    location: String,
    href: String, /* sidebar_items */
) -> Box<dyn RenderBox> {
    let logo_path = if module_depth > 0 {
        "../sway-logo.svg"
    } else {
        "../doc/sway-logo.svg"
    }
    .to_string();
    box_html! {
        nav(class="sidebar") {
            a(class="sidebar-logo", href=href) {
                div(class="logo-container") {
                    img(class="sway-logo", src=logo_path, alt="logo");
                }
            }
            h2(class="location") {
                a(href="#") { : location; }
            }
            div(class="sidebar-elems") {
                section {
                    // TODO: add connections between item contents and
                    // sidebar nav. This will be dynamic e.g. "Variants"
                    // for Enum, and "Fields" for Structs
                }
            }
        }
    }
}
fn qualified_file_path(module_prefix: &Vec<String>, file_name: String) -> String {
    let mut file_path = PathBuf::new();
    for prefix in module_prefix {
        file_path.push(prefix)
    }
    file_path.push(file_name);

    file_path.to_str().unwrap().to_string()
}

fn docs_to_html(attributes: &AttributesMap) -> String {
    let attributes = attributes.get(&AttributeKind::Doc);
    let mut docs = String::new();

    if let Some(vec_attrs) = attributes {
        for ident in vec_attrs.iter().flat_map(|attribute| &attribute.args) {
            writeln!(docs, "{}", ident.as_str())
                .expect("problem appending `ident.as_str()` to `docs` with `writeln` macro.");
        }
    }

    let mut options = ComrakOptions::default();
    options.render.hardbreaks = true;
    options.render.github_pre_lang = true;
    options.extension.strikethrough = true;
    options.extension.table = true;
    options.extension.autolink = true;
    options.extension.superscript = true;
    options.extension.footnotes = true;
    options.parse.smart = true;
    options.parse.default_info_string = Some("sway".into());
    markdown_to_html(&format_docs(&docs), &options)
}

trait Renderable {
    fn render(&self, module: String, module_depth: usize, decl_ty: String) -> Box<dyn RenderBox>;
}

impl Renderable for TyStructDeclaration {
    fn render(&self, module: String, module_depth: usize, decl_ty: String) -> Box<dyn RenderBox> {
        let TyStructDeclaration {
            name,
            fields: _,
            type_parameters: _,
            visibility: _,
            attributes,
            span,
        } = &self;
        let name = name.as_str().to_string();
        let code_str = parse::parse_format::<sway_ast::ItemStruct>(span.as_str());
        let struct_attributes = docs_to_html(attributes);
        box_html! {
<<<<<<< HEAD
            : html_head(module_depth, module.clone(), decl_ty.clone(), name.clone());
            : html_body(module_depth, decl_ty.clone(), name.clone(), code_span, struct_attributes);
=======
            : html_head(module.clone(), decl_ty.clone(), name.clone());
            : html_body(module_depth,decl_ty.clone(), name.clone(), code_str, struct_attributes);
>>>>>>> 4b6f6d54
        }
    }
}
impl Renderable for TyEnumDeclaration {
    fn render(&self, module: String, module_depth: usize, decl_ty: String) -> Box<dyn RenderBox> {
        let TyEnumDeclaration {
            name,
            type_parameters: _,
            attributes,
            variants: _,
            visibility: _,
            span,
        } = &self;
        let name = name.as_str().to_string();
        let code_str = parse::parse_format::<sway_ast::ItemEnum>(span.as_str());
        let enum_attributes = docs_to_html(attributes);
        box_html! {
<<<<<<< HEAD
            : html_head(module_depth, module.clone(), decl_ty.clone(), name.clone());
            : html_body(module_depth, decl_ty.clone(), name.clone(), code_span, enum_attributes);
=======
            : html_head(module.clone(), decl_ty.clone(), name.clone());
            : html_body(module_depth,decl_ty.clone(), name.clone(), code_str, enum_attributes);
>>>>>>> 4b6f6d54
        }
    }
}
impl Renderable for TyTraitDeclaration {
    fn render(&self, module: String, module_depth: usize, decl_ty: String) -> Box<dyn RenderBox> {
        let TyTraitDeclaration {
            name,
            interface_surface: _,
            methods: _,
            visibility: _,
            attributes,
            supertraits: _,
            span,
            type_parameters: _,
        } = &self;
        let name = name.as_str().to_string();
        let code_str = parse::parse_format::<sway_ast::ItemTrait>(span.as_str());
        let trait_attributes = docs_to_html(attributes);
        box_html! {
<<<<<<< HEAD
            : html_head(module_depth, module.clone(), decl_ty.clone(), name.clone());
            : html_body(module_depth, decl_ty.clone(), name.clone(), code_span, trait_attributes);
=======
            : html_head(module.clone(), decl_ty.clone(), name.clone());
            : html_body(module_depth,decl_ty.clone(), name.clone(), code_str, trait_attributes);
>>>>>>> 4b6f6d54
        }
    }
}
impl Renderable for TyAbiDeclaration {
    fn render(&self, module: String, module_depth: usize, decl_ty: String) -> Box<dyn RenderBox> {
        let TyAbiDeclaration {
            name,
            interface_surface: _,
            methods: _,
            attributes,
            span,
        } = &self;
        let name = name.as_str().to_string();
        let code_str = parse::parse_format::<sway_ast::ItemAbi>(span.as_str());
        let abi_attributes = docs_to_html(attributes);
        box_html! {
<<<<<<< HEAD
            : html_head(module_depth, module.clone(), decl_ty.clone(), name.clone());
            : html_body(module_depth, decl_ty.clone(), name.clone(), code_span, abi_attributes);
=======
            : html_head(module.clone(), decl_ty.clone(), name.clone());
            : html_body(module_depth,decl_ty.clone(), name.clone(), code_str, abi_attributes);
>>>>>>> 4b6f6d54
        }
    }
}
impl Renderable for TyStorageDeclaration {
    fn render(&self, module: String, module_depth: usize, decl_ty: String) -> Box<dyn RenderBox> {
        let TyStorageDeclaration {
            fields: _,
            span,
            attributes,
        } = &self;
        let name = "Contract Storage".to_string();
        let code_str = parse::parse_format::<sway_ast::ItemStorage>(span.as_str());
        let storage_attributes = docs_to_html(attributes);
        box_html! {
<<<<<<< HEAD
            : html_head(module_depth, module.clone(), decl_ty.clone(), name.clone());
            : html_body(module_depth, decl_ty.clone(), name.clone(), code_span, storage_attributes);
=======
            : html_head(module.clone(), decl_ty.clone(), name.clone());
            : html_body(module_depth,decl_ty.clone(), name.clone(), code_str, storage_attributes);
>>>>>>> 4b6f6d54
        }
    }
}
impl Renderable for TyImplTrait {
    fn render(&self, module: String, module_depth: usize, decl_ty: String) -> Box<dyn RenderBox> {
        let TyImplTrait {
            impl_type_parameters: _,
            trait_name,
            trait_type_arguments: _,
            methods: _,
            implementing_for_type_id: _,
            type_implementing_for_span: _,
            span,
        } = &self;
        let name = trait_name.suffix.as_str().to_string();
        let code_str = parse::parse_format::<sway_ast::ItemImpl>(span.as_str());
        // let impl_trait_attributes = doc_attributes_to_string_vec(attributes);
        box_html! {
<<<<<<< HEAD
            : html_head(module_depth, module.clone(), decl_ty.clone(), name.clone());
            : html_body(module_depth, decl_ty.clone(), name.clone(), code_span, "".to_string());
=======
            : html_head(module.clone(), decl_ty.clone(), name.clone());
            : html_body(module_depth,decl_ty.clone(), name.clone(), code_str, "".to_string());
>>>>>>> 4b6f6d54
        }
    }
}
impl Renderable for TyFunctionDeclaration {
    fn render(&self, module: String, module_depth: usize, decl_ty: String) -> Box<dyn RenderBox> {
        let TyFunctionDeclaration {
            name,
            body: _,
            parameters: _,
            span,
            attributes,
            return_type: _,
            initial_return_type: _,
            type_parameters: _,
            return_type_span: _,
            purity: _,
            is_contract_call: _,
            visibility: _,
        } = &self;
        let name = name.as_str().to_string();
        let code_str = parse::parse_format::<sway_ast::ItemFn>(span.as_str());
        let function_attributes = docs_to_html(attributes);
        box_html! {
<<<<<<< HEAD
            : html_head(module_depth, module.clone(), decl_ty.clone(), name.clone());
            : html_body(module_depth, decl_ty.clone(), name.clone(), code_span, function_attributes);
=======
            : html_head(module.clone(), decl_ty.clone(), name.clone());
            : html_body(module_depth,decl_ty.clone(), name.clone(), code_str, function_attributes);
>>>>>>> 4b6f6d54
        }
    }
}
impl Renderable for TyConstantDeclaration {
    fn render(&self, module: String, module_depth: usize, decl_ty: String) -> Box<dyn RenderBox> {
        let TyConstantDeclaration {
            name,
            value: _,
            attributes,
            visibility: _,
            span,
        } = &self;
        let name = name.as_str().to_string();
        let code_str = parse::parse_format::<sway_ast::ItemConst>(span.as_str());
        let const_attributes = docs_to_html(attributes);
        box_html! {
<<<<<<< HEAD
            : html_head(module_depth, module.clone(), decl_ty.clone(), name.clone());
            : html_body(module_depth, decl_ty.clone(), name.clone(), code_span, const_attributes);
=======
            : html_head(module.clone(), decl_ty.clone(), name.clone());
            : html_body(module_depth, decl_ty.clone(), name.clone(), code_str, const_attributes);
>>>>>>> 4b6f6d54
        }
    }
}<|MERGE_RESOLUTION|>--- conflicted
+++ resolved
@@ -221,7 +221,6 @@
             // create main content
 
             // this is the main code block
-<<<<<<< HEAD
             main {
                 div(class="width-limiter") {
                     div(class="sub-container") {
@@ -261,7 +260,7 @@
                         }
                         div(class="docblock item-decl") {
                             pre(class=format!("sway {}", &decl_ty)) {
-                                code { : code_span; }
+                                code { : code_str; }
                             }
                         }
                         @ if !item_attrs.is_empty() {
@@ -277,21 +276,6 @@
                             }
                         }
                     }
-=======
-            div(class="docblock item-decl") {
-                pre(class=format!("sway {decl_ty}")) {
-                    code { : code_str; }
-                }
-            }
-            // expand or hide description of main code block
-            details(class="forcdoc-toggle top-doc", open) {
-                summary(class="hideme") {
-                    span { : "Expand description" }
-                }
-                // this is the description
-                div(class="docblock") {
-                    p { : Raw(item_attrs) }
->>>>>>> 4b6f6d54
                 }
             }
         }
@@ -517,13 +501,8 @@
         let code_str = parse::parse_format::<sway_ast::ItemStruct>(span.as_str());
         let struct_attributes = docs_to_html(attributes);
         box_html! {
-<<<<<<< HEAD
-            : html_head(module_depth, module.clone(), decl_ty.clone(), name.clone());
-            : html_body(module_depth, decl_ty.clone(), name.clone(), code_span, struct_attributes);
-=======
-            : html_head(module.clone(), decl_ty.clone(), name.clone());
-            : html_body(module_depth,decl_ty.clone(), name.clone(), code_str, struct_attributes);
->>>>>>> 4b6f6d54
+            : html_head(module_depth, module.clone(), decl_ty.clone(), name.clone());
+            : html_body(module_depth, decl_ty.clone(), name.clone(), code_str, struct_attributes);
         }
     }
 }
@@ -541,13 +520,8 @@
         let code_str = parse::parse_format::<sway_ast::ItemEnum>(span.as_str());
         let enum_attributes = docs_to_html(attributes);
         box_html! {
-<<<<<<< HEAD
-            : html_head(module_depth, module.clone(), decl_ty.clone(), name.clone());
-            : html_body(module_depth, decl_ty.clone(), name.clone(), code_span, enum_attributes);
-=======
-            : html_head(module.clone(), decl_ty.clone(), name.clone());
-            : html_body(module_depth,decl_ty.clone(), name.clone(), code_str, enum_attributes);
->>>>>>> 4b6f6d54
+            : html_head(module_depth, module.clone(), decl_ty.clone(), name.clone());
+            : html_body(module_depth, decl_ty.clone(), name.clone(), code_str, enum_attributes);
         }
     }
 }
@@ -567,13 +541,8 @@
         let code_str = parse::parse_format::<sway_ast::ItemTrait>(span.as_str());
         let trait_attributes = docs_to_html(attributes);
         box_html! {
-<<<<<<< HEAD
-            : html_head(module_depth, module.clone(), decl_ty.clone(), name.clone());
-            : html_body(module_depth, decl_ty.clone(), name.clone(), code_span, trait_attributes);
-=======
-            : html_head(module.clone(), decl_ty.clone(), name.clone());
-            : html_body(module_depth,decl_ty.clone(), name.clone(), code_str, trait_attributes);
->>>>>>> 4b6f6d54
+            : html_head(module_depth, module.clone(), decl_ty.clone(), name.clone());
+            : html_body(module_depth, decl_ty.clone(), name.clone(), code_str, trait_attributes);
         }
     }
 }
@@ -590,13 +559,8 @@
         let code_str = parse::parse_format::<sway_ast::ItemAbi>(span.as_str());
         let abi_attributes = docs_to_html(attributes);
         box_html! {
-<<<<<<< HEAD
-            : html_head(module_depth, module.clone(), decl_ty.clone(), name.clone());
-            : html_body(module_depth, decl_ty.clone(), name.clone(), code_span, abi_attributes);
-=======
-            : html_head(module.clone(), decl_ty.clone(), name.clone());
-            : html_body(module_depth,decl_ty.clone(), name.clone(), code_str, abi_attributes);
->>>>>>> 4b6f6d54
+            : html_head(module_depth, module.clone(), decl_ty.clone(), name.clone());
+            : html_body(module_depth, decl_ty.clone(), name.clone(), code_str, abi_attributes);
         }
     }
 }
@@ -611,13 +575,8 @@
         let code_str = parse::parse_format::<sway_ast::ItemStorage>(span.as_str());
         let storage_attributes = docs_to_html(attributes);
         box_html! {
-<<<<<<< HEAD
-            : html_head(module_depth, module.clone(), decl_ty.clone(), name.clone());
-            : html_body(module_depth, decl_ty.clone(), name.clone(), code_span, storage_attributes);
-=======
-            : html_head(module.clone(), decl_ty.clone(), name.clone());
-            : html_body(module_depth,decl_ty.clone(), name.clone(), code_str, storage_attributes);
->>>>>>> 4b6f6d54
+            : html_head(module_depth, module.clone(), decl_ty.clone(), name.clone());
+            : html_body(module_depth, decl_ty.clone(), name.clone(), code_str, storage_attributes);
         }
     }
 }
@@ -636,13 +595,8 @@
         let code_str = parse::parse_format::<sway_ast::ItemImpl>(span.as_str());
         // let impl_trait_attributes = doc_attributes_to_string_vec(attributes);
         box_html! {
-<<<<<<< HEAD
-            : html_head(module_depth, module.clone(), decl_ty.clone(), name.clone());
-            : html_body(module_depth, decl_ty.clone(), name.clone(), code_span, "".to_string());
-=======
-            : html_head(module.clone(), decl_ty.clone(), name.clone());
-            : html_body(module_depth,decl_ty.clone(), name.clone(), code_str, "".to_string());
->>>>>>> 4b6f6d54
+            : html_head(module_depth, module.clone(), decl_ty.clone(), name.clone());
+            : html_body(module_depth, decl_ty.clone(), name.clone(), code_str, "".to_string());
         }
     }
 }
@@ -666,13 +620,8 @@
         let code_str = parse::parse_format::<sway_ast::ItemFn>(span.as_str());
         let function_attributes = docs_to_html(attributes);
         box_html! {
-<<<<<<< HEAD
-            : html_head(module_depth, module.clone(), decl_ty.clone(), name.clone());
-            : html_body(module_depth, decl_ty.clone(), name.clone(), code_span, function_attributes);
-=======
-            : html_head(module.clone(), decl_ty.clone(), name.clone());
-            : html_body(module_depth,decl_ty.clone(), name.clone(), code_str, function_attributes);
->>>>>>> 4b6f6d54
+            : html_head(module_depth, module.clone(), decl_ty.clone(), name.clone());
+            : html_body(module_depth, decl_ty.clone(), name.clone(), code_str, function_attributes);
         }
     }
 }
@@ -689,13 +638,8 @@
         let code_str = parse::parse_format::<sway_ast::ItemConst>(span.as_str());
         let const_attributes = docs_to_html(attributes);
         box_html! {
-<<<<<<< HEAD
-            : html_head(module_depth, module.clone(), decl_ty.clone(), name.clone());
-            : html_body(module_depth, decl_ty.clone(), name.clone(), code_span, const_attributes);
-=======
-            : html_head(module.clone(), decl_ty.clone(), name.clone());
+            : html_head(module_depth, module.clone(), decl_ty.clone(), name.clone());
             : html_body(module_depth, decl_ty.clone(), name.clone(), code_str, const_attributes);
->>>>>>> 4b6f6d54
         }
     }
 }