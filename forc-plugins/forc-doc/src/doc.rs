<<<<<<< HEAD
use crate::descriptor::{Descriptor, DescriptorType};
use anyhow::Result;
use sway_core::{
    declaration_engine::DeclarationEngine,
    language::{
        ty::{TyAstNodeContent, TySubmodule},
        {parsed::ParseProgram, ty::TyProgram},
    },
    CompileResult,
=======
use crate::{
    descriptor::Descriptor,
    render::{ItemBody, ItemHeader},
>>>>>>> cdfc56c7
};
use anyhow::Result;
use horrorshow::{box_html, RenderBox};
use sway_core::language::ty::{TyAstNodeContent, TyProgram, TySubmodule};

pub(crate) type Documentation = Vec<Document>;
/// A finalized Document ready to be rendered. We want to retain all
/// information including spans, fields on structs, variants on enums etc.
#[derive(Clone)]
pub(crate) struct Document {
    pub(crate) module_prefix: Vec<String>,
    pub(crate) item_header: ItemHeader,
    pub(crate) item_body: ItemBody,
}
impl Document {
    /// Creates an HTML file name from the [Document].
    pub(crate) fn file_name(&self) -> String {
        use sway_core::language::ty::TyDeclaration::StorageDeclaration;
        let name = match &self.item_body.ty_decl {
            StorageDeclaration(_) => None,
            _ => Some(&self.item_header.item_name),
        };

        Document::create_html_file_name(self.item_body.ty_decl.doc_name(), name.map(|s| &**s))
    }
    fn create_html_file_name(ty: &str, name: Option<&str>) -> String {
        match name {
            Some(name) => {
                format!("{ty}.{name}.html")
            }
            None => {
                format!("{ty}.html") // storage does not have an Ident
            }
        }
    }
    /// Gather [Documentation] from the [TyProgram].
    pub(crate) fn from_ty_program(
<<<<<<< HEAD
        declaration_engine: &DeclarationEngine,
        compilation: &CompileResult<(ParseProgram, Option<TyProgram>)>,
=======
        project_name: &str,
        typed_program: &TyProgram,
>>>>>>> cdfc56c7
        no_deps: bool,
        document_private_items: bool,
    ) -> Result<Documentation> {
        // the first module prefix will always be the project name
        let mut docs: Documentation = Default::default();
<<<<<<< HEAD
        if let Some((_, Some(typed_program))) = &compilation.value {
            for ast_node in &typed_program.root.all_nodes {
                if let TyAstNodeContent::Declaration(ref decl) = ast_node.content {
                    let desc = Descriptor::from_typed_decl(
                        declaration_engine,
                        decl,
                        vec![],
                        document_private_items,
                    )?;
=======
        for ast_node in &typed_program.root.all_nodes {
            if let TyAstNodeContent::Declaration(ref decl) = ast_node.content {
                let desc = Descriptor::from_typed_decl(
                    decl,
                    vec![project_name.to_owned()],
                    document_private_items,
                )?;
>>>>>>> cdfc56c7

                if let Descriptor::Documentable(doc) = desc {
                    docs.push(doc)
                }
            }
        }

<<<<<<< HEAD
            if !no_deps && !typed_program.root.submodules.is_empty() {
                // this is the same process as before but for dependencies
                for (_, ref typed_submodule) in &typed_program.root.submodules {
                    let module_prefix = vec![];
                    Document::from_ty_submodule(
                        declaration_engine,
                        typed_submodule,
                        &mut docs,
                        &module_prefix,
                        document_private_items,
                    )?;
                }
=======
        if !no_deps && !typed_program.root.submodules.is_empty() {
            // this is the same process as before but for dependencies
            for (_, ref typed_submodule) in &typed_program.root.submodules {
                let module_prefix = vec![project_name.to_owned()];
                Document::from_ty_submodule(
                    typed_submodule,
                    &mut docs,
                    &module_prefix,
                    document_private_items,
                )?;
>>>>>>> cdfc56c7
            }
        }

        Ok(docs)
    }
    fn from_ty_submodule(
        declaration_engine: &DeclarationEngine,
        typed_submodule: &TySubmodule,
        docs: &mut Documentation,
        module_prefix: &[String],
        document_private_items: bool,
    ) -> Result<()> {
        let mut new_submodule_prefix = module_prefix.to_owned();
        new_submodule_prefix.push(typed_submodule.library_name.as_str().to_string());
        for ast_node in &typed_submodule.module.all_nodes {
            if let TyAstNodeContent::Declaration(ref decl) = ast_node.content {
                let desc = Descriptor::from_typed_decl(
                    declaration_engine,
                    decl,
                    new_submodule_prefix.clone(),
                    document_private_items,
                )?;

                if let Descriptor::Documentable(doc) = desc {
                    docs.push(doc)
                }
            }
        }
        // if there is another submodule we need to go a level deeper
        if let Some((_, submodule)) = typed_submodule.module.submodules.first() {
            Document::from_ty_submodule(
                declaration_engine,
                submodule,
                docs,
                &new_submodule_prefix,
                document_private_items,
            )?;
        }

        Ok(())
    }
}
impl crate::render::Renderable for Document {
    fn render(self) -> Box<dyn RenderBox> {
        box_html! {
            : self.item_header.render();
            : self.item_body.render();
        }
    }
}<|MERGE_RESOLUTION|>--- conflicted
+++ resolved
@@ -1,22 +1,15 @@
-<<<<<<< HEAD
-use crate::descriptor::{Descriptor, DescriptorType};
-use anyhow::Result;
-use sway_core::{
-    declaration_engine::DeclarationEngine,
-    language::{
-        ty::{TyAstNodeContent, TySubmodule},
-        {parsed::ParseProgram, ty::TyProgram},
-    },
-    CompileResult,
-=======
+use std::sync::Arc;
+
 use crate::{
     descriptor::Descriptor,
     render::{ItemBody, ItemHeader},
->>>>>>> cdfc56c7
 };
 use anyhow::Result;
 use horrorshow::{box_html, RenderBox};
-use sway_core::language::ty::{TyAstNodeContent, TyProgram, TySubmodule};
+use sway_core::{
+    declaration_engine::DeclarationEngine,
+    language::ty::{TyAstNodeContent, TyProgram, TySubmodule},
+};
 
 pub(crate) type Documentation = Vec<Document>;
 /// A finalized Document ready to be rendered. We want to retain all
@@ -50,37 +43,22 @@
     }
     /// Gather [Documentation] from the [TyProgram].
     pub(crate) fn from_ty_program(
-<<<<<<< HEAD
         declaration_engine: &DeclarationEngine,
-        compilation: &CompileResult<(ParseProgram, Option<TyProgram>)>,
-=======
         project_name: &str,
         typed_program: &TyProgram,
->>>>>>> cdfc56c7
         no_deps: bool,
         document_private_items: bool,
     ) -> Result<Documentation> {
         // the first module prefix will always be the project name
         let mut docs: Documentation = Default::default();
-<<<<<<< HEAD
-        if let Some((_, Some(typed_program))) = &compilation.value {
-            for ast_node in &typed_program.root.all_nodes {
-                if let TyAstNodeContent::Declaration(ref decl) = ast_node.content {
-                    let desc = Descriptor::from_typed_decl(
-                        declaration_engine,
-                        decl,
-                        vec![],
-                        document_private_items,
-                    )?;
-=======
         for ast_node in &typed_program.root.all_nodes {
             if let TyAstNodeContent::Declaration(ref decl) = ast_node.content {
                 let desc = Descriptor::from_typed_decl(
+                    declaration_engine,
                     decl,
                     vec![project_name.to_owned()],
                     document_private_items,
                 )?;
->>>>>>> cdfc56c7
 
                 if let Descriptor::Documentable(doc) = desc {
                     docs.push(doc)
@@ -88,31 +66,17 @@
             }
         }
 
-<<<<<<< HEAD
-            if !no_deps && !typed_program.root.submodules.is_empty() {
-                // this is the same process as before but for dependencies
-                for (_, ref typed_submodule) in &typed_program.root.submodules {
-                    let module_prefix = vec![];
-                    Document::from_ty_submodule(
-                        declaration_engine,
-                        typed_submodule,
-                        &mut docs,
-                        &module_prefix,
-                        document_private_items,
-                    )?;
-                }
-=======
         if !no_deps && !typed_program.root.submodules.is_empty() {
             // this is the same process as before but for dependencies
             for (_, ref typed_submodule) in &typed_program.root.submodules {
                 let module_prefix = vec![project_name.to_owned()];
                 Document::from_ty_submodule(
+                    declaration_engine,
                     typed_submodule,
                     &mut docs,
                     &module_prefix,
                     document_private_items,
                 )?;
->>>>>>> cdfc56c7
             }
         }
 
@@ -156,10 +120,10 @@
     }
 }
 impl crate::render::Renderable for Document {
-    fn render(self) -> Box<dyn RenderBox> {
+    fn render(self, declaration_engine: Arc<DeclarationEngine>) -> Box<dyn RenderBox> {
         box_html! {
-            : self.item_header.render();
-            : self.item_body.render();
+            : self.item_header.render(declaration_engine.clone());
+            : self.item_body.render(declaration_engine);
         }
     }
 }