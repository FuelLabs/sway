--- conflicted
+++ resolved
@@ -1,17 +1,12 @@
-<<<<<<< HEAD
-use std::path::PathBuf;
-=======
-use std::sync::Arc;
->>>>>>> 0f1ca16c
-
 use crate::{
     descriptor::Descriptor,
     render::{ItemBody, ItemHeader, Renderable},
 };
 use anyhow::Result;
 use horrorshow::{box_html, RenderBox};
+use std::{path::PathBuf, sync::Arc};
 use sway_core::{
-    declaration_engine::DeclarationEngine,
+    declaration_engine::{self, DeclarationEngine},
     language::ty::{TyAstNodeContent, TyProgram, TySubmodule},
 };
 
@@ -123,13 +118,8 @@
         Ok(())
     }
 }
-<<<<<<< HEAD
 impl Renderable for Document {
-    fn render(self) -> Box<dyn RenderBox> {
-=======
-impl crate::render::Renderable for Document {
     fn render(self, declaration_engine: Arc<DeclarationEngine>) -> Box<dyn RenderBox> {
->>>>>>> 0f1ca16c
         box_html! {
             : self.item_header.render(declaration_engine.clone());
             : self.item_body.render(declaration_engine);
