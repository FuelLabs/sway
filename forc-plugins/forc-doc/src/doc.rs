use crate::{
    descriptor::Descriptor,
    render::{split_at_markdown_header, DocLink, DocStrings, ItemBody, ItemHeader, Renderable},
};
use anyhow::Result;
use horrorshow::{box_html, RenderBox};
use std::{fmt::Write, option::Option, path::PathBuf, sync::Arc};
use sway_core::{
    decl_engine::DeclEngine,
    language::ty::{TyAstNodeContent, TyProgram, TySubmodule},
    TypeEngine,
};

pub(crate) type Documentation = Vec<Document>;
/// A finalized Document ready to be rendered. We want to retain all
/// information including spans, fields on structs, variants on enums etc.
#[derive(Clone)]
pub(crate) struct Document {
    pub(crate) module_info: ModuleInfo,
    pub(crate) item_header: ItemHeader,
    pub(crate) item_body: ItemBody,
    pub(crate) raw_attributes: Option<String>,
}
impl Document {
    /// Creates an HTML file name from the [Document].
    pub(crate) fn html_filename(&self) -> String {
        use sway_core::language::ty::TyDeclaration::StorageDeclaration;
        let name = match &self.item_body.ty_decl {
            StorageDeclaration { .. } => None,
            _ => Some(self.item_header.item_name.as_str()),
        };

        Document::create_html_filename(self.item_body.ty_decl.doc_name(), name)
    }
    fn create_html_filename(ty: &str, name: Option<&str>) -> String {
        match name {
            Some(name) => format!("{ty}.{name}.html"),
            None => {
                format!("{ty}.html") // storage does not have an Ident
            }
        }
    }
    /// Generate link info used in navigation between docs.
    pub(crate) fn link(&self) -> DocLink {
        DocLink {
            name: self.item_header.item_name.as_str().to_owned(),
            module_info: self.module_info.clone(),
            html_filename: self.html_filename(),
            preview_opt: self.preview_opt(),
        }
    }
    fn preview_opt(&self) -> Option<String> {
        create_preview(self.raw_attributes.clone())
    }
    /// Gather [Documentation] from the [TyProgram].
    pub(crate) fn from_ty_program(
        decl_engine: &DeclEngine,
        project_name: &str,
        typed_program: &TyProgram,
        no_deps: bool,
        document_private_items: bool,
    ) -> Result<Documentation> {
        // the first module prefix will always be the project name
        let mut docs: Documentation = Default::default();
        for ast_node in &typed_program.root.all_nodes {
            if let TyAstNodeContent::Declaration(ref decl) = ast_node.content {
                let desc = Descriptor::from_typed_decl(
                    decl_engine,
                    decl,
                    ModuleInfo::from_ty_module(vec![project_name.to_owned()], None),
                    document_private_items,
                )?;

                if let Descriptor::Documentable(doc) = desc {
                    docs.push(doc)
                }
            }
        }

        if !no_deps && !typed_program.root.submodules.is_empty() {
            // this is the same process as before but for dependencies
            for (_, ref typed_submodule) in &typed_program.root.submodules {
                let attributes = (!typed_submodule.module.attributes.is_empty())
                    .then(|| typed_submodule.module.attributes.to_html_string());
                let module_prefix =
                    ModuleInfo::from_ty_module(vec![project_name.to_owned()], attributes);
                Document::from_ty_submodule(
                    decl_engine,
                    typed_submodule,
                    &mut docs,
                    &module_prefix,
                    document_private_items,
                )?;
            }
        }

        Ok(docs)
    }
    fn from_ty_submodule(
        decl_engine: &DeclEngine,
        typed_submodule: &TySubmodule,
        docs: &mut Documentation,
        module_prefix: &ModuleInfo,
        document_private_items: bool,
    ) -> Result<()> {
        let mut new_submodule_prefix = module_prefix.to_owned();
        new_submodule_prefix
            .module_prefixes
            .push(typed_submodule.library_name.as_str().to_owned());
        for ast_node in &typed_submodule.module.all_nodes {
            if let TyAstNodeContent::Declaration(ref decl) = ast_node.content {
                let desc = Descriptor::from_typed_decl(
                    decl_engine,
                    decl,
                    new_submodule_prefix.clone(),
                    document_private_items,
                )?;

                if let Descriptor::Documentable(doc) = desc {
                    docs.push(doc)
                }
            }
        }
        // if there is another submodule we need to go a level deeper
        if let Some((_, submodule)) = typed_submodule.module.submodules.first() {
            Document::from_ty_submodule(
                decl_engine,
                submodule,
                docs,
                &new_submodule_prefix,
                document_private_items,
            )?;
        }

        Ok(())
    }
}
impl Renderable for Document {
    fn render(self, type_engine: Arc<TypeEngine>) -> Result<Box<dyn RenderBox>> {
        let header = self.item_header.render(type_engine.clone())?;
        let body = self.item_body.render(type_engine)?;
        Ok(box_html! {
            : header;
            : body;
        })
    }
}

pub(crate) type ModulePrefix = String;
#[derive(Debug, Clone, Ord, PartialOrd, Eq, PartialEq)]
pub(crate) struct ModuleInfo {
    pub(crate) module_prefixes: Vec<ModulePrefix>,
    pub(crate) attributes: Option<String>,
}
impl ModuleInfo {
    /// The current module.
    ///
    /// Panics if there are no modules.
    pub(crate) fn location(&self) -> &str {
        self.module_prefixes
            .last()
            .expect("Expected Some module location, found None")
    }
    /// The name of the project.
    ///
    /// Panics if the project root is missing.
    pub(crate) fn project_name(&self) -> &str {
        self.module_prefixes
            .first()
            .expect("Expected root module, project root missing")
    }
    /// The location of the parent of the current module.
    ///
    /// Returns `None` if there is no parent.
    pub(crate) fn parent(&self) -> Option<&String> {
        match self.has_parent() {
            true => {
                let mut iter = self.module_prefixes.iter();
                iter.next_back();
                iter.next_back()
            }
            false => None,
        }
    }
    /// Determines if the current module has a parent module.
    fn has_parent(&self) -> bool {
        self.depth() > 1
    }
    pub(crate) fn is_root_module(&self) -> bool {
        self.location() == self.project_name()
    }
    /// Create a qualified path literal String that represents the full path to an item.
    ///
    /// Example: `project_name::module::Item`
    pub(crate) fn to_path_literal_string(&self, item_name: &str, location: &str) -> String {
        let prefix = self.to_path_literal_prefix(location);
        match prefix.is_empty() {
            true => item_name.to_owned(),
            false => format!("{prefix}::{item_name}"),
        }
    }
    /// Create a path literal prefix from the module prefixes.
    /// Use in `to_path_literal_string()` to create a full literal path string.
    ///
    /// Example: `module::submodule`
    fn to_path_literal_prefix(&self, location: &str) -> String {
        let mut iter = self.module_prefixes.iter();
        for prefix in iter.by_ref() {
            if prefix == location {
                break;
            }
        }
        iter.map(|s| s.as_str()).collect::<Vec<&str>>().join("::")
    }
    /// Creates a String version of the path to an item,
    /// used in navigation between pages. The location given is the break point.
    ///
    /// This is only used for full path syntax, e.g `module/submodule/file_name.html`.
<<<<<<< HEAD
    pub(crate) fn file_path_at_location(&self, file_name: &str, location: &str) -> Result<String> {
        let mut iter = self.0.iter();
=======
    pub(crate) fn to_file_path_string(&self, file_name: &str, location: &str) -> Result<String> {
        let mut iter = self.module_prefixes.iter();
>>>>>>> a71fc795
        for prefix in iter.by_ref() {
            if prefix == location {
                break;
            }
        }
        let mut file_path = iter.collect::<PathBuf>();
        file_path.push(file_name);

        file_path
            .to_str()
            .map(|file_path_str| file_path_str.to_string())
            .ok_or_else(|| anyhow::anyhow!("There will always be at least the item name"))
    }
    /// Compares the current `module_info` to the next `module_info` to determine how many directories to go back to make
    /// the next file path valid, and returns that path as a `String`.
    ///
    /// Example:
    /// ```
    /// // number of dirs:               [match][    2    ][    1    ]
    /// current_location = "project_root/module/submodule1/submodule2/struct.Name.html";
    /// next_location    =              "module/other_submodule/enum.Name.html";
    /// result           =               "../../other_submodule/enum.Name.html";
    /// ```
    /// In this case the first module to match is "module", so we have no need to go back further than that.
    pub(crate) fn file_path_from_location(
        &self,
        file_name: &str,
        current_module_info: &ModuleInfo,
    ) -> Result<String> {
        let mut mid = 0; // the index to split the module_info from call_path at
        let mut offset = 0; // the number of directories to go back
        let mut next_location_iter = self.0.iter().rev().enumerate().peekable();
        while let Some((index, prefix)) = next_location_iter.peek() {
            for (count, module) in current_module_info.0.iter().rev().enumerate() {
                if module == *prefix {
                    offset = count;
                    mid = self.0.len() - index;
                    break;
                }
            }
            next_location_iter.next();
        }
        let mut new_path = (0..offset).map(|_| "../").collect::<String>();
        write!(
            new_path,
            "{}/{}",
            self.0.split_at(mid).1.join("/"),
            file_name
        )?;
        Ok(new_path)
    }
    /// Create a path `&str` for navigation from the `module.depth()` & `file_name`.
    ///
    /// This is only used for shorthand path syntax, e.g `../../file_name.html`.
    pub(crate) fn to_html_shorthand_path_string(&self, file_name: &str) -> String {
        format!("{}{}", self.to_html_path_prefix(), file_name)
    }
    /// Create a path prefix `&str` for navigation from the `module.depth()`.
    fn to_html_path_prefix(&self) -> String {
        (1..self.depth()).map(|_| "../").collect::<String>()
    }
    /// The depth of a module as `usize`.
    pub(crate) fn depth(&self) -> usize {
        self.module_prefixes.len()
    }
    /// Create a new [ModuleInfo] from a vec.
    pub(crate) fn from_ty_module(module_prefixes: Vec<String>, attributes: Option<String>) -> Self {
        Self {
            module_prefixes,
            attributes,
        }
    }
    pub(crate) fn preview_opt(&self) -> Option<String> {
        create_preview(self.attributes.clone())
    }
}

/// Create a docstring preview from raw html attributes.
///
/// Returns `None` if there are no attributes.
fn create_preview(raw_attributes: Option<String>) -> Option<String> {
    const MAX_PREVIEW_CHARS: usize = 100;
    const CLOSING_PARAGRAPH_TAG: &str = "</p>";

    raw_attributes.as_ref().map(|description| {
        let preview = split_at_markdown_header(description);
        if preview.chars().count() > MAX_PREVIEW_CHARS && preview.contains(CLOSING_PARAGRAPH_TAG) {
            let closing_tag_index = preview
                .find(CLOSING_PARAGRAPH_TAG)
                .expect("closing tag out of range");
            // We add 1 here to get the index of the char after the closing tag.
            // This ensures we retain the closing tag and don't break the html.
            let (preview, _) =
                preview.split_at(closing_tag_index + CLOSING_PARAGRAPH_TAG.len() + 1);
            if preview.chars().count() > MAX_PREVIEW_CHARS && preview.contains('\n') {
                let newline_index = preview.find('\n').expect("new line char out of range");
                preview.split_at(newline_index).0.to_string()
            } else {
                preview.to_string()
            }
        } else {
            preview.to_string()
        }
    })
}

#[cfg(test)]
mod tests {
    use super::ModuleInfo;

    #[test]
    fn test_parent() {
        let project = String::from("project_name");
        let module = String::from("module_name");
        let mut module_vec = vec![project.clone(), module];

        let module_info = ModuleInfo::from_ty_module(module_vec.clone(), None);
        let project_opt = module_info.parent();
        assert_eq!(Some(&project), project_opt);

        module_vec.pop();
        let module_info = ModuleInfo::from_ty_module(module_vec, None);
        let project_opt = module_info.parent();
        assert_eq!(None, project_opt);
    }
}<|MERGE_RESOLUTION|>--- conflicted
+++ resolved
@@ -216,13 +216,8 @@
     /// used in navigation between pages. The location given is the break point.
     ///
     /// This is only used for full path syntax, e.g `module/submodule/file_name.html`.
-<<<<<<< HEAD
     pub(crate) fn file_path_at_location(&self, file_name: &str, location: &str) -> Result<String> {
-        let mut iter = self.0.iter();
-=======
-    pub(crate) fn to_file_path_string(&self, file_name: &str, location: &str) -> Result<String> {
         let mut iter = self.module_prefixes.iter();
->>>>>>> a71fc795
         for prefix in iter.by_ref() {
             if prefix == location {
                 break;
@@ -254,12 +249,12 @@
     ) -> Result<String> {
         let mut mid = 0; // the index to split the module_info from call_path at
         let mut offset = 0; // the number of directories to go back
-        let mut next_location_iter = self.0.iter().rev().enumerate().peekable();
+        let mut next_location_iter = self.module_prefixes.iter().rev().enumerate().peekable();
         while let Some((index, prefix)) = next_location_iter.peek() {
-            for (count, module) in current_module_info.0.iter().rev().enumerate() {
+            for (count, module) in current_module_info.module_prefixes.iter().rev().enumerate() {
                 if module == *prefix {
                     offset = count;
-                    mid = self.0.len() - index;
+                    mid = self.module_prefixes.len() - index;
                     break;
                 }
             }
@@ -269,7 +264,7 @@
         write!(
             new_path,
             "{}/{}",
-            self.0.split_at(mid).1.join("/"),
+            self.module_prefixes.split_at(mid).1.join("/"),
             file_name
         )?;
         Ok(new_path)
