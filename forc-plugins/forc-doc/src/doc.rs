use crate::descriptor::{Descriptor, DescriptorType};
use anyhow::Result;
use sway_core::{
    declaration_engine::DeclarationEngine,
    language::{
        ty::{TyAstNodeContent, TySubmodule},
        {parsed::ParseProgram, ty::TyProgram},
    },
    CompileResult,
};

pub(crate) type Documentation = Vec<Document>;
/// A finalized Document ready to be rendered. We want to retain all
/// information including spans, fields on structs, variants on enums etc.
pub(crate) struct Document {
    pub(crate) module_prefix: Vec<String>,
    pub(crate) desc_ty: DescriptorType,
}
impl Document {
    // Creates an HTML file name from the [Document].
    pub fn file_name(&self) -> String {
        use DescriptorType::*;
        let name = match &self.desc_ty {
            Struct(ty_struct_decl) => Some(ty_struct_decl.name.as_str()),
            Enum(ty_enum_decl) => Some(ty_enum_decl.name.as_str()),
            Trait(ty_trait_decl) => Some(ty_trait_decl.name.as_str()),
            Abi(ty_abi_decl) => Some(ty_abi_decl.name.as_str()),
            Storage(_) => None, // storage does not have an Ident
            ImplTraitDesc(ty_impl_trait) => Some(ty_impl_trait.trait_name.suffix.as_str()), // TODO: check validity
            Function(ty_fn_decl) => Some(ty_fn_decl.name.as_str()),
            Const(ty_const_decl) => Some(ty_const_decl.name.as_str()),
        };

        Document::create_html_file_name(self.desc_ty.as_str(), name)
    }
    fn create_html_file_name(ty: &str, name: Option<&str>) -> String {
        match name {
            Some(name) => {
                format!("{ty}.{name}.html")
            }
            None => {
                format!("{ty}.html") // storage does not have an Ident
            }
        }
    }
    /// Gather [Documentation] from the [CompileResult].
    pub(crate) fn from_ty_program(
        declaration_engine: &DeclarationEngine,
        compilation: &CompileResult<(ParseProgram, Option<TyProgram>)>,
        no_deps: bool,
        document_private_items: bool,
    ) -> Result<Documentation> {
        let mut docs: Documentation = Default::default();
        if let Some((_, Some(typed_program))) = &compilation.value {
            for ast_node in &typed_program.root.all_nodes {
                if let TyAstNodeContent::Declaration(ref decl) = ast_node.content {
<<<<<<< HEAD
                    let desc = Descriptor::from_typed_decl(declaration_engine, decl, vec![])?;
=======
                    let desc = Descriptor::from_typed_decl(decl, vec![], document_private_items)?;
>>>>>>> 581b44ed

                    if let Descriptor::Documentable {
                        module_prefix,
                        desc_ty,
                    } = desc
                    {
                        docs.push(Document {
                            module_prefix,
                            desc_ty: *desc_ty,
                        })
                    }
                }
            }

            if !no_deps && !typed_program.root.submodules.is_empty() {
                // this is the same process as before but for dependencies
                for (_, ref typed_submodule) in &typed_program.root.submodules {
                    let module_prefix = vec![];
                    Document::from_ty_submodule(
<<<<<<< HEAD
                        declaration_engine,
                        typed_submodule,
                        &mut docs,
                        &module_prefix,
=======
                        typed_submodule,
                        &mut docs,
                        &module_prefix,
                        document_private_items,
>>>>>>> 581b44ed
                    )?;
                }
            }
        }

        Ok(docs)
    }
    fn from_ty_submodule(
        declaration_engine: &DeclarationEngine,
        typed_submodule: &TySubmodule,
        docs: &mut Documentation,
        module_prefix: &[String],
        document_private_items: bool,
    ) -> Result<()> {
        let mut new_submodule_prefix = module_prefix.to_owned();
        new_submodule_prefix.push(typed_submodule.library_name.as_str().to_string());
        for ast_node in &typed_submodule.module.all_nodes {
            if let TyAstNodeContent::Declaration(ref decl) = ast_node.content {
                let desc = Descriptor::from_typed_decl(
<<<<<<< HEAD
                    declaration_engine,
                    decl,
                    new_submodule_prefix.clone(),
=======
                    decl,
                    new_submodule_prefix.clone(),
                    document_private_items,
>>>>>>> 581b44ed
                )?;

                if let Descriptor::Documentable {
                    module_prefix,
                    desc_ty,
                } = desc
                {
                    docs.push(Document {
                        module_prefix,
                        desc_ty: *desc_ty,
                    })
                }
            }
        }
        // if there is another submodule we need to go a level deeper
        if let Some((_, submodule)) = typed_submodule.module.submodules.first() {
            Document::from_ty_submodule(
<<<<<<< HEAD
                declaration_engine,
                submodule,
                docs,
                &new_submodule_prefix,
=======
                submodule,
                docs,
                &new_submodule_prefix,
                document_private_items,
>>>>>>> 581b44ed
            )?;
        }

        Ok(())
    }
}<|MERGE_RESOLUTION|>--- conflicted
+++ resolved
@@ -54,11 +54,12 @@
         if let Some((_, Some(typed_program))) = &compilation.value {
             for ast_node in &typed_program.root.all_nodes {
                 if let TyAstNodeContent::Declaration(ref decl) = ast_node.content {
-<<<<<<< HEAD
-                    let desc = Descriptor::from_typed_decl(declaration_engine, decl, vec![])?;
-=======
-                    let desc = Descriptor::from_typed_decl(decl, vec![], document_private_items)?;
->>>>>>> 581b44ed
+                    let desc = Descriptor::from_typed_decl(
+                        declaration_engine,
+                        decl,
+                        vec![],
+                        document_private_items,
+                    )?;
 
                     if let Descriptor::Documentable {
                         module_prefix,
@@ -78,17 +79,11 @@
                 for (_, ref typed_submodule) in &typed_program.root.submodules {
                     let module_prefix = vec![];
                     Document::from_ty_submodule(
-<<<<<<< HEAD
                         declaration_engine,
                         typed_submodule,
                         &mut docs,
                         &module_prefix,
-=======
-                        typed_submodule,
-                        &mut docs,
-                        &module_prefix,
                         document_private_items,
->>>>>>> 581b44ed
                     )?;
                 }
             }
@@ -108,15 +103,10 @@
         for ast_node in &typed_submodule.module.all_nodes {
             if let TyAstNodeContent::Declaration(ref decl) = ast_node.content {
                 let desc = Descriptor::from_typed_decl(
-<<<<<<< HEAD
                     declaration_engine,
                     decl,
                     new_submodule_prefix.clone(),
-=======
-                    decl,
-                    new_submodule_prefix.clone(),
                     document_private_items,
->>>>>>> 581b44ed
                 )?;
 
                 if let Descriptor::Documentable {
@@ -134,17 +124,11 @@
         // if there is another submodule we need to go a level deeper
         if let Some((_, submodule)) = typed_submodule.module.submodules.first() {
             Document::from_ty_submodule(
-<<<<<<< HEAD
                 declaration_engine,
                 submodule,
                 docs,
                 &new_submodule_prefix,
-=======
-                submodule,
-                docs,
-                &new_submodule_prefix,
                 document_private_items,
->>>>>>> 581b44ed
             )?;
         }
 
