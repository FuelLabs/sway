//! Determine whether a [Declaration] is documentable.
use anyhow::Result;
use sway_core::{
    declaration_engine::*,
    language::ty::{
        TyAbiDeclaration, TyConstantDeclaration, TyDeclaration, TyEnumDeclaration,
        TyFunctionDeclaration, TyImplTrait, TyStorageDeclaration, TyStructDeclaration,
        TyTraitDeclaration,
    },
};
use sway_types::Spanned;

// TODO: See if there's a way we can use the TyDeclarations directly
//
/// The type of [TyDeclaration] documented by the [Descriptor].
#[derive(Debug)]
pub(crate) enum DescriptorType {
    Struct(TyStructDeclaration),
    Enum(TyEnumDeclaration),
    Trait(TyTraitDeclaration),
    Abi(TyAbiDeclaration),
    Storage(TyStorageDeclaration),
    ImplTraitDesc(TyImplTrait),
    Function(TyFunctionDeclaration),
    Const(Box<TyConstantDeclaration>),
}

impl DescriptorType {
    /// Converts the [DescriptorType] to a `&str` name for HTML file name creation.
    pub fn as_str(&self) -> &'static str {
        use DescriptorType::*;
        match self {
            Struct(_) => "struct",
            Enum(_) => "enum",
            Trait(_) => "trait",
            Abi(_) => "abi",
            Storage(_) => "storage",
            ImplTraitDesc(_) => "impl_trait",
            Function(_) => "fn",
            Const(_) => "constant",
        }
    }
}

/// Used in deciding whether or not a [Declaration] is documentable.
pub(crate) enum Descriptor {
    Documentable {
        // If empty, this is the root.
        module_prefix: Vec<String>,
        // We want _all_ of the TyDeclaration information.
        desc_ty: Box<DescriptorType>,
    },
    NonDocumentable,
}

impl Descriptor {
    pub(crate) fn from_typed_decl(
<<<<<<< HEAD
        declaration_engine: &DeclarationEngine,
        d: &TyDeclaration,
        module_prefix: Vec<String>,
=======
        ty_decl: &TyDeclaration,
        module_prefix: Vec<String>,
        document_private_items: bool,
>>>>>>> 581b44ed
    ) -> Result<Self> {
        use TyDeclaration::*;
        match ty_decl {
            StructDeclaration(ref decl_id) => {
<<<<<<< HEAD
                let struct_decl =
                    declaration_engine.get_struct(decl_id.clone(), &decl_id.span())?;
                Ok(Descriptor::Documentable {
                    module_prefix,
                    desc_ty: Box::new(DescriptorType::Struct(struct_decl)),
                })
            }
            EnumDeclaration(ref decl_id) => {
                let enum_decl = declaration_engine.get_enum(decl_id.clone(), &decl_id.span())?;
                Ok(Descriptor::Documentable {
                    module_prefix,
                    desc_ty: Box::new(DescriptorType::Enum(enum_decl)),
                })
            }
            TraitDeclaration(ref decl_id) => {
                let trait_decl = declaration_engine.get_trait(decl_id.clone(), &decl_id.span())?;
                Ok(Descriptor::Documentable {
                    module_prefix,
                    desc_ty: Box::new(DescriptorType::Trait(trait_decl)),
                })
=======
                let struct_decl = de_get_struct(decl_id.clone(), &decl_id.span())?;
                if !document_private_items && struct_decl.visibility.is_private() {
                    Ok(Descriptor::NonDocumentable)
                } else {
                    Ok(Descriptor::Documentable {
                        module_prefix,
                        desc_ty: Box::new(DescriptorType::Struct(struct_decl)),
                    })
                }
            }
            EnumDeclaration(ref decl_id) => {
                let enum_decl = de_get_enum(decl_id.clone(), &decl_id.span())?;
                if !document_private_items && enum_decl.visibility.is_private() {
                    Ok(Descriptor::NonDocumentable)
                } else {
                    Ok(Descriptor::Documentable {
                        module_prefix,
                        desc_ty: Box::new(DescriptorType::Enum(enum_decl)),
                    })
                }
            }
            TraitDeclaration(ref decl_id) => {
                let trait_decl = de_get_trait(decl_id.clone(), &decl_id.span())?;
                if !document_private_items && trait_decl.visibility.is_private() {
                    Ok(Descriptor::NonDocumentable)
                } else {
                    Ok(Descriptor::Documentable {
                        module_prefix,
                        desc_ty: Box::new(DescriptorType::Trait(trait_decl)),
                    })
                }
>>>>>>> 581b44ed
            }
            AbiDeclaration(ref decl_id) => {
                let abi_decl = declaration_engine.get_abi(decl_id.clone(), &decl_id.span())?;
                Ok(Descriptor::Documentable {
                    module_prefix,
                    desc_ty: Box::new(DescriptorType::Abi(abi_decl)),
                })
            }
            StorageDeclaration(ref decl_id) => {
                let storage_decl =
                    declaration_engine.get_storage(decl_id.clone(), &decl_id.span())?;
                Ok(Descriptor::Documentable {
                    module_prefix,
                    desc_ty: Box::new(DescriptorType::Storage(storage_decl)),
                })
            }
            ImplTrait(ref decl_id) => {
                let impl_trait =
                    declaration_engine.get_impl_trait(decl_id.clone(), &decl_id.span())?;
                Ok(Descriptor::Documentable {
                    module_prefix,
                    desc_ty: Box::new(DescriptorType::ImplTraitDesc(impl_trait)),
                })
            }
            FunctionDeclaration(ref decl_id) => {
<<<<<<< HEAD
                let fn_decl = declaration_engine.get_function(decl_id.clone(), &decl_id.span())?;
                Ok(Descriptor::Documentable {
                    module_prefix,
                    desc_ty: Box::new(DescriptorType::Function(fn_decl)),
                })
            }
            ConstantDeclaration(ref decl_id) => {
                let const_decl =
                    declaration_engine.get_constant(decl_id.clone(), &decl_id.span())?;
                Ok(Descriptor::Documentable {
                    module_prefix,
                    desc_ty: Box::new(DescriptorType::Const(Box::new(const_decl))),
                })
=======
                let fn_decl = de_get_function(decl_id.clone(), &decl_id.span())?;
                if !document_private_items && fn_decl.visibility.is_private() {
                    Ok(Descriptor::NonDocumentable)
                } else {
                    Ok(Descriptor::Documentable {
                        module_prefix,
                        desc_ty: Box::new(DescriptorType::Function(fn_decl)),
                    })
                }
            }
            ConstantDeclaration(ref decl_id) => {
                let const_decl = de_get_constant(decl_id.clone(), &decl_id.span())?;
                if !document_private_items && const_decl.visibility.is_private() {
                    Ok(Descriptor::NonDocumentable)
                } else {
                    Ok(Descriptor::Documentable {
                        module_prefix,
                        desc_ty: Box::new(DescriptorType::Const(Box::new(const_decl))),
                    })
                }
>>>>>>> 581b44ed
            }
            _ => Ok(Descriptor::NonDocumentable),
        }
    }
}<|MERGE_RESOLUTION|>--- conflicted
+++ resolved
@@ -55,42 +55,16 @@
 
 impl Descriptor {
     pub(crate) fn from_typed_decl(
-<<<<<<< HEAD
         declaration_engine: &DeclarationEngine,
-        d: &TyDeclaration,
-        module_prefix: Vec<String>,
-=======
         ty_decl: &TyDeclaration,
         module_prefix: Vec<String>,
         document_private_items: bool,
->>>>>>> 581b44ed
     ) -> Result<Self> {
         use TyDeclaration::*;
         match ty_decl {
             StructDeclaration(ref decl_id) => {
-<<<<<<< HEAD
                 let struct_decl =
-                    declaration_engine.get_struct(decl_id.clone(), &decl_id.span())?;
-                Ok(Descriptor::Documentable {
-                    module_prefix,
-                    desc_ty: Box::new(DescriptorType::Struct(struct_decl)),
-                })
-            }
-            EnumDeclaration(ref decl_id) => {
-                let enum_decl = declaration_engine.get_enum(decl_id.clone(), &decl_id.span())?;
-                Ok(Descriptor::Documentable {
-                    module_prefix,
-                    desc_ty: Box::new(DescriptorType::Enum(enum_decl)),
-                })
-            }
-            TraitDeclaration(ref decl_id) => {
-                let trait_decl = declaration_engine.get_trait(decl_id.clone(), &decl_id.span())?;
-                Ok(Descriptor::Documentable {
-                    module_prefix,
-                    desc_ty: Box::new(DescriptorType::Trait(trait_decl)),
-                })
-=======
-                let struct_decl = de_get_struct(decl_id.clone(), &decl_id.span())?;
+                    declaration_engine.get_get_struct(decl_id.clone(), &decl_id.span())?;
                 if !document_private_items && struct_decl.visibility.is_private() {
                     Ok(Descriptor::NonDocumentable)
                 } else {
@@ -101,7 +75,8 @@
                 }
             }
             EnumDeclaration(ref decl_id) => {
-                let enum_decl = de_get_enum(decl_id.clone(), &decl_id.span())?;
+                let enum_decl =
+                    declaration_engine.get_get_enum(decl_id.clone(), &decl_id.span())?;
                 if !document_private_items && enum_decl.visibility.is_private() {
                     Ok(Descriptor::NonDocumentable)
                 } else {
@@ -112,7 +87,8 @@
                 }
             }
             TraitDeclaration(ref decl_id) => {
-                let trait_decl = de_get_trait(decl_id.clone(), &decl_id.span())?;
+                let trait_decl =
+                    declaration_engine.get_get_trait(decl_id.clone(), &decl_id.span())?;
                 if !document_private_items && trait_decl.visibility.is_private() {
                     Ok(Descriptor::NonDocumentable)
                 } else {
@@ -121,7 +97,6 @@
                         desc_ty: Box::new(DescriptorType::Trait(trait_decl)),
                     })
                 }
->>>>>>> 581b44ed
             }
             AbiDeclaration(ref decl_id) => {
                 let abi_decl = declaration_engine.get_abi(decl_id.clone(), &decl_id.span())?;
@@ -147,22 +122,8 @@
                 })
             }
             FunctionDeclaration(ref decl_id) => {
-<<<<<<< HEAD
-                let fn_decl = declaration_engine.get_function(decl_id.clone(), &decl_id.span())?;
-                Ok(Descriptor::Documentable {
-                    module_prefix,
-                    desc_ty: Box::new(DescriptorType::Function(fn_decl)),
-                })
-            }
-            ConstantDeclaration(ref decl_id) => {
-                let const_decl =
-                    declaration_engine.get_constant(decl_id.clone(), &decl_id.span())?;
-                Ok(Descriptor::Documentable {
-                    module_prefix,
-                    desc_ty: Box::new(DescriptorType::Const(Box::new(const_decl))),
-                })
-=======
-                let fn_decl = de_get_function(decl_id.clone(), &decl_id.span())?;
+                let fn_decl =
+                    declaration_engine.get_get_function(decl_id.clone(), &decl_id.span())?;
                 if !document_private_items && fn_decl.visibility.is_private() {
                     Ok(Descriptor::NonDocumentable)
                 } else {
@@ -173,7 +134,8 @@
                 }
             }
             ConstantDeclaration(ref decl_id) => {
-                let const_decl = de_get_constant(decl_id.clone(), &decl_id.span())?;
+                let const_decl =
+                    declaration_engine.get_get_constant(decl_id.clone(), &decl_id.span())?;
                 if !document_private_items && const_decl.visibility.is_private() {
                     Ok(Descriptor::NonDocumentable)
                 } else {
@@ -182,7 +144,6 @@
                         desc_ty: Box::new(DescriptorType::Const(Box::new(const_decl))),
                     })
                 }
->>>>>>> 581b44ed
             }
             _ => Ok(Descriptor::NonDocumentable),
         }
