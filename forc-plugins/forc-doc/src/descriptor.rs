--- conflicted
+++ resolved
@@ -121,13 +121,8 @@
                 }
             }
             AbiDeclaration(ref decl_id) => {
-<<<<<<< HEAD
-                let abi_decl = de_get_abi(decl_id.clone(), &decl_id.span())?;
+                let abi_decl = declaration_engine.get_abi(decl_id.clone(), &decl_id.span())?;
                 let item_name = abi_decl.name;
-=======
-                let abi_decl = declaration_engine.get_abi(decl_id.clone(), &decl_id.span())?;
-                let item_name = abi_decl.name.as_str().to_string();
->>>>>>> 0f1ca16c
                 let attrs_opt = (!abi_decl.attributes.is_empty())
                     .then(|| attrsmap_to_html_str(abi_decl.attributes));
                 let context = (!abi_decl.interface_surface.is_empty())
@@ -151,16 +146,11 @@
                 }))
             }
             StorageDeclaration(ref decl_id) => {
-<<<<<<< HEAD
-                let storage_decl = de_get_storage(decl_id.clone(), &decl_id.span())?;
+                let storage_decl =
+                    declaration_engine.get_storage(decl_id.clone(), &decl_id.span())?;
                 let item_name = sway_types::BaseIdent::new_no_trim(
                     sway_types::span::Span::from_string(CONTRACT_STORAGE.to_string()),
                 );
-=======
-                let storage_decl =
-                    declaration_engine.get_storage(decl_id.clone(), &decl_id.span())?;
-                let item_name = CONTRACT_STORAGE.to_string();
->>>>>>> 0f1ca16c
                 let attrs_opt = (!storage_decl.attributes.is_empty())
                     .then(|| attrsmap_to_html_str(storage_decl.attributes));
                 let context = (!storage_decl.fields.is_empty())
@@ -186,19 +176,13 @@
                 }))
             }
             ImplTrait(ref decl_id) => {
-<<<<<<< HEAD
                 // TODO: figure out how to use this, likely we don't want to document this directly.
                 //
                 // This declaration type may make more sense to document as part of another declaration
                 // much like how we document method functions for traits or fields on structs.
-                let impl_trait = de_get_impl_trait(decl_id.clone(), &decl_id.span())?;
-                let item_name = impl_trait.trait_name.suffix;
-=======
                 let impl_trait =
                     declaration_engine.get_impl_trait(decl_id.clone(), &decl_id.span())?;
-                let item_name = impl_trait.trait_name.suffix.as_str().to_string();
->>>>>>> 0f1ca16c
-
+                let item_name = impl_trait.trait_name.suffix;
                 Ok(Descriptor::Documentable(Document {
                     module_info: module_info.clone(),
                     item_header: ItemHeader {
