mod cli;
mod descriptor;
mod doc;
mod render;

use crate::{
    doc::{Document, Documentation},
    render::{RenderedDocumentation, ALL_DOC_FILENAME},
};
use anyhow::{bail, Result};
use clap::Parser;
use cli::Command;
use forc_pkg as pkg;
use forc_util::default_output_directory;
use include_dir::{include_dir, Dir};
use pkg::manifest::ManifestFile;
use std::{
    process::Command as Process,
    {fs, path::PathBuf},
};
use sway_core::TypeEngine;

/// Main method for `forc doc`.
pub fn main() -> Result<()> {
    let Command {
        manifest_path,
        document_private_items,
        open: open_result,
        offline,
        silent,
        locked,
        no_deps,
    } = Command::parse();

    // get manifest directory
    let dir = if let Some(ref path) = manifest_path {
        PathBuf::from(path)
    } else {
        std::env::current_dir()?
    };
    let manifest = ManifestFile::from_dir(&dir)?;
    let pkg_manifest = if let ManifestFile::Package(pkg_manifest) = &manifest {
        pkg_manifest
    } else {
        bail!("forc-doc does not support workspaces.")
    };

    // create doc path
    const DOC_DIR_NAME: &str = "doc";
    let project_name = &pkg_manifest.project.name;
    let out_path = default_output_directory(manifest.dir());
    let doc_path = out_path.join(DOC_DIR_NAME);
    fs::create_dir_all(&doc_path)?;

    // compile the program and extract the docs
    let member_manifests = manifest.member_manifests()?;
    let lock_path = manifest.lock_path()?;
    let plan =
        pkg::BuildPlan::from_lock_and_manifests(&lock_path, &member_manifests, locked, offline)?;
    let type_engine = TypeEngine::default();
    if let Some(compilation) = pkg::check(&plan, silent, &type_engine)?.pop() {
        if let Some((_, Some(typed_program))) = compilation.value {
            let raw_docs: Documentation = Document::from_ty_program(
                project_name,
                &typed_program,
                no_deps,
                document_private_items,
            )?;
            // render docs to HTML
            let rendered_docs = RenderedDocumentation::from(&raw_docs);

<<<<<<< HEAD
            // write contents to outfile
            for doc in rendered_docs.0 {
                let mut doc_path = doc_path.clone();
                for prefix in doc.module_prefix {
                    doc_path.push(prefix);
=======
    // write contents to outfile
    for doc in rendered_docs {
        let mut doc_path = doc_path.clone();
        for prefix in doc.module_prefix {
            doc_path.push(prefix);
        }

        fs::create_dir_all(&doc_path)?;
        doc_path.push(doc.file_name);
        fs::write(&doc_path, doc.file_contents.0.as_bytes())?;
    }
    // CSS, icons and logos
    static ASSETS_DIR: Dir<'_> = include_dir!("$CARGO_MANIFEST_DIR/src/assets");
    const ASSETS_DIR_NAME: &str = "assets";
    let assets_path = doc_path.join(ASSETS_DIR_NAME);
    fs::create_dir_all(&assets_path)?;
    for file in ASSETS_DIR.files() {
        let asset_path = assets_path.join(file.path());
        fs::write(&asset_path, file.contents())?;
    }
    // Sway syntax highlighting file
    const SWAY_HJS_FILENAME: &str = "sway.js";
    let sway_hjs = std::include_bytes!("assets/sway.js");
    fs::write(assets_path.join(SWAY_HJS_FILENAME), sway_hjs)?;

    // check if the user wants to open the doc in the browser
    // if opening in the browser fails, attempt to open using a file explorer
    if open_result {
        const BROWSER_ENV_VAR: &str = "BROWSER";
        let path = doc_path.join(ALL_DOC_FILENAME);
        let default_browser_opt = std::env::var_os(BROWSER_ENV_VAR);
        match default_browser_opt {
            Some(def_browser) => {
                let browser = PathBuf::from(def_browser);
                if let Err(e) = Process::new(&browser).arg(path).status() {
                    bail!(
                        "Couldn't open docs with {}: {}",
                        browser.to_string_lossy(),
                        e
                    );
>>>>>>> 5b35baa4
                }

                fs::create_dir_all(&doc_path)?;
                doc_path.push(doc.file_name);
                fs::write(&doc_path, doc.file_contents.0.as_bytes())?;
            }
            // CSS, icons and logos
            static ASSETS_DIR: Dir<'_> = include_dir!("$CARGO_MANIFEST_DIR/src/assets");
            const ASSETS_DIR_NAME: &str = "assets";
            let assets_path = doc_path.join(ASSETS_DIR_NAME);
            fs::create_dir_all(&assets_path)?;
            for file in ASSETS_DIR.files() {
                let asset_path = assets_path.join(file.path());
                fs::write(&asset_path, file.contents())?;
            }
            // Sway syntax highlighting file
            const SWAY_HJS_FILENAME: &str = "sway.js";
            let sway_hjs = std::include_bytes!("../../../scripts/highlightjs/sway.js");
            fs::write(assets_path.join(SWAY_HJS_FILENAME), sway_hjs)?;

            // check if the user wants to open the doc in the browser
            // if opening in the browser fails, attempt to open using a file explorer
            if open_result {
                const BROWSER_ENV_VAR: &str = "BROWSER";
                let path = doc_path.join(ALL_DOC_FILENAME);
                let default_browser_opt = std::env::var_os(BROWSER_ENV_VAR);
                match default_browser_opt {
                    Some(def_browser) => {
                        let browser = PathBuf::from(def_browser);
                        if let Err(e) = Process::new(&browser).arg(path).status() {
                            bail!(
                                "Couldn't open docs with {}: {}",
                                browser.to_string_lossy(),
                                e
                            );
                        }
                    }
                    None => {
                        if let Err(e) = opener::open(&path) {
                            bail!("Couldn't open docs: {}", e);
                        }
                    }
                }
            }
        }
    } else {
        bail!("CompileResult returned None");
    }

    Ok(())
}<|MERGE_RESOLUTION|>--- conflicted
+++ resolved
@@ -69,54 +69,11 @@
             // render docs to HTML
             let rendered_docs = RenderedDocumentation::from(&raw_docs);
 
-<<<<<<< HEAD
             // write contents to outfile
             for doc in rendered_docs.0 {
                 let mut doc_path = doc_path.clone();
                 for prefix in doc.module_prefix {
                     doc_path.push(prefix);
-=======
-    // write contents to outfile
-    for doc in rendered_docs {
-        let mut doc_path = doc_path.clone();
-        for prefix in doc.module_prefix {
-            doc_path.push(prefix);
-        }
-
-        fs::create_dir_all(&doc_path)?;
-        doc_path.push(doc.file_name);
-        fs::write(&doc_path, doc.file_contents.0.as_bytes())?;
-    }
-    // CSS, icons and logos
-    static ASSETS_DIR: Dir<'_> = include_dir!("$CARGO_MANIFEST_DIR/src/assets");
-    const ASSETS_DIR_NAME: &str = "assets";
-    let assets_path = doc_path.join(ASSETS_DIR_NAME);
-    fs::create_dir_all(&assets_path)?;
-    for file in ASSETS_DIR.files() {
-        let asset_path = assets_path.join(file.path());
-        fs::write(&asset_path, file.contents())?;
-    }
-    // Sway syntax highlighting file
-    const SWAY_HJS_FILENAME: &str = "sway.js";
-    let sway_hjs = std::include_bytes!("assets/sway.js");
-    fs::write(assets_path.join(SWAY_HJS_FILENAME), sway_hjs)?;
-
-    // check if the user wants to open the doc in the browser
-    // if opening in the browser fails, attempt to open using a file explorer
-    if open_result {
-        const BROWSER_ENV_VAR: &str = "BROWSER";
-        let path = doc_path.join(ALL_DOC_FILENAME);
-        let default_browser_opt = std::env::var_os(BROWSER_ENV_VAR);
-        match default_browser_opt {
-            Some(def_browser) => {
-                let browser = PathBuf::from(def_browser);
-                if let Err(e) = Process::new(&browser).arg(path).status() {
-                    bail!(
-                        "Couldn't open docs with {}: {}",
-                        browser.to_string_lossy(),
-                        e
-                    );
->>>>>>> 5b35baa4
                 }
 
                 fs::create_dir_all(&doc_path)?;
@@ -134,7 +91,7 @@
             }
             // Sway syntax highlighting file
             const SWAY_HJS_FILENAME: &str = "sway.js";
-            let sway_hjs = std::include_bytes!("../../../scripts/highlightjs/sway.js");
+            let sway_hjs = std::include_bytes!("assets/sway.js");
             fs::write(assets_path.join(SWAY_HJS_FILENAME), sway_hjs)?;
 
             // check if the user wants to open the doc in the browser
