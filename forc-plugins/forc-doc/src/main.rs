use crate::{
    doc::Documentation,
    render::{constant::INDEX_FILENAME, RenderedDocumentation},
};
use anyhow::{bail, Result};
use clap::Parser;
use cli::Command;
use colored::*;
use forc_pkg as pkg;
use forc_util::default_output_directory;
use include_dir::{include_dir, Dir};
use pkg::{
    manifest::{Dependency, ManifestFile},
    PackageManifestFile,
};
use std::{
    collections::BTreeMap,
    path::Path,
    process::Command as Process,
    sync::Arc,
    {fs, path::PathBuf},
};
use sway_core::{decl_engine::DeclEngine, BuildTarget, Engines, TypeEngine};

mod cli;
mod doc;
mod render;

pub(crate) const ASSETS_DIR_NAME: &str = "static.files";

/// Information passed to the render phase to get TypeInfo, CallPath or visibility for type anchors.
#[derive(Clone)]
struct RenderPlan {
    document_private_items: bool,
    type_engine: Arc<TypeEngine>,
    decl_engine: Arc<DeclEngine>,
}
impl RenderPlan {
    fn new(
        document_private_items: bool,
        type_engine: Arc<TypeEngine>,
        decl_engine: Arc<DeclEngine>,
    ) -> RenderPlan {
        Self {
            document_private_items,
            type_engine,
            decl_engine,
        }
    }
}

/// Main method for `forc doc`.
pub fn main() -> Result<()> {
    let build_instructions = Command::parse();

    // get manifest directory
    let dir = if let Some(ref path) = build_instructions.manifest_path {
        PathBuf::from(path)
    } else {
        std::env::current_dir()?
    };
    let manifest = ManifestFile::from_dir(&dir)?;
    let pkg_manifest = if let ManifestFile::Package(pkg_manifest) = &manifest {
        pkg_manifest
    } else {
        bail!("forc-doc does not support workspaces.")
    };

    // create doc path
    const DOC_DIR_NAME: &str = "doc";
    let out_path = default_output_directory(manifest.dir());
    let doc_path = out_path.join(DOC_DIR_NAME);
    if doc_path.exists() {
        std::fs::remove_dir_all(&doc_path)?;
    }
    fs::create_dir_all(&doc_path)?;

    // build core documentation
    build_docs(&manifest, pkg_manifest, &doc_path, &build_instructions)?;

    // CSS, icons and logos
    static ASSETS_DIR: Dir<'_> = include_dir!("$CARGO_MANIFEST_DIR/src/static.files");
    let assets_path = doc_path.join(ASSETS_DIR_NAME);
    fs::create_dir_all(&assets_path)?;
    for file in ASSETS_DIR.files() {
        let asset_path = assets_path.join(file.path());
        fs::write(asset_path, file.contents())?;
    }
    // Sway syntax highlighting file
    const SWAY_HJS_FILENAME: &str = "highlight.js";
    let sway_hjs = std::include_bytes!("static.files/highlight.js");
    fs::write(assets_path.join(SWAY_HJS_FILENAME), sway_hjs)?;

    // check if the user wants to open the doc in the browser
    // if opening in the browser fails, attempt to open using a file explorer
    if build_instructions.open {
        const BROWSER_ENV_VAR: &str = "BROWSER";
        let path = doc_path
            .join(pkg_manifest.project_name())
            .join(INDEX_FILENAME);
        let default_browser_opt = std::env::var_os(BROWSER_ENV_VAR);
        match default_browser_opt {
            Some(def_browser) => {
                let browser = PathBuf::from(def_browser);
                if let Err(e) = Process::new(&browser).arg(path).status() {
                    bail!(
                        "Couldn't open docs with {}: {}",
                        browser.to_string_lossy(),
                        e
                    );
                }
            }
            None => {
                if let Err(e) = opener::open(&path) {
                    bail!("Couldn't open docs: {}", e);
                }
            }
        }
    }

    Ok(())
}

fn build_docs(
    manifest: &ManifestFile,
    pkg_manifest: &PackageManifestFile,
    doc_path: &Path,
    build_instructions: &Command,
) -> Result<()> {
    let Command {
        document_private_items,
        offline,
        silent,
        locked,
        no_deps,
        ..
    } = *build_instructions;

    println!(
        "   {} {} ({})",
        "Compiling".bold().yellow(),
        pkg_manifest.project_name(),
        manifest.dir().to_string_lossy()
    );

    // compile the program and extract the docs
    let member_manifests = manifest.member_manifests()?;
    let lock_path = manifest.lock_path()?;
    let plan =
        pkg::BuildPlan::from_lock_and_manifests(&lock_path, &member_manifests, locked, offline)?;
    let type_engine = TypeEngine::default();
    let decl_engine = DeclEngine::default();
    let engines = Engines::new(&type_engine, &decl_engine);
    let tests_enabled = true;
    let typed_program = match pkg::check(
        &plan,
        BuildTarget::default(),
        silent,
        tests_enabled,
        engines,
        true,
    )?
    .pop()
    .and_then(|compilation| compilation.value)
    .and_then(|programs| programs.typed)
    {
        Some(typed_program) => typed_program,
        _ => bail!("CompileResult returned None"),
    };
<<<<<<< HEAD
=======

    println!(
        "    {} documentation for {} ({})",
        "Building".bold().yellow(),
        pkg_manifest.project_name(),
        manifest.dir().to_string_lossy()
    );

>>>>>>> 90427ade
    let raw_docs = Documentation::from_ty_program(
        &decl_engine,
        pkg_manifest.project_name(),
        &typed_program,
        no_deps,
        document_private_items,
    )?;
    let root_attributes =
        (!typed_program.root.attributes.is_empty()).then_some(typed_program.root.attributes);
    let forc_version = pkg_manifest
        .project
        .forc_version
        .as_ref()
        .map(|ver| format!("Forc v{}.{}.{}", ver.major, ver.minor, ver.patch));
    // render docs to HTML
    let rendered_docs = RenderedDocumentation::from_raw_docs(
        raw_docs,
        RenderPlan::new(
            document_private_items,
            Arc::from(type_engine),
            Arc::from(decl_engine),
        ),
        root_attributes,
        typed_program.kind,
        forc_version,
    )?;

    // write file contents to doc folder
    write_content(rendered_docs, doc_path)?;
    println!("    {}", "Finished".bold().yellow());

    if !build_instructions.no_deps {
        build_deps(
            &pkg_manifest.dependencies,
            manifest.dir(),
            doc_path,
            build_instructions,
        )?;
    }

    Ok(())
}

fn build_deps(
    dependencies: &Option<BTreeMap<String, Dependency>>,
    manifest_dir: &Path,
    doc_path: &Path,
    build_instructions: &Command,
) -> Result<()> {
    if let Some(deps) = dependencies {
        for (dep_name, dep) in deps {
            if let Dependency::Detailed(dep_details) = dep {
                if let Some(path) = &dep_details.path {
                    let manifest_path = manifest_dir.join(path).canonicalize()?;
                    let dep_manifest = ManifestFile::from_dir(&manifest_path)?;
                    let dep_pkg_manifest =
                        if let ManifestFile::Package(pkg_manifest) = &dep_manifest {
                            pkg_manifest
                        } else {
                            bail!("forc-doc does not support workspaces.")
                        };
                    build_docs(
                        &dep_manifest,
                        dep_pkg_manifest,
                        doc_path,
                        build_instructions,
                    )?;
                } else {
                    println!("a path variable was not set for {dep_name}, which is currently the only supported option.")
                }
            } else {
                println!("{dep_name} is a simple format dependency,\nsimple format dependencies don't specify a path to a manfiest file and are unsupported at this time.")
            }
        }
    }

    Ok(())
}

fn write_content(rendered_docs: RenderedDocumentation, doc_path: &Path) -> Result<()> {
    for doc in rendered_docs.0 {
        let mut doc_path = doc_path.to_path_buf();
        for prefix in doc.module_info.module_prefixes {
            doc_path.push(prefix)
        }

        fs::create_dir_all(&doc_path)?;
        doc_path.push(doc.html_filename);
        fs::write(&doc_path, doc.file_contents.0.as_bytes())?;
    }
<<<<<<< HEAD
    // CSS, icons and logos
    static ASSETS_DIR: Dir<'_> = include_dir!("$CARGO_MANIFEST_DIR/src/assets");
    const ASSETS_DIR_NAME: &str = "assets";
    let assets_path = doc_path.join(ASSETS_DIR_NAME);
    fs::create_dir_all(&assets_path)?;
    for file in ASSETS_DIR.files() {
        let asset_path = assets_path.join(file.path());
        fs::write(asset_path, file.contents())?;
    }
    // Sway syntax highlighting file
    const SWAY_HJS_FILENAME: &str = "highlight.js";
    let sway_hjs = std::include_bytes!("assets/highlight.js");
    fs::write(assets_path.join(SWAY_HJS_FILENAME), sway_hjs)?;

    // check if the user wants to open the doc in the browser
    // if opening in the browser fails, attempt to open using a file explorer
    if open_result {
        const BROWSER_ENV_VAR: &str = "BROWSER";
        let path = doc_path.join(project_name).join(INDEX_FILENAME);
        let default_browser_opt = std::env::var_os(BROWSER_ENV_VAR);
        match default_browser_opt {
            Some(def_browser) => {
                let browser = PathBuf::from(def_browser);
                if let Err(e) = Process::new(&browser).arg(path).status() {
                    bail!(
                        "Couldn't open docs with {}: {}",
                        browser.to_string_lossy(),
                        e
                    );
                }
            }
            None => {
                if let Err(e) = opener::open(&path) {
                    bail!("Couldn't open docs: {}", e);
                }
            }
        }
    }
=======
>>>>>>> 90427ade

    Ok(())
}<|MERGE_RESOLUTION|>--- conflicted
+++ resolved
@@ -167,8 +167,6 @@
         Some(typed_program) => typed_program,
         _ => bail!("CompileResult returned None"),
     };
-<<<<<<< HEAD
-=======
 
     println!(
         "    {} documentation for {} ({})",
@@ -177,7 +175,6 @@
         manifest.dir().to_string_lossy()
     );
 
->>>>>>> 90427ade
     let raw_docs = Documentation::from_ty_program(
         &decl_engine,
         pkg_manifest.project_name(),
@@ -268,47 +265,6 @@
         doc_path.push(doc.html_filename);
         fs::write(&doc_path, doc.file_contents.0.as_bytes())?;
     }
-<<<<<<< HEAD
-    // CSS, icons and logos
-    static ASSETS_DIR: Dir<'_> = include_dir!("$CARGO_MANIFEST_DIR/src/assets");
-    const ASSETS_DIR_NAME: &str = "assets";
-    let assets_path = doc_path.join(ASSETS_DIR_NAME);
-    fs::create_dir_all(&assets_path)?;
-    for file in ASSETS_DIR.files() {
-        let asset_path = assets_path.join(file.path());
-        fs::write(asset_path, file.contents())?;
-    }
-    // Sway syntax highlighting file
-    const SWAY_HJS_FILENAME: &str = "highlight.js";
-    let sway_hjs = std::include_bytes!("assets/highlight.js");
-    fs::write(assets_path.join(SWAY_HJS_FILENAME), sway_hjs)?;
-
-    // check if the user wants to open the doc in the browser
-    // if opening in the browser fails, attempt to open using a file explorer
-    if open_result {
-        const BROWSER_ENV_VAR: &str = "BROWSER";
-        let path = doc_path.join(project_name).join(INDEX_FILENAME);
-        let default_browser_opt = std::env::var_os(BROWSER_ENV_VAR);
-        match default_browser_opt {
-            Some(def_browser) => {
-                let browser = PathBuf::from(def_browser);
-                if let Err(e) = Process::new(&browser).arg(path).status() {
-                    bail!(
-                        "Couldn't open docs with {}: {}",
-                        browser.to_string_lossy(),
-                        e
-                    );
-                }
-            }
-            None => {
-                if let Err(e) = opener::open(&path) {
-                    bail!("Couldn't open docs: {}", e);
-                }
-            }
-        }
-    }
-=======
->>>>>>> 90427ade
 
     Ok(())
 }