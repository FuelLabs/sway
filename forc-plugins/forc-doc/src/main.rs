mod cli;
mod descriptor;
mod doc;
mod render;

use anyhow::{bail, Result};
use clap::Parser;
use cli::Command;
use pkg::manifest::ManifestFile;
use std::{
    process::Command as Process,
    {fs, path::PathBuf},
};

use crate::{
    doc::{Document, Documentation},
    render::{RenderedDocument, RenderedDocumentation},
};
use forc_pkg::{self as pkg};
use forc_util::default_output_directory;

/// Main method for `forc doc`.
pub fn main() -> Result<()> {
    let Command {
        manifest_path,
        open: open_result,
        offline,
        silent,
        locked,
        no_deps,
    } = Command::parse();

    // get manifest directory
    let dir = if let Some(ref path) = manifest_path {
        PathBuf::from(path)
    } else {
        std::env::current_dir()?
    };
    let manifest = ManifestFile::from_dir(&dir)?;
    let pkg_manifest = if let ManifestFile::Package(pkg_manifest) = &manifest {
        pkg_manifest
    } else {
        bail!("forc-doc does not support workspaces.")
    };

    // check if the out path exists
    let project_name = &pkg_manifest.project.name;
    let out_path = default_output_directory(manifest.dir());
    let doc_path = out_path.join("doc");
    fs::create_dir_all(&doc_path)?;

    // compile the program and extract the docs
<<<<<<< HEAD
    let member_manifests = manifest.member_manifests()?;
    let lock_path = manifest.lock_path()?;
    let plan =
        pkg::BuildPlan::from_lock_and_manifests(&lock_path, &member_manifests, locked, offline)?;
    let compilation = pkg::check(&plan, silent)?;
=======
    let plan = pkg::BuildPlan::from_lock_and_manifest(&manifest, locked, offline)?;
    let compilation = pkg::check(&plan, silent)?
        .pop()
        .expect("there is guaranteed to be at least one elem in the vector");
>>>>>>> d818f140
    let raw_docs: Documentation = Document::from_ty_program(&compilation, no_deps)?;
    // render docs to HTML
    let rendered_docs: RenderedDocumentation =
        RenderedDocument::from_raw_docs(&raw_docs, project_name);

    // write to outfile
    for doc in rendered_docs {
        let mut doc_path = doc_path.clone();
        for prefix in doc.module_prefix {
            doc_path.push(prefix);
        }

        fs::create_dir_all(&doc_path)?;
        doc_path.push(doc.file_name);
        fs::write(&doc_path, doc.file_contents.0.as_bytes())?;
    }

    // check if the user wants to open the doc in the browser
    // if opening in the browser fails, attempt to open using a file explorer
    if open_result {
        let path = doc_path.join("all.html");
        let default_browser_opt = std::env::var_os("BROWSER");
        match default_browser_opt {
            Some(def_browser) => {
                let browser = PathBuf::from(def_browser);
                if let Err(e) = Process::new(&browser).arg(path).status() {
                    bail!(
                        "Couldn't open docs with {}: {}",
                        browser.to_string_lossy(),
                        e
                    );
                }
            }
            None => {
                if let Err(e) = opener::open(&path) {
                    bail!("Couldn't open docs: {}", e);
                }
            }
        }
    }

    Ok(())
}<|MERGE_RESOLUTION|>--- conflicted
+++ resolved
@@ -50,18 +50,13 @@
     fs::create_dir_all(&doc_path)?;
 
     // compile the program and extract the docs
-<<<<<<< HEAD
     let member_manifests = manifest.member_manifests()?;
     let lock_path = manifest.lock_path()?;
     let plan =
         pkg::BuildPlan::from_lock_and_manifests(&lock_path, &member_manifests, locked, offline)?;
-    let compilation = pkg::check(&plan, silent)?;
-=======
-    let plan = pkg::BuildPlan::from_lock_and_manifest(&manifest, locked, offline)?;
     let compilation = pkg::check(&plan, silent)?
         .pop()
         .expect("there is guaranteed to be at least one elem in the vector");
->>>>>>> d818f140
     let raw_docs: Documentation = Document::from_ty_program(&compilation, no_deps)?;
     // render docs to HTML
     let rendered_docs: RenderedDocumentation =
