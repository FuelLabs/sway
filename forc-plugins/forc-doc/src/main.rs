--- conflicted
+++ resolved
@@ -63,12 +63,12 @@
     let compilation = pkg::check(&plan, silent, engines)?
         .pop()
         .expect("there is guaranteed to be at least one elem in the vector");
-    let raw_docs: Documentation =
-<<<<<<< HEAD
-        Document::from_ty_program(&declaration_engine, &compilation, no_deps)?;
-=======
-        Document::from_ty_program(&compilation, no_deps, document_private_items)?;
->>>>>>> 581b44ed
+    let raw_docs: Documentation = Document::from_ty_program(
+        &declaration_engine,
+        &compilation,
+        no_deps,
+        document_private_items,
+    )?;
     // render docs to HTML
     let rendered_docs: RenderedDocumentation =
         RenderedDocument::from_raw_docs(&raw_docs, project_name);
