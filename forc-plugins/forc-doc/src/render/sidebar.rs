--- conflicted
+++ resolved
@@ -1,7 +1,4 @@
-<<<<<<< HEAD
-=======
 use crate::ASSETS_DIR_NAME;
->>>>>>> 90427ade
 use std::path::PathBuf;
 
 use crate::{
