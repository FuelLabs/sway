pub fn run() {
<<<<<<< HEAD
    let project_names = vec!["script_1", "script_3"];
=======
    let project_names = vec!["script_1", "script_2"];
>>>>>>> 0e88df69
    assert!(project_names.into_iter().all(|name| {
        let result = crate::basic_compilation_tests::harness::should_compile(name);
        if !result {
            println!("Failure: {} should have compiled.", name);
            false
        } else {
            true
        }
    }));
}<|MERGE_RESOLUTION|>--- conflicted
+++ resolved
@@ -1,9 +1,5 @@
 pub fn run() {
-<<<<<<< HEAD
-    let project_names = vec!["script_1", "script_3"];
-=======
-    let project_names = vec!["script_1", "script_2"];
->>>>>>> 0e88df69
+    let project_names = vec!["script_1", "script_2", "script_3"];
     assert!(project_names.into_iter().all(|name| {
         let result = crate::basic_compilation_tests::harness::should_compile(name);
         if !result {
