--- conflicted
+++ resolved
@@ -1,10 +1,6 @@
 use forc;
 use forc::cli::BuildCommand;
-<<<<<<< HEAD
-use fuel_tx::{ContractId, Input, Output, Transaction};
-=======
 use fuel_tx::{Input, Output, Transaction};
->>>>>>> d604c259
 use fuel_vm::interpreter::Interpreter;
 use fuel_vm::prelude::*;
 use rand::rngs::StdRng;
@@ -13,16 +9,6 @@
 /// Very basic check that code does indeed run in the VM.
 /// `true` if it does, `false` if not.
 pub(crate) fn runs_in_vm(file_name: &str) {
-<<<<<<< HEAD
-    let contract_id = ContractId::from([
-        137, 0, 197, 190, 196, 202, 151, 212, 254, 191, 156, 235, 71, 84, 166, 13, 120, 42, 187,
-        243, 205, 129, 88, 54, 193, 135, 33, 22, 242, 3, 248, 97,
-    ]);
-    let input_contract = Input::Contract {
-        utxo_id: Default::default(),
-        balance_root: Default::default(),
-        state_root: Default::default(),
-=======
     let mut storage = MemoryStorage::default();
     let program = vec![Opcode::NOOP, Opcode::RET(1)];
 
@@ -61,18 +47,12 @@
         utxo_id: rng.gen(),
         balance_root: rng.gen(),
         state_root: rng.gen(),
->>>>>>> d604c259
         contract_id: contract_id.clone(),
     };
     let output_contract = Output::Contract {
         input_index: 0,
-<<<<<<< HEAD
-        balance_root: Default::default(),
-        state_root: Default::default(),
-=======
         balance_root: rng.gen(),
         state_root: rng.gen(),
->>>>>>> d604c259
     };
 
     let script = compile_to_bytes(file_name);
@@ -95,43 +75,7 @@
     );
     let block_height = (u32::MAX >> 1) as u64;
     tx_to_test.validate(block_height).unwrap();
-<<<<<<< HEAD
-    let mut storage = MemoryStorage::default();
-    let program = vec![Opcode::NOOP, Opcode::RET(1)];
-
-    let program: Witness = program.into_iter().collect::<Vec<u8>>().into();
-
-    let contract = Contract::from(program.as_ref());
-    let rng = &mut StdRng::seed_from_u64(2322u64);
-
-    let salt: Salt = rng.gen();
-
-    let contract_root = contract.root();
-    let contract_id = contract.id(&salt, &contract_root);
-
-    let output = Output::contract_created(contract_id);
-
-    let bytecode_witness = 0;
-    let tx = Transaction::create(
-        gas_price,
-        gas_limit,
-        maturity,
-        bytecode_witness,
-        salt,
-        vec![],
-        vec![],
-        vec![output],
-        vec![program],
-    );
-
-    // Deploy the contract into the blockchain
-    Interpreter::transition(&mut storage, tx).expect("Failed to transact");
-    let mut interpreter = Interpreter::with_storage(storage);
-    // evaluate the test case
-    interpreter.transact(tx_to_test).unwrap();
-=======
     Interpreter::transition(&mut storage, tx_to_test).unwrap();
->>>>>>> d604c259
 }
 
 /// Returns `true` if a file compiled without any errors or warnings,
