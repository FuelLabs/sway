--- conflicted
+++ resolved
@@ -1,11 +1,7 @@
 mod harness;
 
 pub fn run() {
-<<<<<<< HEAD
-    let project_names = vec!["script_1", "script_2", "script_3", "script_5"];
-=======
-    let project_names = vec!["script_1", "script_2", "script_3", "script_4"];
->>>>>>> b5eb4004
+    let project_names = vec!["script_1", "script_2", "script_3", "script_4", "script_5"];
     project_names.into_iter().for_each(|name| {
         crate::e2e_vm_tests::harness::runs_in_vm(name);
     });
