--- conflicted
+++ resolved
@@ -6,13 +6,11 @@
 use ::convert::*;
 use ::hash::{Hash, Hasher};
 use ::option::Option;
-<<<<<<< HEAD
 use ::codec::*;
 use ::ops::Eq;
 use ::raw_slice::AsRawSlice;
-=======
 use ::clone::Clone;
->>>>>>> 95a86ec5
+
 
 /// A UTF-8 encoded growable string. It has ownership over its buffer.
 ///
