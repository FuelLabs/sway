--- conflicted
+++ resolved
@@ -274,7 +274,6 @@
     }
 }
 
-<<<<<<< HEAD
 /// Gets the AssetId of the input at `index`.
 ///
 /// # Arguments
@@ -283,7 +282,7 @@
 ///
 /// # Returns
 ///
-/// * [Option<ContractId>] - The asset_id of the input at `index`, if the input's type is `Input::Coin` or `Input::Message`, else `None`.
+/// * [Option<AssetId>] - The asset_id of the input at `index`, if the input's type is `Input::Coin` or `Input::Message`, else `None`.
 ///
 /// # Examples
 ///
@@ -295,13 +294,7 @@
 ///     assert(input_asset_id.unwrap() == BASE_ASSET_ID);
 /// }
 /// ```
-pub fn input_asset_id(index: u64) -> Option<ContractId> {
-=======
-/// If the input's type is `Input::Coin` return the asset ID as an `Some(id)`.
-/// If the input's type is `Input::Message` return the `BASE_ASSET_ID` as an `Some(id)`.
-/// Otherwise, returns `None`.
 pub fn input_asset_id(index: u64) -> Option<AssetId> {
->>>>>>> 241d30f7
     match input_type(index) {
         Input::Coin => Some(__gtf::<b256>(index, GTF_INPUT_COIN_ASSET_ID)),
         Input::Message => Some(BASE_ASSET_ID),
