--- conflicted
+++ resolved
@@ -45,12 +45,7 @@
 // const GTF_INPUT_MESSAGE_MESSAGE_ID = 0x114;
 // const GTF_INPUT_MESSAGE_SENDER = 0x115;
 const GTF_INPUT_MESSAGE_RECIPIENT = 0x116;
-<<<<<<< HEAD
 const GTF_INPUT_MESSAGE_AMOUNT = 0x117;
-=======
-
-// const GTF_INPUT_MESSAGE_AMOUNT = 0x117;
->>>>>>> a324023d
 // const GTF_INPUT_MESSAGE_NONCE = 0x118;
 // These are based on the old spec (before
 // https://github.com/FuelLabs/fuel-specs/pull/400) because that's what's
@@ -113,7 +108,6 @@
 pub fn input_amount(index: u64) -> Option<u64> {
     let type = input_type(index);
     match type {
-<<<<<<< HEAD
         Input::Coin => {
             Option::Some(__gtf::<u64>(index, GTF_INPUT_COIN_AMOUNT))
         },
@@ -141,10 +135,6 @@
         _ => {
             return Option::None;
         },
-=======
-        Transaction::Script => __gtf::<u64>(index, GTF_SCRIPT_INPUT_AT_INDEX),
-        Transaction::Create => __gtf::<u64>(index, GTF_CREATE_INPUT_AT_INDEX),
->>>>>>> a324023d
     }
 }
 
@@ -154,7 +144,6 @@
 pub fn input_owner(index: u64) -> Option<Address> {
     let type = input_type(index);
     match type {
-<<<<<<< HEAD
         Input::Coin => {
             Option::Some(~Address::from(__gtf::<b256>(index, GTF_INPUT_COIN_OWNER)))
         },
@@ -164,10 +153,6 @@
         _ => {
             return Option::None;
         },
-=======
-        Input::Coin => Option::Some(~Address::from(__gtf::<b256>(index, GTF_INPUT_COIN_OWNER))),
-        _ => Option::None,
->>>>>>> a324023d
     }
 }
 
@@ -300,17 +285,4 @@
         Option::Some(d) => read::<T>(d),
         Option::None => revert(0),
     }
-<<<<<<< HEAD
-=======
-}
-
-/// Get the transaction inputs count for either tx type
-/// (transaction-script or transaction-create).
-pub fn input_count() -> u8 {
-    let type = tx_type();
-    match type {
-        Transaction::Script => __gtf::<u8>(0, GTF_SCRIPT_INPUTS_COUNT),
-        Transaction::Create => __gtf::<u8>(0, GTF_CREATE_INPUTS_COUNT),
-    }
->>>>>>> a324023d
 }