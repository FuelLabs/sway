//! Getters for fields on transaction inputs.
//! This includes InputCoins, InputMessages and InputContracts.
library inputs;

use ::address::Address;
<<<<<<< HEAD
use ::assert::assert;
=======
use ::option::Option;
>>>>>>> fe6b76e2
use ::revert::revert;
use ::contract_id::ContractId;
use ::constants::BASE_ASSET_ID;
use ::option::Option;
use ::tx::{
    GTF_CREATE_INPUT_AT_INDEX,
    GTF_CREATE_INPUTS_COUNT,
    GTF_SCRIPT_INPUT_AT_INDEX,
    GTF_SCRIPT_INPUTS_COUNT,
    Transaction,
    tx_type,
};
use core::ops::Eq;

const GTF_INPUT_TYPE = 0x101;

////////////////////////////////////////
// GTF Opcode const selectors
////////////////////////////////////////
// pub const GTF_INPUT_COIN_TX_ID = 0x102;
// pub const GTF_INPUT_COIN_OUTPUT_INDEX = 0x103;
pub const GTF_INPUT_COIN_OWNER = 0x104;
pub const GTF_INPUT_COIN_AMOUNT = 0x105;
pub const GTF_INPUT_COIN_ASSET_ID = 0x106;
// pub const GTF_INPUT_COIN_TX_POINTER = 0x107;
pub const GTF_INPUT_COIN_WITNESS_INDEX = 0x108;
pub const GTF_INPUT_COIN_MATURITY = 0x109;
pub const GTF_INPUT_COIN_PREDICATE_LENGTH = 0x10A;
pub const GTF_INPUT_COIN_PREDICATE_DATA_LENGTH = 0x10B;
pub const GTF_INPUT_COIN_PREDICATE = 0x10C;
pub const GTF_INPUT_COIN_PREDICATE_DATA = 0x10D;

// pub const GTF_INPUT_CONTRACT_TX_ID = 0x10E;
// pub const GTF_INPUT_CONTRACT_OUTPUT_INDEX = 0x10F;
// pub const GTF_INPUT_CONTRACT_BALANCE_ROOT = 0x110;
// pub const GTF_INPUT_CONTRACT_STATE_ROOT = 0x111;
// pub const GTF_INPUT_CONTRACT_TX_POINTER = 0x112;
// pub const GTF_INPUT_CONTRACT_CONTRACT_ID = 0x113;
pub const GTF_INPUT_MESSAGE_MESSAGE_ID = 0x114;
pub const GTF_INPUT_MESSAGE_SENDER = 0x115;
pub const GTF_INPUT_MESSAGE_RECIPIENT = 0x116;
pub const GTF_INPUT_MESSAGE_AMOUNT = 0x117;
pub const GTF_INPUT_MESSAGE_NONCE = 0x118;
// These are based on the old spec (before
// https://github.com/FuelLabs/fuel-specs/pull/400) because that's what's
// currently implemented in `fuel-core`, `fuel-asm`, and `fuel-tx. They should
// eventually be updated.
pub const GTF_INPUT_MESSAGE_WITNESS_INDEX = 0x11A;
pub const GTF_INPUT_MESSAGE_DATA_LENGTH = 0x11B;
pub const GTF_INPUT_MESSAGE_PREDICATE_LENGTH = 0x11C;
pub const GTF_INPUT_MESSAGE_PREDICATE_DATA_LENGTH = 0x11D;
pub const GTF_INPUT_MESSAGE_DATA = 0x11E;
pub const GTF_INPUT_MESSAGE_PREDICATE = 0x11F;
pub const GTF_INPUT_MESSAGE_PREDICATE_DATA = 0x120;

pub enum Input {
    Coin: (),
    Contract: (),
    Message: (),
}

impl Eq for Input {
    fn eq(self, other: Self) -> bool {
        match (self, other) {
            (Input::Coin, Input::Coin) => true,
            (Input::Contract, Input::Contract) => true,
            (Input::Message, Input::Message) => true,
            _ => false,
        }
    }
}

////////////////////////////////////////
// General Inputs
////////////////////////////////////////
/// Get the type of the input at `index`.
pub fn input_type(index: u64) -> Input {
    let type = __gtf::<u8>(index, GTF_INPUT_TYPE);
    match type {
        0u8 => Input::Coin,
        1u8 => Input::Contract,
        2u8 => Input::Message,
        _ => revert(0),
    }
}

/// Get the transaction inputs count
pub fn input_count() -> u8 {
    let type = tx_type();
    match type {
        Transaction::Script => __gtf::<u8>(0, GTF_SCRIPT_INPUTS_COUNT),
        Transaction::Create => __gtf::<u8>(0, GTF_CREATE_INPUTS_COUNT),
    }
}

// Get the pointer of the input at `index`.
pub fn input_pointer(index: u64) -> u64 {
    let type = tx_type();
    match type {
        Transaction::Script => __gtf::<u64>(index, GTF_SCRIPT_INPUT_AT_INDEX),
        Transaction::Create => __gtf::<u64>(index, GTF_CREATE_INPUT_AT_INDEX),
    }
}

/// Get amount field from input at `index`.
/// If the input's type is `InputCoin` or `InputMessage`,
/// return the amount as an Option::Some(u64).
/// Otherwise, returns Option::None.
pub fn input_amount(index: u64) -> Option<u64> {
    let type = input_type(index);
    match type {
        Input::Coin => Option::Some(__gtf::<u64>(index, GTF_INPUT_COIN_AMOUNT)),
        Input::Message => Option::Some(__gtf::<u64>(index, GTF_INPUT_MESSAGE_AMOUNT)),
        Input::Contract => return Option::None,
    }
}

/// If the input's type is `InputCoin` the owner as an Option::Some(owner).
/// If the input's type is `InputMessage` the owner as an Option::Some(recipient).
/// Otherwise, returns Option::None.
pub fn input_owner(index: u64) -> Option<Address> {
    let type = input_type(index);
    match type {
        Input::Coin => Option::Some(Address::from(__gtf::<b256>(index, GTF_INPUT_COIN_OWNER))),
        _ => Option::None,
    }
}

/// Get the predicate data pointer from the input at `index`.
/// If the input's type is `InputCoin` or `InputMessage`,
/// return the data as an Option::Some(ptr).
/// Otherwise, returns Option::None.
pub fn input_predicate_data_pointer(index: u64) -> Option<raw_ptr> {
    let type = input_type(index);
    match type {
        Input::Coin => Option::Some(__gtf::<raw_ptr>(index, GTF_INPUT_COIN_PREDICATE_DATA)),
        Input::Message => Option::Some(__gtf::<raw_ptr>(index, GTF_INPUT_MESSAGE_PREDICATE_DATA)),
        Input::Contract => Option::None,
    }
}

/// Get the predicate data from the input at `index`.
/// If the input's type is `InputCoin` or `InputMessage`,
/// return the data, otherwise reverts.
pub fn input_predicate_data<T>(index: u64) -> T {
    let data = input_predicate_data_pointer(index);
    match data {
        Option::Some(d) => d.read::<T>(),
        Option::None => revert(0),
    }
}

/// If the input's type is `InputCoin` the asset id as an Option::Some(id).
/// If the input's type is `InputMessage` the base asset id as an Option::Some(id).
/// Otherwise, returns Option::None.
pub fn input_asset_id(index: u64) -> Option<ContractId> {
    let type = input_type(index);
    match type {
        Input::Coin => Option::Some(ContractId::from(__gtf::<b256>(index, GTF_INPUT_COIN_ASSET_ID))),
        Input::Message => Option::Some(BASE_ASSET_ID),
        Input::Contract => return Option::None,
    }
}

/// Get the witness index from the input at `index`.
/// If the input's type is `InputCoin` or `InputMessage`,
/// return the index as an Option::Some(u8).
/// Otherwise, returns Option::None.
pub fn input_witness_index(index: u64) -> Option<u8> {
    let type = input_type(index);
    match type {
        Input::Coin => Option::Some(__gtf::<u8>(index, GTF_INPUT_COIN_WITNESS_INDEX)),
        Input::Message => Option::Some(__gtf::<u8>(index, GTF_INPUT_MESSAGE_WITNESS_INDEX)),
        Input::Contract => Option::None,
    }
}

/// Get the predicate length from the input at `index`.
/// If the input's type is `InputCoin` or `InputMessage`,
/// return the length as an Option::Some(u16).
/// Otherwise, returns Option::None.
pub fn input_predicate_length(index: u64) -> Option<u16> {
    let type = input_type(index);
    match type {
        Input::Coin => Option::Some(__gtf::<u16>(index, GTF_INPUT_COIN_PREDICATE_LENGTH)),
        Input::Message => Option::Some(__gtf::<u16>(index, GTF_INPUT_MESSAGE_PREDICATE_LENGTH)),
        Input::Contract => Option::None,
    }
}

/// Get the predicate pointer from the input at `index`.
/// If the input's type is `InputCoin` or `InputMessage`,
/// return the pointer as an Option::Some(ptr).
/// Otherwise, returns Option::None.
pub fn input_predicate_pointer(index: u64) -> Option<raw_ptr> {
    let type = input_type(index);
    match type {
        Input::Coin => Option::Some(__gtf::<raw_ptr>(index, GTF_INPUT_COIN_PREDICATE)),
        Input::Message => Option::Some(__gtf::<raw_ptr>(index, GTF_INPUT_MESSAGE_PREDICATE)),
        Input::Contract => Option::None,
    }
}

/// Get the predicate from the input at `index`.
/// If the input's type is `InputCoin` or `InputMessage`,
/// return the data, otherwise reverts.
pub fn input_predicate<T>(index: u64) -> T {
    let data = input_predicate_pointer(index);
    match data {
        Option::Some(d) => d.read::<T>(),
        Option::None => revert(0),
    }
}

/// Get the predicate data length from the input at `index`.
/// If the input's type is `InputCoin` or `InputMessage`,
/// return the data length as an Option::Some(u16).
/// Otherwise, returns Option::None.
pub fn input_predicate_data_length(index: u64) -> Option<u16> {
    let type = input_type(index);
    match type {
        Input::Coin => Option::Some(__gtf::<u16>(index, GTF_INPUT_COIN_PREDICATE_DATA_LENGTH)),
        Input::Message => Option::Some(__gtf::<u16>(index, GTF_INPUT_MESSAGE_PREDICATE_DATA_LENGTH)),
        Input::Contract => Option::None,
    }
}

////////////////////////////////////////
// Coin Inputs
////////////////////////////////////////
/// Get the maturity from the input at `index`.
/// If the input's type is `InputCoin`,
/// return the index as an Option::Some(u32).
/// Otherwise, returns Option::None.
pub fn input_maturity(index: u64) -> Option<u32> {
    let type = input_type(index);
    match type {
        Input::Coin => {
            Option::Some(__gtf::<u32>(index, GTF_INPUT_COIN_MATURITY))
        },
        _ => {
            Option::None
        }
    }
}

////////////////////////////////////////
// Message Inputs
////////////////////////////////////////
/// Get the message id of the input message at `index`.
pub fn input_message_msg_id(index: u64) -> b256 {
    assert(valid_input_type(index, Input::Message));
    __gtf::<b256>(index, GTF_INPUT_MESSAGE_MESSAGE_ID)
}

/// Get the sender of the input message at `index`.
pub fn input_message_sender(index: u64) -> Address {
    Address::from(__gtf::<b256>(index, GTF_INPUT_MESSAGE_SENDER))
}

/// Get the recipient of the input message at `index`.
pub fn input_message_recipient(index: u64) -> Address {
    Address::from(__gtf::<b256>(index, GTF_INPUT_MESSAGE_RECIPIENT))
}

/// Get the nonce of input message at `index`.
pub fn input_message_nonce(index: u64) -> u64 {
    __gtf::<u64>(index, GTF_INPUT_MESSAGE_NONCE)
}

/// Get the length of the input message at `index`.
pub fn input_message_data_length(index: u64) -> u16 {
    __gtf::<u16>(index, GTF_INPUT_MESSAGE_DATA_LENGTH)
}

/// Get the data of the input message at `index`.
pub fn input_message_data<T>(index: u64, offset: u64) -> T {
    let data = __gtf::<raw_ptr>(index, GTF_INPUT_MESSAGE_DATA);
    let data_with_offset = data + offset;
    data_with_offset.read::<T>()
}

fn valid_input_type(index: u64, expected_type: Input) -> bool {
    let input_type: Input = input_type(index);
    input_type == expected_type
}<|MERGE_RESOLUTION|>--- conflicted
+++ resolved
@@ -3,15 +3,11 @@
 library inputs;
 
 use ::address::Address;
-<<<<<<< HEAD
 use ::assert::assert;
-=======
 use ::option::Option;
->>>>>>> fe6b76e2
 use ::revert::revert;
 use ::contract_id::ContractId;
 use ::constants::BASE_ASSET_ID;
-use ::option::Option;
 use ::tx::{
     GTF_CREATE_INPUT_AT_INDEX,
     GTF_CREATE_INPUTS_COUNT,
