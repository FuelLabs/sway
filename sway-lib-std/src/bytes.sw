//! The `Bytes` type is used when a collection of tightly-packed arbitrary bytes is needed.
library bytes;

use ::{alloc::{alloc_bytes, realloc_bytes}, vec::Vec};
use ::assert::assert;
use ::intrinsics::size_of_val;
use ::option::Option;

struct RawBytes {
    ptr: raw_ptr,
    cap: u64,
}

impl RawBytes {
    /// Create a new `RawBytes` with zero capacity.
    pub fn new() -> Self {
        Self {
            ptr: alloc_bytes(0),
            cap: 0,
        }
    }

    /// Creates a `RawBytes` (on the heap) with exactly the capacity (in bytes) specified.
    /// This is equivalent to calling `RawBytes::new` when `capacity` is zero.
    pub fn with_capacity(capacity: u64) -> Self {
        Self {
            ptr: alloc_bytes(capacity),
            cap: capacity,
        }
    }

    /// Gets the pointer of the allocation.
    pub fn ptr(self) -> raw_ptr {
        self.ptr
    }

    /// Gets the capacity of the allocation.
    pub fn capacity(self) -> u64 {
        self.cap
    }

    /// Grow the capacity of `Bytes` by doubling its current capacity. The
    /// `realloc_bytes` function allocates memory on the heap and copies
    /// the data from the old allocation to the new allocation.
    pub fn grow(ref mut self) {
        let new_cap = if self.cap == 0 { 1 } else { 2 * self.cap };
        self.ptr = realloc_bytes(self.ptr, self.cap, new_cap);
        self.cap = new_cap;
    }
}

pub struct Bytes {
    buf: RawBytes,
    len: u64,
}

impl Bytes {
    /// Constructs a new, empty `Bytes`.
    ///
    /// The `Bytes` will not allocate until elements are pushed onto it.
    ///
    /// ### Examples
    ///
    /// ```sway
    /// use std::bytes::Bytes;
    ///
    /// let bytes = Bytes::new();
    /// // does not allocate
    /// assert(bytes.len() == 0);
    /// assert(bytes.capacity() == 0);
    /// ```
    pub fn new() -> Self {
        Bytes {
            buf: RawBytes::new(),
            len: 0,
        }
    }

    /// Constructs a new, empty `Bytes` with the specified capacity.
    ///
    /// The `Bytes` will be able to hold exactly `capacity` bytes without
    /// reallocating. If `capacity` is zero, the `Bytes` will not allocate.
    ///
    /// It is important to note that although the returned `Bytes` has the
    /// capacity specified, the vector will have a zero length.
    ///
    /// ### Examples
    ///
    /// ```sway
    /// use std::bytes::Bytes;
    ///
    /// let bytes = Bytes::with_capacity(2);
    /// // does not allocate
    /// bytes.push(5);
    /// // does not re-allocate
    /// bytes.push(10);
    /// ```
    pub fn with_capacity(capacity: u64) -> Self {
        Bytes {
            buf: RawBytes::with_capacity(capacity),
            len: 0,
        }
    }

    /// Appends an element to the back of a `Bytes` collection.
    ///
    /// ### Examples
    ///
    /// ```sway
    /// use std::bytes::Bytes;
    ///
    /// let mut bytes = Bytes::new();
    /// let a = 5u8;
    /// let b = 7u8;
    /// bytes.push(a);
    /// bytes.push(b);
    /// assert(bytes.len() == 2);
    /// ```
    pub fn push(ref mut self, byte: u8) {
        // If there is insufficient capacity, grow the buffer.
        if self.len == self.buf.capacity() {
            self.buf.grow();
        };

        // Get a pointer to the end of the buffer, where the new element will
        // be inserted.
        let end = self.buf.ptr().add_uint_offset(self.len);

        // Write `byte` at pointer `end`
        end.write_byte(byte);

        // Increment length.
        self.len += 1;
    }

    /// Removes the last element from a `Bytes` and returns it, or `None` if it
    /// is empty.
    ///
    /// ### Examples
    ///
    /// ```sway
    /// use std::bytes::Bytes;
    ///
    /// let bytes = Bytes::new();
    ///
    /// let res = bytes.pop();
    /// assert(res.is_none());
    ///
    /// bytes.push(5);
    /// let res = bytes.pop();
    /// assert(res.unwrap() == 5);
    /// assert(bytes.is_empty());
    /// ```
    pub fn pop(ref mut self) -> Option<u8> {
        if self.len == 0 {
            return Option::None;
        };
        // Decrement length.
        self.len -= 1;
        let target = self.buf.ptr().add_uint_offset(self.len);

        Option::Some(target.read_byte())
    }

    /// Returns `Some(byte)` at `index`, or `None` if `index` is out of
    /// bounds.
    ///
    /// ### Examples
    ///
    /// ```sway
    /// use std::bytes::Byte;
    ///
    /// let bytes = Bytes::new();
    /// bytes.push(5u8);
    /// bytes.push(10u8);
    /// bytes.push(15u8);
    /// let item = bytes.get(1).unwrap();
    /// assert(item == 10u8);
    /// let opt = bytes.get(10);
    /// assert(opt.is_none()); // index out of bounds
    /// ```
    pub fn get(self, index: u64) -> Option<u8> {
        // First check that index is within bounds.
        if self.len <= index {
            return Option::None;
        };

        let item_ptr = self.buf.ptr().add_uint_offset(index);

        Option::Some(item_ptr.read_byte())
    }

    /// Updates an element at position `index` with a new element `value`.
    ///
    /// ### Arguments
    ///
    /// * index - The index of the element to be set
    /// * value - The value of the element to be set
    ///
    /// ### Reverts
    ///
    /// * If `index` is greater than or equal to the length of Bytes.
    ///
    /// ### Examples
    ///
    /// ```sway
    /// use std::bytes::Bytes;
    ///
    /// let bytes = Bytes::new();
    /// let a = 5u8;
    /// let b = 7u8;
    /// let c = 9u8;
    /// bytes.push(a);
    /// bytes.push(b);
    /// bytes.push(c);
    ///
    /// let d = 11u8;
    ///
    /// bytes.set(1, d);
    ///
    /// assert(bytes.len() == 3);
    /// assert(bytes.get(0).unwrap() == a);
    /// assert(bytes.get(1).unwrap() == d);
    /// assert(bytes.get(2).unwrap() == c);
    /// ```
    pub fn set(ref mut self, index: u64, value: u8) {
        assert(index < self.len);

        let index_ptr = self.buf.ptr().add_uint_offset(index);

        index_ptr.write_byte(value);
    }

    /// Inserts an element at position `index` within the Bytes, shifting all
    /// elements after it to the right.
    ///
    /// ### Reverts
    ///
    /// * If `index > len`.
    ///
    /// ### Examples
    ///
    /// ```sway
    /// use std::bytes::Byte;
    ///
    /// let vec = Vec::new();
    /// let a = 11u8;
    /// let b = 11u8;
    /// let c = 11u8;
    /// let d = 11u8;
    /// vec.push(a);
    /// vec.push(b);
    /// vec.push(c);
    /// bytes.insert(1, d);
    ///
    /// assert(bytes.get(0).unwrap() == a);
    /// assert(bytes.get(1).unwrap() == d);
    /// assert(bytes.get(2).unwrap() == b);
    /// assert(bytes.get(3).unwrap() == c);
    /// ```
    pub fn insert(ref mut self, index: u64, element: u8) {
        assert(index <= self.len);

        // If there is insufficient capacity, grow the buffer.
        if self.len == self.buf.cap {
            self.buf.grow();
        }

        let start = self.buf.ptr();

        // The spot to put the new value.
        let index_ptr = start.add_uint_offset(index);

        // Shift everything over to make space.
        let mut i = self.len;
        while i > index {
            let idx_ptr = start.add_uint_offset(i);
            let previous = idx_ptr.sub_uint_offset(1);
            previous.copy_bytes_to(idx_ptr, 1);
            i -= 1;
        }

        // Write `element` at pointer `index`.
        index_ptr.write_byte(element);

        // Increment length.
        self.len += 1;
    }

    /// Removes and returns the element at position `index` within the Bytes,
    /// shifting all elements after it to the left.
    ///
    /// ### Reverts
    ///
    /// * If `index >= self.len`
    ///
    /// ### Examples
    ///
    /// ```sway
    /// use std::bytes::Byte;
    ///
    /// let bytes = Byte::new();
    /// bytes.push(5);
    /// bytes.push(10);
    /// bytes.push(15);
    /// let item = bytes.remove(1);
    /// assert(item == 10);
    /// assert(bytes.get(0).unwrap() == 5);
    /// assert(bytes.get(1).unwrap() == 15);
    /// assert(bytes.get(2).is_none());
    /// ```
    pub fn remove(ref mut self, index: u64) -> u8 {
        // Panic if index >= length.
        assert(index < self.len);
        let start = self.buf.ptr();

        let item_ptr = start.add_uint_offset(index);
        // Read the value at `index`
        let ret = item_ptr.read_byte();

        // Shift everything down to fill in that spot.
        let mut i = index;
        while i < self.len {
            let idx_ptr = start.add_uint_offset(i);
            let next = idx_ptr.add_uint_offset(1);
            next.copy_bytes_to(idx_ptr, 1);
            i += 1;
        }

        // Decrease length.
        self.len -= 1;
        ret
    }

    /// Swaps two elements.
    ///
    /// ### Arguments
    ///
    /// * element1_index - The index of the first element
    /// * element2_index - The index of the second element
    ///
    /// ### Reverts
    ///
    /// * If `element1_index` or `element2_index` is greater than or equal to the length of `Bytes`.
    ///
    /// ### Examples
    ///
    /// ```sway
    /// use std::bytes::Bytes;
    ///
    /// let bytes = Bytes::new();
    /// let a = 5u8;
    /// let b = 7u8;
    /// let c = 9u8;
    /// bytes.push(a);
    /// bytes.push(b);
    /// bytes.push(c);
    ///
    /// bytes.swap(0, 1);
    ///
    /// assert(bytes.get(0).unwrap() == b);
    /// assert(bytes.get(1).unwrap() == a);
    /// assert(bytes.get(2).unwrap() == c);
    /// ```
    pub fn swap(ref mut self, element1_index: u64, element2_index: u64) {
        assert(element1_index < self.len);
        assert(element2_index < self.len);

        if element1_index == element2_index {
            return;
        }

        let start = self.buf.ptr();

        let element1_ptr = start.add_uint_offset(element1_index);
        let element2_ptr = start.add_uint_offset(element2_index);

        let element1_val = element1_ptr.read_byte();
        element2_ptr.copy_bytes_to(element1_ptr, 1);
        element2_ptr.write_byte(element1_val);
    }

    /// Gets the capacity of the allocation.
    ///
    /// ### Examples
    ///
    /// ```sway
    /// use std::bytes::Bytes;
    ///
    /// let bytes = Bytes::with_capacity(5);
    /// let cap = bytes.capacity();
    /// assert(cap == 5);
    /// ```
    pub fn capacity(self) -> u64 {
        self.buf.cap
    }

    pub fn len(self) -> u64 {
        self.len
    }

    /// Clears the `Bytes`, removing all values.
    ///
    /// Note that this method has no effect on the allocated capacity
    /// of the Bytes.
    ///
    /// ### Examples
    ///
    /// ```sway
    /// use std:bytes::Bytes;
    ///
    /// let bytes = Bytes::new();
    /// bytes.push(5);
    /// bytes.clear()
    /// assert(bytes.is_empty());
    /// ```
    pub fn clear(ref mut self) {
        self.len = 0;
    }

    /// Returns `true` if the vector contains no elements.
    ///
    /// ### Examples
    ///
    /// ```sway
    /// use std:bytes::Bytes;
    ///
    /// let bytes = Bytes::new();
    /// assert(bytes.is_empty());
    /// bytes.push(5);
    /// assert(!bytes.is_empty());
    /// bytes.clear()
    /// assert(bytes.is_empty());
    /// ```
    pub fn is_empty(self) -> bool {
        self.len == 0
    }

    /// Returns the `SHA-2-256` hash of the elements.
    ///
    /// ### Examples
    ///
    /// ```sway
    /// use std:bytes::Bytes;
    ///
    /// let bytes = Bytes::new();
    /// bytes.push(1);
    /// bytes.push(2);
    /// bytes.push(3);
    /// let sha256_hash = bytes.sha256();
    /// ```
    pub fn sha256(self) -> b256 {
        let mut result_buffer = b256::min();
        asm(hash: result_buffer, ptr: self.buf.ptr, bytes: self.len) {
            s256 hash ptr bytes;
            hash: b256
        }
    }

    /// Returns the `KECCAK-256` hash of the elements.
    ///
    /// ### Examples
    ///
    /// ```sway
    /// use std:bytes::Bytes;
    ///
    /// let bytes = Bytes::new();
    /// bytes.push(1);
    /// bytes.push(2);
    /// bytes.push(3);
    /// let keccak256_hash = bytes.keccak256();
    /// ```
    pub fn keccak256(self) -> b256 {
        let mut result_buffer = b256::min();
        asm(hash: result_buffer, ptr: self.buf.ptr, bytes: self.len) {
            k256 hash ptr bytes;
            hash: b256
        }
    }
}

// Need to use seperate impl blocks for now: https://github.com/FuelLabs/sway/issues/1548
impl Bytes {
    /// Creates a `Bytes` from a `Vec<u8>`.
    ///
    /// ### Examples
    ///
    /// ```sway
    /// use std:bytes::Bytes;
    ///
    /// let mut vec = Vec::new();
    /// let a = 5u8;
    /// let b = 7u8;
    /// let c = 9u8
    ///
    /// vec.push(a);
    /// vec.push(b);
    /// vec.push(c);
    ///
    /// let bytes = Bytes::from_vec_u8(vec);
    ///
    /// assert(bytes.len == 3);
    /// assert(bytes.get(0).unwrap() == a);
    /// assert(bytes.get(1).unwrap() == b);
    /// assert(bytes.get(2).unwrap() == c);
    /// ```
    pub fn from_vec_u8(ref mut vec: Vec<u8>) -> Self {
        let mut bytes = Bytes::new();
        let mut i = 0;
        let length = vec.len();
        while i < length {
            bytes.push(vec.get(i).unwrap());
            i += 1;
        };
        bytes
    }

    /// Creates a `Vec<u8>` from a `Bytes`.
    ///
    /// ### Examples
    ///
    /// ```sway
    /// use std:bytes::Bytes;
    ///
    /// let mut bytes = Bytes::new();
    /// let a = 5u8;
    /// let b = 7u8;
    /// let c = 9u8
    /// bytes.push(a);
    /// bytes.push(b);
    /// bytes.push(c);
    ///
    /// assert(bytes.len() == 3);
    ///
    /// let vec = bytes.into_vec_u8();
    ///
    /// assert(vec.len() == 3);
    /// assert(vec.get(0).unwrap() == a);
    /// assert(vec.get(1).unwrap() == b);
    /// assert(vec.get(2).unwrap() == c);
    /// ```
    pub fn into_vec_u8(self) -> Vec<u8> {
        let mut vec = Vec::new();
        let mut i = 0;
        let length = self.len;
        while i < length {
            vec.push(self.get(i).unwrap());
            i += 1;
        };
        vec
    }

    /// Splits a `Bytes` at the given index, modifying the original and returning the right-hand side `Bytes`.
    ///
    /// ### Arguments
    ///
    /// * index - The index to split the original Bytes at
    ///
    /// ### Examples
    ///
    /// ```sway
    ///
    /// use std:bytes::Bytes;
    ///
    /// let (mut bytes, a, b, c) = setup();
    /// assert(bytes.len() == 3);
    /// let index = 1;
    /// let (first, second) = bytes.split(index);
    /// assert(first.capacity() == index);
    /// assert(second.capacity() == bytes.len() - index);
    /// assert(first.len() == 1);
    /// assert(second.len() == 2);
    /// ```
    pub fn split(ref mut self, index: u64) -> Bytes {
        assert(index != 0);
        assert(index < self.len - 1);
        let mut second = Bytes::with_capacity(self.len - index);

        let mut i = index;
        while i < self.len {
            second.push(self.get(i).unwrap());
            i += 1;
        };

        self.len = index;
        second
    }

    /// Joins two `Bytes` into a single larger `Bytes`.
    ///
    /// ### Arguments
    ///
    /// * other - The Bytes to join to self.
    ///
    /// ### Examples
    ///
    /// ```sway
    ///
    /// use std:bytes::Bytes;
    ///
    ///
    /// let mut bytes = Bytes::new();
    /// bytes.push(5u8);
    /// bytes.push(7u8);
    /// bytes.push(9u8);
    /// assert(bytes.len() == 3);
    ///
    /// let mut bytes2 = Bytes::new();
    /// bytes2.push(5u8);
    /// bytes2.push(7u8);
    /// bytes2.push(9u8);
    /// assert(bytes2.len() == 3);
    ///
    /// let mut joined = bytes.join(bytes2);
    /// assert(joined.len() == bytes.len() + bytes2.len());
    /// assert(joined.capacity() == bytes.len() + bytes2.len());
    /// ```
    pub fn join(ref mut self, other: self) -> Self {
        let mut joined = Bytes::with_capacity(self.len + other.len);

        let mut i = 0;
        while i < self.len {
            joined.push(self.get(i).unwrap());
            i += 1;
        };

        i = 0;
        while i < other.len {
            joined.push(other.get(i).unwrap());
            i += 1;
        };

        joined
    }
}

impl core::ops::Eq for Bytes {
    fn eq(self, other: Self) -> bool {
        if self.len != other.len {
            return false;
        }

        asm(result, r2: self.buf.ptr, r3: other.buf.ptr, r4: self.len) {
            meq result r2 r3 r4;
            result: bool
        }
    }
}

<<<<<<< HEAD
/// functions for converting between the ContractId and Bytes types.
impl From<Bytes> for ContractId {
    fn from(bytes: Bytes) -> ContractId {
        let mut new_id = 0x0000000000000000000000000000000000000000000000000000000000000000;
        let ptr = __addr_of(new_id);
        bytes.buf.ptr().copy_to::<b256>(ptr, 1);

        ContractId::from(new_id)
    }

    fn into(self) -> Bytes {
        // Artificially create bytes with capacity and len
        let mut bytes = Bytes::with_capacity(32);
        bytes.len = 32;

        // Copy bytes from contract_id into the buffer of the target bytes
        __addr_of(self).copy_bytes_to(bytes.buf.ptr, 32);

        bytes
    }
}

/// Methods for vonverting between the Bytes and the b256 types.
impl From<b256> for Bytes {
    fn from(b: b256) -> Bytes {
        // Artificially create bytes with capacity and len
        let mut bytes = Bytes::with_capacity(32);
        bytes.len = 32;
        // Copy bytes from contract_id into the buffer of the target bytes
        __addr_of(b).copy_bytes_to(bytes.buf.ptr, 32);

        bytes
    }

    // NOTE: this cas be lossy! Added here as the From trait currently requires it, but the conversion from Bytes -> b256 should be implemented as `impl TryFrom<Bytes> for b256` when the TryFrom trait lands: https://github.com/FuelLabs/sway/pull/3881
    fn into(self) -> b256{
        let mut value = 0x0000000000000000000000000000000000000000000000000000000000000000;
        let ptr = __addr_of(value);
        bytes.buf.ptr().copy_to::<b256>(ptr, 1);

        value
    }
}

////////////////////////////////////////////////////////////////////
=======
>>>>>>> 74979e09
// Tests
//
fn setup() -> (Bytes, u8, u8, u8) {
    let mut bytes = Bytes::new();
    let a = 5u8;
    let b = 7u8;
    let c = 9u8;
    bytes.push(a);
    bytes.push(b);
    bytes.push(c);
    (bytes, a, b, c)
}

#[test()]
fn test_new_bytes() {
    let bytes = Bytes::new();
    assert(bytes.len() == 0);
}
#[test()]
fn test_push() {
    let (_, a, b, c) = setup();
    let mut bytes = Bytes::new();
    bytes.push(a);
    assert(bytes.len() == 1);
    bytes.push(b);
    assert(bytes.len() == 2);
    bytes.push(c);
    assert(bytes.len() == 3);
}
#[test()]
fn test_pop() {
    let (mut bytes, a, b, c) = setup();
    assert(bytes.len() == 3);
    bytes.push(42u8);
    bytes.push(11u8);
    bytes.push(69u8);
    bytes.push(100u8);
    bytes.push(200u8);
    bytes.push(255u8);
    bytes.push(180u8);
    bytes.push(17u8);
    bytes.push(19u8);
    assert(bytes.len() == 12);

    let first = bytes.pop();
    assert(first.unwrap() == 19u8);
    assert(bytes.len() == 11);

    let second = bytes.pop();
    assert(second.unwrap() == 17u8);
    assert(bytes.len() == 10);

    let third = bytes.pop();
    assert(third.unwrap() == 180u8);
    assert(bytes.len() == 9);
    let _ = bytes.pop();
    let _ = bytes.pop();
    let _ = bytes.pop();
    let _ = bytes.pop();
    let _ = bytes.pop();
    let _ = bytes.pop();
    assert(bytes.len() == 3);
    assert(bytes.pop().unwrap() == c);
    assert(bytes.pop().unwrap() == b);
    assert(bytes.pop().unwrap() == a);
    assert(bytes.pop().is_none() == true);
    assert(bytes.len() == 0);
}
#[test()]
fn test_len() {
    let (mut bytes, _, _, _) = setup();
    assert(bytes.len() == 3);
}
#[test()]
fn test_clear() {
    let (mut bytes, _, _, _) = setup();
    assert(bytes.len() == 3);

    bytes.clear();

    assert(bytes.len() == 0);
}
#[test()]
fn test_packing() {
    let mut bytes = Bytes::new();
    bytes.push(5u8);
    bytes.push(5u8);
    bytes.push(5u8);
    bytes.push(5u8);
    bytes.push(5u8);
    bytes.push(5u8);
    bytes.push(5u8);
    bytes.push(5u8);
    bytes.push(5u8);
    bytes.push(5u8);
    bytes.push(5u8);
    assert(bytes.len() == 11);
    assert(bytes.capacity() == 16);
    assert(size_of_val(bytes.buf) == 16);
}

#[test()]
fn test_capacity() {
    let mut bytes = Bytes::new();
    assert(bytes.capacity() == 0);
    bytes.push(5u8);
    assert(bytes.capacity() == 1);
    bytes.push(7u8);
    assert(bytes.capacity() == 2);
    bytes.push(9u8);
    assert(bytes.capacity() == 4);
    bytes.push(11u8);
    assert(bytes.capacity() == 4);
    assert(bytes.len() == 4);
    bytes.push(3u8);
    assert(bytes.capacity() == 8);
    assert(bytes.len() == 5);
}

#[test()]
fn test_get() {
    let (bytes, a, b, c) = setup();
    assert(bytes.len() == 3);
    assert(bytes.get(0).unwrap() == a);
    assert(bytes.get(1).unwrap() == b);
    assert(bytes.get(2).unwrap() == c);
    // get is non-modifying
    assert(bytes.get(0).unwrap() == a);
    assert(bytes.get(1).unwrap() == b);
    assert(bytes.get(2).unwrap() == c);
    assert(bytes.len() == 3);
}

#[test()]
fn test_remove() {
    let (mut bytes, a, b, c) = setup();
    assert(bytes.len() == 3);

    let item = bytes.remove(1);

    assert(bytes.len() == 2);
    assert(item == b);
    assert(bytes.get(0).unwrap() == a);
    assert(bytes.get(1).unwrap() == c);
    assert(bytes.get(2).is_none());
}

#[test()]
fn test_insert() {
    let (mut bytes, a, b, c) = setup();
    let d = 11u8;
    assert(bytes.len() == 3);

    bytes.insert(1, d);

    assert(bytes.get(0).unwrap() == a);
    assert(bytes.get(1).unwrap() == d);
    assert(bytes.get(2).unwrap() == b);
    assert(bytes.get(3).unwrap() == c);
    assert(bytes.len() == 4);
}

#[test()]
fn test_swap() {
    let (mut bytes, a, b, c) = setup();
    assert(bytes.len() == 3);

    bytes.swap(0, 1);

    assert(bytes.len() == 3);
    assert(bytes.get(0).unwrap() == b);
    assert(bytes.get(1).unwrap() == a);
    assert(bytes.get(2).unwrap() == c);
}

#[test()]
fn test_set() {
    let (mut bytes, a, b, c) = setup();
    assert(bytes.len() == 3);
    let d = 11u8;

    bytes.set(1, d);

    assert(bytes.len() == 3);
    assert(bytes.get(0).unwrap() == a);
    assert(bytes.get(1).unwrap() == d);
    assert(bytes.get(2).unwrap() == c);
}

#[test()]
fn test_from_vec_u8() {
    let mut vec = Vec::new();
    let (_, a, b, c) = setup();
    vec.push(a);
    vec.push(b);
    vec.push(c);

    let bytes = Bytes::from_vec_u8(vec);

    assert(bytes.len == 3);
    assert(bytes.get(0).unwrap() == a);
    assert(bytes.get(1).unwrap() == b);
    assert(bytes.get(2).unwrap() == c);
}

#[test()]
fn test_into_vec_u8() {
    let (mut bytes, a, b, c) = setup();
    assert(bytes.len() == 3);

    let vec = bytes.into_vec_u8();

    assert(vec.len() == 3);
    assert(vec.get(0).unwrap() == a);
    assert(vec.get(1).unwrap() == b);
    assert(vec.get(2).unwrap() == c);
}

#[test()]
fn test_bytes_limits() {
    let mut bytes = Bytes::new();
    let max = 255u8;
    let min = 0u8;
    bytes.push(max);
    bytes.push(min);
    bytes.push(max);
    bytes.push(min);
    bytes.push(max);
    bytes.push(min);

    assert(bytes.len() == 6);
    assert(bytes.capacity() == 8);
    assert(bytes.get(0).unwrap() == max);
    assert(bytes.get(1).unwrap() == min);
    assert(bytes.get(2).unwrap() == max);
    assert(bytes.get(3).unwrap() == min);
    assert(bytes.get(4).unwrap() == max);
    assert(bytes.get(5).unwrap() == min);
}

#[test()]
fn test_split() {
    let (mut original, a, b, c) = setup();
    assert(original.len() == 3);
    let index = 1;
    let second = original.split(index);
    assert(original.capacity() == 4);
    assert(second.capacity() == 2);
    assert(original.len() == 1);
    assert(second.len() == 2);
}

#[test()]
fn test_join() {
    let (mut bytes, a, b, c) = setup();
    assert(bytes.len() == 3);
    assert(bytes.get(0).unwrap() == a);
    assert(bytes.get(1).unwrap() == b);
    assert(bytes.get(2).unwrap() == c);

    let mut bytes2 = Bytes::new();
    let d = 5u8;
    let e = 7u8;
    let f = 9u8;
    bytes2.push(d);
    bytes2.push(e);
    bytes2.push(f);
    assert(bytes2.len() == 3);
    assert(bytes2.get(0).unwrap() == d);
    assert(bytes2.get(1).unwrap() == e);
    assert(bytes2.get(2).unwrap() == f);

    let mut joined = bytes.join(bytes2);
    assert(joined.len() == bytes.len() + bytes2.len());
    assert(joined.capacity() == bytes.len() + bytes2.len());
    let values = [a, b, c, d, e, f];
    let mut i = 0;
    while i < 6 {
        assert(joined.get(i).unwrap() == values[i]);
        i += 1;
    };
}

#[test()]
fn test_eq() {
    let (mut bytes, a, b, c) = setup();
    let (mut bytes2, a, b, c) = setup();
    assert(bytes == bytes2);

    let d = 5u8;
    let e = 7u8;
    let f = 9u8;
    let mut other = Bytes::new();
    other.push(d);
    other.push(e);
    other.push(f);
    assert(bytes == other);

    other.push(42u8);
    assert(bytes != other);

    bytes.push(42u8);
    assert(bytes == other);

    other.swap(0, 1);
    assert(bytes != other);
}

<<<<<<< HEAD
#[test]
fn test_from_b256() {
    let initial = 0x3333333333333333333333333333333333333333333333333333333333333333;
    let b: Bytes = initial.into();
    let mut control_bytes = Bytes::with_capacity(32);
    // 0x33 is 51 in decimal
    control_bytes.push(51u8);
    control_bytes.push(51u8);
    control_bytes.push(51u8);
    control_bytes.push(51u8);
    control_bytes.push(51u8);
    control_bytes.push(51u8);
    control_bytes.push(51u8);
    control_bytes.push(51u8);
    control_bytes.push(51u8);
    control_bytes.push(51u8);
    control_bytes.push(51u8);
    control_bytes.push(51u8);
    control_bytes.push(51u8);
    control_bytes.push(51u8);
    control_bytes.push(51u8);
    control_bytes.push(51u8);
    control_bytes.push(51u8);
    control_bytes.push(51u8);
    control_bytes.push(51u8);
    control_bytes.push(51u8);
    control_bytes.push(51u8);
    control_bytes.push(51u8);
    control_bytes.push(51u8);
    control_bytes.push(51u8);
    control_bytes.push(51u8);
    control_bytes.push(51u8);
    control_bytes.push(51u8);
    control_bytes.push(51u8);
    control_bytes.push(51u8);
    control_bytes.push(51u8);
    control_bytes.push(51u8);
    control_bytes.push(51u8);

    assert(b == control_bytes);
}

#[test]
fn test_into_b256() {
    let mut initial_bytes = Bytes::with_capacity(32);
    // 0x33 is 51 in decimal
    initial_bytes.push(51u8);
    initial_bytes.push(51u8);
    initial_bytes.push(51u8);
    initial_bytes.push(51u8);
    initial_bytes.push(51u8);
    initial_bytes.push(51u8);
    initial_bytes.push(51u8);
    initial_bytes.push(51u8);
    initial_bytes.push(51u8);
    initial_bytes.push(51u8);
    initial_bytes.push(51u8);
    initial_bytes.push(51u8);
    initial_bytes.push(51u8);
    initial_bytes.push(51u8);
    initial_bytes.push(51u8);
    initial_bytes.push(51u8);
    initial_bytes.push(51u8);
    initial_bytes.push(51u8);
    initial_bytes.push(51u8);
    initial_bytes.push(51u8);
    initial_bytes.push(51u8);
    initial_bytes.push(51u8);
    initial_bytes.push(51u8);
    initial_bytes.push(51u8);
    initial_bytes.push(51u8);
    initial_bytes.push(51u8);
    initial_bytes.push(51u8);
    initial_bytes.push(51u8);
    initial_bytes.push(51u8);
    initial_bytes.push(51u8);
    initial_bytes.push(51u8);
    initial_bytes.push(51u8);

    let value: b256 = initial_bytes::into();
    let expected: b256 =0x3333333333333333333333333333333333333333333333333333333333333333;

    assert(value == expected);
=======
#[test()]
fn test_sha256() {
    use ::hash::sha256;
    let (mut bytes, a, b, c) = setup();
    bytes.push(0u8);
    bytes.push(0u8);
    bytes.push(0u8);
    bytes.push(0u8);
    bytes.push(0u8);

    // The u8 bytes [5, 7, 9, 0, 0, 0, 0, 0] are equivalent to the u64 integer "362268190631264256"
    assert(sha256(362268190631264256) == bytes.sha256());
}

#[test()]
fn test_keccak256() {
    use ::hash::keccak256;
    let (mut bytes, a, b, c) = setup();
    bytes.push(0u8);
    bytes.push(0u8);
    bytes.push(0u8);
    bytes.push(0u8);
    bytes.push(0u8);

    // The u8 bytes [5, 7, 9, 0, 0, 0, 0, 0] are equivalent to the u64 integer "362268190631264256"
    assert(keccak256(362268190631264256) == bytes.keccak256());
>>>>>>> 74979e09
}<|MERGE_RESOLUTION|>--- conflicted
+++ resolved
@@ -5,6 +5,7 @@
 use ::assert::assert;
 use ::intrinsics::size_of_val;
 use ::option::Option;
+use ::convert::From;
 
 struct RawBytes {
     ptr: raw_ptr,
@@ -647,29 +648,6 @@
     }
 }
 
-<<<<<<< HEAD
-/// functions for converting between the ContractId and Bytes types.
-impl From<Bytes> for ContractId {
-    fn from(bytes: Bytes) -> ContractId {
-        let mut new_id = 0x0000000000000000000000000000000000000000000000000000000000000000;
-        let ptr = __addr_of(new_id);
-        bytes.buf.ptr().copy_to::<b256>(ptr, 1);
-
-        ContractId::from(new_id)
-    }
-
-    fn into(self) -> Bytes {
-        // Artificially create bytes with capacity and len
-        let mut bytes = Bytes::with_capacity(32);
-        bytes.len = 32;
-
-        // Copy bytes from contract_id into the buffer of the target bytes
-        __addr_of(self).copy_bytes_to(bytes.buf.ptr, 32);
-
-        bytes
-    }
-}
-
 /// Methods for vonverting between the Bytes and the b256 types.
 impl From<b256> for Bytes {
     fn from(b: b256) -> Bytes {
@@ -693,8 +671,6 @@
 }
 
 ////////////////////////////////////////////////////////////////////
-=======
->>>>>>> 74979e09
 // Tests
 //
 fn setup() -> (Bytes, u8, u8, u8) {
@@ -1003,7 +979,6 @@
     assert(bytes != other);
 }
 
-<<<<<<< HEAD
 #[test]
 fn test_from_b256() {
     let initial = 0x3333333333333333333333333333333333333333333333333333333333333333;
@@ -1087,7 +1062,6 @@
     let expected: b256 =0x3333333333333333333333333333333333333333333333333333333333333333;
 
     assert(value == expected);
-=======
 #[test()]
 fn test_sha256() {
     use ::hash::sha256;
@@ -1114,5 +1088,4 @@
 
     // The u8 bytes [5, 7, 9, 0, 0, 0, 0, 0] are equivalent to the u64 integer "362268190631264256"
     assert(keccak256(362268190631264256) == bytes.keccak256());
->>>>>>> 74979e09
 }