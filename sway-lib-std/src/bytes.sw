--- conflicted
+++ resolved
@@ -7,13 +7,10 @@
 use ::option::Option::{self, *};
 use ::convert::{From, Into, *};
 use ::clone::Clone;
-<<<<<<< HEAD
 use ::codec::*;
 use ::raw_slice::*;
 use ::ops::*;
-=======
 use ::iterator::*;
->>>>>>> ba46576c
 
 struct RawBytes {
     ptr: raw_ptr,
