//! The `Bytes` type is used when a collection of tightly-packed arbitrary bytes is needed.
library;

use ::{alloc::{alloc_bytes, realloc_bytes}, vec::Vec};
use ::assert::{assert, assert_eq};
use ::intrinsics::size_of_val;
use ::option::Option::{self, *};
use ::convert::{From, Into, *};
use ::clone::Clone;
use ::codec::*;
use ::raw_slice::*;
use ::ops::*;

struct RawBytes {
    ptr: raw_ptr,
    cap: u64,
}

impl RawBytes {
    /// Create a new `RawBytes` with zero capacity.
    pub fn new() -> Self {
        Self {
            ptr: alloc_bytes(0),
            cap: 0,
        }
    }

    /// Creates a `RawBytes` (on the heap) with exactly the capacity (in bytes) specified.
    /// This is equivalent to calling `RawBytes::new` when `capacity` is zero.
    pub fn with_capacity(capacity: u64) -> Self {
        Self {
            ptr: alloc_bytes(capacity),
            cap: capacity,
        }
    }

    /// Gets the pointer of the allocation.
    pub fn ptr(self) -> raw_ptr {
        self.ptr
    }

    /// Gets the capacity of the allocation.
    pub fn capacity(self) -> u64 {
        self.cap
    }

    /// Grow the capacity of `Bytes` by doubling its current capacity. The
    /// `realloc_bytes` function allocates memory on the heap and copies
    /// the data from the old allocation to the new allocation.
    pub fn grow(ref mut self) {
        let new_cap = if self.cap == 0 { 1 } else { 2 * self.cap };
        self.ptr = realloc_bytes(self.ptr, self.cap, new_cap);
        self.cap = new_cap;
    }
}

impl From<raw_slice> for RawBytes {
    /// Creates a `RawBytes` from a `raw_slice`.
    ///
    /// ### Examples
    ///
    /// ```sway
    /// use std:bytes::RawBytes;
    ///
    /// let mut vec = Vec::new();
    /// let a = 5u8;
    /// let b = 7u8;
    /// let c = 9u8
    ///
    /// vec.push(a);
    /// vec.push(b);
    /// vec.push(c);
    ///
    /// let vec_as_raw_slice = vec.as_raw_slice();
    /// let raw_bytes = RawBytes::from(vec_as_raw_slice);
    ///
    /// assert(raw_bytes.capacity == 3);
    /// ```
    fn from(slice: raw_slice) -> Self {
        let cap = slice.number_of_bytes();
        let ptr = alloc_bytes(cap);
        if cap > 0 {
            slice.ptr().copy_to::<u8>(ptr, cap);
        }
        Self { ptr, cap }
    }
}

/// A type used to represent raw bytes. It has ownership over its buffer.
pub struct Bytes {
    /// A barebones struct for the bytes.
    buf: RawBytes,
    /// The number of bytes being stored.
    len: u64,
}

impl Bytes {
    /// Constructs a new, empty `Bytes`.
    ///
    /// # Additional Information
    ///
    /// The struct will not allocate until elements are pushed onto it.
    ///
    /// # Returns
    ///
    /// * [Bytes] - A new, empty `Bytes`.
    ///
    /// # Examples
    ///
    /// ```sway
    /// use std::bytes::Bytes;
    ///
    /// fn foo() {
    ///     let bytes = Bytes::new();
    ///     assert(bytes.len() == 0);
    ///     assert(bytes.capacity() == 0);
    /// }
    /// ```
    pub fn new() -> Self {
        Self {
            buf: RawBytes::new(),
            len: 0,
        }
    }

    /// Constructs a new, empty `Bytes` with the specified capacity.
    ///
    /// # Additional Information
    ///
    /// The `Bytes` will be able to hold exactly `capacity` bytes without
    /// reallocating. If `capacity` is zero, the `Bytes` will not allocate.
    ///
    /// It is important to note that although the returned `Bytes` has the
    /// capacity specified, the type will have a zero length.
    ///
    /// # Arguments
    ///
    /// * `capacity`: [u64] - The capacity with which to initialize the `Bytes`.
    ///
    /// # Returns
    ///
    /// * [Bytes] - A new, empty `Bytes` with the specified capacity.
    ///
    /// # Examples
    ///
    /// ```sway
    /// use std::bytes::Bytes;
    ///
    /// fn foo() {
    ///     let mut bytes = Bytes::with_capacity(2);
    ///     // does not allocate
    ///     bytes.push(5);
    ///     // does not re-allocate
    ///     bytes.push(10);
    /// }
    /// ```
    pub fn with_capacity(capacity: u64) -> Self {
        Self {
            buf: RawBytes::with_capacity(capacity),
            len: 0,
        }
    }

    /// Appends an element to the back of a `Bytes` collection.
    ///
    /// # Arguments
    ///
    /// * `byte`: [u8] - The element to be pushed onto the `Bytes`.
    ///
    /// # Examples
    ///
    /// ```sway
    /// use std::bytes::Bytes;
    ///
    /// fn foo() {
    ///     let mut bytes = Bytes::new();
    ///     let a = 5u8;
    ///     let b = 7u8;
    ///     bytes.push(a);
    ///     bytes.push(b);
    ///     assert(bytes.len() == 2);
    /// }
    /// ```
    pub fn push(ref mut self, byte: u8) {
        // If there is insufficient capacity, grow the buffer.
        if self.len == self.buf.capacity() {
            self.buf.grow();
        };

        // Get a pointer to the end of the buffer, where the new element will
        // be inserted.
        let end = self.buf.ptr().add_uint_offset(self.len);

        // Write `byte` at pointer `end`
        end.write_byte(byte);

        // Increment length.
        self.len += 1;
    }

    /// Removes the last element from a `Bytes` and returns it, or `None` if it
    /// is empty.
    ///
    /// # Returns
    ///
    /// * [Option<u8>] - The last element of the `Bytes`, or `None` if it is empty.
    ///
    /// # Examples
    ///
    /// ```sway
    /// use std::bytes::Bytes;
    ///
    /// fn foo() {
    ///     let mut bytes = Bytes::new();
    ///
    ///     let res = bytes.pop();
    ///     assert(res.is_none());
    ///
    ///     bytes.push(5);
    ///     let res = bytes.pop();
    ///     assert(res.unwrap() == 5);
    ///     assert(bytes.is_empty());
    /// }
    /// ```
    pub fn pop(ref mut self) -> Option<u8> {
        if self.len == 0 {
            return None;
        };
        // Decrement length.
        self.len -= 1;
        let target = self.buf.ptr().add_uint_offset(self.len);

        Some(target.read_byte())
    }

    /// Returns `Some(byte)` at `index`, or `None` if `index` is out of
    /// bounds.
    ///
    /// # Arguments
    ///
    /// * `index`: [u64] - The index of the element to be returned.
    ///
    /// # Returns
    ///
    /// * [Option<u8>] - The element at the specified index, or `None` if the index is out of bounds.
    ///
    /// # Examples
    ///
    /// ```sway
    /// use std::bytes::Byte;
    ///
    /// fn foo() {
    ///     let mut bytes = Bytes::new();
    ///     bytes.push(5u8);
    ///     bytes.push(10u8);
    ///     bytes.push(15u8);
    ///     let item = bytes.get(1).unwrap();
    ///     assert(item == 10u8);
    ///     let opt = bytes.get(10);
    ///     assert(opt.is_none()); // index out of bounds
    /// }
    /// ```
    pub fn get(self, index: u64) -> Option<u8> {
        // First check that index is within bounds.
        if self.len <= index {
            return None;
        };

        let item_ptr = self.buf.ptr().add_uint_offset(index);

        Some(item_ptr.read_byte())
    }

    /// Updates an element at position `index` with a new element `value`.
    ///
    /// # Arguments
    ///
    /// * `index`: [u64] - The index of the element to be set.
    /// * `value`: [u8] - The value of the element to be set.
    ///
    /// # Reverts
    ///
    /// * When `index` is greater than or equal to the length of Bytes.
    ///
    /// # Examples
    ///
    /// ```sway
    /// use std::bytes::Bytes;
    ///
    /// fn foo() {
    ///     let mut bytes = Bytes::new();
    ///     let a = 5u8;
    ///     let b = 7u8;
    ///     let c = 9u8;
    ///     bytes.push(a);
    ///     bytes.push(b);
    ///     bytes.push(c);
    ///
    ///     let d = 11u8;
    ///
    ///     bytes.set(1, d);
    ///
    ///     assert(bytes.len() == 3);
    ///     assert(bytes.get(0).unwrap() == a);
    ///     assert(bytes.get(1).unwrap() == d);
    ///     assert(bytes.get(2).unwrap() == c);
    /// }
    /// ```
    pub fn set(ref mut self, index: u64, value: u8) {
        assert(index < self.len);

        let index_ptr = self.buf.ptr().add_uint_offset(index);

        index_ptr.write_byte(value);
    }

    /// Inserts an element at position `index` within the Bytes, shifting all
    /// elements after it to the right.
    ///
    /// # Arguments
    ///
    /// * `index`: [u64] - The index at which to insert the element.
    /// * `element`: [u8] - The element to be inserted.
    ///
    /// # Reverts
    ///
    /// * When `index > len`.
    ///
    /// # Examples
    ///
    /// ```sway
    /// use std::bytes::Byte;
    ///
    /// fn foo() {
    ///     let mut bytes = Bytes::new();
    ///     let a = 11u8;
    ///     let b = 11u8;
    ///     let c = 11u8;
    ///     let d = 11u8;
    ///     bytes.push(a);
    ///     bytes.push(b);
    ///     bytes.push(c);
    ///     bytes.insert(1, d);
    ///
    ///     assert(bytes.get(0).unwrap() == a);
    ///     assert(bytes.get(1).unwrap() == d);
    ///     assert(bytes.get(2).unwrap() == b);
    ///     assert(bytes.get(3).unwrap() == c);
    /// }
    /// ```
    pub fn insert(ref mut self, index: u64, element: u8) {
        assert(index <= self.len);

        // If there is insufficient capacity, grow the buffer.
        if self.len == self.buf.capacity() {
            self.buf.grow();
        }

        let start = self.buf.ptr();

        // The spot to put the new value.
        let index_ptr = start.add_uint_offset(index);

        // Shift everything over to make space.
        let mut i = self.len;
        while i > index {
            let idx_ptr = start.add_uint_offset(i);
            let previous = idx_ptr.sub_uint_offset(1);
            previous.copy_bytes_to(idx_ptr, 1);
            i -= 1;
        }

        // Write `element` at pointer `index`.
        index_ptr.write_byte(element);

        // Increment length.
        self.len += 1;
    }

    /// Removes and returns the element at position `index` within the Bytes,
    /// shifting all elements after it to the left.
    ///
    /// # Arguments
    ///
    /// * `index`: [u64] - The index of the element to be removed.
    ///
    /// # Returns
    ///
    /// * [u8] - The element at the specified index.
    ///
    /// # Reverts
    ///
    /// * When `index >= self.len`.
    ///
    /// # Examples
    ///
    /// ```sway
    /// use std::bytes::Byte;
    ///
    /// fn foo() {
    ///     let mut bytes = Byte::new();
    ///     bytes.push(5);
    ///     bytes.push(10);
    ///     bytes.push(15);
    ///     let item = bytes.remove(1);
    ///     assert(item == 10);
    ///     assert(bytes.get(0).unwrap() == 5);
    ///     assert(bytes.get(1).unwrap() == 15);
    ///     assert(bytes.get(2).is_none());
    /// }
    /// ```
    pub fn remove(ref mut self, index: u64) -> u8 {
        // Panic if index >= length.
        assert(index < self.len);
        let start = self.buf.ptr();

        let item_ptr = start.add_uint_offset(index);
        // Read the value at `index`
        let ret = item_ptr.read_byte();

        // Shift everything down to fill in that spot.
        let mut i = index;
        while i < self.len - 1 {
            let idx_ptr = start.add_uint_offset(i);
            let next = idx_ptr.add_uint_offset(1);
            next.copy_bytes_to(idx_ptr, 1);
            i += 1;
        }

        // Decrease length.
        self.len -= 1;
        ret
    }

    /// Swaps two elements.
    ///
    /// # Arguments
    ///
    /// * `element1_index`: [u64] - The index of the first element.
    /// * `element2_index`: [u64] - The index of the second element.
    ///
    /// # Reverts
    ///
    /// * When `element1_index` or `element2_index` is greater than or equal to the length of `Bytes`.
    ///
    /// # Examples
    ///
    /// ```sway
    /// use std::bytes::Bytes;
    ///
    /// fn foo() {
    ///     let mut bytes = Bytes::new();
    ///     let a = 5u8;
    ///     let b = 7u8;
    ///     let c = 9u8;
    ///     bytes.push(a);
    ///     bytes.push(b);
    ///     bytes.push(c);
    ///
    ///     bytes.swap(0, 1);
    ///
    ///     assert(bytes.get(0).unwrap() == b);
    ///     assert(bytes.get(1).unwrap() == a);
    ///     assert(bytes.get(2).unwrap() == c);
    /// }
    /// ```
    pub fn swap(ref mut self, element1_index: u64, element2_index: u64) {
        assert(element1_index < self.len);
        assert(element2_index < self.len);

        if element1_index == element2_index {
            return;
        }

        let start = self.buf.ptr();

        let element1_ptr = start.add_uint_offset(element1_index);
        let element2_ptr = start.add_uint_offset(element2_index);

        let element1_val = element1_ptr.read_byte();
        element2_ptr.copy_bytes_to(element1_ptr, 1);
        element2_ptr.write_byte(element1_val);
    }

    /// Gets the capacity of the allocation.
    ///
    /// # Returns
    ///
    /// * [u64] - The capacity of the allocation.
    ///
    /// # Examples
    ///
    /// ```sway
    /// use std::bytes::Bytes;
    ///
    /// fn foo() {
    ///     let bytes = Bytes::with_capacity(5);
    ///     let cap = bytes.capacity();
    ///     assert(cap == 5);
    /// }
    /// ```
    pub fn capacity(self) -> u64 {
        self.buf.capacity()
    }

    /// Gets the length of the `Bytes`.
    ///
    /// # Returns
    ///
    /// * [u64] - The length of the `Bytes`.
    ///
    /// # Examples
    ///
    /// ```sway
    /// use std::bytes::Bytes;
    ///
    /// fn foo() {
    ///     let mut bytes = Bytes::new();
    ///     assert(bytes.len() == 0);
    ///     bytes.push(5);
    ///     assert(bytes.len() == 1);
    /// }
    /// ```
    pub fn len(self) -> u64 {
        self.len
    }

    /// Clears the `Bytes`, removing all values.
    ///
    /// # Examples
    ///
    /// ```sway
    /// use std:bytes::Bytes;
    ///
    /// fn foo() {
    ///     let mut bytes = Bytes::new();
    ///     bytes.push(5);
    ///     bytes.clear()
    ///     assert(bytes.is_empty());
    /// }
    /// ```
    pub fn clear(ref mut self) {
        self.buf = RawBytes::new();
        self.len = 0;
    }

    /// Returns `true` if the type contains no elements.
    ///
    /// # Returns
    ///
    /// * [bool] - `true` if the type contains no elements, `false` otherwise.
    ///
    /// # Examples
    ///
    /// ```sway
    /// use std:bytes::Bytes;
    ///
    /// fn foo() {
    ///     let mut bytes = Bytes::new();
    ///     assert(bytes.is_empty());
    ///     bytes.push(5);
    ///     assert(!bytes.is_empty());
    ///     bytes.clear()
    ///     assert(bytes.is_empty());
    /// }
    /// ```
    pub fn is_empty(self) -> bool {
        self.len == 0
    }

    /// Gets the pointer of the allocation.
    ///
    /// # Returns
    ///
    /// [raw_ptr] - The location in memory that the allocated bytes live.
    ///
    /// # Examples
    ///
    /// ```sway
    /// use std::bytes::Bytes;
    ///
    /// fn foo() {
    ///     let bytes = Bytes::new();
    ///     assert(!bytes.ptr().is_null());
    /// }
    /// ```
    pub fn ptr(self) -> raw_ptr {
        self.buf.ptr()
    }

    /// Divides one Bytes into two at an index.
    ///
    /// # Additional Information
    ///
    /// The first will contain all indices from `[0, mid)` (excluding the index
    /// `mid` itself) and the second will contain all indices from `[mid, len)`
    /// (excluding the index `len` itself).
    ///
    /// # Arguments
    ///
    /// * `mid`: [u64] - Index at which the Bytes is to be split.
    ///
    /// # Reverts
    ///
    /// * When `mid > self.len`.
    ///
    /// # Examples
    ///
    /// ```sway
    /// use std:bytes::Bytes;
    ///
    /// fn foo() {
    ///     let mut bytes = Bytes::new();
    ///     bytes.push(5u8);
    ///     bytes.push(7u8);
    ///     bytes.push(9u8);
    ///     assert(bytes.len() == 3);
    ///     let mid = 1;
    ///     let (left, right) = bytes.split_at(mid);
    ///     assert(left.capacity() == mid);
    ///     assert(right.capacity() == bytes.len() - mid);
    ///     assert(left.len() == 1);
    ///     assert(right.len() == 2);
    /// }
    /// ```
    pub fn split_at(self, mid: u64) -> (Self, Self) {
        assert(self.len >= mid);

        let left_len = mid;
        let right_len = self.len - mid;

        let mut left_bytes = Self {
            buf: RawBytes::with_capacity(left_len),
            len: left_len,
        };
        let mut right_bytes = Self {
            buf: RawBytes::with_capacity(right_len),
            len: right_len,
        };

        if mid > 0 {
            self.buf.ptr().copy_bytes_to(left_bytes.ptr(), left_len);
        };
        if mid != self.len {
            self.buf
                .ptr()
                .add_uint_offset(mid)
                .copy_bytes_to(right_bytes.ptr(), right_len);
        };

        left_bytes.len = left_len;
        right_bytes.len = right_len;
        (left_bytes, right_bytes)
    }

    /// Copies all elements of `other` into `self`
    ///
    /// # Additional Information
    ///
    /// NOTE: Appending `self` to itself will duplicate the `Bytes`. i.e. [0, 1, 2] => [0, 1, 2, 0, 1, 2]
    /// This function differs from the rust `append` function in that it does not clear the `other` `Bytes`
    ///
    /// # Arguments
    ///
    /// * `other`: [Bytes] - The Bytes to append to self.
    ///
    /// # Examples
    ///
    /// ```sway
    ///
    /// use std:bytes::Bytes;
    ///
    /// fn foo() {
    ///     let mut bytes = Bytes::new();
    ///     bytes.push(5u8);
    ///     bytes.push(7u8);
    ///     bytes.push(9u8);
    ///     assert(bytes.len() == 3);
    ///
    ///     let mut bytes2 = Bytes::new();
    ///     bytes2.push(5u8);
    ///     bytes2.push(7u8);
    ///     bytes2.push(9u8);
    ///     assert(bytes2.len() == 3);
    ///
    ///     let first_length = bytes.len();
    ///     let second_length = bytes2.len();
    ///     let first_cap = bytes.capacity();
    ///     let second_cap = bytes2.capacity();
    ///     bytes.append(bytes2);
    ///     assert(bytes.len() == first_length + second_length);
    ///     assert(bytes.capacity() == first_cap + second_cap);
    /// }
    /// ```
    pub fn append(ref mut self, ref mut other: Self) {
        let other_len = other.len();
        if other_len == 0 {
            return
        };

        // optimization for when starting with empty bytes and appending to it
        if self.len == 0 {
            self = other;
            return;
        };

        let both_len = self.len + other_len;
        let other_start = self.len;

        // reallocate with combined capacity, write `other`, set buffer capacity
        if self.buf.capacity() < both_len {
            let new_slice = raw_slice::from_parts::<u8>(
                realloc_bytes(self.buf.ptr(), self.buf.capacity(), both_len),
                both_len,
            );
            self.buf = RawBytes::from(new_slice);
        }

        let new_ptr = self.buf.ptr().add_uint_offset(other_start);
        other.ptr().copy_bytes_to(new_ptr, other_len);

        // set capacity and length
        self.len = both_len;
    }

    /// Removes and returns a range of elements from the `Bytes` (i.e. indices `[start, end)`),
    /// then replaces that range with the contents of `replace_with`.
    ///
    /// # Arguments
    ///
    /// * `start`: [u64] - The starting index for the splice (inclusive).
    /// * `end`: [u64] - The ending index for the splice (exclusive).
    /// * `replace_with`: [Bytes] - The elements to insert in place of the removed range.
    ///
    /// # Returns
    ///
    /// * [Bytes] - A new `Bytes` containing all of the elements from `start` up to (but not including) `end`.
    ///
    /// # Reverts
    ///
    /// * When `start > end`.
    /// * When `end > self.len`.
    ///
    /// # Examples
    ///
    /// ```sway
    /// use std::bytes::Bytes;
    ///
    /// fn foo() {
    ///     let mut bytes = Bytes::new();
    ///     bytes.push(5u8);  // index 0
    ///     bytes.push(7u8);  // index 1
    ///     bytes.push(9u8);  // index 2
    ///
    ///     // Replace the middle item (index 1) with two new items
    ///     let mut replacement = Bytes::new();
    ///     replacement.push(42u8);
    ///     replacement.push(100u8);
    ///
    ///     // Splice out range [1..2) => removes the single element 7u8,
    ///     // then inserts [42, 100] there
    ///     let spliced = bytes.splice(1, 2, replacement);
    ///
    ///     // `spliced` has the element [7u8]
    ///     assert(spliced.len() == 1);
    ///     assert(spliced.get(0).unwrap() == 7u8);
    ///
    ///     // `bytes` is now [5u8, 42u8, 100u8, 9u8]
    ///     assert(bytes.len() == 4);
    ///     assert(bytes.get(0).unwrap() == 5u8);
    ///     assert(bytes.get(1).unwrap() == 42u8);
    ///     assert(bytes.get(2).unwrap() == 100u8);
    ///     assert(bytes.get(3).unwrap() == 9u8);
    /// }
    /// ```
    pub fn splice(ref mut self, start: u64, end: u64, replace_with: Bytes) -> Bytes {
        assert(start <= end);
        assert(end <= self.len);

        let splice_len = end - start;
        let replace_len = replace_with.len();

        // Build the Bytes to return
        let mut spliced = Bytes::with_capacity(splice_len);
        if splice_len > 0 {
            let old_ptr = self.buf.ptr().add_uint_offset(start);
            old_ptr.copy_bytes_to(spliced.buf.ptr(), splice_len);
            spliced.len = splice_len;
        }

        // New self
        let new_len = self.len - splice_len + replace_len;
        let mut new_buf = Bytes::with_capacity(new_len);

        // Move head
        if start > 0 {
            let old_ptr = self.buf.ptr();
            old_ptr.copy_bytes_to(new_buf.buf.ptr(), start);
        }

        // Move middle
        if replace_len > 0 {
            replace_with
                .buf
                .ptr()
                .copy_bytes_to(new_buf.buf.ptr().add_uint_offset(start), replace_len);
        }

        // Move tail
        let tail_len = self.len - end;
        if tail_len > 0 {
            let old_tail = self.buf.ptr().add_uint_offset(end);
            let new_tail = new_buf.buf.ptr().add_uint_offset(start + replace_len);
            old_tail.copy_bytes_to(new_tail, tail_len);
        }

        self.buf = new_buf.buf;
        self.len = new_len;

        spliced
    }

    /// Resizes the `Bytes` in-place so that `len` is equal to `new_len`.
    ///
    /// # Additional Information
    ///
    /// If `new_len` is greater than `len`, the `Bytes` is extended by the difference, with each additional slot filled with `value`. If `new_len` is less than `len`, the `Bytes` is simply truncated.
    ///
    /// # Arguments
    ///
    /// * `new_len`: [u64] - The new length of the `Bytes`.
    /// * `value`: [u8] - The value to fill the new length.
    ///
    /// # Examples
    ///
    /// ```sway
    /// fn foo() {
    ///     let bytes = Bytes::new();
    ///     bytes.resize(1, 7u8);
    ///     assert(bytes.len() == 1);
    ///     assert(bytes.get(0).unwrap() == 7u8);
    ///
    ///     bytes.resize(2, 9u8);
    ///     assert(bytes.len() == 2);
    ///     assert(bytes.get(0).unwrap() == 7u8);
    ///     assert(bytes.get(1).unwrap() == 9u8);
    ///
    ///     bytes.resize(1, 0);
    ///     assert(bytes.len() == 1);
    ///     assert(bytes.get(0).unwrap() == 7u8);
    ///     assert(bytes.get(1) == None);
    /// }
    /// ```
    pub fn resize(ref mut self, new_len: u64, value: u8) {
        // If the `new_len` is less then truncate
        if self.len >= new_len {
            self.len = new_len;
            return;
        }

        // If we don't have enough capacity, alloc more
        if self.buf.cap < new_len {
            self.buf.ptr = realloc_bytes(self.buf.ptr, self.buf.cap, new_len);
            self.buf.cap = new_len;
        }

        // Fill the new length with value
        let mut i = 0;
        let start_ptr = self.buf.ptr.add_uint_offset(self.len);
        while i + self.len < new_len {
            start_ptr.add_uint_offset(i).write_byte(value);
            i += 1;
        }

        self.len = new_len;
    }
}

<<<<<<< HEAD
impl Eq for Bytes {
=======
#[cfg(experimental_partial_eq = false)]
impl core::ops::Eq for Bytes {
>>>>>>> a090937b
    fn eq(self, other: Self) -> bool {
        if self.len != other.len {
            return false;
        }

        asm(result, r2: self.buf.ptr, r3: other.buf.ptr, r4: self.len) {
            meq result r2 r3 r4;
            result: bool
        }
    }
}
#[cfg(experimental_partial_eq = true)]
impl core::ops::PartialEq for Bytes {
    fn eq(self, other: Self) -> bool {
        if self.len != other.len {
            return false;
        }

        asm(result, r2: self.buf.ptr, r3: other.buf.ptr, r4: self.len) {
            meq result r2 r3 r4;
            result: bool
        }
    }
}
#[cfg(experimental_partial_eq = true)]
impl core::ops::Eq for Bytes {}

impl AsRawSlice for Bytes {
    /// Returns a raw slice of all of the elements in the type.
    fn as_raw_slice(self) -> raw_slice {
        asm(ptr: (self.buf.ptr, self.len)) {
            ptr: raw_slice
        }
    }
}

/// Methods for converting between the `Bytes` and the `b256` types.
impl From<b256> for Bytes {
    fn from(b: b256) -> Self {
        // Artificially create bytes with capacity and len
        let mut bytes = Self::with_capacity(32);
        bytes.len = 32;
        // Copy bytes from contract_id into the buffer of the target bytes
        __addr_of(b).copy_bytes_to(bytes.buf.ptr, 32);

        bytes
    }
}

impl From<Bytes> for b256 {
    // NOTE: this cas be lossy! Added here as the From trait currently requires it,
    // but the conversion from `Bytes` ->`b256` should be implemented as
    // `impl TryFrom<Bytes> for b256` when the `TryFrom` trait lands:
    // https://github.com/FuelLabs/sway/pull/3881
    fn from(bytes: Bytes) -> b256 {
        let mut value = 0x0000000000000000000000000000000000000000000000000000000000000000;
        let ptr = __addr_of(value);
        bytes.buf.ptr().copy_to::<b256>(ptr, 1);

        value
    }
}

impl From<raw_slice> for Bytes {
    /// Creates a `Bytes` from a `raw_slice`.
    ///
    /// ### Examples
    ///
    /// ```sway
    /// use std:bytes::Bytes;
    ///
    /// let mut vec = Vec::new();
    /// let a = 5u8;
    /// let b = 7u8;
    /// let c = 9u8
    ///
    /// vec.push(a);
    /// vec.push(b);
    /// vec.push(c);
    ///
    /// let vec_as_raw_slice = vec.as_raw_slice();
    /// let bytes = Bytes::from(vec_as_raw_slice);
    ///
    /// assert(bytes.len == 3);
    /// assert(bytes.get(0).unwrap() == a);
    /// assert(bytes.get(1).unwrap() == b);
    /// assert(bytes.get(2).unwrap() == c);
    /// ```
    fn from(slice: raw_slice) -> Self {
        Self {
            buf: RawBytes::from(slice),
            len: slice.number_of_bytes(),
        }
    }
}

impl From<Bytes> for raw_slice {
    /// Creates a `raw_slice` from a `Bytes`.
    ///
    /// ### Examples
    ///
    /// ```sway
    /// use std:bytes::Bytes;
    ///
    /// let mut bytes = Bytes::new();
    /// let a = 5u8;
    /// let b = 7u8;
    /// let c = 9u8
    /// bytes.push(a);
    /// bytes.push(b);
    /// bytes.push(c);
    ///
    /// assert(bytes.len() == 3);
    ///
    /// let slice: raw_slice = bytes.into();
    ///
    /// assert(slice.number_of_bytes() == 3);
    /// ```
    fn from(bytes: Bytes) -> raw_slice {
        bytes.as_raw_slice()
    }
}

impl From<Vec<u8>> for Bytes {
    /// Creates a `Bytes` from a `Vec<u8>`.
    ///
    /// ### Examples
    ///
    /// ```sway
    /// use std:bytes::Bytes;
    ///
    /// let mut vec = Vec::new();
    /// let a = 5u8;
    /// let b = 7u8;
    /// let c = 9u8
    ///
    /// vec.push(a);
    /// vec.push(b);
    /// vec.push(c);
    ///
    /// let bytes = Bytes::from(vec);
    ///
    /// assert(bytes.len == 3);
    /// assert(bytes.get(0).unwrap() == a);
    /// assert(bytes.get(1).unwrap() == b);
    /// assert(bytes.get(2).unwrap() == c);
    /// ```
    fn from(vec: Vec<u8>) -> Self {
        let mut bytes = Self::with_capacity(vec.len());
        let mut i = 0;
        while i < vec.len() {
            bytes.push(vec.get(i).unwrap());
            i += 1;
        };
        bytes
    }
}

impl From<Bytes> for Vec<u8> {
    /// Creates a `Vec<u8>` from a `Bytes`.
    ///
    /// ### Examples
    ///
    /// ```sway
    /// use std:bytes::Bytes;
    ///
    /// let mut bytes = Bytes::new();
    /// let a = 5u8;
    /// let b = 7u8;
    /// let c = 9u8
    /// bytes.push(a);
    /// bytes.push(b);
    /// bytes.push(c);
    ///
    /// assert(bytes.len() == 3);
    ///
    /// let vec: Vec<u8> = bytes.into();
    ///
    /// assert(vec.len() == 3);
    /// assert(vec.get(0).unwrap() == a);
    /// assert(vec.get(1).unwrap() == b);
    /// assert(vec.get(2).unwrap() == c);
    /// ```
    fn from(bytes: Bytes) -> Vec<u8> {
        let mut vec = Vec::with_capacity(bytes.len);
        let mut i = 0;
        while i < bytes.len {
            vec.push(bytes.get(i).unwrap());
            i += 1;
        };
        vec
    }
}

impl Clone for Bytes {
    fn clone(self) -> Self {
        let len = self.len();
        let buf = RawBytes::with_capacity(len);
        if len > 0 {
            self.ptr().copy_bytes_to(buf.ptr(), len);
        }
        Bytes { buf, len }
    }
}

impl AbiEncode for Bytes {
    fn abi_encode(self, buffer: Buffer) -> Buffer {
        self.as_raw_slice().abi_encode(buffer)
    }
}

impl AbiDecode for Bytes {
    fn abi_decode(ref mut buffer: BufferReader) -> Bytes {
        raw_slice::abi_decode(buffer).into()
    }
}<|MERGE_RESOLUTION|>--- conflicted
+++ resolved
@@ -876,12 +876,8 @@
     }
 }
 
-<<<<<<< HEAD
+#[cfg(experimental_partial_eq = false)]
 impl Eq for Bytes {
-=======
-#[cfg(experimental_partial_eq = false)]
-impl core::ops::Eq for Bytes {
->>>>>>> a090937b
     fn eq(self, other: Self) -> bool {
         if self.len != other.len {
             return false;
