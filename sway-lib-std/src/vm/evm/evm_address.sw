//! A wrapper around the `b256` type to help enhance type-safety.
library;

use ::intrinsics::size_of_val;
use ::convert::{From, Into, TryFrom};
use ::hash::*;
use ::ops::Eq;
use ::primitives::*;
use ::bytes::Bytes;
use ::option::Option::{self, *};

/// The `EvmAddress` type, a struct wrapper around the inner `b256` value.
pub struct EvmAddress {
    /// The underlying evm address data.
    bits: b256,
}

impl EvmAddress {
    /// Returns the underlying bits for the EvmAddress type.
    ///
    /// # Returns
    ///
    /// * [b256] - The `b256` that make up the EvmAddress.
    ///
    /// # Examples
    ///
    /// ```sway
    /// use std::evm::EvmAddress;
    ///
    /// fn foo() {
    ///     let evm_address = EvmAddress::zero();
    ///     assert(evm_address.bits() == b256::zero());
    /// }
    /// ```
    pub fn bits(self) -> b256 {
        self.bits
    }

    /// Returns the zero value for the `EvmAddress` type.
    ///
    /// # Returns
    ///
    /// * [EvmAddress] -> The zero value for the `EvmAddress` type.
    ///
    /// # Examples
    ///
    /// ```sway
    /// use std::evm::EvmAddress;
    ///
    /// fn foo() {
    ///     let zero_evm_address = EvmAddress::zero();
    ///     assert(zero_evm_address == EvmAddress::from(b256::zero()));
    /// }
    /// ```
    pub fn zero() -> Self {
        Self {
            bits: b256::zero(),
        }
    }

    /// Returns whether an `EvmAddress` is set to zero.
    ///
    /// # Returns
    ///
    /// * [bool] -> True if the `EvmAddress` is zero, otherwise false.
    ///
    /// # Examples
    ///
    /// ```sway
    /// use std::evm::EvmAddress;
    ///
    /// fn foo() {
    ///     let zero_evm_address = EvmAddress::zero();
    ///     assert(zero_evm_address.is_zero());
    /// }
    /// ```
    pub fn is_zero(self) -> bool {
        self.bits == b256::zero()
    }
}

<<<<<<< HEAD
impl Eq for EvmAddress {
=======
#[cfg(experimental_partial_eq = false)]
impl core::ops::Eq for EvmAddress {
>>>>>>> a090937b
    fn eq(self, other: Self) -> bool {
        self.bits == other.bits
    }
}
#[cfg(experimental_partial_eq = true)]
impl core::ops::PartialEq for EvmAddress {
    fn eq(self, other: Self) -> bool {
        self.bits == other.bits
    }
}
#[cfg(experimental_partial_eq = true)]
impl core::ops::Eq for EvmAddress {}

/// Functions for casting between the `b256` and `EvmAddress` types.
impl From<b256> for EvmAddress {
    /// Casts raw `b256` data to an `EvmAddress`.
    ///
    /// # Arguments
    ///
    /// * `bits`: [b256] - The raw `b256` data to be casted.
    ///
    /// # Returns
    ///
    /// * [EvmAddress] - The newly created `EvmAddress` from the raw `b256`.
    ///
    /// # Examples
    ///
    /// ```sway
    /// use std::evm::EvmAddress;
    ///
    /// fn foo() {
    ///    let evm_address = EvmAddress::from(b256::zero());
    /// }
    /// ```
    fn from(bits: b256) -> Self {
        // An EVM address is only 20 bytes, so the first 12 are set to zero
        // Create a mutable local copy of `bits`
        let mut local_bits = bits;
        asm(r1: local_bits) {
            mcli r1 i12;
        };

        Self {
            bits: local_bits,
        }
    }
}

impl From<EvmAddress> for b256 {
    /// Casts an `EvmAddress` to raw `b256` data.
    ///
    /// # Returns
    ///
    /// * [b256] - The underlying raw `b256` data of the `EvmAddress`.
    ///
    /// # Examples
    ///
    /// ```sway
    /// use std::evm::EvmAddress;
    ///
    /// fn foo() {
    ///     let evm_address = EvmAddress::zero();
    ///     let b256_data: b256 = evm_address.into();
    ///     assert(b256_data == b256::zero());
    /// }
    /// ```
    fn from(addr: EvmAddress) -> b256 {
        addr.bits
    }
}

impl TryFrom<Bytes> for EvmAddress {
    /// Casts raw `Bytes` data to an `EvmAddress`.
    ///
    /// # Arguments
    ///
    /// * `bytes`: [Bytes] - The raw `Bytes` data to be casted.
    ///
    /// # Returns
    ///
    /// * [EvmAddress] - The newly created `EvmAddress` from the raw `Bytes`.
    ///
    /// # Examples
    ///
    /// ```sway
    /// use std::bytes::Bytes;
    ///
    /// fn foo(bytes: Bytes) {
    ///    let result = EvmAddress::try_from(bytes);
    ///    assert(result.is_some());
    ///    let evm_address = result.unwrap();
    /// }
    /// ```
    fn try_from(bytes: Bytes) -> Option<Self> {
        if bytes.len() != 20 {
            return None;
        }

        let bits = b256::zero();
        bytes
            .ptr()
            .copy_bytes_to(__addr_of(bits).add_uint_offset(12), 20);

        Some(Self { bits })
    }
}

impl Into<Bytes> for EvmAddress {
    /// Casts an `EvmAddress` to raw `Bytes` data.
    ///
    /// # Returns
    ///
    /// * [Bytes] - The underlying raw `Bytes` data of the `EvmAddress`.
    ///
    /// # Examples
    ///
    /// ```sway
    /// fn foo() {
    ///     let evm_address = EvmAddress::zero();
    ///     let bytes_data: Bytes = evm_address.into()
    ///     assert(bytes_data.len() == 32);
    /// }
    /// ```
    fn into(self) -> Bytes {
        Bytes::from(raw_slice::from_parts::<u8>(__addr_of(self.bits).add_uint_offset(12), 20))
    }
}

impl Hash for EvmAddress {
    fn hash(self, ref mut state: Hasher) {
        let Address { bits } = self;
        bits.hash(state);
    }
}<|MERGE_RESOLUTION|>--- conflicted
+++ resolved
@@ -79,12 +79,8 @@
     }
 }
 
-<<<<<<< HEAD
+#[cfg(experimental_partial_eq = false)]
 impl Eq for EvmAddress {
-=======
-#[cfg(experimental_partial_eq = false)]
-impl core::ops::Eq for EvmAddress {
->>>>>>> a090937b
     fn eq(self, other: Self) -> bool {
         self.bits == other.bits
     }
