//! A wrapper around the `b256` type to help enhance type-safety.
library;

use ::intrinsics::size_of_val;
use ::convert::{From, Into, TryFrom};
use ::hash::*;
<<<<<<< HEAD
use ::ops::Eq;
use ::primitives::*;
=======
use ::bytes::Bytes;
use ::option::Option::{self, *};
>>>>>>> b03c76e4

/// The `EvmAddress` type, a struct wrapper around the inner `b256` value.
pub struct EvmAddress {
    /// The underlying evm address data.
    bits: b256,
}

impl EvmAddress {
    /// Returns the underlying bits for the EvmAddress type.
    ///
    /// # Returns
    ///
    /// * [b256] - The `b256` that make up the EvmAddress.
    ///
    /// # Examples
    ///
    /// ```sway
    /// use std::evm::EvmAddress;
    ///
    /// fn foo() {
    ///     let evm_address = EvmAddress::zero();
    ///     assert(evm_address.bits() == b256::zero());
    /// }
    /// ```
    pub fn bits(self) -> b256 {
        self.bits
    }

    /// Returns the zero value for the `EvmAddress` type.
    ///
    /// # Returns
    ///
    /// * [EvmAddress] -> The zero value for the `EvmAddress` type.
    ///
    /// # Examples
    ///
    /// ```sway
    /// use std::evm::EvmAddress;
    ///
    /// fn foo() {
    ///     let zero_evm_address = EvmAddress::zero();
    ///     assert(zero_evm_address == EvmAddress::from(b256::zero()));
    /// }
    /// ```
    pub fn zero() -> Self {
        Self {
            bits: b256::zero(),
        }
    }

    /// Returns whether an `EvmAddress` is set to zero.
    ///
    /// # Returns
    ///
    /// * [bool] -> True if the `EvmAddress` is zero, otherwise false.
    ///
    /// # Examples
    ///
    /// ```sway
    /// use std::evm::EvmAddress;
    ///
    /// fn foo() {
    ///     let zero_evm_address = EvmAddress::zero();
    ///     assert(zero_evm_address.is_zero());
    /// }
    /// ```
    pub fn is_zero(self) -> bool {
        self.bits == b256::zero()
    }
}

impl Eq for EvmAddress {
    fn eq(self, other: Self) -> bool {
        self.bits == other.bits
    }
}

/// Functions for casting between the `b256` and `EvmAddress` types.
impl From<b256> for EvmAddress {
    /// Casts raw `b256` data to an `EvmAddress`.
    ///
    /// # Arguments
    ///
    /// * `bits`: [b256] - The raw `b256` data to be casted.
    ///
    /// # Returns
    ///
    /// * [EvmAddress] - The newly created `EvmAddress` from the raw `b256`.
    ///
    /// # Examples
    ///
    /// ```sway
    /// use std::evm::EvmAddress;
    ///
    /// fn foo() {
    ///    let evm_address = EvmAddress::from(b256::zero());
    /// }
    /// ```
    fn from(bits: b256) -> Self {
        // An EVM address is only 20 bytes, so the first 12 are set to zero
        // Create a mutable local copy of `bits`
        let mut local_bits = bits;
        asm(r1: local_bits) {
            mcli r1 i12;
        };

        Self {
            bits: local_bits,
        }
    }
}

impl From<EvmAddress> for b256 {
    /// Casts an `EvmAddress` to raw `b256` data.
    ///
    /// # Returns
    ///
    /// * [b256] - The underlying raw `b256` data of the `EvmAddress`.
    ///
    /// # Examples
    ///
    /// ```sway
    /// use std::evm::EvmAddress;
    ///
    /// fn foo() {
    ///     let evm_address = EvmAddress::zero();
    ///     let b256_data: b256 = evm_address.into();
    ///     assert(b256_data == b256::zero());
    /// }
    /// ```
    fn from(addr: EvmAddress) -> b256 {
        addr.bits
    }
}

impl TryFrom<Bytes> for EvmAddress {
    /// Casts raw `Bytes` data to an `EvmAddress`.
    ///
    /// # Arguments
    ///
    /// * `bytes`: [Bytes] - The raw `Bytes` data to be casted.
    ///
    /// # Returns
    ///
    /// * [EvmAddress] - The newly created `EvmAddress` from the raw `Bytes`.
    ///
    /// # Examples
    ///
    /// ```sway
    /// use std::bytes::Bytes;
    ///
    /// fn foo(bytes: Bytes) {
    ///    let result = EvmAddress::try_from(bytes);
    ///    assert(result.is_some());
    ///    let evm_address = result.unwrap();
    /// }
    /// ```
    fn try_from(bytes: Bytes) -> Option<Self> {
        if bytes.len() != 20 {
            return None;
        }

        let bits = b256::zero();
        bytes
            .ptr()
            .copy_bytes_to(__addr_of(bits).add_uint_offset(12), 20);

        Some(Self { bits })
    }
}

impl Into<Bytes> for EvmAddress {
    /// Casts an `EvmAddress` to raw `Bytes` data.
    ///
    /// # Returns
    ///
    /// * [Bytes] - The underlying raw `Bytes` data of the `EvmAddress`.
    ///
    /// # Examples
    ///
    /// ```sway
    /// fn foo() {
    ///     let evm_address = EvmAddress::zero();
    ///     let bytes_data: Bytes = evm_address.into()
    ///     assert(bytes_data.len() == 32);
    /// }
    /// ```
    fn into(self) -> Bytes {
        Bytes::from(raw_slice::from_parts::<u8>(__addr_of(self.bits).add_uint_offset(12), 20))
    }
}

impl Hash for EvmAddress {
    fn hash(self, ref mut state: Hasher) {
        let Address { bits } = self;
        bits.hash(state);
    }
}<|MERGE_RESOLUTION|>--- conflicted
+++ resolved
@@ -4,13 +4,10 @@
 use ::intrinsics::size_of_val;
 use ::convert::{From, Into, TryFrom};
 use ::hash::*;
-<<<<<<< HEAD
 use ::ops::Eq;
 use ::primitives::*;
-=======
 use ::bytes::Bytes;
 use ::option::Option::{self, *};
->>>>>>> b03c76e4
 
 /// The `EvmAddress` type, a struct wrapper around the inner `b256` value.
 pub struct EvmAddress {
