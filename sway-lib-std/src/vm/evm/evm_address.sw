--- conflicted
+++ resolved
@@ -105,7 +105,6 @@
     }
 }
 
-<<<<<<< HEAD
 impl Zero for EvmAddress {
     fn zero() -> Self {
         Self {
@@ -116,7 +115,8 @@
     fn is_zero(self) -> bool {
         self.bits == b256::zero()
     }
-=======
+}
+
 #[test]
 fn test_evm_address_from_b256() {
     use ::assert::assert;
@@ -136,5 +136,4 @@
     let evm_address = EvmAddress::from(0x0000000000000000000000000000000000000000000000000000000000000001);
     let b256_data: b256 = evm_address.into();
     assert(b256_data == 0x0000000000000000000000000000000000000000000000000000000000000001);
->>>>>>> 9e51a282
 }