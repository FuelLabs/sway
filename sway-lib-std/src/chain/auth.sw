--- conflicted
+++ resolved
@@ -54,12 +54,10 @@
 
     // Note: `inputs_count` is guaranteed to be at least 1 for any valid tx.
     while i < inputs_count {
-<<<<<<< HEAD
         let input_owner = tx_input_owner(tx_input_pointer(i));
         match input_owner {
             Option::None => {
                 // input not InputCoin or InputMesssage, keep looping.
-=======
         let input_type = tx_input_type(i);
         if input_type != target_input_type {
             // type != InputCoin
@@ -71,7 +69,6 @@
             if candidate.is_none() {
                 // This is the first input seen of the correct type.
                 candidate = input_owner;
->>>>>>> 09edcb51
                 i += 1;
             },
             Option::Some => {
