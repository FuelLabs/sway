//! Transaction field getters.
library tx;

<<<<<<< HEAD
use ::address::Address;
use ::b512::B512;
=======
>>>>>>> fe6b76e2
use ::constants::ZERO_B256;
use ::revert::revert;

////////////////////////////////////////
// GTF Opcode const selectors
////////////////////////////////////////
pub const GTF_TYPE = 0x001;
pub const GTF_SCRIPT_GAS_PRICE = 0x002;
pub const GTF_SCRIPT_GAS_LIMIT = 0x003;
pub const GTF_SCRIPT_MATURITY = 0x004;
pub const GTF_SCRIPT_SCRIPT_LENGTH = 0x005;
pub const GTF_SCRIPT_SCRIPT_DATA_LENGTH = 0x006;
pub const GTF_SCRIPT_INPUTS_COUNT = 0x007;
pub const GTF_SCRIPT_OUTPUTS_COUNT = 0x008;
pub const GTF_SCRIPT_WITNESSES_COUNT = 0x009;
pub const GTF_SCRIPT_RECEIPTS_ROOT = 0x00A;
pub const GTF_SCRIPT_SCRIPT = 0x00B;
pub const GTF_SCRIPT_SCRIPT_DATA = 0x00C;
pub const GTF_SCRIPT_INPUT_AT_INDEX = 0x00D;
pub const GTF_SCRIPT_OUTPUT_AT_INDEX = 0x00E;
pub const GTF_SCRIPT_WITNESS_AT_INDEX = 0x00F;

pub const GTF_CREATE_GAS_PRICE = 0x010;
pub const GTF_CREATE_GAS_LIMIT = 0x011;
pub const GTF_CREATE_MATURITY = 0x012;
// pub const GTF_CREATE_BYTECODE_LENGTH = 0x013;
// pub const GTF_CREATE_BYTECODE_WITNESS_INDEX = 0x014;
// pub const GTF_CREATE_STORAGE_SLOTS_COUNT = 0x015;
pub const GTF_CREATE_INPUTS_COUNT = 0x016;
pub const GTF_CREATE_OUTPUTS_COUNT = 0x017;
pub const GTF_CREATE_WITNESSES_COUNT = 0x018;
// pub const GTF_CREATE_SALT = 0x019;
// pub const GTF_CREATE_STORAGE_SLOT_AT_INDEX = 0x01A;
pub const GTF_CREATE_INPUT_AT_INDEX = 0x01B;
pub const GTF_CREATE_OUTPUT_AT_INDEX = 0x01C;
pub const GTF_CREATE_WITNESS_AT_INDEX = 0x01D;

pub const GTF_WITNESS_DATA_LENGTH = 0x301;
pub const GTF_WITNESS_DATA = 0x302;

pub enum Transaction {
    Script: (),
    Create: (),
}

/// Get the type of the current transaction.
/// Either 0 (transaction-script) or 1 (transaction-create)
pub fn tx_type() -> Transaction {
    match __gtf::<u8>(0, GTF_TYPE) {
        0u8 => Transaction::Script,
        1u8 => Transaction::Create,
        _ => revert(0),
    }
}

/// Get the transaction gas price for either tx type
/// (transaction-script or transaction-create).
pub fn tx_gas_price() -> u64 {
    match tx_type() {
        Transaction::Script => __gtf::<u64>(0, GTF_SCRIPT_GAS_PRICE),
        Transaction::Create => __gtf::<u64>(0, GTF_CREATE_GAS_PRICE),
    }
}

/// Get the transaction-script gas limit for either tx type
/// (transaction-script or transaction-create).
pub fn tx_gas_limit() -> u64 {
    match tx_type() {
        Transaction::Script => __gtf::<u64>(0, GTF_SCRIPT_GAS_LIMIT),
        Transaction::Create => __gtf::<u64>(0, GTF_CREATE_GAS_LIMIT),
    }
}

/// Get the transaction maturity for either tx type
/// (transaction-script or transaction-create).
pub fn tx_maturity() -> u32 {
    match tx_type() {
        Transaction::Script => __gtf::<u32>(0, GTF_SCRIPT_MATURITY),
        Transaction::Create => __gtf::<u32>(0, GTF_CREATE_MATURITY),
    }
}

/// Get the transaction-script script length.
/// Reverts if not a transaction-script.
pub fn tx_script_length() -> u64 {
    match tx_type() {
        Transaction::Script => __gtf::<u64>(0, GTF_SCRIPT_SCRIPT_LENGTH),
        Transaction::Create => revert(0),
    }
}

/// Get the transaction script data length.
/// Reverts if not a transaction-script.
pub fn tx_script_data_length() -> u64 {
    match tx_type() {
        Transaction::Script => __gtf::<u64>(0, GTF_SCRIPT_SCRIPT_DATA_LENGTH),
        Transaction::Create => revert(0),
    }
}

/// Get the transaction witnesses count for either tx type
/// (transaction-script or transaction-create).
pub fn tx_witnesses_count() -> u64 {
    match tx_type() {
        Transaction::Script => __gtf::<u64>(0, GTF_SCRIPT_WITNESSES_COUNT),
        Transaction::Create => __gtf::<u64>(0, GTF_CREATE_WITNESSES_COUNT),
    }
}

// Get a pointer to the witness at index `index` for either tx type
/// (transaction-script or transaction-create).
pub fn tx_witness_pointer(index: u64) -> u64 {
    match tx_type() {
        Transaction::Script => __gtf::<u64>(0, GTF_SCRIPT_WITNESS_AT_INDEX),
        Transaction::Create => __gtf::<u64>(0, GTF_CREATE_WITNESS_AT_INDEX),
    }
}

// Get the length of the witness data at `index`
pub fn tx_witness_data_length(index: u64) -> u64 {
    __gtf::<u64>(index, GTF_WITNESS_DATA_LENGTH)
}

// Get the witness data at `index`.
pub fn tx_witness_data<T>(index: u64) -> T {
    __gtf::<raw_ptr>(index, GTF_WITNESS_DATA).read::<T>()
}

/// Get the transaction receipts root.
/// Reverts if not a transaction-script.
pub fn tx_receipts_root() -> b256 {
    match tx_type() {
        Transaction::Script => __gtf::<raw_ptr>(0, GTF_SCRIPT_RECEIPTS_ROOT).read::<b256>(),
        _ => revert(0),
    }
}

/// Get the transaction script start pointer.
/// Reverts if not a transaction-script.
pub fn tx_script_start_pointer() -> raw_ptr {
    match tx_type() {
        Transaction::Script => __gtf::<raw_ptr>(0, GTF_SCRIPT_SCRIPT),
        _ => revert(0),
    }
}

/// Get the transaction script data start pointer.
/// Reverts if not a transaction-script
/// (transaction-create has no script data length),
pub fn tx_script_data_start_pointer() -> raw_ptr {
    match tx_type() {
        Transaction::Script => __gtf::<raw_ptr>(0, GTF_SCRIPT_SCRIPT_DATA),
        _ => {
            // transaction-create has no script data length
            revert(0);
        }
    }
}

/// Get the script data, typed. Unsafe.
pub fn tx_script_data<T>() -> T {
    let ptr = tx_script_data_start_pointer();
    // TODO some safety checks on the input data? We are going to assume it is the right type for now.
    ptr.read::<T>()
}

/// Get the script bytecode
/// Must be cast to a u64 array, with sufficient length to contain the bytecode.
/// Bytecode will be padded to next whole word.
pub fn tx_script_bytecode<T>() -> T {
    tx_script_start_pointer().read::<T>()
}

/// Get the hash of the script bytecode.
/// Reverts if not a transaction-script
pub fn tx_script_bytecode_hash() -> b256 {
    match tx_type() {
        Transaction::Script => {
            // Get the script memory details
            let mut result_buffer = ZERO_B256;
            let script_length = tx_script_length();
            let script_ptr = tx_script_start_pointer();

            // Run the hash opcode for the script in memory
            asm(hash: result_buffer, ptr: script_ptr, len: script_length) {
                s256 hash ptr len;
                hash: b256
            }
        },
        _ => revert(0),
    }
}

const TX_ID_OFFSET = 0;

/// Get the id of the current transaction.
pub fn tx_id() -> b256 {
    asm(ptr: TX_ID_OFFSET) { ptr: raw_ptr }.read()
}<|MERGE_RESOLUTION|>--- conflicted
+++ resolved
@@ -1,11 +1,6 @@
 //! Transaction field getters.
 library tx;
 
-<<<<<<< HEAD
-use ::address::Address;
-use ::b512::B512;
-=======
->>>>>>> fe6b76e2
 use ::constants::ZERO_B256;
 use ::revert::revert;
 
