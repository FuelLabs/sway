//! Transaction field getters.
//! This will be replaced by instructions: https://github.com/FuelLabs/fuel-specs/issues/287
library tx;

use ::address::Address;
use ::context::registers::instrs_start;
use ::contract_id::ContractId;
use ::intrinsics::is_reference_type;
<<<<<<< HEAD
use ::option::*;
=======
use ::mem::read;
>>>>>>> 09edcb51

////////////////////////////////////////
// Transaction fields
////////////////////////////////////////

// The transaction starts at
// TX_START = 32 + MAX_INPUTS*(32+8) + 8 = 32 + 255 * (40) + 8 = 10240
//
// Note that everything when serialized is padded to word length.
//
// type              = TX_START +  0*WORD_SIZE = 10240 +  0*8 = 10240
// gasPrice          = TX_START +  1*WORD_SIZE = 10240 +  1*8 = 10248
// gasLimit          = TX_START +  2*WORD_SIZE = 10240 +  2*8 = 10256
// bytePrice         = TX_START +  3*WORD_SIZE = 10240 +  3*8 = 10264
// maturity          = TX_START +  4*WORD_SIZE = 10240 +  4*8 = 10272
// scriptLength      = TX_START +  5*WORD_SIZE = 10240 +  5*8 = 10280
// scriptDataLength  = TX_START +  6*WORD_SIZE = 10240 +  6*8 = 10288
// inputsCount       = TX_START +  7*WORD_SIZE = 10240 +  7*8 = 10296
// outputsCount      = TX_START +  8*WORD_SIZE = 10240 +  8*8 = 10304
// witnessesCount    = TX_START +  9*WORD_SIZE = 10240 +  9*8 = 10312
// receiptsRoot      = TX_START + 10*WORD_SIZE = 10240 + 10*8 = 10320
// SCRIPT_START      = TX_START + 11*WORD_SIZE = 10240 + 14*8 = 10352
// SCRIPT_DATA_START = SCRIPT_START + SCRIPT_LENGTH

const TX_TYPE_OFFSET = 10240;
const TX_GAS_PRICE_OFFSET = 10248;
const TX_GAS_LIMIT_OFFSET = 10256;
const TX_BYTE_PRICE_OFFSET = 10264;
const TX_MATURITY_OFFSET = 10272;
const TX_SCRIPT_LENGTH_OFFSET = 10280;
const TX_SCRIPT_DATA_LENGTH_OFFSET = 10288;
const TX_INPUTS_COUNT_OFFSET = 10296;
const TX_OUTPUTS_COUNT_OFFSET = 10304;
const TX_WITNESSES_COUNT_OFFSET = 10312;
const TX_RECEIPTS_ROOT_OFFSET = 10320;
const TX_SCRIPT_START_OFFSET = 10352;

// Input types
const INPUT_COIN = 0u8;
const INPUT_CONTRACT = 1u8;
const INPUT_MESSAGE = 2u8;

// Output types
const OUTPUT_COIN = 0u8;
const OUTPUT_CONTRACT = 1u8;
const OUTPUT_MESSAGE = 2u8;
const OUTPUT_CHANGE = 3u8;
const OUTPUT_VARIABLE = 4u8;
const OUTPUT_CONTRACT_CREATED = 5u8;

/// Get the transaction type.
pub fn tx_type() -> u8 {
    asm(r1, r2: TX_TYPE_OFFSET) {
        lw r1 r2 i0;
        r1: u8
    }
}

/// Get the transaction gas price.
pub fn tx_gas_price() -> u64 {
    asm(r1, r2: TX_GAS_PRICE_OFFSET) {
        lw r1 r2 i0;
        r1: u64
    }
}

/// Get the transaction gas limit.
pub fn tx_gas_limit() -> u64 {
    asm(r1, r2: TX_GAS_LIMIT_OFFSET) {
        lw r1 r2 i0;
        r1: u64
    }
}

/// Get the transaction byte price.
pub fn tx_byte_price() -> u64 {
    asm(r1, r2: TX_BYTE_PRICE_OFFSET) {
        lw r1 r2 i0;
        r1: u64
    }
}

/// Get the transaction maturity.
pub fn tx_maturity() -> u32 {
    asm(r1, r2: TX_MATURITY_OFFSET) {
        lw r1 r2 i0;
        r1: u32
    }
}

/// Get the transaction script length.
pub fn tx_script_length() -> u64 {
    asm(r1, r2: TX_SCRIPT_LENGTH_OFFSET) {
        lw r1 r2 i0;
        r1: u64
    }
}

/// Get the transaction script data length.
pub fn tx_script_data_length() -> u64 {
    asm(r1, r2: TX_SCRIPT_DATA_LENGTH_OFFSET) {
        lw r1 r2 i0;
        r1: u64
    }
}

/// Get the transaction inputs count.
pub fn tx_inputs_count() -> u64 {
    asm(r1, r2: TX_INPUTS_COUNT_OFFSET) {
        lw r1 r2 i0;
        r1: u64
    }
}

/// Get the transaction outputs count.
pub fn tx_outputs_count() -> u64 {
    asm(r1, r2: TX_OUTPUTS_COUNT_OFFSET) {
        lw r1 r2 i0;
        r1: u64
    }
}

/// Get the transaction witnesses count.
pub fn tx_witnesses_count() -> u64 {
    asm(r1, r2: TX_WITNESSES_COUNT_OFFSET) {
        lw r1 r2 i0;
        r1: u64
    }
}

/// Get the transaction receipts root.
pub fn tx_receipts_root() -> b256 {
    asm(r1: TX_RECEIPTS_ROOT_OFFSET) {
        r1: b256
    }
}

/// Get the transaction script start offset.
pub fn tx_script_start_offset() -> u32 {
    asm(r1, r2: TX_SCRIPT_START_OFFSET) {
        move r1 r2;
        r1: u32
    }
}

////////////////////////////////////////
// Script
////////////////////////////////////////

/// Get the transaction script data start offset.
pub fn tx_script_data_start_offset() -> u32 {
    asm(r1, r2: TX_SCRIPT_START_OFFSET, r3: TX_SCRIPT_LENGTH_OFFSET) {
        lw r3 r3 i0;
        add r1 r2 r3;
        r1: u32
    }
}

/// Get the script data, typed. Unsafe.
pub fn tx_script_data<T>() -> T {
    // TODO some safety checks on the input data? We are going to assume it is the right type for now.
    let ptr = tx_script_data_start_offset();
    if is_reference_type::<T>() {
        asm(r1: ptr) {
            r1: T
        }
    } else {
        asm(r1: ptr) {
            lw r1 r1 i0;
            r1: T
        }
    }
}

/// Get the script bytecode
/// Must be cast to a u64 array, with sufficient length to contain the bytecode.
/// Bytecode will be padded to next whole word.
pub fn tx_script_bytecode<T>() -> T {
    let script_ptr = tx_script_start_offset();
    asm(r1: script_ptr) {
        r1: T
    }
}

////////////////////////////////////////
// Inputs
////////////////////////////////////////

/// Get a pointer to an input given the index of the input.
pub fn tx_input_pointer(index: u64) -> u32 {
    asm(r1, r2: index) {
        xis r1 r2;
        r1: u32
    }
}

/// Get the type of an input given a pointer to the input.
pub fn tx_input_type_from_pointer(ptr: u32) -> u8 {
    asm(r1, r2: ptr) {
        lw r1 r2 i0;
        r1: u8
    }
}

<<<<<<< HEAD
/// If the input's type is `InputCoin` or `InputMessage`,
/// return the owner as an Option::Some(owner).
/// Otherwise, returns Option::None.
pub fn tx_input_owner(input_ptr: u32) -> Option<Address> {
    let type = tx_input_type(input_ptr);
    let owner_offset = match type {
        0u8 => {
            // Need to skip over six words, so add 8*6=48
            48
        },
        2u8 => {
            // Need to skip over eighteen words, so add 8*18=144
            144
        },
        _ => {
            return Option::None;
        },
    };

    Option::Some(~Address::from(asm(
        buffer,
        ptr: input_ptr,
        offset: owner_offset) {
            // Need to skip over `offset` words
            add ptr ptr offset;
            // Save old stack pointer
            move buffer sp;
            // Extend stack by 32 bytes
            cfei i32;
            // Copy 32 bytes
            mcpi buffer ptr i32;
            // `buffer` now points to the 32 bytes
            buffer: b256
        }
    ))

=======
/// Get the type of an input at a given index
pub fn tx_input_type(index: u64) -> u8 {
    let ptr = tx_input_pointer(index);
    tx_input_type_from_pointer(ptr)
}

/// Read 256 bits from memory at a given offset from a given pointer
pub fn b256_from_pointer_offset(pointer: u32, offset: u32) -> b256 {
    asm(buffer, ptr: pointer, off: offset) {
        // Need to skip over `off` bytes
        add ptr ptr off;
        // Save old stack pointer
        move buffer sp;
        // Extend stack by 32 bytes
        cfei i32;
        // Copy 32 bytes
        mcpi buffer ptr i32;
        // `buffer` now points to the 32 bytes
        buffer: b256
    }
}
/// If the input's type is `InputCoin`, return the owner.
/// Otherwise, undefined behavior.
pub fn tx_input_coin_owner(index: u64) -> Address {
    let input_ptr = tx_input_pointer(index);
    // Need to skip over six words, so offset is 8*6=48
    ~Address::from(b256_from_pointer_offset(input_ptr, 48))
}

////////////////////////////////////////
// Inputs > Predicate
////////////////////////////////////////

pub fn tx_predicate_data_start_offset() -> u64 {
    // $is is word-aligned
    let is = instrs_start();
    let predicate_length_ptr = is - 16;
    let predicate_code_length = asm(r1, r2: predicate_length_ptr) {
        lw r1 r2 i0;
        r1: u64
    };

    let predicate_data_ptr = is + predicate_code_length;
    // predicate_data_ptr % 8 is guaranteed to be either
    //  0: if there are an even number of instructions (predicate_data_ptr is word-aligned already)
    //  4: if there are an odd number of instructions
    predicate_data_ptr + predicate_data_ptr % 8
}

pub fn get_predicate_data<T>() -> T {
    let ptr = tx_predicate_data_start_offset();
    read(ptr)
>>>>>>> 09edcb51
}

////////////////////////////////////////
// Outputs
////////////////////////////////////////

/// Get a pointer to an output given the index of the output.
pub fn tx_output_pointer(index: u64) -> u32 {
    asm(r1, r2: index) {
        xos r1 r2;
        r1: u32
    }
}

/// Get the type of an output given a pointer to the output.
pub fn tx_output_type_from_pointer(ptr: u32) -> u8 {
    asm(r1, r2: ptr) {
        lw r1 r2 i0;
        r1: u8
    }
}

/// Get the type of an output at a given index
pub fn tx_output_type(index: u64) -> u8 {
    let ptr = tx_output_pointer(index);
    tx_output_type_from_pointer(ptr)
}

/// Get the amount of coins to send for an output given a pointer to the output.
/// This method is only meaningful if the output type has the `amount` field.
/// Specifically: OutputCoin, OutputWithdrawal, OutputChange, OutputVariable.
pub fn tx_output_amount(index: u64) -> u64 {
    let ptr = tx_output_pointer(index);
    asm(r1, r2, r3: ptr) {
        addi r2 r3 i40;
        lw r1 r2 i0;
        r1: u64
    }
}<|MERGE_RESOLUTION|>--- conflicted
+++ resolved
@@ -6,11 +6,8 @@
 use ::context::registers::instrs_start;
 use ::contract_id::ContractId;
 use ::intrinsics::is_reference_type;
-<<<<<<< HEAD
-use ::option::*;
-=======
+use ::option::Option;
 use ::mem::read;
->>>>>>> 09edcb51
 
 ////////////////////////////////////////
 // Transaction fields
@@ -215,7 +212,6 @@
     }
 }
 
-<<<<<<< HEAD
 /// If the input's type is `InputCoin` or `InputMessage`,
 /// return the owner as an Option::Some(owner).
 /// Otherwise, returns Option::None.
@@ -252,7 +248,6 @@
         }
     ))
 
-=======
 /// Get the type of an input at a given index
 pub fn tx_input_type(index: u64) -> u8 {
     let ptr = tx_input_pointer(index);
@@ -305,7 +300,6 @@
 pub fn get_predicate_data<T>() -> T {
     let ptr = tx_predicate_data_start_offset();
     read(ptr)
->>>>>>> 09edcb51
 }
 
 ////////////////////////////////////////
