//! Transaction field getters.
library tx;

use ::address::Address;
<<<<<<< HEAD
use ::b512::B512;
=======
use ::constants::ZERO_B256;
>>>>>>> ce68e664
use ::mem::read;
use ::option::Option;
use ::revert::revert;

////////////////////////////////////////
// GTF Opcode const selectors
////////////////////////////////////////
const GTF_TYPE = 0x001;
const GTF_SCRIPT_GAS_PRICE = 0x002;
const GTF_SCRIPT_GAS_LIMIT = 0x003;
const GTF_SCRIPT_MATURITY = 0x004;
const GTF_SCRIPT_SCRIPT_LENGTH = 0x005;
const GTF_SCRIPT_SCRIPT_DATA_LENGTH = 0x006;
pub const GTF_SCRIPT_INPUTS_COUNT = 0x007;
pub const GTF_SCRIPT_OUTPUTS_COUNT = 0x008;
const GTF_SCRIPT_WITNESSES_COUNT = 0x009;
const GTF_SCRIPT_RECEIPTS_ROOT = 0x00A;
const GTF_SCRIPT_SCRIPT = 0x00B;
const GTF_SCRIPT_SCRIPT_DATA = 0x00C;
pub const GTF_SCRIPT_INPUT_AT_INDEX = 0x00D;
pub const GTF_SCRIPT_OUTPUT_AT_INDEX = 0x00E;
const GTF_SCRIPT_WITNESS_AT_INDEX = 0x00F;

const GTF_CREATE_GAS_PRICE = 0x010;
const GTF_CREATE_GAS_LIMIT = 0x011;
const GTF_CREATE_MATURITY = 0x012;
// const GTF_CREATE_BYTECODE_LENGTH = 0x013;
// const GTF_CREATE_BYTECODE_WITNESS_INDEX = 0x014;
// const GTF_CREATE_STORAGE_SLOTS_COUNT = 0x015;
pub const GTF_CREATE_INPUTS_COUNT = 0x016;
pub const GTF_CREATE_OUTPUTS_COUNT = 0x017;
const GTF_CREATE_WITNESSES_COUNT = 0x018;
// const GTF_CREATE_SALT = 0x019;
// const GTF_CREATE_STORAGE_SLOT_AT_INDEX = 0x01A;
pub const GTF_CREATE_INPUT_AT_INDEX = 0x01B;
pub const GTF_CREATE_OUTPUT_AT_INDEX = 0x01C;
const GTF_CREATE_WITNESS_AT_INDEX = 0x01D;

const GTF_WITNESS_DATA_LENGTH = 0x301;
const GTF_WITNESS_DATA = 0x302;

pub enum Transaction {
    Script: (),
    Create: (),
}

/// Get the type of the current transaction.
/// Either 0 (transaction-script) or 1 (transaction-create)
pub fn tx_type() -> Transaction {
    match __gtf::<u8>(0, GTF_TYPE) {
        0u8 => Transaction::Script,
        1u8 => Transaction::Create,
        _ => revert(0),
    }
}

/// Get the transaction gas price for either tx type
/// (transaction-script or transaction-create).
pub fn tx_gas_price() -> u64 {
    match tx_type() {
        Transaction::Script => __gtf::<u64>(0, GTF_SCRIPT_GAS_PRICE),
        Transaction::Create => __gtf::<u64>(0, GTF_CREATE_GAS_PRICE),
    }
}

/// Get the transaction-script gas limit for either tx type
/// (transaction-script or transaction-create).
pub fn tx_gas_limit() -> u64 {
    match tx_type() {
        Transaction::Script => __gtf::<u64>(0, GTF_SCRIPT_GAS_LIMIT),
        Transaction::Create => __gtf::<u64>(0, GTF_CREATE_GAS_LIMIT),
    }
}

/// Get the transaction maturity for either tx type
/// (transaction-script or transaction-create).
pub fn tx_maturity() -> u32 {
    match tx_type() {
        Transaction::Script => __gtf::<u32>(0, GTF_SCRIPT_MATURITY),
        Transaction::Create => __gtf::<u32>(0, GTF_CREATE_MATURITY),
    }
}

/// Get the transaction-script script length.
/// Reverts if not a transaction-script.
pub fn tx_script_length() -> u64 {
    match tx_type() {
        Transaction::Script => __gtf::<u64>(0, GTF_SCRIPT_SCRIPT_LENGTH),
        Transaction::Create => revert(0),
    }
}

/// Get the transaction script data length.
/// Reverts if not a transaction-script.
pub fn tx_script_data_length() -> u64 {
    match tx_type() {
        Transaction::Script => __gtf::<u64>(0, GTF_SCRIPT_SCRIPT_DATA_LENGTH),
        Transaction::Create => revert(0),
    }
}

/// Get the transaction witnesses count for either tx type
/// (transaction-script or transaction-create).
pub fn tx_witnesses_count() -> u64 {
    match tx_type() {
        Transaction::Script => __gtf::<u64>(0, GTF_SCRIPT_WITNESSES_COUNT),
        Transaction::Create => __gtf::<u64>(0, GTF_CREATE_WITNESSES_COUNT),
    }
}

// Get a pointer to the witness at index `index` for either tx type
/// (transaction-script or transaction-create).
pub fn tx_witness_pointer(index: u64) -> u64 {
    match tx_type() {
        Transaction::Script => __gtf::<u64>(0, GTF_SCRIPT_WITNESS_AT_INDEX),
        Transaction::Create => __gtf::<u64>(0, GTF_CREATE_WITNESS_AT_INDEX),
    }
}

// Get the length of the witness data at `index`
pub fn tx_witness_data_length(index: u64) -> u64 {
    __gtf::<u64>(index, GTF_WITNESS_DATA_LENGTH)
}

// Get the witness data at `index`.
pub fn tx_witness_data(index: u64) -> B512 {
    read::<B512>(__gtf::<u64>(index, GTF_WITNESS_DATA))
}

/// Get the transaction receipts root.
/// Reverts if not a transaction-script.
pub fn tx_receipts_root() -> b256 {
    match tx_type() {
        Transaction::Script => read::<b256>(__gtf::<u64>(0, GTF_SCRIPT_RECEIPTS_ROOT)),
        _ => revert(0),
    }
}

/// Get the transaction script start pointer.
/// Reverts if not a transaction-script.
pub fn tx_script_start_pointer() -> u64 {
    match tx_type() {
        Transaction::Script => __gtf::<u64>(0, GTF_SCRIPT_SCRIPT),
        _ => revert(0),
    }
}

/// Get the transaction script data start pointer.
/// Reverts if not a transaction-script
/// (transaction-create has no script data length),
pub fn tx_script_data_start_pointer() -> u64 {
    match tx_type() {
        Transaction::Script => __gtf::<u64>(0, GTF_SCRIPT_SCRIPT_DATA),
        _ => {
            // transaction-create has no script data length
            revert(0);
        }
    }
}

/// Get the script data, typed. Unsafe.
pub fn tx_script_data<T>() -> T {
    let ptr = tx_script_data_start_pointer();
    // TODO some safety checks on the input data? We are going to assume it is the right type for now.
    read::<T>(tx_script_data_start_pointer())
}

/// Get the script bytecode
/// Must be cast to a u64 array, with sufficient length to contain the bytecode.
/// Bytecode will be padded to next whole word.
pub fn tx_script_bytecode<T>() -> T {
    read::<T>(tx_script_start_pointer())
}

/// Get the hash of the script bytecode.
/// Reverts if not a transaction-script
pub fn tx_script_bytecode_hash() -> b256 {
    match tx_type() {
        Transaction::Script => {
            // Get the script memory details
            let mut result_buffer = ZERO_B256;
            let script_length = tx_script_length();
            let script_ptr = tx_script_start_pointer();

            // Run the hash opcode for the script in memory
            asm(hash: result_buffer, ptr: script_ptr, len: script_length) {
                s256 hash ptr len;
                hash: b256
            }
        },
        _ => revert(0),
    }
}

const TX_ID_OFFSET = 0;

/// Get the id of the current transaction.
pub fn tx_id() -> b256 {
    read(TX_ID_OFFSET)
}<|MERGE_RESOLUTION|>--- conflicted
+++ resolved
@@ -2,11 +2,8 @@
 library tx;
 
 use ::address::Address;
-<<<<<<< HEAD
 use ::b512::B512;
-=======
 use ::constants::ZERO_B256;
->>>>>>> ce68e664
 use ::mem::read;
 use ::option::Option;
 use ::revert::revert;
