//! Transaction field getters.
library;

use ::constants::ZERO_B256;
use ::revert::revert;
use ::option::Option::{self, *};

// GTF Opcode const selectors
//
pub const GTF_TYPE = 0x001;
pub const GTF_SCRIPT_GAS_LIMIT = 0x002;
pub const GTF_SCRIPT_SCRIPT_LENGTH = 0x003;
pub const GTF_SCRIPT_SCRIPT_DATA_LENGTH = 0x004;
pub const GTF_SCRIPT_INPUTS_COUNT = 0x005;
pub const GTF_SCRIPT_OUTPUTS_COUNT = 0x006;
pub const GTF_SCRIPT_WITNESSES_COUNT = 0x007;
pub const GTF_SCRIPT_RECEIPTS_ROOT = 0x008;
pub const GTF_SCRIPT_SCRIPT = 0x009;
pub const GTF_SCRIPT_SCRIPT_DATA = 0x00A;
pub const GTF_SCRIPT_INPUT_AT_INDEX = 0x00B;
pub const GTF_SCRIPT_OUTPUT_AT_INDEX = 0x00C;
pub const GTF_SCRIPT_WITNESS_AT_INDEX = 0x00D;

// pub const GTF_CREATE_BYTECODE_LENGTH = 0x100;
// pub const GTF_CREATE_BYTECODE_WITNESS_INDEX = 0x101;
// pub const GTF_CREATE_STORAGE_SLOTS_COUNT = 0x102;
pub const GTF_CREATE_INPUTS_COUNT = 0x103;
pub const GTF_CREATE_OUTPUTS_COUNT = 0x104;
pub const GTF_CREATE_WITNESSES_COUNT = 0x105;
// pub const GTF_CREATE_SALT = 0x106;
// pub const GTF_CREATE_STORAGE_SLOT_AT_INDEX = 0x107;
pub const GTF_CREATE_INPUT_AT_INDEX = 0x108;
pub const GTF_CREATE_OUTPUT_AT_INDEX = 0x109;
pub const GTF_CREATE_WITNESS_AT_INDEX = 0x10A;

pub const GTF_WITNESS_DATA_LENGTH = 0x400;
pub const GTF_WITNESS_DATA = 0x401;

pub const GTF_POLICY_TYPES = 0x500;
pub const GTF_POLICY_GAS_PRICE = 0x501;
pub const GTF_POLICY_WITNESS_LIMIT = 0x502;
pub const GTF_POLICY_MATURITY = 0x503;
pub const GTF_POLICY_MAX_FEE = 0x504;

/// A transaction type.
pub enum Transaction {
    /// A standard transaction, where execution is defined by a script.
    Script: (),
    /// A contract deployment transaction.
    Create: (),
}

/// Get the type of the current transaction.
/// Either `Transaction::Script` or `Transaction::Create`.
///
/// # Returns
///
/// * [Transaction] - The type of the current transaction.
///
/// # Reverts
///
/// * When the transaction type is unrecognized. This should never happen.
///
/// # Example
///
/// ```sway
/// use std::tx::tx_type;
///
/// fn foo() {
///     let tx_type = tx_type();
///     match tx_type {
///         Transaction::Script => {
///             log("Regular script transaction");
///         },
///     }
/// }
/// ```
pub fn tx_type() -> Transaction {
    match __gtf::<u8>(0, GTF_TYPE) {
        0u8 => Transaction::Script,
        1u8 => Transaction::Create,
        _ => revert(0),
    }
}

const GAS_PRICE_POLICY: u32 = 1u32 << 0;
const MATURITY_POLICY: u32 = 1u32 << 1;
const WITNESS_LIMIT_POLICY: u32 = 1u32 << 2;
const MAX_FEE_POLICY: u32 = 1u32 << 3;

/// Returns policies bits. It can be used to identify which policies are set.
fn policies() -> u32 {
    __gtf::<u32>(0, GTF_POLICY_TYPES)
}

/// Get the gas price for the transaction, if it is set.
///
/// # Returns
///
/// * [Option<u64>] - The gas price for the transaction.
///
/// # Examples
///
/// ```sway
/// use std::tx::tx_gas_price;
///
/// fn foo() {
///     let gas_price = tx_gas_price();
///     log(gas_price);
/// }
/// ```
pub fn tx_gas_price() -> Option<u64> {
    let bits = policies();
    if bits & GAS_PRICE_POLICY > 0 {
        Some(__gtf::<u64>(0, GTF_POLICY_GAS_PRICE))
    } else {
        None
    }
}

/// Get the script gas limit for the transaction.
///
/// # Returns
///
/// * [u64] - The script gas limit for the transaction.
///
/// # Examples
///
/// ```sway
/// use std::tx::script_gas_limit;
///
/// fn foo() {
///     let gas_limit = script_gas_limit();
///     log(gas_limit);
/// }
/// ```
pub fn script_gas_limit() -> u64 {
    __gtf::<u64>(0, GTF_SCRIPT_GAS_LIMIT)
}

/// Get the maturity for the transaction, if it is set.
///
/// # Returns
///
/// * [Option<u32>] - The maturity for the transaction.
///
/// # Examples
///
/// ```sway
/// use std::tx::tx_maturity;
///
/// fn foo() {
///     let maturity = tx_maturity();
///     log(maturity);
/// }
/// ```
pub fn tx_maturity() -> Option<u32> {
    let bits = policies();
    if bits & MATURITY_POLICY > 0 {
        Some(__gtf::<u32>(0, GTF_POLICY_GAS_PRICE))
    } else {
        None
    }
}

/// Get the witness limit for the transaction, if it is set.
///
/// # Returns
///
/// * [Option<u64>] - The witness limit for the transaction.
///
/// # Examples
///
/// ```sway
/// use std::tx::tx_witness_limit;
///
/// fn foo() {
///     let witness_limit = tx_witness_limit();
///     log(witness_limit);
/// }
/// ```
pub fn tx_witness_limit() -> Option<u64> {
    let bits = policies();
    if bits & WITNESS_LIMIT_POLICY > 0 {
        Some(__gtf::<u64>(0, GTF_POLICY_WITNESS_LIMIT))
    } else {
        None
    }
}

/// Get the max fee for the transaction, if it is set.
///
/// # Returns
///
/// * [Option<u64>] - The max fee for the transaction.
///
/// # Examples
///
/// ```sway
/// use std::tx::tx_max_fee;
///
/// fn foo() {
///     let max_fee = tx_max_fee();
///     log(max_fee);
/// }
/// ```
pub fn tx_max_fee() -> Option<u64> {
    let bits = policies();
    if bits & MAX_FEE_POLICY > 0 {
        Some(__gtf::<u64>(0, GTF_POLICY_MAX_FEE))
    } else {
        None
    }
}

/// Get the length of the script for the transaction.
///
/// # Returns
///
/// * [u64] - The script length for the transaction.
///
/// # Reverts
///
/// * When the transaction type is of type `Transaction::Create`.
///
/// # Examples
///
/// ```sway
/// use std::tx::tx_script_length;
///
/// fn foo() {
///     let script_length = tx_script_length();
///     assert(script_length > 0);
/// }
/// ```
pub fn tx_script_length() -> u64 {
    match tx_type() {
        Transaction::Script => __gtf::<u64>(0, GTF_SCRIPT_SCRIPT_LENGTH),
        Transaction::Create => revert(0),
    }
}

/// Get the script data length for the transaction.
///
/// # Returns
///
/// * [u64] - The script data length for the transaction.
///
/// # Reverts
///
/// * When the transaction type is of type `Transaction::Create`.
///
/// # Examples
///
/// ```sway
/// use std::tx::tx_script_data_length;
///
/// fn foo() {
///     let script_data_length = tx_script_data_length();
///     assert(script_data_length > 0);
/// }
/// ```
pub fn tx_script_data_length() -> u64 {
    match tx_type() {
        Transaction::Script => __gtf::<u64>(0, GTF_SCRIPT_SCRIPT_DATA_LENGTH),
        Transaction::Create => revert(0),
    }
}

/// Get the transaction witnesses count for the transaction.
///
/// # Returns
///
/// * [u64] - The witnesses count for the transaction.
///
/// # Examples
///
/// ```sway
/// use std::tx::tx_witnesses_count;
///
/// fn foo() {
///     let witnesses_count = tx_witnesses_count();
///     log(witnesses_count);
/// }
/// ```
pub fn tx_witnesses_count() -> u64 {
    match tx_type() {
        Transaction::Script => __gtf::<u64>(0, GTF_SCRIPT_WITNESSES_COUNT),
        Transaction::Create => __gtf::<u64>(0, GTF_CREATE_WITNESSES_COUNT),
    }
}

/// Get a pointer to the witness at index `index` for the transaction.
///
/// # Arguments
///
/// * `index` - The index of the witness to get the pointer for.
///
/// # Returns
///
/// * [u64] - The pointer to the witness at index `index`.
///
/// # Examples
///
/// ```sway
/// use std::tx::tx_witness_pointer;
///
/// fn foo() {
///     let witness_pointer = tx_witness_pointer(0);
///     log(witness_pointer);
/// }
/// ```
pub fn tx_witness_pointer(index: u64) -> u64 {
    match tx_type() {
        Transaction::Script => __gtf::<u64>(index, GTF_SCRIPT_WITNESS_AT_INDEX),
        Transaction::Create => __gtf::<u64>(index, GTF_CREATE_WITNESS_AT_INDEX),
    }
}

/// Get the length of the witness data at `index`.
///
/// # Arguments
///
/// * `index` - The index of the witness to get the data length for.
///
/// # Returns
///
/// * [u64] - The length of the witness data at `index`.
///
/// # Examples
///
/// ```sway
/// use std::tx::tx_witness_data_length;
///
/// fn foo() {
///     let witness_data_length = tx_witness_data_length(0);
///     log(witness_data_length);
/// }
/// ```
pub fn tx_witness_data_length(index: u64) -> u64 {
    __gtf::<u64>(index, GTF_WITNESS_DATA_LENGTH)
}

/// Get the witness data at `index`.
///
/// # Arguments
///
/// * `index` - The index of the witness to get the data for.
///
/// # Returns
///
/// * [T] - The witness data at `index`.
///
/// # Examples
///
/// ```sway
/// use std::tx::tx_witness_data;
///
/// fn foo() {
///     let witness_data: u64 = tx_witness_data(0);
///     log(witness_data);
/// }
/// ```
pub fn tx_witness_data<T>(index: u64) -> T {
<<<<<<< HEAD
     if __size_of::<T>() == 1 {
=======
    if __size_of::<T>() == 1 {
>>>>>>> 1c310f36
        __gtf::<raw_ptr>(index, GTF_WITNESS_DATA).add::<u8>(7).read::<T>()
    } else {
        __gtf::<raw_ptr>(index, GTF_WITNESS_DATA).read::<T>()
    }
}

/// Get the transaction receipts root.
///
/// # Returns
///
/// * [b256] - The transaction receipts root.
///
/// # Reverts
///
/// * When the transaction type is of type `Transaction::Create`.
///
/// # Examples
///
/// ```sway
/// use std::tx::tx_receipts_root;
///
/// fn foo() {
///     let receipts_root = tx_receipts_root();
///     log(receipts_root);
/// }
/// ```
pub fn tx_receipts_root() -> b256 {
    match tx_type() {
        Transaction::Script => __gtf::<raw_ptr>(0, GTF_SCRIPT_RECEIPTS_ROOT).read::<b256>(),
        _ => revert(0),
    }
}

/// Get the transaction script start pointer.
///
/// # Returns
///
/// * [raw_ptr] - The transaction script start pointer.
///
/// # Reverts
///
/// * When the transaction type is of type `Transaction::Create`.
///
/// # Examples
///
/// ```sway
/// use std::tx::tx_script_start_pointer;
///
/// fn foo() {
///     let script_start_pointer = tx_script_start_pointer();
///     log(script_start_pointer);
/// }
/// ```
pub fn tx_script_start_pointer() -> raw_ptr {
    match tx_type() {
        Transaction::Script => __gtf::<raw_ptr>(0, GTF_SCRIPT_SCRIPT),
        _ => revert(0),
    }
}

/// Get the transaction script data start pointer.
///
/// # Returns
///
/// * [raw_ptr] - The transaction script data start pointer.
///
/// # Reverts
///
/// * When the transaction type is of type `Transaction::Create`.
///
/// # Examples
///
/// ```sway
/// use std::tx::tx_script_data_start_pointer;
///
/// fn foo() {
///     let script_data_start_pointer = tx_script_data_start_pointer();
///     log(script_data_start_pointer);
/// }
/// ```
pub fn tx_script_data_start_pointer() -> raw_ptr {
    match tx_type() {
        Transaction::Script => __gtf::<raw_ptr>(0, GTF_SCRIPT_SCRIPT_DATA),
        _ => {
            // transaction-create has no script data length
            revert(0);
        }
    }
}

/// Get the script data, typed.
///
/// # Additional Information
///
/// **Unsafe.**
/// **Assumes the type is correct.**
///
/// # Returns
///
/// * [T] - The script data, typed.
///
/// # Reverts
///
/// * When the transaction type is of type `Transaction::Create`.
///
/// # Examples
///
/// ```sway
/// use std::tx::tx_script_data;
///
/// fn foo() {
///     let script_data: u64 = tx_script_data();
///     log(script_data);
/// }
/// ```
pub fn tx_script_data<T>() -> T {
    let ptr = tx_script_data_start_pointer();
    // TODO some safety checks on the input data? We are going to assume it is the right type for now.
    ptr.read::<T>()
}

/// Get the script bytecode.
///
/// # Additional Information
///
/// Must be cast to a `u64` array, with sufficient length to contain the bytecode.
/// Bytecode will be padded to next whole word.
///
/// # Returns
///
/// * [T] - The script bytecode.
///
/// # Reverts
///
/// * When the transaction type is of type `Transaction::Create`.
///
/// # Examples
///
/// ```sway
/// use std::tx::tx_script_bytecode;
///
/// fn foo() {
///     let script_bytecode: [u64; 64] = tx_script_bytecode();
///     log(script_bytecode);
/// }
/// ```
pub fn tx_script_bytecode<T>() -> T {
    tx_script_start_pointer().read::<T>()
}

/// Get the hash of the script bytecode.
/// Reverts if not a transaction-script.
///
/// # Returns
///
/// * [b256] - The hash of the script bytecode.
///
/// # Reverts
///
/// * When the transaction type is of type `Transaction::Create`.
///
/// # Examples
///
/// ```sway
/// use std::tx::tx_script_bytecode_hash;
///
/// fn foo() {
///     let script_bytecode_hash: b256 = tx_script_bytecode_hash();
///     assert(script_bytecode_hash == 0x1234567890abcdef1234567890abcdef1234567890abcdef1234567890abcdef);
/// }
/// ```
pub fn tx_script_bytecode_hash() -> b256 {
    match tx_type() {
        Transaction::Script => {
            // Get the script memory details
            let mut result_buffer = ZERO_B256;
            let script_length = tx_script_length();
            let script_ptr = tx_script_start_pointer();

            // Run the hash opcode for the script in memory
            asm(hash: result_buffer, ptr: script_ptr, len: script_length) {
                s256 hash ptr len;
                hash: b256
            }
        },
        _ => revert(0),
    }
}

const TX_ID_OFFSET = 0;

/// Get the Transaction ID of the current transaction.
///
/// # Returns
///
/// * [b256] - The Transaction ID of the current transaction.
///
/// # Examples
///
/// ```sway
/// use std::tx::tx_id;
///
/// fn foo() {
///     let tx_id: b256 = tx_id();
///     log(tx_id);
/// }
/// ```
pub fn tx_id() -> b256 {
    asm(ptr: TX_ID_OFFSET) { ptr: raw_ptr }.read()
}<|MERGE_RESOLUTION|>--- conflicted
+++ resolved
@@ -362,11 +362,7 @@
 /// }
 /// ```
 pub fn tx_witness_data<T>(index: u64) -> T {
-<<<<<<< HEAD
-     if __size_of::<T>() == 1 {
-=======
     if __size_of::<T>() == 1 {
->>>>>>> 1c310f36
         __gtf::<raw_ptr>(index, GTF_WITNESS_DATA).add::<u8>(7).read::<T>()
     } else {
         __gtf::<raw_ptr>(index, GTF_WITNESS_DATA).read::<T>()
