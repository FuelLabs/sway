--- conflicted
+++ resolved
@@ -19,17 +19,10 @@
 /// ... 00 00 00 00 00 00 00 00 FF FF FF FF FF FF FF FF |
 ///                       $hp^  ^ptr                    ^VM_MAX_RAM
 ///
-<<<<<<< HEAD
-/// See: https://github.com/FuelLabs/fuel-specs/blob/master/specs/vm/main.md#vm-initialization
-/// See: https://github.com/FuelLabs/fuel-specs/blob/master/specs/vm/opcodes.md#aloc-allocate-memory
+/// See: https://fuellabs.github.io/fuel-specs/master/vm#vm-initialization
+/// See: https://fuellabs.github.io/fuel-specs/master/vm/instruction_set.html#aloc-allocate-memory
 pub fn alloc<T>(count: u64) -> raw_ptr {
     asm(size: __size_of::<T>() * count, ptr) {
-=======
-/// See: https://fuellabs.github.io/fuel-specs/master/vm#vm-initialization
-/// See: https://fuellabs.github.io/fuel-specs/master/vm/instruction_set.html#aloc-allocate-memory
-pub fn alloc(size: u64) -> raw_ptr {
-    asm(size: size, ptr) {
->>>>>>> b0f05c4c
         aloc size;
         // `$hp` points to unallocated space and heap grows downward so
         // our newly allocated space will be right after it
