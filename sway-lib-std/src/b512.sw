--- conflicted
+++ resolved
@@ -1,15 +1,11 @@
 //! The `B512` type supports the usage of 64-byte values in Sway which are needed when working with public keys and signatures.
 library;
 
-<<<<<<< HEAD
-use ::convert::From;
 use ::ops::*;
 use ::primitives::*;
-=======
 use ::convert::{From, Into, TryFrom};
 use ::bytes::Bytes;
 use ::option::Option::{self, *};
->>>>>>> b03c76e4
 
 /// Stores two `b256`s in contiguous memory.
 /// Guaranteed to be contiguous for use with ec-recover: `std::ecr::ec_recover`.
