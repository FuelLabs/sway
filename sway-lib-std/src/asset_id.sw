//! The `AssetId` type used for interacting with an asset on the fuel network.
library;

use ::alias::SubId;
use ::contract_id::ContractId;
use ::convert::{From, Into, TryFrom};
use ::hash::{Hash, Hasher};
use ::ops::Eq;
use ::primitives::*;
use ::bytes::Bytes;
use ::option::Option::{self, *};
use ::codec::*;
/// An AssetId is used for interacting with an asset on the network.
///
/// # Additional Information
///
/// It is calculated by taking the sha256 hash of the originating ContractId and a SubId.
/// i.e. sha256((contract_id, sub_id)).
///
/// An exception is the Base Asset.
///
/// The SubId is used to differentiate between different assets that are created by the same contract.
pub struct AssetId {
    bits: b256,
}

impl Hash for AssetId {
    fn hash(self, ref mut state: Hasher) {
        let Self { bits } = self;
        bits.hash(state);
    }
}

<<<<<<< HEAD
impl Eq for AssetId {
=======
#[cfg(experimental_partial_eq = false)]
impl core::ops::Eq for AssetId {
>>>>>>> a090937b
    fn eq(self, other: Self) -> bool {
        self.bits == other.bits
    }
}
#[cfg(experimental_partial_eq = true)]
impl core::ops::PartialEq for AssetId {
    fn eq(self, other: Self) -> bool {
        self.bits == other.bits
    }
}
#[cfg(experimental_partial_eq = true)]
impl core::ops::Eq for AssetId {}

impl From<b256> for AssetId {
    /// Casts raw `b256` data to an `AssetId`.
    ///
    /// # Arguments
    ///
    /// * `bits`: [b256] - The raw `b256` data to be casted.
    ///
    /// # Returns
    ///
    /// * [AssetId] - The newly created `AssetId` from the raw `b256`.
    ///
    /// # Examples
    ///
    /// ```sway
    /// fn foo() {
    ///    let asset_id = AssetId::from(b256::zero());
    /// }
    /// ```
    fn from(bits: b256) -> Self {
        Self { bits }
    }
}

impl AssetId {
    /// Creates a new AssetId from a ContractId and SubId.
    ///
    /// # Arguments
    ///
    /// * `contract_id`: [ContractId] - The ContractId of the contract that created the asset.
    /// * `sub_id`: [SubId] - The SubId of the asset.
    ///
    /// # Returns
    ///
    /// * [AssetId] - The AssetId of the asset. Computed by hashing the ContractId and SubId.
    ///
    /// # Examples
    ///
    /// ```sway
    /// use std::call_frames::contract_id;
    ///
    /// fn foo() {
    ///     let contract_id = contract_id();
    ///     let sub_id = b256::zero();
    ///
    ///     let asset_id = AssetId::new(contract_id, sub_id);
    /// }
    /// ```
    pub fn new(contract_id: ContractId, sub_id: SubId) -> Self {
        let result_buffer = b256::zero();
        asm(
            asset_id: result_buffer,
            ptr: (contract_id, sub_id),
            bytes: 64,
        ) {
            s256 asset_id ptr bytes;
        };

        Self {
            bits: result_buffer,
        }
    }

    /// Creates a new AssetId with the default SubId for the current contract.
    ///
    /// # Additional Information
    ///
    /// **WARNING** If called in an external context, this will **not** return a correct AssetId.
    /// If called externally, will actually use the Transaction Id as a the ContractId.
    ///
    /// # Returns
    ///
    /// * [AssetId] - The AssetId of the asset. Computed by hashing the ContractId and the default SubId.
    ///
    /// # Examples
    ///
    /// ```sway
    /// use std::{call_frames::contract_id, constants::DEFAULT_SUB_ID};
    ///
    /// fn foo() {
    ///     let asset_id = AssetId::default();
    ///     assert(asset_id == AssetId::new(contract_id(), DEFAULT_SUB_ID));
    /// }
    /// ```
    pub fn default() -> Self {
        let contract_id = asm() {
            fp: b256
        };
        let result_buffer = b256::zero();
        asm(
            asset_id: result_buffer,
            ptr: (contract_id, b256::zero()),
            bytes: 64,
        ) {
            s256 asset_id ptr bytes;
        };

        Self {
            bits: result_buffer,
        }
    }

    /// The base asset of a chain.
    ///
    /// # Additional Information
    ///
    /// On the Fuel network, the base asset is Ether.
    ///
    /// # Returns
    ///
    /// * [AssetId] - The AssetId of the base asset.
    ///
    /// # Examples
    ///
    /// ```sway
    /// use std::asset::transfer;
    ///
    /// fn foo() {
    ///     let asset_id = AssetId::base();
    ///     let amount = 100;
    ///     let recipient = Identity::ContractId(ContractId::zero());
    ///
    ///     transfer(recipient, asset_id, amount);
    /// ```
    pub fn base() -> Self {
        Self {
            bits: asm(r1) {
                gm r1 i6;
                r1: b256
            },
        }
    }

    /// Returns the underlying raw `b256` data of the asset id.
    ///
    /// # Returns
    ///
    /// * [b256] - The raw data of the asset id.
    ///
    /// # Examples
    ///
    /// ```sway
    /// fn foo() -> {
    ///     let my_asset = AssetId::from(b256::zero());
    ///     assert(my_asset.bits() == b256::zero());
    /// }
    /// ```
    pub fn bits(self) -> b256 {
        self.bits
    }

    /// Returns the zero value for the `AssetId` type.
    ///
    /// # Returns
    ///
    /// * [AssetId] -> The zero value for the `AssetId` type.
    ///
    /// # Examples
    ///
    /// ```sway
    /// fn foo() {
    ///     let zero_asset_id = AssetId::zero();
    ///     assert(zero_asset_id == AssetId::from(b256::zero()));
    /// }
    /// ```
    pub fn zero() -> Self {
        Self {
            bits: b256::zero(),
        }
    }

    /// Returns whether an `AssetId` is set to zero.
    ///
    /// # Returns
    ///
    /// * [bool] -> True if the `AssetId` is zero, otherwise false.
    ///
    /// # Examples
    ///
    /// ```sway
    /// fn foo() {
    ///     let zero_asset_id = AssetId::zero();
    ///     assert(zero_asset_id.is_zero());
    /// }
    /// ```
    pub fn is_zero(self) -> bool {
        self.bits == b256::zero()
    }
}

impl From<AssetId> for b256 {
    /// Casts an `AssetId` to raw `b256` data.
    ///
    /// # Returns
    ///
    /// * [b256] - The underlying raw `b256` data of the `AssetId`.
    ///
    /// # Examples
    ///
    /// ```sway
    /// fn foo() {
    ///     let asset_id = AssetId::zero();
    ///     let b256_data: b256 = b256::from(asset_id);
    ///     assert(b256_data == b256::zero());
    /// }
    /// ```
    fn from(id: AssetId) -> Self {
        id.bits()
    }
}

impl TryFrom<Bytes> for AssetId {
    /// Casts raw `Bytes` data to an `AssetId`.
    ///
    /// # Arguments
    ///
    /// * `bytes`: [Bytes] - The raw `Bytes` data to be casted.
    ///
    /// # Returns
    ///
    /// * [AssetId] - The newly created `AssetId` from the raw `Bytes`.
    ///
    /// # Examples
    ///
    /// ```sway
    /// use std::bytes::Bytes;
    ///
    /// fn foo(bytes: Bytes) {
    ///    let result = AssetId::try_from(bytes);
    ///    assert(result.is_some());
    ///    let asset_id = result.unwrap();
    /// }
    /// ```
    fn try_from(bytes: Bytes) -> Option<Self> {
        if bytes.len() != 32 {
            return None;
        }

        Some(Self {
            bits: asm(ptr: bytes.ptr()) {
                ptr: b256
            },
        })
    }
}

impl Into<Bytes> for AssetId {
    /// Casts an `AssetId` to raw `Bytes` data.
    ///
    /// # Returns
    ///
    /// * [Bytes] - The underlying raw `Bytes` data of the `AssetId`.
    ///
    /// # Examples
    ///
    /// ```sway
    /// fn foo() {
    ///     let asset_id = AssetId::zero();
    ///     let bytes_data: Bytes = asset_id.into();
    ///     assert(bytes_data.len() == 32);
    /// }
    /// ```
    fn into(self) -> Bytes {
        Bytes::from(self.bits())
    }
}<|MERGE_RESOLUTION|>--- conflicted
+++ resolved
@@ -31,24 +31,20 @@
     }
 }
 
-<<<<<<< HEAD
+#[cfg(experimental_partial_eq = false)]
 impl Eq for AssetId {
-=======
-#[cfg(experimental_partial_eq = false)]
-impl core::ops::Eq for AssetId {
->>>>>>> a090937b
     fn eq(self, other: Self) -> bool {
         self.bits == other.bits
     }
 }
 #[cfg(experimental_partial_eq = true)]
-impl core::ops::PartialEq for AssetId {
+impl PartialEq for AssetId {
     fn eq(self, other: Self) -> bool {
         self.bits == other.bits
     }
 }
 #[cfg(experimental_partial_eq = true)]
-impl core::ops::Eq for AssetId {}
+impl Eq for AssetId {}
 
 impl From<b256> for AssetId {
     /// Casts raw `b256` data to an `AssetId`.
