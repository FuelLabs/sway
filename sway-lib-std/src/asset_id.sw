//! The `AssetId` type used for interacting with an asset on the fuel network.
library;

use ::alias::SubId;
use ::contract_id::ContractId;
use ::convert::{From, Into, TryFrom};
use ::hash::{Hash, Hasher};
<<<<<<< HEAD
use ::ops::Eq;
use ::primitives::*;
=======
use ::bytes::Bytes;
use ::option::Option::{self, *};
>>>>>>> b03c76e4

/// An AssetId is used for interacting with an asset on the network.
///
/// # Additional Information
///
/// It is calculated by taking the sha256 hash of the originating ContractId and a SubId.
/// i.e. sha256((contract_id, sub_id)).
///
/// An exception is the Base Asset.
///
/// The SubId is used to differentiate between different assets that are created by the same contract.
pub struct AssetId {
    bits: b256,
}

impl Hash for AssetId {
    fn hash(self, ref mut state: Hasher) {
        let Self { bits } = self;
        bits.hash(state);
    }
}

impl Eq for AssetId {
    fn eq(self, other: Self) -> bool {
        self.bits == other.bits
    }
}

impl From<b256> for AssetId {
    /// Casts raw `b256` data to an `AssetId`.
    ///
    /// # Arguments
    ///
    /// * `bits`: [b256] - The raw `b256` data to be casted.
    ///
    /// # Returns
    ///
    /// * [AssetId] - The newly created `AssetId` from the raw `b256`.
    ///
    /// # Examples
    ///
    /// ```sway
    /// fn foo() {
    ///    let asset_id = AssetId::from(b256::zero());
    /// }
    /// ```
    fn from(bits: b256) -> Self {
        Self { bits }
    }
}

impl AssetId {
    /// Creates a new AssetId from a ContractId and SubId.
    ///
    /// # Arguments
    ///
    /// * `contract_id`: [ContractId] - The ContractId of the contract that created the asset.
    /// * `sub_id`: [SubId] - The SubId of the asset.
    ///
    /// # Returns
    ///
    /// * [AssetId] - The AssetId of the asset. Computed by hashing the ContractId and SubId.
    ///
    /// # Examples
    ///
    /// ```sway
    /// use std::call_frames::contract_id;
    ///
    /// fn foo() {
    ///     let contract_id = contract_id();
    ///     let sub_id = b256::zero();
    ///
    ///     let asset_id = AssetId::new(contract_id, sub_id);
    /// }
    /// ```
    pub fn new(contract_id: ContractId, sub_id: SubId) -> Self {
        let result_buffer = b256::zero();
        asm(
            asset_id: result_buffer,
            ptr: (contract_id, sub_id),
            bytes: 64,
        ) {
            s256 asset_id ptr bytes;
        };

        Self {
            bits: result_buffer,
        }
    }

    /// Creates a new AssetId with the default SubId for the current contract.
    ///
    /// # Additional Information
    ///
    /// **WARNING** If called in an external context, this will **not** return a correct AssetId.
    /// If called externally, will actually use the Transaction Id as a the ContractId.
    ///
    /// # Returns
    ///
    /// * [AssetId] - The AssetId of the asset. Computed by hashing the ContractId and the default SubId.
    ///
    /// # Examples
    ///
    /// ```sway
    /// use std::{call_frames::contract_id, constants::DEFAULT_SUB_ID};
    ///
    /// fn foo() {
    ///     let asset_id = AssetId::default();
    ///     assert(asset_id == AssetId::new(contract_id(), DEFAULT_SUB_ID));
    /// }
    /// ```
    pub fn default() -> Self {
        let contract_id = asm() {
            fp: b256
        };
        let result_buffer = b256::zero();
        asm(
            asset_id: result_buffer,
            ptr: (
                contract_id,
                b256::zero(),
            ),
            bytes: 64,
        ) {
            s256 asset_id ptr bytes;
        };

        Self {
            bits: result_buffer,
        }
    }

    /// The base asset of a chain.
    ///
    /// # Additional Information
    ///
    /// On the Fuel network, the base asset is Ether.
    ///
    /// # Returns
    ///
    /// * [AssetId] - The AssetId of the base asset.
    ///
    /// # Examples
    ///
    /// ```sway
    /// use std::asset::transfer;
    ///
    /// fn foo() {
    ///     let asset_id = AssetId::base();
    ///     let amount = 100;
    ///     let recipient = Identity::ContractId(ContractId::zero());
    ///
    ///     transfer(recipient, asset_id, amount);
    /// ```
    pub fn base() -> Self {
        Self {
            bits: asm(r1) {
                gm r1 i6;
                r1: b256
            },
        }
    }

    /// Returns the underlying raw `b256` data of the asset id.
    ///
    /// # Returns
    ///
    /// * [b256] - The raw data of the asset id.
    ///
    /// # Examples
    ///
    /// ```sway
    /// fn foo() -> {
    ///     let my_asset = AssetId::from(b256::zero());
    ///     assert(my_asset.bits() == b256::zero());
    /// }
    /// ```
    pub fn bits(self) -> b256 {
        self.bits
    }

    /// Returns the zero value for the `AssetId` type.
    ///
    /// # Returns
    ///
    /// * [AssetId] -> The zero value for the `AssetId` type.
    ///
    /// # Examples
    ///
    /// ```sway
    /// fn foo() {
    ///     let zero_asset_id = AssetId::zero();
    ///     assert(zero_asset_id == AssetId::from(b256::zero()));
    /// }
    /// ```
    pub fn zero() -> Self {
        Self {
            bits: b256::zero(),
        }
    }

    /// Returns whether an `AssetId` is set to zero.
    ///
    /// # Returns
    ///
    /// * [bool] -> True if the `AssetId` is zero, otherwise false.
    ///
    /// # Examples
    ///
    /// ```sway
    /// fn foo() {
    ///     let zero_asset_id = AssetId::zero();
    ///     assert(zero_asset_id.is_zero());
    /// }
    /// ```
    pub fn is_zero(self) -> bool {
        self.bits == b256::zero()
    }
}

impl From<AssetId> for b256 {
    /// Casts an `AssetId` to raw `b256` data.
    ///
    /// # Returns
    ///
    /// * [b256] - The underlying raw `b256` data of the `AssetId`.
    ///
    /// # Examples
    ///
    /// ```sway
    /// fn foo() {
    ///     let asset_id = AssetId::zero();
    ///     let b256_data: b256 = b256::from(asset_id);
    ///     assert(b256_data == b256::zero());
    /// }
    /// ```
    fn from(id: AssetId) -> Self {
        id.bits()
    }
}

impl TryFrom<Bytes> for AssetId {
    /// Casts raw `Bytes` data to an `AssetId`.
    ///
    /// # Arguments
    ///
    /// * `bytes`: [Bytes] - The raw `Bytes` data to be casted.
    ///
    /// # Returns
    ///
    /// * [AssetId] - The newly created `AssetId` from the raw `Bytes`.
    ///
    /// # Examples
    ///
    /// ```sway
    /// use std::bytes::Bytes;
    ///
    /// fn foo(bytes: Bytes) {
    ///    let result = AssetId::try_from(bytes);
    ///    assert(result.is_some());
    ///    let asset_id = result.unwrap();
    /// }
    /// ```
    fn try_from(bytes: Bytes) -> Option<Self> {
        if bytes.len() != 32 {
            return None;
        }

        Some(Self {
            bits: asm(ptr: bytes.ptr()) {
                ptr: b256
            },
        })
    }
}

impl Into<Bytes> for AssetId {
    /// Casts an `AssetId` to raw `Bytes` data.
    ///
    /// # Returns
    ///
    /// * [Bytes] - The underlying raw `Bytes` data of the `AssetId`.
    ///
    /// # Examples
    ///
    /// ```sway
    /// fn foo() {
    ///     let asset_id = AssetId::zero();
    ///     let bytes_data: Bytes = asset_id.into();
    ///     assert(bytes_data.len() == 32);
    /// }
    /// ```
    fn into(self) -> Bytes {
        Bytes::from(self.bits())
    }
}<|MERGE_RESOLUTION|>--- conflicted
+++ resolved
@@ -5,13 +5,10 @@
 use ::contract_id::ContractId;
 use ::convert::{From, Into, TryFrom};
 use ::hash::{Hash, Hasher};
-<<<<<<< HEAD
 use ::ops::Eq;
 use ::primitives::*;
-=======
 use ::bytes::Bytes;
 use ::option::Option::{self, *};
->>>>>>> b03c76e4
 
 /// An AssetId is used for interacting with an asset on the network.
 ///
