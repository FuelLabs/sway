library;

use ::alloc::alloc;
use ::option::Option::{self, *};
use ::u256::U256;

/// Store a stack value in storage. Will not work for heap values.
///
/// # Arguments
///
/// * `slot`: [b256] - The storage slot at which the variable will be stored.
/// * `offset`: [u64] - An offset starting at the beginning of `slot` at which `value` should be stored.
/// * `value`: [T] - The value to be stored.
///
/// # Number of Storage Accesses
///
/// * Reads: `1`
/// * Writes: `1`
///  
/// # Examples
///
/// ```sway
/// use std::{storage::storage_api::{read, write}, constants::ZERO_B256};
///
/// fn foo() {
///     let five = 5_u64;
///     write(ZERO_B256, 2, five);
///     let stored_five = read::<u64>(ZERO_B256, 2).unwrap();
///     assert(five == stored_five);
/// }
/// ```
#[storage(read, write)]
pub fn write<T>(slot: b256, offset: u64, value: T) {
    let size_of_t = __size_of::<T>();
    if size_of_t == 0 {
        return;
    }

    // Get the last storage slot needed based on the size of `T`
    let last_slot = match __is_reference_type::<T>() {
        true => ((offset * size_of_t) + size_of_t + 31) >> 5,
        false => ((offset * 8) + 8 + 31) >> 5,
    };

    // Where in the storage slot to align `T` in order to pack word-aligned
    let place_in_slot = match __is_reference_type::<T>() {
        true => (offset * (size_of_t / 8)) % 4,
        false => offset % 4,
    };
 
    // Get the number of slots `T` spans based on it's packed position
    let number_of_slots = match __is_reference_type::<T>() {
        true => ((place_in_slot + (size_of_t / 8) - 1) / 4) + 1,
        false => 1,
    };

    // Determine which slot `T` will be stored based on the offset
    let mut u256_slot = U256::from(asm(r1: slot) { r1: (u64, u64, u64, u64) });
    let u256_increment = U256::from((0, 0, 0, last_slot - number_of_slots + 1));
    u256_slot += u256_increment;
    let mut offset_slot = asm(r1: u256_slot.into()) { r1: b256 };

    // Allocate enough memory on the heap for `value` as well as any potential padding required due 
    // to `offset`.
    let padded_value = alloc::<u64>(number_of_slots * 32);

    // Read the values that currently exist in the affected storage slots.
    let _ = __state_load_quad(offset_slot, padded_value, number_of_slots);

    // Copy the value to be stored to `padded_value + offset`.
    // padded_value.add::<u64>(offset).write::<T>(value);
    padded_value.add::<u64>(place_in_slot).write::<T>(value);

    // Now store back the data at `padded_value` which now contains the old data but partially 
    // overwritten by the new data in the desired locations.
    let _ = __state_store_quad(offset_slot, padded_value, number_of_slots);
}

/// Reads a value of type `T` starting at the location specified by `slot` and `offset`. If the
/// value crosses the boundary of a storage slot, reading continues at the following slot.
///
/// # Arguments
///
/// * `slot`: [b256] - The storage slot to load the value from.
/// * `offset`: [u64] - An offset, in words, from the start of `slot`, from which the value should be read.
///
/// # Returns
///
/// * [Option<T>] - `Option(value)` if the storage slots read were valid and contain `value`. Otherwise,
/// returns `None`.
///
/// # Number of Storage Accesses
///
/// * Reads: `1`
/// 
/// # Examples
///
/// ```sway
/// use std::{storage::storage_api::{read, write}, constants::ZERO_B256};
///
/// fn foo() {
///     let five = 5_u64;
///     write(ZERO_B256, 2, five);
///     let stored_five = read::<u64>(ZERO_B256, 2);
///     assert(five == stored_five.unwrap());
/// }
/// ```
#[storage(read)]
pub fn read<T>(slot: b256, offset: u64) -> Option<T> {
    let size_of_t = __size_of::<T>();
    if size_of_t == 0 {
        return None;
    }

    // Get the last storage slot needed based on the size of `T`
    let last_slot = match __is_reference_type::<T>() {
        true => ((offset * size_of_t) + size_of_t + 31) >> 5,
        false => ((offset * 8) + 8 + 31) >> 5,
    };

    // Where in the storage slot to align `T` in order to pack word-aligned
    let place_in_slot = match __is_reference_type::<T>() {
        true => (offset * (size_of_t / 8)) % 4,
        false => offset % 4,
    };
 
    // Get the number of slots `T` spans based on it's packed position
    let number_of_slots = match __is_reference_type::<T>() {
        true => ((place_in_slot + (size_of_t / 8) - 1) / 4) + 1,
        false => 1,
    };

    let mut u256_slot = U256::from(asm(r1: slot) { r1: (u64, u64, u64, u64) });
    let u256_increment = U256::from((0, 0, 0, last_slot - number_of_slots + 1));
    u256_slot += u256_increment;
    let mut offset_slot = asm(r1: u256_slot.into()) { r1: b256 };

    // Allocate a buffer for the result. Its size needs to be a multiple of 32 bytes so we can 
    // make the 'quad' storage instruction read without overflowing.
    let result_ptr = alloc::<u64>(number_of_slots * 32);

    // Read `number_of_slots * 32` bytes starting at storage slot `slot` and return an `Option` 
    // wrapping the value stored at `result_ptr + offset` if all the slots are valid. Otherwise, 
    // return `None`.
    if __state_load_quad(offset_slot, result_ptr, number_of_slots) {
        Some(result_ptr.add::<u64>(place_in_slot).read::<T>())
    } else {
        None
    }
}

<<<<<<< HEAD
/// Clear a sequence of consecutive storage slots starting at a some slot with an offset. Returns a Boolean
/// indicating whether all of the storage slots cleared were previously set.
=======
/// Clear a sequence of consecutive storage slots starting at a some slot. 
>>>>>>> 36ccf521
///
/// # Arguments
///
<<<<<<< HEAD
/// * `slot` - The key of the first storage slot that will be cleared
/// * `offset` - An offset, in words, from the start of `slot`, from which the value should be cleared.
=======
/// * `slot`: [b256] - The key of the first storage slot that will be cleared
>>>>>>> 36ccf521
///
/// # Returns
///
/// * [bool] - Indicates whether all of the storage slots cleared were previously set.
/// 
/// # Number of Storage Accesses
///
/// * Clears: `1`
///
/// # Examples
///
/// ```sway
<<<<<<< HEAD
/// let five = 5_u64;
/// write(ZERO_B256, 0, five);
/// let cleared = clear::<u64>(ZERO_B256, 0);
/// assert(cleared);
/// assert(read::<u64>(ZERO_B256, 0).is_none());
=======
/// use std::{storage::storage_api::{read, write, clear}, constants::ZERO_B256};
///
/// fn foo() {
///     let five = 5_u64;
///     write(ZERO_B256, 0, five);
///     let cleared = clear::<u64>(ZERO_B256);
///     assert(cleared);
///     assert(read::<u64>(ZERO_B256, 0).is_none());
/// }
>>>>>>> 36ccf521
/// ```
#[storage(write)]
pub fn clear<T>(slot: b256, offset: u64) -> bool {
    // Get the last storage slot needed based on the size of `T`
    let last_slot = match __is_reference_type::<T>() {
        true => ((offset * __size_of::<T>()) + __size_of::<T>() + 31) >> 5,
        false => ((offset * 8) + 8 + 31) >> 5,
    };

    // Where in the storage slot to align `T` in order to pack word-aligned
    let place_in_slot = match __is_reference_type::<T>() {
        true => (offset * (__size_of::<T>() / 8)) % 4,
        false => offset % 4,
    };
 
    // Get the number of slots `T` spans based on it's packed position
    let number_of_slots = match __is_reference_type::<T>() {
        true => ((place_in_slot + (__size_of::<T>() / 8) - 1) / 4) + 1,
        false => 1,
    };

    let mut u256_slot = U256::from(asm(r1: slot) { r1: (u64, u64, u64, u64) });
    let u256_increment = U256::from((0, 0, 0, last_slot - number_of_slots + 1));
    u256_slot += u256_increment;
    let mut offset_slot = asm(r1: u256_slot.into()) { r1: b256 };

    // Clear `number_of_slots * 32` bytes starting at storage slot `slot`.
    __state_clear(offset_slot, number_of_slots)
}<|MERGE_RESOLUTION|>--- conflicted
+++ resolved
@@ -149,25 +149,12 @@
     }
 }
 
-<<<<<<< HEAD
-/// Clear a sequence of consecutive storage slots starting at a some slot with an offset. Returns a Boolean
-/// indicating whether all of the storage slots cleared were previously set.
-=======
-/// Clear a sequence of consecutive storage slots starting at a some slot. 
->>>>>>> 36ccf521
+/// Clear a sequence of consecutive storage slots starting at a some slot with an offset. 
 ///
 /// # Arguments
 ///
-<<<<<<< HEAD
 /// * `slot` - The key of the first storage slot that will be cleared
 /// * `offset` - An offset, in words, from the start of `slot`, from which the value should be cleared.
-=======
-/// * `slot`: [b256] - The key of the first storage slot that will be cleared
->>>>>>> 36ccf521
-///
-/// # Returns
-///
-/// * [bool] - Indicates whether all of the storage slots cleared were previously set.
 /// 
 /// # Number of Storage Accesses
 ///
@@ -176,13 +163,6 @@
 /// # Examples
 ///
 /// ```sway
-<<<<<<< HEAD
-/// let five = 5_u64;
-/// write(ZERO_B256, 0, five);
-/// let cleared = clear::<u64>(ZERO_B256, 0);
-/// assert(cleared);
-/// assert(read::<u64>(ZERO_B256, 0).is_none());
-=======
 /// use std::{storage::storage_api::{read, write, clear}, constants::ZERO_B256};
 ///
 /// fn foo() {
@@ -192,7 +172,6 @@
 ///     assert(cleared);
 ///     assert(read::<u64>(ZERO_B256, 0).is_none());
 /// }
->>>>>>> 36ccf521
 /// ```
 #[storage(write)]
 pub fn clear<T>(slot: b256, offset: u64) -> bool {
