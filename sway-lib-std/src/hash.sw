--- conflicted
+++ resolved
@@ -1,44 +1,6 @@
 //! Utility functions for cryptographic hashing.
 library;
 
-<<<<<<< HEAD
-/// Returns the `SHA-2-256` hash of `param`.
-///
-/// # Arguments
-///
-/// * `param`: [T] - The value to be hashed.
-///
-/// # Returns
-///
-/// * [b256] - The sha-256 hash of the value.
-///
-/// # Examples
-/// 
-/// ```sway
-/// use std::hash::sha256;
-///
-/// fn foo() {
-///     let result = sha256("Fuel");
-///     assert(result = 0xa80f942f4112036dfc2da86daf6d2ef6ede3164dd56d1000eb82fa87c992450f);
-/// }
-/// ```
-pub fn sha256<T>(param: T) -> b256 {
-    let mut result_buffer: b256 = b256::min();
-    if !__is_reference_type::<T>() {
-        asm(buffer, ptr: param, eight_bytes: 8, hash: result_buffer) {
-            move buffer sp; // Make `buffer` point to the current top of the stack
-            cfei i8; // Grow stack by 1 word
-            sw buffer ptr i0; // Save value in register at "ptr" to memory at "buffer"
-            s256 hash buffer eight_bytes; // Hash the next eight bytes starting from "buffer" into "hash"
-            cfsi i8; // Shrink stack by 1 word
-            hash: b256 // Return
-        }
-    } else {
-        let size = if __is_str_type::<T>() {
-            __size_of_str::<T>()
-        } else {
-            __size_of::<T>()
-=======
 use ::bytes::*;
 
 pub struct Hasher {
@@ -98,51 +60,12 @@
         asm(ptr: bytes.buf.ptr(), val: self, r1) {
             slli  r1 val i48;
             sw ptr r1 i0;
->>>>>>> 8991a258
         };
 
         state.write(bytes);
     }
 }
 
-<<<<<<< HEAD
-/// Returns the `KECCAK-256` hash of `param`.
-///
-/// # Arguments
-///
-/// * `param`: [T] - The value to be hashed.
-///
-/// # Returns
-///
-/// * [b256] - The keccak-256 hash of the value.
-///
-/// # Examples
-/// 
-/// ```sway
-/// use std::hash::keccak256;
-///
-/// fn foo() {
-///     let result = keccak256("Fuel");
-///     assert(result = 0x4375c8bcdc904e5f51752581202ae9ae2bb6eddf8de05d5567d9a6b0ae4789ad);
-/// }
-/// ```
-pub fn keccak256<T>(param: T) -> b256 {
-    let mut result_buffer: b256 = b256::min();
-    if !__is_reference_type::<T>() {
-        asm(buffer, ptr: param, eight_bytes: 8, hash: result_buffer) {
-            move buffer sp; // Make `buffer` point to the current top of the stack
-            cfei i8; // Grow stack by 1 word
-            sw buffer ptr i0; // Save value in register at "ptr" to memory at "buffer"
-            k256 hash buffer eight_bytes; // Hash the next eight bytes starting from "buffer" into "hash"
-            cfsi i8; // Shrink stack by 1 word
-            hash: b256 // Return
-        }
-    } else {
-        let size = if __is_str_type::<T>() {
-            __size_of_str::<T>()
-        } else {
-            __size_of::<T>()
-=======
 impl Hash for u32 {
     fn hash(self, ref mut state: Hasher) {
         let mut bytes = Bytes::with_capacity(8); // one word capacity
@@ -151,7 +74,6 @@
         asm(ptr: bytes.buf.ptr(), val: self, r1) {
             slli  r1 val i32;
             sw ptr r1 i0;
->>>>>>> 8991a258
         };
 
         state.write(bytes);
@@ -341,6 +263,26 @@
     }
 }
 
+/// Returns the `SHA-2-256` hash of `param`.
+///
+/// # Arguments
+///
+/// * `s`: [T] - The value to be hashed.
+///
+/// # Returns
+///
+/// * [b256] - The sha-256 hash of the value.
+///
+/// # Examples
+/// 
+/// ```sway
+/// use std::hash::*;
+///
+/// fn foo() {
+///     let result = sha256("Fuel");
+///     assert(result = 0xa80f942f4112036dfc2da86daf6d2ef6ede3164dd56d1000eb82fa87c992450f);
+/// }
+/// ```
 #![inline(never)]
 pub fn sha256<T>(s: T) -> b256 where T: Hash {
     let mut hasher = Hasher::new();
@@ -348,6 +290,26 @@
     hasher.sha256()
 }
 
+/// Returns the `KECCAK-256` hash of `param`.
+///
+/// # Arguments
+///
+/// * `s`: [T] - The value to be hashed.
+///
+/// # Returns
+///
+/// * [b256] - The keccak-256 hash of the value.
+///
+/// # Examples
+/// 
+/// ```sway
+/// use std::hash::keccak256;
+///
+/// fn foo() {
+///     let result = keccak256("Fuel");
+///     assert(result = 0x4375c8bcdc904e5f51752581202ae9ae2bb6eddf8de05d5567d9a6b0ae4789ad);
+/// }
+/// ```
 #![inline(never)]
 pub fn keccak256<T>(s: T) -> b256 where T: Hash {
     let mut hasher = Hasher::new();
