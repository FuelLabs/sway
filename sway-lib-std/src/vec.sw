library vec;

use ::alloc::{alloc, realloc};
use ::assert::assert;
use ::intrinsics::size_of;
use ::option::Option;
use ::convert::From;

struct RawVec<T> {
    ptr: raw_ptr,
    cap: u64,
}

impl<T> RawVec<T> {
    /// Create a new `RawVec` with zero capacity.
    pub fn new() -> Self {
        Self {
            ptr: alloc::<T>(0),
            cap: 0,
        }
    }

    /// Creates a `RawVec` (on the heap) with exactly the capacity for a
    /// `[T; capacity]`. This is equivalent to calling `RawVec::new` when
    /// `capacity` is `0`.
    pub fn with_capacity(capacity: u64) -> Self {
        Self {
            ptr: alloc::<T>(capacity),
            cap: capacity,
        }
    }

    /// Gets the pointer of the allocation.
    pub fn ptr(self) -> raw_ptr {
        self.ptr
    }

    /// Gets the capacity of the allocation.
    pub fn capacity(self) -> u64 {
        self.cap
    }

    /// Grow the capacity of the vector by doubling its current capacity. The
    /// `realloc` function / allocates memory on the heap and copies the data
    /// from the old allocation to the new allocation
    pub fn grow(ref mut self) {
        let new_cap = if self.cap == 0 { 1 } else { 2 * self.cap };

        self.ptr = realloc::<T>(self.ptr, self.cap, new_cap);
        self.cap = new_cap;
    }
}

/// A contiguous growable array type, written as `Vec<T>`, short for 'vector'.
pub struct Vec<T> {
    buf: RawVec<T>,
    len: u64,
}

impl<T> Vec<T> {
    /// Constructs a new, empty `Vec<T>`.
    ///
    /// The vector will not allocate until elements are pushed onto it.
    ///
    /// ### Examples
    /// 
    /// ```sway
    /// use std::vec::Vec;
    ///
    /// let vec = Vec::new();
    /// // allocates when an element is pushed
    /// vec.push(5);
    /// ```
    pub fn new() -> Self {
        Self {
            buf: RawVec::new(),
            len: 0,
        }
    }

    /// Constructs a new, empty `Vec<T>` with the specified capacity.
    ///
    /// The vector will be able to hold exactly `capacity` elements without
    /// reallocating. If `capacity` is 0, the vector will not allocate.
    ///
    /// It is important to note that although the returned vector has the
    /// *capacity* specified, the vector will have a zero *length*.
    ///
    /// ### Examples
    /// 
    /// ```sway
    /// use std::vec::Vec;
    ///
    /// let vec = Vec::with_capacity(2);
    /// // does not allocate
    /// vec.push(5);
    /// // does not re-allocate
    /// vec.push(10);
    /// ```
    pub fn with_capacity(capacity: u64) -> Self {
        Self {
            buf: RawVec::with_capacity(capacity),
            len: 0,
        }
    }

    /// Appends an element to the back of a collection.
    ///
    /// ### Examples
    /// 
    /// ```sway
    /// use std::vec::Vec;
    ///
    /// let vec = Vec::new();
    /// vec.push(5);
    /// let last_element = vec.pop().unwrap();
    /// assert(last_element == 5);
    /// ```
    pub fn push(ref mut self, value: T) {
        // If there is insufficient capacity, grow the buffer.
        if self.len == self.buf.capacity() {
            self.buf.grow();
        };

        // Get a pointer to the end of the buffer, where the new element will
        // be inserted.
        let end = self.buf.ptr().add::<T>(self.len);

        // Write `value` at pointer `end`
        end.write(value);

        // Increment length.
        self.len += 1;
    }

    /// Gets the capacity of the allocation.
    ///
    /// ### Examples
    /// 
    /// ```sway
    /// use std::vec::Vec;
    ///
    /// let vec = Vec::with_capacity(5);
    /// let cap = vec.capacity();
    /// assert(cap == 5);
    /// ```
    pub fn capacity(self) -> u64 {
        self.buf.cap
    }

    /// Clears the vector, removing all values.
    ///
    /// Note that this method has no effect on the allocated capacity
    /// of the vector.
    ///
    /// ### Examples
    /// 
    /// ```sway
    /// use std::vec::Vec;
    ///
    /// let vec = Vec::new();
    /// vec.push(5);
    /// vec.clear()
    /// assert(vec.is_empty());
    /// ```
    pub fn clear(ref mut self) {
        self.len = 0;
    }

    /// Returns a vector element at `index`, or None if `index` is out of
    /// bounds.
    ///
    /// ### Examples
    /// 
    /// ```sway
    /// use std::vec::Vec;
    ///
    /// let vec = Vec::new();
    /// vec.push(5);
    /// vec.push(10);
    /// vec.push(15);
    /// let item = vec.get(1).unwrap();
    /// assert(item == 10);
    /// let res = vec.get(10);
    /// assert(res.is_none()); // index out of bounds
    /// ```
    pub fn get(self, index: u64) -> Option<T> {
        // First check that index is within bounds.
        if self.len <= index {
            return Option::None::<T>();
        };

        // Get a pointer to the desired element using `index`
        let ptr = self.buf.ptr().add::<T>(index);

        // Read from `ptr`
        Option::Some(ptr.read())
    }

    /// Returns the number of elements in the vector, also referred to
    /// as its 'length'.
    ///
    /// ### Examples
    /// 
    /// ```sway
    /// use std::vec::Vec;
    ///
    /// let vec = Vec::new();
    /// vec.push(5);
    /// assert(vec.len() == 1);
    /// vec.push(10);
    /// assert(vec.len() == 2);
    /// ```
    pub fn len(self) -> u64 {
        self.len
    }

    /// Returns `true` if the vector contains no elements.
    ///
    /// ### Examples
    /// 
    /// ```sway
    /// use std::vec::Vec;
    ///
    /// let vec = Vec::new();
    /// assert(vec.is_empty());
    /// vec.push(5);
    /// assert(!vec.is_empty());
    /// vec.clear()
    /// assert(vec.is_empty());
    /// ```
    pub fn is_empty(self) -> bool {
        self.len == 0
    }

    /// Removes and returns the element at position `index` within the vector,
    /// shifting all elements after it to the left.
    /// 
    /// ### Reverts
    ///
    /// * If `index >= self.len`
    ///
    /// ### Examples
    /// 
    /// ```sway
    /// use std::vec::Vec;
    ///
    /// let vec = Vec::new();
    /// vec.push(5);
    /// vec.push(10);
    /// vec.push(15);
    /// let item = vec.remove(1);
    /// assert(item == 10);
    /// assert(vec.get(0).unwrap() == 5);
    /// assert(vec.get(1).unwrap() == 15);
    /// assert(vec.get(2).is_none());
    /// ```
    pub fn remove(ref mut self, index: u64) -> T {
        assert(index < self.len);

        let buf_start = self.buf.ptr();

        // Read the value at `index`
        let ptr = buf_start.add::<T>(index);
        let ret = ptr.read();

        // Shift everything down to fill in that spot.
        let mut i = index;
        while i < self.len {
            let ptr = buf_start.add::<T>(i);
            ptr.add::<T>(1).copy_to::<T>(ptr, 1);
            i += 1;
        }

        // Decrease length.
        self.len -= 1;
        ret
    }

    /// Inserts an element at position `index` within the vector, shifting all
    /// elements after it to the right.
    /// Panics if `index > len`.
    ///
    /// ### Examples
    /// 
    /// ```sway
    /// use std::vec::Vec;
    ///
    /// let vec = Vec::new();
    /// vec.push(5);
    /// vec.push(10);
    ///
    /// vec.insert(1, 15);
    ///
    /// assert(vec.get(0).unwrap() == 5);
    /// assert(vec.get(0).unwrap() == 15);
    /// assert(vec.get(0).unwrap() == 10);
    /// ```
    pub fn insert(ref mut self, index: u64, element: T) {
        assert(index <= self.len);

        // If there is insufficient capacity, grow the buffer.
        if self.len == self.buf.cap {
            self.buf.grow();
        }

        let buf_start = self.buf.ptr();

        // The spot to put the new value
        let index_ptr = buf_start.add::<T>(index);

        // Shift everything over to make space.
        let mut i = self.len;
        while i > index {
            let ptr = buf_start.add::<T>(i);
            ptr.sub::<T>(1).copy_to::<T>(ptr, 1);
            i -= 1;
        }

        // Write `element` at pointer `index`
        index_ptr.write(element);

        // Increment length.
        self.len += 1;
    }

    /// Removes the last element from a vector and returns it, or [`None`] if it
    /// is empty.
<<<<<<< HEAD
    pub fn pop(ref mut self) -> Option<T> {
=======
    ///
    /// ### Examples
    /// 
    /// ```sway
    /// use std::vec::Vec;
    ///
    /// let vec = Vec::new();
    ///
    /// let res = vec.pop();
    /// assert(res.is_none());
    ///
    /// vec.push(5);
    /// let res = vec.pop();
    /// assert(res.unwrap() == 5);
    /// assert(vec.is_empty());
    /// ```
    fn pop(ref mut self) -> Option<T> {
>>>>>>> 57b6d08c
        if self.len == 0 {
            return Option::None;
        }
        self.len -= 1;
        Option::Some(self.buf.ptr().add::<T>(self.len).read())
    }

    /// Swaps two elements.
    ///
    /// ### Arguments
    ///
    /// * element1_index - The index of the first element
    /// * element2_index - The index of the second element
    ///
    /// ### Reverts
    ///
    /// * If `element1_index` or `element2_index` is greater than or equal to the length of vector.
    ///
    /// ### Examples
    /// 
    /// ```sway
    /// use std::vec::Vec;
    ///
    /// let vec = Vec::new();
    /// vec.push(5);
    /// vec.push(10);
    ///
    /// vec.swap(0, 1);
    ///
    /// assert(vec.get(0).unwrap() == 10);
    /// assert(vec.get(1).unwrap() == 5);
    /// ```
    pub fn swap(ref mut self, element1_index: u64, element2_index: u64) {
        assert(element1_index < self.len);
        assert(element2_index < self.len);

        if element1_index == element2_index {
            return;
        }

        let element1_ptr = self.buf.ptr().add::<T>(element1_index);
        let element2_ptr = self.buf.ptr().add::<T>(element2_index);

        let element1_val = element1_ptr.read();
        element2_ptr.copy_to::<T>(element1_ptr, 1);
        element2_ptr.write(element1_val);
    }

    /// Updates an element at position `index` with a new element `value`
    ///
    /// ### Arguments
    ///
    /// * index - The index of the element to be set
    /// * value - The value of the element to be set
    ///
    /// ### Reverts
    ///
    /// * If `index` is greater than or equal to the length of vector.
    ///
    /// ### Examples
    /// 
    /// ```sway
    /// use std::vec::Vec;
    ///
    /// let vec = Vec::new();
    /// vec.push(5);
    /// vec.push(10);
    ///
    /// vec.set(0, 15);
    ///
    /// assert(vec.get(0).unwrap() == 15);
    /// assert(vec.get(1).unwrap() == 10);
    /// ```
    pub fn set(ref mut self, index: u64, value: T) {
        assert(index < self.len);

        let index_ptr = self.buf.ptr().add::<T>(index);

        index_ptr.write(value);
    }
}

impl<T> AsRawSlice for Vec<T> {
    /// Returns a raw slice to all of the elements in the vector.
    fn as_raw_slice(self) -> raw_slice {
        raw_slice::from_parts::<T>(self.buf.ptr(), self.len)
    }
}

impl<T> From<raw_slice> for Vec<T> {
    fn from(slice: raw_slice) -> Vec<T> {
        let buf = RawVec {
            ptr: slice.ptr(),
            cap: slice.len::<T>(),
        };
        Self {
            buf,
            len: buf.cap,
        }
    }

    fn into(self) -> raw_slice {
        asm(ptr: (self.buf.ptr(), self.len)) { ptr: raw_slice }
    }
}<|MERGE_RESOLUTION|>--- conflicted
+++ resolved
@@ -326,9 +326,6 @@
 
     /// Removes the last element from a vector and returns it, or [`None`] if it
     /// is empty.
-<<<<<<< HEAD
-    pub fn pop(ref mut self) -> Option<T> {
-=======
     ///
     /// ### Examples
     /// 
@@ -345,8 +342,7 @@
     /// assert(res.unwrap() == 5);
     /// assert(vec.is_empty());
     /// ```
-    fn pop(ref mut self) -> Option<T> {
->>>>>>> 57b6d08c
+    pub fn pop(ref mut self) -> Option<T> {
         if self.len == 0 {
             return Option::None;
         }
