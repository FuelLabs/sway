--- conflicted
+++ resolved
@@ -6,13 +6,10 @@
 use ::option::Option::{self, *};
 use ::convert::From;
 use ::iterator::*;
-<<<<<<< HEAD
 use ::codec::*;
 use ::ops::*;
 use ::raw_slice::*;
-=======
 use ::clone::Clone;
->>>>>>> 95a86ec5
 
 struct RawVec<T> {
     ptr: raw_ptr,
