--- conflicted
+++ resolved
@@ -195,7 +195,6 @@
     }
 }
 
-<<<<<<< HEAD
 /// Gets the AssetId of the output if it is a `Output::Coin`.
 ///
 /// # Arguments
@@ -204,7 +203,7 @@
 ///
 /// # Returns
 ///
-/// * [Option<ContractId>] - The AssetId of the output if it is a `Output::Coin`. None otherwise.
+/// * [Option<AssetId>] - The AssetId of the output if it is a `Output::Coin`. None otherwise.
 ///
 /// # Reverts
 ///
@@ -220,12 +219,7 @@
 ///     log(output_asset_id);
 /// }
 /// ```
-pub fn output_asset_id(index: u64) -> Option<ContractId> {
-=======
-/// If the output's type is `Output::Coin` return the asset ID as an `Some(id)`.
-/// Otherwise, returns `None`.
 pub fn output_asset_id(index: u64) -> Option<AssetId> {
->>>>>>> 241d30f7
     match output_type(index) {
         Output::Coin => Option::Some(__gtf::<b256>(index, GTF_OUTPUT_COIN_ASSET_ID)),
         _ => Option::None,
