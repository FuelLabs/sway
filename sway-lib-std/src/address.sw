--- conflicted
+++ resolved
@@ -72,15 +72,9 @@
     ///
     /// ```sway
     /// fn foo() {
-<<<<<<< HEAD
     ///     let address = Address::zero();
-    ///     let b256_data = address.into();
+    ///     let b256_data: b256 = address.into();
     ///     assert(b256_data == b256::zero());
-=======
-    ///     let address = Address::from(ZERO_B256);
-    ///     let b256_data: b256 = address.into();
-    ///     assert(b256_data == ZERO_B256);
->>>>>>> 9e51a282
     /// }
     /// ```
     fn from(address: Address) -> Self {
@@ -95,7 +89,6 @@
     }
 }
 
-<<<<<<< HEAD
 impl Zero for Address {
     fn zero() -> Self {
         Self {
@@ -106,7 +99,8 @@
     fn is_zero(self) -> bool {
         self.bits == b256::zero()
     }
-=======
+}
+
 #[test]
 fn test_address_from_b256() {
     use ::assert::assert;
@@ -126,5 +120,4 @@
     let address = Address::from(0x0000000000000000000000000000000000000000000000000000000000000001);
     let b256_data: b256 = address.into();
     assert(b256_data == 0x0000000000000000000000000000000000000000000000000000000000000001);
->>>>>>> 9e51a282
 }