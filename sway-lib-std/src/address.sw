--- conflicted
+++ resolved
@@ -3,13 +3,10 @@
 
 use ::convert::{From, Into, TryFrom};
 use ::hash::{Hash, Hasher};
-<<<<<<< HEAD
 use ::ops::Eq;
 use ::primitives::*;
-=======
 use ::bytes::Bytes;
 use ::option::Option::{self, *};
->>>>>>> b03c76e4
 
 /// The `Address` type, a struct wrapper around the inner `b256` value.
 pub struct Address {
