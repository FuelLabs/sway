--- conflicted
+++ resolved
@@ -73,12 +73,8 @@
     }
 }
 
-<<<<<<< HEAD
+#[cfg(experimental_partial_eq = false)]
 impl Eq for Address {
-=======
-#[cfg(experimental_partial_eq = false)]
-impl core::ops::Eq for Address {
->>>>>>> a090937b
     fn eq(self, other: Self) -> bool {
         self.bits == other.bits
     }
