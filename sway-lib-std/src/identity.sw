//! A wrapper type with two variants, `Address` and `ContractId`.
//! The use of this type allows for handling interactions with contracts and addresses in a unified manner.
library;

use ::assert::assert;
use ::address::Address;
use ::alias::{AssetId, SubId};
use ::call_frames::contract_id;
use ::constants::{ZERO_B256, BASE_ASSET_ID};
use ::contract_id::ContractId;
use ::hash::sha256;
use ::option::Option;

/// The `Identity` type: either an `Address` or a `ContractId`.
// ANCHOR: docs_identity
pub enum Identity {
    Address: Address,
    ContractId: ContractId,
}
// ANCHOR_END: docs_identity

impl core::ops::Eq for Identity {
    fn eq(self, other: Self) -> bool {
        match (self, other) {
            (Identity::Address(addr1), Identity::Address(addr2)) => addr1 == addr2,
            (Identity::ContractId(id1), Identity::ContractId(id2)) => id1 == id2,
            _ => false,
        }
    }
}

impl Identity {
    /// Returns the `Address` of the `Identity`.
    ///
    /// # Returns
    /// 
    /// * [Option<Address>] - `Some(Address)` if the underlying type is an `Address`, otherwise `None`.
    ///
    /// # Examples
    ///
    /// ```sway
    /// use std::constants::ZERO_B256;
    ///
    /// fn foo() {
    ///     let identity = Identity::Address(Address::from(ZERO_B256));
    ///     let address = identity.as_address();
    ///     assert(address == Address::from(ZERO_B256));
    /// }
    /// ```
    pub fn as_address(self) -> Option<Address> {
        match self {
            Self::Address(addr) => Option::Some(addr),
            Self::ContractId(_) => Option::None,
        }
    }

    /// Returns the `ContractId` of the `Identity`.
    ///
    /// # Returns
    /// 
    /// * [Option<ContractId>] - `Some(Contract)` if the underlying type is an `ContractId`, otherwise `None`.
    ///
    /// # Examples
    ///
    /// ```sway
    /// use std::constants::ZERO_B256;
    ///
    /// fn foo() {
    ///     let identity = Identity::ContractId(ContractId::from(ZERO_B256));
    ///     let contract_id = identity.as_contract_id();
    ///     assert(contract_id == ContractId::from(ZERO_B256));
    /// }
    /// ```
    pub fn as_contract_id(self) -> Option<ContractId> {
        match self {
            Self::Address(_) => Option::None,
            Self::ContractId(id) => Option::Some(id),
        }
    }

    /// Returns whether the `Identity` represents an `Address`.
    ///
    /// # Returns
    /// 
    /// * [bool] - Indicates whether the `Identity` holds an `Address`.
    ///
    /// # Examples
    ///
    /// ```sway
    /// use std::constants::ZERO_B256;
    ///
    /// fn foo() {
    ///     let identity = Identity::Address(Address::from(ZERO_B256));
    ///     assert(identity.is_address());
    /// }
    /// ```
    pub fn is_address(self) -> bool {
        match self {
            Self::Address(_) => true,
            Self::ContractId(_) => false,
        }
    }

    /// Returns whether the `Identity` represents a `ContractId`.
    ///
    /// # Returns
    /// 
    /// * [bool] - Indicates whether the `Identity` holds a `ContractId`.
    ///
    /// # Examples
    ///
    /// ```sway
    /// use std::constants::ZERO_B256;
    ///
    /// fn foo() {
    ///     let identity = Identity::ContractId(ContractId::from(ZERO_B256));
    ///     assert(identity.is_contract_id());
    /// }
    /// ```
    pub fn is_contract_id(self) -> bool {
        match self {
            Self::Address(_) => false,
            Self::ContractId(_) => true,
        }
    }
  
    /// Transfer `amount` coins of the type `asset_id` and send them
    /// to the Identity.
    ///
    /// # Additional Information
    ///
    /// **_WARNING:_**
    /// If the Identity is a contract this may transfer coins to the contract even with no way to retrieve them
    /// (i.e. no withdrawal functionality on receiving contract), possibly leading
    /// to the **_PERMANENT LOSS OF COINS_** if not used with care.
    ///
    /// # Arguments
    ///
<<<<<<< HEAD
    /// * `amount`: [u64] - The amount of tokens to transfer.
    /// * `asset_id`: [AssetId] - The `AssetId` of the token to transfer.
=======
    /// * `asset_id` - The `AssetId` of the token to transfer.
    /// * `amount` - The amount of tokens to transfer.
>>>>>>> 241d30f7
    ///
    /// # Reverts
    ///
    /// * When `amount` is greater than the contract balance for `asset_id`.
    /// * When `amount` is equal to zero.
    /// * When there are no free variable outputs when transferring to an `Address`.
    ///
    /// # Examples
    ///
    /// ```sway
    /// use std::constants::{BASE_ASSET_ID, ZERO_B256};
    ///
<<<<<<< HEAD
    /// fn foo() {
    ///     let to_address = Identity::Address(Address::from(ZERO_B256));
    ///     let to_contract_id = Identity::ContractId(ContractId::from(ZERO_B256));
    ///     to_address.transfer(500, BASE_ASSET_ID);
    ///     to_contract_id.transfer(500, BASE_ASSET_ID);
    /// }
=======
    /// // replace the zero Address/ContractId with your desired Address/ContractId
    /// let to_address = Identity::Address(Address::from(ZERO_B256));
    /// let to_contract_id = Identity::ContractId(ContractId::from(ZERO_B256));
    /// to_address.transfer(BASE_ASSET_ID, 500);
    /// to_contract_id.transfer(BASE_ASSET_ID, 500);
>>>>>>> 241d30f7
    /// ```
    pub fn transfer(self, asset_id: AssetId, amount: u64) {
        match self {
            Identity::Address(addr) => addr.transfer(asset_id, amount),
            Identity::ContractId(id) => id.transfer(asset_id, amount),
        };
    }
}

impl Identity {
    /// Mint `amount` coins of `sub_id` and transfer them to the Identity.
    ///
    /// # Additional Information
    ///
    /// **_WARNING:_**
    /// If the Identity is a contract, this will transfer coins to the contract even with no way to retrieve them
    /// (i.e: no withdrawal functionality on the receiving contract), possibly leading to
    /// the **_PERMANENT LOSS OF COINS_** if not used with care.
    ///
    /// # Arguments
    ///
<<<<<<< HEAD
    /// * `amount`: [u64] - The amount of tokens to mint.
=======
    /// * `sub_id` - The  sub identfier of the asset which to mint.
    /// * `amount` - The amount of tokens to mint.
>>>>>>> 241d30f7
    ///
    /// # Examples
    ///
    /// ```sway
    /// use std::constants::ZERO_B256;
    ///
<<<<<<< HEAD
    /// fn foo() {
    ///     let address_identity = Identity::Address(Address::from(ZERO_B256));
    ///     let contract_identity = Identity::ContractId(ContractId::from(ZERO_B256));
    ///     address_identity.mint_to(500);
    ///     contract_identity.mint_to(500);
    /// }
=======
    /// // replace the zero Address/ContractId with your desired Address/ContractId
    /// let address_identity = Identity::Address(Address::from(ZERO_B256));
    /// let contract_identity = Identity::ContractId(ContractId::from(ZERO_B256));
    /// address_identity.mint_to(ZERO_B256, 500);
    /// contract_identity.mint_to(ZERO_B256, 500);
>>>>>>> 241d30f7
    /// ```
    pub fn mint_to(self, sub_id: SubId, amount: u64) {
        asm(r1: amount, r2: sub_id) {
            mint r1 r2;
        };
        self.transfer(sha256((contract_id(), sub_id)), amount);
    }
}

#[test]
fn test_address() {
    let address = Address::from(ZERO_B256);
    let identity = Identity::Address(address);
    assert(identity.is_address());
    assert(!identity.is_contract_id());
    assert(identity.as_address().unwrap() == address);
    assert(identity.as_contract_id().is_none());
}

#[test]
fn test_contract_id() {
    let id = BASE_ASSET_ID;
    let identity = Identity::ContractId(ContractId::from(id));
    assert(!identity.is_address());
    assert(identity.is_contract_id());
    assert(identity.as_contract_id().unwrap().value == id);
    assert(identity.as_address().is_none());
}<|MERGE_RESOLUTION|>--- conflicted
+++ resolved
@@ -136,13 +136,8 @@
     ///
     /// # Arguments
     ///
-<<<<<<< HEAD
+    /// * `asset_id`: [AssetId] - The `AssetId` of the token to transfer.
     /// * `amount`: [u64] - The amount of tokens to transfer.
-    /// * `asset_id`: [AssetId] - The `AssetId` of the token to transfer.
-=======
-    /// * `asset_id` - The `AssetId` of the token to transfer.
-    /// * `amount` - The amount of tokens to transfer.
->>>>>>> 241d30f7
     ///
     /// # Reverts
     ///
@@ -155,20 +150,12 @@
     /// ```sway
     /// use std::constants::{BASE_ASSET_ID, ZERO_B256};
     ///
-<<<<<<< HEAD
     /// fn foo() {
     ///     let to_address = Identity::Address(Address::from(ZERO_B256));
     ///     let to_contract_id = Identity::ContractId(ContractId::from(ZERO_B256));
-    ///     to_address.transfer(500, BASE_ASSET_ID);
-    ///     to_contract_id.transfer(500, BASE_ASSET_ID);
-    /// }
-=======
-    /// // replace the zero Address/ContractId with your desired Address/ContractId
-    /// let to_address = Identity::Address(Address::from(ZERO_B256));
-    /// let to_contract_id = Identity::ContractId(ContractId::from(ZERO_B256));
-    /// to_address.transfer(BASE_ASSET_ID, 500);
-    /// to_contract_id.transfer(BASE_ASSET_ID, 500);
->>>>>>> 241d30f7
+    ///     to_address.transfer(BASE_ASSET_ID, 500);
+    ///     to_contract_id.transfer(BASE_ASSET_ID, 500);
+    /// }
     /// ```
     pub fn transfer(self, asset_id: AssetId, amount: u64) {
         match self {
@@ -190,32 +177,20 @@
     ///
     /// # Arguments
     ///
-<<<<<<< HEAD
+    /// * `sub_id`: [SubId] - The  sub identfier of the asset which to mint.
     /// * `amount`: [u64] - The amount of tokens to mint.
-=======
-    /// * `sub_id` - The  sub identfier of the asset which to mint.
-    /// * `amount` - The amount of tokens to mint.
->>>>>>> 241d30f7
-    ///
-    /// # Examples
-    ///
-    /// ```sway
-    /// use std::constants::ZERO_B256;
-    ///
-<<<<<<< HEAD
+    ///
+    /// # Examples
+    ///
+    /// ```sway
+    /// use std::constants::ZERO_B256;
+    ///
     /// fn foo() {
     ///     let address_identity = Identity::Address(Address::from(ZERO_B256));
     ///     let contract_identity = Identity::ContractId(ContractId::from(ZERO_B256));
-    ///     address_identity.mint_to(500);
-    ///     contract_identity.mint_to(500);
-    /// }
-=======
-    /// // replace the zero Address/ContractId with your desired Address/ContractId
-    /// let address_identity = Identity::Address(Address::from(ZERO_B256));
-    /// let contract_identity = Identity::ContractId(ContractId::from(ZERO_B256));
-    /// address_identity.mint_to(ZERO_B256, 500);
-    /// contract_identity.mint_to(ZERO_B256, 500);
->>>>>>> 241d30f7
+    ///     address_identity.mint_to(ZERO_B256, 500);
+    ///     contract_identity.mint_to(ZERO_B256, 500);
+    /// }
     /// ```
     pub fn mint_to(self, sub_id: SubId, amount: u64) {
         asm(r1: amount, r2: sub_id) {
