--- conflicted
+++ resolved
@@ -190,12 +190,8 @@
     }
 }
 
-<<<<<<< HEAD
+#[cfg(experimental_partial_eq = false)]
 impl Eq for Ed25519 {
-=======
-#[cfg(experimental_partial_eq = false)]
-impl core::ops::Eq for Ed25519 {
->>>>>>> a090937b
     fn eq(self, other: Self) -> bool {
         let mut iter = 0;
         while iter < 64 {
