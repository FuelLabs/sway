--- conflicted
+++ resolved
@@ -173,12 +173,8 @@
     }
 }
 
-<<<<<<< HEAD
+#[cfg(experimental_partial_eq = false)]
 impl Eq for PublicKey {
-=======
-#[cfg(experimental_partial_eq = false)]
-impl core::ops::Eq for PublicKey {
->>>>>>> a090937b
     fn eq(self, other: Self) -> bool {
         if self.bytes.len() != other.bytes.len() {
             return false;
