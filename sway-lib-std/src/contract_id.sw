//! A wrapper around the `b256` type to help enhance type-safety.
<<<<<<< HEAD
use ::assert::assert;
use ::bytes::Bytes;
=======
library contract_id;

use ::intrinsics::size_of_val;
>>>>>>> 74979e09
use ::convert::From;
use ::option::Option;

/// The `ContractId` type, a struct wrapper around the inner `b256` value.
pub struct ContractId {
    value: b256,
}

impl core::ops::Eq for ContractId {
    fn eq(self, other: Self) -> bool {
        self.value == other.value
    }
}

/// Functions for casting between the `b256` and `ContractId` types.
impl From<b256> for ContractId {
    fn from(bits: b256) -> ContractId {
        ContractId { value: bits }
    }

    fn into(self) -> b256 {
        self.value
    }
}<|MERGE_RESOLUTION|>--- conflicted
+++ resolved
@@ -1,14 +1,8 @@
 //! A wrapper around the `b256` type to help enhance type-safety.
-<<<<<<< HEAD
-use ::assert::assert;
-use ::bytes::Bytes;
-=======
 library contract_id;
 
 use ::intrinsics::size_of_val;
->>>>>>> 74979e09
 use ::convert::From;
-use ::option::Option;
 
 /// The `ContractId` type, a struct wrapper around the inner `b256` value.
 pub struct ContractId {
