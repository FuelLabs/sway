//! A wrapper around the `b256` type to help enhance type-safety.
library;

use ::alias::{AssetId, SubId};
use ::convert::From;
use ::hash::sha256;

/// The `ContractId` type, a struct wrapper around the inner `b256` value.
pub struct ContractId {
    value: b256,
}

impl core::ops::Eq for ContractId {
    fn eq(self, other: Self) -> bool {
        self.value == other.value
    }
}

/// Functions for casting between the `b256` and `ContractId` types.
impl From<b256> for ContractId {
    fn from(bits: b256) -> Self {
        Self { value: bits }
    }

    fn into(self) -> b256 {
        self.value
    }
}

impl ContractId {
    /// UNCONDITIONAL transfer of `amount` coins of type `asset_id` to
    /// the ContractId.
    ///
    /// > **_WARNING:_**
    /// >
    /// > This will transfer coins to a contract even with no way to retrieve them
    /// > (i.e. no withdrawal functionality on receiving contract), possibly leading
    /// > to the **_PERMANENT LOSS OF COINS_** if not used with care.
    ///
    /// ### Arguments
    ///
    /// * `asset_id` - The `AssetId` of the token to transfer.
    /// * `amount` - The amount of tokens to transfer.
    ///
    /// ### Reverts
    ///
    /// * If `amount` is greater than the contract balance for `asset_id`.
    /// * If `amount` is equal to zero.
    ///
    /// ### Examples
    ///
    /// ```sway
    /// use std::constants::{BASE_ASSET_ID, ZERO_B256};
    ///
    /// // replace the zero ContractId with your desired ContractId
    /// let contract_id = ContractId::from(ZERO_B256);
    /// contract_id.transfer(BASE_ASSET_ID, 500);
    /// ```
    pub fn transfer(self, asset_id: AssetId, amount: u64) {
        asm(r1: amount, r2: asset_id, r3: self.value) {
            tr r3 r1 r2;
        }
    }
}

impl ContractId {
    /// Mint `amount` coins of `sub_id` and send them  UNCONDITIONALLY to the contract at `to`.
    ///
    /// > **_WARNING:_**
    /// >
    /// > This will transfer coins to a contract even with no way to retrieve them
    /// > (i.e: no withdrawal functionality on the receiving contract), possibly leading to
    /// > the **_PERMANENT LOSS OF COINS_** if not used with care.
    ///
    /// ### Arguments
    ///
    /// * `sub_id` - The  sub identfier of the asset which to mint.
    /// * `amount` - The amount of tokens to mint.
    ///
    /// ### Examples
    ///
    /// ```sway
    /// use std::constants::ZERO_B256;
    ///
    /// // replace the zero ContractId with your desired ContractId
    /// let contract_id = ContractId::from(ZERO_B256);
    /// contract_id.mint_to(ZERO_B256, 500);
    /// ```
    pub fn mint_to(self, sub_id: SubId, amount: u64) {
        asm(r1: amount, r2: sub_id) {
            mint r1;
        };
<<<<<<< HEAD
        self.transfer(amount, Self::from(asm() { fp: b256 })); // Transfer the self contract token
=======
        self.transfer(sha256((ContractId::from(asm() { fp: b256 }), sub_id)), amount);
>>>>>>> c97e74b8
    }
}<|MERGE_RESOLUTION|>--- conflicted
+++ resolved
@@ -90,10 +90,6 @@
         asm(r1: amount, r2: sub_id) {
             mint r1;
         };
-<<<<<<< HEAD
-        self.transfer(amount, Self::from(asm() { fp: b256 })); // Transfer the self contract token
-=======
         self.transfer(sha256((ContractId::from(asm() { fp: b256 }), sub_id)), amount);
->>>>>>> c97e74b8
     }
 }