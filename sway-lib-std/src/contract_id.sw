--- conflicted
+++ resolved
@@ -3,14 +3,12 @@
 
 use ::convert::{From, Into, TryFrom};
 use ::hash::{Hash, Hasher};
-<<<<<<< HEAD
 use ::ops::Eq;
 use ::primitives::*;
 use ::codec::*;
-=======
 use ::bytes::Bytes;
 use ::option::Option::{self, *};
->>>>>>> b03c76e4
+
 
 /// The `ContractId` type, a struct wrapper around the inner `b256` value.
 pub struct ContractId {
