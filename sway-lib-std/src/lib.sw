--- conflicted
+++ resolved
@@ -18,10 +18,7 @@
 dep token;
 dep ecr;
 dep reentrancy;
-<<<<<<< HEAD
 dep b256_ops;
-=======
 dep vm/mod;
->>>>>>> efd94cde
 
 use core::*;