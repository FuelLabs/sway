--- conflicted
+++ resolved
@@ -3,16 +3,7 @@
 
 use ::contract_id::{AssetId, ContractId};
 
-/// The `BASE_ASSET_ID` represents the base asset of a chain.
-<<<<<<< HEAD
-/// This is currently hard coded as a zero address, but will be configurable in the future.
-pub const BASE_ASSET_ID: AssetId = AssetId {
-    value: ZERO_B256,
-};
 /// A B256 type zero address.
-pub const ZERO_B256 = 0x0000000000000000000000000000000000000000000000000000000000000000;
-
-=======
 ///
 /// # Additional Information
 ///
@@ -27,7 +18,9 @@
 ///     assert(BASE_ASSET_ID == msg_asset_id());
 /// }
 /// ```
-pub const BASE_ASSET_ID = ZERO_B256;
+pub const BASE_ASSET_ID: AssetId = AssetId {
+    value: ZERO_B256,
+};
 
 /// A B256 of zero value.
 ///
@@ -41,4 +34,4 @@
 /// }
 /// ```
 pub const ZERO_B256 = 0x0000000000000000000000000000000000000000000000000000000000000000;
->>>>>>> 149b6572
+
