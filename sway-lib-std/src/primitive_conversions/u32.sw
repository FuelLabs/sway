library;

use ::convert::{From, TryFrom};
use ::option::Option::{self, *};

<<<<<<< HEAD
=======
impl u32 {
    pub fn try_as_u8(self) -> Option<u8> {
        if self <= u8::max().as_u32() {
            Some(asm(input: self) {
                input: u8
            })
        } else {
            None
        }
    }

    pub fn try_as_u16(self) -> Option<u16> {
        if self <= u16::max().as_u32() {
            Some(asm(input: self) {
                input: u16
            })
        } else {
            None
        }
    }
}

impl From<u8> for u32 {
    /// Casts a `u8` to a `u32`.
    ///
    /// # Returns
    ///
    /// * [u32] - The `u32` representation of the `u8` value.
    ///
    /// # Examples
    ///
    /// ```sway
    ///
    /// fn foo() {
    ///     let u32_value = u32::from(0u8);
    /// }
    /// ```
    fn from(u: u8) -> Self {
        asm(r1: u) {
            r1: u32
        }
    }
}

impl From<u16> for u32 {
    /// Casts a `u16` to a `u32`.
    ///
    /// # Returns
    ///
    /// * [u32] - The `u32` representation of the `u16` value.
    ///
    /// # Examples
    ///
    /// ```sway
    ///
    /// fn foo() {
    ///     let u32_value = u32::from(0u16);
    /// }
    /// ```
    fn from(u: u16) -> Self {
        asm(r1: u) {
            r1: u32
        }
    }
}

>>>>>>> 187146bd
impl TryFrom<u64> for u32 {
    fn try_from(u: u64) -> Option<Self> {
        if u > u32::max().as_u64() {
            None
        } else {
            Some(asm(r1: u) {
                r1: u32
            })
        }
    }
}

impl TryFrom<u256> for u32 {
    fn try_from(u: u256) -> Option<Self> {
        let parts = asm(r1: u) {
            r1: (u64, u64, u64, u64)
        };

        if parts.0 != 0
            || parts.1 != 0
            || parts.2 != 0
            || parts.3 > u32::max().as_u64()
        {
            None
        } else {
            Some(asm(r1: parts.3) {
                r1: u32
            })
        }
    }
}

// TODO: Replace <u32 as From<T>> with u32::from when https://github.com/FuelLabs/sway/issues/5798 is resolved.
#[test]
fn test_u32_from_u8() {
    use ::assert::assert;

    let u8_1: u8 = 0u8;
    let u8_2: u8 = 255u8;

    let u32_1 = <u32 as From<u8>>::from(u8_1);
    let u32_2 = <u32 as From<u8>>::from(u8_2);

    assert(u32_1 == 0u32);
    assert(u32_2 == 255u32);
}

#[test]
fn test_u32_from_u16() {
    use ::assert::assert;

    let u16_1: u16 = 0u16;
    let u16_2: u16 = 65535u16;

    let u32_1 = <u32 as From<u16>>::from(u16_1);
    let u32_2 = <u32 as From<u16>>::from(u16_2);

    assert(u32_1 == 0u32);
    assert(u32_2 == 65535u32);
}

#[test]
fn test_u32_try_from_u64() {
    use ::assert::assert;

    let u64_1: u64 = 2;
    let u64_2: u64 = u32::max().as_u64() + 1;

    let u32_1 = <u32 as TryFrom<u64>>::try_from(u64_1);
    let u32_2 = <u32 as TryFrom<u64>>::try_from(u64_2);

    assert(u32_1.is_some());
    assert(u32_1.unwrap() == 2u32);

    assert(u32_2.is_none());
}

#[test]
fn test_u32_try_from_u256() {
    use ::assert::assert;

    let u256_1: u256 = 0x0000000000000000000000000000000000000000000000000000000000000002u256;
    let u256_2: u256 = 0x1000000000000000000000000000000000000000000000000000000000000000u256;

    let u32_1 = <u32 as TryFrom<u256>>::try_from(u256_1);
    let u32_2 = <u32 as TryFrom<u256>>::try_from(u256_2);

    assert(u32_1.is_some());
    assert(u32_1.unwrap() == 2u32);

    assert(u32_2.is_none());
}<|MERGE_RESOLUTION|>--- conflicted
+++ resolved
@@ -2,30 +2,6 @@
 
 use ::convert::{From, TryFrom};
 use ::option::Option::{self, *};
-
-<<<<<<< HEAD
-=======
-impl u32 {
-    pub fn try_as_u8(self) -> Option<u8> {
-        if self <= u8::max().as_u32() {
-            Some(asm(input: self) {
-                input: u8
-            })
-        } else {
-            None
-        }
-    }
-
-    pub fn try_as_u16(self) -> Option<u16> {
-        if self <= u16::max().as_u32() {
-            Some(asm(input: self) {
-                input: u16
-            })
-        } else {
-            None
-        }
-    }
-}
 
 impl From<u8> for u32 {
     /// Casts a `u8` to a `u32`.
@@ -71,7 +47,6 @@
     }
 }
 
->>>>>>> 187146bd
 impl TryFrom<u64> for u32 {
     fn try_from(u: u64) -> Option<Self> {
         if u > u32::max().as_u64() {
