library;

use ::convert::From;
use ::u128::U128;

/// Functions for casting between `u256` and other types.
impl From<u8> for u256 {
    /// Casts a `u8` to a `u256`.
    ///
    /// # Arguments
    ///
    /// * `num`: [u8] - The `u8` to be casted.
    ///
    /// # Returns
    ///
    /// * [u256] - The `u256` representation of the `u8` value.
    ///
    /// # Examples
    ///
    /// ```sway
    ///
    /// fn foo() {
    ///    let u256_value = u256::from(255_u8);
    /// }
    /// ```
    fn from(num: u8) -> Self {
        num.as_u256()
    }
}

impl From<u16> for u256 {
    /// Casts a `u16` to a `u256`.
    ///
    /// # Arguments
    ///
    /// * `num`: [u16] - The `u16` to be casted.
    ///
    /// # Returns
    ///
    /// * [u256] - The `u256` representation of the `u16` value.
    ///
    /// # Examples
    ///
    /// ```sway
    ///
    /// fn foo() {
    ///    let u256_value = u256::from(65535_u16);
    /// }
    /// ```
    fn from(num: u16) -> Self {
        num.as_u256()
    }
}

impl From<u32> for u256 {
    /// Casts a `u32` to a `u256`.
    ///
    /// # Arguments
    ///
    /// * `num`: [u32] - The `u32` to be casted.
    ///
    /// # Returns
    ///
    /// * [u256] - The `u256` representation of the `u32` value.
    ///
    /// # Examples
    ///
    /// ```sway
    ///
    /// fn foo() {
    ///    let u256_value = u256::from(4294967295_u32);
    /// }
    /// ```
    fn from(num: u32) -> Self {
        num.as_u256()
    }
}

impl From<u64> for u256 {
    /// Casts a `u64` to a `u256`.
    ///
    /// # Arguments
    ///
    /// * `num`: [u64] - The `u64` to be casted.
    ///
    /// # Returns
    ///
    /// * [u256] - The `u256` representation of the `u64` value.
    ///
    /// # Examples
    ///
    /// ```sway
    ///
    /// fn foo() {
    ///    let u256_value = u256::from(18446744073709551615_u64);
    /// }
    /// ```
    fn from(num: u64) -> Self {
        num.as_u256()
    }
}

impl From<b256> for u256 {
    /// Casts raw `b256` data to a `u256`.
    ///
    /// # Arguments
    ///
    /// * `bits`: [b256] - The raw `b256` data to be casted.
    ///
    /// # Returns
    ///
    /// * [u256] - The `u256` representation of the raw `b256`.
    ///
    /// # Examples
    ///
    /// ```sway
    /// use std::constants::ZERO_B256;
    ///
    /// fn foo() {
    ///    let u256_value = u256::from(ZERO_B256);
    /// }
    /// ```
    fn from(bits: b256) -> Self {
        bits.as_u256()
    }
}

<<<<<<< HEAD
impl From<U128> for u256 {
    /// Converts a `U128` to a `u256`.
    ///
    /// # Arguments
    ///
    /// * `num`: [U128] - The `U128` to be converted.
    ///
    /// # Returns
    ///
    /// * [u256] - The `u256` representation of the `U128` value.
=======
impl From<(u64, u64, u64, u64)> for u256 {
    /// Casts a tuple of 4 `u64` values to a `u256`.
    ///
    /// # Arguments
    ///
    /// * `nums`: (u64, u64, u64, u64) - The tuple of `u64` values to be casted.
    ///
    /// # Returns
    ///
    /// * [u256] - The `u256` representation of the tuple of `u64` values.
>>>>>>> 2abe941e
    ///
    /// # Examples
    ///
    /// ```sway
<<<<<<< HEAD
    /// use std::u128::U128;
    ///
    /// fn foo() {
    ///    let u128_value = U128::from((18446744073709551615_u64, 18446744073709551615_u64));
    ///    let u256_value = u256::from(u128_value);
    /// }
    /// ```
    fn from(num: U128) -> Self {
        let input = (0u64, 0u64, num.upper(), num.lower());
        asm(input: input) {
            input: u256
=======
    ///
    /// fn foo() {
    ///    let u256_value = u256::from((1, 2, 3, 4));
    /// }
    /// ```
    fn from(nums: (u64, u64, u64, u64)) -> Self {
        asm(nums: nums) {
            nums: u256
>>>>>>> 2abe941e
        }
    }
}

// TODO: Replace <u256 as From<T>> with u256::from when https://github.com/FuelLabs/sway/issues/5798 is resolved.
#[test]
fn test_u256_from_u8() {
    use ::assert::assert;

    let u256_value = <u256 as From<u8>>::from(255_u8);
    assert(
        u256_value == 0x00000000000000000000000000000000000000000000000000000000000000ff_u256,
    );
}

#[test]
fn test_u256_from_u16() {
    use ::assert::assert;

    let u256_value = <u256 as From<u16>>::from(65535_u16);
    assert(
        u256_value == 0x000000000000000000000000000000000000000000000000000000000000ffff_u256,
    );
}

#[test]
fn test_u256_from_u32() {
    use ::assert::assert;

    let u256_value = <u256 as From<u32>>::from(4294967295_u32);
    assert(
        u256_value == 0x00000000000000000000000000000000000000000000000000000000ffffffff_u256,
    );
}

#[test]
fn test_u256_from_u64() {
    use ::assert::assert;

    let u256_value = <u256 as From<u64>>::from(18446744073709551615_u64);
    assert(
        u256_value == 0x000000000000000000000000000000000000000000000000ffffffffffffffff_u256,
    );
}

#[test]
fn test_u256_from_b256() {
    use ::assert::assert;

    let u256_value = <u256 as From<b256>>::from(0x0000000000000000000000000000000000000000000000000000000000000000);
    assert(
        u256_value == 0x0000000000000000000000000000000000000000000000000000000000000000_u256,
    );

    let u256_value = <u256 as From<b256>>::from(0xffffffffffffffffffffffffffffffffffffffffffffffffffffffffffffffff);
    assert(
        u256_value == 0xffffffffffffffffffffffffffffffffffffffffffffffffffffffffffffffff_u256,
    );
}

#[test]
<<<<<<< HEAD
fn test_u256_from_u128() {
    use ::assert::assert;

    let u256_value = <u256 as From<U128>>::from(U128::from((18446744073709551615_u64, 18446744073709551615_u64)));
    assert(
        u256_value == 0x00000000000000000000000000000000ffffffffffffffffffffffffffffffff_u256,
=======
fn test_u256_from_tuple() {
    use ::assert::assert;

    let u256_value = <u256 as From<(u64, u64, u64, u64)>>::from((1, 2, 3, 4));
    assert(
        u256_value == 0x0000000000000001000000000000000200000000000000030000000000000004_u256,
>>>>>>> 2abe941e
    );
}<|MERGE_RESOLUTION|>--- conflicted
+++ resolved
@@ -125,7 +125,6 @@
     }
 }
 
-<<<<<<< HEAD
 impl From<U128> for u256 {
     /// Converts a `U128` to a `u256`.
     ///
@@ -136,23 +135,10 @@
     /// # Returns
     ///
     /// * [u256] - The `u256` representation of the `U128` value.
-=======
-impl From<(u64, u64, u64, u64)> for u256 {
-    /// Casts a tuple of 4 `u64` values to a `u256`.
-    ///
-    /// # Arguments
-    ///
-    /// * `nums`: (u64, u64, u64, u64) - The tuple of `u64` values to be casted.
-    ///
-    /// # Returns
-    ///
-    /// * [u256] - The `u256` representation of the tuple of `u64` values.
->>>>>>> 2abe941e
-    ///
-    /// # Examples
-    ///
-    /// ```sway
-<<<<<<< HEAD
+    ///
+    /// # Examples
+    ///
+    /// ```sway
     /// use std::u128::U128;
     ///
     /// fn foo() {
@@ -164,7 +150,24 @@
         let input = (0u64, 0u64, num.upper(), num.lower());
         asm(input: input) {
             input: u256
-=======
+        }
+    }
+}
+
+impl From<(u64, u64, u64, u64)> for u256 {
+    /// Casts a tuple of 4 `u64` values to a `u256`.
+    ///
+    /// # Arguments
+    ///
+    /// * `nums`: (u64, u64, u64, u64) - The tuple of `u64` values to be casted.
+    ///
+    /// # Returns
+    ///
+    /// * [u256] - The `u256` representation of the tuple of `u64` values.
+    ///
+    /// # Examples
+    ///
+    /// ```sway
     ///
     /// fn foo() {
     ///    let u256_value = u256::from((1, 2, 3, 4));
@@ -173,7 +176,6 @@
     fn from(nums: (u64, u64, u64, u64)) -> Self {
         asm(nums: nums) {
             nums: u256
->>>>>>> 2abe941e
         }
     }
 }
@@ -235,20 +237,21 @@
 }
 
 #[test]
-<<<<<<< HEAD
 fn test_u256_from_u128() {
     use ::assert::assert;
 
     let u256_value = <u256 as From<U128>>::from(U128::from((18446744073709551615_u64, 18446744073709551615_u64)));
     assert(
         u256_value == 0x00000000000000000000000000000000ffffffffffffffffffffffffffffffff_u256,
-=======
+    );
+}
+
+#[test]
 fn test_u256_from_tuple() {
     use ::assert::assert;
 
     let u256_value = <u256 as From<(u64, u64, u64, u64)>>::from((1, 2, 3, 4));
     assert(
         u256_value == 0x0000000000000001000000000000000200000000000000030000000000000004_u256,
->>>>>>> 2abe941e
     );
 }