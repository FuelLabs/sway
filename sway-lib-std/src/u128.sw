--- conflicted
+++ resolved
@@ -24,7 +24,7 @@
 impl From for U128 {
     pub fn from(upper: u64, lower: u64) -> U128 {
         U128 {
-            upper, lower, 
+            upper, lower,
         }
     }
 }
@@ -49,35 +49,6 @@
 // impl core::ops::OrdEq for U128 {
 // }
 
-<<<<<<< HEAD
-pub fn disable_overflow() {
-    // Mask second bit, which is `F_WRAPPING`.
-    // TODO can't use binary literal: https://github.com/FuelLabs/sway/issues/1664
-    // 0b00000000_00000000_00000000_00000000_00000000_00000000_00000000_00000010
-    let mask = 2;
-    // Get the current value of the flags register and mask it, setting the
-    // masked bit. Flags are inverted, so set = off.
-    let flag_val = flags() | mask;
-    asm(flag_val: flag_val) {
-        flag flag_val;
-    }
-}
-
-pub fn enable_overflow() {
-    // Mask second bit, which is `F_WRAPPING`.
-    // TODO can't use binary literal: https://github.com/FuelLabs/sway/issues/1664
-    // 0b11111111_11111111_11111111_11111111_11111111_11111111_11111111_11111101
-    let mask = 18446744073709551613;
-    // Get the current value of the flags register and mask it, unsetting the
-    // masked bit. Flags are inverted, so unset = on.
-    let flag_val = flags() & mask;
-    asm(flag_val: flag_val) {
-        flag flag_val;
-    }
-}
-
-=======
->>>>>>> 0bf77144
 impl u64 {
     pub fn overflowing_add(self, right: Self) -> U128 {
         disable_panic_on_overflow();
@@ -275,7 +246,7 @@
         }
 
         U128 {
-            upper, lower, 
+            upper, lower,
         }
     }
 }
