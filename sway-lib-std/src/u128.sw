//! A 128-bit unsigned integer type.
library;

use ::assert::assert;
use ::convert::{From, Into, TryFrom};
use ::flags::{
    disable_panic_on_overflow,
    panic_on_overflow_enabled,
    panic_on_unsafe_math_enabled,
    set_flags,
};
use ::registers::{flags, overflow};
use ::math::*;
use ::result::Result::{self, *};
use ::option::Option::{self, None, Some};
use ::ops::*;
use ::codec::*;

/// The 128-bit unsigned integer type.
///
/// # Additional Information
///
/// Represented as two 64-bit components: `(upper, lower)`, where `value = (upper << 64) + lower`.
pub struct U128 {
    /// The most significant 64 bits of the `U128`.
    upper: u64,
    /// The least significant 64 bits of the `U128`.
    lower: u64,
}

impl From<u8> for U128 {
    /// Converts a `u8` to a `U128`.
    ///
    /// # Returns
    ///
    /// * [U128] - The `U128` representation of the `u8` value.
    ///
    /// # Examples
    ///
    /// ```sway
    /// use std::u128::U128;
    ///
    /// fn foo() {
    ///     let u128_value = U128::from(0u8);
    /// }
    /// ```
    fn from(val: u8) -> Self {
        Self {
            upper: 0,
            lower: val.as_u64(),
        }
    }
}

impl From<u16> for U128 {
    /// Converts a `u16` to a `U128`.
    ///
    /// # Returns
    ///
    /// * [U128] - The `U128` representation of the `u16` value.
    ///
    /// # Examples
    ///
    /// ```sway
    /// use std::u128::U128;
    ///
    /// fn foo() {
    ///     let u128_value = U128::from(0u16);
    /// }
    /// ```
    fn from(val: u16) -> Self {
        Self {
            upper: 0,
            lower: val.as_u64(),
        }
    }
}

impl From<u32> for U128 {
    /// Converts a `u32` to a `U128`.
    ///
    /// # Returns
    ///
    /// * [U128] - The `U128` representation of the `u32` value.
    ///
    /// # Examples
    ///
    /// ```sway
    /// use std::u128::U128;
    ///
    /// fn foo() {
    ///     let u128_value = U128::from(0u32);
    /// }
    /// ```
    fn from(val: u32) -> Self {
        Self {
            upper: 0,
            lower: val.as_u64(),
        }
    }
}

impl From<u64> for U128 {
    /// Converts a `u64` to a `U128`.
    ///
    /// # Returns
    ///
    /// * [U128] - The `U128` representation of the `u64` value.
    ///
    /// # Examples
    ///
    /// ```sway
    /// use std::u128::U128;
    ///
    /// fn foo() {
    ///     let u128_value = U128::from(0u64);
    /// }
    /// ```
    fn from(val: u64) -> Self {
        Self {
            upper: 0,
            lower: val,
        }
    }
}

/// The error type used for `U128` type errors.
pub enum U128Error {
    /// This error occurs when a `U128` is attempted to be downcast to a `u64` and the conversion would result in a loss of precision.
    LossOfPrecision: (),
}

impl From<(u64, u64)> for U128 {
    fn from(components: (u64, u64)) -> Self {
        Self {
            upper: components.0,
            lower: components.1,
        }
    }
}

// NOTE: To import, use the glob operator i.e. `use std::u128::*;`
impl From<U128> for (u64, u64) {
    fn from(val: U128) -> (u64, u64) {
        (val.upper, val.lower)
    }
}

<<<<<<< HEAD
impl Eq for U128 {
=======
#[cfg(experimental_partial_eq = false)]
impl core::ops::Eq for U128 {
>>>>>>> a090937b
    fn eq(self, other: Self) -> bool {
        self.lower == other.lower && self.upper == other.upper
    }
}
#[cfg(experimental_partial_eq = true)]
impl core::ops::PartialEq for U128 {
    fn eq(self, other: Self) -> bool {
        self.lower == other.lower && self.upper == other.upper
    }
}
#[cfg(experimental_partial_eq = true)]
impl core::ops::Eq for U128 {}

impl Ord for U128 {
    fn gt(self, other: Self) -> bool {
        self.upper > other.upper || self.upper == other.upper && self.lower > other.lower
    }

    fn lt(self, other: Self) -> bool {
        self.upper < other.upper || self.upper == other.upper && self.lower < other.lower
    }
}

impl OrdEq for U128 {}

impl u64 {
    /// Performs addition between two `u64` values, returning a `U128`.
    ///
    /// # Additional Information
    ///
    /// Allows for addition between two `u64` values that would otherwise overflow.
    ///
    /// # Arguments
    ///
    /// * `right`: [u64] - The right-hand side of the addition.
    ///
    /// # Returns
    ///
    /// * [U128] - The result of the addition.
    ///
    /// # Examples
    ///
    /// ```sway
    /// use std::u128::U128;
    ///
    /// fn foo() {
    ///     let x = u64::max();
    ///     let y = u64::max();
    ///     let z = x.overflowing_add(y);
    ///
    ///     assert(z == U128::from(1, 18446744073709551614));
    /// }
    /// ```
    pub fn overflowing_add(self, right: Self) -> U128 {
        let prior_flags = disable_panic_on_overflow();

        let mut result = U128 {
            upper: 0,
            lower: 0,
        };

        asm(sum, overflow, left: self, right: right, result_ptr: result) {
            add sum left right;
            move overflow of;
            sw result_ptr overflow i0;
            sw result_ptr sum i1;
        };

        set_flags(prior_flags);

        result
    }

    /// Performs multiplication between two `u64` values, returning a `U128`.
    ///
    /// # Additional Information
    ///
    /// Allows for multiplication between two `u64` values that would otherwise overflow.
    ///
    /// # Arguments
    ///
    /// * `right`: [u64] - The right-hand side of the multiplication.
    ///
    /// # Returns
    ///
    /// * [U128] - The result of the multiplication.
    ///
    /// # Examples
    ///
    /// ```sway
    /// use std::u128::U128;
    ///
    /// fn foo() {
    ///     let x = u64::max();
    ///     let y = u64::max();
    ///     let z = x.overflowing_mul(y);
    ///
    ///     assert(z == U128::from(18446744073709551615, 1));
    /// }
    /// ```
    pub fn overflowing_mul(self, right: Self) -> U128 {
        let prior_flags = disable_panic_on_overflow();

        let mut result = U128 {
            upper: 0,
            lower: 0,
        };

        asm(
            product,
            overflow,
            left: self,
            right: right,
            result_ptr: result,
        ) {
            mul product left right;
            move overflow of;
            sw result_ptr overflow i0;
            sw result_ptr product i1;
        };

        set_flags(prior_flags);

        result
    }
}

impl U128 {
    /// Initializes a new, zeroed `U128`.
    ///
    /// # Returns
    ///
    /// * [U128] - A new, zero value `U128`.
    ///
    /// # Examples
    ///
    /// ```sway
    /// use std::u128::U128;
    ///
    /// fn foo() {
    ///     let new_u128 = U128::new();
    ///     let zero_u128 = U128::from(0, 0);
    ///
    ///     assert(new_u128 == zero_u128);
    /// }
    /// ```
    pub fn new() -> Self {
        Self {
            upper: 0,
            lower: 0,
        }
    }

    // TODO: Rename to `try_as_u64` to be consistent with all other downcasts
    /// Safely downcast to `u64` without loss of precision.
    ///
    /// # Additional Information
    ///
    /// If the `U128` is larger than `u64::max()`, an error is returned.
    ///
    /// # Returns
    ///
    /// * [Result<u64, U128Error>] - The result of the downcast.
    ///
    /// # Examples
    ///
    /// ```sway
    /// use std::u128::{U128, U128Error};
    ///
    /// fn foo() {
    ///     let zero_u128 = U128::from(0, 0);
    ///     let zero_u64 = zero_u128.as_u64().unwrap();
    ///
    ///     assert(zero_u64 == 0);
    ///
    ///     let max_u128 = U128::max();
    ///     let result = max_u128.as_u64();
    ///
    ///     assert(result.is_err()));
    /// }
    /// ```
    pub fn as_u64(self) -> Result<u64, U128Error> {
        match self.upper {
            0 => Ok(self.lower),
            _ => Err(U128Error::LossOfPrecision),
        }
    }

    /// Upcasts a `U128` to a `u256`.
    ///
    /// # Returns
    ///
    /// * [u256] - The `u256` representation of the `U128` value.
    ///
    /// # Examples
    ///
    /// ```sway
    /// use std::u128::U128;
    ///
    /// fn foo() {
    ///     let u128_value = U128::from(0u64);
    ///     let u256_value = u128_value.as_u256();
    /// }
    pub fn as_u256(self) -> u256 {
        asm(nums: (0, 0, self.upper, self.lower)) {
            nums: u256
        }
    }

    /// The smallest value that can be represented by this integer type.
    ///
    /// # Returns
    ///
    /// * [U128] - The smallest value that can be represented by this integer type, `0`.
    ///
    /// # Examples
    ///
    /// ```sway
    /// use std::u128::U128;
    ///
    /// fn foo() {
    ///     let min_u128 = U128::min();
    ///     let zero_u128 = U128::from(0, 0);
    ///
    ///     assert(min_u128 == zero_u128);
    /// }
    /// ```
    pub fn min() -> Self {
        Self {
            upper: 0,
            lower: 0,
        }
    }

    /// The largest value that can be represented by this type,
    ///
    /// # Returns
    ///
    /// * [U128] - The largest value that can be represented by this type, `2<sup>128</sup> - 1`.
    ///
    /// # Examples
    ///
    /// ```sway
    /// use std::u128::U128;
    ///
    /// fn foo() {
    ///     let max_u128 = U128::max();
    ///     let maxed_u128 = U128::from(u64::max(), u64::max());
    ///
    ///     assert(max_u128 == maxed_u128);
    /// }
    /// ```
    pub fn max() -> Self {
        Self {
            upper: u64::max(),
            lower: u64::max(),
        }
    }

    /// The size of this type in bits.
    ///
    /// # Returns
    ///
    /// * [u32] - The size of this type in bits, `128`.
    ///
    /// # Examples
    ///
    /// ```sway
    /// use std::u128::U128;
    ///
    /// fn foo() {
    ///     let bits = U128::bits();
    ///
    ///     assert(bits == 128);
    /// }
    /// ```
    pub fn bits() -> u32 {
        128
    }

    /// Returns the underlying upper u64 representing the most significant 64 bits of the `U128`.
    ///
    /// # Returns
    ///
    /// * [u64] - The most significant 64 bits of the `U128`.
    ///
    /// # Examples
    ///
    /// ```sway
    /// use std::u128::U128;
    ///
    /// fn foo() {
    ///     let maxed_u128 = U128::from(u64::max(), u64::min());
    ///
    ///     assert(maxed_u128.upper() == u64::max());
    /// }
    /// ```
    pub fn upper(self) -> u64 {
        self.upper
    }

    /// Returns the underlying lower u64 representing the least significant 64 bits of the `U128`.
    ///
    /// # Returns
    ///
    /// * [u64] - The least significant 64 bits of the `U128`.
    ///
    /// # Examples
    ///
    /// ```sway
    /// use std::u128::U128;
    ///
    /// fn foo() {
    ///     let maxed_u128 = U128::from(u64::max(), u64::min());
    ///
    ///     assert(maxed_u128.lower() == u64::min());
    /// }
    /// ```
    pub fn lower(self) -> u64 {
        self.lower
    }

    /// Returns the zero value for the `U128` type.
    ///
    /// # Returns
    ///
    /// * [U128] -> The zero value for the `U128` type.
    ///
    /// # Examples
    ///
    /// ```sway
    /// use std::u128::U128;
    ///
    /// fn foo() {
    ///     let zero_u128 = U128::zero();
    ///     assert(zero_u128 == U128::from((0, 0)));
    /// }
    /// ```
    pub fn zero() -> Self {
        Self {
            upper: 0,
            lower: 0,
        }
    }

    /// Returns whether a `U128` is set to zero.
    ///
    /// # Returns
    ///
    /// * [bool] -> True if the `U128` is zero, otherwise false.
    ///
    /// # Examples
    ///
    /// ```sway
    /// use std::u128::U128;
    ///
    /// fn foo() {
    ///     let zero_u128 = u128::zero();
    ///     assert(zero_u128.is_zero());
    /// }
    /// ```
    pub fn is_zero(self) -> bool {
        self.upper == 0 && self.lower == 0
    }
}

impl BitwiseAnd for U128 {
    fn binary_and(self, other: Self) -> Self {
        Self::from((self.upper & other.upper, self.lower & other.lower))
    }
}

impl BitwiseOr for U128 {
    fn binary_or(self, other: Self) -> Self {
        Self::from((self.upper | other.upper, self.lower | other.lower))
    }
}

impl Shift for U128 {
    fn lsh(self, rhs: u64) -> Self {
        // If shifting by at least the number of bits, then saturate with
        // zeroes.
        if rhs >= 128 {
            return Self::new();
        }

        // If shifting by at least half the number of bits, then upper word can
        // be discarded.
        if rhs >= 64 {
            return Self::from((self.lower << (rhs - 64), 0));
        }

        // If shifting by less than half the number of bits, then need to
        // partially shift both upper and lower.
        // Save highest bits of lower half.
        let highest_lower_bits = self.lower >> (64 - rhs);

        let upper = (self.upper << rhs) + highest_lower_bits;
        let lower = self.lower << rhs;

        Self::from((upper, lower))
    }

    fn rsh(self, rhs: u64) -> Self {
        // If shifting by at least the number of bits, then saturate with
        // zeroes.
        if (rhs >= 128) {
            return Self::new();
        }

        // If shifting by at least half the number of bits, then lower word can
        // be discarded.
        if (rhs >= 64) {
            return Self::from((0, self.upper >> (rhs - 64)));
        }

        // If shifting by less than half the number of bits, then need to
        // partially shift both upper and lower.
        // Save lowest bits of upper half.
        let lowest_upper_bits = self.upper << (64 - rhs);

        let upper = self.upper >> rhs;
        let lower = (self.lower >> rhs) + lowest_upper_bits;

        Self::from((upper, lower))
    }
}

impl Not for U128 {
    fn not(self) -> Self {
        Self {
            upper: !self.upper,
            lower: !self.lower,
        }
    }
}

impl Add for U128 {
    /// Add a `U128` to a `U128`. Reverts on overflow.
    fn add(self, other: Self) -> Self {
        let mut upper_128 = self.upper.overflowing_add(other.upper);

        if panic_on_overflow_enabled() {
            // If the upper overflows, then the number cannot fit in 128 bits, so panic.
            assert(upper_128.upper == 0);
        }

        let lower_128 = self.lower.overflowing_add(other.lower);

        // If overflow has occurred in the lower component addition, carry.
        // Note: carry can be at most 1.
        if lower_128.upper > 0 {
            upper_128 = upper_128.lower.overflowing_add(lower_128.upper);
        }

        if panic_on_overflow_enabled() {
            // If overflow has occurred in the upper component addition, panic.
            assert(upper_128.upper == 0);
        }

        Self {
            upper: upper_128.lower,
            lower: lower_128.lower,
        }
    }
}

impl Subtract for U128 {
    /// Subtract a `U128` from a `U128`. Reverts on underflow.
    fn subtract(self, other: Self) -> Self {
        // panic_on_overflow_enabled is also for underflow
        if panic_on_overflow_enabled() {
            // If trying to subtract a larger number, panic.
            assert(!(self < other));
        }

        let mut upper = self.upper - other.upper;
        let mut lower = 0;

        // If necessary, borrow and carry for lower subtraction
        if self.lower < other.lower {
            lower = u64::max() - (other.lower - self.lower - 1);
            upper -= 1;
        } else {
            lower = self.lower - other.lower;
        }

        Self { upper, lower }
    }
}
impl Multiply for U128 {
    /// Multiply a `U128` with a `U128`. Reverts of overflow.
    fn multiply(self, other: Self) -> Self {
        // in case both of the `U128` upper parts are bigger than zero,
        // it automatically means overflow, as any `U128` value
        // is upper part multiplied by 2 ^ 64 + lower part
        if panic_on_unsafe_math_enabled() {
            assert(self.upper == 0 || other.upper == 0);
        }

        let mut result = self.lower.overflowing_mul(other.lower);
        if self.upper == 0 {
            // panic in case of overflow
            result.upper += self.lower * other.upper;
        } else if other.upper == 0 {
            // panic in case of overflow
            result.upper += self.upper * other.lower;
        }

        result
    }
}

impl Divide for U128 {
    /// Divide a `U128` by a `U128`. Reverts if divisor is zero.
    fn divide(self, divisor: Self) -> Self {
        let zero = Self::from((0, 0));

        if panic_on_unsafe_math_enabled() {
            assert(divisor != zero);
        } else {
            if divisor == zero {
                return zero;
            }
        }

        if self.upper == 0 && divisor.upper == 0 {
            return Self::from((0, self.lower / divisor.lower));
        }

        let mut quotient = Self::new();
        let mut remainder = Self::new();
        let mut i = 128 - 1;
        while true {
            quotient <<= 1;
            remainder <<= 1;
            remainder.lower = remainder.lower | (self >> i).lower & 1;
            if remainder >= divisor {
                remainder -= divisor;
                quotient.lower = quotient.lower | 1;
            }

            if i == 0 {
                break;
            }

            i -= 1;
        }

        quotient
    }
}

impl Mod for U128 {
    fn modulo(self, other: Self) -> Self {
        assert(other != Self::zero());

        // a mod b = a - b * (a / b)
        let quotient = self / other;
        let product = quotient * other;
        self - product
    }
}

fn u64_checked_add(a: u64, b: u64) -> Option<u64> {
    let of = asm(a: a, b: b, res) {
        add res a b;
        of: u64
    };

    if of != 0 {
        return None;
    }

    Some(a + b)
}

fn u128_checked_mul(a: U128, b: U128) -> Option<U128> {
    // in case both of the `U128` upper parts are bigger than zero,
    // it automatically means overflow, as any `U128` value
    // is upper part multiplied by 2 ^ 64 + lower part
    if a.upper != 0 || b.upper != 0 {
        return None
    }

    let mut result = a.lower.overflowing_mul(b.lower);

    if a.upper == 0 {
        match u64_checked_add(result.upper, a.lower * b.upper) {
            None => return None,
            Some(v) => {
                result.upper = v
            }
        }
    } else if b.upper == 0 {
        match u64_checked_add(result.upper, a.upper * b.lower) {
            None => return None,
            Some(v) => {
                result.upper = v
            }
        }
    }

    Some(result)
}

impl Power for U128 {
    fn pow(self, exponent: u32) -> Self {
        let mut value = self;
        let mut exp = exponent;

        if exp == 0 {
            return Self::from((0, 1));
        }

        if exp == 1 {
            // Manually clone `self`. Otherwise, we may have a `MemoryOverflow`
            // issue with code that looks like: `x = x.pow(other)`
            return Self::from((self.upper, self.lower));
        }

        while exp & 1 == 0 {
            match u128_checked_mul(value, value) {
                None => return U128::zero(),
                Some(v) => value = v,
            };
            exp >>= 1;
        }

        if exp == 1 {
            return value;
        }

        let mut acc = value;
        while exp > 1 {
            exp >>= 1;
            match u128_checked_mul(value, value) {
                None => return U128::zero(),
                Some(v) => value = v,
            };
            if exp & 1 == 1 {
                match u128_checked_mul(acc, value) {
                    None => return U128::zero(),
                    Some(v) => acc = v,
                };
            }
        }
        acc
    }
}

impl Root for U128 {
    /// Integer square root using [Newton's Method](https://en.wikipedia.org/wiki/Integer_square_root#Algorithm_using_Newton's_method).
    fn sqrt(self) -> Self {
        let zero = Self::from((0, 0));
        let mut x0 = self >> 1;
        let mut s = self;

        if x0 != zero {
            let mut x1 = (x0 + s / x0) >> 1;

            while x1 < x0 {
                x0 = x1;
                x1 = (x0 + self / x0) >> 1;
            }

            return x0;
        } else {
            return s;
        }
    }
}

impl BinaryLogarithm for U128 {
    /// `log2` of `x` is the largest `n` such that `2^n <= x < 2^(n+1)`.
    ///
    /// * If `x` is smaller than `2^64`, we could just rely on the `log` method by setting
    /// the base to 2.
    /// * Otherwise, we can find the highest non-zero bit by taking the regular log of the upper
    /// part of the `U128`, and then add 64.
    fn log2(self) -> Self {
        let zero = Self::from((0, 0));
        let mut res = zero;
        // If panic on unsafe math is enabled, only then revert
        if panic_on_unsafe_math_enabled() {
            assert(self != zero);
        } else {
            if self == zero {
                return zero;
            }
        }
        if self.upper != 0 {
            res = Self::from((0, self.upper.log(2) + 64));
        } else if self.lower != 0 {
            res = Self::from((0, self.lower.log(2)));
        }
        res
    }
}

impl Logarithm for U128 {
    fn log(self, base: Self) -> Self {
        let flags = disable_panic_on_overflow();

        // If panic on unsafe math is enabled, only then revert
        if panic_on_unsafe_math_enabled() {
            // Logarithm is undefined for bases less than 2
            assert(base >= U128::from(2_u64));
            // Logarithm is undefined for 0
            assert(self != U128::zero());
        } else {
            // Logarithm is undefined for bases less than 2
            // Logarithm is undefined for 0
            if (base < U128::from(2_u64)) || (self == U128::zero()) {
                set_flags(flags);
                return U128::zero();
            }
        }

        // Decimals rounded to 0
        if self < base {
            set_flags(flags);
            return U128::zero();
        }

        // Estimating the result using change of base formula. Only an estimate because we are doing uint calculations.
        let self_log2 = self.log2();
        let base_log2 = base.log2();
        let mut result = (self_log2 / base_log2);

        // Converting u128 to u32, this cannot fail as the result will be atmost ~128
        let parts: (u64, u64) = result.into();
        let res_u32 = asm(r1: parts.1) {
            r1: u32
        };

        // Raising the base to the power of the result
        let mut pow_res = base.pow(res_u32);
        let mut of = overflow();

        // Adjusting the result until the power is less than or equal to self
        // If pow_res is > than self, then there is an overestimation. If there is an overflow then there is definitely an overestimation.
        while (pow_res > self) || (of > 0) {
            result -= U128::from(1_u64);

            // Converting u128 to u32, this cannot fail as the result will be atmost ~128
            let parts: (u64, u64) = result.into();
            let res_u32 = asm(r1: parts.1) {
                r1: u32
            };

            pow_res = base.pow(res_u32);
            of = overflow();
        };

        set_flags(flags);

        result
    }
}

impl TotalOrd for U128 {
    fn min(self, other: Self) -> Self {
        if self < other { self } else { other }
    }

    fn max(self, other: Self) -> Self {
        if self > other { self } else { other }
    }
}

impl TryFrom<U128> for u8 {
    fn try_from(u: U128) -> Option<Self> {
        if u.upper() == 0 {
            <u8 as TryFrom<u64>>::try_from(u.lower())
        } else {
            None
        }
    }
}

impl TryFrom<U128> for u16 {
    fn try_from(u: U128) -> Option<Self> {
        if u.upper() == 0 {
            <u16 as TryFrom<u64>>::try_from(u.lower())
        } else {
            None
        }
    }
}

impl TryFrom<U128> for u32 {
    fn try_from(u: U128) -> Option<Self> {
        if u.upper() == 0 {
            <u32 as TryFrom<u64>>::try_from(u.lower())
        } else {
            None
        }
    }
}

impl TryFrom<U128> for u64 {
    fn try_from(u: U128) -> Option<Self> {
        if u.upper() == 0 {
            Some(u.lower())
        } else {
            None
        }
    }
}

impl From<U128> for u256 {
    /// Converts a `U128` to a `u256`.
    ///
    /// # Arguments
    ///
    /// * `num`: [U128] - The `U128` to be converted.
    ///
    /// # Returns
    ///
    /// * [u256] - The `u256` representation of the `U128` value.
    ///
    /// # Examples
    ///
    /// ```sway
    /// use std::u128::U128;
    ///
    /// fn foo() {
    ///    let u128_value = U128::from((18446744073709551615_u64, 18446744073709551615_u64));
    ///    let u256_value = u256::from(u128_value);
    /// }
    /// ```
    fn from(num: U128) -> Self {
        let input = (0u64, 0u64, num.upper(), num.lower());
        asm(input: input) {
            input: u256
        }
    }
}

impl From<U128> for b256 {
    /// Converts a `U128` to a `b256`.
    ///
    /// # Arguments
    ///
    /// * `num`: [U128] - The `U128` to be converted.
    ///
    /// # Returns
    ///
    /// * [b256] - The `b256` representation of the `U128` value.
    ///
    /// # Examples
    ///
    /// ```sway
    /// use std::u128::U128;
    ///
    /// fn foo() {
    ///    let u128_value = U128::from((18446744073709551615_u64, 18446744073709551615_u64));
    ///    let b256_value = b256::from(u128_value);
    /// }
    /// ```
    fn from(num: U128) -> Self {
        let input = (0u64, 0u64, num.upper(), num.lower());
        asm(input: input) {
            input: b256
        }
    }
}<|MERGE_RESOLUTION|>--- conflicted
+++ resolved
@@ -146,24 +146,29 @@
     }
 }
 
-<<<<<<< HEAD
+#[cfg(experimental_partial_eq = false)]
 impl Eq for U128 {
-=======
-#[cfg(experimental_partial_eq = false)]
-impl core::ops::Eq for U128 {
->>>>>>> a090937b
     fn eq(self, other: Self) -> bool {
         self.lower == other.lower && self.upper == other.upper
     }
 }
 #[cfg(experimental_partial_eq = true)]
-impl core::ops::PartialEq for U128 {
+impl PartialEq for U128 {
     fn eq(self, other: Self) -> bool {
         self.lower == other.lower && self.upper == other.upper
     }
 }
 #[cfg(experimental_partial_eq = true)]
-impl core::ops::Eq for U128 {}
+impl Eq for U128 {}
+
+#[cfg(experimental_partial_eq = true)]
+impl PartialEq for U128 {
+    fn eq(self, other: Self) -> bool {
+        self.lower == other.lower && self.upper == other.upper
+    }
+}
+#[cfg(experimental_partial_eq = true)]
+impl Eq for U128 {}
 
 impl Ord for U128 {
     fn gt(self, other: Self) -> bool {
