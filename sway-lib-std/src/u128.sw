//! A 128-bit unsigned integer type.
library;

use ::assert::assert;
use ::convert::From;
use ::flags::{disable_panic_on_overflow, set_flags};
use ::math::*;
use ::result::Result::{self, *};

/// The 128-bit unsigned integer type.
///
/// # Additional Information
///
/// Represented as two 64-bit components: `(upper, lower)`, where `value = (upper << 64) + lower`.
pub struct U128 {
    /// The most significant 64 bits of the `U128`.
    upper: u64,
    /// The least significant 64 bits of the `U128`.
    lower: u64,
}

/// The error type used for `U128` type errors.
pub enum U128Error {
    /// This error occurs when a `U128` is attempted to be downcast to a `u64` and the conversion would result in a loss of precision.
    LossOfPrecision: (),
}

impl From<(u64, u64)> for U128 {
    fn from(components: (u64, u64)) -> Self {
        Self {
            upper: components.0,
            lower: components.1,
        }
    }

    fn into(self) -> (u64, u64) {
        (self.upper, self.lower)
    }
}

impl core::ops::Eq for U128 {
    fn eq(self, other: Self) -> bool {
        self.lower == other.lower && self.upper == other.upper
    }
}

impl core::ops::Ord for U128 {
    fn gt(self, other: Self) -> bool {
        self.upper > other.upper || self.upper == other.upper && self.lower > other.lower
    }

    fn lt(self, other: Self) -> bool {
        self.upper < other.upper || self.upper == other.upper && self.lower < other.lower
    }
}

// TODO this doesn't work?
// impl core::ops::OrdEq for U128 {
// }
impl u64 {
    /// Performs addition between two `u64` values, returning a `U128`.
    ///
    /// # Additional Information
    /// 
    /// Allows for addition between two `u64` values that would otherwise overflow.
    ///
    /// # Arguments
    /// 
    /// * `right`: [u64] - The right-hand side of the addition.
    ///
    /// # Returns
    /// 
    /// * [U128] - The result of the addition.
    ///
    /// # Examples
    ///
    /// ```sway
    /// use std::u128::U128;
    ///
    /// fn foo() {
    ///     let x = u64::max();
    ///     let y = u64::max();
    ///     let z = x.overflowing_add(y);
    ///
    ///     assert(z == U128 { upper: 1, lower: 18446744073709551614 });
    /// }
    /// ```
    pub fn overflowing_add(self, right: Self) -> U128 {
        let prior_flags = disable_panic_on_overflow();

        let mut result = U128 {
            upper: 0,
            lower: 0,
        };

        asm(sum, overflow, left: self, right: right, result_ptr: result) {
            // Add left and right.
            add sum left right;
            // Immediately copy the overflow of the addition from `$of` into
            // `overflow` so that it's not lost.
            move overflow of;
            // Store the overflow into the first word of result.
            sw result_ptr overflow i0;
            // Store the sum into the second word of result.
            sw result_ptr sum i1;
        };
        
        set_flags(prior_flags);

        result
    }

    /// Performs multiplication between two `u64` values, returning a `U128`.
    ///
    /// # Additional Information
    ///
    /// Allows for multiplication between two `u64` values that would otherwise overflow.
    ///
    /// # Arguments
    ///
    /// * `right`: [u64] - The right-hand side of the multiplication.
    ///
    /// # Returns
    ///
    /// * [U128] - The result of the multiplication.
    ///
    /// # Examples
    ///
    /// ```sway
    /// use std::u128::U128;
    ///
    /// fn foo() {
    ///     let x = u64::max();
    ///     let y = u64::max();
    ///     let z = x.overflowing_mul(y);
    ///
    ///     assert(z == U128 { upper: 18446744073709551615, lower: 1 });
    /// }
    /// ```
    pub fn overflowing_mul(self, right: Self) -> U128 {
        let prior_flags = disable_panic_on_overflow();

        let mut result = U128 {
            upper: 0,
            lower: 0,
        };
        
        asm(product, overflow, left: self, right: right, result_ptr: result) {
            // Multiply left and right.
            mul product left right;
            // Immediately copy the overflow of the multiplication from `$of` into
            // `overflow` so that it's not lost.
            move overflow of;
            // Store the overflow into the first word of result.
            sw result_ptr overflow i0;
            // Store the product into the second word of result.
            sw result_ptr product i1;
        };
        
        set_flags(prior_flags);

        result
    }
}

impl U128 {
    /// Initializes a new, zeroed `U128`.
    ///
    /// # Returns
    ///
    /// * [U128] - A new, zero value `U128`.
    /// 
    /// # Examples
    ///
    /// ```sway
    /// use std::u128::U128;
    ///
    /// fn foo() {
    ///     let new_u128 = U128::new();
    ///     let zero_u128 = U128 { upper: 0, lower: 0 };
    /// 
    ///     assert(new_u128 == zero_u128);
    /// }
    /// ```
    pub fn new() -> Self {
        Self {
            upper: 0,
            lower: 0,
        }
    }

    /// Safely downcast to `u64` without loss of precision.
    ///
    /// # Additional Information
    ///
    /// If the `U128` is larger than `u64::max()`, an error is returned.
    ///
    /// # Returns
    ///
    /// * [Result<u64, U128Error>] - The result of the downcast.
    ///
    /// # Examples
    ///
    /// ```sway
    /// use std::u128::{U128, U128Error};
    ///
    /// fn foo() {
    ///     let zero_u128 = U128 { upper: 0, lower: 0 };
    ///     let zero_u64 = zero_u128.as_u64().unwrap();
    /// 
    ///     assert(zero_u64 == 0);
    /// 
    ///     let max_u128 = U128::max();
    ///     let result = max_u128.as_u64();
    /// 
    ///     assert(result.is_err()));
    /// }
    /// ```
    pub fn as_u64(self) -> Result<u64, U128Error> {
        match self.upper {
            0 => Ok(self.lower),
            _ => Err(U128Error::LossOfPrecision),
        }
    }

    /// The smallest value that can be represented by this integer type.
    ///
    /// # Returns
    ///
    /// * [U128] - The smallest value that can be represented by this integer type, `0`.
    ///
    /// # Examples
    ///
    /// ```sway
    /// use std::u128::U128;
    ///
    /// fn foo() {
    ///     let min_u128 = U128::min();
    ///     let zero_u128 = U128 { upper: 0, lower: 0 };
    /// 
    ///     assert(min_u128 == zero_u128);
    /// }
    /// ```
    pub fn min() -> Self {
        Self {
            upper: 0,
            lower: 0,
        }
    }

    /// The largest value that can be represented by this type,
    ///
    /// # Returns
    ///
    /// * [U128] - The largest value that can be represented by this type, `2<sup>128</sup> - 1`.
    ///
    /// # Examples
    ///
    /// ```sway
    /// use std::u128::U128;
    ///
    /// fn foo() {
    ///     let max_u128 = U128::max();
    ///     let maxed_u128 = U128 { upper: u64::max(), lower: u64::max() };
    /// 
    ///     assert(max_u128 == maxed_u128);
    /// }
    /// ```
    pub fn max() -> Self {
        Self {
            upper: u64::max(),
            lower: u64::max(),
        }
    }

    /// The size of this type in bits.
    ///
    /// # Returns
    ///
    /// * [u32] - The size of this type in bits, `128`.
    ///
    /// # Examples
    ///
    /// ```sway
    /// use std::u128::U128;
    ///
    /// fn foo() {
    ///     let bits = U128::bits();
    ///
    ///     assert(bits == 128);
    /// }
    /// ```
    pub fn bits() -> u32 {
        128
    }
}

impl core::ops::BitwiseAnd for U128 {
    fn binary_and(self, other: Self) -> Self {
        Self::from((self.upper & other.upper, self.lower & other.lower))
    }
}

impl core::ops::BitwiseOr for U128 {
    fn binary_or(self, other: Self) -> Self {
        Self::from((self.upper | other.upper, self.lower | other.lower))
    }
}

impl core::ops::Shift for U128 {
    fn lsh(self, rhs: u64) -> Self {
        // If shifting by at least the number of bits, then saturate with
        // zeroes.
        if rhs >= 128 {
            return Self::new();
        }

        // If shifting by at least half the number of bits, then upper word can
        // be discarded.
        if rhs >= 64 {
            return Self::from((self.lower << (rhs - 64), 0));
        }

        // If shifting by less than half the number of bits, then need to
        // partially shift both upper and lower.
        // Save highest bits of lower half.
        let highest_lower_bits = self.lower >> (64 - rhs);

        let upper = (self.upper << rhs) + highest_lower_bits;
        let lower = self.lower << rhs;

        Self::from((upper, lower))
    }

    fn rsh(self, rhs: u64) -> Self {
        // If shifting by at least the number of bits, then saturate with
        // zeroes.
        if (rhs >= 128) {
            return Self::new();
        }

        // If shifting by at least half the number of bits, then lower word can
        // be discarded.
        if (rhs >= 64) {
            return Self::from((0, self.upper >> (rhs - 64)));
        }

        // If shifting by less than half the number of bits, then need to
        // partially shift both upper and lower.
        // Save lowest bits of upper half.
        let lowest_upper_bits = self.upper << (64 - rhs);

        let upper = self.upper >> rhs;
        let lower = (self.lower >> rhs) + lowest_upper_bits;

        Self::from((upper, lower))
    }
}

impl core::ops::Not for U128 {
    fn not(self) -> Self {
        Self {
            upper: !self.upper,
            lower: !self.lower,
        }
    }
}

impl core::ops::Add for U128 {
    /// Add a `U128` to a `U128`. Reverts on overflow.
    fn add(self, other: Self) -> Self {
        let mut upper_128 = self.upper.overflowing_add(other.upper);

        // If the upper overflows, then the number cannot fit in 128 bits, so panic.
        assert(upper_128.upper == 0);
        let lower_128 = self.lower.overflowing_add(other.lower);

        // If overflow has occurred in the lower component addition, carry.
        // Note: carry can be at most 1.
        if lower_128.upper > 0 {
            upper_128 = upper_128.lower.overflowing_add(lower_128.upper);
        }

        // If overflow has occurred in the upper component addition, panic.
        assert(upper_128.upper == 0);

        Self {
            upper: upper_128.lower,
            lower: lower_128.lower,
        }
    }
}

impl core::ops::Subtract for U128 {
    /// Subtract a `U128` from a `U128`. Reverts of overflow.
    fn subtract(self, other: Self) -> Self {
        // If trying to subtract a larger number, panic.
        assert(!(self < other));

        let mut upper = self.upper - other.upper;
        let mut lower = 0;

        // If necessary, borrow and carry for lower subtraction
        if self.lower < other.lower {
            lower = u64::max() - (other.lower - self.lower - 1);
            upper -= 1;
        } else {
            lower = self.lower - other.lower;
        }

        Self { upper, lower }
    }
}
impl core::ops::Multiply for U128 {
<<<<<<< HEAD
    /// Multiply a `U128` with a `U128`. Panics if overflow.
=======
    /// Multiply a `U128` with a `U128`. Reverts of overflow.
>>>>>>> baaae4dd
    fn multiply(self, other: Self) -> Self {
        // in case both of the `U128` upper parts are bigger than zero,
        // it automatically means overflow, as any `U128` value
        // is upper part multiplied by 2 ^ 64 + lower part
        assert(self.upper == 0 || other.upper == 0);

        let mut result = self.lower.overflowing_mul(other.lower);
        if self.upper == 0 {
            // panic in case of overflow
            result.upper += self.lower * other.upper;
        } else if other.upper == 0 {
            // panic in case of overflow
            result.upper += self.upper * other.lower;
        }

        result
    }
}

impl core::ops::Divide for U128 {
    /// Divide a `U128` by a `U128`. Reverts if divisor is zero.
    fn divide(self, divisor: Self) -> Self {
        let zero = Self::from((0, 0));

        assert(divisor != zero);

        if self.upper == 0 && divisor.upper == 0 {
            return Self::from((0, self.lower / divisor.lower));
        }

        let mut quotient = Self::new();
        let mut remainder = Self::new();
        let mut i = 128 - 1;
        while true {
            quotient <<= 1;
            remainder <<= 1;
            remainder.lower = remainder.lower | (self >> i).lower & 1;
            // TODO use >= once OrdEq can be implemented.
            if remainder > divisor || remainder == divisor {
                remainder -= divisor;
                quotient.lower = quotient.lower | 1;
            }

            if i == 0 {
                break;
            }

            i -= 1;
        }

        quotient
    }
}

impl Power for U128 {
    fn pow(self, exponent: Self) -> Self {
        let mut value = self;
        let mut exp = exponent;
        let one = Self::from((0, 1));
        let zero = Self::from((0, 0));

        if exp == zero {
            return one;
        }

        if exp == one {
            // Manually clone `self`. Otherwise, we may have a `MemoryOverflow`
            // issue with code that looks like: `x = x.pow(other)`
            return Self::from((self.upper, self.lower));
        }

        while exp & one == zero {
            value = value * value;
            exp >>= 1;
        }

        if exp == one {
            return value;
        }

        let mut acc = value;
        while exp > one {
            exp >>= 1;
            value = value * value;
            if exp & one == one {
                acc = acc * value;
            }
        }
        acc
    }
}

impl Root for U128 {
    /// Integer square root using [Newton's Method](https://en.wikipedia.org/wiki/Integer_square_root#Algorithm_using_Newton's_method).
    fn sqrt(self) -> Self {
        let zero = Self::from((0, 0));
        let mut x0 = self >> 1;
        let mut s = self;

        if x0 != zero {
            let mut x1 = (x0 + s / x0) >> 1;

            while x1 < x0 {
                x0 = x1;
                x1 = (x0 + self / x0) >> 1;
            }

            return x0;
        } else {
            return s;
        }
    }
}

impl BinaryLogarithm for U128 {
    /// `log2` of `x` is the largest `n` such that `2^n <= x < 2^(n+1)`.
    ///
    /// * If `x` is smaller than `2^64`, we could just rely on the `log` method by setting
    /// the base to 2.
    /// * Otherwise, we can find the highest non-zero bit by taking the regular log of the upper
    /// part of the `U128`, and then add 64.
    fn log2(self) -> Self {
        let zero = Self::from((0, 0));
        let mut res = zero;
        // If trying to get a log2(0), panic, as infinity is not a number.
        assert(self != zero);
        if self.upper != 0 {
            res = Self::from((0, self.upper.log(2) + 64));
        } else if self.lower != 0 {
            res = Self::from((0, self.lower.log(2)));
        }
        res
    }
}

impl Logarithm for U128 {
    fn log(self, base: Self) -> Self {
        let self_log2 = self.log2();
        let base_log2 = base.log2();
        self_log2 / base_log2
    }
}<|MERGE_RESOLUTION|>--- conflicted
+++ resolved
@@ -412,11 +412,7 @@
     }
 }
 impl core::ops::Multiply for U128 {
-<<<<<<< HEAD
     /// Multiply a `U128` with a `U128`. Panics if overflow.
-=======
-    /// Multiply a `U128` with a `U128`. Reverts of overflow.
->>>>>>> baaae4dd
     fn multiply(self, other: Self) -> Self {
         // in case both of the `U128` upper parts are bigger than zero,
         // it automatically means overflow, as any `U128` value
