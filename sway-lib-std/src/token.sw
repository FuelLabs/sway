//! Functionality for performing common operations with tokens.
library token;

use ::address::Address;
use ::context::call_frames::contract_id;
use ::contract_id::ContractId;
use ::identity::Identity;
use ::revert::revert;
use ::outputs::{Output, output_amount, output_count, output_type};


/// Mint `amount` coins of the current contract's `asset_id` and transfer them
/// to `to` by calling either force_transfer_to_contract() or
/// transfer_to_output(), depending on the type of `Identity`.
pub fn mint_to(amount: u64, to: Identity) {
    mint(amount);
    transfer(amount, contract_id(), to);
}

/// Mint `amount` coins of the current contract's `asset_id` and send them
/// UNCONDITIONALLY to the contract at `to`.
///
/// CAUTION !!!
///
/// This will transfer coins to a contract even with no way to retrieve them
/// (i.e: no withdrawal functionality on the receiving contract), possibly leading to
/// the PERMANENT LOSS OF COINS if not used with care.
pub fn mint_to_contract(amount: u64, to: ContractId) {
    mint(amount);
    force_transfer_to_contract(amount, contract_id(), to);
}

/// Mint `amount` coins of the current contract's `asset_id` and send them to
/// the Address `to`.
pub fn mint_to_address(amount: u64, to: Address) {
    mint(amount);
    transfer_to_output(amount, contract_id(), to);
}

/// Mint `amount` coins of the current contract's `asset_id`.
pub fn mint(amount: u64) {
    asm(r1: amount) {
        mint r1;
    }
}

/// Burn `amount` coins of the current contract's `asset_id`.
pub fn burn(amount: u64) {
    asm(r1: amount) {
        burn r1;
    }
}

/// Transfer `amount` coins of the current contract's `asset_id` and send them
/// to `to` by calling either force_transfer_to_contract() or
/// transfer_to_output(), depending on the type of `Identity`.
///
/// CAUTION !!!
///
/// This may transfer coins to a contract even with no way to retrieve them
/// (i.e. no withdrawal functionality on receiving contract), possibly leading
/// to the PERMANENT LOSS OF COINS if not used with care.
pub fn transfer(amount: u64, asset_id: ContractId, to: Identity) {
    match to {
        Identity::Address(addr) => {
            transfer_to_output(amount, asset_id, addr);
        },
        Identity::ContractId(id) => {
            force_transfer_to_contract(amount, asset_id, id);
        },
    }
}

/// UNCONDITIONAL transfer of `amount` coins of type `asset_id` to
/// the contract at `to`.
///
/// CAUTION !!!
///
/// This will transfer coins to a contract even with no way to retrieve them
/// (i.e. no withdrawal functionality on receiving contract), possibly leading
/// to the PERMANENT LOSS OF COINS if not used with care.
pub fn force_transfer_to_contract(amount: u64, asset_id: ContractId, to: ContractId) {
    asm(r1: amount, r2: asset_id.value, r3: to.value) {
        tr r3 r1 r2;
    }
}

/// Transfer `amount` coins of type `asset_id` and send them to
/// the address `to`.
pub fn transfer_to_output(amount: u64, asset_id: ContractId, to: Address) {
    // maintain a manual index as we only have `while` loops in sway atm:
    let mut index = 0;
    let mut output_index = 0;
    let mut output_found = false;

    // If an output of type `OutputVariable` is found, check if its `amount` is
    // zero. As one cannot transfer zero coins to an output without a panic, a
    // variable output with a value of zero is by definition unused.
    let outputs = output_count();
    while index < outputs {
        let type_of_output = output_type(index);
<<<<<<< HEAD
        match type_of_output {
            Output::Variable => {
                if output_amount(index) == 0 {
                    output_index = index;
                    output_found = true;
                    break; // break early and use the output we found
                }
            },
            _ => {
                ();
            },
=======
        if let Output::Variable = type_of_output {
            if output_amount(index) == 0 {
                output_index = index;
                output_found = true;
                break; // break early and use the output we found
            }
>>>>>>> 0a5d0c01
        }
        index += 1;
    }

    if !output_found {
        revert(0);
    } else {
        asm(r1: to.value, r2: output_index, r3: amount, r4: asset_id.value) {
            tro r1 r2 r3 r4;
        };
    }
}<|MERGE_RESOLUTION|>--- conflicted
+++ resolved
@@ -99,26 +99,12 @@
     let outputs = output_count();
     while index < outputs {
         let type_of_output = output_type(index);
-<<<<<<< HEAD
-        match type_of_output {
-            Output::Variable => {
-                if output_amount(index) == 0 {
-                    output_index = index;
-                    output_found = true;
-                    break; // break early and use the output we found
-                }
-            },
-            _ => {
-                ();
-            },
-=======
         if let Output::Variable = type_of_output {
             if output_amount(index) == 0 {
                 output_index = index;
                 output_found = true;
                 break; // break early and use the output we found
             }
->>>>>>> 0a5d0c01
         }
         index += 1;
     }
