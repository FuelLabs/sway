//! Functionality for performing common operations with tokens.
library;

use ::address::Address;
use ::alias::{AssetId, SubId};
use ::call_frames::contract_id;
use ::contract_id::ContractId;
use ::error_signals::FAILED_TRANSFER_TO_ADDRESS_SIGNAL;
use ::hash::sha256;
use ::identity::Identity;
use ::revert::revert;
use ::outputs::{Output, output_amount, output_count, output_type};

/// Mint `amount` coins of the current contract's `asset_id` and transfer them
/// to `to` by calling either `force_transfer_to_contract` or
/// `transfer_to_address`, depending on the type of `Identity`.
///
/// # Additional Information
/// 
/// If the `to` Identity is a contract, this will transfer coins to the contract even with no way to retrieve them
/// (i.e: no withdrawal functionality on the receiving contract), possibly leading to
/// the **_PERMANENT LOSS OF COINS_** if not used with care.
///
/// # Arguments
///
<<<<<<< HEAD
/// * `amount`: [u64] - The amount of tokens to mint.
/// * `to`: [Identity] - The recipient identity.
=======
/// * `to` - The `Identity` to which to send the tokens.
/// * `sub_id` - The  sub identfier of the asset which to mint.
/// * `amount` - The amount of tokens to mint.
>>>>>>> 241d30f7
///
/// # Examples
///
/// ```sway
/// use std::{constants::ZERO_B256, token::mint_to};
///
<<<<<<< HEAD
/// fn foo() {
///     let to_address = Identity::Address(Address::from(ZERO_B256));
///     let to_contract_id = Identity::ContractId(ContractId::from(ZERO_B256));
///     mint_to(500, to_address);
///     mint_to(500, to_contract_id);
/// }
=======
/// // replace the zero Address/ContractId with your desired Address/ContractId
/// let to_address = Identity::Address(Address::from(ZERO_B256));
/// let to_contract_id = Identity::ContractId(ContractId::from(ZERO_B256));
/// mint_to(to_address, ZERO_B256, 500);
/// mint_to(to_contract_id, ZERO_B256, 500);
>>>>>>> 241d30f7
/// ```
pub fn mint_to(to: Identity, sub_id: SubId, amount: u64) {
    mint(sub_id, amount);
    transfer(to, sha256((contract_id(), sub_id)), amount);
}

/// Mint `amount` coins of the current contract's `asset_id` and send them
/// UNCONDITIONALLY to the contract at `to`.
///
/// # Additional Information
/// 
/// This will transfer coins to a contract even with no way to retrieve them
/// (i.e: no withdrawal functionality on the receiving contract), possibly leading to
/// the **_PERMANENT LOSS OF COINS_** if not used with care.
///
/// # Arguments
///
<<<<<<< HEAD
/// * `amount`: [u64] - The amount of tokens to mint.
/// * `to`: [ContractId] - The recipient contract.
=======
/// * `to` - The `ContractId` to which to send the tokens.
/// * `sub_id` - The  sub identfier of the asset which to mint.
/// * `amount` - The amount of tokens to mint.
>>>>>>> 241d30f7
///
/// # Examples
///
/// ```sway
/// use std::{constants::ZERO_B256, token::mint_to_contract};
///
<<<<<<< HEAD
/// fn foo() {
///     let to = ContractId::from(ZERO_B256);
///     mint_to_contract(500, to);
/// }
=======
/// // replace the zero ContractId with your desired ContractId
/// let to = ContractId::from(ZERO_B256);
/// mint_to_contract(to, ZERO_B256, 500);
>>>>>>> 241d30f7
/// ```
pub fn mint_to_contract(to: ContractId, sub_id: SubId, amount: u64) {
    mint(sub_id, amount);
    force_transfer_to_contract(to, sha256((contract_id(), sub_id)), amount);
}

/// Mint `amount` coins of the current contract's `asset_id` and send them to
/// the Address `to`.
///
/// # Arguments
///
<<<<<<< HEAD
/// * `amount`: [u64] - The amount of tokens to mint.
/// * `to`: [Address] - The recipient address.
=======
/// * `to` - The `Address` to which to send the tokens.
/// * `sub_id` - The  sub identfier of the asset which to mint.
/// * `amount` - The amount of tokens to mint.
>>>>>>> 241d30f7
///
/// # Examples
///
/// ```sway
/// use std::{constants::ZERO_B256, token::mint_to_address};
///
<<<<<<< HEAD
/// fn foo() {
///     let to = Address::from(ZERO_B256);
///     mint_to_address(500, to);
/// }
=======
/// // replace the zero Address with your desired Address
/// let to = Address::from(ZERO_B256);
/// mint_to_address(to, ZERO_B256, 500);
>>>>>>> 241d30f7
/// ```
pub fn mint_to_address(to: Address, sub_id: SubId, amount: u64) {
    mint(sub_id, amount);
    transfer_to_address(to, sha256((contract_id(), sub_id)), amount);
}

/// Mint `amount` coins of the current contract's `sub_id`. The newly minted tokens are owned by the current contract.
///
/// # Arguments
///
<<<<<<< HEAD
/// * `amount`: [u64] - The amount of tokens to mint.
=======
/// * `sub_id` - The  sub identfier of the asset which to mint.
/// * `amount` - The amount of tokens to mint.
>>>>>>> 241d30f7
///
/// # Examples
///
/// ```sway
/// use std::{constants::ZERO_B256, token::mint};
///
<<<<<<< HEAD
/// fn foo() {
///     mint(500);
/// }
=======
/// mint(ZERO_B256, 500);
>>>>>>> 241d30f7
/// ```
pub fn mint(sub_id: SubId, amount: u64) {
    asm(r1: amount, r2: sub_id) {
        mint r1 r2;
    }
}

/// Burn `amount` coins of the current contract's `sub_id`. Burns them from the balance of the current contract.
///
/// # Arguments
///
<<<<<<< HEAD
/// * `amount`: [u64] - The amount of tokens to burn.
=======
/// * `sub_id` - The sub identfier of the asset which to burn.
/// * `amount` - The amount of tokens to burn.
>>>>>>> 241d30f7
///
/// # Reverts
///
/// * When the contract balance is less than `amount`.
///
/// # Examples
///
/// ```sway
/// use std::{constants::ZERO_B256, token::burn};
///
<<<<<<< HEAD
/// fn foo() {
///     burn(500);
/// }
=======
/// burn(ZERO_B256, 500);
>>>>>>> 241d30f7
/// ```
pub fn burn(sub_id: SubId, amount: u64) {
    asm(r1: amount, r2: sub_id) {
        burn r1 r2;
    }
}

/// Transfer `amount` coins of the type `asset_id` and send them
/// to `to` by calling either `force_transfer_to_contract` or
/// `transfer_to_address`, depending on the type of `Identity`.
///
/// # Additional Information
/// 
/// If the `to` Identity is a contract this may transfer coins to the contract even with no way to retrieve them
/// (i.e. no withdrawal functionality on receiving contract), possibly leading
/// to the **_PERMANENT LOSS OF COINS_** if not used with care.
///
/// # Arguments
///
<<<<<<< HEAD
/// * `amount`: [u64] - The amount of tokens to transfer.
/// * `asset_id`: [AssetId] - The token to transfer.
/// * `to`: [Identity] - The recipient identity.
=======
/// * `to` - The `Identity` of the recipient.
/// * `asset_id` - The `AssetId` of the token to transfer.
/// * `amount` - The amount of tokens to transfer.
>>>>>>> 241d30f7
///
/// # Reverts
///
/// * When `amount` is greater than the contract balance for `asset_id`.
/// * When `amount` is equal to zero.
/// * When there are no free variable outputs when transferring to an `Address`.
///
/// # Examples
///
/// ```sway
/// use std::{constants::{BASE_ASSET_ID, ZERO_B256}, token::transfer};
///
<<<<<<< HEAD
/// fn foo() {
///     let to_address = Identity::Address(Address::from(ZERO_B256));
///     let to_contract_id = Identity::ContractId(ContractId::from(ZERO_B256));
///     transfer(500, BASE_ASSET_ID, to_address);
///     transfer(500, BASE_ASSET_ID, to_contract_id);
/// }
=======
/// // replace the zero Address/ContractId with your desired Address/ContractId
/// let to_address = Identity::Address(Address::from(ZERO_B256));
/// let to_contract_id = Identity::ContractId(ContractId::from(ZERO_B256));
/// transfer(to_address, BASE_ASSET_ID, 500);
/// transfer(to_contract_id, BASE_ASSET_ID, 500);
>>>>>>> 241d30f7
/// ```
pub fn transfer(to: Identity, asset_id: AssetId, amount: u64) {
    match to {
        Identity::Address(addr) => transfer_to_address(addr, asset_id, amount),
        Identity::ContractId(id) => force_transfer_to_contract(id, asset_id, amount),
    };
}

/// UNCONDITIONAL transfer of `amount` coins of type `asset_id` to
/// the contract at `to`.
///
/// # Additional Information
/// 
/// This will transfer coins to a contract even with no way to retrieve them
/// (i.e. no withdrawal functionality on receiving contract), possibly leading
/// to the **_PERMANENT LOSS OF COINS_** if not used with care.
///
/// # Arguments
///
<<<<<<< HEAD
/// * `amount`: [u64] - The amount of tokens to transfer.
/// * `asset_id`: [AssetId] - The token to transfer.
/// * `to`: [ContractId] - The recipient contract.
=======
/// * `to` - The `ContractId` of the recipient contract.
/// * `asset_id` - The `AssetId` of the token to transfer.
/// * `amount` - The amount of tokens to transfer.
>>>>>>> 241d30f7
///
/// # Reverts
///
/// * When `amount` is greater than the contract balance for `asset_id`.
/// * When `amount` is equal to zero.
///
/// # Examples
///
/// ```sway
/// use std::{constants::{BASE_ASSET_ID, ZERO_B256}, token::force_transfer_to_contract};
///
<<<<<<< HEAD
/// fn foo() {
///     let to_contract_id = ContractId::from(ZERO_B256);
///     force_transfer_to_contract(500, BASE_ASSET_ID, to_contract_id);
/// }
=======
/// // replace the zero ContractId with your desired ContractId
/// let to_contract_id = ContractId::from(ZERO_B256);
/// force_transfer_to_contract(to_contract_id, BASE_ASSET_ID, 500);
>>>>>>> 241d30f7
/// ```
pub fn force_transfer_to_contract(to: ContractId, asset_id: AssetId, amount: u64) {
    asm(r1: amount, r2: asset_id, r3: to.value) {
        tr r3 r1 r2;
    }
}

/// Transfer `amount` coins of type `asset_id` and send them to
/// the address `to`.
///
/// # Arguments
///
<<<<<<< HEAD
/// * `amount`: [u64] - The amount of tokens to transfer.
/// * `asset_id`: [AssetId] - The token to transfer.
/// * `to`: [Address] - The recipient address.
=======
/// * `to` - The `Address` of the recipient user.
/// * `asset_id` - The `AssetId` of the token to transfer.
/// * `amount` - The amount of tokens to transfer.
>>>>>>> 241d30f7
///
/// # Reverts
///
/// * When `amount` is greater than the contract balance for `asset_id`.
/// * When `amount` is equal to zero.
/// * When there are no free variable outputs.
///
/// # Examples
///
/// ```sway
/// use std::{constants::{BASE_ASSET_ID, ZERO_B256}, token::transfer_to_address};
///
<<<<<<< HEAD
/// fn foo() {
///     let to_address = Address::from(ZERO_B256);
///     transfer_to_address(500, BASE_ASSET_ID, to_address);
/// }
=======
/// // replace the zero Address with your desired Address
/// let to_address = Address::from(ZERO_B256);
/// transfer_to_address(to_address, BASE_ASSET_ID, 500);
>>>>>>> 241d30f7
/// ```
pub fn transfer_to_address(to: Address, asset_id: AssetId, amount: u64) {
    // maintain a manual index as we only have `while` loops in sway atm:
    let mut index = 0;

    // If an output of type `OutputVariable` is found, check if its `amount` is
    // zero. As one cannot transfer zero coins to an output without a panic, a
    // variable output with a value of zero is by definition unused.
    let number_of_outputs = output_count();
    while index < number_of_outputs {
        if let Output::Variable = output_type(index) {
            if output_amount(index) == 0 {
                asm(r1: to.value, r2: index, r3: amount, r4: asset_id) {
                    tro r1 r2 r3 r4;
                };
                return;
            }
        }
        index += 1;
    }

    revert(FAILED_TRANSFER_TO_ADDRESS_SIGNAL);
}<|MERGE_RESOLUTION|>--- conflicted
+++ resolved
@@ -23,34 +23,21 @@
 ///
 /// # Arguments
 ///
-<<<<<<< HEAD
-/// * `amount`: [u64] - The amount of tokens to mint.
 /// * `to`: [Identity] - The recipient identity.
-=======
-/// * `to` - The `Identity` to which to send the tokens.
-/// * `sub_id` - The  sub identfier of the asset which to mint.
-/// * `amount` - The amount of tokens to mint.
->>>>>>> 241d30f7
+/// * `sub_id`: [SubId] - The sub identfier of the asset which to mint.
+/// * `amount`: [u64] - The amount of tokens to mint.
 ///
 /// # Examples
 ///
 /// ```sway
 /// use std::{constants::ZERO_B256, token::mint_to};
 ///
-<<<<<<< HEAD
 /// fn foo() {
 ///     let to_address = Identity::Address(Address::from(ZERO_B256));
 ///     let to_contract_id = Identity::ContractId(ContractId::from(ZERO_B256));
-///     mint_to(500, to_address);
-///     mint_to(500, to_contract_id);
-/// }
-=======
-/// // replace the zero Address/ContractId with your desired Address/ContractId
-/// let to_address = Identity::Address(Address::from(ZERO_B256));
-/// let to_contract_id = Identity::ContractId(ContractId::from(ZERO_B256));
-/// mint_to(to_address, ZERO_B256, 500);
-/// mint_to(to_contract_id, ZERO_B256, 500);
->>>>>>> 241d30f7
+///     mint_to(to_address, ZERO_B256, 500);
+///     mint_to(to_contract_id, ZERO_B256, 500);
+/// }
 /// ```
 pub fn mint_to(to: Identity, sub_id: SubId, amount: u64) {
     mint(sub_id, amount);
@@ -68,30 +55,19 @@
 ///
 /// # Arguments
 ///
-<<<<<<< HEAD
-/// * `amount`: [u64] - The amount of tokens to mint.
 /// * `to`: [ContractId] - The recipient contract.
-=======
-/// * `to` - The `ContractId` to which to send the tokens.
-/// * `sub_id` - The  sub identfier of the asset which to mint.
-/// * `amount` - The amount of tokens to mint.
->>>>>>> 241d30f7
+/// * `sub_id`: [SubId] - The sub identfier of the asset which to mint.
+/// * `amount`: [u64] - The amount of tokens to mint.
 ///
 /// # Examples
 ///
 /// ```sway
 /// use std::{constants::ZERO_B256, token::mint_to_contract};
 ///
-<<<<<<< HEAD
 /// fn foo() {
 ///     let to = ContractId::from(ZERO_B256);
-///     mint_to_contract(500, to);
-/// }
-=======
-/// // replace the zero ContractId with your desired ContractId
-/// let to = ContractId::from(ZERO_B256);
-/// mint_to_contract(to, ZERO_B256, 500);
->>>>>>> 241d30f7
+///     mint_to_contract(to, ZERO_B256, 500);
+/// }
 /// ```
 pub fn mint_to_contract(to: ContractId, sub_id: SubId, amount: u64) {
     mint(sub_id, amount);
@@ -103,30 +79,19 @@
 ///
 /// # Arguments
 ///
-<<<<<<< HEAD
-/// * `amount`: [u64] - The amount of tokens to mint.
 /// * `to`: [Address] - The recipient address.
-=======
-/// * `to` - The `Address` to which to send the tokens.
-/// * `sub_id` - The  sub identfier of the asset which to mint.
-/// * `amount` - The amount of tokens to mint.
->>>>>>> 241d30f7
+/// * `sub_id`: [SubId] - The sub identfier of the asset which to mint.
+/// * `amount`: [u64] - The amount of tokens to mint.
 ///
 /// # Examples
 ///
 /// ```sway
 /// use std::{constants::ZERO_B256, token::mint_to_address};
 ///
-<<<<<<< HEAD
 /// fn foo() {
 ///     let to = Address::from(ZERO_B256);
-///     mint_to_address(500, to);
-/// }
-=======
-/// // replace the zero Address with your desired Address
-/// let to = Address::from(ZERO_B256);
-/// mint_to_address(to, ZERO_B256, 500);
->>>>>>> 241d30f7
+///     mint_to_address(to, ZERO_B256, 500);
+/// }
 /// ```
 pub fn mint_to_address(to: Address, sub_id: SubId, amount: u64) {
     mint(sub_id, amount);
@@ -137,25 +102,17 @@
 ///
 /// # Arguments
 ///
-<<<<<<< HEAD
-/// * `amount`: [u64] - The amount of tokens to mint.
-=======
-/// * `sub_id` - The  sub identfier of the asset which to mint.
-/// * `amount` - The amount of tokens to mint.
->>>>>>> 241d30f7
+/// * `sub_id`: [SubId] - The sub identfier of the asset which to mint.
+/// * `amount`: [u64] - The amount of tokens to mint.
 ///
 /// # Examples
 ///
 /// ```sway
 /// use std::{constants::ZERO_B256, token::mint};
 ///
-<<<<<<< HEAD
-/// fn foo() {
-///     mint(500);
-/// }
-=======
-/// mint(ZERO_B256, 500);
->>>>>>> 241d30f7
+/// fn foo() {
+///     mint(ZERO_B256, 500);
+/// }
 /// ```
 pub fn mint(sub_id: SubId, amount: u64) {
     asm(r1: amount, r2: sub_id) {
@@ -167,12 +124,8 @@
 ///
 /// # Arguments
 ///
-<<<<<<< HEAD
+/// * `sub_id`: [SubId] - The sub identfier of the asset which to burn.
 /// * `amount`: [u64] - The amount of tokens to burn.
-=======
-/// * `sub_id` - The sub identfier of the asset which to burn.
-/// * `amount` - The amount of tokens to burn.
->>>>>>> 241d30f7
 ///
 /// # Reverts
 ///
@@ -183,13 +136,9 @@
 /// ```sway
 /// use std::{constants::ZERO_B256, token::burn};
 ///
-<<<<<<< HEAD
-/// fn foo() {
-///     burn(500);
-/// }
-=======
-/// burn(ZERO_B256, 500);
->>>>>>> 241d30f7
+/// fn foo() {
+///     burn(ZERO_B256, 500);
+/// }
 /// ```
 pub fn burn(sub_id: SubId, amount: u64) {
     asm(r1: amount, r2: sub_id) {
@@ -209,15 +158,9 @@
 ///
 /// # Arguments
 ///
-<<<<<<< HEAD
+/// * `to`: [Identity] - The recipient identity.
+/// * `asset_id`: [AssetId] - The token to transfer.
 /// * `amount`: [u64] - The amount of tokens to transfer.
-/// * `asset_id`: [AssetId] - The token to transfer.
-/// * `to`: [Identity] - The recipient identity.
-=======
-/// * `to` - The `Identity` of the recipient.
-/// * `asset_id` - The `AssetId` of the token to transfer.
-/// * `amount` - The amount of tokens to transfer.
->>>>>>> 241d30f7
 ///
 /// # Reverts
 ///
@@ -230,20 +173,12 @@
 /// ```sway
 /// use std::{constants::{BASE_ASSET_ID, ZERO_B256}, token::transfer};
 ///
-<<<<<<< HEAD
 /// fn foo() {
 ///     let to_address = Identity::Address(Address::from(ZERO_B256));
 ///     let to_contract_id = Identity::ContractId(ContractId::from(ZERO_B256));
-///     transfer(500, BASE_ASSET_ID, to_address);
-///     transfer(500, BASE_ASSET_ID, to_contract_id);
-/// }
-=======
-/// // replace the zero Address/ContractId with your desired Address/ContractId
-/// let to_address = Identity::Address(Address::from(ZERO_B256));
-/// let to_contract_id = Identity::ContractId(ContractId::from(ZERO_B256));
-/// transfer(to_address, BASE_ASSET_ID, 500);
-/// transfer(to_contract_id, BASE_ASSET_ID, 500);
->>>>>>> 241d30f7
+///     transfer(to_address, BASE_ASSET_ID, 500);
+///     transfer(to_contract_id, BASE_ASSET_ID, 500);
+/// }
 /// ```
 pub fn transfer(to: Identity, asset_id: AssetId, amount: u64) {
     match to {
@@ -263,15 +198,9 @@
 ///
 /// # Arguments
 ///
-<<<<<<< HEAD
+/// * `to`: [ContractId] - The recipient contract.
+/// * `asset_id`: [AssetId] - The token to transfer.
 /// * `amount`: [u64] - The amount of tokens to transfer.
-/// * `asset_id`: [AssetId] - The token to transfer.
-/// * `to`: [ContractId] - The recipient contract.
-=======
-/// * `to` - The `ContractId` of the recipient contract.
-/// * `asset_id` - The `AssetId` of the token to transfer.
-/// * `amount` - The amount of tokens to transfer.
->>>>>>> 241d30f7
 ///
 /// # Reverts
 ///
@@ -283,16 +212,10 @@
 /// ```sway
 /// use std::{constants::{BASE_ASSET_ID, ZERO_B256}, token::force_transfer_to_contract};
 ///
-<<<<<<< HEAD
 /// fn foo() {
 ///     let to_contract_id = ContractId::from(ZERO_B256);
-///     force_transfer_to_contract(500, BASE_ASSET_ID, to_contract_id);
-/// }
-=======
-/// // replace the zero ContractId with your desired ContractId
-/// let to_contract_id = ContractId::from(ZERO_B256);
-/// force_transfer_to_contract(to_contract_id, BASE_ASSET_ID, 500);
->>>>>>> 241d30f7
+///     force_transfer_to_contract(to_contract_id, BASE_ASSET_ID, 500);
+/// }
 /// ```
 pub fn force_transfer_to_contract(to: ContractId, asset_id: AssetId, amount: u64) {
     asm(r1: amount, r2: asset_id, r3: to.value) {
@@ -305,15 +228,9 @@
 ///
 /// # Arguments
 ///
-<<<<<<< HEAD
+/// * `to`: [Address] - The recipient address.
+/// * `asset_id`: [AssetId] - The token to transfer.
 /// * `amount`: [u64] - The amount of tokens to transfer.
-/// * `asset_id`: [AssetId] - The token to transfer.
-/// * `to`: [Address] - The recipient address.
-=======
-/// * `to` - The `Address` of the recipient user.
-/// * `asset_id` - The `AssetId` of the token to transfer.
-/// * `amount` - The amount of tokens to transfer.
->>>>>>> 241d30f7
 ///
 /// # Reverts
 ///
@@ -326,16 +243,10 @@
 /// ```sway
 /// use std::{constants::{BASE_ASSET_ID, ZERO_B256}, token::transfer_to_address};
 ///
-<<<<<<< HEAD
 /// fn foo() {
 ///     let to_address = Address::from(ZERO_B256);
-///     transfer_to_address(500, BASE_ASSET_ID, to_address);
-/// }
-=======
-/// // replace the zero Address with your desired Address
-/// let to_address = Address::from(ZERO_B256);
-/// transfer_to_address(to_address, BASE_ASSET_ID, 500);
->>>>>>> 241d30f7
+///     transfer_to_address(to_address, BASE_ASSET_ID, 500);
+/// }
 /// ```
 pub fn transfer_to_address(to: Address, asset_id: AssetId, amount: u64) {
     // maintain a manual index as we only have `while` loops in sway atm:
