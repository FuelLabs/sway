//! Utilities for common math operations.
library;

/// Calculates the square root.
pub trait Root {
    fn sqrt(self) -> Self;
}

impl Root for u64 {
    fn sqrt(self) -> Self {
        let index: u64 = 2;
        asm(r1: self, r2: index, r3) {
            mroo r3 r1 r2;
            r3: u64
        }
    }
}

impl Root for u32 {
    fn sqrt(self) -> Self {
        let index: u64 = 2;
        asm(r1: self, r2: index, r3) {
            mroo r3 r1 r2;
            r3: u32
        }
    }
}

impl Root for u16 {
    fn sqrt(self) -> Self {
        let index: u64 = 2;
        asm(r1: self, r2: index, r3) {
            mroo r3 r1 r2;
            r3: u16
        }
    }
}

impl Root for u8 {
    fn sqrt(self) -> Self {
        let index: u64 = 2;
        asm(r1: self, r2: index, r3) {
            mroo r3 r1 r2;
            r3: u8
        }
    }
}

/// Calculates a number to a given power.
pub trait Power {
    fn pow(self, exponent: u32) -> Self;
}

impl Power for u256 {
    /// Raises self to the power of `exponent`, using exponentiation by squaring.
    ///
    /// # Panics
    ///
    /// Panics if the result overflows the type.
    fn pow(self, exponent: u32) -> Self {
        let one = 0x0000000000000000000000000000000000000000000000000000000000000001u256;

        if exponent == 0 {
            return one;
        }

        let mut exp = exponent;
        let mut base = self;
        let mut acc = one;

        while exp > 1 {
            if (exp & 1) == 1 {
                acc = acc * base;
            }
            exp = exp >> 1;
            base = base * base;
        }

        acc * base
    }
}

impl Power for u64 {
    fn pow(self, exponent: u32) -> Self {
        asm(r1: self, r2: exponent, r3) {
            exp r3 r1 r2;
            r3: Self
        }
    }
}

impl Power for u32 {
    fn pow(self, exponent: u32) -> Self {
        asm(r1: self, r2: exponent, r3) {
            exp r3 r1 r2;
            r3: Self
        }
    }
}

impl Power for u16 {
    fn pow(self, exponent: u32) -> Self {
        asm(r1: self, r2: exponent, r3) {
            exp r3 r1 r2;
            r3: Self
        }
    }
}

impl Power for u8 {
    fn pow(self, exponent: u32) -> Self {
        asm(r1: self, r2: exponent, r3) {
            exp r3 r1 r2;
            r3: Self
        }
    }
}

/// Trait for exponential functions.
/// This should exist for UFP64, UFP128 and their signed versions.
pub trait Exponent {
    // exponential function: e ^ exponent
    fn exp(exponent: Self) -> Self;
}

/// Calculates the log with a given base.
pub trait Logarithm {
    fn log(self, base: Self) -> Self;
}

impl Logarithm for u64 {
    fn log(self, base: Self) -> Self {
        asm(r1: self, r2: base, r3) {
            mlog r3 r1 r2;
            r3: Self
        }
    }
}

impl Logarithm for u32 {
    fn log(self, base: Self) -> Self {
        asm(r1: self, r2: base, r3) {
            mlog r3 r1 r2;
            r3: Self
        }
    }
}

impl Logarithm for u16 {
    fn log(self, base: Self) -> Self {
        asm(r1: self, r2: base, r3) {
            mlog r3 r1 r2;
            r3: Self
        }
    }
}

impl Logarithm for u8 {
    fn log(self, base: Self) -> Self {
        asm(r1: self, r2: base, r3) {
            mlog r3 r1 r2;
            r3: Self
        }
    }
}

/// Calculates the binary log.
pub trait BinaryLogarithm {
    fn log2(self) -> Self;
}

impl BinaryLogarithm for u64 {
    fn log2(self) -> Self {
        self.log(2)
    }
}

impl BinaryLogarithm for u32 {
    fn log2(self) -> Self {
        self.log(2u32)
    }
}

impl BinaryLogarithm for u16 {
    fn log2(self) -> Self {
        self.log(2u16)
    }
}

impl BinaryLogarithm for u8 {
    fn log2(self) -> Self {
        self.log(2u8)
    }
}

#[test]
fn square_root_test_math_sw() {
    use ::assert::*;

    let max_u64 = u64::max();
    let max_u32 = u32::max();
    let max_u16 = u16::max();
    let max_u8 = u8::max();

    // u64
    assert(1.sqrt() == 1);
    assert(4.sqrt() == 2);
    assert(9.sqrt() == 3);
    assert(144.sqrt() == 12);
    assert(1024.sqrt() == 32);
    assert(10000000000000000.sqrt() == 100000000);
    assert(0.sqrt() == 0);
    assert(2.sqrt() == 1);
    assert(5.sqrt() == 2);
    assert(1000.sqrt() == 31);
    assert(max_u64.sqrt() == 4294967295);

    // u32
    assert(1u32.sqrt() == 1);
    assert(4u32.sqrt() == 2);
    assert(9u32.sqrt() == 3);
    assert(144u32.sqrt() == 12);
    assert(1024u32.sqrt() == 32);
    assert(100000000u32.sqrt() == 10000);
    assert(0u32.sqrt() == 0);
    assert(2u32.sqrt() == 1);
    assert(5u32.sqrt() == 2);
    assert(1000u32.sqrt() == 31);
    assert(max_u32.sqrt() == 65535);

    // u16
    assert(1u16.sqrt() == 1);
    assert(4u16.sqrt() == 2);
    assert(9u16.sqrt() == 3);
    assert(144u16.sqrt() == 12);
    assert(1024u16.sqrt() == 32);
    assert(50625u16.sqrt() == 225);
    assert(0u16.sqrt() == 0);
    assert(2u16.sqrt() == 1);
    assert(5u16.sqrt() == 2);
    assert(1000u16.sqrt() == 31);
    assert(max_u16.sqrt() == 255);

    // u8
    assert(1u8.sqrt() == 1);
    assert(4u8.sqrt() == 2);
    assert(9u8.sqrt() == 3);
    assert(144u8.sqrt() == 12);
    assert(0u8.sqrt() == 0);
    assert(2u8.sqrt() == 1);
    assert(5u8.sqrt() == 2);
    assert(max_u8.sqrt() == 15);
}

#[test]
fn exponentiation_test_math_sw() {
    use ::assert::*;

<<<<<<< HEAD
=======
    // u256
    let five = 0x0000000000000000000000000000000000000000000000000000000000000005u256;
    
>>>>>>> 848e7622
    // 5^2 = 25 = 0x19
    assert_eq(
        five
            .pow(2),
        0x0000000000000000000000000000000000000000000000000000000000000019u256,
    );

    // 5^28 = 0x204FCE5E3E2502611 (see https://www.wolframalpha.com/input?i=convert+5%5E28+in+hex)
    assert_eq(five.pow(28), 0x0000000000000000204FCE5E3E2502611u256);

    // u64
    assert(2.pow(2) == 4);
    assert(2 ** 2 == 4);

    assert(2.pow(3) == 8);
    assert(2 ** 3 == 8);

    assert(42.pow(2) == 1764);
    assert(42 ** 2 == 1764);

    assert(42.pow(3) == 74088);
    assert(42 ** 3 == 74088);

    assert(100.pow(5) == 10000000000);
    assert(100 ** 5 == 10000000000);

    assert(100.pow(8) == 10000000000000000);
    assert(100 ** 8 == 10000000000000000);

    assert(100.pow(9) == 1000000000000000000);
    assert(100 ** 9 == 1000000000000000000);

    assert(2.pow(0) == 1);
    assert(2 ** 0 == 1);

    assert(0.pow(1) == 0);
    assert(0 ** 1 == 0);

    assert(0.pow(2) == 0);
    assert(0 ** 2 == 0);

    // u32
    assert(2u32.pow(2u32) == 4u32);
    assert(2u32 ** 2u32 == 4u32);

    assert(2u32.pow(3u32) == 8u32);
    assert(2u32 ** 3u32 == 8u32);

    assert(42u32.pow(2u32) == 1764u32);
    assert(42u32 ** 2u32 == 1764u32);

    assert(100u32.pow(4u32) == 100000000u32);
    assert(100u32 ** 4u32 == 100000000u32);

    assert(2u32.pow(0u32) == 1u32);
    assert(2u32 ** 0u32 == 1u32);

    assert(0u32.pow(1u32) == 0u32);
    assert(0u32 ** 1u32 == 0u32);

    assert(0u32.pow(2u32) == 0u32);
    assert(0u32 ** 2u32 == 0u32);

    // u16
    assert(2u16.pow(2u32) == 4u16);
    assert(2u16 ** 2u32 == 4u16);

    assert(2u16.pow(3u32) == 8u16);
    assert(2u16 ** 3u32 == 8u16);

    assert(42u16.pow(2u32) == 1764u16);
    assert(42u16 ** 2u32 == 1764u16);

    assert(20u16.pow(3u32) == 8000u16);
    assert(20u16 ** 3u32 == 8000u16);

    assert(15u16.pow(4u32) == 50625u16);
    assert(15u16 ** 4u32 == 50625u16);

    assert(2u16.pow(0u32) == 1u16);
    assert(2u16 ** 0u32 == 1u16);

    assert(0u16.pow(1u32) == 0u16);
    assert(0u16 ** 1u32 == 0u16);

    assert(0u16.pow(2u32) == 0u16);
    assert(0u16 ** 2u32 == 0u16);

    // u8
    assert(2u8.pow(2u32) == 4u8);
    assert(2u8 ** 2u32 == 4u8);

    assert(2u8.pow(3u32) == 8u8);
    assert(2u8 ** 3u32 == 8u8);

    assert(4u8.pow(3u32) == 64u8);
    assert(4u8 ** 3u32 == 64u8);

    assert(3u8.pow(4u32) == 81u8);
    assert(3u8 ** 4u32 == 81u8);

    assert(10u8.pow(2u32) == 100u8);
    assert(10u8 ** 2u32 == 100u8);

    assert(5u8.pow(3u32) == 125u8);
    assert(5u8 ** 3u32 == 125u8);

    assert(3u8.pow(5u32) == 243u8);
    assert(3u8 ** 5u32 == 243u8);

    assert(2u8.pow(0u32) == 1u8);
    assert(2u8 ** 0u32 == 1u8);

    assert(0u8.pow(1u32) == 0u8);
    assert(0u8 ** 1u32 == 0u8);

    assert(0u8.pow(2u32) == 0u8);
    assert(0u8 ** 2u32 == 0u8);
}

#[test]
fn logarithmic_test_math_sw() {
    use ::assert::*;

    let max_u64 = u64::max();
    let max_u32 = u32::max();
    let max_u16 = u16::max();
    let max_u8 = u8::max();

    // u64
    assert(2.log(2) == 1);
    assert(2.log2() == 1);
    assert(1.log(3) == 0);
    assert(8.log(2) == 3);
    assert(8.log2() == 3);
    assert(100.log(10) == 2);
    assert(100.log(2) == 6);
    assert(100.log2() == 6);
    assert(100.log(9) == 2);
    assert(max_u64.log(10) == 19);
    assert(max_u64.log(2) == 63);
    assert(max_u64.log2() == 63);

    // u32
    assert(2u32.log(2u32) == 1u32);
    assert(100u32.log(10u32) == 2u32);
    assert(125u32.log(5u32) == 3u32);
    assert(256u32.log(4u32) == 4u32);
    assert(max_u32.log(10) == 9);
    assert(max_u32.log(2) == 31);
    assert(max_u32.log2() == 31);

    // u16
    assert(7u16.log(7u16) == 1u16);
    assert(49u16.log(7u16) == 2u16);
    assert(27u16.log(3u16) == 3u16);
    assert(1024u16.log(2u16) == 10u16);
    assert(max_u16.log(10) == 4);
    assert(max_u16.log(2) == 15);
    assert(max_u16.log2() == 15);

    // u8
    assert(20u8.log(20u8) == 1u8);
    assert(81u8.log(9u8) == 2u8);
    assert(36u8.log(6u8) == 2u8);
    assert(125u8.log(5u8) == 3u8);
    assert(max_u8.log(10) == 2);
    assert(max_u8.log(2) == 7);
    assert(max_u8.log2() == 7);
}<|MERGE_RESOLUTION|>--- conflicted
+++ resolved
@@ -256,12 +256,9 @@
 fn exponentiation_test_math_sw() {
     use ::assert::*;
 
-<<<<<<< HEAD
-=======
     // u256
     let five = 0x0000000000000000000000000000000000000000000000000000000000000005u256;
     
->>>>>>> 848e7622
     // 5^2 = 25 = 0x19
     assert_eq(
         five
