//! Utilities for common math operations.
library;

use ::assert::*;
use ::revert::revert;
use ::option::Option::{self, Some, None};
use ::flags::{
    disable_panic_on_overflow,
    panic_on_overflow_enabled,
    panic_on_unsafe_math_enabled,
    set_flags,
};
use ::registers::{flags, overflow};

/// Calculates the square root.
pub trait Root {
    fn sqrt(self) -> Self;
}

impl Root for u256 {
    // Integer square root using [Newton's Method](https://en.wikipedia.org/wiki/Integer_square_root#Algorithm_using_Newton's_method).
    fn sqrt(self) -> Self {
        let mut x0 = self >> 1;
        if x0 == 0 {
            return self;
        }
        let mut x1 = (x0 + self / x0) >> 1;

        while x1 < x0 {
            x0 = x1;
            x1 = (x0 + self / x0) >> 1;
        }

        x0
    }
}

impl Root for u64 {
    fn sqrt(self) -> Self {
        let index: u64 = 2;
        asm(r1: self, r2: index, r3) {
            mroo r3 r1 r2;
            r3: u64
        }
    }
}

impl Root for u32 {
    fn sqrt(self) -> Self {
        let index: u64 = 2;
        asm(r1: self, r2: index, r3) {
            mroo r3 r1 r2;
            r3: u32
        }
    }
}

impl Root for u16 {
    fn sqrt(self) -> Self {
        let index: u64 = 2;
        asm(r1: self, r2: index, r3) {
            mroo r3 r1 r2;
            r3: u16
        }
    }
}

impl Root for u8 {
    fn sqrt(self) -> Self {
        let index: u64 = 2;
        asm(r1: self, r2: index, r3) {
            mroo r3 r1 r2;
            r3: u8
        }
    }
}

/// Calculates a number to a given power.
pub trait Power {
    fn pow(self, exponent: u32) -> Self;
}

fn u256_checked_mul(a: u256, b: u256) -> Option<u256> {
    let res = u256::zero();

    // The six-bit immediate value is used to select operating mode, as follows:

    // Bits	Short name	Description
    // ..XXXX	reserved	Reserved and must be zero
    // .X....	indirect0	Is lhs operand ($rB) indirect or not
    // X.....	indirect1	Is rhs operand ($rC) indirect or not
    // As both operands are indirect, 110000 is used, which is 48 in decimal.
    let of = asm(res: res, a: a, b: b) {
        wqml res a b i48;
        of: u64
    };

    if of != 0 {
        return None;
    }

    Some(res)
}

impl Power for u256 {
    /// Raises self to the power of `exponent`, using exponentiation by squaring.
    ///
    /// # Additional Information
    ///
    /// * If panic on overflow is disabled, and the result overflows, the return value will be 0.
    ///
    /// # Reverts
    ///
    /// * Reverts if the result overflows the type, if panic on overflow is enabled.
    fn pow(self, exponent: u32) -> Self {
        let one = 0x0000000000000000000000000000000000000000000000000000000000000001u256;

        if exponent == 0 {
            return one;
        }

        let mut exp = exponent;
        let mut base = self;
        let mut acc = one;

        while exp > 1 {
            if (exp & 1) == 1 {
                // acc = acc * base;
                let res = u256_checked_mul(acc, base);
                acc = match res {
                    Some(val) => val,
                    None => return u256::zero(),
                }
            }
            exp = exp >> 1;
            // base = base * base;
            let res = u256_checked_mul(base, base);
            base = match res {
                Some(val) => val,
                None => return u256::zero(),
            }
        }

        // acc * base
        let res = u256_checked_mul(acc, base);
        match res {
            Some(val) => val,
            None => u256::zero(),
        }
    }
}

impl Power for u64 {
    fn pow(self, exponent: u32) -> Self {
        asm(r1: self, r2: exponent, r3) {
            exp r3 r1 r2;
            r3: Self
        }
    }
}

impl Power for u32 {
    fn pow(self, exponent: u32) -> Self {
        let mut res = asm(r1: self, r2: exponent, r3) {
            exp r3 r1 r2;
            r3: u64
        };
<<<<<<< HEAD

        if res > Self::max().as_u64() {
            // If panic on wrapping math is enabled, only then revert
            if flags() & F_WRAPPING_DISABLE_MASK == 0 {
                revert(0);
            } else {
                // Follow spec of returning 0 for overflow
                res = 0;
            }
=======
        // If panic on wrapping math is enabled, only then revert
        if panic_on_overflow_enabled() {
            assert(res <= Self::max().as_u64());
>>>>>>> d781832b
        }

        asm(r1: res) {
            r1: Self
        }
    }
}

impl Power for u16 {
    fn pow(self, exponent: u32) -> Self {
        let mut res = asm(r1: self, r2: exponent, r3) {
            exp r3 r1 r2;
            r3: u64
        };
<<<<<<< HEAD

        if res > Self::max().as_u64() {
            // If panic on wrapping math is enabled, only then revert
            if flags() & F_WRAPPING_DISABLE_MASK == 0 {
                revert(0);
            } else {
                // Follow spec of returning 0 for overflow
                res = 0;
            }
=======
        // If panic on wrapping math is enabled, only then revert
        if panic_on_overflow_enabled() {
            assert(res <= Self::max().as_u64());
>>>>>>> d781832b
        }

        asm(r1: res) {
            r1: Self
        }
    }
}

impl Power for u8 {
    fn pow(self, exponent: u32) -> Self {
        let mut res = asm(r1: self, r2: exponent, r3) {
            exp r3 r1 r2;
            r3: u64
        };
<<<<<<< HEAD

        if res > Self::max().as_u64() {
            // If panic on wrapping math is enabled, only then revert
            if flags() & F_WRAPPING_DISABLE_MASK == 0 {
                revert(0);
            } else {
                // Follow spec of returning 0 for overflow
                res = 0;
            }
=======
        // If panic on wrapping math is enabled, only then revert
        if panic_on_overflow_enabled() {
            assert(res <= Self::max().as_u64());
>>>>>>> d781832b
        }

        asm(r1: res) {
            r1: Self
        }
    }
}

/// Trait for exponential functions.
/// This should exist for UFP64, UFP128 and their signed versions.
pub trait Exponent {
    // exponential function: e ^ exponent
    fn exp(exponent: Self) -> Self;
}

/// Calculates the log with a given base.
pub trait Logarithm {
    fn log(self, base: Self) -> Self;
}

impl Logarithm for u64 {
    fn log(self, base: Self) -> Self {
        asm(r1: self, r2: base, r3) {
            mlog r3 r1 r2;
            r3: Self
        }
    }
}

impl Logarithm for u32 {
    fn log(self, base: Self) -> Self {
        asm(r1: self, r2: base, r3) {
            mlog r3 r1 r2;
            r3: Self
        }
    }
}

impl Logarithm for u16 {
    fn log(self, base: Self) -> Self {
        asm(r1: self, r2: base, r3) {
            mlog r3 r1 r2;
            r3: Self
        }
    }
}

impl Logarithm for u8 {
    fn log(self, base: Self) -> Self {
        asm(r1: self, r2: base, r3) {
            mlog r3 r1 r2;
            r3: Self
        }
    }
}

/// Calculates the binary log.
pub trait BinaryLogarithm {
    fn log2(self) -> Self;
}

impl BinaryLogarithm for u64 {
    fn log2(self) -> Self {
        self.log(2)
    }
}

impl BinaryLogarithm for u32 {
    fn log2(self) -> Self {
        self.log(2u32)
    }
}

impl BinaryLogarithm for u16 {
    fn log2(self) -> Self {
        self.log(2u16)
    }
}

impl BinaryLogarithm for u8 {
    fn log2(self) -> Self {
        self.log(2u8)
    }
}

impl BinaryLogarithm for u256 {
    fn log2(self) -> Self {
        // If panic on unsafe math is enabled, only then revert
        if panic_on_unsafe_math_enabled() {
            // Logarithm is undefined for 0
            assert(self != 0);
        }

        let (a, b, c, d) = asm(r1: self) {
            r1: (u64, u64, u64, u64)
        };
        if a != 0 {
            return a.log2().as_u256() + 0xc0u256;
        } else if b != 0 {
            return b.log2().as_u256() + 0x80u256;
        } else if c != 0 {
            return c.log2().as_u256() + 0x40u256;
        } else if d != 0 {
            return d.log2().as_u256();
        }
        self
    }
}

impl Logarithm for u256 {
    fn log(self, base: Self) -> Self {
        let flags = disable_panic_on_overflow();

        // If panic on unsafe math is enabled, only then revert
        if panic_on_unsafe_math_enabled() {
            // Logarithm is undefined for bases less than 2
            assert(base >= 2);
            // Logarithm is undefined for 0
            assert(self != 0);
        }

        // Decimals rounded to 0
        if self < base {
            return 0x00u256;
        }

        // Estimating the result using change of base formula. Only an estimate because we are doing uint calculations.
        let self_log2 = self.log2();
        let base_log2 = base.log2();
        let mut result = (self_log2 / base_log2);

        // Converting u256 to u32, this cannot fail as the result will be atmost ~256
        let parts = asm(r1: result) {
            r1: (u64, u64, u64, u64)
        };
        let res_u32 = asm(r1: parts.3) {
            r1: u32
        };

        // Raising the base to the power of the result
        let mut pow_res = base.pow(res_u32);
        let mut of = overflow();

        // Adjusting the result until the power is less than or equal to self
        // If pow_res is > than self, then there is an overestimation. If there is an overflow then there is definitely an overestimation.
        while (pow_res > self) || (of > 0) {
            result -= 1;

            // Converting u256 to u32, this cannot fail as the result will be atmost ~256
            let parts = asm(r1: result) {
                r1: (u64, u64, u64, u64)
            };
            let res_u32 = asm(r1: parts.3) {
                r1: u32
            };

            pow_res = base.pow(res_u32);
            of = overflow();
        };

        set_flags(flags);

        result
    }
}

impl u8 {
    /// Returns whether a `u8` is set to zero.
    ///
    /// # Returns
    ///
    /// * [bool] -> True if the `u8` is zero, otherwise false.
    ///
    /// # Examples
    ///
    /// ```sway
    /// fn foo() {
    ///     let zero_u8 = u8::zero();
    ///     assert(zero_u8.is_zero());
    /// }
    /// ```
    pub fn is_zero(self) -> bool {
        self == 0u8
    }
}

impl u16 {
    /// Returns whether a `u16` is set to zero.
    ///
    /// # Returns
    ///
    /// * [bool] -> True if the `u16` is zero, otherwise false.
    ///
    /// # Examples
    ///
    /// ```sway
    /// fn foo() {
    ///     let zero_u16 = u16::zero();
    ///     assert(zero_u16.is_zero());
    /// }
    /// ```
    pub fn is_zero(self) -> bool {
        self == 0u16
    }
}

impl u32 {
    /// Returns whether a `u32` is set to zero.
    ///
    /// # Returns
    ///
    /// * [bool] -> True if the `u32` is zero, otherwise false.
    ///
    /// # Examples
    ///
    /// ```sway
    /// fn foo() {
    ///     let zero_u32 = u32::zero();
    ///     assert(zero_u32.is_zero());
    /// }
    /// ```
    pub fn is_zero(self) -> bool {
        self == 0u32
    }
}

impl u64 {
    /// Returns whether a `u64` is set to zero.
    ///
    /// # Returns
    ///
    /// * [bool] -> True if the `u64` is zero, otherwise false.
    ///
    /// # Examples
    ///
    /// ```sway
    /// fn foo() {
    ///     let zero_u64 = u64::zero();
    ///     assert(zero_u64.is_zero());
    /// }
    /// ```
    pub fn is_zero(self) -> bool {
        self == 0u64
    }
}

impl u256 {
    /// Returns whether a `u256` is set to zero.
    ///
    /// # Returns
    ///
    /// * [bool] -> True if the `u256` is zero, otherwise false.
    ///
    /// # Examples
    ///
    /// ```sway
    /// fn foo() {
    ///     let zero_u256 = u256::zero();
    ///     assert(zero_u256.is_zero());
    /// }
    /// ```
    pub fn is_zero(self) -> bool {
        self == 0x00u256
    }
}

impl b256 {
    /// Returns whether a `b256` is set to zero.
    ///
    /// # Returns
    ///
    /// * [bool] -> True if the `b256` is zero, otherwise false.
    ///
    /// # Examples
    ///
    /// ```sway
    /// fn foo() {
    ///     let zero_b256 = b256::zero();
    ///     assert(zero_b256.is_zero());
    /// }
    /// ```
    pub fn is_zero(self) -> bool {
        self == 0x0000000000000000000000000000000000000000000000000000000000000000
    }
}<|MERGE_RESOLUTION|>--- conflicted
+++ resolved
@@ -165,21 +165,15 @@
             exp r3 r1 r2;
             r3: u64
         };
-<<<<<<< HEAD
 
         if res > Self::max().as_u64() {
             // If panic on wrapping math is enabled, only then revert
-            if flags() & F_WRAPPING_DISABLE_MASK == 0 {
+            if panic_on_overflow_enabled() {
                 revert(0);
             } else {
                 // Follow spec of returning 0 for overflow
                 res = 0;
             }
-=======
-        // If panic on wrapping math is enabled, only then revert
-        if panic_on_overflow_enabled() {
-            assert(res <= Self::max().as_u64());
->>>>>>> d781832b
         }
 
         asm(r1: res) {
@@ -194,21 +188,15 @@
             exp r3 r1 r2;
             r3: u64
         };
-<<<<<<< HEAD
 
         if res > Self::max().as_u64() {
             // If panic on wrapping math is enabled, only then revert
-            if flags() & F_WRAPPING_DISABLE_MASK == 0 {
+            if panic_on_overflow_enabled() {
                 revert(0);
             } else {
                 // Follow spec of returning 0 for overflow
                 res = 0;
             }
-=======
-        // If panic on wrapping math is enabled, only then revert
-        if panic_on_overflow_enabled() {
-            assert(res <= Self::max().as_u64());
->>>>>>> d781832b
         }
 
         asm(r1: res) {
@@ -223,21 +211,15 @@
             exp r3 r1 r2;
             r3: u64
         };
-<<<<<<< HEAD
 
         if res > Self::max().as_u64() {
             // If panic on wrapping math is enabled, only then revert
-            if flags() & F_WRAPPING_DISABLE_MASK == 0 {
+            if panic_on_overflow_enabled() {
                 revert(0);
             } else {
                 // Follow spec of returning 0 for overflow
                 res = 0;
             }
-=======
-        // If panic on wrapping math is enabled, only then revert
-        if panic_on_overflow_enabled() {
-            assert(res <= Self::max().as_u64());
->>>>>>> d781832b
         }
 
         asm(r1: res) {
