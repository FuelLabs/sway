# Access Control

<!-- This section should explain access control in Sway -->
<!-- access_control:example:start -->
Smart contracts require the ability to restrict access to and identify certain users or contracts. Unlike account-based blockchains, transactions in UTXO-based blockchains (i.e. Fuel) do not necessarily have a unique transaction sender. Additional logic is needed to handle this difference, and is provided by the standard library.
<!-- access_control:example:end -->

## `msg_sender`

<!-- This section should explain what the `msg_sender` method is -->
<!-- msg_sender:example:start -->
To deliver an experience akin to the EVM's access control, the `std` library provides a `msg_sender` function, which identifies a unique caller based upon the call and/or transaction input data.
<!-- msg_sender:example:end -->

```sway
{{#include ../../../../examples/msg_sender/src/main.sw}}
```

<!-- This section should explain how the `msg_sender` method works -->
<!-- msg_sender_details:example:start -->
The `msg_sender` function works as follows:

- If the caller is a contract, then `Ok(Sender)` is returned with the `ContractId` sender variant.
- If the caller is external (i.e. from a script), then all coin input owners in the transaction are checked. If all owners are the same, then `Ok(Sender)` is returned with the `Address` sender variant.
- If the caller is external and coin input owners are different, then the caller cannot be determined and a `Err(AuthError)` is returned.
<!-- msg_sender_details:example:end -->

## Contract Ownership

<<<<<<< HEAD
Many contracts require some form of ownership for access control. The [SRC-5 Ownership Standard](https://github.com/FuelLabs/sway-standards/tree/master/standards/src_5) has been defined to provide an interoperable interface for ownership within contracts.
=======
Many contracts require some form of ownership for access control. The [SRC-5 Ownership Standard](https://github.com/FuelLabs/sway-standards/tree/master/standards/src5-ownership) has been defined to provide a interoperable interface for ownership within contracts.
>>>>>>> 51e8c9d6

To accomplish this, use the [Ownership Library](https://github.com/FuelLabs/sway-libs/tree/master/libs/ownership) to keep track of the owner. This allows setting and revoking ownership using the variants `Some(..)` and `None` respectively. This is better, safer, and more readable than using the `Identity` type directly where revoking ownership has to be done using some magic value such as `std::constants::ZERO_B256` or otherwise.

- The following is an example of how to properly lock a function such that only the owner may call a function:

```sway
{{#include ../../../../examples/ownership/src/main.sw:only_owner_example}}
```

Setting ownership can be done in one of two ways; During compile time or run time.

- The following is an example of how to properly set ownership of a contract during compile time:

```sway
{{#include ../../../../examples/ownership/src/main.sw:set_owner_example_storage}}
```

- The following is an example of how to properly set ownership of a contract during run time:

```sway
{{#include ../../../../examples/ownership/src/main.sw:set_owner_example_function}}
```

- The following is an example of how to properly revoke ownership of a contract:

```sway
{{#include ../../../../examples/ownership/src/main.sw:revoke_owner_example}}
```

- The following is an example of how to properly retrieve the state of ownership:

```sway
{{#include ../../../../examples/ownership/src/main.sw:get_owner_example}}
```<|MERGE_RESOLUTION|>--- conflicted
+++ resolved
@@ -27,11 +27,7 @@
 
 ## Contract Ownership
 
-<<<<<<< HEAD
-Many contracts require some form of ownership for access control. The [SRC-5 Ownership Standard](https://github.com/FuelLabs/sway-standards/tree/master/standards/src_5) has been defined to provide an interoperable interface for ownership within contracts.
-=======
-Many contracts require some form of ownership for access control. The [SRC-5 Ownership Standard](https://github.com/FuelLabs/sway-standards/tree/master/standards/src5-ownership) has been defined to provide a interoperable interface for ownership within contracts.
->>>>>>> 51e8c9d6
+Many contracts require some form of ownership for access control. The [SRC-5 Ownership Standard](https://github.com/FuelLabs/sway-standards/tree/master/standards/src5-ownership) has been defined to provide an interoperable interface for ownership within contracts.
 
 To accomplish this, use the [Ownership Library](https://github.com/FuelLabs/sway-libs/tree/master/libs/ownership) to keep track of the owner. This allows setting and revoking ownership using the variants `Some(..)` and `None` respectively. This is better, safer, and more readable than using the `Identity` type directly where revoking ownership has to be done using some magic value such as `std::constants::ZERO_B256` or otherwise.
 
