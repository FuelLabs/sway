--- conflicted
+++ resolved
@@ -82,11 +82,8 @@
 let my_string: str = "fuel";
 ```
 
-<<<<<<< HEAD
-String slices, because they contain pointers have limited usage. They cannot be used as constants, storages, or configurables, nor as main function arguments or returns.
-=======
-String slices, because they contain pointers, have limited usage. They cannot be used in constants, storage, configurable constants, nor as main function arguments or returns.
->>>>>>> 51e8c9d6
+
+String slices, because they contain pointers have limited usage. They cannot be used as constants, storages, or configurable constants, nor as main function arguments or returns.
 
 For these cases one must use string arrays, as described below.
 
