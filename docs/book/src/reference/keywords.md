--- conflicted
+++ resolved
@@ -11,11 +11,9 @@
 The following is a list of keywords currently in use, with their
 functionality described.
 
-<<<<<<< HEAD
-- `as` - rename items in `use` statements, eg `use type::a as alias_name`
-=======
+
 - `as` - rename items in `use` statements, e.g., `use type::a as alias_name`
->>>>>>> fe65ca46
+- `as` - rename items in `use` statements, e.g., `use type::a as alias_name`
 - [`abi`](../sway-program-types/smart_contracts.md#the-abi-declaration) - defines a smart contract ABI in a syntactically similar way to traits
 - [`break`](../basics/control_flow.md#break-and-continue) - exit a loop immediately
 - [`const`](../basics/constants.md) - define constant items
