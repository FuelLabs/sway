# Wallet Smart Contract

_Contract storage in the language syntax is a work-in-progress feature, and the following example does not currently compile._

```sway
contract;

const OWNER_ADDRESS: b256 = 0x8900c5bec4ca97d4febf9ceb4754a60d782abbf3cd815836c1872116f203f861;
const ETH_ID: b256 = 0x0000000000000000000000000000000000000000000000000000000000000000;
use std::*;


storage {
    balance: u64,  
}

abi Wallet {
<<<<<<< HEAD
    fn receive_funds(gas_to_forward: u64, coins_to_forward: u64, color_of_coins: b256, unused: ());
    fn send_funds(gas_to_forward: u64, coins_to_forward: u64, color_of_coins: b256, req: SendFundsRequest);
=======
    storage balance: u64 = 0;
    fn receive_funds(gas_to_forward: u64, coins_to_forward: u64, asset_id: b256, unused: ());
    fn send_funds(gas_to_forward: u64, coins_to_forward: u64, asset_id: b256, req: SendFundsRequest);
>>>>>>> 46305882
}

impl Wallet for Contract {
    fn receive_funds(gas_to_forward: u64, coins_to_forward: u64, asset_id: b256, unused: ()) {
        if asset_id == ETH_ID {
            balance += coins_to_forward;
        };
    }

    fn send_funds(gas_to_forward: u64, coins_to_forward: u64, asset_id: b256, req: SendFundsRequest) {
        assert(sender() == OWNER_ADDRESS);
<<<<<<< HEAD
        assert(storage.balance > req.amount_to_send);
        storage.balance = storage.balance - req.amount_to_send;
        transfer_coins(color_of_coins, req.recipient_address, req.amount_to_send);
=======
        assert(balance > req.amount_to_send);
        balance -= req.amount_to_send;
        transfer_coins(asset_id, req.recipient_address, req.amount_to_send);
>>>>>>> 46305882
    }
}

struct SendFundsRequest {
    amount_to_send: u64,
    recipient_address: b256,
}
```<|MERGE_RESOLUTION|>--- conflicted
+++ resolved
@@ -15,14 +15,8 @@
 }
 
 abi Wallet {
-<<<<<<< HEAD
-    fn receive_funds(gas_to_forward: u64, coins_to_forward: u64, color_of_coins: b256, unused: ());
-    fn send_funds(gas_to_forward: u64, coins_to_forward: u64, color_of_coins: b256, req: SendFundsRequest);
-=======
-    storage balance: u64 = 0;
     fn receive_funds(gas_to_forward: u64, coins_to_forward: u64, asset_id: b256, unused: ());
     fn send_funds(gas_to_forward: u64, coins_to_forward: u64, asset_id: b256, req: SendFundsRequest);
->>>>>>> 46305882
 }
 
 impl Wallet for Contract {
@@ -34,15 +28,9 @@
 
     fn send_funds(gas_to_forward: u64, coins_to_forward: u64, asset_id: b256, req: SendFundsRequest) {
         assert(sender() == OWNER_ADDRESS);
-<<<<<<< HEAD
         assert(storage.balance > req.amount_to_send);
         storage.balance = storage.balance - req.amount_to_send;
-        transfer_coins(color_of_coins, req.recipient_address, req.amount_to_send);
-=======
-        assert(balance > req.amount_to_send);
-        balance -= req.amount_to_send;
         transfer_coins(asset_id, req.recipient_address, req.amount_to_send);
->>>>>>> 46305882
     }
 }
 
