use anyhow::{anyhow, Result};
use clap::{Parser, Subcommand};
use std::fs::{create_dir_all, read_to_string, remove_dir_all, File, OpenOptions};
use std::io::Read;
use std::io::Write;
use std::path::{Path, PathBuf};
use std::process;
use std::str;

mod checkers;
mod constants;
mod examples;
mod helpers;

use crate::checkers::{check_index_diffs, check_summary_diffs};
use crate::helpers::{
    format_command_doc_name, format_header_line, format_index_entry_name,
    format_index_entry_string, format_index_line_for_summary, format_line,
};

#[derive(Parser)]
#[clap(name = "forc-documenter", about = "Forc Documenter")]
struct Cli {
    /// the command to run
    #[clap(subcommand)]
    command: Commands,
}

#[derive(Subcommand)]
enum Commands {
    WriteDocs(WriteDocsCommand),
}

#[derive(Debug, Parser)]
struct WriteDocsCommand {
    #[clap(long)]
    pub dry_run: bool,
}

fn get_sway_path() -> PathBuf {
    let mut curr_path = std::env::current_dir().unwrap();
    loop {
        if curr_path.ends_with("sway") {
            return curr_path;
        }
        curr_path = curr_path.parent().unwrap().to_path_buf()
    }
}

fn create_forc_commands_docs_dir(path: &Path) -> Result<()> {
    if !path.is_dir() {
        create_dir_all(&path)?;
    }

    Ok(())
}

fn get_example_for_command(command: &str) -> &str {
    match command {
<<<<<<< HEAD
        "init" => constants::FORC_INIT_EXAMPLE,
        "build" => constants::FORC_BUILD_EXAMPLE,
        "test" => constants::FORC_TEST_EXAMPLE,
        "deploy" => constants::FORC_DEPLOY_EXAMPLE,
        "parse-bytecode" => constants::FORC_PARSE_BYTECODE_EXAMPLE,
        "completions" => constants::FORC_COMPLETIONS_EXAMPLE,
=======
        "init" => examples::FORC_INIT_EXAMPLE,
        "build" => examples::FORC_BUILD_EXAMPLE,
        "test" => examples::FORC_TEST_EXAMPLE,
        "deploy" => examples::FORC_DEPLOY_EXAMPLE,
        "parse-bytecode" => examples::FORC_PARSE_BYTECODE_EXAMPLE,
>>>>>>> 7585d07c
        _ => "",
    }
}

fn write_new_summary_contents(
    existing_summary_contents: String,
    new_index_contents: String,
) -> String {
    let mut new_summary_contents = String::new();
    for line in existing_summary_contents.lines() {
        if line.contains("[Commands](./forc/commands/index.md)") {
            new_summary_contents.push_str(line);
            new_summary_contents.push('\n');
            for index_line in new_index_contents.lines().skip(2) {
                let summary_index_line = format_index_line_for_summary(index_line);
                new_summary_contents.push_str(&("    ".to_owned() + &summary_index_line));
                new_summary_contents.push('\n');
            }
        } else if line.contains("/forc/commands/") {
            continue;
        } else {
            new_summary_contents.push_str(line);
            new_summary_contents.push('\n');
        }
    }
    new_summary_contents
}

fn write_docs(command: WriteDocsCommand) -> Result<()> {
    let WriteDocsCommand { dry_run } = command;

    let forc_commands_docs_path = get_sway_path().join("docs/src/forc/commands");
    let summary_file_path = get_sway_path().join("docs/src/SUMMARY.md");
    let index_file_path = forc_commands_docs_path.join("index.md");

    if !dry_run {
        remove_dir_all(&forc_commands_docs_path).expect("Failed to clean commands directory");
        create_forc_commands_docs_dir(&forc_commands_docs_path)
            .expect("Failed to prepare forc commands docs directory");
    }
    let mut index_file = OpenOptions::new()
        .create(!dry_run)
        .read(true)
        .write(!dry_run)
        .open(index_file_path)
        .expect("Problem reading, opening or creating forc/commands/index.md");

    let mut summary_file =
        File::open(&summary_file_path).expect("Problem reading, opening or creating SUMMARY.md");

    let mut existing_summary_contents = String::new();
    summary_file.read_to_string(&mut existing_summary_contents)?;

    let output = process::Command::new("forc")
        .arg("--version")
        .output()
        .expect("Failed running forc --version");
    let version = String::from_utf8_lossy(&output.stdout) + String::from_utf8_lossy(&output.stderr);
    let version_message = "Running forc --help using ".to_owned() + &version;
    println!("{}", version_message);

    let output = process::Command::new("forc")
        .arg("--help")
        .output()
        .expect("Failed to run help command");

    let s = String::from_utf8_lossy(&output.stdout) + String::from_utf8_lossy(&output.stderr);
    let lines = s.lines();

    let mut subcommand_is_parsed = false;
    let mut possible_commands = vec![];

    for line in lines {
        if subcommand_is_parsed {
            let (command, _) = line.trim().split_once(' ').unwrap_or(("", ""));
            possible_commands.push(command);
        }
        if line == "SUBCOMMANDS:" {
            subcommand_is_parsed = true;
        }
    }

    let mut new_index_contents = String::new();
    new_index_contents.push_str(constants::INDEX_HEADER);

    for command in possible_commands.iter() {
        let mut result = match generate_doc_output(command) {
            Ok(output) => output,
            Err(_) => continue,
        };

        let example = get_example_for_command(command);
        if !example.is_empty() {
            result.push_str(constants::EXAMPLES_HEADER);
            result.push_str(example);
        }
        result = result.trim().to_string();

        let document_name = format_command_doc_name(command);
        let index_entry_name = format_index_entry_name(command);
        let index_entry_string = format_index_entry_string(&document_name, &index_entry_name);

        let forc_command_file_path = forc_commands_docs_path.join(document_name);
        new_index_contents.push_str(&index_entry_string);

        if dry_run {
            let existing_contents = read_to_string(&forc_command_file_path);
            match existing_contents {
                Ok(existing_contents) => {
                    if existing_contents == result {
                        println!("forc {}: documentation ok.", &command);
                    } else {
                        return Err(anyhow!(
                            "Documentation inconsistent for forc {} - {}",
                            &command,
                            constants::RUN_WRITE_DOCS_MESSAGE
                        ));
                    }
                }
                Err(_) => {
                    return Err(anyhow!(
                        "Documentation does not exist for forc {} - {}",
                        &command,
                        constants::RUN_WRITE_DOCS_MESSAGE
                    ));
                }
            }
        } else {
            println!("Generating docs for command: forc {}...", &command);
            let mut command_file =
                File::create(&forc_command_file_path).expect("Failed to create documentation");
            command_file
                .write_all(result.as_bytes())
                .expect("Failed to write to file");
        }
    }

    let new_summary_contents = write_new_summary_contents(
        existing_summary_contents.clone(),
        new_index_contents.clone(),
    );
    if dry_run {
        check_index_diffs(index_file, new_index_contents)?;
        check_summary_diffs(existing_summary_contents, new_summary_contents)?;
    } else {
        println!("Updating forc commands in forc/commands/index.md...");
        index_file
            .write_all(new_index_contents.as_bytes())
            .expect("Failed to write to forc/commands/index.md");

        let mut new_summary_file = File::create(&summary_file_path)?;
        println!("Updating forc commands in SUMMARY.md...");
        new_summary_file
            .write_all(new_summary_contents.as_bytes())
            .expect("Failed to write to SUMMARY.md");
    }

    println!("Done.");
    Ok(())
}

fn generate_doc_output(subcommand: &str) -> Result<String> {
    let mut result = String::new();

    let output = process::Command::new("forc")
        .args([subcommand, "--help"])
        .output()
        .expect("forc --help failed to run");

    if !output.status.success() {
        return Err(anyhow!("Failed to run forc {} --help", subcommand));
    }

    let s = String::from_utf8_lossy(&output.stdout) + String::from_utf8_lossy(&output.stderr);

    for (index, line) in s.lines().enumerate() {
        let mut formatted_line = String::new();
        let line = line.trim();

        if index == 0 {
            formatted_line.push_str(&format_header_line(line));
        } else if index == 1 {
            formatted_line.push_str(line);
        } else {
            formatted_line.push_str(&format_line(line))
        }

        result.push_str(&formatted_line);

        if !formatted_line.ends_with('\n') {
            result.push('\n');
        }
    }
    Ok(result)
}
fn main() -> Result<()> {
    let cli = Cli::parse();

    match cli.command {
        Commands::WriteDocs(command) => write_docs(command)?,
    }
    Ok(())
}<|MERGE_RESOLUTION|>--- conflicted
+++ resolved
@@ -57,20 +57,11 @@
 
 fn get_example_for_command(command: &str) -> &str {
     match command {
-<<<<<<< HEAD
-        "init" => constants::FORC_INIT_EXAMPLE,
-        "build" => constants::FORC_BUILD_EXAMPLE,
-        "test" => constants::FORC_TEST_EXAMPLE,
-        "deploy" => constants::FORC_DEPLOY_EXAMPLE,
-        "parse-bytecode" => constants::FORC_PARSE_BYTECODE_EXAMPLE,
-        "completions" => constants::FORC_COMPLETIONS_EXAMPLE,
-=======
         "init" => examples::FORC_INIT_EXAMPLE,
         "build" => examples::FORC_BUILD_EXAMPLE,
         "test" => examples::FORC_TEST_EXAMPLE,
         "deploy" => examples::FORC_DEPLOY_EXAMPLE,
         "parse-bytecode" => examples::FORC_PARSE_BYTECODE_EXAMPLE,
->>>>>>> 7585d07c
         _ => "",
     }
 }
