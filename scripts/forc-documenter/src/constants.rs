pub const SUBHEADERS: &[&str] = &["USAGE:", "ARGS:", "OPTIONS:", "SUBCOMMANDS:"];
pub const INDEX_HEADER: &str = "Here are a list of commands available to forc:\n\n";

<<<<<<< HEAD
pub static EXAMPLES_HEADER: &str = "\n## EXAMPLES:\n";
pub static FORC_INIT_EXAMPLE: &str = r#"
```console
$ forc init my-fuel-project
$ cd my-fuel-project
$ tree
.
├── Cargo.toml
├── Forc.toml
├── src
│   └── main.sw
└── tests
    └── harness.rs
```

`Forc.toml` is the Forc manifest file, containing information about the project and dependencies. `Cargo.toml` is the Rust project manifest file, used by the Rust-based tests package.

A `src/` directory is created, with a single `main.sw` Sway file in it.

A `tests/` directory is also created. The `Cargo.toml` in the root directory contains necessary Rust dependencies to enable you to write Rust-based tests using our Rust SDK (`fuels-rs`). More on this in the `Test` section down below.
"#;

pub static FORC_BUILD_EXAMPLE: &str = r#"
Compile the sway files of the current project.

```console
$ forc build
Compiled script "my-fuel-project".
Bytecode size is 28 bytes.
```

The output produced will depend on the project's program type. Building script, predicate and contract projects will produce their bytecode in binary format `<project-name>.bin`. Building contracts and libraries will also produce the public ABI in JSON format `<project-name>-abi.json`.

By default, these artifacts are placed in the `out/` directory.

If a `Forc.lock` file did not yet exist, it will be created in order to pin each of the dependencies listed in `Forc.toml` to a specific commit or version.
"#;

pub static FORC_TEST_EXAMPLE: &str = r#"
You can write tests in Rust using our [Rust SDK](https://github.com/FuelLabs/fuels-rs). These tests can be run using `forc test`, which will look for Rust tests under the `tests/` directory (which is created automatically with `forc init`).

You can find an example under the [Testing with Rust](../../testing/testing-with-rust.md) section.
"#;

pub static FORC_DEPLOY_EXAMPLE: &str = r#"
You can use `forc deploy`, which triggers a contract deployment transaction and sends it to a running node.

Alternatively, you can deploy your Sway contract programmatically using [fuels-rs](https://github.com/FuelLabs/fuels-rs), our Rust SDK.

You can find an example within our [fuels-rs book](https://fuellabs.github.io/fuels-rs/latest/getting-started/basics.html#deploying-a-sway-contract).
"#;

pub static FORC_PARSE_BYTECODE_EXAMPLE: &str = r#"
We can try this command with the initial project created using `forc init`, with the counter template:

```sh
forc init --template counter counter
cd counter
forc build -o obj
```

```console
counter$ forc parse-bytecode obj

  half-word   byte   op                   raw           notes
          0   0      JI(4)                90 00 00 04   conditionally jumps to byte 16
          1   4      NOOP                 47 00 00 00
          2   8      Undefined            00 00 00 00   data section offset lo (0)
          3   12     Undefined            00 00 00 c8   data section offset hi (200)
          4   16     LW(63, 12, 1)        5d fc c0 01
          5   20     ADD(63, 63, 12)      10 ff f3 00
         ...
         ...
         ...
         60   240    Undefined            00 00 00 00
         61   244    Undefined            fa f9 0d d3
         62   248    Undefined            00 00 00 00
         63   252    Undefined            00 00 00 c8
```
"#;
=======
pub static RUN_WRITE_DOCS_MESSAGE: &str = "please run `cargo run --bin forc-documenter write-docs`. If you have made local changes to any forc native commands, please install forc from path first: `cargo install --path ./forc`, then run the command.";

pub static EXAMPLES_HEADER: &str = "\n## EXAMPLES:\n";
>>>>>>> eb195991
<|MERGE_RESOLUTION|>--- conflicted
+++ resolved
@@ -1,89 +1,4 @@
 pub const SUBHEADERS: &[&str] = &["USAGE:", "ARGS:", "OPTIONS:", "SUBCOMMANDS:"];
 pub const INDEX_HEADER: &str = "Here are a list of commands available to forc:\n\n";
 
-<<<<<<< HEAD
-pub static EXAMPLES_HEADER: &str = "\n## EXAMPLES:\n";
-pub static FORC_INIT_EXAMPLE: &str = r#"
-```console
-$ forc init my-fuel-project
-$ cd my-fuel-project
-$ tree
-.
-├── Cargo.toml
-├── Forc.toml
-├── src
-│   └── main.sw
-└── tests
-    └── harness.rs
-```
-
-`Forc.toml` is the Forc manifest file, containing information about the project and dependencies. `Cargo.toml` is the Rust project manifest file, used by the Rust-based tests package.
-
-A `src/` directory is created, with a single `main.sw` Sway file in it.
-
-A `tests/` directory is also created. The `Cargo.toml` in the root directory contains necessary Rust dependencies to enable you to write Rust-based tests using our Rust SDK (`fuels-rs`). More on this in the `Test` section down below.
-"#;
-
-pub static FORC_BUILD_EXAMPLE: &str = r#"
-Compile the sway files of the current project.
-
-```console
-$ forc build
-Compiled script "my-fuel-project".
-Bytecode size is 28 bytes.
-```
-
-The output produced will depend on the project's program type. Building script, predicate and contract projects will produce their bytecode in binary format `<project-name>.bin`. Building contracts and libraries will also produce the public ABI in JSON format `<project-name>-abi.json`.
-
-By default, these artifacts are placed in the `out/` directory.
-
-If a `Forc.lock` file did not yet exist, it will be created in order to pin each of the dependencies listed in `Forc.toml` to a specific commit or version.
-"#;
-
-pub static FORC_TEST_EXAMPLE: &str = r#"
-You can write tests in Rust using our [Rust SDK](https://github.com/FuelLabs/fuels-rs). These tests can be run using `forc test`, which will look for Rust tests under the `tests/` directory (which is created automatically with `forc init`).
-
-You can find an example under the [Testing with Rust](../../testing/testing-with-rust.md) section.
-"#;
-
-pub static FORC_DEPLOY_EXAMPLE: &str = r#"
-You can use `forc deploy`, which triggers a contract deployment transaction and sends it to a running node.
-
-Alternatively, you can deploy your Sway contract programmatically using [fuels-rs](https://github.com/FuelLabs/fuels-rs), our Rust SDK.
-
-You can find an example within our [fuels-rs book](https://fuellabs.github.io/fuels-rs/latest/getting-started/basics.html#deploying-a-sway-contract).
-"#;
-
-pub static FORC_PARSE_BYTECODE_EXAMPLE: &str = r#"
-We can try this command with the initial project created using `forc init`, with the counter template:
-
-```sh
-forc init --template counter counter
-cd counter
-forc build -o obj
-```
-
-```console
-counter$ forc parse-bytecode obj
-
-  half-word   byte   op                   raw           notes
-          0   0      JI(4)                90 00 00 04   conditionally jumps to byte 16
-          1   4      NOOP                 47 00 00 00
-          2   8      Undefined            00 00 00 00   data section offset lo (0)
-          3   12     Undefined            00 00 00 c8   data section offset hi (200)
-          4   16     LW(63, 12, 1)        5d fc c0 01
-          5   20     ADD(63, 63, 12)      10 ff f3 00
-         ...
-         ...
-         ...
-         60   240    Undefined            00 00 00 00
-         61   244    Undefined            fa f9 0d d3
-         62   248    Undefined            00 00 00 00
-         63   252    Undefined            00 00 00 c8
-```
-"#;
-=======
-pub static RUN_WRITE_DOCS_MESSAGE: &str = "please run `cargo run --bin forc-documenter write-docs`. If you have made local changes to any forc native commands, please install forc from path first: `cargo install --path ./forc`, then run the command.";
-
-pub static EXAMPLES_HEADER: &str = "\n## EXAMPLES:\n";
->>>>>>> eb195991
+pub static EXAMPLES_HEADER: &str = "\n## EXAMPLES:\n";