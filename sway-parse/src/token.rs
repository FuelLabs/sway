--- conflicted
+++ resolved
@@ -904,12 +904,6 @@
         );
         assert_matches!(
             tts.next(),
-<<<<<<< HEAD
-            Some(CommentedTokenTree::Comment(Comment {
-                span,
-                comment_kind: CommentKind::Newlined,
-            })) if span.as_str() ==  "//!inner"
-=======
             Some(CommentedTokenTree::Tree(CommentedTree::DocComment(DocComment {
                 doc_style: DocStyle::Inner,
                 span,
@@ -923,7 +917,6 @@
                 span,
                 content_span,
             }))) if span.as_str() ==  "//! inner" && content_span.as_str() == " inner"
->>>>>>> 729f8b3b
         );
         assert_matches!(
             tts.next(),
