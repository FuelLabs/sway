--- conflicted
+++ resolved
@@ -158,10 +158,7 @@
                         .filter(|&c| c == '\n')
                         .count()
                         > 0;
-<<<<<<< HEAD
-
-=======
->>>>>>> 7222d26f
+
                     let comment_kind = if has_newline {
                         CommentKind::Newlined
                     } else {
