--- conflicted
+++ resolved
@@ -5,13 +5,8 @@
 use std::sync::Arc;
 use sway_ast::literal::{LitChar, LitInt, LitIntType, LitString, Literal};
 use sway_ast::token::{
-<<<<<<< HEAD
-    Comment, CommentKind, CommentedGroup, CommentedTokenStream, CommentedTokenTree, Delimiter,
-    DocComment, DocStyle, Punct, PunctKind, Spacing, TokenStream,
-=======
-    Comment, CommentedGroup, CommentedTokenStream, CommentedTokenTree, Delimiter, DocComment,
+    Comment, CommentKind, CommentedGroup, CommentedTokenStream, CommentedTokenTree, Delimiter, DocComment,
     DocStyle, GenericTokenTree, Punct, PunctKind, Spacing, TokenStream,
->>>>>>> f05ecaf2
 };
 use sway_error::error::CompileError;
 use sway_error::handler::{ErrorEmitted, Handler};
@@ -143,7 +138,6 @@
         if character == '/' {
             match l.stream.peek() {
                 Some((_, '/')) => {
-<<<<<<< HEAD
                     // search_end is the index at which we stop looking backwards for
                     // a newline
                     let search_end = token_trees
@@ -169,10 +163,8 @@
                     } else {
                         CommentKind::Trailing
                     };
-                    token_trees.push(lex_line_comment(&mut l, end, index, comment_kind));
-=======
                     let ctt =
-                        lex_line_comment(&mut l, end, index, file_start_offset, gather_module_docs);
+                        lex_line_comment(&mut l, end, index, comment_kind, file_start_offset, gather_module_docs);
                     if let CommentedTokenTree::Tree(GenericTokenTree::DocComment(DocComment {
                         doc_style: DocStyle::Inner,
                         ..
@@ -181,7 +173,6 @@
                         gather_module_docs = true;
                     }
                     token_trees.push(ctt);
->>>>>>> f05ecaf2
                     continue;
                 }
                 Some((_, '*')) => {
@@ -344,12 +335,9 @@
     l: &mut Lexer<'_>,
     end: usize,
     index: usize,
-<<<<<<< HEAD
     comment_kind: CommentKind,
-=======
     offset: usize,
     gather_module_docs: bool,
->>>>>>> f05ecaf2
 ) -> CommentedTokenTree {
     let _ = l.stream.next();
 
