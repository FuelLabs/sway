use crate::{Parse, ParseErrorKind, ParseResult, ParseToEnd, Parser, ParserConsumed};

use sway_ast::keywords::{
    AbiToken, BreakToken, ConstToken, ContinueToken, EnumToken, FnToken, ImplToken, MutToken,
<<<<<<< HEAD
    OpenAngleBracketToken, StorageToken, StructToken, TraitToken, UseToken, WhereToken,
=======
    OpenAngleBracketToken, PubToken, RefToken, SelfToken, StorageToken, StructToken, TraitToken,
    UseToken, WhereToken,
>>>>>>> ead1fdb0
};
use sway_ast::token::{DocComment, DocStyle};
use sway_ast::{
    FnArg, FnArgs, FnSignature, ItemConst, ItemEnum, ItemFn, ItemKind, ItemStruct, ItemTrait,
    ItemUse, TypeField,
};

mod item_abi;
mod item_const;
mod item_control_flow;
mod item_enum;
mod item_fn;
mod item_impl;
mod item_storage;
mod item_struct;
mod item_trait;
mod item_use;

impl Parse for ItemKind {
    fn parse(parser: &mut Parser) -> ParseResult<ItemKind> {
        // FIXME(Centril): Visibility should be moved out of `ItemKind` variants,
        // introducing a struct `Item` that holds the visibility and the kind,
        // and then validate in an "AST validation" step which kinds that should have `pub`s.

        let mut visibility = parser.take();

        let kind = if let Some(mut item) = parser.guarded_parse::<UseToken, ItemUse>()? {
            item.visibility = visibility.take();
            ItemKind::Use(item)
        } else if let Some(mut item) = parser.guarded_parse::<StructToken, ItemStruct>()? {
            item.visibility = visibility.take();
            ItemKind::Struct(item)
        } else if let Some(mut item) = parser.guarded_parse::<EnumToken, ItemEnum>()? {
            item.visibility = visibility.take();
            ItemKind::Enum(item)
        } else if let Some(mut item) = parser.guarded_parse::<FnToken, ItemFn>()? {
            item.fn_signature.visibility = visibility.take();
            ItemKind::Fn(item)
        } else if let Some(mut item) = parser.guarded_parse::<TraitToken, ItemTrait>()? {
            item.visibility = visibility.take();
            ItemKind::Trait(item)
        } else if let Some(item) = parser.guarded_parse::<ImplToken, _>()? {
            ItemKind::Impl(item)
        } else if let Some(item) = parser.guarded_parse::<AbiToken, _>()? {
            ItemKind::Abi(item)
        } else if let Some(mut item) = parser.guarded_parse::<ConstToken, ItemConst>()? {
            item.visibility = visibility.take();
            ItemKind::Const(item)
        } else if let Some(item) = parser.guarded_parse::<StorageToken, _>()? {
            ItemKind::Storage(item)
        } else if let Some(item) = parser.guarded_parse::<BreakToken, _>()? {
            ItemKind::Break(item)
        } else if let Some(item) = parser.guarded_parse::<ContinueToken, _>()? {
            ItemKind::Continue(item)
        } else {
            return Err(parser.emit_error(ParseErrorKind::ExpectedAnItem));
        };

        // Ban visibility qualifiers that haven't been consumed, but do so with recovery.
        let _ = parser.ban_visibility_qualifier(&visibility);

        Ok(kind)
    }
}

impl Parse for TypeField {
    fn parse(parser: &mut Parser) -> ParseResult<TypeField> {
        // TODO: Remove this when `TypeField`s are annotated.
        // Eat DocComments to prevent errors in existing code.
        while let Some(DocComment {
            doc_style: DocStyle::Outer,
            ..
        }) = parser.peek::<DocComment>()
        {
            let _ = parser.parse::<DocComment>()?;
        }

        Ok(TypeField {
            name: parser.parse()?,
            colon_token: parser.parse()?,
            ty: parser.parse()?,
        })
    }
}

impl ParseToEnd for FnArgs {
    fn parse_to_end<'a, 'e>(
        mut parser: Parser<'a, 'e>,
    ) -> ParseResult<(FnArgs, ParserConsumed<'a>)> {
        let mut ref_self: Option<RefToken> = None;
        let mut mutable_self: Option<MutToken> = None;
        if parser.peek::<(MutToken, SelfToken)>().is_some()
            || parser.peek::<(RefToken, MutToken, SelfToken)>().is_some()
        {
            ref_self = parser.take();
            mutable_self = parser.take();
        }
        match parser.take() {
            Some(self_token) => {
                match parser.take() {
                    Some(comma_token) => {
                        let (args, consumed) = parser.parse_to_end()?;
                        let fn_args = FnArgs::NonStatic {
                            self_token,
                            ref_self,
                            mutable_self,
                            args_opt: Some((comma_token, args)),
                        };
                        Ok((fn_args, consumed))
                    }
                    None => {
                        let fn_args = FnArgs::NonStatic {
                            self_token,
                            ref_self,
                            mutable_self,
                            args_opt: None,
                        };
                        match parser.check_empty() {
                            Some(consumed) => Ok((fn_args, consumed)),
                            None => Err(parser
                                .emit_error(ParseErrorKind::ExpectedCommaOrCloseParenInFnArgs)),
                        }
                    }
                }
            }
            None => {
                let (args, consumed) = parser.parse_to_end()?;
                let fn_args = FnArgs::Static(args);
                Ok((fn_args, consumed))
            }
        }
    }
}

impl Parse for FnArg {
    fn parse(parser: &mut Parser) -> ParseResult<FnArg> {
        Ok(FnArg {
            pattern: parser.parse()?,
            colon_token: parser.parse()?,
            ty: parser.parse()?,
        })
    }
}

impl Parse for FnSignature {
    fn parse(parser: &mut Parser) -> ParseResult<FnSignature> {
        Ok(FnSignature {
            visibility: parser.take(),
            fn_token: parser.parse()?,
            name: parser.parse()?,
            generics: parser.guarded_parse::<OpenAngleBracketToken, _>()?,
            arguments: parser.parse()?,
            return_type_opt: match parser.take() {
                Some(right_arrow_token) => {
                    let ty = parser.parse()?;
                    Some((right_arrow_token, ty))
                }
                None => None,
            },
            where_clause_opt: parser.guarded_parse::<WhereToken, _>()?,
        })
    }
}

// -------------------------------------------------------------------------------------------------

#[cfg(test)]
mod tests {
    use crate::handler::Handler;

    use super::*;
    use std::sync::Arc;
    use sway_ast::{AttributeDecl, CommaToken, Item, Punctuated};
    use sway_types::Ident;

    fn parse_item(input: &str) -> Item {
        let token_stream = crate::token::lex(&Arc::from(input), 0, input.len(), None).unwrap();
        let handler = Handler::default();
        let mut parser = Parser::new(&token_stream, &handler);
        match Item::parse(&mut parser) {
            Ok(item) => item,
            Err(_) => {
                panic!("Parse error: {:?}", handler.into_errors());
            }
        }
    }

    fn get_attribute_args(attrib: &AttributeDecl) -> &Punctuated<Ident, CommaToken> {
        attrib.attribute.get().args.as_ref().unwrap().get()
    }

    #[test]
    fn parse_doc_comment() {
        let item = parse_item(
            r#"
            // I will be ignored.
            //! I will be ignored.
            /// This is a doc comment.
            //! I will be ignored.
            // I will be ignored.
            fn f() -> bool {
                false
            }
            "#,
        );

        assert!(matches!(item.value, ItemKind::Fn(_)));

        assert_eq!(item.attribute_list.len(), 1);

        let attrib = item.attribute_list.get(0).unwrap();
        assert_eq!(attrib.attribute.get().name.as_str(), "doc");
        assert!(attrib.attribute.get().args.is_some());

        let mut args = get_attribute_args(attrib).into_iter();
        assert_eq!(
            args.next().map(|arg| arg.as_str()),
            Some(" This is a doc comment.")
        );
        assert_eq!(args.next().map(|arg| arg.as_str()), None);
    }

    #[test]
    fn parse_attributes_none() {
        let item = parse_item(
            r#"
            fn f() -> bool {
                false
            }
            "#,
        );

        assert!(matches!(item.value, ItemKind::Fn(_)));
        assert!(item.attribute_list.is_empty());
    }

    #[test]
    fn parse_attributes_fn_basic() {
        let item = parse_item(
            r#"
            #[foo]
            fn f() -> bool {
                false
            }
            "#,
        );

        assert!(matches!(item.value, ItemKind::Fn(_)));

        assert_eq!(item.attribute_list.len(), 1);

        let attrib = item.attribute_list.get(0).unwrap();
        assert_eq!(attrib.attribute.get().name.as_str(), "foo");
        assert!(attrib.attribute.get().args.is_none());
    }

    #[test]
    fn parse_attributes_fn_two_basic() {
        let item = parse_item(
            r#"
            #[foo]
            #[bar]
            fn f() -> bool {
                false
            }
            "#,
        );

        assert!(matches!(item.value, ItemKind::Fn(_)));

        assert_eq!(item.attribute_list.len(), 2);

        let attrib = item.attribute_list.get(0).unwrap();
        assert_eq!(attrib.attribute.get().name.as_str(), "foo");
        assert!(attrib.attribute.get().args.is_none());

        let attrib = item.attribute_list.get(1).unwrap();
        assert_eq!(attrib.attribute.get().name.as_str(), "bar");
        assert!(attrib.attribute.get().args.is_none());
    }

    #[test]
    fn parse_attributes_fn_one_arg() {
        let item = parse_item(
            r#"
            #[foo(one)]
            fn f() -> bool {
                false
            }
            "#,
        );

        assert!(matches!(item.value, ItemKind::Fn(_)));

        assert_eq!(item.attribute_list.len(), 1);

        let attrib = item.attribute_list.get(0).unwrap();
        assert_eq!(attrib.attribute.get().name.as_str(), "foo");
        assert!(attrib.attribute.get().args.is_some());

        let mut args = get_attribute_args(attrib).into_iter();
        assert_eq!(args.next().map(|arg| arg.as_str()), Some("one"));
        assert_eq!(args.next().map(|arg| arg.as_str()), None);
    }

    #[test]
    fn parse_attributes_fn_empty_parens() {
        let item = parse_item(
            r#"
            #[foo()]
            fn f() -> bool {
                false
            }
            "#,
        );

        assert!(matches!(item.value, ItemKind::Fn(_)));

        assert_eq!(item.attribute_list.len(), 1);

        let attrib = item.attribute_list.get(0).unwrap();
        assert_eq!(attrib.attribute.get().name.as_str(), "foo");

        // Args are still parsed as 'some' but with an empty collection.
        assert!(attrib.attribute.get().args.is_some());

        let mut args = get_attribute_args(attrib).into_iter();
        assert_eq!(args.next().map(|arg| arg.as_str()), None);
    }

    #[test]
    fn parse_attributes_fn_zero_and_one_arg() {
        let item = parse_item(
            r#"
            #[bar]
            #[foo(one)]
            fn f() -> bool {
                false
            }
            "#,
        );

        assert!(matches!(item.value, ItemKind::Fn(_)));

        assert_eq!(item.attribute_list.len(), 2);

        let attrib = item.attribute_list.get(0).unwrap();
        assert_eq!(attrib.attribute.get().name.as_str(), "bar");
        assert!(attrib.attribute.get().args.is_none());

        let attrib = item.attribute_list.get(1).unwrap();
        assert_eq!(attrib.attribute.get().name.as_str(), "foo");
        assert!(attrib.attribute.get().args.is_some());

        let mut args = get_attribute_args(attrib).into_iter();
        assert_eq!(args.next().map(|arg| arg.as_str()), Some("one"));
        assert_eq!(args.next().map(|arg| arg.as_str()), None);
    }

    #[test]
    fn parse_attributes_fn_one_and_zero_arg() {
        let item = parse_item(
            r#"
            #[foo(one)]
            #[bar]
            fn f() -> bool {
                false
            }
            "#,
        );

        assert!(matches!(item.value, ItemKind::Fn(_)));

        assert_eq!(item.attribute_list.len(), 2);

        let attrib = item.attribute_list.get(0).unwrap();
        assert_eq!(attrib.attribute.get().name.as_str(), "foo");
        assert!(attrib.attribute.get().args.is_some());

        let mut args = get_attribute_args(attrib).into_iter();
        assert_eq!(args.next().map(|arg| arg.as_str()), Some("one"));
        assert_eq!(args.next().map(|arg| arg.as_str()), None);

        let attrib = item.attribute_list.get(1).unwrap();
        assert_eq!(attrib.attribute.get().name.as_str(), "bar");
        assert!(attrib.attribute.get().args.is_none());
    }

    #[test]
    fn parse_attributes_fn_two_args() {
        let item = parse_item(
            r#"
            #[foo(one, two)]
            fn f() -> bool {
                false
            }
            "#,
        );

        assert!(matches!(item.value, ItemKind::Fn(_)));

        assert_eq!(item.attribute_list.len(), 1);

        let attrib = item.attribute_list.get(0).unwrap();
        assert_eq!(attrib.attribute.get().name.as_str(), "foo");
        assert!(attrib.attribute.get().args.is_some());

        let mut args = get_attribute_args(attrib).into_iter();
        assert_eq!(args.next().map(|arg| arg.as_str()), Some("one"));
        assert_eq!(args.next().map(|arg| arg.as_str()), Some("two"));
        assert_eq!(args.next().map(|arg| arg.as_str()), None);
    }

    #[test]
    fn parse_attributes_fn_zero_one_and_three_args() {
        let item = parse_item(
            r#"
            #[bar]
            #[foo(one)]
            #[baz(two,three,four)]
            fn f() -> bool {
                false
            }
            "#,
        );

        assert!(matches!(item.value, ItemKind::Fn(_)));

        assert_eq!(item.attribute_list.len(), 3);

        let attrib = item.attribute_list.get(0).unwrap();
        assert_eq!(attrib.attribute.get().name.as_str(), "bar");
        assert!(attrib.attribute.get().args.is_none());

        let attrib = item.attribute_list.get(1).unwrap();
        assert_eq!(attrib.attribute.get().name.as_str(), "foo");
        assert!(attrib.attribute.get().args.is_some());

        let mut args = get_attribute_args(attrib).into_iter();
        assert_eq!(args.next().map(|arg| arg.as_str()), Some("one"));
        assert_eq!(args.next().map(|arg| arg.as_str()), None);

        let attrib = item.attribute_list.get(2).unwrap();
        assert_eq!(attrib.attribute.get().name.as_str(), "baz");
        assert!(attrib.attribute.get().args.is_some());

        let mut args = get_attribute_args(attrib).into_iter();
        assert_eq!(args.next().map(|arg| arg.as_str()), Some("two"));
        assert_eq!(args.next().map(|arg| arg.as_str()), Some("three"));
        assert_eq!(args.next().map(|arg| arg.as_str()), Some("four"));
        assert_eq!(args.next().map(|arg| arg.as_str()), None);
    }

    #[test]
    fn parse_attributes_trait() {
        let item = parse_item(
            r#"
            trait T {
                #[foo(one)]
                #[bar]
                fn f() -> bool;
            } {
                #[bar(one, two, three)]
                fn g() -> bool {
                    f()
                }
            }
            "#,
        );

        // The trait itself has no attributes.
        assert!(matches!(item.value, ItemKind::Trait(_)));
        assert_eq!(item.attribute_list.len(), 0);

        if let ItemKind::Trait(item_trait) = item.value {
            let mut decls = item_trait.trait_items.get().iter();

            let f_sig = decls.next();
            assert!(f_sig.is_some());

            let attrib = f_sig.unwrap().0.attribute_list.get(0).unwrap();
            assert_eq!(attrib.attribute.get().name.as_str(), "foo");
            assert!(attrib.attribute.get().args.is_some());
            let mut args = get_attribute_args(attrib).into_iter();
            assert_eq!(args.next().map(|arg| arg.as_str()), Some("one"));
            assert_eq!(args.next().map(|arg| arg.as_str()), None);

            let attrib = f_sig.unwrap().0.attribute_list.get(1).unwrap();
            assert_eq!(attrib.attribute.get().name.as_str(), "bar");
            assert!(attrib.attribute.get().args.is_none());

            assert!(decls.next().is_none());

            assert!(item_trait.trait_defs_opt.is_some());
            let mut defs = item_trait.trait_defs_opt.as_ref().unwrap().get().iter();

            let g_sig = defs.next();
            assert!(g_sig.is_some());

            let attrib = g_sig.unwrap().attribute_list.get(0).unwrap();
            assert_eq!(attrib.attribute.get().name.as_str(), "bar");
            assert!(attrib.attribute.get().args.is_some());
            let mut args = get_attribute_args(attrib).into_iter();
            assert_eq!(args.next().map(|arg| arg.as_str()), Some("one"));
            assert_eq!(args.next().map(|arg| arg.as_str()), Some("two"));
            assert_eq!(args.next().map(|arg| arg.as_str()), Some("three"));
            assert_eq!(args.next().map(|arg| arg.as_str()), None);

            assert!(defs.next().is_none());
        } else {
            panic!("Parsed trait is not a trait.");
        }
    }

    #[test]
    fn parse_attributes_abi() {
        let item = parse_item(
            r#"
            abi A {
                #[bar(one, two, three)]
                fn f() -> bool;

                #[foo]
                fn g() -> u64;
            } {
                #[baz(one)]
                fn h() -> bool {
                    f()
                }
            }
            "#,
        );

        // The ABI itself has no attributes.
        assert!(matches!(item.value, ItemKind::Abi(_)));
        assert_eq!(item.attribute_list.len(), 0);

        if let ItemKind::Abi(item_abi) = item.value {
            let mut decls = item_abi.abi_items.get().iter();

            let f_sig = decls.next();
            assert!(f_sig.is_some());

            let attrib = f_sig.unwrap().0.attribute_list.get(0).unwrap();
            assert_eq!(attrib.attribute.get().name.as_str(), "bar");
            assert!(attrib.attribute.get().args.is_some());
            let mut args = get_attribute_args(attrib).into_iter();
            assert_eq!(args.next().map(|arg| arg.as_str()), Some("one"));
            assert_eq!(args.next().map(|arg| arg.as_str()), Some("two"));
            assert_eq!(args.next().map(|arg| arg.as_str()), Some("three"));
            assert_eq!(args.next().map(|arg| arg.as_str()), None);

            assert!(f_sig.unwrap().0.attribute_list.get(1).is_none());

            let g_sig = decls.next();
            assert!(g_sig.is_some());

            let attrib = g_sig.unwrap().0.attribute_list.get(0).unwrap();
            assert_eq!(attrib.attribute.get().name.as_str(), "foo");
            assert!(attrib.attribute.get().args.is_none());

            assert!(g_sig.unwrap().0.attribute_list.get(1).is_none());

            assert!(decls.next().is_none());

            assert!(item_abi.abi_defs_opt.is_some());
            let mut defs = item_abi.abi_defs_opt.as_ref().unwrap().get().iter();

            let h_sig = defs.next();
            assert!(h_sig.is_some());

            let attrib = h_sig.unwrap().attribute_list.get(0).unwrap();
            assert_eq!(attrib.attribute.get().name.as_str(), "baz");
            assert!(attrib.attribute.get().args.is_some());
            let mut args = get_attribute_args(attrib).into_iter();
            assert_eq!(args.next().map(|arg| arg.as_str()), Some("one"));
            assert_eq!(args.next().map(|arg| arg.as_str()), None);

            assert!(defs.next().is_none());
        } else {
            panic!("Parsed ABI is not an ABI.");
        }
    }

    #[test]
    fn parse_attributes_doc_comment() {
        let item = parse_item(
            r#"
            /// This is a doc comment.
            /// This is another doc comment.
            fn f() -> bool {
                false
            }
            "#,
        );

        assert!(matches!(item.value, ItemKind::Fn(_)));

        assert_eq!(item.attribute_list.len(), 2);

        for i in 0..2 {
            let attrib = item.attribute_list.get(i).unwrap();
            assert_eq!(attrib.attribute.get().name.as_str(), "doc");
            assert!(attrib.attribute.get().args.is_some());

            let mut args = get_attribute_args(attrib).into_iter();
            assert_eq!(
                args.next().map(|arg| arg.as_str()),
                match i {
                    0 => Some(" This is a doc comment."),
                    1 => Some(" This is another doc comment."),
                    _ => unreachable!(),
                }
            );
            assert_eq!(args.next().map(|arg| arg.as_str()), None);
        }
    }
}<|MERGE_RESOLUTION|>--- conflicted
+++ resolved
@@ -2,12 +2,8 @@
 
 use sway_ast::keywords::{
     AbiToken, BreakToken, ConstToken, ContinueToken, EnumToken, FnToken, ImplToken, MutToken,
-<<<<<<< HEAD
-    OpenAngleBracketToken, StorageToken, StructToken, TraitToken, UseToken, WhereToken,
-=======
-    OpenAngleBracketToken, PubToken, RefToken, SelfToken, StorageToken, StructToken, TraitToken,
-    UseToken, WhereToken,
->>>>>>> ead1fdb0
+    OpenAngleBracketToken, RefToken, SelfToken, StorageToken, StructToken, TraitToken, UseToken,
+    WhereToken,
 };
 use sway_ast::token::{DocComment, DocStyle};
 use sway_ast::{
