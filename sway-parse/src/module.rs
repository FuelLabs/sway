use crate::{Parse, ParseResult, ParseToEnd, Parser, ParserConsumed};

use sway_ast::{
    attribute::{Annotated, Attribute, AttributeHashKind},
    brackets::SquareBrackets,
    keywords::{HashBangToken, Token},
    token::{DocComment, DocStyle},
    AttributeDecl, Module, ModuleKind, Parens, Punctuated,
};
use sway_error::parser_error::ParseErrorKind;
use sway_types::{constants::DOC_COMMENT_ATTRIBUTE_NAME, Ident};

impl Parse for ModuleKind {
    fn parse(parser: &mut Parser) -> ParseResult<Self> {
        if let Some(script_token) = parser.take() {
            Ok(Self::Script { script_token })
        } else if let Some(contract_token) = parser.take() {
            Ok(Self::Contract { contract_token })
        } else if let Some(predicate_token) = parser.take() {
            Ok(Self::Predicate { predicate_token })
        } else if let Some(library_token) = parser.take() {
            let name = parser.parse()?;
            Ok(Self::Library {
                library_token,
                name,
            })
        } else {
            Err(parser.emit_error(ParseErrorKind::ExpectedModuleKind))
        }
    }
}

impl ParseToEnd for Annotated<Module> {
    fn parse_to_end<'a, 'e>(mut parser: Parser<'a, '_>) -> ParseResult<(Self, ParserConsumed<'a>)> {
        // Parse the attribute list.
        let mut attribute_list = Vec::new();
        while let Some(DocComment { .. }) = parser.peek() {
            let doc_comment = parser.parse::<DocComment>()?;
            // TODO: Use a Literal instead of an Ident when Attribute args
            // start supporting them and remove `Ident::new_no_trim`.
            let value = Ident::new_no_trim(doc_comment.content_span.clone());
<<<<<<< HEAD
            let hash_kind = match &doc_comment.doc_style {
                DocStyle::Inner => Ok(AttributeHashKind::Inner(HashBangToken::new(
                    doc_comment.span.clone(),
                ))),
                DocStyle::Outer => Err(parser.emit_error(ParseErrorKind::ExpectedModuleDocComment)),
            }
            .unwrap();
            attribute_list.push(AttributeDecl {
                hash_kind,
                attribute: SquareBrackets::new(
                    Punctuated::single(Attribute {
                        name: Ident::new_with_override(
                            DOC_COMMENT_ATTRIBUTE_NAME,
                            doc_comment.span.clone(),
                        ),
                        args: Some(Parens::new(
                            Punctuated::single(value),
                            doc_comment.content_span,
                        )),
                    }),
                    doc_comment.span,
                ),
            });
=======
            match &doc_comment.doc_style {
                DocStyle::Inner => attribute_list.push(AttributeDecl {
                    hash_kind: AttributeHashKind::Inner(HashBangToken::new(
                        doc_comment.span.clone(),
                    )),
                    attribute: SquareBrackets::new(
                        Punctuated::single(Attribute {
                            name: Ident::new_with_override(
                                DOC_COMMENT_ATTRIBUTE_NAME,
                                doc_comment.span.clone(),
                            ),
                            args: Some(Parens::new(
                                Punctuated::single(value),
                                doc_comment.content_span,
                            )),
                        }),
                        doc_comment.span,
                    ),
                }),
                DocStyle::Outer => {
                    parser.emit_error(ParseErrorKind::ExpectedModuleDocComment);
                }
            }
>>>>>>> c62189ac
        }
        let (kind, semicolon_token) = parser.parse()?;

        let (items, consumed) = parser.parse_to_end()?;

        let module = Annotated {
            attribute_list,
            value: Module {
                kind,
                semicolon_token,
                items,
            },
        };
        Ok((module, consumed))
    }
}<|MERGE_RESOLUTION|>--- conflicted
+++ resolved
@@ -39,31 +39,6 @@
             // TODO: Use a Literal instead of an Ident when Attribute args
             // start supporting them and remove `Ident::new_no_trim`.
             let value = Ident::new_no_trim(doc_comment.content_span.clone());
-<<<<<<< HEAD
-            let hash_kind = match &doc_comment.doc_style {
-                DocStyle::Inner => Ok(AttributeHashKind::Inner(HashBangToken::new(
-                    doc_comment.span.clone(),
-                ))),
-                DocStyle::Outer => Err(parser.emit_error(ParseErrorKind::ExpectedModuleDocComment)),
-            }
-            .unwrap();
-            attribute_list.push(AttributeDecl {
-                hash_kind,
-                attribute: SquareBrackets::new(
-                    Punctuated::single(Attribute {
-                        name: Ident::new_with_override(
-                            DOC_COMMENT_ATTRIBUTE_NAME,
-                            doc_comment.span.clone(),
-                        ),
-                        args: Some(Parens::new(
-                            Punctuated::single(value),
-                            doc_comment.content_span,
-                        )),
-                    }),
-                    doc_comment.span,
-                ),
-            });
-=======
             match &doc_comment.doc_style {
                 DocStyle::Inner => attribute_list.push(AttributeDecl {
                     hash_kind: AttributeHashKind::Inner(HashBangToken::new(
@@ -87,7 +62,6 @@
                     parser.emit_error(ParseErrorKind::ExpectedModuleDocComment);
                 }
             }
->>>>>>> c62189ac
         }
         let (kind, semicolon_token) = parser.parse()?;
 
