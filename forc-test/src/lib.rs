use forc_pkg as pkg;
use fuel_abi_types::error_codes::ErrorSignal;
use fuel_tx as tx;
use fuel_vm::checked_transaction::builder::TransactionBuilderExt;
use fuel_vm::gas::GasCosts;
use fuel_vm::{self as vm, fuel_asm, prelude::Instruction};
use pkg::TestPassCondition;
use pkg::{Built, BuiltPackage};
use rand::{Rng, SeedableRng};
use rayon::prelude::*;
use std::{collections::HashMap, fs, path::PathBuf, sync::Arc};
use sway_core::BuildTarget;
use sway_types::Span;

/// The result of a `forc test` invocation.
#[derive(Debug)]
pub enum Tested {
    Package(Box<TestedPackage>),
    Workspace(Vec<TestedPackage>),
}

/// The result of testing a specific package.
#[derive(Debug)]
pub struct TestedPackage {
    pub built: Box<pkg::BuiltPackage>,
    /// The resulting `ProgramState` after executing the test.
    pub tests: Vec<TestResult>,
}

#[derive(Debug)]
pub struct TestDetails {
    /// The file that contains the test function.
    pub file_path: Arc<PathBuf>,
    /// The line number for the test declaration.
    pub line_number: usize,
}

/// The result of executing a single test within a single package.
#[derive(Debug)]
pub struct TestResult {
    /// The name of the function.
    pub name: String,
    /// The time taken for the test to execute.
    pub duration: std::time::Duration,
    /// The span for the function declaring this test.
    pub span: Span,
    /// The resulting state after executing the test function.
    pub state: vm::state::ProgramState,
    /// The required state of the VM for this test to pass.
    pub condition: pkg::TestPassCondition,
    /// Emitted `Recipt`s during the execution of the test.
    pub logs: Vec<fuel_tx::Receipt>,
    /// Gas used while executing this test.
    pub gas_used: u64,
}

const TEST_METADATA_SEED: u64 = 0x7E57u64;
/// A mapping from each member package of a build plan to its compiled contract dependencies.
type ContractDependencyMap = HashMap<pkg::Pinned, Vec<Arc<pkg::BuiltPackage>>>;

/// A package or a workspace that has been built, ready for test execution.
pub enum BuiltTests {
    Package(PackageTests),
    Workspace(Vec<PackageTests>),
}

/// A built package ready for test execution.
///
/// If the built package is a contract, a second built package for the same contract without the
/// tests are also populated.
///
/// For packages containing contracts or scripts, their [contract-dependencies] are needed for deployment.
#[derive(Debug)]
pub enum PackageTests {
    Contract(PackageWithDeploymentToTest),
    Script(PackageWithDeploymentToTest),
    Predicate(Arc<pkg::BuiltPackage>),
    Library(Arc<pkg::BuiltPackage>),
}

/// A built contract ready for test execution.
#[derive(Debug)]
pub struct ContractToTest {
    /// Tests included contract.
    pkg: Arc<pkg::BuiltPackage>,
    /// Bytecode of the contract without tests.
    without_tests_bytecode: pkg::BuiltPackageBytecode,
    contract_dependencies: Vec<Arc<pkg::BuiltPackage>>,
}

/// A built script ready for test execution.
#[derive(Debug)]
pub struct ScriptToTest {
    /// Tests included contract.
    pkg: Arc<pkg::BuiltPackage>,
    contract_dependencies: Vec<Arc<pkg::BuiltPackage>>,
}

/// A built package that requires deployment before test execution.
#[derive(Debug)]
pub enum PackageWithDeploymentToTest {
    Script(ScriptToTest),
    Contract(ContractToTest),
}

/// Required test setup for package types that requires a deployment.
#[derive(Debug)]
enum DeploymentSetup {
    Script(ScriptTestSetup),
    Contract(ContractTestSetup),
}

impl DeploymentSetup {
    /// Returns the storage for this test setup
    fn storage(&self) -> &vm::storage::MemoryStorage {
        match self {
            DeploymentSetup::Script(script_setup) => &script_setup.storage,
            DeploymentSetup::Contract(contract_setup) => &contract_setup.storage,
        }
    }

    /// Return the root contract id if this is a contract setup.
    fn root_contract_id(&self) -> Option<tx::ContractId> {
        match self {
            DeploymentSetup::Script(_) => None,
            DeploymentSetup::Contract(contract_setup) => Some(contract_setup.root_contract_id),
        }
    }
}

/// The set of options provided to the `test` function.
#[derive(Default, Clone)]
pub struct Opts {
    pub pkg: pkg::PkgOpts,
    pub print: pkg::PrintOpts,
    pub minify: pkg::MinifyOpts,
    /// If set, outputs a binary file representing the script bytes.
    pub binary_outfile: Option<String>,
    /// If set, outputs source file mapping in JSON format
    pub debug_outfile: Option<String>,
    /// Build target to use.
    pub build_target: BuildTarget,
    /// Name of the build profile to use.
    /// If it is not specified, forc will use debug build profile.
    pub build_profile: Option<String>,
    /// Use release build plan. If a custom release plan is not specified, it is implicitly added to the manifest file.
    ///
    /// If --build-profile is also provided, forc omits this flag and uses provided build-profile.
    pub release: bool,
    /// Should warnings be treated as errors?
    pub error_on_warnings: bool,
    /// Output the time elapsed over each part of the compilation process.
    pub time_phases: bool,
<<<<<<< HEAD
    /// Enable the experimental storage implementation and UI.
    pub experimental_storage: bool,
    /// Enable the experimental module privacy enforcement.
    pub experimental_private_modules: bool,
=======
>>>>>>> f3ae93e3
}

/// The set of options provided for controlling logs printed for each test.
#[derive(Default, Clone)]
pub struct TestPrintOpts {
    pub pretty_print: bool,
    pub print_logs: bool,
}

/// The storage and the contract id (if a contract is being tested) for a test.
#[derive(Debug)]
enum TestSetup {
    WithDeployment(DeploymentSetup),
    WithoutDeployment(vm::storage::MemoryStorage),
}

impl TestSetup {
    /// Returns the storage for this test setup
    fn storage(&self) -> &vm::storage::MemoryStorage {
        match self {
            TestSetup::WithDeployment(deployment_setup) => deployment_setup.storage(),
            TestSetup::WithoutDeployment(storage) => storage,
        }
    }

    /// Produces an iterator yielding contract ids of contract dependencies for this test setup.
    fn contract_dependency_ids(&self) -> impl Iterator<Item = &tx::ContractId> + '_ {
        match self {
            TestSetup::WithDeployment(deployment_setup) => match deployment_setup {
                DeploymentSetup::Script(script_setup) => {
                    script_setup.contract_dependency_ids.iter()
                }
                DeploymentSetup::Contract(contract_setup) => {
                    contract_setup.contract_dependency_ids.iter()
                }
            },
            TestSetup::WithoutDeployment(_) => [].iter(),
        }
    }

    /// Return the root contract id if this is a contract setup.
    fn root_contract_id(&self) -> Option<tx::ContractId> {
        match self {
            TestSetup::WithDeployment(deployment_setup) => deployment_setup.root_contract_id(),
            TestSetup::WithoutDeployment(_) => None,
        }
    }

    /// Produces an iterator yielding all contract ids required to be included in the transaction
    /// for this test setup.
    fn contract_ids(&self) -> impl Iterator<Item = tx::ContractId> + '_ {
        self.contract_dependency_ids()
            .cloned()
            .chain(self.root_contract_id())
    }
}

/// The data collected to test a contract.
#[derive(Debug)]
struct ContractTestSetup {
    storage: vm::storage::MemoryStorage,
    contract_dependency_ids: Vec<tx::ContractId>,
    root_contract_id: tx::ContractId,
}

/// The data collected to test a script.
#[derive(Debug)]
struct ScriptTestSetup {
    storage: vm::storage::MemoryStorage,
    contract_dependency_ids: Vec<tx::ContractId>,
}

impl TestedPackage {
    pub fn tests_passed(&self) -> bool {
        self.tests.iter().all(|test| test.passed())
    }
}

impl PackageWithDeploymentToTest {
    /// Returns a reference to the underlying `BuiltPackage`.
    ///
    /// If this is a contract built package with tests included is returned.
    fn pkg(&self) -> &BuiltPackage {
        match self {
            PackageWithDeploymentToTest::Script(script) => &script.pkg,
            PackageWithDeploymentToTest::Contract(contract) => &contract.pkg,
        }
    }

    /// Returns an iterator over contract dependencies of the package represented by this struct.
    fn contract_dependencies(&self) -> impl Iterator<Item = &Arc<BuiltPackage>> + '_ {
        match self {
            PackageWithDeploymentToTest::Script(script_to_test) => {
                script_to_test.contract_dependencies.iter()
            }
            PackageWithDeploymentToTest::Contract(contract_to_test) => {
                contract_to_test.contract_dependencies.iter()
            }
        }
    }

    /// Deploy the contract dependencies for packages that require deployment.
    ///
    /// For scripts deploys all contract dependencies.
    /// For contract deploys all contract dependencies and the root contract itself.
    fn deploy(&self) -> anyhow::Result<TestSetup> {
        // Setup the interpreter for deployment.
        let params = tx::ConsensusParameters::default();
        let storage = vm::storage::MemoryStorage::default();
        let mut interpreter =
            vm::interpreter::Interpreter::with_storage(storage, params, GasCosts::default());

        // Iterate and create deployment transactions for contract dependencies of the root
        // contract.
        let contract_dependency_setups = self
            .contract_dependencies()
            .map(|built_pkg| deployment_transaction(built_pkg, &built_pkg.bytecode, params));

        // Deploy contract dependencies of the root contract and collect their ids.
        let contract_dependency_ids = contract_dependency_setups
            .map(|(contract_id, tx)| {
                // Transact the deployment transaction constructed for this contract dependency.
                interpreter.transact(tx)?;
                Ok(contract_id)
            })
            .collect::<anyhow::Result<Vec<_>>>()?;

        let deployment_setup = if let PackageWithDeploymentToTest::Contract(contract_to_test) = self
        {
            // Root contract is the contract that we are going to be running the tests of, after this
            // deployment.
            let (root_contract_id, root_contract_tx) = deployment_transaction(
                &contract_to_test.pkg,
                &contract_to_test.without_tests_bytecode,
                params,
            );
            // Deploy the root contract.
            interpreter.transact(root_contract_tx)?;
            let storage = interpreter.as_ref().clone();
            DeploymentSetup::Contract(ContractTestSetup {
                storage,
                contract_dependency_ids,
                root_contract_id,
            })
        } else {
            let storage = interpreter.as_ref().clone();
            DeploymentSetup::Script(ScriptTestSetup {
                storage,
                contract_dependency_ids,
            })
        };

        Ok(TestSetup::WithDeployment(deployment_setup))
    }
}

impl BuiltTests {
    /// Constructs a `PackageTests` from `Built`.
    ///
    /// `contract_dependencies` represents ordered (by deployment order) packages that needs to be deployed for each package, before executing the test.
    pub(crate) fn from_built(
        built: Built,
        contract_dependencies: &ContractDependencyMap,
    ) -> anyhow::Result<BuiltTests> {
        let built = match built {
            Built::Package(built_pkg) => BuiltTests::Package(PackageTests::from_built_pkg(
                built_pkg,
                contract_dependencies,
            )),
            Built::Workspace(built_workspace) => {
                let pkg_tests = built_workspace
                    .into_iter()
                    .map(|built_pkg| PackageTests::from_built_pkg(built_pkg, contract_dependencies))
                    .collect();
                BuiltTests::Workspace(pkg_tests)
            }
        };
        Ok(built)
    }
}

impl<'a> PackageTests {
    /// Return a reference to the underlying `BuiltPackage`.
    ///
    /// If this `PackageTests` is `PackageTests::Contract`, built package with tests included is
    /// returned.
    pub(crate) fn built_pkg_with_tests(&'a self) -> &'a BuiltPackage {
        match self {
            PackageTests::Contract(contract) => contract.pkg(),
            PackageTests::Script(script) => script.pkg(),
            PackageTests::Predicate(predicate) => predicate,
            PackageTests::Library(library) => library,
        }
    }

    /// Construct a `PackageTests` from `BuiltPackage`.
    fn from_built_pkg(
        built_pkg: Arc<BuiltPackage>,
        contract_dependencies: &ContractDependencyMap,
    ) -> PackageTests {
        let built_without_tests_bytecode = built_pkg.bytecode_without_tests.clone();
        let contract_dependencies: Vec<Arc<pkg::BuiltPackage>> = contract_dependencies
            .get(&built_pkg.descriptor.pinned)
            .cloned()
            .unwrap_or_default();
        match built_without_tests_bytecode {
            Some(contract_without_tests) => {
                let contract_to_test = ContractToTest {
                    pkg: built_pkg,
                    without_tests_bytecode: contract_without_tests,
                    contract_dependencies,
                };
                PackageTests::Contract(PackageWithDeploymentToTest::Contract(contract_to_test))
            }
            None => match built_pkg.tree_type {
                sway_core::language::parsed::TreeType::Predicate => {
                    PackageTests::Predicate(built_pkg)
                }
                sway_core::language::parsed::TreeType::Library => PackageTests::Library(built_pkg),
                sway_core::language::parsed::TreeType::Script => {
                    let script_to_test = ScriptToTest {
                        pkg: built_pkg,
                        contract_dependencies,
                    };
                    PackageTests::Script(PackageWithDeploymentToTest::Script(script_to_test))
                }
                _ => unreachable!("contracts are already handled"),
            },
        }
    }

    /// Run all tests for this package and collect their results.
    pub(crate) fn run_tests(
        &self,
        test_runners: &rayon::ThreadPool,
    ) -> anyhow::Result<TestedPackage> {
        let pkg_with_tests = self.built_pkg_with_tests();
        let tests = test_runners.install(|| {
            pkg_with_tests
                .bytecode
                .entries
                .par_iter()
                .filter_map(|entry| entry.kind.test().map(|test| (entry, test)))
                .map(|(entry, test_entry)| {
                    let offset = u32::try_from(entry.finalized.imm)
                        .expect("test instruction offset out of range");
                    let name = entry.finalized.fn_name.clone();
                    let test_setup = self.setup()?;
                    let (state, duration, receipts) =
                        exec_test(&pkg_with_tests.bytecode.bytes, offset, test_setup);

                    let gas_used = *receipts
                        .iter()
                        .find_map(|receipt| match receipt {
                            tx::Receipt::ScriptResult { gas_used, .. } => Some(gas_used),
                            _ => None,
                        })
                        .ok_or_else(|| {
                            anyhow::anyhow!("missing used gas information from test execution")
                        })?;

                    // Only retain `Log` and `LogData` receipts.
                    let logs = receipts
                        .into_iter()
                        .filter(|receipt| {
                            matches!(receipt, fuel_tx::Receipt::Log { .. })
                                || matches!(receipt, fuel_tx::Receipt::LogData { .. })
                        })
                        .collect();

                    let span = test_entry.span.clone();
                    let condition = test_entry.pass_condition.clone();
                    Ok(TestResult {
                        name,
                        duration,
                        span,
                        state,
                        condition,
                        logs,
                        gas_used,
                    })
                })
                .collect::<anyhow::Result<_>>()
        })?;

        let tested_pkg = TestedPackage {
            built: Box::new(pkg_with_tests.clone()),
            tests,
        };
        Ok(tested_pkg)
    }

    /// Setup the storage for a test and returns a contract id for testing contracts.
    ///
    /// For testing contracts, storage returned from this function contains the deployed contract.
    /// For other types, default storage is returned.
    fn setup(&self) -> anyhow::Result<TestSetup> {
        match self {
            PackageTests::Contract(contract_to_test) => {
                let test_setup = contract_to_test.deploy()?;
                Ok(test_setup)
            }
            PackageTests::Script(script_to_test) => {
                let test_setup = script_to_test.deploy()?;
                Ok(test_setup)
            }
            PackageTests::Predicate(_) | PackageTests::Library(_) => Ok(
                TestSetup::WithoutDeployment(vm::storage::MemoryStorage::default()),
            ),
        }
    }
}

impl Opts {
    /// Convert this set of test options into a set of build options.
    pub fn into_build_opts(self) -> pkg::BuildOpts {
        pkg::BuildOpts {
            pkg: self.pkg,
            print: self.print,
            minify: self.minify,
            binary_outfile: self.binary_outfile,
            debug_outfile: self.debug_outfile,
            build_target: self.build_target,
            build_profile: self.build_profile,
            release: self.release,
            error_on_warnings: self.error_on_warnings,
            time_phases: self.time_phases,
            tests: true,
            member_filter: Default::default(),
<<<<<<< HEAD
            experimental_storage: self.experimental_storage,
            experimental_private_modules: self.experimental_private_modules,
=======
>>>>>>> f3ae93e3
        }
    }
}

impl TestResult {
    /// Whether or not the test passed.
    pub fn passed(&self) -> bool {
        match &self.condition {
            TestPassCondition::ShouldRevert => {
                matches!(self.state, vm::state::ProgramState::Revert(_))
            }
            TestPassCondition::ShouldNotRevert => {
                !matches!(self.state, vm::state::ProgramState::Revert(_))
            }
        }
    }

    /// Return the revert code for this `TestResult` if the test is reverted.
    pub fn revert_code(&self) -> Option<u64> {
        match self.state {
            vm::state::ProgramState::Revert(revert_code) => Some(revert_code),
            _ => None,
        }
    }

    /// Return a `ErrorSignal` for this `TestResult` if the test is failed to pass.
    pub fn error_signal(&self) -> anyhow::Result<ErrorSignal> {
        let revert_code = self.revert_code().ok_or_else(|| {
            anyhow::anyhow!("there is no revert code to convert to `ErrorSignal`")
        })?;
        ErrorSignal::try_from_revert_code(revert_code).map_err(|e| anyhow::anyhow!(e))
    }

    /// Return `TestDetails` from the span of the function declaring this test.
    pub fn details(&self) -> anyhow::Result<TestDetails> {
        let file_path = self
            .span
            .path()
            .ok_or_else(|| anyhow::anyhow!("Missing span for test function"))?
            .to_owned();
        let span_start = self.span.start();
        let file_str = fs::read_to_string(&*file_path)?;
        let line_number = file_str[..span_start]
            .chars()
            .filter(|&c| c == '\n')
            .count();
        Ok(TestDetails {
            file_path,
            line_number,
        })
    }
}

/// Used to control test runner count for forc-test. Number of runners to use can be specified using
/// `Manual` or can be left forc-test to decide by using `Auto`.
pub enum TestRunnerCount {
    Manual(usize),
    Auto,
}

impl BuiltTests {
    /// The total number of tests.
    pub fn test_count(&self) -> usize {
        let pkgs: Vec<&PackageTests> = match self {
            BuiltTests::Package(pkg) => vec![pkg],
            BuiltTests::Workspace(workspace) => workspace.iter().collect(),
        };
        pkgs.iter()
            .map(|pkg| {
                pkg.built_pkg_with_tests()
                    .bytecode
                    .entries
                    .iter()
                    .filter_map(|entry| entry.kind.test().map(|test| (entry, test)))
                    .count()
            })
            .sum()
    }

    /// Run all built tests, return the result.
    pub fn run(self, test_runner_count: TestRunnerCount) -> anyhow::Result<Tested> {
        let test_runners = match test_runner_count {
            TestRunnerCount::Manual(runner_count) => rayon::ThreadPoolBuilder::new()
                .num_threads(runner_count)
                .build(),
            TestRunnerCount::Auto => rayon::ThreadPoolBuilder::new().build(),
        }?;
        run_tests(self, &test_runners)
    }
}

/// First builds the package or workspace, ready for execution.
pub fn build(opts: Opts) -> anyhow::Result<BuiltTests> {
    let build_opts = opts.into_build_opts();
    let build_plan = pkg::BuildPlan::from_build_opts(&build_opts)?;
    let built = pkg::build_with_options(build_opts)?;
    let built_members: HashMap<&pkg::Pinned, Arc<BuiltPackage>> = built.into_members().collect();

    // For each member node collect their contract dependencies.
    let member_contract_dependencies: HashMap<pkg::Pinned, Vec<Arc<pkg::BuiltPackage>>> =
        build_plan
            .member_nodes()
            .map(|member_node| {
                let graph = build_plan.graph();
                let pinned_member = graph[member_node].clone();
                let contract_dependencies = build_plan
                    .contract_dependencies(member_node)
                    .map(|contract_depency_node_ix| graph[contract_depency_node_ix].clone())
                    .filter_map(|pinned| built_members.get(&pinned))
                    .cloned()
                    .collect();

                (pinned_member, contract_dependencies)
            })
            .collect();
    BuiltTests::from_built(built, &member_contract_dependencies)
}

/// Result of preparing a deployment transaction setup for a contract.
type ContractDeploymentSetup = (tx::ContractId, vm::checked_transaction::Checked<tx::Create>);

/// Deploys the provided contract and returns an interpreter instance ready to be used in test
/// executions with deployed contract.
fn deployment_transaction(
    built_pkg: &pkg::BuiltPackage,
    without_tests_bytecode: &pkg::BuiltPackageBytecode,
    params: tx::ConsensusParameters,
) -> ContractDeploymentSetup {
    // Obtain the contract id for deployment.
    let mut storage_slots = built_pkg.storage_slots.clone();
    storage_slots.sort();
    let bytecode = &without_tests_bytecode.bytes;
    let contract = tx::Contract::from(bytecode.clone());
    let root = contract.root();
    let state_root = tx::Contract::initial_state_root(storage_slots.iter());
    let salt = tx::Salt::zeroed();
    let contract_id = contract.id(&salt, &root, &state_root);

    // Create the deployment transaction.
    let mut rng = rand::rngs::StdRng::seed_from_u64(TEST_METADATA_SEED);

    // Prepare the transaction metadata.
    let secret_key = rng.gen();
    let utxo_id = rng.gen();
    let amount = 1;
    let maturity = 1;
    let asset_id = rng.gen();
    let tx_pointer = rng.gen();
    let block_height = (u32::MAX >> 1) as u64;

    let tx = tx::TransactionBuilder::create(bytecode.as_slice().into(), salt, storage_slots)
        .add_unsigned_coin_input(secret_key, utxo_id, amount, asset_id, tx_pointer, maturity)
        .add_output(tx::Output::contract_created(contract_id, state_root))
        .maturity(maturity)
        .finalize_checked(block_height, &params, &GasCosts::default());
    (contract_id, tx)
}

/// Build the given package and run its tests, returning the results.
fn run_tests(built: BuiltTests, test_runners: &rayon::ThreadPool) -> anyhow::Result<Tested> {
    match built {
        BuiltTests::Package(pkg) => {
            let tested_pkg = pkg.run_tests(test_runners)?;
            Ok(Tested::Package(Box::new(tested_pkg)))
        }
        BuiltTests::Workspace(workspace) => {
            let tested_pkgs = workspace
                .into_iter()
                .map(|pkg| pkg.run_tests(test_runners))
                .collect::<anyhow::Result<Vec<TestedPackage>>>()?;
            Ok(Tested::Workspace(tested_pkgs))
        }
    }
}

/// Given some bytecode and an instruction offset for some test's desired entry point, patch the
/// bytecode with a `JI` (jump) instruction to jump to the desired test.
///
/// We want to splice in the `JI` only after the initial data section setup is complete, and only
/// if the entry point doesn't begin exactly after the data section setup.
///
/// The following is how the beginning of the bytecode is laid out:
///
/// ```ignore
/// [0] ji   i4                       ; Jumps to the data section setup.
/// [1] noop
/// [2] DATA_SECTION_OFFSET[0..32]
/// [3] DATA_SECTION_OFFSET[32..64]
/// [4] lw   $ds $is 1                ; The data section setup, i.e. where the first ji lands.
/// [5] add  $$ds $$ds $is
/// [6] <first-entry-point>           ; This is where we want to jump from to our test code!
/// ```
fn patch_test_bytecode(bytecode: &[u8], test_offset: u32) -> std::borrow::Cow<[u8]> {
    // TODO: Standardize this or add metadata to bytecode.
    const PROGRAM_START_INST_OFFSET: u32 = 6;
    const PROGRAM_START_BYTE_OFFSET: usize = PROGRAM_START_INST_OFFSET as usize * Instruction::SIZE;

    // If our desired entry point is the program start, no need to jump.
    if test_offset == PROGRAM_START_INST_OFFSET {
        return std::borrow::Cow::Borrowed(bytecode);
    }

    // Create the jump instruction and splice it into the bytecode.
    let ji = fuel_asm::op::ji(test_offset);
    let ji_bytes = ji.to_bytes();
    let start = PROGRAM_START_BYTE_OFFSET;
    let end = start + ji_bytes.len();
    let mut patched = bytecode.to_vec();
    patched.splice(start..end, ji_bytes);
    std::borrow::Cow::Owned(patched)
}

// Execute the test whose entry point is at the given instruction offset as if it were a script.
fn exec_test(
    bytecode: &[u8],
    test_offset: u32,
    test_setup: TestSetup,
) -> (
    vm::state::ProgramState,
    std::time::Duration,
    Vec<fuel_tx::Receipt>,
) {
    let storage = test_setup.storage().clone();

    // Patch the bytecode to jump to the relevant test.
    let bytecode = patch_test_bytecode(bytecode, test_offset).into_owned();

    // Create a transaction to execute the test function.
    let script_input_data = vec![];
    let mut rng = rand::rngs::StdRng::seed_from_u64(TEST_METADATA_SEED);

    // Prepare the transaction metadata.
    let secret_key = rng.gen();
    let utxo_id = rng.gen();
    let amount = 1;
    let maturity = 1;
    let asset_id = rng.gen();
    let tx_pointer = rng.gen();
    let block_height = (u32::MAX >> 1) as u64;

    let params = tx::ConsensusParameters::default();
    let mut tx = tx::TransactionBuilder::script(bytecode, script_input_data)
        .add_unsigned_coin_input(secret_key, utxo_id, amount, asset_id, tx_pointer, 0)
        .gas_limit(tx::ConsensusParameters::DEFAULT.max_gas_per_tx)
        .maturity(maturity)
        .clone();
    let mut output_index = 1;
    // Insert contract ids into tx input
    for contract_id in test_setup.contract_ids() {
        tx.add_input(tx::Input::Contract {
            utxo_id: tx::UtxoId::new(tx::Bytes32::zeroed(), 0),
            balance_root: tx::Bytes32::zeroed(),
            state_root: tx::Bytes32::zeroed(),
            tx_pointer: tx::TxPointer::new(0, 0),
            contract_id,
        })
        .add_output(tx::Output::Contract {
            input_index: output_index,
            balance_root: fuel_tx::Bytes32::zeroed(),
            state_root: tx::Bytes32::zeroed(),
        });
        output_index += 1;
    }
    let tx = tx.finalize_checked(block_height, &params, &GasCosts::default());

    let mut interpreter =
        vm::interpreter::Interpreter::with_storage(storage, params, GasCosts::default());

    // Execute and return the result.
    let start = std::time::Instant::now();
    let transition = interpreter.transact(tx).unwrap();
    let duration = start.elapsed();
    let state = *transition.state();
    let receipts = transition.receipts().to_vec();

    (state, duration, receipts)
}<|MERGE_RESOLUTION|>--- conflicted
+++ resolved
@@ -151,13 +151,8 @@
     pub error_on_warnings: bool,
     /// Output the time elapsed over each part of the compilation process.
     pub time_phases: bool,
-<<<<<<< HEAD
-    /// Enable the experimental storage implementation and UI.
-    pub experimental_storage: bool,
     /// Enable the experimental module privacy enforcement.
     pub experimental_private_modules: bool,
-=======
->>>>>>> f3ae93e3
 }
 
 /// The set of options provided for controlling logs printed for each test.
@@ -487,11 +482,7 @@
             time_phases: self.time_phases,
             tests: true,
             member_filter: Default::default(),
-<<<<<<< HEAD
-            experimental_storage: self.experimental_storage,
             experimental_private_modules: self.experimental_private_modules,
-=======
->>>>>>> f3ae93e3
         }
     }
 }
