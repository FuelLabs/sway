<<<<<<< HEAD
use std::{fs, path::PathBuf, sync::Arc};
=======
use std::{
    collections::{HashMap, HashSet},
    fs,
    path::PathBuf,
    sync::Arc,
};
>>>>>>> 76606cd9

use forc_pkg as pkg;
use fuel_tx as tx;
use fuel_vm::{self as vm, prelude::Opcode};
<<<<<<< HEAD
use pkg::{Built, BuiltPackage, TestPassCondition};
use rand::{distributions::Standard, prelude::Distribution, Rng, SeedableRng};
use sway_core::BuildTarget;
use sway_types::Span;
=======
use pkg::{Built, BuiltPackage, CONTRACT_ID_CONSTANT_NAME};
use rand::{distributions::Standard, prelude::Distribution, Rng, SeedableRng};
use sway_core::{
    language::{parsed::TreeType, ty::TyFunctionDeclaration},
    transform::AttributeKind,
    BuildTarget,
};
use sway_types::{ConfigTimeConstant, Span, Spanned};
>>>>>>> 76606cd9
use tx::{AssetId, TxPointer, UtxoId};
use vm::prelude::SecretKey;

/// The result of a `forc test` invocation.
#[derive(Debug)]
pub enum Tested {
    Package(Box<TestedPackage>),
    Workspace(Vec<TestedPackage>),
}

/// The result of testing a specific package.
#[derive(Debug)]
pub struct TestedPackage {
    pub built: Box<pkg::BuiltPackage>,
    /// The resulting `ProgramState` after executing the test.
    pub tests: Vec<TestResult>,
}

#[derive(Debug)]
pub struct TestDetails {
    /// The file that contains the test function.
    pub file_path: Arc<PathBuf>,
    /// The line number for the test declaration.
    pub line_number: usize,
}

/// The result of executing a single test within a single package.
#[derive(Debug)]
pub struct TestResult {
    /// The name of the function.
    pub name: String,
    /// The time taken for the test to execute.
    pub duration: std::time::Duration,
    /// The span for the function declaring this tests.
    pub span: Span,
    /// The resulting state after executing the test function.
    pub state: vm::state::ProgramState,
    /// The required state of the VM for this test to pass.
    pub condition: pkg::TestPassCondition,
    /// Emitted `Recipt`s during the execution of the test.
    pub logs: Vec<fuel_tx::Receipt>,
}

/// A package or a workspace that has been built, ready for test execution.
pub enum BuiltTests {
    Package(PackageTests),
    Workspace(Vec<PackageTests>),
}

/// A built package ready for test execution.
///
/// If the built package is a contract, a second built package for the same contract without the
/// tests are also populated.
#[derive(Debug)]
pub enum PackageTests {
    Contract(ContractToTest),
    NonContract(pkg::BuiltPackage),
}

/// A built contract ready for test execution.
///
/// `tests_included` is the built pkg with the `--test` flag, (i.e `forc build --tests`).
/// `tests_excluded` is the built pkg without the `--test` flag (i.e `forc build`).
#[derive(Debug)]
pub struct ContractToTest {
    pub tests_included: pkg::BuiltPackage,
    pub tests_excluded: pkg::BuiltPackage,
}

/// The set of options provided to the `test` function.
#[derive(Default, Clone)]
pub struct Opts {
    pub pkg: pkg::PkgOpts,
    pub print: pkg::PrintOpts,
    pub minify: pkg::MinifyOpts,
    /// If set, outputs a binary file representing the script bytes.
    pub binary_outfile: Option<String>,
    /// If set, outputs source file mapping in JSON format
    pub debug_outfile: Option<String>,
    /// Build target to use.
    pub build_target: BuildTarget,
    /// Name of the build profile to use.
    /// If it is not specified, forc will use debug build profile.
    pub build_profile: Option<String>,
    /// Use release build plan. If a custom release plan is not specified, it is implicitly added to the manifest file.
    ///
    /// If --build-profile is also provided, forc omits this flag and uses provided build-profile.
    pub release: bool,
    /// Output the time elapsed over each part of the compilation process.
    pub time_phases: bool,
}

/// The set of options provided for controlling logs printed for each test.
#[derive(Default, Clone)]
pub struct TestPrintOpts {
    pub pretty_print: bool,
    pub print_logs: bool,
}

/// The required common metadata for building a transaction to deploy a contract or run a test.
#[derive(Debug)]
struct TxMetadata {
    secret_key: SecretKey,
    utxo_id: UtxoId,
    amount: u64,
    asset_id: AssetId,
    tx_pointer: TxPointer,
    maturity: u64,
    block_height: tx::Word,
}

/// The storage and the contract id (if a contract is being tested) for a test.
#[derive(Debug)]
struct TestSetup {
    storage: vm::storage::MemoryStorage,
    contract_id: Option<tx::ContractId>,
}

impl BuiltTests {
    /// Constructs a `PackageTests` from `Built`.
    ///
    /// Contracts are already compiled once without tests included to do `CONTRACT_ID` injection. `built_contracts` map holds already compiled contracts so that they can be matched with their "tests included" version.
    pub(crate) fn from_built(
        built: Built,
        built_contracts: HashMap<pkg::Pinned, BuiltPackage>,
    ) -> anyhow::Result<BuiltTests> {
        let built = match built {
            Built::Package(built_pkg) => {
                BuiltTests::Package(PackageTests::from_built_pkg(*built_pkg, &built_contracts)?)
            }
            Built::Workspace(built_workspace) => {
                let pkg_tests = built_workspace
                    .into_values()
                    .map(|built_pkg| PackageTests::from_built_pkg(built_pkg, &built_contracts))
                    .collect::<anyhow::Result<_>>()?;
                BuiltTests::Workspace(pkg_tests)
            }
        };
        Ok(built)
    }
}

impl<'a> PackageTests {
    /// Return a reference to the underlying `BuiltPackage`.
    ///
    /// If this `PackageTests` is `PackageTests::Contract`, built package with tests included is
    /// returned.
    pub(crate) fn built_pkg_with_tests(&'a self) -> &'a BuiltPackage {
        match self {
            PackageTests::Contract(contract) => &contract.tests_included,
            PackageTests::NonContract(non_contract) => non_contract,
        }
    }

    /// Construct a `PackageTests` from `BuiltPackage`.
    ///
    /// If the `BuiltPackage` is a contract, match the contract with the contract's
    fn from_built_pkg(
        built_pkg: BuiltPackage,
        built_contracts: &HashMap<pkg::Pinned, BuiltPackage>,
    ) -> anyhow::Result<PackageTests> {
        let tree_type = &built_pkg.tree_type;
        let package_test = match tree_type {
            sway_core::language::parsed::TreeType::Contract => {
                let built_pkg_descriptor = &built_pkg.built_pkg_descriptor;
                let built_contract_without_tests = built_contracts
                    .get(&built_pkg_descriptor.pinned)
                    .ok_or_else(|| anyhow::anyhow!("missing built contract without tests"))?;
                let contract_to_test = ContractToTest {
                    tests_included: built_pkg,
                    tests_excluded: built_contract_without_tests.clone(),
                };
                PackageTests::Contract(contract_to_test)
            }
            _ => PackageTests::NonContract(built_pkg),
        };
        Ok(package_test)
    }

    /// Run all tests for this package and collect their results.
    pub(crate) fn run_tests(&self) -> anyhow::Result<TestedPackage> {
        let pkg_with_tests = self.built_pkg_with_tests();
        // TODO: We can easily parallelise this, but let's wait until testing is stable first.
        let tests = pkg_with_tests
            .entries
            .iter()
            .filter_map(|entry| entry.kind.test().map(|test| (entry, test)))
            .map(|(entry, test_entry)| {
                let offset = u32::try_from(entry.finalized.imm)
                    .expect("test instruction offset out of range");
                let name = entry.finalized.fn_name.clone();
                let test_setup = self.setup()?;
                let (state, duration, receipts) =
                    exec_test(&pkg_with_tests.bytecode, offset, test_setup);

                // Only retain `Log` and `LogData` receipts.
                let logs = receipts
                    .into_iter()
                    .filter(|receipt| {
                        matches!(receipt, fuel_tx::Receipt::Log { .. })
                            || matches!(receipt, fuel_tx::Receipt::LogData { .. })
                    })
                    .collect();

                let span = test_entry.span.clone();
                let condition = test_entry.pass_condition.clone();
                Ok(TestResult {
                    name,
                    duration,
                    span,
                    state,
                    condition,
                    logs,
                })
            })
            .collect::<anyhow::Result<_>>()?;
        let tested_pkg = TestedPackage {
            built: Box::new(pkg_with_tests.clone()),
            tests,
        };
        Ok(tested_pkg)
    }

    /// Setup the storage for a test and returns a contract id for testing contracts.
    ///
    /// For testing contracts, storage returned from this function contains the deployed contract.
    /// For other types, default storage is returned.
    fn setup(&self) -> anyhow::Result<TestSetup> {
        match self {
            PackageTests::Contract(contract_to_test) => {
                let contract_pkg_without_tests = contract_to_test.tests_excluded.clone();
                let test_setup = deploy_test_contract(contract_pkg_without_tests)?;
                Ok(test_setup)
            }
            PackageTests::NonContract(_) => Ok(TestSetup {
                storage: vm::storage::MemoryStorage::default(),
                contract_id: None,
            }),
        }
    }
}

impl Distribution<TxMetadata> for Standard {
    /// Samples a random sample for `TxMetadata` which contains both random and constant variables.
    /// For random variables a random sampling is done. For constant fields a constant value that
    /// can be used directly with `TransactionBuilder` (for test transactions) is set.
    fn sample<R: Rng + ?Sized>(&self, rng: &mut R) -> TxMetadata {
        TxMetadata {
            secret_key: rng.gen(),
            utxo_id: rng.gen(),
            amount: 1,
            asset_id: rng.gen(),
            tx_pointer: rng.gen(),
            maturity: 1,
            block_height: (u32::MAX >> 1) as u64,
        }
    }
}

impl Opts {
    /// Convert this set of test options into a set of build options.
    pub fn into_build_opts(self) -> pkg::BuildOpts {
        let const_inject_map = std::collections::HashMap::new();
        pkg::BuildOpts {
            pkg: self.pkg,
            print: self.print,
            minify: self.minify,
            binary_outfile: self.binary_outfile,
            debug_outfile: self.debug_outfile,
            build_target: self.build_target,
            build_profile: self.build_profile,
            release: self.release,
            time_phases: self.time_phases,
            tests: true,
            const_inject_map,
        }
    }

    /// Patch this set of test options, so that it will build the package at the given `path`.
    pub(crate) fn patch_opts(self, path: &std::path::Path) -> Opts {
        let mut opts = self;
        let mut pkg_opts = opts.pkg;
        pkg_opts.path = path.to_str().map(|path_str| path_str.to_string());
        opts.pkg = pkg_opts;
        opts
    }
}

impl TestResult {
    /// Whether or not the test passed.
    pub fn passed(&self) -> bool {
        match &self.condition {
            TestPassCondition::ShouldRevert => {
                matches!(self.state, vm::state::ProgramState::Revert(_))
            }
            TestPassCondition::ShouldNotRevert => {
                !matches!(self.state, vm::state::ProgramState::Revert(_))
            }
        }
    }

    /// Return `TestDetails` from the span of the function declaring this test.
    pub fn details(&self) -> anyhow::Result<TestDetails> {
        let file_path = self
            .span
            .path()
            .ok_or_else(|| anyhow::anyhow!("Missing span for test function"))?
            .to_owned();
        let span_start = self.span.start();
        let file_str = fs::read_to_string(&*file_path)?;
        let line_number = file_str[..span_start]
            .chars()
            .into_iter()
            .filter(|&c| c == '\n')
            .count();
        Ok(TestDetails {
            file_path,
            line_number,
        })
    }
}

impl BuiltTests {
    /// The total number of tests.
    pub fn test_count(&self) -> usize {
        let pkgs: Vec<&PackageTests> = match self {
            BuiltTests::Package(pkg) => vec![pkg],
            BuiltTests::Workspace(workspace) => workspace.iter().collect(),
        };
        pkgs.iter()
            .map(|pkg| {
                pkg.built_pkg_with_tests()
                    .entries
                    .iter()
                    .filter(|e| e.is_test())
                    .count()
            })
            .sum()
    }

    /// Run all built tests, return the result.
    pub fn run(self) -> anyhow::Result<Tested> {
        run_tests(self)
    }
}

/// Build all contracts in the given buld plan without tests.
fn build_contracts_without_tests(
    opts: &Opts,
    build_plan: &pkg::BuildPlan,
) -> Vec<(pkg::Pinned, anyhow::Result<BuiltPackage>)> {
    let manifest_map = build_plan.manifest_map();
    build_plan
        .member_pinned_pkgs()
        .map(|pinned_pkg| {
            let pkg_manifest = manifest_map
                .get(&pinned_pkg.id())
                .expect("missing manifest for member to test");
            (pinned_pkg, pkg_manifest)
        })
        .filter(|(_, pkg_manifest)| matches!(pkg_manifest.program_type(), Ok(TreeType::Contract)))
        .map(|(pinned_pkg, pkg_manifest)| {
            let pkg_path = pkg_manifest.dir();
            let build_opts_without_tests = opts
                .clone()
                .patch_opts(pkg_path)
                .into_build_opts()
                .include_tests(false);
            let built_pkg =
                pkg::build_with_options(build_opts_without_tests).and_then(|pkg| pkg.expect_pkg());
            (pinned_pkg, built_pkg)
        })
        .collect()
}

/// First builds the package or workspace, ready for execution.
///
/// If the workspace contains contracts, those contracts will be built first without tests
/// in order to determine their `CONTRACT_ID`s and enable contract calling.
pub fn build(opts: Opts) -> anyhow::Result<BuiltTests> {
    let build_opts = opts.clone().into_build_opts();

    let build_plan = pkg::BuildPlan::from_build_opts(&build_opts)?;
    let mut const_inject_map = HashMap::new();
    let mut built_contracts = HashMap::new();
    let built_contracts_without_tests = build_contracts_without_tests(&opts, &build_plan);
    for (pinned_contract, built_contract) in built_contracts_without_tests {
        let built_contract = built_contract?;
        let contract_id = pkg::contract_id(&built_contract, &fuel_tx::Salt::zeroed());
        built_contracts.insert(pinned_contract.clone(), built_contract);

        // Construct namespace with contract id
        let contract_id_constant_name = CONTRACT_ID_CONSTANT_NAME.to_string();
        let contract_id_value = format!("0x{contract_id}");
        let contract_id_constant = ConfigTimeConstant {
            r#type: "b256".to_string(),
            value: contract_id_value.clone(),
            public: true,
        };
        let constant_declarations = vec![(contract_id_constant_name, contract_id_constant)];
        const_inject_map.insert(pinned_contract, constant_declarations);
    }

    // Injection map is collected in the previous pass, we should build the workspace/package with injection map.
    let build_opts_with_injection = build_opts.const_injection_map(const_inject_map);
    let built = pkg::build_with_options(build_opts_with_injection)?;
    BuiltTests::from_built(built, built_contracts)
}

/// Deploys the provided contract and returns an interpreter instance ready to be used in test
/// executions with deployed contract.
fn deploy_test_contract(built_pkg: BuiltPackage) -> anyhow::Result<TestSetup> {
    // Obtain the contract id for deployment.
    let mut storage_slots = built_pkg.storage_slots;
    storage_slots.sort();
    let bytecode = built_pkg.bytecode;
    let contract = tx::Contract::from(bytecode.clone());
    let root = contract.root();
    let state_root = tx::Contract::initial_state_root(storage_slots.iter());
    let salt = tx::Salt::zeroed();
    let contract_id = contract.id(&salt, &root, &state_root);

    // Setup the interpreter for deployment.
    let params = tx::ConsensusParameters::default();
    let storage = vm::storage::MemoryStorage::default();
    let mut interpreter = vm::interpreter::Interpreter::with_storage(storage, params);

    // Create the deployment transaction.
    let mut rng = rand::rngs::StdRng::seed_from_u64(0x7E57u64);
    let metadata: TxMetadata = rng.gen();

    let tx = tx::TransactionBuilder::create(bytecode.into(), salt, storage_slots)
        .add_unsigned_coin_input(
            metadata.secret_key,
            metadata.utxo_id,
            metadata.amount,
            metadata.asset_id,
            metadata.tx_pointer,
            metadata.maturity,
        )
        .add_output(tx::Output::contract_created(contract_id, state_root))
        .maturity(metadata.maturity)
        .finalize_checked(metadata.block_height, &params);

    // Deploy the contract.
    interpreter.transact(tx)?;
    let storage_after_deploy = interpreter.as_ref();
    Ok(TestSetup {
        storage: storage_after_deploy.clone(),
        contract_id: Some(contract_id),
    })
}

/// Build the given package and run its tests, returning the results.
fn run_tests(built: BuiltTests) -> anyhow::Result<Tested> {
    match built {
        BuiltTests::Package(pkg) => {
            let tested_pkg = pkg.run_tests()?;
            Ok(Tested::Package(Box::new(tested_pkg)))
        }
        BuiltTests::Workspace(workspace) => {
            let tested_pkgs = workspace
                .into_iter()
                .map(|pkg| pkg.run_tests())
                .collect::<anyhow::Result<Vec<TestedPackage>>>()?;
            Ok(Tested::Workspace(tested_pkgs))
        }
    }
}

/// Given some bytecode and an instruction offset for some test's desired entry point, patch the
/// bytecode with a `JI` (jump) instruction to jump to the desired test.
///
/// We want to splice in the `JI` only after the initial data section setup is complete, and only
/// if the entry point doesn't begin exactly after the data section setup.
///
/// The following is how the beginning of the bytecode is laid out:
///
/// ```ignore
/// [0] ji   i4                       ; Jumps to the data section setup.
/// [1] noop
/// [2] DATA_SECTION_OFFSET[0..32]
/// [3] DATA_SECTION_OFFSET[32..64]
/// [4] lw   $ds $is 1                ; The data section setup, i.e. where the first ji lands.
/// [5] add  $$ds $$ds $is
/// [6] <first-entry-point>           ; This is where we want to jump from to our test code!
/// ```
fn patch_test_bytecode(bytecode: &[u8], test_offset: u32) -> std::borrow::Cow<[u8]> {
    // TODO: Standardize this or add metadata to bytecode.
    const PROGRAM_START_INST_OFFSET: u32 = 6;
    const PROGRAM_START_BYTE_OFFSET: usize = PROGRAM_START_INST_OFFSET as usize * Opcode::LEN;

    // If our desired entry point is the program start, no need to jump.
    if test_offset == PROGRAM_START_INST_OFFSET {
        return std::borrow::Cow::Borrowed(bytecode);
    }

    // Create the jump instruction and splice it into the bytecode.
    let ji = Opcode::JI(test_offset);
    let ji_bytes = ji.to_bytes();
    let start = PROGRAM_START_BYTE_OFFSET;
    let end = start + ji_bytes.len();
    let mut patched = bytecode.to_vec();
    patched.splice(start..end, ji_bytes);
    std::borrow::Cow::Owned(patched)
}

// Execute the test whose entry point is at the given instruction offset as if it were a script.
fn exec_test(
    bytecode: &[u8],
    test_offset: u32,
    test_setup: TestSetup,
) -> (
    vm::state::ProgramState,
    std::time::Duration,
    Vec<fuel_tx::Receipt>,
) {
    let storage = test_setup.storage;
    let contract_id = test_setup.contract_id;

    // Patch the bytecode to jump to the relevant test.
    let bytecode = patch_test_bytecode(bytecode, test_offset).into_owned();

    // Create a transaction to execute the test function.
    let script_input_data = vec![];
    let mut rng = rand::rngs::StdRng::seed_from_u64(0x7E57u64);
    let metadata: TxMetadata = rng.gen();
    let params = tx::ConsensusParameters::default();
    let mut tx = tx::TransactionBuilder::script(bytecode, script_input_data)
        .add_unsigned_coin_input(
            metadata.secret_key,
            metadata.utxo_id,
            metadata.amount,
            metadata.asset_id,
            metadata.tx_pointer,
            0,
        )
        .gas_limit(tx::ConsensusParameters::DEFAULT.max_gas_per_tx)
        .maturity(metadata.maturity)
        .clone();
    if let Some(contract_id) = contract_id {
        tx.add_input(tx::Input::Contract {
            utxo_id: tx::UtxoId::new(tx::Bytes32::zeroed(), 0),
            balance_root: tx::Bytes32::zeroed(),
            state_root: tx::Bytes32::zeroed(),
            tx_pointer: tx::TxPointer::new(0, 0),
            contract_id,
        })
        .add_output(tx::Output::Contract {
            input_index: 1,
            balance_root: fuel_tx::Bytes32::zeroed(),
            state_root: tx::Bytes32::zeroed(),
        });
    }
    let tx = tx.finalize_checked(metadata.block_height, &params);

    let mut interpreter = vm::interpreter::Interpreter::with_storage(storage, params);

    // Execute and return the result.
    let start = std::time::Instant::now();
    let transition = interpreter.transact(tx).unwrap();
    let duration = start.elapsed();
    let state = *transition.state();
    let receipts = transition.receipts().to_vec();

    (state, duration, receipts)
}<|MERGE_RESOLUTION|>--- conflicted
+++ resolved
@@ -1,32 +1,13 @@
-<<<<<<< HEAD
-use std::{fs, path::PathBuf, sync::Arc};
-=======
-use std::{
-    collections::{HashMap, HashSet},
-    fs,
-    path::PathBuf,
-    sync::Arc,
-};
->>>>>>> 76606cd9
+use std::{collections::HashMap, fs, path::PathBuf, sync::Arc};
 
 use forc_pkg as pkg;
 use fuel_tx as tx;
 use fuel_vm::{self as vm, prelude::Opcode};
-<<<<<<< HEAD
-use pkg::{Built, BuiltPackage, TestPassCondition};
-use rand::{distributions::Standard, prelude::Distribution, Rng, SeedableRng};
-use sway_core::BuildTarget;
-use sway_types::Span;
-=======
+use pkg::TestPassCondition;
 use pkg::{Built, BuiltPackage, CONTRACT_ID_CONSTANT_NAME};
 use rand::{distributions::Standard, prelude::Distribution, Rng, SeedableRng};
-use sway_core::{
-    language::{parsed::TreeType, ty::TyFunctionDeclaration},
-    transform::AttributeKind,
-    BuildTarget,
-};
-use sway_types::{ConfigTimeConstant, Span, Spanned};
->>>>>>> 76606cd9
+use sway_core::{language::parsed::TreeType, BuildTarget};
+use sway_types::{ConfigTimeConstant, Span};
 use tx::{AssetId, TxPointer, UtxoId};
 use vm::prelude::SecretKey;
 
