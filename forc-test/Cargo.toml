--- conflicted
+++ resolved
@@ -14,10 +14,5 @@
 fuel-tx = { version = "0.23", features = ["builder"] }
 fuel-vm = { version = "0.22", features = ["random"] }
 rand = "0.8"
-<<<<<<< HEAD
-sway-core = { version = "0.31.3", path = "../sway-core" }
-sway-types = { version = "0.31.3", path = "../sway-types" }
-=======
 sway-core = { version = "0.32.0", path = "../sway-core" }
-sway-types = { version = "0.32.0", path = "../sway-types/" }
->>>>>>> 5bd25b86
+sway-types = { version = "0.32.0", path = "../sway-types" }