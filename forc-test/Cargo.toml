--- conflicted
+++ resolved
@@ -15,11 +15,6 @@
 fuel-tx = { workspace = true, features = ["builder"] }
 fuel-vm = { workspace = true, features = ["random"] }
 rand = "0.8"
-<<<<<<< HEAD
+rayon = "1.7.0"
 sway-core = { version = "0.37.0", path = "../sway-core" }
-sway-types = { version = "0.37.0", path = "../sway-types" }
-=======
-rayon = "1.7.0"
-sway-core = { version = "0.36.1", path = "../sway-core" }
-sway-types = { version = "0.36.1", path = "../sway-types" }
->>>>>>> 91ed9817
+sway-types = { version = "0.37.0", path = "../sway-types" }