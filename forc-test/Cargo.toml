--- conflicted
+++ resolved
@@ -10,15 +10,9 @@
 
 [dependencies]
 anyhow = "1"
-<<<<<<< HEAD
-forc-pkg = { version = "0.33.1", path = "../forc-pkg" }
+forc-pkg = { version = "0.34.0", path = "../forc-pkg" }
 fuel-tx = { workspace = true, features = ["builder"] }
-fuel-vm = { workspace = true, features = ["random", "test-helpers"] }
-=======
-forc-pkg = { version = "0.34.0", path = "../forc-pkg" }
-fuel-tx = { version = "0.23", features = ["builder"] }
-fuel-vm = { version = "0.22", features = ["random"] }
->>>>>>> f5867dcb
+fuel-vm = { workspace = true, features = ["random"] }
 rand = "0.8"
 sway-core = { version = "0.34.0", path = "../sway-core" }
 sway-types = { version = "0.34.0", path = "../sway-types" }