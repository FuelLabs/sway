--- conflicted
+++ resolved
@@ -171,16 +171,12 @@
     // Compile core library and reuse it when compiling tests.
     let engines = Engines::default();
     let build_target = BuildTarget::default();
-<<<<<<< HEAD
-    let mut core_lib = compile_core(build_target, &engines);
+    let mut core_lib = compile_core(build_target, &engines, experimental);
     // Create new initial namespace for every test by reusing the precompiled
     // standard libraries. The namespace, thus its root module, must have the
     // name set.
     const PACKAGE_NAME: &str = "test_lib";
     core_lib.name = Some(sway_types::Ident::new_no_span(PACKAGE_NAME.to_string()));
-=======
-    let core_lib = compile_core(build_target, &engines, experimental);
->>>>>>> c1c25014
 
     // Find all the tests.
     let all_tests = discover_test_files();
