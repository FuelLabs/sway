--- conflicted
+++ resolved
@@ -75,11 +75,7 @@
 fn copy_module(from: &Path, to: &Path) -> Result<()> {
     let from_metadata = match fs::metadata(from) {
         CoreOk(from_metadata) => from_metadata,
-<<<<<<< HEAD
-        Err(err) => bail!("Cannot get metadata for module file {from:#?}: {err}",),
-=======
         Err(err) => bail!("Cannot get metadata for module file {from:#?}: {err}"),
->>>>>>> 74bab180
     };
     let to_metadata = fs::metadata(to);
 
