--- conflicted
+++ resolved
@@ -7,18 +7,11 @@
 
 [dependencies]
 assert_matches = "1.5.0"
-<<<<<<< HEAD
 fuel-core = { version = "0.16", default-features = false }
-fuel-core-client = { version = "0.16", default-features = false }
+fuel-gql-client = { version = "0.16", default-features = false }
 fuel-types = "0.25"
 fuel-vm = "0.25"
-fuels = { version = "0.33", features = ["fuel-core-lib"] }
-=======
-fuel-core = { version = "0.15", default-features = false }
-fuel-gql-client = { version = "0.15", default-features = false }
-fuel-vm = "0.22"
 fuels = { version = "0.34", features = ["fuel-core-lib"] }
->>>>>>> f5867dcb
 hex = "0.4.3"
 rand = "0.8"
 sha2 = "0.10"
