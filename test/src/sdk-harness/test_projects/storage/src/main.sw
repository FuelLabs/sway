contract;

use std::{context::registers::stack_ptr, storage::{get, store}};

pub enum MediumEnum {
    One: u64,
    Two: bool,
    Three: b256,
}

pub struct SmallStruct {
    x: u64,
}

pub struct MediumStruct {
    x: u64,
    y: u32,
}

pub struct LargeStruct {
    x: u32,
    y: b256,
    z: u32,
}

pub struct VeryLargeStruct {
    x: u32,
    y: b256,
    z: b256,
}

pub enum StorageEnum {
    V1: b256,
    V2: u64,
    V3: b256,
}

// Storage delimiters
const S_1: b256 = 0x0000000000000000000000000000000000000000000000000000000000000001;
const S_2: b256 = 0x0000000000000000000000000000000000000000000000000000000000000002;
const S_3: b256 = 0x0000000000000000000000000000000000000000000000000000000000000003;
const S_4: b256 = 0x0000000000000000000000000000000000000000000000000000000000000004;
const S_5: b256 = 0x0000000000000000000000000000000000000000000000000000000000000005;
const S_6: b256 = 0x0000000000000000000000000000000000000000000000000000000000000006;
const S_7: b256 = 0x0000000000000000000000000000000000000000000000000000000000000007;
const S_8: b256 = 0x0000000000000000000000000000000000000000000000000000000000000008;
const S_9: b256 = 0x0000000000000000000000000000000000000000000000000000000000000009;
const S_10: b256 = 0x0000000000000000000000000000000000000000000000000000000000000010;
const S_11: b256 = 0x0000000000000000000000000000000000000000000000000000000000000011;
const S_12: b256 = 0x0000000000000000000000000000000000000000000000000000000000000012;
const S_13: b256 = 0x0000000000000000000000000000000000000000000000000000000000000013;
const S_14: b256 = 0x0000000000000000000000000000000000000000000000000000000000000014;
const S_15: b256 = 0x0000000000000000000000000000000000000000000000000000000000000015;

abi StorageTest {
<<<<<<< HEAD
    #[storage(write)]fn store_bool(value: bool);
    #[storage(read)]fn get_bool() -> bool;
    #[storage(write)]fn store_u8(value: u8);
    #[storage(read)]fn get_u8() -> u8;
    #[storage(write)]fn store_u16(value: u16);
    #[storage(read)]fn get_u16() -> u16;
    #[storage(write)]fn store_u32(value: u32);
    #[storage(read)]fn get_u32() -> u32;
    #[storage(write)]fn store_u64(value: u64);
    #[storage(read)]fn get_u64() -> u64;
    #[storage(write)]fn store_b256(value: b256);
    #[storage(read)]fn get_b256() -> b256;

    #[storage(write)]fn store_small_struct(value: SmallStruct);
    #[storage(read)]fn get_small_struct() -> SmallStruct;
    #[storage(write)]fn store_medium_struct(value: MediumStruct);
    #[storage(read)]fn get_medium_struct() -> MediumStruct;
    #[storage(write)]fn store_large_struct(value: LargeStruct);
    #[storage(read)]fn get_large_struct() -> LargeStruct;
    #[storage(write)]fn store_very_large_struct(value: VeryLargeStruct);
    #[storage(read)]fn get_very_large_struct() -> VeryLargeStruct;

    #[storage(write)]fn store_enum(value: StorageEnum);
    #[storage(read)]fn get_enum() -> StorageEnum;

    #[storage(write)]fn store_tuple(value: (b256, u8, b256));
    #[storage(read)]fn get_tuple() -> (b256, u8, b256);

    #[storage(write)]fn store_string(value: str[31]);
    #[storage(read)]fn get_string() -> str[31];

    #[storage(write)]fn store_array();
    #[storage(read)]fn get_array() -> [b256;
    3];
=======
    #[storage(write)]
    fn store_bool(value: bool);
    #[storage(read)]
    fn get_bool() -> bool;
    #[storage(write)]
    fn store_u8(value: u8);
    #[storage(read)]
    fn get_u8() -> u8;
    #[storage(write)]
    fn store_u16(value: u16);
    #[storage(read)]
    fn get_u16() -> u16;
    #[storage(write)]
    fn store_u32(value: u32);
    #[storage(read)]
    fn get_u32() -> u32;
    #[storage(write)]
    fn store_u64(value: u64);
    #[storage(read)]
    fn get_u64() -> u64;
    #[storage(write)]
    fn store_b256(value: b256);
    #[storage(read)]
    fn get_b256() -> b256;

    #[storage(write)]
    fn store_small_struct(value: SmallStruct);
    #[storage(read)]
    fn get_small_struct() -> SmallStruct;
    #[storage(write)]
    fn store_medium_struct(value: MediumStruct);
    #[storage(read)]
    fn get_medium_struct() -> MediumStruct;
    #[storage(write)]
    fn store_large_struct(value: LargeStruct);
    #[storage(read)]
    fn get_large_struct() -> LargeStruct;
    #[storage(write)]
    fn store_very_large_struct(value: VeryLargeStruct);
    #[storage(read)]
    fn get_very_large_struct() -> VeryLargeStruct;

    #[storage(write)]
    fn store_enum(value: StorageEnum);
    #[storage(read)]
    fn get_enum() -> StorageEnum;

    #[storage(write)]
    fn store_tuple(value: (b256, u8, b256));
    #[storage(read)]
    fn get_tuple() -> (b256, u8, b256);

    #[storage(write)]
    fn store_string(value: str[31]);
    #[storage(read)]
    fn get_string() -> str[31];

    #[storage(write)]
    fn store_array();
    #[storage(read)]
    fn get_array() -> [b256; 3];
>>>>>>> 3a063c64

    #[storage(read, write)]
    fn storage_in_call() -> u64;
}

impl StorageTest for Contract {
    #[storage(write)]
    fn store_bool(value: bool) {
        store(S_1, value);
    }

    #[storage(read)]
    fn get_bool() -> bool {
        get(S_1)
    }

    #[storage(write)]
    fn store_u8(value: u8) {
        store(S_2, value);
    }

    #[storage(read)]
    fn get_u8() -> u8 {
        get(S_2)
    }

    #[storage(write)]
    fn store_u16(value: u16) {
        store(S_3, value);
    }

    #[storage(read)]
    fn get_u16() -> u16 {
        get(S_3)
    }

    #[storage(write)]
    fn store_u32(value: u32) {
        store(S_4, value);
    }

    #[storage(read)]
    fn get_u32() -> u32 {
        get(S_4)
    }

    #[storage(write)]
    fn store_u64(value: u64) {
        store(S_5, value);
    }

    #[storage(read)]
    fn get_u64() -> u64 {
        get(S_5)
    }

    #[storage(write)]
    fn store_b256(value: b256) {
        store(S_6, value);
    }

    #[storage(read)]
    fn get_b256() -> b256 {
        get(S_6)
    }

    #[storage(write)]
    fn store_small_struct(value: SmallStruct) {
        store(S_8, value);
    }

    #[storage(read)]
    fn get_small_struct() -> SmallStruct {
        get(S_8)
    }

    #[storage(write)]
    fn store_medium_struct(value: MediumStruct) {
        store(S_9, value);
    }

    #[storage(read)]
    fn get_medium_struct() -> MediumStruct {
        get(S_9)
    }

    #[storage(write)]
    fn store_large_struct(value: LargeStruct) {
        store(S_9, value);
    }

    #[storage(read)]
    fn get_large_struct() -> LargeStruct {
        get(S_9)
    }

    #[storage(write)]
    fn store_very_large_struct(value: VeryLargeStruct) {
        store(S_10, value);
    }

    #[storage(read)]
    fn get_very_large_struct() -> VeryLargeStruct {
        get(S_10)
    }

    #[storage(write)]
    fn store_enum(value: StorageEnum) {
        store(S_11, value);
    }

    #[storage(read)]
    fn get_enum() -> StorageEnum {
        get(S_11)
    }

    #[storage(write)]
    fn store_tuple(value: (b256, u8, b256)) {
        store(S_12, value);
    }

    #[storage(read)]
    fn get_tuple() -> (b256, u8, b256) {
        get(S_12)
    }

    #[storage(write)]
    fn store_string(value: str[31]) {
        store(S_13, value);
    }

    #[storage(read)]
    fn get_string() -> str[31] {
        get(S_13)
    }

    // Passing arrays into contract methods is not working at the moment
    #[storage(write)]
    fn store_array() {
        let a = [
            0x9999999999999999999999999999999999999999999999999999999999999999,
            0x8888888888888888888888888888888888888888888888888888888888888888,
            0x7777777777777777777777777777777777777777777777777777777777777777,
        ];
        store(S_14, a);
    }

    #[storage(read)]
    fn get_array() -> [b256; 3] {
        get(S_14)
    }

    #[storage(read, write)]
    fn storage_in_call() -> u64 {
        // The point of this test is to call the storage functions from a non-entry point function,
        // from a function which is _not_ inlined into the entry function.  It then must preserve
        // the stack properly and not leak data structures read or written on the stack, else the
        // function call frame will be corrupt.
        //
        // To avoid inlining the function must be called multiple times and be sufficiently large.
        let pre_sp = stack_ptr();
        let res = non_inlined_function(456_u32) && non_inlined_function(654_u32);
        let post_sp = stack_ptr();

        if pre_sp != post_sp {
            111         // Code to indicate bad stack (it would probably crash before here though).
        } else if !res {
            222         // Code to indicate storage I/O failure.
        } else {
            333         // Code for success - something non-trivial so we can't accidentally succeed.
        }
    }
}

#[storage(read, write)]
fn non_inlined_function(arg: u32) -> bool {
    // By storing and reading from a large complex data structure we're ensuring that this function
    // is too large to be inlined.  The stored value type must be a reference type too, to ensure
    // the use of memory (not a register) to read it back.
    store(S_15, LargeStruct {
        x: arg,
        y: 0x9999999999999999999999999999999999999999999999999999999999999999,
        z: arg,
    });

    let ls: LargeStruct = get(S_15);
    ls.x == arg
}<|MERGE_RESOLUTION|>--- conflicted
+++ resolved
@@ -53,42 +53,6 @@
 const S_15: b256 = 0x0000000000000000000000000000000000000000000000000000000000000015;
 
 abi StorageTest {
-<<<<<<< HEAD
-    #[storage(write)]fn store_bool(value: bool);
-    #[storage(read)]fn get_bool() -> bool;
-    #[storage(write)]fn store_u8(value: u8);
-    #[storage(read)]fn get_u8() -> u8;
-    #[storage(write)]fn store_u16(value: u16);
-    #[storage(read)]fn get_u16() -> u16;
-    #[storage(write)]fn store_u32(value: u32);
-    #[storage(read)]fn get_u32() -> u32;
-    #[storage(write)]fn store_u64(value: u64);
-    #[storage(read)]fn get_u64() -> u64;
-    #[storage(write)]fn store_b256(value: b256);
-    #[storage(read)]fn get_b256() -> b256;
-
-    #[storage(write)]fn store_small_struct(value: SmallStruct);
-    #[storage(read)]fn get_small_struct() -> SmallStruct;
-    #[storage(write)]fn store_medium_struct(value: MediumStruct);
-    #[storage(read)]fn get_medium_struct() -> MediumStruct;
-    #[storage(write)]fn store_large_struct(value: LargeStruct);
-    #[storage(read)]fn get_large_struct() -> LargeStruct;
-    #[storage(write)]fn store_very_large_struct(value: VeryLargeStruct);
-    #[storage(read)]fn get_very_large_struct() -> VeryLargeStruct;
-
-    #[storage(write)]fn store_enum(value: StorageEnum);
-    #[storage(read)]fn get_enum() -> StorageEnum;
-
-    #[storage(write)]fn store_tuple(value: (b256, u8, b256));
-    #[storage(read)]fn get_tuple() -> (b256, u8, b256);
-
-    #[storage(write)]fn store_string(value: str[31]);
-    #[storage(read)]fn get_string() -> str[31];
-
-    #[storage(write)]fn store_array();
-    #[storage(read)]fn get_array() -> [b256;
-    3];
-=======
     #[storage(write)]
     fn store_bool(value: bool);
     #[storage(read)]
@@ -150,7 +114,6 @@
     fn store_array();
     #[storage(read)]
     fn get_array() -> [b256; 3];
->>>>>>> 3a063c64
 
     #[storage(read, write)]
     fn storage_in_call() -> u64;
