#[macro_use]
mod testgen;

mod svec_array;
mod svec_b256;
mod svec_bool;
mod svec_enum;
mod svec_str;
mod svec_struct;
mod svec_tuple;
<<<<<<< HEAD
mod svec_u8;
mod svec_u16;
mod svec_u32;
mod svec_u64;
=======
mod svec_u16;
mod svec_u32;
mod svec_u64;
mod svec_u8;
>>>>>>> 2099b9a4
<|MERGE_RESOLUTION|>--- conflicted
+++ resolved
@@ -8,14 +8,7 @@
 mod svec_str;
 mod svec_struct;
 mod svec_tuple;
-<<<<<<< HEAD
-mod svec_u8;
 mod svec_u16;
 mod svec_u32;
 mod svec_u64;
-=======
-mod svec_u16;
-mod svec_u32;
-mod svec_u64;
-mod svec_u8;
->>>>>>> 2099b9a4
+mod svec_u8;