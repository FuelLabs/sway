use fuel_tx::ContractId;
use fuels::prelude::*;
use fuels::test_helpers;
use fuels_abigen_macro::abigen;

abigen!(
    HashingTestContract,
    "test_projects/hashing/out/debug/hashing-abi.json"
);

async fn get_hashing_instance() -> (HashingTestContract, ContractId) {
    let compiled =
<<<<<<< HEAD
        Contract::load_sway_contract("test_projects/hashing/out/debug/hashing.bin", salt).unwrap();
=======
        Contract::load_sway_contract("test_projects/hashing/out/debug/hashing.bin").unwrap();
>>>>>>> 9f907483
    let (provider, wallet) = test_helpers::setup_test_provider_and_wallet().await;
    let id = Contract::deploy(&compiled, &provider, &wallet, TxParameters::default())
        .await
        .unwrap();
    let instance = HashingTestContract::new(id.to_string(), provider, wallet);

    (instance, id)
}

#[tokio::test]
async fn test_hash_u64() {
    let (instance, _id) = get_hashing_instance().await;
    // Check that hashing the same `u64` results in the same hash
    let sha256_result1 = instance.get_s256_hash_u64(42).call().await.unwrap();
    let sha256_result2 = instance.get_s256_hash_u64(42).call().await.unwrap();
    assert_eq!(sha256_result1.value, sha256_result2.value);

    let keccak256_result1 = instance.get_k256_hash_u64(42).call().await.unwrap();
    let keccak256_result2 = instance.get_k256_hash_u64(42).call().await.unwrap();
    assert_eq!(keccak256_result1.value, keccak256_result2.value);
}<|MERGE_RESOLUTION|>--- conflicted
+++ resolved
@@ -10,11 +10,7 @@
 
 async fn get_hashing_instance() -> (HashingTestContract, ContractId) {
     let compiled =
-<<<<<<< HEAD
-        Contract::load_sway_contract("test_projects/hashing/out/debug/hashing.bin", salt).unwrap();
-=======
         Contract::load_sway_contract("test_projects/hashing/out/debug/hashing.bin").unwrap();
->>>>>>> 9f907483
     let (provider, wallet) = test_helpers::setup_test_provider_and_wallet().await;
     let id = Contract::deploy(&compiled, &provider, &wallet, TxParameters::default())
         .await
