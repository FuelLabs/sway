--- conflicted
+++ resolved
@@ -7,10 +7,6 @@
 mod logging;
 mod reentrancy;
 mod registers;
-<<<<<<< HEAD
-mod result;
-mod storage;
-=======
->>>>>>> 1f0aec18
 mod token_ops;
-mod tx_fields;+mod tx_fields;
+mod storage;