<<<<<<< HEAD
use fuel_core::service::Config;
use fuel_tx::Transaction;
use fuels::contract::script::Script;
use fuels::prelude::*;
use std::fs::read;

async fn execute_script(bin_path: &str) -> u64 {
    let bin = read(bin_path);
    let client = Provider::launch(Config::local_node()).await.unwrap();

    let tx = Transaction::Script {
        gas_price: 0,
        gas_limit: 1_000_000,
        maturity: 0,
        byte_price: 0,
        receipts_root: Default::default(),
        script: bin.unwrap(), // Here we pass the compiled script into the transaction
        script_data: vec![],
        inputs: vec![],
        outputs: vec![],
        witnesses: vec![vec![].into()],
        metadata: None,
    };

    let script = Script::new(tx);
    let receipts = script.call(&client).await.unwrap();

    receipts[0].val().unwrap()
}
=======
use test_helpers::script_runner;
>>>>>>> c77f3a04

#[tokio::test]
async fn evm_ecr_implementation() {
    let path_to_bin = "test_projects/evm_ecr/out/debug/evm_ecr.bin";
    let return_val = script_runner(path_to_bin).await;
    assert_eq!(1, return_val);
}<|MERGE_RESOLUTION|>--- conflicted
+++ resolved
@@ -1,36 +1,4 @@
-<<<<<<< HEAD
-use fuel_core::service::Config;
-use fuel_tx::Transaction;
-use fuels::contract::script::Script;
-use fuels::prelude::*;
-use std::fs::read;
-
-async fn execute_script(bin_path: &str) -> u64 {
-    let bin = read(bin_path);
-    let client = Provider::launch(Config::local_node()).await.unwrap();
-
-    let tx = Transaction::Script {
-        gas_price: 0,
-        gas_limit: 1_000_000,
-        maturity: 0,
-        byte_price: 0,
-        receipts_root: Default::default(),
-        script: bin.unwrap(), // Here we pass the compiled script into the transaction
-        script_data: vec![],
-        inputs: vec![],
-        outputs: vec![],
-        witnesses: vec![vec![].into()],
-        metadata: None,
-    };
-
-    let script = Script::new(tx);
-    let receipts = script.call(&client).await.unwrap();
-
-    receipts[0].val().unwrap()
-}
-=======
 use test_helpers::script_runner;
->>>>>>> c77f3a04
 
 #[tokio::test]
 async fn evm_ecr_implementation() {
