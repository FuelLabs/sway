<<<<<<< HEAD
use fuels::prelude::*;
use fuels::{
    contract::execution_script::ExecutableFuelCall,
=======
use fuels::{
    contract::execution_script::ExecutableFuelCall,
    prelude::*,
>>>>>>> 3bd7118a
    tx::{ConsensusParameters, Transaction},
};
use hex;


#[tokio::test]
async fn run_valid() {
    let bin = std::fs::read("test_projects/logging/out/debug/logging.bin");

    let wallet = launch_provider_and_get_wallet().await;

    let mut tx = Transaction::script(
        0,
        ConsensusParameters::DEFAULT.max_gas_per_tx,
        0,
        bin.unwrap(),
        vec![],
        vec![],
        vec![],
        vec![],
    );

    wallet.sign_transaction(&mut tx).await.unwrap();

<<<<<<< HEAD
    let provider = wallet.get_provider().unwrap();

    let receipts = ExecutableFuelCall::new(tx).execute(&provider).await.unwrap();
=======
    let script = ExecutableFuelCall::new(tx);
    let receipts = script
        .execute(&wallet.get_provider().unwrap())
        .await
        .unwrap();
>>>>>>> 3bd7118a

    let correct_hex =
        hex::decode("ef86afa9696cf0dc6385e2c407a6e159a1103cefb7e2ae0636fb33d3cb2a9e4a");

    assert_eq!(correct_hex.unwrap(), receipts[0].data().unwrap());
}<|MERGE_RESOLUTION|>--- conflicted
+++ resolved
@@ -1,16 +1,9 @@
-<<<<<<< HEAD
-use fuels::prelude::*;
-use fuels::{
-    contract::execution_script::ExecutableFuelCall,
-=======
 use fuels::{
     contract::execution_script::ExecutableFuelCall,
     prelude::*,
->>>>>>> 3bd7118a
     tx::{ConsensusParameters, Transaction},
 };
 use hex;
-
 
 #[tokio::test]
 async fn run_valid() {
@@ -31,17 +24,11 @@
 
     wallet.sign_transaction(&mut tx).await.unwrap();
 
-<<<<<<< HEAD
-    let provider = wallet.get_provider().unwrap();
-
-    let receipts = ExecutableFuelCall::new(tx).execute(&provider).await.unwrap();
-=======
     let script = ExecutableFuelCall::new(tx);
     let receipts = script
         .execute(&wallet.get_provider().unwrap())
         .await
         .unwrap();
->>>>>>> 3bd7118a
 
     let correct_hex =
         hex::decode("ef86afa9696cf0dc6385e2c407a6e159a1103cefb7e2ae0636fb33d3cb2a9e4a");
