predicate;

use std::inputs::input_predicate_data;

struct Validation {
    has_account: bool,
    total_complete: u64
}

fn main() -> bool {
<<<<<<< HEAD
    let validation:Validation = get_predicate_data(0);
=======
    let validation:Validation = input_predicate_data(0);
>>>>>>> 06fb3825
    validation.total_complete == 100 && validation.has_account
}<|MERGE_RESOLUTION|>--- conflicted
+++ resolved
@@ -8,10 +8,6 @@
 }
 
 fn main() -> bool {
-<<<<<<< HEAD
-    let validation:Validation = get_predicate_data(0);
-=======
     let validation:Validation = input_predicate_data(0);
->>>>>>> 06fb3825
     validation.total_complete == 100 && validation.has_account
 }