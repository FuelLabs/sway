contract;

use std::storage::storage_vec::*;

pub struct TestStruct {
    val1: u64,
    val2: u64,
    val3: u64,
}

impl Eq for TestStruct {
    fn eq(self, other: Self) -> bool {
        self.val1 == other.val1 && self.val2 == other.val2 && self.val3 == other.val3
    }
}

storage {
    storage_vec_u64: StorageVec<u64> = StorageVec {},
    storage_vec_struct: StorageVec<TestStruct> = StorageVec {},
    storage_vec_u8: StorageVec<u8> = StorageVec {},
}

abi VecToVecStorageTest {
    #[storage(read, write)]
    fn store_vec_u64(vec: Vec<u64>);
    #[storage(read)]
    fn read_vec_u64() -> Vec<u64>;
    #[storage(read, write)]
    fn push_vec_u64(val: u64);
    #[storage(read, write)]
    fn pop_vec_u64() -> u64;
    #[storage(read, write)]
    fn store_vec_struct(vec: Vec<TestStruct>);
    #[storage(read)]
    fn read_vec_struct() -> Vec<TestStruct>;
    #[storage(read, write)]
    fn push_vec_struct(val: TestStruct);
    #[storage(read, write)]
    fn pop_vec_struct() -> TestStruct;
    #[storage(read, write)]
    fn store_vec_u8(vec: Vec<u8>);
    #[storage(read)]
    fn read_vec_u8() -> Vec<u8>;
    #[storage(read, write)]
    fn push_vec_u8(val: u8);
    #[storage(read, write)]
    fn pop_vec_u8() -> u8;
}

impl VecToVecStorageTest for Contract {
    #[storage(read, write)]
    fn store_vec_u64(vec: Vec<u64>) {
        storage.storage_vec_u64.store_vec(vec);
    }

    #[storage(read)]
    fn read_vec_u64() -> Vec<u64> {
        storage.storage_vec_u64.load_vec()
    }

    #[storage(read, write)]
    fn push_vec_u64(val: u64) {
        storage.storage_vec_u64.push(val);
    }

    #[storage(read, write)]
    fn pop_vec_u64() -> u64 {
        storage.storage_vec_u64.pop().unwrap_or(0)
    }

    #[storage(read, write)]
    fn store_vec_struct(vec: Vec<TestStruct>) {
        storage.storage_vec_struct.store_vec(vec);
    }

    #[storage(read)]
    fn read_vec_struct() -> Vec<TestStruct> {
        storage.storage_vec_struct.load_vec()
    }

    #[storage(read, write)]
    fn push_vec_struct(val: TestStruct) {
        storage.storage_vec_struct.push(val);
    }

    #[storage(read, write)]
    fn pop_vec_struct() -> TestStruct {
        storage.storage_vec_struct.pop().unwrap_or(TestStruct {
            val1: 0,
            val2: 0,
            val3: 0,
        })
    }
<<<<<<< HEAD

    #[storage(read, write)]
    fn store_vec_u8(vec: Vec<u8>) {
        storage.storage_vec_u8.store_vec(vec);
    }

    #[storage(read)]
    fn read_vec_u8() -> Vec<u8> {
        storage.storage_vec_u8.load_vec()
    }

    #[storage(read, write)]
    fn push_vec_u8(val: u8) {
        storage.storage_vec_u8.push(val);
    }

    #[storage(read, write)]
    fn pop_vec_u8() -> u8 {
        storage.storage_vec_u8.pop().unwrap_or(0)
    }
}

#[test]
fn test_conversion_u64() {
    let vec_abi = abi(VecToVecStorageTest, CONTRACT_ID);
    let mut test_vec = Vec::<u64>::new();
    test_vec.push(5);
    test_vec.push(7);
    test_vec.push(9);
    test_vec.push(11);

    vec_abi.store_vec_u64(test_vec);

    let returned_vec = vec_abi.read_vec_u64();

    assert(returned_vec.len() == 4);
    assert(returned_vec.get(0).unwrap() == 5);
    assert(returned_vec.get(1).unwrap() == 7);
    assert(returned_vec.get(2).unwrap() == 9);
    assert(returned_vec.get(3).unwrap() == 11);
}

#[test]
fn test_push_u64() {
    let vec_abi = abi(VecToVecStorageTest, CONTRACT_ID);
    let mut test_vec = Vec::<u64>::new();
    test_vec.push(5);
    test_vec.push(7);
    test_vec.push(9);
    test_vec.push(11);

    vec_abi.store_vec_u64(test_vec);

    vec_abi.push_vec_u64(13);

    let returned_vec = vec_abi.read_vec_u64();

    assert(returned_vec.len() == 5);
    assert(returned_vec.get(0).unwrap() == 5);
    assert(returned_vec.get(1).unwrap() == 7);
    assert(returned_vec.get(2).unwrap() == 9);
    assert(returned_vec.get(3).unwrap() == 11);
    assert(returned_vec.get(4).unwrap() == 13);
}

#[test]
fn test_pop_u64() {
    let vec_abi = abi(VecToVecStorageTest, CONTRACT_ID);
    let mut test_vec = Vec::<u64>::new();
    test_vec.push(5);
    test_vec.push(7);
    test_vec.push(9);
    test_vec.push(11);

    vec_abi.store_vec_u64(test_vec);

    assert(11 == vec_abi.pop_vec_u64());

    let returned_vec = vec_abi.read_vec_u64();

    assert(returned_vec.len() == 3);
    assert(returned_vec.get(0).unwrap() == 5);
    assert(returned_vec.get(1).unwrap() == 7);
    assert(returned_vec.get(2).unwrap() == 9);
}

#[test]
fn test_conversion_struct() {
    let vec_abi = abi(VecToVecStorageTest, CONTRACT_ID);
    let mut test_vec = Vec::<TestStruct>::new();
    test_vec.push(TestStruct {
        val1: 0,
        val2: 1,
        val3: 2,
    });
    test_vec.push(TestStruct {
        val1: 1,
        val2: 2,
        val3: 3,
    });
    test_vec.push(TestStruct {
        val1: 2,
        val2: 3,
        val3: 4,
    });
    test_vec.push(TestStruct {
        val1: 3,
        val2: 4,
        val3: 5,
    });

    vec_abi.store_vec_struct(test_vec);

    let returned_vec = vec_abi.read_vec_struct();

    assert(returned_vec.len() == 4);
    assert(
        returned_vec
            .get(0)
            .unwrap() == TestStruct {
            val1: 0,
            val2: 1,
            val3: 2,
        },
    );
    assert(
        returned_vec
            .get(1)
            .unwrap() == TestStruct {
            val1: 1,
            val2: 2,
            val3: 3,
        },
    );
    assert(
        returned_vec
            .get(2)
            .unwrap() == TestStruct {
            val1: 2,
            val2: 3,
            val3: 4,
        },
    );
    assert(
        returned_vec
            .get(3)
            .unwrap() == TestStruct {
            val1: 3,
            val2: 4,
            val3: 5,
        },
    );
}

#[test]
fn test_push_struct() {
    let vec_abi = abi(VecToVecStorageTest, CONTRACT_ID);
    let mut test_vec = Vec::<TestStruct>::new();
    test_vec.push(TestStruct {
        val1: 0,
        val2: 1,
        val3: 2,
    });
    test_vec.push(TestStruct {
        val1: 1,
        val2: 2,
        val3: 3,
    });
    test_vec.push(TestStruct {
        val1: 2,
        val2: 3,
        val3: 4,
    });
    test_vec.push(TestStruct {
        val1: 3,
        val2: 4,
        val3: 5,
    });

    vec_abi.store_vec_struct(test_vec);

    vec_abi.push_vec_struct(TestStruct {
        val1: 4,
        val2: 5,
        val3: 6,
    });

    let returned_vec = vec_abi.read_vec_struct();

    assert(returned_vec.len() == 5);
    assert(
        returned_vec
            .get(0)
            .unwrap() == TestStruct {
            val1: 0,
            val2: 1,
            val3: 2,
        },
    );
    assert(
        returned_vec
            .get(1)
            .unwrap() == TestStruct {
            val1: 1,
            val2: 2,
            val3: 3,
        },
    );
    assert(
        returned_vec
            .get(2)
            .unwrap() == TestStruct {
            val1: 2,
            val2: 3,
            val3: 4,
        },
    );
    assert(
        returned_vec
            .get(3)
            .unwrap() == TestStruct {
            val1: 3,
            val2: 4,
            val3: 5,
        },
    );
    assert(
        returned_vec
            .get(4)
            .unwrap() == TestStruct {
            val1: 4,
            val2: 5,
            val3: 6,
        },
    );
}

#[test]
fn test_pop_struct() {
    let vec_abi = abi(VecToVecStorageTest, CONTRACT_ID);
    let mut test_vec = Vec::<TestStruct>::new();
    test_vec.push(TestStruct {
        val1: 0,
        val2: 1,
        val3: 2,
    });
    test_vec.push(TestStruct {
        val1: 1,
        val2: 2,
        val3: 3,
    });
    test_vec.push(TestStruct {
        val1: 2,
        val2: 3,
        val3: 4,
    });
    test_vec.push(TestStruct {
        val1: 3,
        val2: 4,
        val3: 5,
    });

    vec_abi.store_vec_struct(test_vec);

    assert(
        TestStruct {
            val1: 3,
            val2: 4,
            val3: 5,
        } == vec_abi
            .pop_vec_struct(),
    );

    let returned_vec = vec_abi.read_vec_struct();

    assert(returned_vec.len() == 3);
    assert(
        returned_vec
            .get(0)
            .unwrap() == TestStruct {
            val1: 0,
            val2: 1,
            val3: 2,
        },
    );
    assert(
        returned_vec
            .get(1)
            .unwrap() == TestStruct {
            val1: 1,
            val2: 2,
            val3: 3,
        },
    );
    assert(
        returned_vec
            .get(2)
            .unwrap() == TestStruct {
            val1: 2,
            val2: 3,
            val3: 4,
        },
    );
}

#[test]
fn test_conversion_u8() {
    let vec_abi = abi(VecToVecStorageTest, CONTRACT_ID);
    let mut test_vec = Vec::<u8>::new();
    test_vec.push(5_u8);
    test_vec.push(7_u8);
    test_vec.push(9_u8);
    test_vec.push(11_u8);

    vec_abi.store_vec_u8(test_vec);

    let returned_vec = vec_abi.read_vec_u8();

    assert(returned_vec.len() == 4);
    assert(returned_vec.get(0).unwrap() == 5u8);
    assert(returned_vec.get(1).unwrap() == 7u8);
    assert(returned_vec.get(2).unwrap() == 9u8);
    assert(returned_vec.get(3).unwrap() == 11u8);
}

#[test]
fn test_push_u8() {
    let vec_abi = abi(VecToVecStorageTest, CONTRACT_ID);
    let mut test_vec = Vec::<u8>::new();
    test_vec.push(5u8);
    test_vec.push(7u8);
    test_vec.push(9u8);
    test_vec.push(11u8);

    vec_abi.store_vec_u8(test_vec);

    vec_abi.push_vec_u8(13u8);
    vec_abi.push_vec_u8(13u8);
    vec_abi.push_vec_u8(13u8);

    let returned_vec = vec_abi.read_vec_u8();

    assert(returned_vec.len() == 5);
    assert(returned_vec.get(0).unwrap() == 5u8);
    assert(returned_vec.get(1).unwrap() == 7u8);
    assert(returned_vec.get(2).unwrap() == 9u8);
    assert(returned_vec.get(3).unwrap() == 11u8);
    assert(returned_vec.get(4).unwrap() == 13u8);
    assert(returned_vec.get(5).unwrap() == 13u8);
    assert(returned_vec.get(6).unwrap() == 13u8);
}

#[test]
fn test_pop_u8() {
    let vec_abi = abi(VecToVecStorageTest, CONTRACT_ID);
    let mut test_vec = Vec::<u8>::new();
    test_vec.push(5u8);
    test_vec.push(7u8);
    test_vec.push(9u8);
    test_vec.push(11u8);

    vec_abi.store_vec_u8(test_vec);

    assert(11u8 == vec_abi.pop_vec_u8());

    let returned_vec = vec_abi.read_vec_u8();

    assert(returned_vec.len() == 3);
    assert(returned_vec.get(0).unwrap() == 5u8);
    assert(returned_vec.get(1).unwrap() == 7u8);
    assert(returned_vec.get(2).unwrap() == 9u8);
=======
>>>>>>> 2cbc24dc
}<|MERGE_RESOLUTION|>--- conflicted
+++ resolved
@@ -91,7 +91,6 @@
             val3: 0,
         })
     }
-<<<<<<< HEAD
 
     #[storage(read, write)]
     fn store_vec_u8(vec: Vec<u8>) {
@@ -112,357 +111,4 @@
     fn pop_vec_u8() -> u8 {
         storage.storage_vec_u8.pop().unwrap_or(0)
     }
-}
-
-#[test]
-fn test_conversion_u64() {
-    let vec_abi = abi(VecToVecStorageTest, CONTRACT_ID);
-    let mut test_vec = Vec::<u64>::new();
-    test_vec.push(5);
-    test_vec.push(7);
-    test_vec.push(9);
-    test_vec.push(11);
-
-    vec_abi.store_vec_u64(test_vec);
-
-    let returned_vec = vec_abi.read_vec_u64();
-
-    assert(returned_vec.len() == 4);
-    assert(returned_vec.get(0).unwrap() == 5);
-    assert(returned_vec.get(1).unwrap() == 7);
-    assert(returned_vec.get(2).unwrap() == 9);
-    assert(returned_vec.get(3).unwrap() == 11);
-}
-
-#[test]
-fn test_push_u64() {
-    let vec_abi = abi(VecToVecStorageTest, CONTRACT_ID);
-    let mut test_vec = Vec::<u64>::new();
-    test_vec.push(5);
-    test_vec.push(7);
-    test_vec.push(9);
-    test_vec.push(11);
-
-    vec_abi.store_vec_u64(test_vec);
-
-    vec_abi.push_vec_u64(13);
-
-    let returned_vec = vec_abi.read_vec_u64();
-
-    assert(returned_vec.len() == 5);
-    assert(returned_vec.get(0).unwrap() == 5);
-    assert(returned_vec.get(1).unwrap() == 7);
-    assert(returned_vec.get(2).unwrap() == 9);
-    assert(returned_vec.get(3).unwrap() == 11);
-    assert(returned_vec.get(4).unwrap() == 13);
-}
-
-#[test]
-fn test_pop_u64() {
-    let vec_abi = abi(VecToVecStorageTest, CONTRACT_ID);
-    let mut test_vec = Vec::<u64>::new();
-    test_vec.push(5);
-    test_vec.push(7);
-    test_vec.push(9);
-    test_vec.push(11);
-
-    vec_abi.store_vec_u64(test_vec);
-
-    assert(11 == vec_abi.pop_vec_u64());
-
-    let returned_vec = vec_abi.read_vec_u64();
-
-    assert(returned_vec.len() == 3);
-    assert(returned_vec.get(0).unwrap() == 5);
-    assert(returned_vec.get(1).unwrap() == 7);
-    assert(returned_vec.get(2).unwrap() == 9);
-}
-
-#[test]
-fn test_conversion_struct() {
-    let vec_abi = abi(VecToVecStorageTest, CONTRACT_ID);
-    let mut test_vec = Vec::<TestStruct>::new();
-    test_vec.push(TestStruct {
-        val1: 0,
-        val2: 1,
-        val3: 2,
-    });
-    test_vec.push(TestStruct {
-        val1: 1,
-        val2: 2,
-        val3: 3,
-    });
-    test_vec.push(TestStruct {
-        val1: 2,
-        val2: 3,
-        val3: 4,
-    });
-    test_vec.push(TestStruct {
-        val1: 3,
-        val2: 4,
-        val3: 5,
-    });
-
-    vec_abi.store_vec_struct(test_vec);
-
-    let returned_vec = vec_abi.read_vec_struct();
-
-    assert(returned_vec.len() == 4);
-    assert(
-        returned_vec
-            .get(0)
-            .unwrap() == TestStruct {
-            val1: 0,
-            val2: 1,
-            val3: 2,
-        },
-    );
-    assert(
-        returned_vec
-            .get(1)
-            .unwrap() == TestStruct {
-            val1: 1,
-            val2: 2,
-            val3: 3,
-        },
-    );
-    assert(
-        returned_vec
-            .get(2)
-            .unwrap() == TestStruct {
-            val1: 2,
-            val2: 3,
-            val3: 4,
-        },
-    );
-    assert(
-        returned_vec
-            .get(3)
-            .unwrap() == TestStruct {
-            val1: 3,
-            val2: 4,
-            val3: 5,
-        },
-    );
-}
-
-#[test]
-fn test_push_struct() {
-    let vec_abi = abi(VecToVecStorageTest, CONTRACT_ID);
-    let mut test_vec = Vec::<TestStruct>::new();
-    test_vec.push(TestStruct {
-        val1: 0,
-        val2: 1,
-        val3: 2,
-    });
-    test_vec.push(TestStruct {
-        val1: 1,
-        val2: 2,
-        val3: 3,
-    });
-    test_vec.push(TestStruct {
-        val1: 2,
-        val2: 3,
-        val3: 4,
-    });
-    test_vec.push(TestStruct {
-        val1: 3,
-        val2: 4,
-        val3: 5,
-    });
-
-    vec_abi.store_vec_struct(test_vec);
-
-    vec_abi.push_vec_struct(TestStruct {
-        val1: 4,
-        val2: 5,
-        val3: 6,
-    });
-
-    let returned_vec = vec_abi.read_vec_struct();
-
-    assert(returned_vec.len() == 5);
-    assert(
-        returned_vec
-            .get(0)
-            .unwrap() == TestStruct {
-            val1: 0,
-            val2: 1,
-            val3: 2,
-        },
-    );
-    assert(
-        returned_vec
-            .get(1)
-            .unwrap() == TestStruct {
-            val1: 1,
-            val2: 2,
-            val3: 3,
-        },
-    );
-    assert(
-        returned_vec
-            .get(2)
-            .unwrap() == TestStruct {
-            val1: 2,
-            val2: 3,
-            val3: 4,
-        },
-    );
-    assert(
-        returned_vec
-            .get(3)
-            .unwrap() == TestStruct {
-            val1: 3,
-            val2: 4,
-            val3: 5,
-        },
-    );
-    assert(
-        returned_vec
-            .get(4)
-            .unwrap() == TestStruct {
-            val1: 4,
-            val2: 5,
-            val3: 6,
-        },
-    );
-}
-
-#[test]
-fn test_pop_struct() {
-    let vec_abi = abi(VecToVecStorageTest, CONTRACT_ID);
-    let mut test_vec = Vec::<TestStruct>::new();
-    test_vec.push(TestStruct {
-        val1: 0,
-        val2: 1,
-        val3: 2,
-    });
-    test_vec.push(TestStruct {
-        val1: 1,
-        val2: 2,
-        val3: 3,
-    });
-    test_vec.push(TestStruct {
-        val1: 2,
-        val2: 3,
-        val3: 4,
-    });
-    test_vec.push(TestStruct {
-        val1: 3,
-        val2: 4,
-        val3: 5,
-    });
-
-    vec_abi.store_vec_struct(test_vec);
-
-    assert(
-        TestStruct {
-            val1: 3,
-            val2: 4,
-            val3: 5,
-        } == vec_abi
-            .pop_vec_struct(),
-    );
-
-    let returned_vec = vec_abi.read_vec_struct();
-
-    assert(returned_vec.len() == 3);
-    assert(
-        returned_vec
-            .get(0)
-            .unwrap() == TestStruct {
-            val1: 0,
-            val2: 1,
-            val3: 2,
-        },
-    );
-    assert(
-        returned_vec
-            .get(1)
-            .unwrap() == TestStruct {
-            val1: 1,
-            val2: 2,
-            val3: 3,
-        },
-    );
-    assert(
-        returned_vec
-            .get(2)
-            .unwrap() == TestStruct {
-            val1: 2,
-            val2: 3,
-            val3: 4,
-        },
-    );
-}
-
-#[test]
-fn test_conversion_u8() {
-    let vec_abi = abi(VecToVecStorageTest, CONTRACT_ID);
-    let mut test_vec = Vec::<u8>::new();
-    test_vec.push(5_u8);
-    test_vec.push(7_u8);
-    test_vec.push(9_u8);
-    test_vec.push(11_u8);
-
-    vec_abi.store_vec_u8(test_vec);
-
-    let returned_vec = vec_abi.read_vec_u8();
-
-    assert(returned_vec.len() == 4);
-    assert(returned_vec.get(0).unwrap() == 5u8);
-    assert(returned_vec.get(1).unwrap() == 7u8);
-    assert(returned_vec.get(2).unwrap() == 9u8);
-    assert(returned_vec.get(3).unwrap() == 11u8);
-}
-
-#[test]
-fn test_push_u8() {
-    let vec_abi = abi(VecToVecStorageTest, CONTRACT_ID);
-    let mut test_vec = Vec::<u8>::new();
-    test_vec.push(5u8);
-    test_vec.push(7u8);
-    test_vec.push(9u8);
-    test_vec.push(11u8);
-
-    vec_abi.store_vec_u8(test_vec);
-
-    vec_abi.push_vec_u8(13u8);
-    vec_abi.push_vec_u8(13u8);
-    vec_abi.push_vec_u8(13u8);
-
-    let returned_vec = vec_abi.read_vec_u8();
-
-    assert(returned_vec.len() == 5);
-    assert(returned_vec.get(0).unwrap() == 5u8);
-    assert(returned_vec.get(1).unwrap() == 7u8);
-    assert(returned_vec.get(2).unwrap() == 9u8);
-    assert(returned_vec.get(3).unwrap() == 11u8);
-    assert(returned_vec.get(4).unwrap() == 13u8);
-    assert(returned_vec.get(5).unwrap() == 13u8);
-    assert(returned_vec.get(6).unwrap() == 13u8);
-}
-
-#[test]
-fn test_pop_u8() {
-    let vec_abi = abi(VecToVecStorageTest, CONTRACT_ID);
-    let mut test_vec = Vec::<u8>::new();
-    test_vec.push(5u8);
-    test_vec.push(7u8);
-    test_vec.push(9u8);
-    test_vec.push(11u8);
-
-    vec_abi.store_vec_u8(test_vec);
-
-    assert(11u8 == vec_abi.pop_vec_u8());
-
-    let returned_vec = vec_abi.read_vec_u8();
-
-    assert(returned_vec.len() == 3);
-    assert(returned_vec.get(0).unwrap() == 5u8);
-    assert(returned_vec.get(1).unwrap() == 7u8);
-    assert(returned_vec.get(2).unwrap() == 9u8);
-=======
->>>>>>> 2cbc24dc
 }