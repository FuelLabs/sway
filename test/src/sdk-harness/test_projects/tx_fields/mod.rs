use fuel_vm::fuel_crypto::Hasher;
use fuel_vm::fuel_tx::{ContractId, Input as TxInput};
use fuels::core::codec::EncoderConfig;
use fuels::types::transaction_builders::TransactionBuilder;
use fuels::{
    accounts::{predicate::Predicate, wallet::WalletUnlocked, Account},
    prelude::*,
    tx::StorageSlot,
    types::{input::Input as SdkInput, output::Output as SdkOutput, Bits256},
};
use std::fs;

const MESSAGE_DATA: [u8; 3] = [1u8, 2u8, 3u8];
const TX_CONTRACT_BYTECODE_PATH: &str = "test_artifacts/tx_contract/out/release/tx_contract.bin";
const TX_OUTPUT_PREDICATE_BYTECODE_PATH: &str =
    "test_artifacts/tx_output_predicate/out/release/tx_output_predicate.bin";
const TX_OUTPUT_CONTRACT_BYTECODE_PATH: &str =
    "test_artifacts/tx_output_contract/out/release/tx_output_contract.bin";
const TX_FIELDS_PREDICATE_BYTECODE_PATH: &str = "test_projects/tx_fields/out/release/tx_fields.bin";
const TX_CONTRACT_CREATION_PREDICATE_BYTECODE_PATH: &str =
    "test_artifacts/tx_output_contract_creation_predicate/out/release/tx_output_contract_creation_predicate.bin";
const TX_TYPE_PREDICATE_BYTECODE_PATH: &str =
    "test_artifacts/tx_type_predicate/out/release/tx_type_predicate.bin";
const TX_WITNESS_PREDICATE_BYTECODE_PATH: &str =
    "test_artifacts/tx_witness_predicate/out/release/tx_witness_predicate.bin";
const TX_INPUT_COUNT_PREDICATE_BYTECODE_PATH: &str =
    "test_artifacts/tx_input_count_predicate/out/release/tx_input_count_predicate.bin";
const TX_OUTPUT_COUNT_PREDICATE_BYTECODE_PATH: &str =
    "test_artifacts/tx_output_count_predicate/out/release/tx_output_count_predicate.bin";

use crate::tx_fields::Output as SwayOutput;
use crate::tx_fields::Transaction as SwayTransaction;

abigen!(
    Contract(
        name = "TxContractTest",
        abi = "test_artifacts/tx_contract/out/release/tx_contract-abi.json",
    ),
    Contract(
        name = "TxOutputContract",
        abi = "test_artifacts/tx_output_contract/out/release/tx_output_contract-abi.json",
    ),
    Predicate(
        name = "TestPredicate",
        abi = "test_projects/tx_fields/out/release/tx_fields-abi.json"
    ),
    Predicate(
        name = "TestOutputPredicate",
        abi = "test_artifacts/tx_output_predicate/out/release/tx_output_predicate-abi.json"
    ),
    Predicate(
        name = "TestTxTypePredicate",
        abi = "test_artifacts/tx_type_predicate/out/release/tx_type_predicate-abi.json"
    ),
    Predicate(
        name = "TestTxWitnessPredicate",
        abi = "test_artifacts/tx_witness_predicate/out/release/tx_witness_predicate-abi.json"
    ),
    Predicate(
        name = "TestTxInputCountPredicate",
        abi = "test_artifacts/tx_input_count_predicate/out/release/tx_input_count_predicate-abi.json"
    ),
    Predicate(
        name = "TestTxOutputCountPredicate",
        abi = "test_artifacts/tx_output_count_predicate/out/release/tx_output_count_predicate-abi.json"
    )
);

async fn get_contracts(
    msg_has_data: bool,
) -> (
    TxContractTest<WalletUnlocked>,
    ContractId,
    WalletUnlocked,
    WalletUnlocked,
) {
    let mut wallet = WalletUnlocked::new_random(None);
    let mut deployment_wallet = WalletUnlocked::new_random(None);

    let mut deployment_coins = setup_single_asset_coins(
        deployment_wallet.address(),
        AssetId::BASE,
        120,
        DEFAULT_COIN_AMOUNT,
    );

    let mut coins = setup_single_asset_coins(wallet.address(), AssetId::BASE, 100, 1000);

    coins.append(&mut deployment_coins);

    let msg = setup_single_message(
        &Bech32Address {
            hrp: "".to_string(),
            hash: Default::default(),
        },
        wallet.address(),
        DEFAULT_COIN_AMOUNT,
        69.into(),
        if msg_has_data {
            MESSAGE_DATA.to_vec()
        } else {
            vec![]
        },
    );

    let provider = setup_test_provider(coins.clone(), vec![msg], None, None)
        .await
        .unwrap();

    wallet.set_provider(provider.clone());
    deployment_wallet.set_provider(provider);

    let contract_id = Contract::load_from(TX_CONTRACT_BYTECODE_PATH, LoadConfiguration::default())
        .unwrap()
        .deploy(&wallet, TxPolicies::default())
        .await
        .unwrap();

    let instance = TxContractTest::new(contract_id.clone(), deployment_wallet.clone());

    (instance, contract_id.into(), wallet, deployment_wallet)
}

async fn generate_predicate_inputs(
    amount: u64,
    wallet: &WalletUnlocked,
) -> (Vec<u8>, SdkInput, TxInput) {
    let provider = wallet.provider().unwrap();
    let predicate = Predicate::load_from(TX_FIELDS_PREDICATE_BYTECODE_PATH)
        .unwrap()
        .with_provider(provider.clone());

    let predicate_code = predicate.code().to_vec();

    let predicate_root = predicate.address();

    let balance: u64 = wallet.get_asset_balance(&AssetId::default()).await.unwrap();

    assert!(balance >= amount);

    wallet
        .transfer(
            predicate_root,
            amount,
            AssetId::default(),
            TxPolicies::default(),
        )
        .await
        .unwrap();

    let predicate_input = predicate
        .get_asset_inputs_for_amount(AssetId::default(), amount, None)
        .await
        .unwrap()
        .first()
        .unwrap()
        .to_owned();

    let message = &wallet.get_messages().await.unwrap()[0];
    let predicate_address: Address = predicate.address().into();

    let predicate_message = TxInput::message_coin_predicate(
        message.sender.clone().into(),
        predicate_address,
        message.amount,
        message.nonce,
        0,
        predicate_code.clone(),
        vec![],
    );

    (predicate_code, predicate_input, predicate_message)
}

async fn setup_output_predicate(
    index: u64,
    expected_output_type: SwayOutput,
) -> (WalletUnlocked, WalletUnlocked, Predicate, AssetId, AssetId) {
    let asset_id1 = AssetId::default();
    let asset_id2 = AssetId::new([2u8; 32]);
    let wallets_config = WalletsConfig::new_multiple_assets(
        2,
        vec![
            AssetConfig {
                id: asset_id1,
                num_coins: 1,
                coin_amount: 1_000,
            },
            AssetConfig {
                id: asset_id2,
                num_coins: 1,
                coin_amount: 1_000,
            },
        ],
    );

    let mut node_config = NodeConfig::default();
    node_config.starting_gas_price = 0;
    let mut wallets =
        launch_custom_provider_and_get_wallets(wallets_config, Some(node_config), None)
            .await
            .unwrap();
    let wallet1 = wallets.pop().unwrap();
    let wallet2 = wallets.pop().unwrap();

    let predicate_data = TestOutputPredicateEncoder::default()
        .encode_data(
            index,
            Bits256([0u8; 32]),
            Bits256(*wallet1.address().hash()),
            expected_output_type,
        )
        .unwrap();

    let predicate = Predicate::load_from(TX_OUTPUT_PREDICATE_BYTECODE_PATH)
        .unwrap()
        .with_data(predicate_data)
        .with_provider(wallet1.try_provider().unwrap().clone());

    wallet1
        .transfer(predicate.address(), 100, asset_id1, TxPolicies::default())
        .await
        .unwrap();

    wallet1
        .transfer(predicate.address(), 100, asset_id2, TxPolicies::default())
        .await
        .unwrap();

    (wallet1, wallet2, predicate, asset_id1, asset_id2)
}

mod tx {
    use super::*;
    use fuels::types::{coin_type::CoinType, transaction::Transaction};

    #[tokio::test]
    async fn can_get_tx_type() {
        let (contract_instance, _, _, _) = get_contracts(true).await;

        let result = contract_instance
            .methods()
            .get_tx_type()
            .call()
            .await
            .unwrap();
        // Script transactions are of type = 0
        assert_eq!(result.value, super::Transaction::Script);
    }

    #[tokio::test]
    async fn can_get_tip() {
        let (contract_instance, _, _, _) = get_contracts(true).await;
        let tip = 3;

        let result = contract_instance
            .methods()
            .get_tx_tip()
            .with_tx_policies(TxPolicies::default().with_tip(tip))
            .call()
            .await
            .unwrap();

        assert_eq!(result.value, Some(tip));

        let no_tip = contract_instance
            .methods()
            .get_tx_tip()
            .call()
            .await
            .unwrap();

        assert_eq!(no_tip.value, None);
    }

    #[tokio::test]
    async fn can_get_script_gas_limit() {
        let (contract_instance, _, _, _) = get_contracts(true).await;
        let script_gas_limit = 1792384;

        let result = contract_instance
            .methods()
            .get_script_gas_limit()
            .with_tx_policies(TxPolicies::default().with_script_gas_limit(script_gas_limit))
            .call()
            .await
            .unwrap();

        assert_eq!(result.value, script_gas_limit);
    }

    #[tokio::test]
    async fn can_get_maturity() {
        let (contract_instance, _, _, _) = get_contracts(true).await;
        let maturity = 0;

        let result = contract_instance
            .methods()
            .get_tx_maturity()
            .with_tx_policies(TxPolicies::default().with_maturity(maturity))
            .call()
            .await
            .unwrap();
        assert_eq!(result.value, Some(maturity as u32));

        // Assert none is returned with no maturity
        let no_maturity = contract_instance
            .methods()
            .get_tx_maturity()
            .call()
            .await
            .unwrap();
        assert_eq!(no_maturity.value, None);
    }

    #[tokio::test]
    async fn can_get_script_length() {
        let (contract_instance, _, _, _) = get_contracts(true).await;
        // TODO use programmatic script length https://github.com/FuelLabs/fuels-rs/issues/181
        let script_length = 24;

        let result = contract_instance
            .methods()
            .get_tx_script_length()
            .call()
            .await
            .unwrap();
        assert_eq!(result.value, Some(script_length));
    }

    #[tokio::test]
    async fn can_get_script_data_length() {
        let (contract_instance, _, _, _) = get_contracts(true).await;
        // TODO make this programmatic.
        let script_data_length = 121;

        let result = contract_instance
            .methods()
            .get_tx_script_data_length()
            .call()
            .await
            .unwrap();
        assert_eq!(result.value, Some(script_data_length));
    }

    #[tokio::test]
    async fn can_get_inputs_count() {
        let (contract_instance, _, wallet, _) = get_contracts(false).await;
        let message = &wallet.get_messages().await.unwrap()[0];
        let provider = wallet.provider().unwrap();

        let mut builder = contract_instance
            .methods()
            .get_tx_inputs_count()
            .transaction_builder()
            .await
            .unwrap();

        builder.inputs_mut().push(SdkInput::ResourceSigned {
            resource: CoinType::Message(message.clone()),
        });

        builder.add_signer(wallet.clone()).unwrap();

        let tx = builder.build(provider).await.unwrap();

        let tx_inputs = tx.inputs().clone();

        let provider = wallet.provider().unwrap();
        let tx_id = provider.send_transaction(tx).await.unwrap();

        let receipts = provider
            .tx_status(&tx_id)
            .await
            .unwrap()
            .take_receipts_checked(None)
            .unwrap();

        assert_eq!(tx_inputs.len() as u64, 2u64);
        assert_eq!(
            receipts[1].data(),
            Some((tx_inputs.len() as u64).to_be_bytes().as_slice())
        );
    }

    #[tokio::test]
    async fn can_get_outputs_count() {
        let (contract_instance, _, _, _) = get_contracts(true).await;

        let call_handler = contract_instance.methods().get_tx_outputs_count();
        let tx = call_handler.build_tx().await.unwrap();
        let outputs = tx.outputs();

        let result = contract_instance
            .methods()
            .get_tx_outputs_count()
            .call()
            .await
            .unwrap();

        assert_eq!(result.value, outputs.len() as u16);
    }

    #[tokio::test]
    async fn can_get_witnesses_count() {
        let (contract_instance, _, _, _) = get_contracts(true).await;
        let witnesses_count = 1;

        let result = contract_instance
            .methods()
            .get_tx_witnesses_count()
            .call()
            .await
            .unwrap();

        assert_eq!(result.value, witnesses_count);
    }

    #[tokio::test]
    async fn can_get_witness_data_length() {
        let (contract_instance, _, _, _) = get_contracts(true).await;

        let result = contract_instance
            .methods()
            .get_tx_witness_data_length(0)
            .call()
            .await
            .unwrap();

        assert_eq!(result.value, Some(64));
    }

    #[tokio::test]
    async fn can_get_witness_data() {
        let (contract_instance, _, wallet, _) = get_contracts(true).await;

        let handler = contract_instance.methods().get_tx_witness_data(0);
        let tx = handler.build_tx().await.unwrap();
        let witnesses = tx.witnesses().clone();

        let provider = wallet.provider().unwrap();
        let tx_id = provider.send_transaction(tx).await.unwrap();
        let receipts = provider
            .tx_status(&tx_id)
            .await
            .unwrap()
            .take_receipts_checked(None)
            .unwrap();

        assert_eq!(receipts[1].data().unwrap()[8..72], *witnesses[0].as_vec());
    }

    #[tokio::test]
    async fn can_get_script_bytecode_hash() {
        let (contract_instance, _, _, _) = get_contracts(true).await;

        let tx = contract_instance
            .methods()
            .get_tx_script_bytecode_hash()
            .build_tx()
            .await
            .unwrap();

        let script = tx.script();
        let hash = if script.len() > 1 {
            Hasher::hash(script)
        } else {
            Hasher::hash(vec![])
        };

        let result = contract_instance
            .methods()
            .get_tx_script_bytecode_hash()
            .call()
            .await
            .unwrap();
        assert_eq!(result.value.unwrap(), Bits256(*hash));
    }

    #[tokio::test]
    async fn can_get_tx_id() {
        let (contract_instance, _, wallet, _) = get_contracts(true).await;

        let handler = contract_instance.methods().get_tx_id();
        let tx = handler.build_tx().await.unwrap();

        let provider = wallet.provider().unwrap();
        let tx_id = provider.send_transaction(tx).await.unwrap();
        let receipts = provider
            .tx_status(&tx_id)
            .await
            .unwrap()
            .take_receipts_checked(None)
            .unwrap();

        let byte_array: [u8; 32] = tx_id.into();

        assert_eq!(receipts[1].data().unwrap(), byte_array);
    }

    #[tokio::test]
    async fn can_get_tx_upload() {
        // Prepare wallet and provider
        let mut wallet = WalletUnlocked::new_random(None);
        let num_coins = 100;
        let coins = setup_single_asset_coins(
            wallet.address(),
            AssetId::zeroed(),
            num_coins,
            DEFAULT_COIN_AMOUNT,
        );
        let provider = setup_test_provider(coins, vec![], None, None)
            .await
            .unwrap();
        wallet.set_provider(provider.clone());

        // Get the predicate
        let predicate_data = TestTxTypePredicateEncoder::default()
            .encode_data(SwayTransaction::Upload)
            .unwrap();
        let predicate: Predicate = Predicate::load_from(TX_TYPE_PREDICATE_BYTECODE_PATH)
            .unwrap()
            .with_provider(provider.clone())
            .with_data(predicate_data);
        let predicate_coin_amount = 100;

        // Predicate has no funds
        let predicate_balance = predicate
            .get_asset_balance(&provider.base_asset_id())
            .await
            .unwrap();
        assert_eq!(predicate_balance, 0);

        // Prepare bytecode and subsections
        let bytecode = fs::read(TX_CONTRACT_BYTECODE_PATH).unwrap();
        let subsection_size = 65536;
        let subsections = UploadSubsection::split_bytecode(&bytecode, subsection_size).unwrap();

        // Transfer enough funds to the predicate for each subsection
        for _ in subsections.clone() {
            wallet
                .transfer(
                    predicate.address(),
                    predicate_coin_amount,
                    *provider.base_asset_id(),
                    TxPolicies::default(),
                )
                .await
                .unwrap();
        }

        // Predicate has funds
        let predicate_balance = predicate
            .get_asset_balance(&provider.base_asset_id())
            .await
            .unwrap();
        assert_eq!(
            predicate_balance as usize,
            predicate_coin_amount as usize * subsections.len()
        );

        // Upload each sub section in a separate transaction and include the predicate with the transaction.
        for subsection in subsections {
            let mut builder = UploadTransactionBuilder::prepare_subsection_upload(
                subsection,
                TxPolicies::default(),
            );

            // Inputs for predicate
            let predicate_input = predicate
                .get_asset_inputs_for_amount(*provider.base_asset_id(), 1, None)
                .await
                .unwrap();

            // Outputs for predicate
            let predicate_output = wallet.get_asset_outputs_for_amount(
                &wallet.address(),
                *provider.base_asset_id(),
                1,
            );

            // Append the predicate to the transaction
            builder.inputs.push(predicate_input.get(0).unwrap().clone());
            builder
                .outputs
                .push(predicate_output.get(0).unwrap().clone());

            wallet.add_witnesses(&mut builder).unwrap();
            wallet.adjust_for_fee(&mut builder, 0).await.unwrap();

            // Submit the transaction
            let tx = builder.build(&provider).await.unwrap();
            provider.send_transaction(tx).await.unwrap();
        }

        // The predicate has spent it's funds
        let predicate_balance = predicate
            .get_asset_balance(&provider.base_asset_id())
            .await
            .unwrap();
        assert_eq!(predicate_balance, 0);
    }

    #[tokio::test]
    async fn can_get_witness_in_tx_upload() {
        // Prepare wallet and provider
        let mut wallet = WalletUnlocked::new_random(None);
        let num_coins = 100;
        let coins = setup_single_asset_coins(
            wallet.address(),
            AssetId::zeroed(),
            num_coins,
            DEFAULT_COIN_AMOUNT,
        );
        let provider = setup_test_provider(coins, vec![], None, None)
            .await
            .unwrap();
        wallet.set_provider(provider.clone());

        // Prepare bytecode and subsections
        let bytecode = fs::read(TX_CONTRACT_BYTECODE_PATH).unwrap();
        let subsection_size = 65536;
        let subsections = UploadSubsection::split_bytecode(&bytecode, subsection_size).unwrap();

        // Upload each sub section in a separate transaction and include the predicate with the transaction.
        for subsection in subsections.clone() {
            let mut builder = UploadTransactionBuilder::prepare_subsection_upload(
                subsection,
                TxPolicies::default(),
            );

            // Prepare the predicate
            let witnesses = builder.witnesses().clone();
            let predicate_data = TestTxWitnessPredicateEncoder::new(EncoderConfig {
                max_depth: 10,
                max_tokens: 100_000,
            })
            .encode_data(
                0,
                witnesses.len() as u64 + 1,
                witnesses[0].as_vec().len() as u64,
                witnesses[0].as_vec().as_slice()[0..64].try_into().unwrap(),
            )
            .unwrap();
            let predicate: Predicate = Predicate::load_from(TX_WITNESS_PREDICATE_BYTECODE_PATH)
                .unwrap()
                .with_provider(provider.clone())
                .with_data(predicate_data);
            let predicate_coin_amount = 100;

            // Predicate has no funds
            let predicate_balance = predicate
                .get_asset_balance(&provider.base_asset_id())
                .await
                .unwrap();
            assert_eq!(predicate_balance, 0);
            wallet
                .transfer(
                    predicate.address(),
                    predicate_coin_amount,
                    *provider.base_asset_id(),
                    TxPolicies::default(),
                )
                .await
                .unwrap();

            // Predicate has funds
            let predicate_balance = predicate
                .get_asset_balance(&provider.base_asset_id())
                .await
                .unwrap();
            assert_eq!(
                predicate_balance as usize,
                predicate_coin_amount as usize * subsections.len()
            );

            // Inputs for predicate
            let predicate_input = predicate
                .get_asset_inputs_for_amount(*provider.base_asset_id(), 1, None)
                .await
                .unwrap();

            // Outputs for predicate
            let predicate_output = wallet.get_asset_outputs_for_amount(
                &wallet.address(),
                *provider.base_asset_id(),
                1,
            );

            // Append the predicate to the transaction
            builder.inputs.push(predicate_input.get(0).unwrap().clone());
            builder
                .outputs
                .push(predicate_output.get(0).unwrap().clone());

            wallet.add_witnesses(&mut builder).unwrap();
            wallet.adjust_for_fee(&mut builder, 0).await.unwrap();

            // Submit the transaction
            let tx = builder.build(&provider).await.unwrap();
            provider.send_transaction(tx).await.unwrap();

            // The predicate has spent it's funds
            let predicate_balance = predicate
                .get_asset_balance(&provider.base_asset_id())
                .await
                .unwrap();
            assert_eq!(predicate_balance, 0);
        }
    }

    #[tokio::test]
    async fn can_get_tx_blob() {
        // Prepare wallet and provider
        let mut wallet = WalletUnlocked::new_random(None);
        let num_coins = 100;
        let coins = setup_single_asset_coins(
            wallet.address(),
            AssetId::zeroed(),
            num_coins,
            DEFAULT_COIN_AMOUNT,
        );

        let provider = setup_test_provider(coins, vec![], None, None)
            .await
            .unwrap();
        wallet.set_provider(provider.clone());

        // Get the predicate
        let predicate_data = TestTxTypePredicateEncoder::default()
            .encode_data(SwayTransaction::Blob)
            .unwrap();
        let predicate: Predicate = Predicate::load_from(TX_TYPE_PREDICATE_BYTECODE_PATH)
            .unwrap()
            .with_provider(provider.clone())
            .with_data(predicate_data);
        let predicate_coin_amount = 100;

        // Predicate has no funds
        let predicate_balance = predicate
            .get_asset_balance(&provider.base_asset_id())
            .await
            .unwrap();
        assert_eq!(predicate_balance, 0);

        // Transfer enough funds to the predicate
        wallet
            .transfer(
                predicate.address(),
                predicate_coin_amount,
                *provider.base_asset_id(),
                TxPolicies::default(),
            )
            .await
            .unwrap();

        // Predicate has funds
        let predicate_balance = predicate
            .get_asset_balance(&provider.base_asset_id())
            .await
            .unwrap();
        assert_eq!(
            predicate_balance as usize,
            predicate_coin_amount as usize
        );

        // Prepare blobs
        let max_words_per_blob = 10_000;
        let blobs = Contract::load_from(
            TX_CONTRACT_BYTECODE_PATH,
            LoadConfiguration::default(),
        ).unwrap()
        .convert_to_loader(max_words_per_blob).unwrap()
        .blobs()
        .to_vec();

        let blob = blobs[0].clone();
        // Inputs for predicate
        let predicate_input = predicate
            .get_asset_inputs_for_amount(*provider.base_asset_id(), 1, None)
            .await
            .unwrap();

        // Outputs for predicate
        let predicate_output =
            wallet.get_asset_outputs_for_amount(&wallet.address(), *provider.base_asset_id(), 1);

        let mut builder = BlobTransactionBuilder::default().with_blob(blob);

        // Append the predicate to the transaction
        builder.inputs.push(predicate_input.get(0).unwrap().clone());
        builder
            .outputs
            .push(predicate_output.get(0).unwrap().clone());

        wallet.adjust_for_fee(&mut builder, 0).await.unwrap();
        wallet.add_witnesses(&mut builder).unwrap();

        let tx = builder.build(&provider).await.unwrap();
        provider
            .send_transaction_and_await_commit(tx)
            .await.unwrap()
            .check(None).unwrap();

        // The predicate has spent it's funds
        let predicate_balance = predicate
            .get_asset_balance(&provider.base_asset_id())
            .await
            .unwrap();
        assert_eq!(predicate_balance, 0);
    }

    #[tokio::test]
    async fn can_get_witness_in_tx_blob() {
        // Prepare wallet and provider
        let mut wallet = WalletUnlocked::new_random(None);
        let num_coins = 100;
        let coins = setup_single_asset_coins(
            wallet.address(),
            AssetId::zeroed(),
            num_coins,
            DEFAULT_COIN_AMOUNT,
        );

        let provider = setup_test_provider(coins, vec![], None, None)
            .await
            .unwrap();
        wallet.set_provider(provider.clone());

        // Prepare blobs
        let max_words_per_blob = 10_000;
        let blobs = Contract::load_from(
            TX_CONTRACT_BYTECODE_PATH,
            LoadConfiguration::default(),
        ).unwrap()
        .convert_to_loader(max_words_per_blob).unwrap()
        .blobs()
        .to_vec();

        let blob = blobs[0].clone();

        let mut builder = BlobTransactionBuilder::default().with_blob(blob.clone());

        // Prepare the predicate
        let witnesses = builder.witnesses().clone();
        let predicate_data = TestTxWitnessPredicateEncoder::new(EncoderConfig {
            max_depth: 10,
            max_tokens: 100_000,
        })
        .encode_data(
            0,
            blobs.len() as u64 + 1,
            blob.len() as u64,
            blob.bytes()[0..64].try_into().unwrap(),
        )
        .unwrap();
        let predicate: Predicate = Predicate::load_from(TX_WITNESS_PREDICATE_BYTECODE_PATH)
            .unwrap()
            .with_provider(provider.clone())
            .with_data(predicate_data);
        let predicate_coin_amount = 100;

        // Predicate has no funds
        let predicate_balance = predicate
            .get_asset_balance(&provider.base_asset_id())
            .await
            .unwrap();
        assert_eq!(predicate_balance, 0);
        wallet
            .transfer(
                predicate.address(),
                predicate_coin_amount,
                *provider.base_asset_id(),
                TxPolicies::default(),
            )
            .await
            .unwrap();

        // Predicate has funds
        let predicate_balance = predicate
            .get_asset_balance(&provider.base_asset_id())
            .await
            .unwrap();
        assert_eq!(
            predicate_balance as usize,
            predicate_coin_amount as usize
        );

        // Inputs for predicate
        let predicate_input = predicate
            .get_asset_inputs_for_amount(*provider.base_asset_id(), 1, None)
            .await
            .unwrap();

        // Outputs for predicate
        let predicate_output =
            wallet.get_asset_outputs_for_amount(&wallet.address(), *provider.base_asset_id(), 1);

        // Append the predicate to the transaction
        builder.inputs.push(predicate_input.get(0).unwrap().clone());
        builder
            .outputs
            .push(predicate_output.get(0).unwrap().clone());

        wallet.add_witnesses(&mut builder).unwrap();
        wallet.adjust_for_fee(&mut builder, 0).await.unwrap();
    
        let tx = builder.build(provider.clone()).await.unwrap();

        provider.send_transaction(tx).await.unwrap();

        // The predicate has spent it's funds
        let predicate_balance = predicate
            .get_asset_balance(&provider.base_asset_id())
            .await
            .unwrap();
        assert_eq!(predicate_balance, 0);
    }
}

mod inputs {
    use super::*;

    mod success {
        use super::*;

        #[tokio::test]
        async fn can_get_input_type() {
            let (contract_instance, _, _, _) = get_contracts(true).await;

            let result = contract_instance
                .methods()
                .get_input_type(0)
                .call()
                .await
                .unwrap();
            assert_eq!(result.value, Some(Input::Contract));

            let result = contract_instance
                .methods()
                .get_input_type(1)
                .call()
                .await
                .unwrap();
            assert_eq!(result.value, Some(Input::Coin));

            // Assert invalid index returns None
            let result = contract_instance
                .methods()
                .get_input_type(2)
                .call()
                .await
                .unwrap();
            assert_eq!(result.value, None);
        }

        #[tokio::test]
        async fn can_get_tx_input_amount() {
            let default_amount = 1000000000;
            let (contract_instance, _, _, _) = get_contracts(true).await;
            let result = contract_instance
                .methods()
                .get_input_amount(1)
                .call()
                .await
                .unwrap();

            assert_eq!(result.value, Some(default_amount));

            // Assert invalid index returns None
            let result = contract_instance
                .methods()
                .get_input_amount(2)
                .call()
                .await
                .unwrap();

            assert_eq!(result.value, None);
        }

        #[tokio::test]
        async fn can_get_tx_input_coin_owner() {
            let (contract_instance, _, _, deployment_wallet) = get_contracts(true).await;

            let owner_result = contract_instance
                .methods()
                .get_input_coin_owner(1)
                .call()
                .await
                .unwrap();

            assert_eq!(owner_result.value, Some(deployment_wallet.address().into()));

            // Assert invalid index returns None
            let result = contract_instance
                .methods()
                .get_input_coin_owner(2)
                .call()
                .await
                .unwrap();

            assert_eq!(result.value, None);
        }

        #[tokio::test]
        async fn can_get_input_coin_predicate() {
            let (contract_instance, _, wallet, _) = get_contracts(true).await;
            let (predicate_bytes, predicate_coin, _) =
                generate_predicate_inputs(100, &wallet).await;
            let provider = wallet.provider().unwrap();

            // Add predicate coin to inputs and call contract
            let mut tb = contract_instance
                .methods()
                .get_input_predicate(1, predicate_bytes.clone())
                .transaction_builder()
                .await
                .unwrap();

            tb.inputs_mut().push(predicate_coin);

            let tx = tb.build(provider).await.unwrap();

            let provider = wallet.provider().unwrap();

            let tx_id = provider.send_transaction(tx).await.unwrap();
            let receipts = provider
                .tx_status(&tx_id)
                .await
                .unwrap()
                .take_receipts_checked(None)
                .unwrap();
            assert_eq!(receipts[1].data(), Some(&[1u8][..]));

            // Assert invalid index returns None
            let result = contract_instance
                .methods()
                .get_input_predicate(3, predicate_bytes.clone())
                .call()
                .await
                .unwrap();

            assert_eq!(result.value, false);
        }

        #[tokio::test]
        async fn can_get_input_count_in_tx_upload() {
            // Prepare wallet and provider
            let mut wallet = WalletUnlocked::new_random(None);
            let num_coins = 100;
            let coins = setup_single_asset_coins(
                wallet.address(),
                AssetId::zeroed(),
                num_coins,
                DEFAULT_COIN_AMOUNT,
            );
            let provider = setup_test_provider(coins, vec![], None, None)
                .await
                .unwrap();
            wallet.set_provider(provider.clone());

            // Prepare bytecode and subsections
            let bytecode = fs::read(TX_CONTRACT_BYTECODE_PATH).unwrap();
            let subsection_size = 65536;
            let subsections = UploadSubsection::split_bytecode(&bytecode, subsection_size).unwrap();

            // Upload each sub section in a separate transaction and include the predicate with the transaction.
            for subsection in subsections.clone() {
                let mut builder = UploadTransactionBuilder::prepare_subsection_upload(
                    subsection,
                    TxPolicies::default(),
                );

                // Prepare the predicate
                let predicate_data = TestTxInputCountPredicateEncoder::default()
                    .encode_data(builder.inputs().len() as u16 + 1u16) // Add one for this predicate
                    .unwrap();
                let predicate: Predicate =
                    Predicate::load_from(TX_INPUT_COUNT_PREDICATE_BYTECODE_PATH)
                        .unwrap()
                        .with_provider(provider.clone())
                        .with_data(predicate_data);
                let predicate_coin_amount = 100;

                // Predicate has no funds
                let predicate_balance = predicate
                    .get_asset_balance(&provider.base_asset_id())
                    .await
                    .unwrap();
                assert_eq!(predicate_balance, 0);
                wallet
                    .transfer(
                        predicate.address(),
                        predicate_coin_amount,
                        *provider.base_asset_id(),
                        TxPolicies::default(),
                    )
                    .await
                    .unwrap();

                // Predicate has funds
                let predicate_balance = predicate
                    .get_asset_balance(&provider.base_asset_id())
                    .await
                    .unwrap();
                assert_eq!(
                    predicate_balance as usize,
                    predicate_coin_amount as usize * subsections.len()
                );

                // Inputs for predicate
                let predicate_input = predicate
                    .get_asset_inputs_for_amount(*provider.base_asset_id(), 1, None)
                    .await
                    .unwrap();

                // Outputs for predicate
                let predicate_output = wallet.get_asset_outputs_for_amount(
                    &wallet.address(),
                    *provider.base_asset_id(),
                    1,
                );

                // Append the predicate to the transaction
                builder.inputs.push(predicate_input.get(0).unwrap().clone());
                builder
                    .outputs
                    .push(predicate_output.get(0).unwrap().clone());

                wallet.add_witnesses(&mut builder).unwrap();
                wallet.adjust_for_fee(&mut builder, 0).await.unwrap();

                // Submit the transaction
                let tx = builder.build(&provider).await.unwrap();
                provider.send_transaction(tx).await.unwrap();

                // The predicate has spent it's funds
                let predicate_balance = predicate
                    .get_asset_balance(&provider.base_asset_id())
                    .await
                    .unwrap();
                assert_eq!(predicate_balance, 0);
            }
        }

        #[tokio::test]
        async fn can_get_input_count_in_tx_blob() {
            // Prepare wallet and provider
            let mut wallet = WalletUnlocked::new_random(None);
            let num_coins = 100;
            let coins = setup_single_asset_coins(
                wallet.address(),
                AssetId::zeroed(),
                num_coins,
                DEFAULT_COIN_AMOUNT,
            );
            let provider = setup_test_provider(coins, vec![], None, None)
                .await
                .unwrap();
            wallet.set_provider(provider.clone());

            // Prepare blobs
            let max_words_per_blob = 10_000;
            let blobs = Contract::load_from(
                TX_CONTRACT_BYTECODE_PATH,
                LoadConfiguration::default(),
            ).unwrap()
            .convert_to_loader(max_words_per_blob).unwrap()
            .blobs()
            .to_vec();

            let blob = blobs[0].clone();

            let mut builder = BlobTransactionBuilder::default().with_blob(blob);

            // Prepare the predicate
            let predicate_data = TestTxInputCountPredicateEncoder::default()
                .encode_data(builder.inputs().len() as u16 + 1u16) // Add one for this predicate
                .unwrap();
            let predicate: Predicate =
                Predicate::load_from(TX_INPUT_COUNT_PREDICATE_BYTECODE_PATH)
                    .unwrap()
                    .with_provider(provider.clone())
                    .with_data(predicate_data);
            let predicate_coin_amount = 100;

            // Predicate has no funds
            let predicate_balance = predicate
                .get_asset_balance(&provider.base_asset_id())
                .await
                .unwrap();
            assert_eq!(predicate_balance, 0);
            wallet
                .transfer(
                    predicate.address(),
                    predicate_coin_amount,
                    *provider.base_asset_id(),
                    TxPolicies::default(),
                )
                .await
                .unwrap();

            // Predicate has funds
            let predicate_balance = predicate
                .get_asset_balance(&provider.base_asset_id())
                .await
                .unwrap();
            assert_eq!(
                predicate_balance as usize,
                predicate_coin_amount as usize
            );

            // Inputs for predicate
            let predicate_input = predicate
                .get_asset_inputs_for_amount(*provider.base_asset_id(), 1, None)
                .await
                .unwrap();

            // Outputs for predicate
            let predicate_output = wallet.get_asset_outputs_for_amount(
                &wallet.address(),
                *provider.base_asset_id(),
                1,
            );

            // Append the predicate to the transaction
            builder.inputs.push(predicate_input.get(0).unwrap().clone());
            builder
                .outputs
                .push(predicate_output.get(0).unwrap().clone());

            wallet.add_witnesses(&mut builder).unwrap();
            wallet.adjust_for_fee(&mut builder, 0).await.unwrap();

            // Submit the transaction
            let tx = builder.build(&provider).await.unwrap();
            provider.send_transaction(tx).await.unwrap();

            // The predicate has spent it's funds
            let predicate_balance = predicate
                .get_asset_balance(&provider.base_asset_id())
                .await
                .unwrap();
            assert_eq!(predicate_balance, 0);
        }

        mod message {
            use fuels::types::{coin_type::CoinType, transaction_builders::TransactionBuilder};

            use super::*;

            #[tokio::test]
            async fn can_get_input_message_sender() {
                let (contract_instance, _, wallet, _) = get_contracts(false).await;
                let provider = wallet.provider().unwrap();

                let message = &wallet.get_messages().await.unwrap()[0];
                let mut builder = contract_instance
                    .methods()
                    .get_input_message_sender(1)
                    .transaction_builder()
                    .await
                    .unwrap();

                builder.inputs_mut().push(SdkInput::ResourceSigned {
                    resource: CoinType::Message(message.clone()),
                });

                builder.add_signer(wallet.clone()).unwrap();

                let tx = builder.build(provider).await.unwrap();

                let provider = wallet.provider().unwrap();
                let tx_id = provider.send_transaction(tx).await.unwrap();

                let receipts = provider
                    .tx_status(&tx_id)
                    .await
                    .unwrap()
                    .take_receipts_checked(None)
                    .unwrap();

                assert_eq!(receipts[1].data().unwrap()[8..40], *message.sender.hash());

                // Assert none returned when transaction type is not a message
                let none_result = contract_instance
                    .methods()
                    .get_input_message_sender(0)
                    .call()
                    .await
                    .unwrap();

                assert_eq!(none_result.value, None);
            }

            #[tokio::test]
            async fn can_get_input_message_recipient() {
                let (contract_instance, _, wallet, _) = get_contracts(true).await;
                let provider = wallet.provider().unwrap();

                let message = &wallet.get_messages().await.unwrap()[0];
                let recipient = message.recipient.hash;
                let mut builder = contract_instance
                    .methods()
                    .get_input_message_recipient(3)
                    .transaction_builder()
                    .await
                    .unwrap();

                wallet.adjust_for_fee(&mut builder, 1000).await.unwrap();

                builder.inputs_mut().push(SdkInput::ResourceSigned {
                    resource: CoinType::Message(message.clone()),
                });

                builder.add_signer(wallet.clone()).unwrap();

                let tx = builder.build(provider).await.unwrap();

                let provider = wallet.provider().unwrap();
                let tx_id = provider.send_transaction(tx).await.unwrap();
                let receipts = provider
                    .tx_status(&tx_id)
                    .await
                    .unwrap()
                    .take_receipts_checked(None)
                    .unwrap();

                assert_eq!(receipts[1].data().unwrap()[8..40], *recipient.as_slice());

                // Assert none returned when transaction type is not a message
                let none_result = contract_instance
                    .methods()
                    .get_input_message_recipient(0)
                    .call()
                    .await
                    .unwrap();

                assert_eq!(none_result.value, None);
            }

            #[tokio::test]
            async fn can_get_input_message_nonce() {
                let (contract_instance, _, wallet, _) = get_contracts(true).await;
                let provider = wallet.provider().unwrap();

                let message = &wallet.get_messages().await.unwrap()[0];
                let nonce = message.nonce;

                let mut builder = contract_instance
                    .methods()
                    .get_input_message_nonce(3)
                    .transaction_builder()
                    .await
                    .unwrap();

                wallet.adjust_for_fee(&mut builder, 1000).await.unwrap();

                builder.inputs_mut().push(SdkInput::ResourceSigned {
                    resource: CoinType::Message(message.clone()),
                });

                builder.add_signer(wallet.clone()).unwrap();

                let tx = builder.build(provider).await.unwrap();

                let provider = wallet.provider().unwrap();
                let tx_id = provider.send_transaction(tx).await.unwrap();
                let receipts = provider
                    .tx_status(&tx_id)
                    .await
                    .unwrap()
                    .take_receipts_checked(None)
                    .unwrap();

                assert_eq!(receipts[1].data().unwrap()[8..40], *nonce.as_slice());

                // Assert none returned when transaction type is not a message
                let none_result = contract_instance
                    .methods()
                    .get_input_message_nonce(0)
                    .call()
                    .await
                    .unwrap();

                assert_eq!(none_result.value, None);
            }

            #[tokio::test]
            async fn can_get_input_message_witness_index() {
                let (contract_instance, _, _, _) = get_contracts(true).await;
                let result = contract_instance
                    .methods()
                    .get_input_witness_index(1)
                    .call()
                    .await
                    .unwrap();

                assert_eq!(result.value, Some(0));

                // Assert none returned when not a valid index
                let none_result = contract_instance
                    .methods()
                    .get_input_witness_index(3)
                    .call()
                    .await
                    .unwrap();

                assert_eq!(none_result.value, None);
            }

            #[tokio::test]
            async fn can_get_input_message_data_length() {
                let (contract_instance, _, wallet, _) = get_contracts(true).await;
                let provider = wallet.provider().unwrap();

                let message = &wallet.get_messages().await.unwrap()[0];
                let mut builder = contract_instance
                    .methods()
                    .get_input_message_data_length(3)
                    .transaction_builder()
                    .await
                    .unwrap();

                wallet.adjust_for_fee(&mut builder, 1000).await.unwrap();

                builder.inputs_mut().push(SdkInput::ResourceSigned {
                    resource: CoinType::Message(message.clone()),
                });

                builder.add_signer(wallet.clone()).unwrap();

                let tx = builder.build(provider).await.unwrap();

                let provider = wallet.provider().unwrap();
                let tx_id = provider.send_transaction(tx).await.unwrap();
                let receipts = provider
                    .tx_status(&tx_id)
                    .await
                    .unwrap()
                    .take_receipts_checked(None)
                    .unwrap();

                assert_eq!(
                    receipts[1].data(),
                    Some(&[0, 0, 0, 0, 0, 0, 0, 1, 0, 0, 0, 0, 0, 0, 0, 3][..])
                );

                // Assert none returned when transaction type is not a message
                let none_result = contract_instance
                    .methods()
                    .get_input_message_data_length(0)
                    .call()
                    .await
                    .unwrap();

                assert_eq!(none_result.value, None);
            }

            #[tokio::test]
            async fn can_get_input_message_predicate_length() {
                let (contract_instance, _, wallet, _) = get_contracts(true).await;
                let (predicate_bytecode, message, _) =
                    generate_predicate_inputs(100, &wallet).await;
                let provider = wallet.provider().unwrap();

                let mut builder = contract_instance
                    .methods()
                    .get_input_predicate_length(3)
                    .transaction_builder()
                    .await
                    .unwrap();

                wallet.adjust_for_fee(&mut builder, 1000).await.unwrap();

                builder.inputs_mut().push(message);

                builder.add_signer(wallet.clone()).unwrap();

                let tx = builder.build(provider).await.unwrap();

                let provider = wallet.provider().unwrap();

                let tx_id = provider.send_transaction(tx).await.unwrap();
                let receipts = provider
                    .tx_status(&tx_id)
                    .await
                    .unwrap()
                    .take_receipts_checked(None)
                    .unwrap();

                let len = predicate_bytecode.len() as u64;
                assert_eq!(
                    receipts[1].data().unwrap()[8..16],
                    *len.to_be_bytes().as_slice()
                );

                // Assert none returned when index is invalid
                let none_result = contract_instance
                    .methods()
                    .get_input_predicate_length(3)
                    .call()
                    .await
                    .unwrap();

                assert_eq!(none_result.value, None);
            }

            #[tokio::test]
            async fn can_get_input_message_predicate_data_length() {
                let (contract_instance, _, wallet, _) = get_contracts(true).await;
                let (_, message, _) = generate_predicate_inputs(100, &wallet).await;
                let provider = wallet.provider().unwrap();

                let mut builder = contract_instance
                    .methods()
                    .get_input_predicate_data_length(1)
                    .transaction_builder()
                    .await
                    .unwrap();

                wallet.adjust_for_fee(&mut builder, 1000).await.unwrap();

                builder.inputs_mut().push(message);

                builder.add_signer(wallet.clone()).unwrap();

                let tx = builder.build(provider).await.unwrap();

                let provider = wallet.provider().unwrap();

                let tx_id = provider.send_transaction(tx).await.unwrap();
                let receipts = provider
                    .tx_status(&tx_id)
                    .await
                    .unwrap()
                    .take_receipts_checked(None)
                    .unwrap();

                assert_eq!(
                    receipts[1].data().unwrap()[8..16],
                    *0u64.to_le_bytes().as_slice()
                );

                // Assert none returned when transaction type is not a message
                let none_result = contract_instance
                    .methods()
                    .get_input_predicate_data_length(0)
                    .call()
                    .await
                    .unwrap();

                assert_eq!(none_result.value, None);
            }

            #[tokio::test]
            async fn can_get_input_message_data() {
                let (contract_instance, _, wallet, _) = get_contracts(true).await;
                let message = &wallet.get_messages().await.unwrap()[0];
                let provider = wallet.provider().unwrap();

                let mut builder = contract_instance
                    .methods()
                    .get_input_message_data(3, 0, Bytes(MESSAGE_DATA.into()))
                    .transaction_builder()
                    .await
                    .unwrap();

                wallet.adjust_for_fee(&mut builder, 1000).await.unwrap();

                builder.inputs_mut().push(SdkInput::ResourceSigned {
                    resource: CoinType::Message(message.clone()),
                });

                builder.add_signer(wallet.clone()).unwrap();

                let tx = builder.build(provider).await.unwrap();

                let provider = wallet.provider().unwrap();
                let tx_id = provider.send_transaction(tx).await.unwrap();

                let receipts = provider
                    .tx_status(&tx_id)
                    .await
                    .unwrap()
                    .take_receipts_checked(None)
                    .unwrap();

                assert_eq!(receipts[1].data(), Some(&[1][..]));

                // Assert none returned when transaction type is not a message
                let none_result = contract_instance
                    .methods()
                    .get_input_message_data(3, 0, Bytes(MESSAGE_DATA.into()))
                    .call()
                    .await
                    .unwrap();

                assert_eq!(none_result.value, false);
            }

            #[tokio::test]
            async fn can_get_input_message_data_with_offset() {
                let (contract_instance, _, wallet, _) = get_contracts(true).await;
                let message = &wallet.get_messages().await.unwrap()[0];
                let provider = wallet.provider().unwrap();

                let mut builder = contract_instance
                    .methods()
                    .get_input_message_data(3, 1, Bytes(MESSAGE_DATA[1..].into()))
                    .transaction_builder()
                    .await
                    .unwrap();

                wallet.adjust_for_fee(&mut builder, 1000).await.unwrap();

                builder.inputs_mut().push(SdkInput::ResourceSigned {
                    resource: CoinType::Message(message.clone()),
                });

                builder.add_signer(wallet.clone()).unwrap();

                let tx = builder.build(provider).await.unwrap();

                let provider = wallet.provider().unwrap();
                let tx_id = provider.send_transaction(tx).await.unwrap();

                let receipts = provider
                    .tx_status(&tx_id)
                    .await
                    .unwrap()
                    .take_receipts_checked(None)
                    .unwrap();

                assert_eq!(receipts[1].data(), Some(&[1][..]));
            }

            #[tokio::test]
            async fn input_message_data_none_when_offset_exceeds_length() {
                let (contract_instance, _, wallet, _) = get_contracts(true).await;
                let message = &wallet.get_messages().await.unwrap()[0];
                let provider = wallet.provider().unwrap();

                let mut builder = contract_instance
                    .methods()
                    .get_input_message_data(
                        3,
                        (MESSAGE_DATA.len() + 1) as u64,
                        Bytes(MESSAGE_DATA.into()),
                    )
                    .transaction_builder()
                    .await
                    .unwrap();

                wallet.adjust_for_fee(&mut builder, 1000).await.unwrap();

                builder.inputs_mut().push(SdkInput::ResourceSigned {
                    resource: CoinType::Message(message.clone()),
                });

                builder.add_signer(wallet.clone()).unwrap();

                let tx = builder.build(provider).await.unwrap();

                let provider = wallet.provider().unwrap();
                let tx_id = provider.send_transaction(tx).await.unwrap();

                let receipts = provider
                    .tx_status(&tx_id)
                    .await
                    .unwrap()
                    .take_receipts_checked(None)
                    .unwrap();

                assert_eq!(receipts[1].data(), Some(&[0][..]));
            }

            #[tokio::test]
            async fn can_get_input_message_predicate() {
                let (contract_instance, _, wallet, _) = get_contracts(true).await;
                let (predicate_bytecode, message, _) =
                    generate_predicate_inputs(100, &wallet).await;
                let provider = wallet.provider().unwrap();

                let handler = contract_instance
                    .methods()
                    .get_input_predicate(3, predicate_bytecode.clone());

                let mut builder = handler.transaction_builder().await.unwrap();

                wallet.adjust_for_fee(&mut builder, 1000).await.unwrap();

                builder.inputs_mut().push(message);

                builder.add_signer(wallet.clone()).unwrap();

                let tx = builder.build(provider).await.unwrap();

                let provider = wallet.provider().unwrap();
                let tx_id = provider.send_transaction(tx).await.unwrap();
                let receipts = provider
                    .tx_status(&tx_id)
                    .await
                    .unwrap()
                    .take_receipts_checked(None)
                    .unwrap();

                assert_eq!(receipts[1].data(), Some(1u8.to_le_bytes().as_slice()));

                // Assert none returned when index is invalid
                let none_result = contract_instance
                    .methods()
                    .get_input_predicate(3, predicate_bytecode)
                    .call()
                    .await
                    .unwrap();

                assert_eq!(none_result.value, false);
            }
        }
    }
}

mod outputs {
    use super::*;

    mod success {
        use super::*;

        #[tokio::test]
        async fn can_get_tx_output_type() {
            let (contract_instance, _, _, _) = get_contracts(true).await;
            let result = contract_instance
                .methods()
                .get_output_type(0)
                .call()
                .await
                .unwrap();
            assert_eq!(result.value, Some(Output::Contract));

            // Assert invalid index returns None
            let result = contract_instance
                .methods()
                .get_output_type(2)
                .call()
                .await
                .unwrap();
            assert_eq!(result.value, None);
        }

        #[tokio::test]
        async fn can_get_tx_output_type_for_contract_deployment() {
            // Setup Wallet
            let mut node_config = NodeConfig::default();
            node_config.starting_gas_price = 0;
            let wallet = launch_custom_provider_and_get_wallets(
                WalletsConfig::new(
                    Some(1),             /* Single wallet */
                    Some(1),             /* Single coin (UTXO) */
                    Some(1_000_000_000), /* Amount per coin */
                ),
                Some(node_config),
                None,
            )
            .await
            .unwrap()
            .pop()
            .unwrap();
            let provider = wallet.try_provider().unwrap();

            // Get the predicate
            let predicate: Predicate =
                Predicate::load_from(TX_CONTRACT_CREATION_PREDICATE_BYTECODE_PATH)
                    .unwrap()
                    .with_provider(provider.clone());
            let predicate_coin_amount = 100;

            // Predicate has no funds
            let predicate_balance = predicate
                .get_asset_balance(&provider.base_asset_id())
                .await
                .unwrap();
            assert_eq!(predicate_balance, 0);

            // Transfer funds to predicate
            wallet
                .transfer(
                    predicate.address(),
                    predicate_coin_amount,
                    *provider.base_asset_id(),
                    TxPolicies::default(),
                )
                .await
                .unwrap();

            // Predicate has funds
            let predicate_balance = predicate
                .get_asset_balance(&provider.base_asset_id())
                .await
                .unwrap();
            assert_eq!(predicate_balance, predicate_coin_amount);

            // Get contract ready for deployment
            let binary = fs::read(TX_CONTRACT_BYTECODE_PATH).unwrap();
            let salt = Salt::new([2u8; 32]);
            let storage_slots = Vec::<StorageSlot>::new();
            let contract = Contract::regular(binary.clone(), salt, storage_slots.clone());

            // Start building the transaction
            let tb: CreateTransactionBuilder =
                CreateTransactionBuilder::prepare_contract_deployment(
                    binary,
                    contract.contract_id(),
                    contract.state_root(),
                    salt,
                    storage_slots,
                    TxPolicies::default(),
                );

            // Inputs
            let inputs = predicate
                .get_asset_inputs_for_amount(*provider.base_asset_id(), predicate_coin_amount, None)
                .await
                .unwrap();

            // Outputs
            let mut outputs = wallet.get_asset_outputs_for_amount(
                &wallet.address(),
                *provider.base_asset_id(),
                predicate_coin_amount,
            );
            outputs.push(SdkOutput::contract_created(
                contract.contract_id(),
                contract.state_root(),
            ));

            let mut tb = tb.with_inputs(inputs).with_outputs(outputs);

            wallet.add_witnesses(&mut tb).unwrap();
            wallet.adjust_for_fee(&mut tb, 1).await.unwrap();

            // Build transaction
            let tx = tb.build(provider).await.unwrap();

            // Send trandaction
            provider
                .send_transaction_and_await_commit(tx)
                .await
                .unwrap()
                .check(None)
                .unwrap();

            // Verify contract was deployed
            let instance = TxContractTest::new(contract.contract_id(), wallet.clone());
            assert!(instance.methods().get_output_type(0).call().await.is_ok());

            // Verify predicate funds transferred
            let predicate_balance = predicate
                .get_asset_balance(&AssetId::default())
                .await
                .unwrap();
            assert_eq!(predicate_balance, 0);
        }

        #[tokio::test]
        async fn can_get_tx_output_details() {
            let (wallet, _, predicate, asset_id, _) =
                setup_output_predicate(0, SwayOutput::Coin).await;

            let balance = predicate.get_asset_balance(&asset_id).await.unwrap();

            let transfer_amount = 10;
            predicate
                .transfer(
                    wallet.address(),
                    transfer_amount,
                    asset_id,
                    TxPolicies::default(),
                )
                .await
                .unwrap();

            let new_balance = predicate.get_asset_balance(&asset_id).await.unwrap();

            assert!(balance - transfer_amount == new_balance);
        }

        #[tokio::test]
        async fn can_get_amount_for_output_contract() {
            let (contract_instance, _, _, _) = get_contracts(true).await;
            let result = contract_instance
                .methods()
                .get_tx_output_amount(0)
                .call()
                .await
                .unwrap();
            assert_eq!(result.value, None);
        }

        #[tokio::test]
        async fn can_get_output_count_in_tx_upload() {
            // Prepare wallet and provider
            let mut wallet = WalletUnlocked::new_random(None);
            let num_coins = 100;
            let coins = setup_single_asset_coins(
                wallet.address(),
                AssetId::zeroed(),
                num_coins,
                DEFAULT_COIN_AMOUNT,
            );
            let provider = setup_test_provider(coins, vec![], None, None)
                .await
                .unwrap();
            wallet.set_provider(provider.clone());

            // Prepare bytecode and subsections
            let bytecode = fs::read(TX_CONTRACT_BYTECODE_PATH).unwrap();
            let subsection_size = 65536;
            let subsections = UploadSubsection::split_bytecode(&bytecode, subsection_size).unwrap();

            // Upload each sub section in a separate transaction and include the predicate with the transaction.
            for subsection in subsections.clone() {
                let mut builder = UploadTransactionBuilder::prepare_subsection_upload(
                    subsection,
                    TxPolicies::default(),
                );

                // Prepare the predicate
                let predicate_data = TestTxOutputCountPredicateEncoder::default()
                    .encode_data(builder.inputs().len() as u16 + 1u16) // Add one for this predicate
                    .unwrap();
                let predicate: Predicate =
                    Predicate::load_from(TX_OUTPUT_COUNT_PREDICATE_BYTECODE_PATH)
                        .unwrap()
                        .with_provider(provider.clone())
                        .with_data(predicate_data);
                let predicate_coin_amount = 100;

                // Predicate has no funds
                let predicate_balance = predicate
                    .get_asset_balance(&provider.base_asset_id())
                    .await
                    .unwrap();
                assert_eq!(predicate_balance, 0);
                wallet
                    .transfer(
                        predicate.address(),
                        predicate_coin_amount,
                        *provider.base_asset_id(),
                        TxPolicies::default(),
                    )
                    .await
                    .unwrap();

                // Predicate has funds
                let predicate_balance = predicate
                    .get_asset_balance(&provider.base_asset_id())
                    .await
                    .unwrap();
                assert_eq!(
                    predicate_balance as usize,
                    predicate_coin_amount as usize * subsections.len()
                );

                // Inputs for predicate
                let predicate_input = predicate
                    .get_asset_inputs_for_amount(*provider.base_asset_id(), 1, None)
                    .await
                    .unwrap();

                // Outputs for predicate
                let predicate_output = wallet.get_asset_outputs_for_amount(
                    &wallet.address(),
                    *provider.base_asset_id(),
                    1,
                );

                // Append the predicate to the transaction
                builder.inputs.push(predicate_input.get(0).unwrap().clone());
                builder
                    .outputs
                    .push(predicate_output.get(0).unwrap().clone());

                wallet.add_witnesses(&mut builder).unwrap();
                wallet.adjust_for_fee(&mut builder, 0).await.unwrap();

                // Submit the transaction
                let tx = builder.build(&provider).await.unwrap();
                provider.send_transaction(tx).await.unwrap();

                // The predicate has spent it's funds
                let predicate_balance = predicate
                    .get_asset_balance(&provider.base_asset_id())
                    .await
                    .unwrap();
                assert_eq!(predicate_balance, 0);
            }
        }

<<<<<<< HEAD
        #[tokio::test]
        async fn can_get_output_count_in_tx_blob() {
            // Prepare wallet and provider
            let mut wallet = WalletUnlocked::new_random(None);
            let num_coins = 100;
            let coins = setup_single_asset_coins(
                wallet.address(),
                AssetId::zeroed(),
                num_coins,
                DEFAULT_COIN_AMOUNT,
            );
            let provider = setup_test_provider(coins, vec![], None, None)
                .await
                .unwrap();
            wallet.set_provider(provider.clone());

            // Prepare blobs
            let max_words_per_blob = 10_000;
            let blobs = Contract::load_from(
                TX_CONTRACT_BYTECODE_PATH,
                LoadConfiguration::default(),
            ).unwrap()
            .convert_to_loader(max_words_per_blob).unwrap()
            .blobs()
            .to_vec();

            let blob = blobs[0].clone();

            let mut builder = BlobTransactionBuilder::default().with_blob(blob);

            // Prepare the predicate
            let predicate_data = TestTxOutputCountPredicateEncoder::default()
                .encode_data(builder.inputs().len() as u16 + 1u16) // Add one for this predicate
                .unwrap();
            let predicate: Predicate =
                Predicate::load_from(TX_OUTPUT_COUNT_PREDICATE_BYTECODE_PATH)
                    .unwrap()
                    .with_provider(provider.clone())
                    .with_data(predicate_data);
            let predicate_coin_amount = 100;

            // Predicate has no funds
            let predicate_balance = predicate
                .get_asset_balance(&provider.base_asset_id())
                .await
                .unwrap();
            assert_eq!(predicate_balance, 0);
            wallet
                .transfer(
                    predicate.address(),
                    predicate_coin_amount,
                    *provider.base_asset_id(),
                    TxPolicies::default(),
                )
                .await
                .unwrap();

            // Predicate has funds
            let predicate_balance = predicate
                .get_asset_balance(&provider.base_asset_id())
                .await
                .unwrap();
            assert_eq!(
                predicate_balance as usize,
                predicate_coin_amount as usize
            );

            // Inputs for predicate
            let predicate_input = predicate
                .get_asset_inputs_for_amount(*provider.base_asset_id(), 1, None)
                .await
                .unwrap();

            // Outputs for predicate
            let predicate_output = wallet.get_asset_outputs_for_amount(
                &wallet.address(),
                *provider.base_asset_id(),
                1,
            );

            // Append the predicate to the transaction
            builder.inputs.push(predicate_input.get(0).unwrap().clone());
            builder
                .outputs
                .push(predicate_output.get(0).unwrap().clone());

            wallet.add_witnesses(&mut builder).unwrap();
            wallet.adjust_for_fee(&mut builder, 0).await.unwrap();

            // Submit the transaction
            let tx = builder.build(&provider).await.unwrap();
            provider.send_transaction(tx).await.unwrap();

            // The predicate has spent it's funds
            let predicate_balance = predicate
                .get_asset_balance(&provider.base_asset_id())
                .await
                .unwrap();
            assert_eq!(predicate_balance, 0);
        }

=======
>>>>>>> 37235f2e
        #[tokio::test]
        async fn can_get_tx_output_change_details() {
            // Prepare predicate
            let (wallet, _, predicate, asset_id, _) =
                setup_output_predicate(2, SwayOutput::Change).await;
            let provider = wallet.try_provider().unwrap().clone();

            let balance = predicate.get_asset_balance(&asset_id).await.unwrap();

            // Deploy contract
            let contract_id = Contract::load_from(
<<<<<<< HEAD
                TX_OUTPUT_CHANGE_CONTRACT_BYTECODE_PATH,
=======
                TX_OUTPUT_CONTRACT_BYTECODE_PATH,
>>>>>>> 37235f2e
                LoadConfiguration::default(),
            )
            .unwrap()
            .deploy(&wallet, TxPolicies::default())
            .await
            .unwrap();

<<<<<<< HEAD
            let instance = TxOutputChangeContract::new(contract_id.clone(), wallet.clone());
=======
            let instance = TxOutputContract::new(contract_id.clone(), wallet.clone());
>>>>>>> 37235f2e

            // Send tokens to the contract
            let _ = wallet
                .force_transfer_to_contract(&contract_id, 10, asset_id, TxPolicies::default())
                .await
                .unwrap();

            // Build transaction
            let call_handler =
                instance
                    .methods()
<<<<<<< HEAD
                    .send_assets(wallet.clone().address(), asset_id, 10);
=======
                    .send_assets_change(wallet.clone().address(), asset_id, 10);
>>>>>>> 37235f2e
            let mut tb = call_handler.transaction_builder().await.unwrap();

            // Inputs for predicate
            let transfer_amount = 100;
            let predicate_input = predicate
                .get_asset_inputs_for_amount(asset_id, transfer_amount, None)
                .await
                .unwrap();

            // Outputs for predicate
            let predicate_output =
                wallet.get_asset_outputs_for_amount(&wallet.address(), asset_id, transfer_amount);

            // Append the inputs and outputs to the transaction
            tb.inputs.push(predicate_input.get(0).unwrap().clone());
            tb.outputs.push(predicate_output.get(0).unwrap().clone());
            tb.outputs.push(SdkOutput::Change {
                to: wallet.address().into(),
                amount: 0,
                asset_id,
            });

            wallet.adjust_for_fee(&mut tb, 0).await.unwrap();
            tb.add_signer(wallet.clone()).unwrap();

            let tx = tb.build(provider.clone()).await.unwrap();
            let _tx_id = provider.send_transaction(tx).await.unwrap();

            // Assert the predicate balance has changed
            let new_balance = predicate.get_asset_balance(&asset_id).await.unwrap();
            assert!(balance - transfer_amount == new_balance);
        }

        #[tokio::test]
        async fn can_get_tx_output_variable_details() {
            // Prepare wallet
            let (wallet, _, _, asset_id, _) = setup_output_predicate(1, SwayOutput::Variable).await;

            // Deploy contract
            let contract_id = Contract::load_from(
                TX_OUTPUT_CONTRACT_BYTECODE_PATH,
                LoadConfiguration::default(),
            )
            .unwrap()
            .deploy(&wallet, TxPolicies::default())
            .await
            .unwrap();

            let instance = TxOutputContract::new(contract_id.clone(), wallet.clone());

            // Send tokens to the contract
            let _ = wallet
                .force_transfer_to_contract(&contract_id, 10, asset_id, TxPolicies::default())
                .await
                .unwrap();

            // Run transaction with variable output
            let (tx_to, tx_asset_id, tx_amount) = instance
                .methods()
                .send_assets_variable(wallet.clone().address(), asset_id, 2)
                .with_variable_output_policy(VariableOutputPolicy::Exactly(1))
                .call()
                .await
                .unwrap()
                .value;

            assert_eq!(tx_to, wallet.clone().address().into());
            assert_eq!(tx_asset_id, asset_id);
            assert_eq!(tx_amount, 1);
        }
    }

    mod revert {
        use super::*;

        #[tokio::test]
        #[should_panic]
        async fn fails_output_predicate_when_incorrect_asset() {
            let (wallet1, _, predicate, _, asset_id2) =
                setup_output_predicate(0, SwayOutput::Coin).await;

            let transfer_amount = 10;
            predicate
                .transfer(
                    wallet1.address(),
                    transfer_amount,
                    asset_id2,
                    TxPolicies::default(),
                )
                .await
                .unwrap();
        }

        #[tokio::test]
        #[should_panic]
        async fn fails_output_predicate_when_incorrect_to() {
            let (_, wallet2, predicate, asset_id1, _) =
                setup_output_predicate(0, SwayOutput::Coin).await;

            let transfer_amount = 10;
            predicate
                .transfer(
                    wallet2.address(),
                    transfer_amount,
                    asset_id1,
                    TxPolicies::default(),
                )
                .await
                .unwrap();
        }
    }
}<|MERGE_RESOLUTION|>--- conflicted
+++ resolved
@@ -1997,7 +1997,6 @@
             }
         }
 
-<<<<<<< HEAD
         #[tokio::test]
         async fn can_get_output_count_in_tx_blob() {
             // Prepare wallet and provider
@@ -2099,8 +2098,6 @@
             assert_eq!(predicate_balance, 0);
         }
 
-=======
->>>>>>> 37235f2e
         #[tokio::test]
         async fn can_get_tx_output_change_details() {
             // Prepare predicate
@@ -2112,11 +2109,7 @@
 
             // Deploy contract
             let contract_id = Contract::load_from(
-<<<<<<< HEAD
-                TX_OUTPUT_CHANGE_CONTRACT_BYTECODE_PATH,
-=======
                 TX_OUTPUT_CONTRACT_BYTECODE_PATH,
->>>>>>> 37235f2e
                 LoadConfiguration::default(),
             )
             .unwrap()
@@ -2124,12 +2117,7 @@
             .await
             .unwrap();
 
-<<<<<<< HEAD
-            let instance = TxOutputChangeContract::new(contract_id.clone(), wallet.clone());
-=======
             let instance = TxOutputContract::new(contract_id.clone(), wallet.clone());
->>>>>>> 37235f2e
-
             // Send tokens to the contract
             let _ = wallet
                 .force_transfer_to_contract(&contract_id, 10, asset_id, TxPolicies::default())
@@ -2140,11 +2128,7 @@
             let call_handler =
                 instance
                     .methods()
-<<<<<<< HEAD
-                    .send_assets(wallet.clone().address(), asset_id, 10);
-=======
                     .send_assets_change(wallet.clone().address(), asset_id, 10);
->>>>>>> 37235f2e
             let mut tb = call_handler.transaction_builder().await.unwrap();
 
             // Inputs for predicate
