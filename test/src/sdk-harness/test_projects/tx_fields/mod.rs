use fuel_vm::fuel_crypto::Hasher;
use fuel_vm::fuel_tx::ConsensusParameters;
use fuel_vm::fuel_tx::Transaction as FuelTransaction;
use fuels::prelude::*;
use fuels::tx::{Bytes32, ContractId};
use std::str::FromStr;

abigen!(
    TxContractTest,
    "test_artifacts/tx_contract/out/debug/tx_contract-abi.json",
);

async fn get_contracts() -> (TxContractTest, ContractId, WalletUnlocked) {
    let wallet = launch_provider_and_get_wallet().await;

    let contract_id = Contract::deploy(
        "test_artifacts/tx_contract/out/debug/tx_contract.bin",
        &wallet,
        TxParameters::default(),
        StorageConfiguration::with_storage_path(Some(
            "test_artifacts/tx_contract/out/debug/tx_contract-storage_slots.json".to_string(),
        )),
    )
    .await
    .unwrap();
    let instance = TxContractTestBuilder::new(contract_id.to_string(), wallet.clone()).build();

    (instance, contract_id.into(), wallet)
}

#[tokio::test]
async fn can_get_tx_type() {
    let (contract_instance, _, _) = get_contracts().await;

    let result = contract_instance.get_tx_type().call().await.unwrap();
    // Script transactions are of type = 0
    assert_eq!(result.value, Transaction::Script());
}

#[tokio::test]
async fn can_get_gas_price() {
    let (contract_instance, _, _) = get_contracts().await;
    let gas_price = 3;

    let result = contract_instance
        .get_tx_gas_price()
        .tx_params(TxParameters::new(Some(gas_price), None, None))
        .call()
        .await
        .unwrap();
    assert_eq!(result.value, gas_price);
}

#[tokio::test]
async fn can_get_gas_limit() {
    let (contract_instance, _, _) = get_contracts().await;
    let gas_limit = 420301;

    let result = contract_instance
        .get_tx_gas_limit()
        .tx_params(TxParameters::new(None, Some(gas_limit), None))
        .call()
        .await
        .unwrap();
    assert_eq!(result.value, gas_limit);
}

#[tokio::test]
async fn can_get_maturity() {
    let (contract_instance, _, _) = get_contracts().await;
    // TODO set this to a non-zero value once SDK supports setting maturity.
    let maturity = 0;

    let result = contract_instance.get_tx_maturity().call().await.unwrap();
    assert_eq!(result.value, maturity);
}

#[tokio::test]
async fn can_get_script_length() {
    let (contract_instance, _, _) = get_contracts().await;
    // TODO use programmatic script length https://github.com/FuelLabs/fuels-rs/issues/181
    let script_length = 32;

    let result = contract_instance
        .get_tx_script_length()
        .call()
        .await
        .unwrap();
    assert_eq!(result.value, script_length);
}

#[tokio::test]
async fn can_get_script_data_length() {
    let (contract_instance, _, _) = get_contracts().await;
    // TODO make this programmatic.
    let script_data_length = 88;

    let result = contract_instance
        .get_tx_script_data_length()
        .call()
        .await
        .unwrap();
    assert_eq!(result.value, script_data_length);
}

#[tokio::test]
async fn can_get_inputs_count() {
    let (contract_instance, _, _) = get_contracts().await;
    let inputs_count = 2;

    let result = contract_instance
        .get_tx_inputs_count()
        .call()
        .await
        .unwrap();
    assert_eq!(result.value, inputs_count);
}

#[tokio::test]
async fn can_get_outputs_count() {
    let (contract_instance, _, _) = get_contracts().await;
    let outputs_count = 2;

    let result = contract_instance
        .get_tx_outputs_count()
        .call()
        .await
        .unwrap();
    assert_eq!(result.value, outputs_count);
}

#[tokio::test]
async fn can_get_witnesses_count() {
    let (contract_instance, _, _) = get_contracts().await;
    let witnesses_count = 1;

    let result = contract_instance
        .get_tx_witnesses_count()
        .call()
        .await
        .unwrap();
    assert_eq!(result.value, witnesses_count);
}

#[tokio::test]
async fn can_get_witness_pointer() {
    let (contract_instance, _, _) = get_contracts().await;

    let result = contract_instance
        .get_tx_witness_pointer(0)
        .call()
        .await
        .unwrap();
    assert_eq!(result.value, 10960);
}

#[tokio::test]
async fn can_get_witness_data_length() {
    let (contract_instance, _, _) = get_contracts().await;

    let result = contract_instance
        .get_tx_witness_data_length(0)
        .call()
        .await
        .unwrap();
    assert_eq!(result.value, 64);
}

#[tokio::test]
async fn can_get_witness_data() {
    let (contract_instance, _, _) = get_contracts().await;

    let call_handler = contract_instance.get_tx_witness_data(0);
    let script = call_handler.get_call_execution_script().await.unwrap();
    let witnesses = script.tx.witnesses();

    let result = contract_instance
        .get_tx_witness_data(0)
        .call()
        .await
        .unwrap();

    let mut witness_first = witnesses[0].clone().into_inner();
    let witness_second = witness_first.split_off(32);

    assert_eq!(result.value.bytes[0].to_vec(), witness_first);
    assert_eq!(result.value.bytes[1].to_vec(), witness_second);
}

#[tokio::test]
async fn can_get_receipts_root() {
    let (contract_instance, _, _) = get_contracts().await;
    let zero_receipts_root =
        Bytes32::from_str("4be973feb50f1dabb9b2e451229135add52f9c0973c11e556fe5bce4a19df470")
            .unwrap();

    let result = contract_instance
        .get_tx_receipts_root()
        .call()
        .await
        .unwrap();
    assert_ne!(Bytes32::from(result.value.0), zero_receipts_root);
}

#[tokio::test]
async fn can_get_script_start_offset() {
    let (contract_instance, _, _) = get_contracts().await;

    let script_start_offset = ConsensusParameters::DEFAULT.tx_offset()
        + fuel_vm::fuel_tx::consts::TRANSACTION_SCRIPT_FIXED_SIZE;

    let result = contract_instance
        .get_tx_script_start_pointer()
        .call()
        .await
        .unwrap();
    assert_eq!(result.value, script_start_offset as u64);
}

#[tokio::test]
async fn can_get_script_bytecode_hash() {
    let (contract_instance, _, _) = get_contracts().await;

    let tx = contract_instance
        .get_tx_script_bytecode_hash()
        .get_call_execution_script()
        .await
        .unwrap()
        .tx;
    let hash = match tx {
        FuelTransaction::Script { script, .. } => {
            // Make sure script is actually something fairly substantial
            assert!(script.len() > 1);
            Hasher::hash(&script)
        }
        _ => Hasher::hash(&vec![]),
    };

    let result = contract_instance
        .get_tx_script_bytecode_hash()
        .call()
        .await
        .unwrap();
    assert_eq!(Bytes32::from(result.value.0), hash);
}

#[tokio::test]
async fn can_get_input_type() {
    let (contract_instance, _, _) = get_contracts().await;

    let result = contract_instance.get_input_type(0).call().await.unwrap();
    assert_eq!(result.value, Input::Contract());

    let result = contract_instance.get_input_type(1).call().await.unwrap();

    assert_eq!(result.value, Input::Coin());
}

#[tokio::test]
async fn can_get_tx_input_amount() {
    let (contract_instance, _, _) = get_contracts().await;
    let result = contract_instance.get_tx_input_amount(1).call().await.unwrap();

    assert_eq!(result.value, 1000000000);
}

#[tokio::test]
async fn can_get_tx_input_coin_owner() {
    let (contract_instance, _, wallet) = get_contracts().await;

    let owner_result = contract_instance
        .get_tx_input_coin_owner(1)
        .call()
        .await
        .unwrap();

    assert_eq!(owner_result.value, wallet.address().into());
}

#[tokio::test]
#[should_panic(expected = "Revert(0)")]
async fn can_handle_no_input_predicate_data_pointer() {
    let (contract_instance, _, _) = get_contracts().await;
    let call_params = CallParameters::default();
    let result = contract_instance
        .get_tx_input_predicate_data_pointer(0)
        .call_params(call_params)
        .call()
        .await
        .unwrap();
    assert_eq!(result.value, 7);
}

#[tokio::test]
async fn can_get_tx_output_type() {
    let (contract_instance, _, _) = get_contracts().await;
    let result = contract_instance
        .get_tx_output_type(0)
        .call()
        .await
        .unwrap();
    assert_eq!(result.value, Output::Contract());

    let result = contract_instance
        .get_tx_output_type(1)
        .call()
        .await
        .unwrap();
    assert_eq!(result.value, Output::Change());
}

#[tokio::test]
async fn can_get_tx_output_amount() {
    let (contract_instance, _, _) = get_contracts().await;
    let result = contract_instance.get_tx_output_amount(1).call().await.unwrap();
    assert_eq!(result.value, 0);
}

#[tokio::test]
#[should_panic(expected = "Revert(0)")]
async fn can_handle_no_tx_output_amount_for_output_contract() {
    let (contract_instance, _, _) = get_contracts().await;
    let _result = contract_instance.get_tx_output_amount(0).call().await.unwrap();
}

#[tokio::test]
async fn can_get_tx_id() {
    let (contract_instance, _, _) = get_contracts().await;

    let call_handler = contract_instance.get_tx_id();
    let script = call_handler.get_call_execution_script().await.unwrap();
    let tx_id = script.tx.id();

    let result = contract_instance.get_tx_id().call().await.unwrap();

    let byte_array: [u8; 32] = tx_id.into();

<<<<<<< HEAD
    assert_eq!(result.value, byte_array);
}

#[tokio::test]
async fn can_get_get_tx_script_data_start_pointer() {
    let (contract_instance, _, _) = get_contracts().await;
    let result = contract_instance.get_tx_script_data_start_pointer().call().await.unwrap();
    assert_eq!(result.value, 10376)

}

#[tokio::test]
async fn can_get_input_message_msg_id() {
    let (contract_instance, _, _) = get_contracts().await;
    let result = contract_instance.get_input_message_msg_id(0).call().await.unwrap();
    assert_eq!(result.value, [0u8, 0u8, 0u8, 0u8, 0u8, 0u8, 0u8, 0u8, 0u8, 0u8, 0u8, 0u8, 0u8, 0u8, 0u8, 0u8, 0u8, 0u8, 0u8, 0u8, 0u8, 0u8, 0u8, 0u8, 0u8, 0u8, 0u8, 0u8, 0u8, 0u8, 0u8, 0u8])
}

#[tokio::test]
async fn can_get_input_message_sender() {
    let (contract_instance, _, wallet) = get_contracts().await;
    let result = contract_instance.get_input_message_sender(0).call().await.unwrap();
    assert_eq!(result.value, Address::from(wallet.address()));
}

#[tokio::test]
async fn can_get_input_message_recipient() {
    let (contract_instance, _, wallet) = get_contracts().await;
    let result = contract_instance.get_input_message_recipient(0).call().await.unwrap();
    assert_eq!(result.value, Address::from(wallet.address()));
}

#[tokio::test]
async fn can_get_input_message_nonce() {
    let (contract_instance, _, _) = get_contracts().await;
    let result = contract_instance.get_input_message_nonce(0).call().await.unwrap();
    assert_eq!(result.value, 42);
}

#[tokio::test]
async fn can_get_input_message_witness_index() {
    let (contract_instance, _, _) = get_contracts().await;
    let result = contract_instance.get_input_message_witness_index(0).call().await.unwrap();
    assert_eq!(result.value, 42u8);
}

#[tokio::test]
async fn can_get_input_message_data_length() {
    let (contract_instance, _, _) = get_contracts().await;
    let result = contract_instance.get_input_message_data_length(0).call().await.unwrap();
    assert_eq!(result.value, 11u16);
}

#[tokio::test]
async fn can_get_input_message_predicate_length() {
    let (contract_instance, _, _) = get_contracts().await;
    let result = contract_instance.get_input_message_predicate_length(0).call().await.unwrap();
    assert_eq!(result.value, 11u16);
}

#[tokio::test]
async fn can_get_input_message_predicate_data_length() {
    let (contract_instance, _, _) = get_contracts().await;
    let result = contract_instance.get_input_message_predicate_data_length(0).call().await.unwrap();
    assert_eq!(result.value, 11u16);
}

#[tokio::test]
async fn can_get_input_message_data() {
    let (contract_instance, _, _) = get_contracts().await;
    let result = contract_instance.get_input_message_data(0, 0).call().await.unwrap();
    assert_eq!(result.value, 42);
}

#[tokio::test]
async fn can_get_input_message_predicate() {
    let (contract_instance, _, _) = get_contracts().await;
    let result = contract_instance.get_input_message_predicate(0).call().await.unwrap();
    assert_eq!(result.value, 42);
=======
    assert_eq!(result.value, Bits256(byte_array));
>>>>>>> ce68e664
}<|MERGE_RESOLUTION|>--- conflicted
+++ resolved
@@ -335,8 +335,7 @@
 
     let byte_array: [u8; 32] = tx_id.into();
 
-<<<<<<< HEAD
-    assert_eq!(result.value, byte_array);
+    assert_eq!(result.value, Bits256(byte_array));
 }
 
 #[tokio::test]
@@ -415,7 +414,4 @@
     let (contract_instance, _, _) = get_contracts().await;
     let result = contract_instance.get_input_message_predicate(0).call().await.unwrap();
     assert_eq!(result.value, 42);
-=======
-    assert_eq!(result.value, Bits256(byte_array));
->>>>>>> ce68e664
 }