--- conflicted
+++ resolved
@@ -17,10 +17,8 @@
 );
 
 async fn get_contracts() -> (TxContractTest, ContractId, WalletUnlocked, WalletUnlocked) {
-
     let mut wallet = WalletUnlocked::new_random(None);
     let mut deployment_wallet = WalletUnlocked::new_random(None);
-
 
     let mut deployment_coins = setup_single_asset_coins(
         deployment_wallet.address(),
@@ -187,7 +185,6 @@
         // TODO set this to a non-zero value once SDK supports setting maturity.
         let maturity = 0;
 
-<<<<<<< HEAD
         let result = contract_instance
             .methods()
             .get_tx_maturity()
@@ -315,21 +312,6 @@
             .call()
             .await
             .unwrap();
-=======
-    let tx = contract_instance
-        .methods()
-        .get_tx_script_bytecode_hash()
-        .get_executable_call()
-        .await
-        .unwrap()
-        .tx;
-    let hash = {
-        let script = tx.script();
-        // Make sure script is actually something fairly substantial
-        assert!(script.len() > 1);
-        Hasher::hash(&script)
-    };
->>>>>>> 3bd7118a
 
         let mut witness_first = witnesses[0].clone().into_inner();
         let witness_second = witness_first.split_off(32);
@@ -435,7 +417,6 @@
     }
 }
 
-<<<<<<< HEAD
 mod inputs {
     use super::*;
 
@@ -704,24 +685,6 @@
         }
     }
 }
-=======
-#[tokio::test]
-async fn can_get_tx_id() {
-    let (contract_instance, _, _) = get_contracts().await;
-
-    let call_handler = contract_instance.methods().get_tx_id();
-    let script = call_handler.get_executable_call().await.unwrap();
-    let tx_id = script.tx.id();
-
-    let result = contract_instance
-        .methods()
-        .get_tx_id()
-        .call()
-        .await
-        .unwrap();
-
-    let byte_array: [u8; 32] = tx_id.into();
->>>>>>> 3bd7118a
 
 mod outputs {
     use super::*;
