use fuel_vm::fuel_tx::ConsensusParameters;
use fuels::prelude::*;
use fuels::tx::{Bytes32, ContractId};
use std::str::FromStr;

abigen!(
    TxContractTest,
    "test_artifacts/tx_contract/out/debug/tx_contract-abi.json",
);

async fn get_contracts() -> (TxContractTest, ContractId, WalletUnlocked) {
    let wallet = launch_provider_and_get_wallet().await;

    let contract_id = Contract::deploy(
        "test_artifacts/tx_contract/out/debug/tx_contract.bin",
        &wallet,
        TxParameters::default(),
        StorageConfiguration::with_storage_path(Some(
            "test_artifacts/tx_contract/out/debug/tx_contract-storage_slots.json".to_string(),
        )),
    )
    .await
    .unwrap();
    let instance = TxContractTestBuilder::new(contract_id.to_string(), wallet.clone()).build();

    (instance, contract_id.into(), wallet)
}

#[tokio::test]
async fn can_get_tx_type() {
    let (contract_instance, _, _) = get_contracts().await;

    let result = contract_instance.get_tx_type().call().await.unwrap();
    // Script transactions are of type = 0
    assert_eq!(result.value, Transaction::Script());
}

#[tokio::test]
async fn can_get_gas_price() {
    let (contract_instance, _, _) = get_contracts().await;
    let gas_price = 3;

    let result = contract_instance
        .get_tx_gas_price()
        .tx_params(TxParameters::new(Some(gas_price), None, None))
        .call()
        .await
        .unwrap();
    assert_eq!(result.value, gas_price);
}

#[tokio::test]
async fn can_get_gas_limit() {
    let (contract_instance, _, _) = get_contracts().await;
    let gas_limit = 420301;

    let result = contract_instance
        .get_tx_gas_limit()
        .tx_params(TxParameters::new(None, Some(gas_limit), None))
        .call()
        .await
        .unwrap();
    assert_eq!(result.value, gas_limit);
}

#[tokio::test]
async fn can_get_maturity() {
    let (contract_instance, _, _) = get_contracts().await;
    // TODO set this to a non-zero value once SDK supports setting maturity.
    let maturity = 0;

    let result = contract_instance.get_tx_maturity().call().await.unwrap();
    assert_eq!(result.value, maturity);
}

#[tokio::test]
async fn can_get_script_length() {
    let (contract_instance, _, _) = get_contracts().await;
    // TODO use programmatic script length https://github.com/FuelLabs/fuels-rs/issues/181
    let script_length = 32;

    let result = contract_instance
        .get_tx_script_length()
        .call()
        .await
        .unwrap();
    assert_eq!(result.value, script_length);
}

#[tokio::test]
async fn can_get_script_data_length() {
    let (contract_instance, _, _) = get_contracts().await;
    // TODO make this programmatic.
    let script_data_length = 88;

    let result = contract_instance
        .get_tx_script_data_length()
        .call()
        .await
        .unwrap();
    assert_eq!(result.value, script_data_length);
}

#[tokio::test]
async fn can_get_inputs_count() {
    let (contract_instance, _, _) = get_contracts().await;
    let inputs_count = 2;

    let result = contract_instance
        .get_tx_inputs_count()
        .call()
        .await
        .unwrap();
    assert_eq!(result.value, inputs_count);
}

#[tokio::test]
async fn can_get_outputs_count() {
    let (contract_instance, _, _) = get_contracts().await;
    let outputs_count = 2;

    let result = contract_instance
        .get_tx_outputs_count()
        .call()
        .await
        .unwrap();
    assert_eq!(result.value, outputs_count);
}

#[tokio::test]
async fn can_get_witnesses_count() {
    let (contract_instance, _, _) = get_contracts().await;
    let witnesses_count = 1;

    let result = contract_instance
        .get_tx_witnesses_count()
        .call()
        .await
        .unwrap();
    assert_eq!(result.value, witnesses_count);
}

#[tokio::test]
async fn can_get_receipts_root() {
    let (contract_instance, _, _) = get_contracts().await;
    let zero_receipts_root =
        Bytes32::from_str("4be973feb50f1dabb9b2e451229135add52f9c0973c11e556fe5bce4a19df470")
            .unwrap();

    let result = contract_instance
        .get_tx_receipts_root()
        .call()
        .await
        .unwrap();
    assert_ne!(Bytes32::from(result.value), zero_receipts_root);
}

#[tokio::test]
async fn can_get_script_start_offset() {
    let (contract_instance, _, _) = get_contracts().await;

    let script_start_offset = ConsensusParameters::DEFAULT.tx_offset()
        + fuel_vm::fuel_tx::consts::TRANSACTION_SCRIPT_FIXED_SIZE;

    let result = contract_instance
        .get_tx_script_start_pointer()
        .call()
        .await
        .unwrap();
    assert_eq!(result.value, script_start_offset as u64);
}

#[tokio::test]
async fn can_get_input_type() {
    let (contract_instance, _, _) = get_contracts().await;

<<<<<<< HEAD
    let result_ptr = contract_instance
        .get_tx_input_pointer(0)
        .call()
        .await
        .unwrap();

    let result = contract_instance
        .get_tx_input_type_from_ptr(result_ptr.value)
        .call()
        .await
        .unwrap();
    assert_eq!(result.value, Input::Contract());

    let result_ptr = contract_instance
        .get_tx_input_pointer(1)
        .call()
        .await
        .unwrap();
    let result = contract_instance
        .get_tx_input_type_from_ptr(result_ptr.value)
        .call()
        .await
        .unwrap();
=======
    let result = contract_instance.get_input_type(0).call().await.unwrap();
    assert_eq!(result.value, Input::Contract());

    let result = contract_instance.get_input_type(1).call().await.unwrap();

>>>>>>> 06fb3825
    assert_eq!(result.value, Input::Coin());
}

// TODO: Add tests for getting InputMessage owner, type when InputMessages land.
#[tokio::test]
async fn can_get_tx_input_coin_owner() {
    let (contract_instance, _, wallet) = get_contracts().await;

    let owner_result = contract_instance
        // @review "InputNotFound" !
        .get_tx_input_coin_owner(1)
        .call()
        .await
        .unwrap();

    assert_eq!(owner_result.value, wallet.address().into());
}

#[tokio::test]
async fn can_get_tx_output_type() {
    let (contract_instance, _, _) = get_contracts().await;
<<<<<<< HEAD

    let result_ptr = contract_instance
        .get_tx_output_pointer(0)
        .call()
        .await
        .unwrap();
=======
>>>>>>> 06fb3825
    let result = contract_instance
        .get_tx_output_type(0)
        .call()
        .await
        .unwrap();
    assert_eq!(result.value, Output::Contract());

<<<<<<< HEAD
    let result_ptr = contract_instance
        .get_tx_output_pointer(1)
        .call()
        .await
        .unwrap();
=======
>>>>>>> 06fb3825
    let result = contract_instance
        .get_tx_output_type(1)
        .call()
        .await
        .unwrap();
    assert_eq!(result.value, Output::Change());
}

#[tokio::test]
async fn can_get_tx_id() {
    let (contract_instance, _, _) = get_contracts().await;

<<<<<<< HEAD
    let call_handler = contract_instance.get_tx_id(0);
    let script = call_handler.get_script().await;
=======
    let call_handler = contract_instance.get_tx_id();
    let script = call_handler.get_call_execution_script().await.unwrap();
>>>>>>> 06fb3825
    let tx_id = script.tx.id();

    let result = contract_instance.get_tx_id(0).call().await.unwrap();

    let byte_array: [u8; 32] = tx_id.into();

    assert_eq!(result.value, Option::Some(byte_array));
}<|MERGE_RESOLUTION|>--- conflicted
+++ resolved
@@ -174,37 +174,11 @@
 async fn can_get_input_type() {
     let (contract_instance, _, _) = get_contracts().await;
 
-<<<<<<< HEAD
-    let result_ptr = contract_instance
-        .get_tx_input_pointer(0)
-        .call()
-        .await
-        .unwrap();
-
-    let result = contract_instance
-        .get_tx_input_type_from_ptr(result_ptr.value)
-        .call()
-        .await
-        .unwrap();
-    assert_eq!(result.value, Input::Contract());
-
-    let result_ptr = contract_instance
-        .get_tx_input_pointer(1)
-        .call()
-        .await
-        .unwrap();
-    let result = contract_instance
-        .get_tx_input_type_from_ptr(result_ptr.value)
-        .call()
-        .await
-        .unwrap();
-=======
     let result = contract_instance.get_input_type(0).call().await.unwrap();
     assert_eq!(result.value, Input::Contract());
 
     let result = contract_instance.get_input_type(1).call().await.unwrap();
 
->>>>>>> 06fb3825
     assert_eq!(result.value, Input::Coin());
 }
 
@@ -226,15 +200,6 @@
 #[tokio::test]
 async fn can_get_tx_output_type() {
     let (contract_instance, _, _) = get_contracts().await;
-<<<<<<< HEAD
-
-    let result_ptr = contract_instance
-        .get_tx_output_pointer(0)
-        .call()
-        .await
-        .unwrap();
-=======
->>>>>>> 06fb3825
     let result = contract_instance
         .get_tx_output_type(0)
         .call()
@@ -242,14 +207,6 @@
         .unwrap();
     assert_eq!(result.value, Output::Contract());
 
-<<<<<<< HEAD
-    let result_ptr = contract_instance
-        .get_tx_output_pointer(1)
-        .call()
-        .await
-        .unwrap();
-=======
->>>>>>> 06fb3825
     let result = contract_instance
         .get_tx_output_type(1)
         .call()
@@ -262,18 +219,13 @@
 async fn can_get_tx_id() {
     let (contract_instance, _, _) = get_contracts().await;
 
-<<<<<<< HEAD
-    let call_handler = contract_instance.get_tx_id(0);
-    let script = call_handler.get_script().await;
-=======
     let call_handler = contract_instance.get_tx_id();
     let script = call_handler.get_call_execution_script().await.unwrap();
->>>>>>> 06fb3825
     let tx_id = script.tx.id();
 
-    let result = contract_instance.get_tx_id(0).call().await.unwrap();
+    let result = contract_instance.get_tx_id().call().await.unwrap();
 
     let byte_array: [u8; 32] = tx_id.into();
 
-    assert_eq!(result.value, Option::Some(byte_array));
+    assert_eq!(result.value, byte_array);
 }