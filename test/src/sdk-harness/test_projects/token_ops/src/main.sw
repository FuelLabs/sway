contract;

<<<<<<< HEAD
use std::{address::Address, context::balance_of, contract_id::ContractId, identity::Identity, token::*, message::send_message};
=======
use std::{
    context::balance_of,
    token::*,
};
>>>>>>> 3a063c64

abi TestFuelCoin {
    fn mint_coins(mint_amount: u64);
    fn burn_coins(burn_amount: u64);
    fn force_transfer_coins(coins: u64, asset_id: ContractId, target: ContractId);
    fn transfer_coins_to_output(coins: u64, asset_id: ContractId, to: Address);
    fn get_balance(target: ContractId, asset_id: ContractId) -> u64;
    fn mint_and_send_to_contract(amount: u64, to: ContractId);
    fn mint_and_send_to_address(amount: u64, to: Address);
    fn generic_mint_to(amount: u64, to: Identity);
    fn generic_transfer(amount: u64, asset_id: ContractId, to: Identity);
    fn send_message(coins: u64, msg_len: u64, output: u64, recipient: b256);
}

impl TestFuelCoin for Contract {
    fn mint_coins(mint_amount: u64) {
        mint(mint_amount);
    }

    fn burn_coins(burn_amount: u64) {
        burn(burn_amount);
    }

    fn force_transfer_coins(coins: u64, asset_id: ContractId, target: ContractId) {
        force_transfer_to_contract(coins, asset_id, target);
    }

    fn transfer_coins_to_output(coins: u64, asset_id: ContractId, to: Address) {
        transfer_to_output(coins, asset_id, to);
    }

    fn get_balance(target: ContractId, asset_id: ContractId) -> u64 {
        balance_of(target, asset_id)
    }

    fn mint_and_send_to_contract(amount: u64, to: ContractId) {
        mint_to_contract(amount, to);
    }

    fn mint_and_send_to_address(amount: u64, to: Address) {
        mint_to_address(amount, to);
    }

    fn generic_mint_to(amount: u64, to: Identity) {
        mint_to(amount, to);
    }

    fn generic_transfer(amount: u64, asset_id: ContractId, to: Identity) {
        transfer(amount, asset_id, to)
    }

    fn send_message(coins: u64, msg_len: u64, output: u64, recipient: b256) {
        send_message(coins, msg_len, output, recipient);
    }
}<|MERGE_RESOLUTION|>--- conflicted
+++ resolved
@@ -1,13 +1,9 @@
 contract;
 
-<<<<<<< HEAD
-use std::{address::Address, context::balance_of, contract_id::ContractId, identity::Identity, token::*, message::send_message};
-=======
 use std::{
     context::balance_of,
     token::*,
 };
->>>>>>> 3a063c64
 
 abi TestFuelCoin {
     fn mint_coins(mint_amount: u64);
