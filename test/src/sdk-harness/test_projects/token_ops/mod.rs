--- conflicted
+++ resolved
@@ -427,11 +427,6 @@
         .find(|&r| matches!(r, Receipt::MessageOut { .. }))
         .unwrap();
 
-<<<<<<< HEAD
-    println!("Message: {:#?}", message_receipt);
-
-=======
->>>>>>> 51aa451c
     assert_eq!(*fuelcoin_id, **message_receipt.sender().unwrap());
     assert_eq!(&recipient_addr, message_receipt.recipient().unwrap());
     assert_eq!(amount, message_receipt.amount().unwrap());
