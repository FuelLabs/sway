use fuels::prelude::*;
use fuels::tx::{AssetId, ContractId};

abigen!(
    TestFuelCoinContract,
    "test_projects/token_ops/out/debug/token_ops-abi.json"
);

#[tokio::test]
async fn can_mint() {
    let wallet = launch_provider_and_get_wallet().await;
    let (fuelcoin_instance, fuelcoin_id) = get_fuelcoin_instance(wallet).await;

    let target = fuelcoin_id.clone();
    let asset_id = target.clone();

    let mut balance_result = fuelcoin_instance
        .get_balance(target.clone(), asset_id.clone())
        .call()
        .await
        .unwrap();
    assert_eq!(balance_result.value, 0);

    fuelcoin_instance.mint_coins(11).call().await.unwrap();

    balance_result = fuelcoin_instance
        .get_balance(target, asset_id)
        .call()
        .await
        .unwrap();
    assert_eq!(balance_result.value, 11);
}

#[tokio::test]
async fn can_burn() {
    let wallet = launch_provider_and_get_wallet().await;
    let (fuelcoin_instance, fuelcoin_id) = get_fuelcoin_instance(wallet).await;

    let target = fuelcoin_id.clone();
    let asset_id = target.clone();

    let mut balance_result = fuelcoin_instance
        .get_balance(target.clone(), asset_id.clone())
        .call()
        .await
        .unwrap();
    assert_eq!(balance_result.value, 0);

    fuelcoin_instance.mint_coins(11).call().await.unwrap();
    fuelcoin_instance.burn_coins(7).call().await.unwrap();

    balance_result = fuelcoin_instance
        .get_balance(target, asset_id)
        .call()
        .await
        .unwrap();
    assert_eq!(balance_result.value, 4);
}

#[tokio::test]
async fn can_force_transfer() {
    let wallet = launch_provider_and_get_wallet().await;
    let (fuelcoin_instance, fuelcoin_id) = get_fuelcoin_instance(wallet.clone()).await;
    let balance_id = get_balance_contract_id(wallet).await;

    let asset_id = fuelcoin_id.clone();

    let target = balance_id.clone();

    let mut balance_result = fuelcoin_instance
        .get_balance(asset_id.clone(), asset_id.clone())
        .call()
        .await
        .unwrap();
    assert_eq!(balance_result.value, 0);

    fuelcoin_instance.mint_coins(100).call().await.unwrap();

    balance_result = fuelcoin_instance
        .get_balance(asset_id.clone(), asset_id.clone())
        .call()
        .await
        .unwrap();
    assert_eq!(balance_result.value, 100);

    // confirm initial balance on balance contract (recipient)
    balance_result = fuelcoin_instance
        .get_balance(asset_id.clone(), target.clone())
        .set_contracts(&[balance_id.into()])
        .call()
        .await
        .unwrap();
    assert_eq!(balance_result.value, 0);

    let coins = 42u64;

    fuelcoin_instance
        .force_transfer_coins(coins, asset_id.clone(), target.clone())
        .set_contracts(&[balance_id.into()])
        .call()
        .await
        .unwrap();

    // confirm remaining balance on fuelcoin contract
    balance_result = fuelcoin_instance
        .get_balance(asset_id.clone(), asset_id.clone())
        .call()
        .await
        .unwrap();
    assert_eq!(balance_result.value, 58);

    // confirm new balance on balance contract (recipient)
    balance_result = fuelcoin_instance
        .get_balance(asset_id.clone(), target.clone())
        .set_contracts(&[balance_id.into()])
        .call()
        .await
        .unwrap();
    assert_eq!(balance_result.value, 42);
}

#[tokio::test]
async fn can_mint_and_send_to_contract() {
    let wallet = launch_provider_and_get_wallet().await;
    let (fuelcoin_instance, fuelcoin_id) = get_fuelcoin_instance(wallet.clone()).await;
    let balance_id = get_balance_contract_id(wallet).await;
    let amount = 55u64;

    let asset_id = fuelcoin_id.clone();

    let target = balance_id.clone();

    fuelcoin_instance
        .mint_and_send_to_contract(amount, target.clone())
        .set_contracts(&[balance_id.into()])
        .call()
        .await
        .unwrap();

    let result = fuelcoin_instance
        .get_balance(asset_id, target)
        .set_contracts(&[balance_id.into()])
        .call()
        .await
        .unwrap();

    assert_eq!(result.value, amount)
}

#[tokio::test]
async fn can_mint_and_send_to_address() {
    let wallet = launch_provider_and_get_wallet().await;
    let (fuelcoin_instance, fuelcoin_id) = get_fuelcoin_instance(wallet.clone()).await;
    let amount = 55u64;

    let asset_id_array: [u8; 32] = fuelcoin_id.into();

    let address = wallet.address();
    let recipient = address.clone();

    fuelcoin_instance
        .mint_and_send_to_address(amount, recipient.into())
        .append_variable_outputs(1)
        .call()
        .await
        .unwrap();

    assert_eq!(
        wallet
            .get_spendable_coins(AssetId::from(asset_id_array), 1)
            .await
            .unwrap()[0]
            .amount,
        amount.into()
    );
}

#[tokio::test]
async fn can_perform_generic_mint_to_with_address() {
    let wallet = launch_provider_and_get_wallet().await;
    let (fuelcoin_instance, fuelcoin_id) = get_fuelcoin_instance(wallet.clone()).await;

    let amount = 55u64;
    let asset_id_array: [u8; 32] = fuelcoin_id.into();
    let address = wallet.address();

    fuelcoin_instance
        .generic_mint_to(amount, Identity::Address(address.into()))
        .append_variable_outputs(1)
        .call()
        .await
        .unwrap();

    assert_eq!(
        wallet
            .get_spendable_coins(AssetId::from(asset_id_array), 1)
            .await
            .unwrap()[0]
            .amount,
        amount.into()
    );
}

#[tokio::test]
async fn can_perform_generic_mint_to_with_contract_id() {
    let num_wallets = 1;
    let coins_per_wallet = 1;
    let amount_per_coin = 1_000_000;

    let config = WalletsConfig::new(
        Some(num_wallets),
        Some(coins_per_wallet),
        Some(amount_per_coin),
    );

    let wallets = launch_custom_provider_and_get_wallets(config, None).await;
    let (fuelcoin_instance, fuelcoin_id) = get_fuelcoin_instance(wallets[0].clone()).await;
    let balance_id = get_balance_contract_id(wallets[0].clone()).await;
    let amount = 55u64;

    let target = balance_id.clone();

    fuelcoin_instance
        .generic_mint_to(amount, Identity::ContractId(target))
        .set_contracts(&[balance_id.into()])
        .call()
        .await
        .unwrap();

    let result = fuelcoin_instance
        .get_balance(fuelcoin_id, target)
        .set_contracts(&[balance_id.into()])
        .call()
        .await
        .unwrap();

    assert_eq!(result.value, amount)
}

#[tokio::test]
async fn can_perform_generic_transfer_to_address() {
    let wallet = launch_provider_and_get_wallet().await;
    let (fuelcoin_instance, fuelcoin_id) = get_fuelcoin_instance(wallet.clone()).await;

    let amount = 33u64;
    let asset_id_array: [u8; 32] = fuelcoin_id.into();
    let address = wallet.address();

    fuelcoin_instance.mint_coins(amount).call().await.unwrap();

    fuelcoin_instance
        .generic_transfer(amount, fuelcoin_id, Identity::Address(address.into()))
        .append_variable_outputs(1)
        .call()
        .await
        .unwrap();

    assert_eq!(
        wallet
            .get_spendable_coins(AssetId::from(asset_id_array), 1)
            .await
            .unwrap()[0]
            .amount,
        amount.into()
    );
}

#[tokio::test]
async fn can_perform_generic_transfer_to_contract() {
    let num_wallets = 1;
    let coins_per_wallet = 1;
    let amount_per_coin = 1_000_000;

    let config = WalletsConfig::new(
        Some(num_wallets),
        Some(coins_per_wallet),
        Some(amount_per_coin),
    );
    let wallets = launch_custom_provider_and_get_wallets(config, None).await;

    let (fuelcoin_instance, fuelcoin_id) = get_fuelcoin_instance(wallets[0].clone()).await;
    let balance_id = get_balance_contract_id(wallets[0].clone()).await;

    let amount = 44u64;
    let to = balance_id.clone();

    fuelcoin_instance.mint_coins(amount).call().await.unwrap();

    fuelcoin_instance
        .generic_transfer(amount, fuelcoin_id, Identity::ContractId(to))
        .set_contracts(&[balance_id.into()])
        .call()
        .await
        .unwrap();

    let result = fuelcoin_instance
        .get_balance(fuelcoin_id, to)
        .set_contracts(&[balance_id.into()])
        .call()
        .await
        .unwrap();

    assert_eq!(result.value, amount)
}

<<<<<<< HEAD
#[tokio::test]
async fn can_send_message() {
    let num_wallets = 2;
    let coins_per_wallet = 1;
    let amount_per_coin = 1_000_000;

    let config = WalletsConfig::new(
        Some(num_wallets),
        Some(coins_per_wallet),
        Some(amount_per_coin),
    );

    let wallets = launch_custom_provider_and_get_wallets(config, None).await;
    let (fuelcoin_instance, fuelcoin_id) = get_fuelcoin_instance(wallets[0].clone()).await;

    let amount = 33u64;
    let asset_id_array: [u8; 32] = fuelcoin_id.into();
    let recipient = wallets[1].address();

    fuelcoin_instance.mint_coins(amount).call().await.unwrap();

    // TODO: how to check message, balance here?

    fuelcoin_instance
        .send_message(amount, 0, 1, recipient.into())
        .append_variable_outputs(1)
        .call()
        .await
        .unwrap();

    // TODO: how to check message here?

    assert_eq!(
        wallets[1]
            .get_spendable_coins(&AssetId::from(asset_id_array), 1)
            .await
            .unwrap()[0]
            .amount,
        amount.into()
    );
}

async fn get_fuelcoin_instance(wallet: Wallet) -> (TestFuelCoinContract, ContractId) {
=======
async fn get_fuelcoin_instance(wallet: WalletUnlocked) -> (TestFuelCoinContract, ContractId) {
>>>>>>> ff038fbd
    let fuelcoin_id = Contract::deploy(
        "test_projects/token_ops/out/debug/token_ops.bin",
        &wallet,
        TxParameters::default(),
        StorageConfiguration::with_storage_path(Some(
            "test_projects/token_ops/out/debug/token_ops-storage_slots.json".to_string(),
        )),
    )
    .await
    .unwrap();

    let fuelcoin_instance =
        TestFuelCoinContractBuilder::new(fuelcoin_id.to_string(), wallet).build();

    (fuelcoin_instance, fuelcoin_id.into())
}

async fn get_balance_contract_id(wallet: WalletUnlocked) -> ContractId {
    let balance_id = Contract::deploy(
        "test_artifacts/balance_contract/out/debug/balance_contract.bin",
        &wallet,
        TxParameters::default(),
        StorageConfiguration::with_storage_path(Some(
            "test_projects/token_ops/out/debug/token_ops-storage_slots.json".to_string(),
        )),
    )
    .await
    .unwrap();

    balance_id.into()
}<|MERGE_RESOLUTION|>--- conflicted
+++ resolved
@@ -303,7 +303,6 @@
     assert_eq!(result.value, amount)
 }
 
-<<<<<<< HEAD
 #[tokio::test]
 async fn can_send_message() {
     let num_wallets = 2;
@@ -346,10 +345,7 @@
     );
 }
 
-async fn get_fuelcoin_instance(wallet: Wallet) -> (TestFuelCoinContract, ContractId) {
-=======
 async fn get_fuelcoin_instance(wallet: WalletUnlocked) -> (TestFuelCoinContract, ContractId) {
->>>>>>> ff038fbd
     let fuelcoin_id = Contract::deploy(
         "test_projects/token_ops/out/debug/token_ops.bin",
         &wallet,
