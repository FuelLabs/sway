--- conflicted
+++ resolved
@@ -32,21 +32,13 @@
     fn get_tx_receipts_root() -> b256;
     fn get_tx_script_start_pointer() -> u64;
 
-<<<<<<< HEAD
-    fn get_tx_input_type_from_ptr(ptr: u64) -> Input;
-=======
     fn get_input_type(index: u64) -> Input;
->>>>>>> 06fb3825
     fn get_tx_input_pointer(index: u64) -> u64;
     fn get_tx_input_coin_owner(index: u64) -> Address;
 
     fn get_tx_output_pointer(index: u64) -> u64;
     fn get_tx_output_type(ptr: u64) -> Output;
-<<<<<<< HEAD
-    fn get_tx_id(index: u64) -> Option<b256>;
-=======
     fn get_tx_id() -> b256;
->>>>>>> 06fb3825
 }
 
 impl TxContractTest for Contract {
@@ -84,17 +76,10 @@
         tx_script_start_pointer()
     }
     fn get_tx_input_pointer(index: u64) -> u64 {
-<<<<<<< HEAD
-        tx_input_pointer(index)
-    }
-    fn get_tx_input_type_from_ptr(ptr: u64) -> Input {
-        tx_input_type(ptr)
-=======
         input_pointer(index)
     }
     fn get_input_type(index: u64) -> Input {
         input_type(index)
->>>>>>> 06fb3825
     }
     // TODO: Add test for getting InputMessage owner when we have InputMessages
     // fn get_tx_input_message_owner(index: u64) -> Address {
@@ -107,13 +92,9 @@
         output_pointer(index)
     }
     fn get_tx_output_type(ptr: u64) -> Output {
-<<<<<<< HEAD
-        tx_output_type(ptr)
-=======
         output_type(ptr)
->>>>>>> 06fb3825
     }
-    fn get_tx_id(index: u64) -> Option<b256> {
-        tx_id(index)
+    fn get_tx_id() -> b256 {
+        tx_id()
     }
 }