[[package]]
name = "abi_impl_methods_callable"
source = "member"
dependencies = ["core"]

[[package]]
name = "asset_ops"
source = "member"
dependencies = ["std"]

[[package]]
name = "auth_caller_contract"
source = "member"
dependencies = [
    "auth_testing_abi",
    "std",
]

[[package]]
name = "auth_caller_script"
source = "member"
dependencies = [
    "auth_testing_abi",
    "std",
]

[[package]]
name = "auth_predicate"
source = "member"
dependencies = ["std"]

[[package]]
name = "auth_testing_abi"
source = "member"
dependencies = ["std"]

[[package]]
name = "auth_testing_contract"
source = "member"
dependencies = [
    "auth_testing_abi",
    "std",
]

[[package]]
name = "balance_contract"
source = "member"
dependencies = ["std"]

[[package]]
name = "block"
source = "member"
dependencies = [
    "block_test_abi",
    "std",
]

[[package]]
name = "block_test_abi"
source = "member"
dependencies = ["std"]

[[package]]
name = "call_frames"
source = "member"
dependencies = [
    "call_frames_test_abi",
    "std",
]

[[package]]
name = "call_frames_test_abi"
source = "member"
dependencies = ["std"]

[[package]]
name = "configurables_in_contract"
source = "member"
dependencies = ["std"]

[[package]]
name = "configurables_in_script"
source = "member"
dependencies = ["std"]

[[package]]
name = "context"
source = "member"
dependencies = [
    "context_testing_abi",
    "std",
]

[[package]]
name = "context_caller_contract"
source = "member"
dependencies = [
    "context_testing_abi",
    "std",
]

[[package]]
name = "context_testing_abi"
source = "member"
dependencies = ["std"]

[[package]]
name = "contract_bytecode"
source = "member"
dependencies = ["std"]

[[package]]
name = "core"
source = "path+from-root-214E8589AEAE48E5"

[[package]]
name = "ec_recover"
source = "member"
dependencies = ["std"]

[[package]]
name = "ec_recover_and_match_predicate"
source = "member"
dependencies = ["std"]

[[package]]
name = "evm"
source = "member"
dependencies = [
    "evm_test_abi",
    "std",
]

[[package]]
name = "evm_ec_recover"
source = "member"
dependencies = ["std"]

[[package]]
name = "evm_test_abi"
source = "member"
dependencies = ["std"]

[[package]]
name = "generics_in_abi"
source = "member"
dependencies = ["std"]

[[package]]
name = "hashing"
source = "member"
dependencies = ["std"]

[[package]]
name = "logging"
source = "member"
dependencies = ["std"]

[[package]]
name = "low_level_call"
source = "member"
dependencies = ["std"]

[[package]]
name = "low_level_call_bytes"
source = "member"
dependencies = ["std"]

[[package]]
name = "low_level_callee_contract"
source = "member"
dependencies = ["std"]

[[package]]
name = "messages"
source = "member"
dependencies = ["std"]

[[package]]
name = "methods_abi"
source = "member"

[[package]]
name = "methods_contract"
source = "member"
dependencies = [
    "methods_abi",
    "std",
]

[[package]]
name = "option_field_order"
source = "member"
dependencies = ["std"]

[[package]]
name = "option_in_abi"
source = "member"
dependencies = ["std"]

[[package]]
name = "parsing_logs"
source = "member"
dependencies = [
    "parsing_logs_test_abi",
    "std",
]

[[package]]
name = "parsing_logs_test_abi"
source = "member"
dependencies = ["std"]

[[package]]
name = "pow"
source = "member"
dependencies = ["std"]

[[package]]
name = "predicate_data_simple"
source = "member"
dependencies = ["std"]

[[package]]
name = "predicate_data_struct"
source = "member"
dependencies = ["std"]

[[package]]
name = "private_struct_fields_in_storage_and_abi"
source = "member"
dependencies = ["std"]

[[package]]
name = "registers"
source = "member"
dependencies = ["std"]

[[package]]
name = "result_in_abi"
source = "member"
dependencies = ["std"]

[[package]]
<<<<<<< HEAD
name = "result_option_expect"
=======
name = "run_external_proxy"
source = "member"
dependencies = ["std"]

[[package]]
name = "run_external_target"
>>>>>>> 195acc6b
source = "member"
dependencies = ["std"]

[[package]]
name = "script_bytecode"
source = "member"
dependencies = ["std"]

[[package]]
name = "script_data"
source = "member"
dependencies = ["std"]

[[package]]
name = "std"
source = "path+from-root-872BB25145BD9C7F"
dependencies = ["core"]

[[package]]
name = "storage"
source = "member"
dependencies = ["std"]

[[package]]
name = "storage_access"
source = "member"
dependencies = ["std"]

[[package]]
name = "storage_bytes"
source = "member"
dependencies = ["std"]

[[package]]
name = "storage_init"
source = "member"
dependencies = ["std"]

[[package]]
name = "storage_map"
source = "member"
dependencies = ["std"]

[[package]]
name = "storage_map_nested"
source = "member"
dependencies = ["std"]

[[package]]
name = "storage_string"
source = "member"
dependencies = ["std"]

[[package]]
name = "storage_vec_nested"
source = "member"
dependencies = ["std"]

[[package]]
name = "storage_vec_to_vec"
source = "member"
dependencies = ["std"]

[[package]]
name = "superabi"
source = "member"
dependencies = ["std"]

[[package]]
name = "superabi_supertrait"
source = "member"
dependencies = ["std"]

[[package]]
name = "svec_array"
source = "member"
dependencies = ["std"]

[[package]]
name = "svec_b256"
source = "member"
dependencies = ["std"]

[[package]]
name = "svec_bool"
source = "member"
dependencies = ["std"]

[[package]]
name = "svec_enum"
source = "member"
dependencies = ["std"]

[[package]]
name = "svec_str"
source = "member"
dependencies = ["std"]

[[package]]
name = "svec_struct"
source = "member"
dependencies = ["std"]

[[package]]
name = "svec_tuple"
source = "member"
dependencies = ["std"]

[[package]]
name = "svec_u16"
source = "member"
dependencies = ["std"]

[[package]]
name = "svec_u32"
source = "member"
dependencies = ["std"]

[[package]]
name = "svec_u64"
source = "member"
dependencies = ["std"]

[[package]]
name = "svec_u8"
source = "member"
dependencies = ["std"]

[[package]]
name = "tx_contract"
source = "member"
dependencies = ["std"]

[[package]]
name = "tx_fields"
source = "member"
dependencies = ["std"]

[[package]]
name = "tx_output_predicate"
source = "member"
dependencies = ["std"]

[[package]]
name = "type_aliases"
source = "member"
dependencies = ["std"]

[[package]]
name = "vec_in_abi"
source = "member"
dependencies = ["std"]<|MERGE_RESOLUTION|>--- conflicted
+++ resolved
@@ -242,16 +242,12 @@
 dependencies = ["std"]
 
 [[package]]
-<<<<<<< HEAD
 name = "result_option_expect"
-=======
-name = "run_external_proxy"
 source = "member"
 dependencies = ["std"]
 
 [[package]]
 name = "run_external_target"
->>>>>>> 195acc6b
 source = "member"
 dependencies = ["std"]
 
