[project]
<<<<<<< HEAD
author = "Fuel Labs <contact@fuel.sh>"
license = "MIT"
=======
author  = "Nick Furfaro"
license = "Apache-2.0"
>>>>>>> 6820b850
name = "b512_test"
entry = "main.sw"

[dependencies]
std = { path = "../../../../../lib-std" }
core = { path = "../../../../../lib-core" }<|MERGE_RESOLUTION|>--- conflicted
+++ resolved
@@ -1,11 +1,6 @@
 [project]
-<<<<<<< HEAD
 author = "Fuel Labs <contact@fuel.sh>"
-license = "MIT"
-=======
-author  = "Nick Furfaro"
 license = "Apache-2.0"
->>>>>>> 6820b850
 name = "b512_test"
 entry = "main.sw"
 
