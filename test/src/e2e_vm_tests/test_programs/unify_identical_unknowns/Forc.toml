[project]
<<<<<<< HEAD
author = "Fuel Labs <contact@fuel.sh>"
license = "MIT"
=======
author  = "Toby Hutton <toby.hutton@fuel.sh"
license = "Apache-2.0"
>>>>>>> 6820b850
name = "unify_identical_unknowns"
entry = "main.sw"<|MERGE_RESOLUTION|>--- conflicted
+++ resolved
@@ -1,10 +1,5 @@
 [project]
-<<<<<<< HEAD
 author = "Fuel Labs <contact@fuel.sh>"
-license = "MIT"
-=======
-author  = "Toby Hutton <toby.hutton@fuel.sh"
 license = "Apache-2.0"
->>>>>>> 6820b850
 name = "unify_identical_unknowns"
 entry = "main.sw"