[project]
authors = ["Fuel Labs <contact@fuel.sh>"]
license = "Apache-2.0"
name = "local_impl_for_ord"
entry = "main.sw"

[dependencies]
<<<<<<< HEAD
std = { git = "http://github.com/FuelLabs/sway-lib-std", version = "v0.2.0-beta1" }
core = { git = "http://github.com/FuelLabs/sway-lib-core", version = "v0.0.1" }
=======
core = { git = "http://github.com/FuelLabs/sway-lib-core" }
std = { git = "http://github.com/FuelLabs/sway-lib-std", tag = "v0.1.0" }
>>>>>>> 7ccd8be7
<|MERGE_RESOLUTION|>--- conflicted
+++ resolved
@@ -5,10 +5,5 @@
 entry = "main.sw"
 
 [dependencies]
-<<<<<<< HEAD
-std = { git = "http://github.com/FuelLabs/sway-lib-std", version = "v0.2.0-beta1" }
-core = { git = "http://github.com/FuelLabs/sway-lib-core", version = "v0.0.1" }
-=======
 core = { git = "http://github.com/FuelLabs/sway-lib-core" }
-std = { git = "http://github.com/FuelLabs/sway-lib-std", tag = "v0.1.0" }
->>>>>>> 7ccd8be7
+std = { git = "http://github.com/FuelLabs/sway-lib-std", tag = "v0.1.0" }