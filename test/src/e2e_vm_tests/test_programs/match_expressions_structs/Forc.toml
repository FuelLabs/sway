--- conflicted
+++ resolved
@@ -5,10 +5,5 @@
 entry = "main.sw"
 
 [dependencies]
-<<<<<<< HEAD
-std = { git = "http://github.com/FuelLabs/sway-lib-std", version = "v0.2.0-beta1" }
-core = { git = "http://github.com/FuelLabs/sway-lib-core", version = "v0.0.1" }
-=======
 std = { git = "http://github.com/FuelLabs/sway-lib-std", tag = "v0.0.1" }
-core = { git = "http://github.com/FuelLabs/sway-lib-core", tag = "v0.0.1" }
->>>>>>> 7ccd8be7
+core = { git = "http://github.com/FuelLabs/sway-lib-core", tag = "v0.0.1" }