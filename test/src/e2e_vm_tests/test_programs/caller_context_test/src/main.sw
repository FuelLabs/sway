script;
use std::constants::ETH_ID;
use std::chain::assert;
use context_testing_abi::ContextTesting;

fn main() -> bool {
    let gas: u64 = 1000;
    let amount: u64 = 11;
    let test_token_id: b256 = 0x000000000000000000000000000000000000000000000000000000000000002A;
<<<<<<< HEAD
    let deployed_contract_id = 0x14f4c2c919e7a2c387131f6b2e67b7560af16c728af79aadad925d612ea02d0b;
=======
    let deployed_contract_id = 0x9f03de8ad53cfcdc5b58e7630c78076a132f434fe74e6b355ac86cd4d0c75e2f;
>>>>>>> b8a933c4

    let test_contract = abi(ContextTesting, deployed_contract_id);

    // test Context::this_id():
    let returned_contract_id = test_contract.get_id(gas, 0, ETH_ID, ());
    assert(returned_contract_id == deployed_contract_id);

    // test Context::msg_value():
    let returned_amount = test_contract.get_amount(gas, amount, ETH_ID, ());
    assert(returned_amount == amount);

    // test Context::msg_color():
    let returned_token_id = test_contract.get_token_id(gas, amount, test_token_id, ());
    assert(returned_token_id == test_token_id);

    // test Context::msg_gas():
    // @todo expect the correct gas here... this should fail using `1000`
    let gas = test_contract.get_gas(gas, amount, test_token_id, ());
    assert(gas == 1000);

    // test Context::global_gas():
    // @todo expect the correct gas here... this should fail using `1000`
    let global_gas = test_contract.get_global_gas(gas, amount, test_token_id, ());
    assert(global_gas == 1000);

    true
}<|MERGE_RESOLUTION|>--- conflicted
+++ resolved
@@ -7,11 +7,7 @@
     let gas: u64 = 1000;
     let amount: u64 = 11;
     let test_token_id: b256 = 0x000000000000000000000000000000000000000000000000000000000000002A;
-<<<<<<< HEAD
-    let deployed_contract_id = 0x14f4c2c919e7a2c387131f6b2e67b7560af16c728af79aadad925d612ea02d0b;
-=======
     let deployed_contract_id = 0x9f03de8ad53cfcdc5b58e7630c78076a132f434fe74e6b355ac86cd4d0c75e2f;
->>>>>>> b8a933c4
 
     let test_contract = abi(ContextTesting, deployed_contract_id);
 
