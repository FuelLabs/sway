script;
use std::constants::ETH_ID;
use std::constants::ZERO;
use std::chain::assert;
use std::contract_id::ContractId;
use context_testing_abi::ContextTesting;

fn main() -> bool {
    let gas: u64 = 1000;
    let amount: u64 = 11;
    let test_token_id: b256 = 0x000000000000000000000000000000000000000000000000000000000000002A;
<<<<<<< HEAD
    let deployed_contract_id = ~ContractId::from(0x27b323db2cfa318890a8be57b223f40fb364419ba1999cb59eda061aea40730c);

    let other_contract_id = ~ContractId::from(0x111323db2cfa318890a855555223f40fb364222ba1999cb59eda061ae3337123);
=======
    let deployed_contract_id = 0x9f03de8ad53cfcdc5b58e7630c78076a132f434fe74e6b355ac86cd4d0c75e2f;
>>>>>>> 7d721ec1

    let test_contract = abi(ContextTesting, deployed_contract_id);

    // test Context::contract_id():
    let returned_contract_id = test_contract.get_id(gas, 0, ETH_ID, ());
    assert(returned_contract_id == deployed_contract_id);

    // @todo set up a test contract to mint some tokens for testing balances.
    // test Context::this_balance():
    let returned_this_balance = test_contract.get_this_balance(gas, 0, ETH_ID, ETH_ID);
    assert(returned_this_balance == ZERO;

    // test Context::balance_of_contract():
    let returned_contract_balance = test_contract.get_balance_of_contract(gas, 0, ETH_ID, ETH_ID, other_contract_id);
    assert(returned_contract_balance == ZERO;

    // test Context::msg_value():
    let returned_amount = test_contract.get_amount(gas, amount, ETH_ID, ());
    assert(returned_amount == amount);

    // test Context::msg_color():
    let returned_token_id = test_contract.get_token_id(gas, amount, test_token_id, ());
    assert(returned_token_id == test_token_id);

    // test Context::msg_gas():
    // @todo expect the correct gas here... this should fail using `1000`
    let gas = test_contract.get_gas(gas, amount, test_token_id, ());
    assert(gas == 1000);

    // test Context::global_gas():
    // @todo expect the correct gas here... this should fail using `1000`
    let global_gas = test_contract.get_global_gas(gas, amount, test_token_id, ());
    assert(global_gas == 1000);

    true
}<|MERGE_RESOLUTION|>--- conflicted
+++ resolved
@@ -9,13 +9,7 @@
     let gas: u64 = 1000;
     let amount: u64 = 11;
     let test_token_id: b256 = 0x000000000000000000000000000000000000000000000000000000000000002A;
-<<<<<<< HEAD
-    let deployed_contract_id = ~ContractId::from(0x27b323db2cfa318890a8be57b223f40fb364419ba1999cb59eda061aea40730c);
-
-    let other_contract_id = ~ContractId::from(0x111323db2cfa318890a855555223f40fb364222ba1999cb59eda061ae3337123);
-=======
     let deployed_contract_id = 0x9f03de8ad53cfcdc5b58e7630c78076a132f434fe74e6b355ac86cd4d0c75e2f;
->>>>>>> 7d721ec1
 
     let test_contract = abi(ContextTesting, deployed_contract_id);
 
