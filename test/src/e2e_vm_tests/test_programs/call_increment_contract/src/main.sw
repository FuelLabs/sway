script;
use increment_abi::Incrementor;
use std::constants::ETH_COLOR;
fn main() {
<<<<<<< HEAD
  let abi = abi(Incrementor, 0xf804f1578bad017ad47b5d38e3930a041b680fab20a887e52ec077666247d3a5);   
=======
  let abi = abi(Incrementor, 0xe50103684750e4916cd9825b14cf7e6763ffcc6523a9e0af63de93dbd6e3d736);   
>>>>>>> df2e28d8
  abi.initialize(10000, 0, ETH_COLOR, 0); // comment this line out to just increment without initializing
  abi.increment(10000, 0, ETH_COLOR, 5);
  let result = abi.increment(10000, 0, ETH_COLOR, 5);
  log(result);
}

fn log(input: u64) {
  asm(r1: input, r2: 42) {
   log r1 r2 r2 r2; 
  }
}<|MERGE_RESOLUTION|>--- conflicted
+++ resolved
@@ -2,11 +2,7 @@
 use increment_abi::Incrementor;
 use std::constants::ETH_COLOR;
 fn main() {
-<<<<<<< HEAD
-  let abi = abi(Incrementor, 0xf804f1578bad017ad47b5d38e3930a041b680fab20a887e52ec077666247d3a5);   
-=======
   let abi = abi(Incrementor, 0xe50103684750e4916cd9825b14cf7e6763ffcc6523a9e0af63de93dbd6e3d736);   
->>>>>>> df2e28d8
   abi.initialize(10000, 0, ETH_COLOR, 0); // comment this line out to just increment without initializing
   abi.increment(10000, 0, ETH_COLOR, 5);
   let result = abi.increment(10000, 0, ETH_COLOR, 5);
