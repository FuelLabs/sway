script;
use increment_abi::Incrementor;
use std::constants::ETH_ID;
fn main() {
<<<<<<< HEAD
  let abi = abi(Incrementor, 0x15da979ac3c6636e3d0dd094d0acd173be9e2bc384f60f5006aedb68d7425687);
=======
  let abi = abi(Incrementor, 0xf7f9d5f37723833e266ff185bd3ded8af980f50703b1719dd47a446af2dabc70);
>>>>>>> b8a933c4
  abi.initialize(10000, 0, ETH_ID, 0); // comment this line out to just increment without initializing
  abi.increment(10000, 0, ETH_ID, 5);
  let result = abi.increment(10000, 0, ETH_ID, 5);
  log(result);
}

fn log(input: u64) {
  asm(r1: input, r2: 42) {
   log r1 r2 r2 r2;
  }
}<|MERGE_RESOLUTION|>--- conflicted
+++ resolved
@@ -2,11 +2,7 @@
 use increment_abi::Incrementor;
 use std::constants::ETH_ID;
 fn main() {
-<<<<<<< HEAD
-  let abi = abi(Incrementor, 0x15da979ac3c6636e3d0dd094d0acd173be9e2bc384f60f5006aedb68d7425687);
-=======
   let abi = abi(Incrementor, 0xf7f9d5f37723833e266ff185bd3ded8af980f50703b1719dd47a446af2dabc70);
->>>>>>> b8a933c4
   abi.initialize(10000, 0, ETH_ID, 0); // comment this line out to just increment without initializing
   abi.increment(10000, 0, ETH_ID, 5);
   let result = abi.increment(10000, 0, ETH_ID, 5);
