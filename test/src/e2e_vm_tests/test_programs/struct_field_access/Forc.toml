--- conflicted
+++ resolved
@@ -1,11 +1,6 @@
 [project]
-<<<<<<< HEAD
 author = "Fuel Labs <contact@fuel.sh>"
-license = "MIT"
-=======
-author  = "Emily Herbert <emily.herbert@fuel.sh>"
 license = "Apache-2.0"
->>>>>>> 6820b850
 name = "struct_field_access"
 entry = "main.sw"
 
