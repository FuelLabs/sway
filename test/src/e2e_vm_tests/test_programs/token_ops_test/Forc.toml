[project]
authors = ["Fuel Labs <contact@fuel.sh>"]
entry = "main.sw"
license = "Apache-2.0"
name = "token_ops_test"

[dependencies]
<<<<<<< HEAD
std = { git = "http://github.com/FuelLabs/sway-lib-std", tag = "v0.2.0-beta1" }
core = { git = "http://github.com/FuelLabs/sway-lib-core", tag = "v0.1.0" }
=======
std = { git = "http://github.com/FuelLabs/sway-lib-std", branch = "master" }
>>>>>>> aa7d0009
test_fuel_coin_abi = { path = "../test_fuel_coin_abi" }<|MERGE_RESOLUTION|>--- conflicted
+++ resolved
@@ -5,10 +5,5 @@
 name = "token_ops_test"
 
 [dependencies]
-<<<<<<< HEAD
-std = { git = "http://github.com/FuelLabs/sway-lib-std", tag = "v0.2.0-beta1" }
-core = { git = "http://github.com/FuelLabs/sway-lib-core", tag = "v0.1.0" }
-=======
 std = { git = "http://github.com/FuelLabs/sway-lib-std", branch = "master" }
->>>>>>> aa7d0009
 test_fuel_coin_abi = { path = "../test_fuel_coin_abi" }