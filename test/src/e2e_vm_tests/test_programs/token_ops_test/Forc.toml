--- conflicted
+++ resolved
@@ -5,12 +5,6 @@
 name = "token_ops_test"
 
 [dependencies]
-<<<<<<< HEAD
-core = { git = "http://github.com/FuelLabs/sway-lib-core", version = "v0.1.0" }
-std = { git = "http://github.com/FuelLabs/sway-lib-std", version = "v0.0.2" }
-test_fuel_coin_abi = { path = "../test_fuel_coin_abi" }
-=======
 std = { git = "http://github.com/FuelLabs/sway-lib-std", tag = "v0.0.2" }
 core = { git = "http://github.com/FuelLabs/sway-lib-core", tag = "v0.1.0" }
-test_fuel_coin_abi = { path = "../test_fuel_coin_abi" }
->>>>>>> 45250e46
+test_fuel_coin_abi = { path = "../test_fuel_coin_abi" }