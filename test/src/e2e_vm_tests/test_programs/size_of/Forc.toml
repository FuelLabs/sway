--- conflicted
+++ resolved
@@ -5,9 +5,4 @@
 name = "size_of"
 
 [dependencies]
-<<<<<<< HEAD
-std = { git = "http://github.com/FuelLabs/sway-lib-std", tag = "v0.2.0-beta1" }
-core = { git = "http://github.com/FuelLabs/sway-lib-core", tag = "v0.0.1" }
-=======
-std = { git = "http://github.com/FuelLabs/sway-lib-std", branch = "master" }
->>>>>>> aa7d0009
+std = { git = "http://github.com/FuelLabs/sway-lib-std", branch = "master" }