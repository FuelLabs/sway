[project]
authors = ["Fuel Labs <contact@fuel.sh>"]
entry = "main.sw"
license = "Apache-2.0"
name = "bal_opcode"

[dependencies]
<<<<<<< HEAD
std = { git = "http://github.com/FuelLabs/sway-lib-std", version = "v0.2.0-beta1" }
core = { git = "http://github.com/FuelLabs/sway-lib-core", version = "v0.0.1" }
=======
std = { git = "http://github.com/FuelLabs/sway-lib-std", tag = "v0.0.1" }
core = { git = "http://github.com/FuelLabs/sway-lib-core", tag = "v0.0.1" }
>>>>>>> 7ccd8be7
balance_test_abi = { path = "../balance_test_abi"}<|MERGE_RESOLUTION|>--- conflicted
+++ resolved
@@ -5,11 +5,6 @@
 name = "bal_opcode"
 
 [dependencies]
-<<<<<<< HEAD
-std = { git = "http://github.com/FuelLabs/sway-lib-std", version = "v0.2.0-beta1" }
-core = { git = "http://github.com/FuelLabs/sway-lib-core", version = "v0.0.1" }
-=======
 std = { git = "http://github.com/FuelLabs/sway-lib-std", tag = "v0.0.1" }
 core = { git = "http://github.com/FuelLabs/sway-lib-core", tag = "v0.0.1" }
->>>>>>> 7ccd8be7
 balance_test_abi = { path = "../balance_test_abi"}