[project]
authors = ["Fuel Labs <contact@fuel.sh>"]
entry = "main.sw"
license = "Apache-2.0"
name = "address_test"

[dependencies]
<<<<<<< HEAD
core = { git = "http://github.com/FuelLabs/sway-lib-core", version = "v0.1.0" }
std = { git = "http://github.com/FuelLabs/sway-lib-std", version = "v0.2.0-beta1" }
=======
core = { git = "http://github.com/FuelLabs/sway-lib-core", tag = "v0.1.0" }
std = { git = "http://github.com/FuelLabs/sway-lib-std", tag = "v0.0.2" }
>>>>>>> 7ccd8be7
<|MERGE_RESOLUTION|>--- conflicted
+++ resolved
@@ -5,10 +5,5 @@
 name = "address_test"
 
 [dependencies]
-<<<<<<< HEAD
-core = { git = "http://github.com/FuelLabs/sway-lib-core", version = "v0.1.0" }
-std = { git = "http://github.com/FuelLabs/sway-lib-std", version = "v0.2.0-beta1" }
-=======
 core = { git = "http://github.com/FuelLabs/sway-lib-core", tag = "v0.1.0" }
-std = { git = "http://github.com/FuelLabs/sway-lib-std", tag = "v0.0.2" }
->>>>>>> 7ccd8be7
+std = { git = "http://github.com/FuelLabs/sway-lib-std", tag = "v0.0.2" }