--- conflicted
+++ resolved
@@ -4,14 +4,9 @@
 license = "Apache-2.0"
 name = "call_basic_storage"
 
-<<<<<<< HEAD
-[dependencies]
-std = { git = "http://github.com/FuelLabs/sway-lib-std", version = "v0.0.1" }
-=======
 [dependencies.std]
 git = "http://github.com/FuelLabs/sway-lib-std"
 branch = "master"
->>>>>>> cdecc83d
 
 [dependencies.basic_storage_abi]
 path = "../basic_storage_abi"