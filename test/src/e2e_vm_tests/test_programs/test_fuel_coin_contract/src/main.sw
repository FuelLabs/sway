--- conflicted
+++ resolved
@@ -15,13 +15,10 @@
     }
 
     fn force_transfer(gas: u64, coins: u64, asset_id: b256, params: ParamsForceTransfer) {
-        force_transfer(params.coins, params.asset_id, params.c_id)
+        force_transfer(params.coins, params.asset_id, params.c_id);
     }
-<<<<<<< HEAD
 
     fn transfer_to_output(gas: u64, coins: u64, asset_id: b256, params: ParamsTransferToOutput) {
         transfer_to_output(params.coins, params.asset_id, params.recipient);
     }
-=======
->>>>>>> 11d4f534
 }