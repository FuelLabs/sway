--- conflicted
+++ resolved
@@ -5,12 +5,6 @@
 name = "basic_storage"
 
 [dependencies]
-<<<<<<< HEAD
-basic_storage_abi = { path = "../basic_storage_abi" }
-core = { git = "http://github.com/FuelLabs/sway-lib-core", version = "v0.0.1" }
-std = { git = "http://github.com/FuelLabs/sway-lib-std", version = "v0.0.1" }
-=======
 std = { git = "http://github.com/FuelLabs/sway-lib-std", tag = "v0.0.1" }
 core = { git = "http://github.com/FuelLabs/sway-lib-core", tag = "v0.0.1" }
-basic_storage_abi = { path = "../basic_storage_abi" }
->>>>>>> 45250e46
+basic_storage_abi = { path = "../basic_storage_abi" }