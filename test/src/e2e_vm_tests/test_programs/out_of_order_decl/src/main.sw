script;
// This test tests two-pass compilation and allowing usages before declarations.

fn main() -> bool {
  let a = 42;

  // fn before decl
  let x = the_number_five();

  // enum before decl
  let z = AnEnum::Variant;

  // struct before decl
  let y = FuelStruct {
    a: true,
    b: false
  };

<<<<<<< HEAD
  true
=======
  // struct and enum with complex members, out of order
  let u = FuelWrapper {
    a: y,
    b: z,
  };
  let v = WrapperEnum::Variant(u);

  return true;
>>>>>>> edbcc97d
}

struct FuelWrapper {
  a: FuelStruct,
  b: AnEnum,
}

enum WrapperEnum {
  Variant: FuelWrapper,
}

struct FuelStruct {
  a: bool,
  b: bool
}

fn the_number_five() -> u64 {
  5
}

enum AnEnum {
  Variant: (),
}

// trait before decl
impl FuelTrait for u64 {
  fn foo() -> bool {
    true
  }
}

trait FuelTrait {
  fn foo() -> bool;
}<|MERGE_RESOLUTION|>--- conflicted
+++ resolved
@@ -16,18 +16,15 @@
     b: false
   };
 
-<<<<<<< HEAD
-  true
-=======
   // struct and enum with complex members, out of order
   let u = FuelWrapper {
     a: y,
     b: z,
   };
+
   let v = WrapperEnum::Variant(u);
 
-  return true;
->>>>>>> edbcc97d
+  true
 }
 
 struct FuelWrapper {
