--- conflicted
+++ resolved
@@ -9,11 +9,4 @@
     let b = ~B512::from(hi_bits, lo_bits);
     let other_b = ~B512::new();
     ((b.bytes)[0] != (other_b.bytes)[0]) && ((b.bytes)[1] == (other_b.bytes)[1])
-<<<<<<< HEAD
-}
-
-
-
-=======
-}
->>>>>>> aa7d0009
+}