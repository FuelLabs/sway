--- conflicted
+++ resolved
@@ -5,11 +5,7 @@
 dep nested_dependency/bar/bar;
 
 use foo::Foo;
-<<<<<<< HEAD
-use ::foo::bar::Bar;
-=======
 use ::foo::bar::{Bar, double_bar::DoubleBar};
->>>>>>> 4ca12f8e
 
 fn main() -> bool {
     let foo = Foo {
