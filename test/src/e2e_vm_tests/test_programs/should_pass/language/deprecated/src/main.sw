--- conflicted
+++ resolved
@@ -12,10 +12,6 @@
     fn fun(self) {}
 }
 
-<<<<<<< HEAD
-pub fn f() {
-    let _ = A {};
-=======
 #[deprecated]
 enum B {
     A: (),
@@ -47,5 +43,4 @@
     let _ = B::A;
     let _ = B::B;
     a.fun();
->>>>>>> a090937b
 }