{
  "configurables": [],
  "encoding": "1",
  "functions": [
    {
      "attributes": null,
      "inputs": [
        {
          "name": "ops",
          "type": 1,
          "typeArguments": null
        }
      ],
      "name": "main",
      "output": {
        "name": "",
        "type": 5,
        "typeArguments": null
      }
    }
  ],
  "loggedTypes": [
    {
<<<<<<< HEAD
      "logId": 3647243719605075626,
=======
      "logId": "0",
>>>>>>> 0f1bdef8
      "loggedType": {
        "name": "",
        "type": 1,
        "typeArguments": null
      }
    }
  ],
  "messagesTypes": [],
  "types": [
    {
      "components": [
        {
          "name": "__tuple_element",
          "type": 4,
          "typeArguments": null
        },
        {
          "name": "__tuple_element",
          "type": 2,
          "typeArguments": null
        }
      ],
      "type": "(_, _)",
      "typeId": 0,
      "typeParameters": null
    },
    {
      "components": [
        {
          "name": "__array_element",
          "type": 0,
          "typeArguments": null
        }
      ],
      "type": "[_; 2]",
      "typeId": 1,
      "typeParameters": null
    },
    {
      "components": [
        {
          "name": "Positive",
          "type": 5,
          "typeArguments": null
        },
        {
          "name": "Negative",
          "type": 5,
          "typeArguments": null
        }
      ],
      "type": "enum SignedNum",
      "typeId": 2,
      "typeParameters": null
    },
    {
      "components": null,
      "type": "str[3]",
      "typeId": 3,
      "typeParameters": null
    },
    {
      "components": [
        {
          "name": "val",
          "type": 3,
          "typeArguments": null
        }
      ],
      "type": "struct OpName",
      "typeId": 4,
      "typeParameters": null
    },
    {
      "components": null,
      "type": "u64",
      "typeId": 5,
      "typeParameters": null
    }
  ]
}<|MERGE_RESOLUTION|>--- conflicted
+++ resolved
@@ -21,11 +21,7 @@
   ],
   "loggedTypes": [
     {
-<<<<<<< HEAD
-      "logId": 3647243719605075626,
-=======
-      "logId": "0",
->>>>>>> 0f1bdef8
+      "logId": "3647243719605075626",
       "loggedType": {
         "name": "",
         "type": 1,
