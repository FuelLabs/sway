--- conflicted
+++ resolved
@@ -5,14 +5,10 @@
 exit status: 0
 output:
     Building test/src/e2e_vm_tests/test_programs/should_pass/language/configurable_dedup_decode
-<<<<<<< HEAD
-=======
-   Compiling library core (sway-lib-core)
 // IR: Final
 library {
 }
 
->>>>>>> ba46576c
    Compiling library std (sway-lib-std)
 // IR: Final
 library {
