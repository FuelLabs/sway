--- conflicted
+++ resolved
@@ -231,7 +231,6 @@
 !0 = "test/src/e2e_vm_tests/test_programs/should_pass/language/configurable_dedup_decode/src/main.sw"
 !1 = span !0 177 182
 !2 = span !0 136 143
-<<<<<<< HEAD
 !3 = "sway-lib-std/src/codec.sw"
 !4 = span !3 64814 64817
 !5 = span !3 64828 64831
@@ -246,22 +245,6 @@
 !14 = fn_call_path_span !3 64953 64966
 !15 = span !3 102201 102222
 !16 = fn_call_path_span !3 102201 102214
-=======
-!3 = "sway-lib-core/src/codec.sw"
-!4 = span !3 68021 68024
-!5 = span !3 68035 68038
-!6 = span !3 68045 68051
-!7 = span !3 67991 68324
-!8 = fn_name_span !3 67998 68017
-!9 = inline "never"
-!10 = (!7 !8 !9)
-!11 = span !3 68092 68144
-!12 = span !3 68174 68180
-!13 = span !3 68160 68181
-!14 = fn_call_path_span !3 68160 68173
-!15 = span !3 105322 105343
-!16 = fn_call_path_span !3 105322 105335
->>>>>>> 13542d20
 !17 = (!13 !14 !15 !16)
 !18 = span !3 68149 68182
 !19 = span !3 68240 68244
