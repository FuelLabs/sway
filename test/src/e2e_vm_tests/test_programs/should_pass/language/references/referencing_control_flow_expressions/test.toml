category = "run"
expected_result = { action = "return", value = 42 }
<<<<<<< HEAD
validate_abi = false
=======
expected_result_new_encoding = { action = "return_data", value = "000000000000002A" }
validate_abi = true
>>>>>>> b495d0df
expected_warnings = 40<|MERGE_RESOLUTION|>--- conflicted
+++ resolved
@@ -1,9 +1,5 @@
 category = "run"
 expected_result = { action = "return", value = 42 }
-<<<<<<< HEAD
-validate_abi = false
-=======
 expected_result_new_encoding = { action = "return_data", value = "000000000000002A" }
 validate_abi = true
->>>>>>> b495d0df
 expected_warnings = 40