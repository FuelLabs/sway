{
  "configurables": [
    {
      "configurableType": {
        "name": "",
        "type": 0,
        "typeArguments": null
      },
      "name": "SOME_U256",
<<<<<<< HEAD
      "offset": 992
=======
      "offset": 768
>>>>>>> e97d6ace
    }
  ],
  "encoding": "1",
  "functions": [
    {
      "attributes": null,
      "inputs": [],
      "name": "main",
      "output": {
        "name": "",
        "type": 0,
        "typeArguments": null
      }
    }
  ],
  "loggedTypes": [
    {
      "logId": "1970142151624111756",
      "loggedType": {
        "name": "",
        "type": 0,
        "typeArguments": null
      }
    }
  ],
  "messagesTypes": [],
  "types": [
    {
      "components": null,
      "type": "u256",
      "typeId": 0,
      "typeParameters": null
    }
  ]
}<|MERGE_RESOLUTION|>--- conflicted
+++ resolved
@@ -7,11 +7,7 @@
         "typeArguments": null
       },
       "name": "SOME_U256",
-<<<<<<< HEAD
-      "offset": 992
-=======
-      "offset": 768
->>>>>>> e97d6ace
+      "offset": 1000
     }
   ],
   "encoding": "1",
