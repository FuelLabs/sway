library utils;

use std::revert::revert;

pub fn vec_from(vals: [u32; 3]) -> Vec<u32> {
    let mut vec = Vec::new();
    vec.push(vals[0]);
    vec.push(vals[1]);
    vec.push(vals[2]);
    vec
}

pub fn get_an_option<T>() -> Option<T> {
    Option::None
}

<<<<<<< HEAD
=======
pub fn assert_eq<T>(v1: T, v2: T) where T: Eq {
    if (v1 != v2) {
        revert(0xffff_ffff_ffff_0004);
    }
}

>>>>>>> 46f92f28
pub trait TryFrom<T> {
    fn try_from(b: T) -> Option<Self>;
}

impl TryFrom<u64> for u64 {
    fn try_from(b: u64) -> Option<Self> {
        Option::Some(42)
    }
}<|MERGE_RESOLUTION|>--- conflicted
+++ resolved
@@ -14,15 +14,12 @@
     Option::None
 }
 
-<<<<<<< HEAD
-=======
 pub fn assert_eq<T>(v1: T, v2: T) where T: Eq {
     if (v1 != v2) {
         revert(0xffff_ffff_ffff_0004);
     }
 }
 
->>>>>>> 46f92f28
 pub trait TryFrom<T> {
     fn try_from(b: T) -> Option<Self>;
 }
