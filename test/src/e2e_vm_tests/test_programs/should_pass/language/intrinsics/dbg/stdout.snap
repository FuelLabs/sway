---
source: test/src/snapshot/mod.rs
---
> forc build --path test/src/e2e_vm_tests/test_programs/should_pass/language/intrinsics/dbg --asm final | grep ecal
ecal $r4 $r2 $r3 $r0          ; ecal id fd buf count
ecal $r2 $r1 $zero $zero      ; ecal id fd zero zero
ecal $r3 $r0 $r1 $r2          ; ecal id fd buf count
ecal $r3 $r0 $r1 $r2          ; ecal id fd buf count
ecal $r3 $r0 $r1 $r2          ; ecal id fd buf count
<<<<<<< HEAD
ecal $r0 $r2 $r3 $$retv       ; ecal id fd buf count
ecal $r4 $r1 $r2 $r3          ; ecal id fd buf count
=======
ecal $r3 $r0 $r1 $r2          ; ecal id fd buf count
ecal $r3 $r0 $r1 $r2          ; ecal id fd buf count
ecal $r2 $r0 $r1 $r3          ; ecal id fd buf count
ecal $r3 $r1 $r2 $r4          ; ecal id fd buf count

> forc build --path test/src/e2e_vm_tests/test_programs/should_pass/language/intrinsics/dbg --release --asm final | grep ecal

> forc test --path test/src/e2e_vm_tests/test_programs/should_pass/language/intrinsics/dbg --logs
exit status: 0
output:
    Building test/src/e2e_vm_tests/test_programs/should_pass/language/intrinsics/dbg
   Compiling library std (sway-lib-std)
   Compiling script dbg (test/src/e2e_vm_tests/test_programs/should_pass/language/intrinsics/dbg)
    Finished debug [unoptimized + fuel] target(s) [37.368 KB] in ???
     Running 1 test, filtered 0 tests

tested -- dbg

      test call_main ... ok (???, 103315 gas)
[src/main.sw:13:13] () = ()
[src/main.sw:15:13] true = true
[src/main.sw:16:13] false = false
[src/main.sw:18:13] u8::min() = 0
[src/main.sw:19:13] 1u8 = 1
[src/main.sw:20:13] 10u8 = 10
[src/main.sw:21:13] 100u8 = 100
[src/main.sw:22:13] u8::max() = 255
[src/main.sw:24:13] u16::min() = 0
[src/main.sw:25:13] 1u16 = 1
[src/main.sw:26:13] 10u16 = 10
[src/main.sw:27:13] 100u16 = 100
[src/main.sw:28:13] u16::max() = 65535
[src/main.sw:30:13] u32::min() = 0
[src/main.sw:31:13] 1u32 = 1
[src/main.sw:32:13] 10u32 = 10
[src/main.sw:33:13] 100u32 = 100
[src/main.sw:34:13] u32::max() = 4294967295
[src/main.sw:36:13] u64::min() = 0
[src/main.sw:37:13] 1u64 = 1
[src/main.sw:38:13] 10u64 = 10
[src/main.sw:39:13] 100u64 = 100
[src/main.sw:40:13] u64::max() = 18446744073709551615
[src/main.sw:42:13] u256::min() = 0
[src/main.sw:43:13] 1u256 = 1
[src/main.sw:44:13] 10u256 = 10
[src/main.sw:45:13] 100u256 = 100
[src/main.sw:46:13] u256::max() = 115792089237316195423570985008687907853269984665640564039457584007913129639935
[src/main.sw:48:13] b256::min() = 0x0000000000000000000000000000000000000000000000000000000000000000
[src/main.sw:49:13] b256::max() = 0xFFFFFFFFFFFFFFFFFFFFFFFFFFFFFFFFFFFFFFFFFFFFFFFFFFFFFFFFFFFFFFFF
[src/main.sw:52:13] "A" = "A"
[src/main.sw:53:13] __to_str_array("A") = "A"
[src/main.sw:56:13] ("A", 0u8) = ("A", 0)
[src/main.sw:57:13] [0u8, 1u8] = [0, 1]
[src/main.sw:58:13] __slice(&[0u8, 1u8], 0, 2) = [0, 1]
[src/main.sw:61:13] S {} = S { }
[src/main.sw:62:13] E::None = None
[src/main.sw:63:13] E::Some(S {}) = E(S { })
[src/main.sw:66:13] std::address::Address::zero() = Address { bits: 0x0000000000000000000000000000000000000000000000000000000000000000 }
[src/main.sw:67:13] std::asset_id::AssetId::zero() = AssetId { bits: 0x0000000000000000000000000000000000000000000000000000000000000000 }
[src/main.sw:68:13] std::auth::AuthError::InputsNotAllOwnedBySameAddress = InputsNotAllOwnedBySameAddress
[src/main.sw:69:13] std::b512::B512::zero() = B512 { bits: [0x0000000000000000000000000000000000000000000000000000000000000000, 0x0000000000000000000000000000000000000000000000000000000000000000] }
[src/main.sw:71:13] std::block::BlockHashError::BlockHeightTooHigh = BlockHeightTooHigh
[src/main.sw:72:13] {
    let mut bytes = std::bytes::Bytes::new();
    bytes.push(1);
    bytes.push(2);
    bytes.push(3);
    bytes
} = [1, 2, 3]
[src/main.sw:79:13] std::contract_id::ContractId::zero() = ContractId { bits: 0x0000000000000000000000000000000000000000000000000000000000000000 }
[src/main.sw:81:13] std::ecr::EcRecoverError::ZeroLengthMessage = ZeroLengthMessage
[src/main.sw:82:13] std::identity::Identity::Address(Address::zero()) = Identity(Address { bits: 0x0000000000000000000000000000000000000000000000000000000000000000 })
[src/main.sw:84:13] std::inputs::Input::Coin = Coin
[src/main.sw:86:13] std::low_level_call::CallParams {
    coins: 1,
    asset_id: std::asset_id::AssetId::zero(),
    gas: 2,
} = CallParams { coins: 1, asset_id: AssetId { bits: 0x0000000000000000000000000000000000000000000000000000000000000000 }, gas: 2 }
[src/main.sw:91:13] std::option::Option::Some(1u8) = Option(1)
[src/main.sw:93:13] std::outputs::Output::Coin = Coin
[src/main.sw:94:13] f() = Result(1)
[src/main.sw:96:13] std::string::String::from_ascii_str("hello") = "hello"
[src/main.sw:97:13] std::tx::Transaction::Script = Script
[src/main.sw:99:13] std::u128::U128::zero() = U128 { upper: 0, lower: 0 }
[src/main.sw:100:13] std::u128::U128Error::LossOfPrecision = LossOfPrecision
[src/main.sw:101:13] {
    let mut v = std::vec::Vec::new();
    v.push(1u64);
    v.push(2u64);
    v.push(3u64);
    v
} = [1, 2, 3]
[src/main.sw:108:13] {
    let mut v = std::vec::Vec::new();
    v.push(1u64);
    v.push(2u64);
    v.push(3u64);
    v.iter()
} = VecIter { values: [1, 2, 3], index: 0 }
[src/main.sw:117:5] 11u64 = 11

test result: OK. 1 passed; 0 failed; finished in ???
>>>>>>> 324f04fb

    Finished in ???<|MERGE_RESOLUTION|>--- conflicted
+++ resolved
@@ -7,10 +7,6 @@
 ecal $r3 $r0 $r1 $r2          ; ecal id fd buf count
 ecal $r3 $r0 $r1 $r2          ; ecal id fd buf count
 ecal $r3 $r0 $r1 $r2          ; ecal id fd buf count
-<<<<<<< HEAD
-ecal $r0 $r2 $r3 $$retv       ; ecal id fd buf count
-ecal $r4 $r1 $r2 $r3          ; ecal id fd buf count
-=======
 ecal $r3 $r0 $r1 $r2          ; ecal id fd buf count
 ecal $r3 $r0 $r1 $r2          ; ecal id fd buf count
 ecal $r2 $r0 $r1 $r3          ; ecal id fd buf count
@@ -113,6 +109,5 @@
 [src/main.sw:117:5] 11u64 = 11
 
 test result: OK. 1 passed; 0 failed; finished in ???
->>>>>>> 324f04fb
 
     Finished in ???