---
source: test/src/snapshot/mod.rs
---
> forc build --path test/src/e2e_vm_tests/test_programs/should_pass/language/intrinsics/dbg --asm final | grep ecal
<<<<<<< HEAD
ecal $r2 $r3 $r0 $r1          ; ecal id fd buf count
ecal $r3 $r0 $r1 $r2          ; ecal id fd buf count
ecal $r3 $r0 $r1 $r2          ; ecal id fd buf count
ecal $r3 $r0 $r1 $r2          ; ecal id fd buf count
ecal $r0 $r2 $r3 $$retv       ; ecal id fd buf count
ecal $r4 $r1 $r2 $r3          ; ecal id fd buf count
=======
ecal $r0 $r2 $r3 $$retv       ; ecal id fd buf count
ecal $r2 $r1 $zero $zero      ; ecal id fd zero zero
ecal $r4 $r1 $r2 $r3          ; ecal id fd buf count
ecal $r4 $r1 $r2 $r3          ; ecal id fd buf count
ecal $r4 $r1 $r2 $r3          ; ecal id fd buf count
ecal $r4 $r1 $r2 $r3          ; ecal id fd buf count
ecal $r3 $r0 $r1 $r2          ; ecal id fd buf count
ecal $r2 $r0 $r1 $r3          ; ecal id fd buf count
ecal $r3 $r1 $r2 $one         ; ecal id fd buf count

> forc build --path test/src/e2e_vm_tests/test_programs/should_pass/language/intrinsics/dbg --release --asm final | grep ecal

> forc test --path test/src/e2e_vm_tests/test_programs/should_pass/language/intrinsics/dbg --logs
exit status: 0
output:
    Building test/src/e2e_vm_tests/test_programs/should_pass/language/intrinsics/dbg
   Compiling library std (sway-lib-std)
   Compiling script dbg (test/src/e2e_vm_tests/test_programs/should_pass/language/intrinsics/dbg)
    Finished debug [unoptimized + fuel] target(s) [36.792 KB] in ???
     Running 1 test, filtered 0 tests

tested -- dbg

      test call_main ... ok (???, 97362 gas)
[src/main.sw:13:13] () = ()
[src/main.sw:15:13] true = true
[src/main.sw:16:13] false = false
[src/main.sw:18:13] u8::min() = 0
[src/main.sw:19:13] 1u8 = 1
[src/main.sw:20:13] 10u8 = 10
[src/main.sw:21:13] 100u8 = 100
[src/main.sw:22:13] u8::max() = 255
[src/main.sw:24:13] u16::min() = 0
[src/main.sw:25:13] 1u16 = 1
[src/main.sw:26:13] 10u16 = 10
[src/main.sw:27:13] 100u16 = 100
[src/main.sw:28:13] u16::max() = 65535
[src/main.sw:30:13] u32::min() = 0
[src/main.sw:31:13] 1u32 = 1
[src/main.sw:32:13] 10u32 = 10
[src/main.sw:33:13] 100u32 = 100
[src/main.sw:34:13] u32::max() = 4294967295
[src/main.sw:36:13] u64::min() = 0
[src/main.sw:37:13] 1u64 = 1
[src/main.sw:38:13] 10u64 = 10
[src/main.sw:39:13] 100u64 = 100
[src/main.sw:40:13] u64::max() = 18446744073709551615
[src/main.sw:42:13] u256::min() = 0
[src/main.sw:43:13] 1u256 = 1
[src/main.sw:44:13] 10u256 = 10
[src/main.sw:45:13] 100u256 = 100
[src/main.sw:46:13] u256::max() = 115792089237316195423570985008687907853269984665640564039457584007913129639935
[src/main.sw:48:13] b256::min() = 0x0000000000000000000000000000000000000000000000000000000000000000
[src/main.sw:49:13] b256::max() = 0xFFFFFFFFFFFFFFFFFFFFFFFFFFFFFFFFFFFFFFFFFFFFFFFFFFFFFFFFFFFFFFFF
[src/main.sw:52:13] "A" = "A"
[src/main.sw:53:13] __to_str_array("A") = "A"
[src/main.sw:56:13] ("A", 0u8) = ("A", 0)
[src/main.sw:57:13] [0u8, 1u8] = [0, 1]
[src/main.sw:58:13] __slice(&[0u8, 1u8], 0, 2) = [0, 1]
[src/main.sw:61:13] S {} = S { }
[src/main.sw:62:13] E::None = None
[src/main.sw:63:13] E::Some(S {}) = E(S { })
[src/main.sw:66:13] std::address::Address::zero() = Address { bits: 0x0000000000000000000000000000000000000000000000000000000000000000 }
[src/main.sw:67:13] std::asset_id::AssetId::zero() = AssetId { bits: 0x0000000000000000000000000000000000000000000000000000000000000000 }
[src/main.sw:68:13] std::auth::AuthError::InputsNotAllOwnedBySameAddress = InputsNotAllOwnedBySameAddress
[src/main.sw:69:13] std::b512::B512::zero() = B512 { bits: [0x0000000000000000000000000000000000000000000000000000000000000000, 0x0000000000000000000000000000000000000000000000000000000000000000] }
[src/main.sw:71:13] std::block::BlockHashError::BlockHeightTooHigh = BlockHeightTooHigh
[src/main.sw:72:13] {
    let mut bytes = std::bytes::Bytes::new();
    bytes.push(1);
    bytes.push(2);
    bytes.push(3);
    bytes
} = [1, 2, 3]
[src/main.sw:79:13] std::contract_id::ContractId::zero() = ContractId { bits: 0x0000000000000000000000000000000000000000000000000000000000000000 }
[src/main.sw:81:13] std::ecr::EcRecoverError::ZeroLengthMessage = ZeroLengthMessage
[src/main.sw:82:13] std::identity::Identity::Address(Address::zero()) = Identity(Address { bits: 0x0000000000000000000000000000000000000000000000000000000000000000 })
[src/main.sw:84:13] std::inputs::Input::Coin = Coin
[src/main.sw:86:13] std::low_level_call::CallParams {
    coins: 1,
    asset_id: std::asset_id::AssetId::zero(),
    gas: 2,
} = CallParams { coins: 1, asset_id: AssetId { bits: 0x0000000000000000000000000000000000000000000000000000000000000000 }, gas: 2 }
[src/main.sw:91:13] std::option::Option::Some(1u8) = Option(1)
[src/main.sw:93:13] std::outputs::Output::Coin = Coin
[src/main.sw:94:13] f() = Result(1)
[src/main.sw:96:13] std::string::String::from_ascii_str("hello") = "hello"
[src/main.sw:97:13] std::tx::Transaction::Script = Script
[src/main.sw:99:13] std::u128::U128::zero() = U128 { upper: 0, lower: 0 }
[src/main.sw:100:13] std::u128::U128Error::LossOfPrecision = LossOfPrecision
[src/main.sw:101:13] {
    let mut v = std::vec::Vec::new();
    v.push(1u64);
    v.push(2u64);
    v.push(3u64);
    v
} = [1, 2, 3]
[src/main.sw:108:13] {
    let mut v = std::vec::Vec::new();
    v.push(1u64);
    v.push(2u64);
    v.push(3u64);
    v.iter()
} = VecIter { values: [1, 2, 3], index: 0 }
[src/main.sw:117:5] 11u64 = 11

test result: OK. 1 passed; 0 failed; finished in ???
>>>>>>> 1c885cf0

    Finished in ???<|MERGE_RESOLUTION|>--- conflicted
+++ resolved
@@ -2,14 +2,6 @@
 source: test/src/snapshot/mod.rs
 ---
 > forc build --path test/src/e2e_vm_tests/test_programs/should_pass/language/intrinsics/dbg --asm final | grep ecal
-<<<<<<< HEAD
-ecal $r2 $r3 $r0 $r1          ; ecal id fd buf count
-ecal $r3 $r0 $r1 $r2          ; ecal id fd buf count
-ecal $r3 $r0 $r1 $r2          ; ecal id fd buf count
-ecal $r3 $r0 $r1 $r2          ; ecal id fd buf count
-ecal $r0 $r2 $r3 $$retv       ; ecal id fd buf count
-ecal $r4 $r1 $r2 $r3          ; ecal id fd buf count
-=======
 ecal $r0 $r2 $r3 $$retv       ; ecal id fd buf count
 ecal $r2 $r1 $zero $zero      ; ecal id fd zero zero
 ecal $r4 $r1 $r2 $r3          ; ecal id fd buf count
@@ -117,6 +109,5 @@
 [src/main.sw:117:5] 11u64 = 11
 
 test result: OK. 1 passed; 0 failed; finished in ???
->>>>>>> 1c885cf0
 
     Finished in ???