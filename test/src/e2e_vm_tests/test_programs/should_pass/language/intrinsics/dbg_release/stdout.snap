--- conflicted
+++ resolved
@@ -6,16 +6,6 @@
 ecal $r3 $r0 $r1 $r2          ; ecal id fd buf count
 ecal $r3 $r0 $r1 $r2          ; ecal id fd buf count
 ecal $r3 $r0 $r1 $r2          ; ecal id fd buf count
-<<<<<<< HEAD
-ecal $r0 $r2 $r3 $$retv       ; ecal id fd buf count
-ecal $r4 $r1 $r2 $r3          ; ecal id fd buf count
-
-> forc build --path test/src/e2e_vm_tests/test_programs/should_pass/language/intrinsics/dbg_release --release --asm final | grep ecal
-ecal $r2 $r9 $r0 $r1          ; ecal id fd buf count
-ecal $r7 $r8 $r3 $r6          ; ecal id fd buf count
-ecal $r0 $r3 $r2 $$retv       ; ecal id fd buf count
-ecal $r3 $r4 $r1 $r2          ; ecal id fd buf count
-=======
 ecal $r4 $r2 $r3 $r0          ; ecal id fd buf count
 ecal $r2 $r1 $zero $zero      ; ecal id fd zero zero
 ecal $r3 $r0 $r1 $r2          ; ecal id fd buf count
@@ -39,5 +29,4 @@
 ecal $r0 $r1 $zero $zero      ; ecal id fd zero zero
 ecal $r3 $r4 $r2 $r0          ; ecal id fd buf count
 ecal $r3 $r4 $r1 $r2          ; ecal id fd buf count
-ecal $r1 $r2 $r3 $r4          ; ecal id fd buf count
->>>>>>> 324f04fb
+ecal $r1 $r2 $r3 $r4          ; ecal id fd buf count