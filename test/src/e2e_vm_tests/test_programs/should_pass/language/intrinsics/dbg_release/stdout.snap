---
source: test/src/snapshot/mod.rs
assertion_line: 145
---
<<<<<<< HEAD
> forc build --path test/src/e2e_vm_tests/test_programs/should_pass/language/intrinsics/dbg_release --asm final | grep ecal
ecal $r4 $r0 $r1 $r3          ; ecal id fd buf count
=======
> forc build --path test/src/e2e_vm_tests/test_programs/should_pass/language/intrinsics/dbg_release --asm final | sub ecal
ecal $r3 $r0 $r1 $r2          ; ecal id fd buf count
ecal $r3 $r0 $r1 $r2          ; ecal id fd buf count
ecal $r3 $r0 $r1 $r2          ; ecal id fd buf count
ecal $r3 $r0 $r1 $r2          ; ecal id fd buf count
ecal $r0 $r2 $r3 $$retv       ; ecal id fd buf count
>>>>>>> f03d5ecd
ecal $r2 $r1 $zero $zero      ; ecal id fd zero zero

> forc build --path test/src/e2e_vm_tests/test_programs/should_pass/language/intrinsics/dbg_release --release --asm final | sub ecal
ecal $r4 $r5 $r2 $r3          ; ecal id fd buf count
ecal $r2 $r3 $zero $zero      ; ecal id fd zero zero
ecal $r0 $r2 $zero $zero      ; ecal id fd zero zero
ecal $r0 $r1 $zero $zero      ; ecal id fd zero zero
ecal $r0 $r1 $zero $zero      ; ecal id fd zero zero
ecal $r4 $r5 $r2 $r3          ; ecal id fd buf count
ecal $r2 $r3 $zero $zero      ; ecal id fd zero zero
ecal $r0 $r1 $zero $zero      ; ecal id fd zero zero
ecal $r0 $r1 $zero $zero      ; ecal id fd zero zero
ecal $r0 $r1 $zero $zero      ; ecal id fd zero zero
ecal $r0 $r3 $zero $zero      ; ecal id fd zero zero
ecal $r0 $r1 $zero $zero      ; ecal id fd zero zero
ecal $r0 $r1 $zero $zero      ; ecal id fd zero zero
ecal $r0 $r1 $zero $zero      ; ecal id fd zero zero
ecal $r0 $r1 $zero $zero      ; ecal id fd zero zero
ecal $r0 $r3 $r2 $$retv       ; ecal id fd buf count
ecal $r3 $r4 $r1 $r2          ; ecal id fd buf count
ecal $r1 $r2 $$locbase $one   ; ecal id fd buf count<|MERGE_RESOLUTION|>--- conflicted
+++ resolved
@@ -1,18 +1,8 @@
 ---
 source: test/src/snapshot/mod.rs
-assertion_line: 145
 ---
-<<<<<<< HEAD
-> forc build --path test/src/e2e_vm_tests/test_programs/should_pass/language/intrinsics/dbg_release --asm final | grep ecal
+> forc build --path test/src/e2e_vm_tests/test_programs/should_pass/language/intrinsics/dbg_release --asm final | sub ecal
 ecal $r4 $r0 $r1 $r3          ; ecal id fd buf count
-=======
-> forc build --path test/src/e2e_vm_tests/test_programs/should_pass/language/intrinsics/dbg_release --asm final | sub ecal
-ecal $r3 $r0 $r1 $r2          ; ecal id fd buf count
-ecal $r3 $r0 $r1 $r2          ; ecal id fd buf count
-ecal $r3 $r0 $r1 $r2          ; ecal id fd buf count
-ecal $r3 $r0 $r1 $r2          ; ecal id fd buf count
-ecal $r0 $r2 $r3 $$retv       ; ecal id fd buf count
->>>>>>> f03d5ecd
 ecal $r2 $r1 $zero $zero      ; ecal id fd zero zero
 
 > forc build --path test/src/e2e_vm_tests/test_programs/should_pass/language/intrinsics/dbg_release --release --asm final | sub ecal
