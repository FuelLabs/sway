---
source: test/src/snapshot/mod.rs
---
> forc build --path test/src/e2e_vm_tests/test_programs/should_pass/language/const_generics --release
exit status: 1
output:
    Building test/src/e2e_vm_tests/test_programs/should_pass/language/const_generics
   Compiling library std (sway-lib-std)
   Compiling script const_generics (test/src/e2e_vm_tests/test_programs/should_pass/language/const_generics)
warning
   --> test/src/e2e_vm_tests/test_programs/should_pass/language/const_generics/src/main.sw:107:5
    |
105 | fn const_with_const_generics<const B: u64>() {
106 |     const A: u64 = B + 1;
107 |     __dbg(A);
    |     -------- This returns a value of type u64, which is not assigned to anything and is ignored.
108 | }
109 | 
    |
____

warning
  --> test/src/e2e_vm_tests/test_programs/should_pass/language/const_generics/src/main.sw:50:5
   |
48 | enum TwoVariants<T, const N: u64> {
49 |     Nothing: (),
50 |     Array: [T; N]
   |     ----- Enum variant Array is never constructed.
51 | }
52 | 
   |
____

warning
  --> test/src/e2e_vm_tests/test_programs/should_pass/language/const_generics/src/main.sw:87:5
   |
85 |       }
86 |   
87 |       fn return_n2_2(self) -> u64 {
   |  _____-
88 | |         N2
89 | |     }
   | |_____- This method is never called.
90 |   }
91 |   const NNN: u64 = 9;
   |
____

warning
  --> test/src/e2e_vm_tests/test_programs/should_pass/language/const_generics/src/main.sw:91:7
   |
89 |     }
90 | }
91 | const NNN: u64 = 9;
   |       --- This declaration is never used.
92 | 
93 | #[inline(never)]
   |
____

error
  --> test/src/e2e_vm_tests/test_programs/should_pass/language/const_generics/src/main.sw:17:15
   |
15 | }
16 | 
17 | impl<T, const N: u64> A for [T; N] {
   |               ^ This needs "const_generics" to be enabled, but it is currently disabled. For more details go to https://github.com/FuelLabs/sway/issues/6860.
18 |     fn my_len(self) -> u64 {
19 |         match LotsOfVariants::A(N) {
   |
____

error
  --> test/src/e2e_vm_tests/test_programs/should_pass/language/const_generics/src/main.sw:27:19
   |
25 | }
26 | 
27 | struct S<T, const N: u64> {
   |                   ^ This needs "const_generics" to be enabled, but it is currently disabled. For more details go to https://github.com/FuelLabs/sway/issues/6860.
28 | }
29 | 
   |
____

error
  --> test/src/e2e_vm_tests/test_programs/should_pass/language/const_generics/src/main.sw:30:15
   |
28 | }
29 | 
30 | impl<T, const Z: u64> S<T, Z> {
   |               ^ This needs "const_generics" to be enabled, but it is currently disabled. For more details go to https://github.com/FuelLabs/sway/issues/6860.
31 |     pub fn len_xxx(self) -> u64 {
32 |         Z
   |
____

error
  --> test/src/e2e_vm_tests/test_programs/should_pass/language/const_generics/src/main.sw:37:23
   |
35 | 
36 | // Enum with just one variant
37 | enum OneVariant<const N: u64> {
   |                       ^ This needs "const_generics" to be enabled, but it is currently disabled. For more details go to https://github.com/FuelLabs/sway/issues/6860.
38 |     A: [u64; N],
39 | }
   |
____

error
  --> test/src/e2e_vm_tests/test_programs/should_pass/language/const_generics/src/main.sw:41:12
   |
39 | }
40 | 
41 | impl<const Z: u64> OneVariant<Z> {
   |            ^ This needs "const_generics" to be enabled, but it is currently disabled. For more details go to https://github.com/FuelLabs/sway/issues/6860.
42 |     pub fn return_n(self) -> u64 {
43 |         Z
   |
____

error
  --> test/src/e2e_vm_tests/test_programs/should_pass/language/const_generics/src/main.sw:48:27
   |
46 | 
47 | // Enum with more than one variant
48 | enum TwoVariants<T, const N: u64> {
   |                           ^ This needs "const_generics" to be enabled, but it is currently disabled. For more details go to https://github.com/FuelLabs/sway/issues/6860.
49 |     Nothing: (),
50 |     Array: [T; N]
   |
____

error
  --> test/src/e2e_vm_tests/test_programs/should_pass/language/const_generics/src/main.sw:53:15
   |
51 | }
52 | 
53 | impl<T, const N: u64> TwoVariants<T, N> {
   |               ^ This needs "const_generics" to be enabled, but it is currently disabled. For more details go to https://github.com/FuelLabs/sway/issues/6860.
54 |     pub fn len_xxx2(self) -> u64 {
55 |         N
   |
____

error
  --> test/src/e2e_vm_tests/test_programs/should_pass/language/const_generics/src/main.sw:60:32
   |
58 | 
59 | // Enum with more than one const generics
60 | enum TwoConstGenerics<T, const N1: u64, const N2: u64> {
   |                                ^^ This needs "const_generics" to be enabled, but it is currently disabled. For more details go to https://github.com/FuelLabs/sway/issues/6860.
61 |     A: [T; N1],
62 |     B: [T; N2],
   |
____

error
  --> test/src/e2e_vm_tests/test_programs/should_pass/language/const_generics/src/main.sw:60:47
   |
58 | 
59 | // Enum with more than one const generics
60 | enum TwoConstGenerics<T, const N1: u64, const N2: u64> {
   |                                               ^^ This needs "const_generics" to be enabled, but it is currently disabled. For more details go to https://github.com/FuelLabs/sway/issues/6860.
61 |     A: [T; N1],
62 |     B: [T; N2],
   |
____

error
  --> test/src/e2e_vm_tests/test_programs/should_pass/language/const_generics/src/main.sw:65:15
   |
63 | }
64 | 
65 | impl<T, const N1: u64, const N2: u64> TwoConstGenerics<T, N1, N2> {
   |               ^^ This needs "const_generics" to be enabled, but it is currently disabled. For more details go to https://github.com/FuelLabs/sway/issues/6860.
66 |     fn return_n1(self) -> u64 {
67 |         N1
   |
____

error
  --> test/src/e2e_vm_tests/test_programs/should_pass/language/const_generics/src/main.sw:65:30
   |
63 | }
64 | 
65 | impl<T, const N1: u64, const N2: u64> TwoConstGenerics<T, N1, N2> {
   |                              ^^ This needs "const_generics" to be enabled, but it is currently disabled. For more details go to https://github.com/FuelLabs/sway/issues/6860.
66 |     fn return_n1(self) -> u64 {
67 |         N1
   |
____

error
  --> test/src/e2e_vm_tests/test_programs/should_pass/language/const_generics/src/main.sw:82:15
   |
80 | }
81 | 
82 | impl<T, const N2: u64, const N1: u64> TwoConstGenerics<T, N2, N1> {
   |               ^^ This needs "const_generics" to be enabled, but it is currently disabled. For more details go to https://github.com/FuelLabs/sway/issues/6860.
83 |     fn return_n1_2(self) -> u64 {
84 |         N1
   |
____

error
  --> test/src/e2e_vm_tests/test_programs/should_pass/language/const_generics/src/main.sw:82:30
   |
80 | }
81 | 
82 | impl<T, const N2: u64, const N1: u64> TwoConstGenerics<T, N2, N1> {
   |                              ^^ This needs "const_generics" to be enabled, but it is currently disabled. For more details go to https://github.com/FuelLabs/sway/issues/6860.
83 |     fn return_n1_2(self) -> u64 {
84 |         N1
   |
____

error
  --> test/src/e2e_vm_tests/test_programs/should_pass/language/const_generics/src/main.sw:94:19
   |
92 | 
93 | #[inline(never)]
94 | fn return_n<const NNN: u64>() -> u64 {
   |                   ^^^ This needs "const_generics" to be enabled, but it is currently disabled. For more details go to https://github.com/FuelLabs/sway/issues/6860.
95 |     NNN
96 | }
   |
____

error
   --> test/src/e2e_vm_tests/test_programs/should_pass/language/const_generics/src/main.sw:99:29
    |
 97 | 
 98 | #[inline(never)]
 99 | fn return_inner_const<const ZZZ: u64>() -> u64 {
    |                             ^^^ This needs "const_generics" to be enabled, but it is currently disabled. For more details go to https://github.com/FuelLabs/sway/issues/6860.
100 |     const ZZZ: u64 = 7;
101 |     ZZZ
    |
____

error
   --> test/src/e2e_vm_tests/test_programs/should_pass/language/const_generics/src/main.sw:105:36
    |
103 | 
104 | #[inline(never)]
105 | fn const_with_const_generics<const B: u64>() {
    |                                    ^ This needs "const_generics" to be enabled, but it is currently disabled. For more details go to https://github.com/FuelLabs/sway/issues/6860.
106 |     const A: u64 = B + 1;
107 |     __dbg(A);
    |
____

error
   --> test/src/e2e_vm_tests/test_programs/should_pass/language/const_generics/src/main.sw:115:26
    |
113 |     let a = [C {}].my_len();
114 |     assert(a == 1);
115 |     let _ = __dbg([C {}].len());
    |                          ^^^ No method "len([C; 1])" found for type "[C; 1]".
116 |     assert([C {}].len() == 1);
117 | 
    |
____

error
   --> test/src/e2e_vm_tests/test_programs/should_pass/language/const_generics/src/main.sw:116:19
    |
114 |     assert(a == 1);
115 |     let _ = __dbg([C {}].len());
116 |     assert([C {}].len() == 1);
    |                   ^^^ No method "len([C; 1])" found for type "[C; 1]".
117 | 
118 |     let b = [C {}, C{}].my_len();
    |
____

error
   --> test/src/e2e_vm_tests/test_programs/should_pass/language/const_generics/src/main.sw:116:25
    |
114 |     assert(a == 1);
115 |     let _ = __dbg([C {}].len());
116 |     assert([C {}].len() == 1);
    |                         ^^ No method "eq({unknown}, numeric) -> bool" found for type "{unknown}".
117 | 
118 |     let b = [C {}, C{}].my_len();
    |
____

error
   --> test/src/e2e_vm_tests/test_programs/should_pass/language/const_generics/src/main.sw:120:31
    |
118 |     let b = [C {}, C{}].my_len();
119 |     assert(b == 2);
120 |     let _ = __dbg([C {}, C{}].len());
    |                               ^^^ No method "len([C; 2])" found for type "[C; 2]".
121 |     assert([C {}, C{}].len() == 2);
122 | 
    |
____

error
   --> test/src/e2e_vm_tests/test_programs/should_pass/language/const_generics/src/main.sw:121:24
    |
119 |     assert(b == 2);
120 |     let _ = __dbg([C {}, C{}].len());
121 |     assert([C {}, C{}].len() == 2);
    |                        ^^^ No method "len([C; 2])" found for type "[C; 2]".
122 | 
123 |     let s: S<u64, 3> = S { };
    |
____

error
   --> test/src/e2e_vm_tests/test_programs/should_pass/language/const_generics/src/main.sw:121:30
    |
119 |     assert(b == 2);
120 |     let _ = __dbg([C {}, C{}].len());
121 |     assert([C {}, C{}].len() == 2);
    |                              ^^ No method "eq({unknown}, numeric) -> bool" found for type "{unknown}".
122 | 
123 |     let s: S<u64, 3> = S { };
    |
____

error
   --> test/src/e2e_vm_tests/test_programs/should_pass/language/const_generics/src/main.sw:160:14
    |
158 |     // string arrays
159 |     let a: str[3] = __to_str_array("ABC");
160 |     assert(a.len() == 3);
    |              ^^^ No method "len(str[3])" found for type "str[3]".
161 |     let _ = __dbg(a.len());
162 |     let _ = __dbg(a);
    |
____

error
   --> test/src/e2e_vm_tests/test_programs/should_pass/language/const_generics/src/main.sw:160:20
    |
158 |     // string arrays
159 |     let a: str[3] = __to_str_array("ABC");
160 |     assert(a.len() == 3);
    |                    ^^ No method "eq({unknown}, numeric) -> bool" found for type "{unknown}".
161 |     let _ = __dbg(a.len());
162 |     let _ = __dbg(a);
    |
____

error
   --> test/src/e2e_vm_tests/test_programs/should_pass/language/const_generics/src/main.sw:161:21
    |
159 |     let a: str[3] = __to_str_array("ABC");
160 |     assert(a.len() == 3);
161 |     let _ = __dbg(a.len());
    |                     ^^^ No method "len(str[3])" found for type "str[3]".
162 |     let _ = __dbg(a);
163 | 
    |
____

error
   --> test/src/e2e_vm_tests/test_programs/should_pass/language/const_generics/src/main.sw:165:14
    |
163 | 
164 |     let a: str[5] = __to_str_array("ABCDE");
165 |     assert(a.len() == 5);
    |              ^^^ No method "len(str[5])" found for type "str[5]".
166 |     let _ = __dbg(a.len());
167 |     let _ = __dbg(a);
    |
____

error
   --> test/src/e2e_vm_tests/test_programs/should_pass/language/const_generics/src/main.sw:165:20
    |
163 | 
164 |     let a: str[5] = __to_str_array("ABCDE");
165 |     assert(a.len() == 5);
    |                    ^^ No method "eq({unknown}, numeric) -> bool" found for type "{unknown}".
166 |     let _ = __dbg(a.len());
167 |     let _ = __dbg(a);
    |
____

error
   --> test/src/e2e_vm_tests/test_programs/should_pass/language/const_generics/src/main.sw:166:21
    |
164 |     let a: str[5] = __to_str_array("ABCDE");
165 |     assert(a.len() == 5);
166 |     let _ = __dbg(a.len());
    |                     ^^^ No method "len(str[5])" found for type "str[5]".
167 |     let _ = __dbg(a);
168 | 
    |
____

error
   --> test/src/e2e_vm_tests/test_programs/should_pass/language/const_generics/src/main.sw:170:14
    |
168 | 
169 |     let a: str[70] = __to_str_array("1234567890123456789012345678901234567890123456789012345678901234567890");
170 |     assert(a.len() == 70);
    |              ^^^ No method "len(str[70])" found for type "str[70]".
171 |     let _ = __dbg(a.len());
172 |     let _ = __dbg(a);
    |
____

error
   --> test/src/e2e_vm_tests/test_programs/should_pass/language/const_generics/src/main.sw:170:20
    |
168 | 
169 |     let a: str[70] = __to_str_array("1234567890123456789012345678901234567890123456789012345678901234567890");
170 |     assert(a.len() == 70);
    |                    ^^ No method "eq({unknown}, numeric) -> bool" found for type "{unknown}".
171 |     let _ = __dbg(a.len());
172 |     let _ = __dbg(a);
    |
____

error
   --> test/src/e2e_vm_tests/test_programs/should_pass/language/const_generics/src/main.sw:171:21
    |
169 |     let a: str[70] = __to_str_array("1234567890123456789012345678901234567890123456789012345678901234567890");
170 |     assert(a.len() == 70);
171 |     let _ = __dbg(a.len());
    |                     ^^^ No method "len(str[70])" found for type "str[70]".
172 |     let _ = __dbg(a);
173 | 
    |
____

  Aborting due to 31 errors.
error: Failed to compile const_generics

> forc test --path test/src/e2e_vm_tests/test_programs/should_pass/language/const_generics --experimental const_generics --test-threads 1 --dbgs --reverts
exit status: 0
output:
    Building test/src/e2e_vm_tests/test_programs/should_pass/language/const_generics
   Compiling library std (sway-lib-std)
   Compiling script const_generics (test/src/e2e_vm_tests/test_programs/should_pass/language/const_generics)
warning
   --> test/src/e2e_vm_tests/test_programs/should_pass/language/const_generics/src/main.sw:107:5
    |
105 | fn const_with_const_generics<const B: u64>() {
106 |     const A: u64 = B + 1;
107 |     __dbg(A);
    |     -------- This returns a value of type u64, which is not assigned to anything and is ignored.
108 | }
109 | 
    |
____

warning
  --> test/src/e2e_vm_tests/test_programs/should_pass/language/const_generics/src/main.sw:87:5
   |
85 |       }
86 |   
87 |       fn return_n2_2(self) -> u64 {
   |  _____-
88 | |         N2
89 | |     }
   | |_____- This method is never called.
90 |   }
91 |   const NNN: u64 = 9;
   |
____

warning
  --> test/src/e2e_vm_tests/test_programs/should_pass/language/const_generics/src/main.sw:91:7
   |
89 |     }
90 | }
91 | const NNN: u64 = 9;
   |       --- This declaration is never used.
92 | 
93 | #[inline(never)]
   |
____

<<<<<<< HEAD
  Compiled script "const_generics" with 2 warnings.
    Finished debug [unoptimized + fuel] target(s) [8.744 KB] in ???
=======
  Compiled script "const_generics" with 3 warnings.
    Finished debug [unoptimized + fuel] target(s) [9.208 KB] in ???
>>>>>>> 608fc526
     Running 1 test, filtered 0 tests

tested -- const_generics

<<<<<<< HEAD
      test run_main ... ok (???, 17105 gas)
=======
      test run_main ... ok (???, 19129 gas)
>>>>>>> 608fc526
           debug output:
[src/main.sw:111:13] a = [1, 2]
[src/main.sw:115:13] [C {}].len() = 1
[src/main.sw:120:13] [C {}, C {}].len() = 2
[src/main.sw:124:13] s.len_xxx() = 3
[src/main.sw:130:13] e = OneVariant([1, 2, 3])
[src/main.sw:135:13] e = Nothing
[src/main.sw:153:13] return_n::<3>() = 3
[src/main.sw:155:13] return_n::<5>() = 5
[src/main.sw:161:13] a.len() = 3
[src/main.sw:162:13] a = "ABC"
[src/main.sw:166:13] a.len() = 5
[src/main.sw:167:13] a = "ABCDE"
[src/main.sw:171:13] a.len() = 70
[src/main.sw:172:13] a = "1234567890123456789012345678901234567890123456789012345678901234567890"
[src/main.sw:107:5] A = 2
[src/main.sw:107:5] A = 6

test result: OK. 1 passed; 0 failed; finished in ???

    Finished in ???<|MERGE_RESOLUTION|>--- conflicted
+++ resolved
@@ -1,5 +1,6 @@
 ---
 source: test/src/snapshot/mod.rs
+assertion_line: 266
 ---
 > forc build --path test/src/e2e_vm_tests/test_programs/should_pass/language/const_generics --release
 exit status: 1
@@ -478,22 +479,13 @@
    |
 ____
 
-<<<<<<< HEAD
-  Compiled script "const_generics" with 2 warnings.
-    Finished debug [unoptimized + fuel] target(s) [8.744 KB] in ???
-=======
   Compiled script "const_generics" with 3 warnings.
-    Finished debug [unoptimized + fuel] target(s) [9.208 KB] in ???
->>>>>>> 608fc526
+    Finished debug [unoptimized + fuel] target(s) [9.128 KB] in ???
      Running 1 test, filtered 0 tests
 
 tested -- const_generics
 
-<<<<<<< HEAD
-      test run_main ... ok (???, 17105 gas)
-=======
-      test run_main ... ok (???, 19129 gas)
->>>>>>> 608fc526
+      test run_main ... ok (???, 19063 gas)
            debug output:
 [src/main.sw:111:13] a = [1, 2]
 [src/main.sw:115:13] [C {}].len() = 1
