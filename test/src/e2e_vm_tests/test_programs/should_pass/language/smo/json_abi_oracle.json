{
  "configurables": [],
  "encoding": "1",
  "functions": [
    {
      "attributes": null,
      "inputs": [],
      "name": "main",
      "output": {
        "name": "",
        "type": 3,
        "typeArguments": null
      }
    }
  ],
  "loggedTypes": [
    {
<<<<<<< HEAD
      "logId": 10098701174489624218,
=======
      "logId": "0",
>>>>>>> 0f1bdef8
      "loggedType": {
        "name": "",
        "type": 7,
        "typeArguments": null
      }
    },
    {
<<<<<<< HEAD
      "logId": 3297216108266379291,
=======
      "logId": "1",
>>>>>>> 0f1bdef8
      "loggedType": {
        "name": "",
        "type": 1,
        "typeArguments": null
      }
    }
  ],
  "messagesTypes": [
    {
      "messageId": 0,
      "messageType": {
        "name": "",
        "type": 2,
        "typeArguments": null
      }
    },
    {
      "messageId": 1,
      "messageType": {
        "name": "",
        "type": 11,
        "typeArguments": null
      }
    },
    {
      "messageId": 2,
      "messageType": {
        "name": "",
        "type": 10,
        "typeArguments": null
      }
    },
    {
      "messageId": 3,
      "messageType": {
        "name": "",
        "type": 9,
        "typeArguments": null
      }
    },
    {
      "messageId": 4,
      "messageType": {
        "name": "",
        "type": 12,
        "typeArguments": null
      }
    },
    {
      "messageId": 5,
      "messageType": {
        "name": "",
        "type": 7,
        "typeArguments": null
      }
    },
    {
      "messageId": 6,
      "messageType": {
        "name": "",
        "type": 1,
        "typeArguments": null
      }
    },
    {
      "messageId": 7,
      "messageType": {
        "name": "",
        "type": 8,
        "typeArguments": [
          {
            "name": "",
            "type": 2,
            "typeArguments": null
          }
        ]
      }
    },
    {
      "messageId": 8,
      "messageType": {
        "name": "",
        "type": 5,
        "typeArguments": []
      }
    },
    {
      "messageId": 9,
      "messageType": {
        "name": "",
        "type": 4,
        "typeArguments": [
          {
            "name": "",
            "type": 8,
            "typeArguments": [
              {
                "name": "",
                "type": 11,
                "typeArguments": null
              }
            ]
          }
        ]
      }
    }
  ],
  "types": [
    {
      "components": [],
      "type": "()",
      "typeId": 0,
      "typeParameters": null
    },
    {
      "components": [
        {
          "name": "__array_element",
          "type": 12,
          "typeArguments": null
        }
      ],
      "type": "[_; 3]",
      "typeId": 1,
      "typeParameters": null
    },
    {
      "components": null,
      "type": "b256",
      "typeId": 2,
      "typeParameters": null
    },
    {
      "components": null,
      "type": "bool",
      "typeId": 3,
      "typeParameters": null
    },
    {
      "components": [
        {
          "name": "None",
          "type": 0,
          "typeArguments": null
        },
        {
          "name": "Some",
          "type": 6,
          "typeArguments": null
        }
      ],
      "type": "enum Option",
      "typeId": 4,
      "typeParameters": [
        6
      ]
    },
    {
      "components": [
        {
          "name": "VariantOne",
          "type": 0,
          "typeArguments": null
        },
        {
          "name": "VariantTwo",
          "type": 0,
          "typeArguments": null
        }
      ],
      "type": "enum TestEnum",
      "typeId": 5,
      "typeParameters": null
    },
    {
      "components": null,
      "type": "generic T",
      "typeId": 6,
      "typeParameters": null
    },
    {
      "components": null,
      "type": "str",
      "typeId": 7,
      "typeParameters": null
    },
    {
      "components": [
        {
          "name": "field_1",
          "type": 3,
          "typeArguments": null
        },
        {
          "name": "field_2",
          "type": 6,
          "typeArguments": null
        },
        {
          "name": "field_3",
          "type": 11,
          "typeArguments": null
        }
      ],
      "type": "struct TestStruct",
      "typeId": 8,
      "typeParameters": [
        6
      ]
    },
    {
      "components": null,
      "type": "u16",
      "typeId": 9,
      "typeParameters": null
    },
    {
      "components": null,
      "type": "u32",
      "typeId": 10,
      "typeParameters": null
    },
    {
      "components": null,
      "type": "u64",
      "typeId": 11,
      "typeParameters": null
    },
    {
      "components": null,
      "type": "u8",
      "typeId": 12,
      "typeParameters": null
    }
  ]
}<|MERGE_RESOLUTION|>--- conflicted
+++ resolved
@@ -15,11 +15,7 @@
   ],
   "loggedTypes": [
     {
-<<<<<<< HEAD
-      "logId": 10098701174489624218,
-=======
-      "logId": "0",
->>>>>>> 0f1bdef8
+      "logId": "10098701174489624218",
       "loggedType": {
         "name": "",
         "type": 7,
@@ -27,11 +23,7 @@
       }
     },
     {
-<<<<<<< HEAD
-      "logId": 3297216108266379291,
-=======
-      "logId": "1",
->>>>>>> 0f1bdef8
+      "logId": "3297216108266379291",
       "loggedType": {
         "name": "",
         "type": 1,
