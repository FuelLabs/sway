---
source: test/src/snapshot/mod.rs
assertion_line: 266
---
> forc test --path test/src/e2e_vm_tests/test_programs/should_pass/language/panic_expression/panicking_lib --test-threads 1 --logs --reverts
exit status: 0
output:
    Building test/src/e2e_vm_tests/test_programs/should_pass/language/panic_expression/panicking_lib
   Compiling library std (test/src/e2e_vm_tests/reduced_std_libs/sway-lib-std-core)
   Compiling library panicking_lib (test/src/e2e_vm_tests/test_programs/should_pass/language/panic_expression/panicking_lib)
<<<<<<< HEAD
    Finished release [optimized + fuel] target(s) [4.816 KB] in ???
=======
    Finished debug [unoptimized + fuel] target(s) [6.12 KB] in ???
>>>>>>> 97efa221
     Running 18 tests, filtered 0 tests

tested -- panicking_lib

      test test_nested_panic_inlined ... ok (???, 859 gas)
           revert code: 8000000000001001
            ├─ panic message: Error E.
            ├─ panic value:   E([AsciiString { data: "to have" }, AsciiString { data: "strings" }, AsciiString { data: "in error enum variants" }])
            ├─ panicked:      in panicking_lib::nested_panic_inlined
            │                  └─ at panicking_lib, src/lib.sw:35:5
            └─ backtrace:     called in panicking_lib::call_nested_panic_inlined
                               └─ at panicking_lib, src/lib.sw:46:5
                              called in panicking_lib::test_nested_panic_inlined
                               └─ at panicking_lib, src/lib.sw:55:5
           decoded log values:
E([AsciiString { data: "to have" }, AsciiString { data: "strings" }, AsciiString { data: "in error enum variants" }]), log rb: 2721958641300806892
      test test_nested_panic_inlined_same_revert_code ... ok (???, 859 gas)
           revert code: 8000000000001801
            ├─ panic message: Error E.
            ├─ panic value:   E([AsciiString { data: "to have" }, AsciiString { data: "strings" }, AsciiString { data: "in error enum variants" }])
            ├─ panicked:      in panicking_lib::nested_panic_inlined
            │                  └─ at panicking_lib, src/lib.sw:35:5
            └─ backtrace:     called in panicking_lib::call_nested_panic_inlined
                               └─ at panicking_lib, src/lib.sw:46:5
                              called in panicking_lib::test_nested_panic_inlined_same_revert_code
                               └─ at panicking_lib, src/lib.sw:60:5
           decoded log values:
E([AsciiString { data: "to have" }, AsciiString { data: "strings" }, AsciiString { data: "in error enum variants" }]), log rb: 2721958641300806892
      test test_nested_panic_non_inlined ... ok (???, 885 gas)
           revert code: 8080000000002804
            ├─ panic message: Error E.
            ├─ panic value:   E([AsciiString { data: "this" }, AsciiString { data: "is not" }, AsciiString { data: "the best practice" }])
            ├─ panicked:      in panicking_lib::nested_panic_non_inlined
            │                  └─ at panicking_lib, src/lib.sw:41:9
            └─ backtrace:     called in panicking_lib::call_nested_panic_non_inlined
                               └─ at panicking_lib, src/lib.sw:50:5
                              called in panicking_lib::test_nested_panic_non_inlined
                               └─ at panicking_lib, src/lib.sw:65:5
           decoded log values:
E([AsciiString { data: "this" }, AsciiString { data: "is not" }, AsciiString { data: "the best practice" }]), log rb: 2721958641300806892
      test test_nested_panic_non_inlined_same_revert_code ... ok (???, 885 gas)
           revert code: 8080000000003004
            ├─ panic message: Error E.
            ├─ panic value:   E([AsciiString { data: "this" }, AsciiString { data: "is not" }, AsciiString { data: "the best practice" }])
            ├─ panicked:      in panicking_lib::nested_panic_non_inlined
            │                  └─ at panicking_lib, src/lib.sw:41:9
            └─ backtrace:     called in panicking_lib::call_nested_panic_non_inlined
                               └─ at panicking_lib, src/lib.sw:50:5
                              called in panicking_lib::test_nested_panic_non_inlined_same_revert_code
                               └─ at panicking_lib, src/lib.sw:70:5
           decoded log values:
E([AsciiString { data: "this" }, AsciiString { data: "is not" }, AsciiString { data: "the best practice" }]), log rb: 2721958641300806892
      test test_generic_panic_with_unit ... ok (???, 183 gas)
           revert code: 8100000000000007
            ├─ panic value:   ()
            ├─ panicked:      in panicking_lib::generic_panic
            │                  └─ at panicking_lib, src/lib.sw:74:5
            └─ backtrace:     called in panicking_lib::test_generic_panic_with_unit
                               └─ at panicking_lib, src/lib.sw:83:5
           decoded log values:
(), log rb: 3330666440490685604
      test test_generic_panic_with_unit_same_revert_code ... ok (???, 183 gas)
           revert code: 8100000000000008
            ├─ panic value:   ()
            ├─ panicked:      in panicking_lib::generic_panic
            │                  └─ at panicking_lib, src/lib.sw:74:5
            └─ backtrace:     called in panicking_lib::test_generic_panic_with_unit_same_revert_code
                               └─ at panicking_lib, src/lib.sw:88:5
           decoded log values:
(), log rb: 3330666440490685604
      test test_generic_panic_with_str ... ok (???, 273 gas)
           revert code: 8180000000000009
            ├─ panic message: generic panic with string
            ├─ panicked:      in panicking_lib::generic_panic
            │                  └─ at panicking_lib, src/lib.sw:74:5
            └─ backtrace:     called in panicking_lib::test_generic_panic_with_str
                               └─ at panicking_lib, src/lib.sw:93:5
           decoded log values:
AsciiString { data: "generic panic with string" }, log rb: 10098701174489624218
      test test_generic_panic_with_different_str_same_revert_code ... ok (???, 273 gas)
           revert code: 818000000000000a
            ├─ panic message: generic panic different string
            ├─ panicked:      in panicking_lib::generic_panic
            │                  └─ at panicking_lib, src/lib.sw:74:5
            └─ backtrace:     called in panicking_lib::test_generic_panic_with_different_str_same_revert_code
                               └─ at panicking_lib, src/lib.sw:98:5
           decoded log values:
AsciiString { data: "generic panic different string" }, log rb: 10098701174489624218
      test test_generic_panic_with_error_type_enum_variant ... ok (???, 307 gas)
           revert code: 820000000000000b
            ├─ panic message: Error A.
            ├─ panic value:   A
            ├─ panicked:      in panicking_lib::generic_panic
            │                  └─ at panicking_lib, src/lib.sw:74:5
            └─ backtrace:     called in panicking_lib::test_generic_panic_with_error_type_enum_variant
                               └─ at panicking_lib, src/lib.sw:103:5
           decoded log values:
A, log rb: 2721958641300806892
      test test_generic_panic_with_error_type_enum_different_variant_same_revert_code ... ok (???, 307 gas)
           revert code: 820000000000000c
            ├─ panic message: Error A.
            ├─ panic value:   A
            ├─ panicked:      in panicking_lib::generic_panic
            │                  └─ at panicking_lib, src/lib.sw:74:5
            └─ backtrace:     called in panicking_lib::test_generic_panic_with_error_type_enum_different_variant_same_revert_code
                               └─ at panicking_lib, src/lib.sw:108:5
           decoded log values:
A, log rb: 2721958641300806892
      test test_panic_without_arg ... ok (???, 175 gas)
           revert code: 8280000000000000
            ├─ panic value:   ()
            └─ panicked:      in panicking_lib::test_panic_without_arg
                               └─ at panicking_lib, src/lib.sw:113:5
           decoded log values:
(), log rb: 3330666440490685604
      test test_panic_with_unit ... ok (???, 175 gas)
           revert code: 8300000000000000
            ├─ panic value:   ()
            └─ panicked:      in panicking_lib::test_panic_with_unit
                               └─ at panicking_lib, src/lib.sw:118:5
           decoded log values:
(), log rb: 3330666440490685604
      test test_panic_with_str ... ok (???, 19 gas)
           revert code: 8380000000000000
            ├─ panic message: panic with string
            └─ panicked:      in panicking_lib::test_panic_with_str
                               └─ at panicking_lib, src/lib.sw:123:5
      test test_panic_with_error_type_enum ... ok (???, 409 gas)
           revert code: 8400000000000000
            ├─ panic message: Error C.
            ├─ panic value:   C(true)
            └─ panicked:      in panicking_lib::test_panic_with_error_type_enum
                               └─ at panicking_lib, src/lib.sw:128:5
           decoded log values:
C(true), log rb: 2721958641300806892
      test test_panic_with_generic_error_type_enum ... ok (???, 312 gas)
           revert code: 8480000000000000
            ├─ panic value:   A(42)
            └─ panicked:      in panicking_lib::test_panic_with_generic_error_type_enum
                               └─ at panicking_lib, src/lib.sw:133:5
           decoded log values:
A(42), log rb: 12408470889216862137
      test test_panic_with_nested_generic_error_type ... ok (???, 625 gas)
           revert code: 8500000000000000
            ├─ panic value:   B(B(C(true)))
            └─ panicked:      in panicking_lib::test_panic_with_nested_generic_error_type
                               └─ at panicking_lib, src/lib.sw:138:5
           decoded log values:
B(B(C(true))), log rb: 14988555917426256081
      test test_panic_with_generic_error_type_enum_with_abi_encode ... ok (???, 312 gas)
           revert code: 8580000000000000
            ├─ panic value:   A(42)
            └─ panicked:      in panicking_lib::test_panic_with_generic_error_type_enum_with_abi_encode
                               └─ at panicking_lib, src/lib.sw:143:5
           decoded log values:
A(42), log rb: 17388243649088655852
      test test_panic_with_nested_generic_error_type_enum_with_abi_encode ... ok (???, 625 gas)
           revert code: 8600000000000000
            ├─ panic value:   B(B(C(true)))
            └─ panicked:      in panicking_lib::test_panic_with_nested_generic_error_type_enum_with_abi_encode
                               └─ at panicking_lib, src/lib.sw:148:5
           decoded log values:
B(B(C(true))), log rb: 3755100321495500961

test result: OK. 18 passed; 0 failed; finished in ???

    Finished in ???

> forc test --path test/src/e2e_vm_tests/test_programs/should_pass/language/panic_expression/panicking_lib --release --test-threads 1 --logs --reverts
exit status: 0
output:
    Building test/src/e2e_vm_tests/test_programs/should_pass/language/panic_expression/panicking_lib
   Compiling library std (test/src/e2e_vm_tests/reduced_std_libs/sway-lib-std-core)
   Compiling library panicking_lib (test/src/e2e_vm_tests/test_programs/should_pass/language/panic_expression/panicking_lib)
    Finished release [optimized + fuel] target(s) [4.944 KB] in ???
     Running 18 tests, filtered 0 tests

tested -- panicking_lib

      test test_nested_panic_inlined ... ok (???, 728 gas)
           revert code: 8000000000000000
            ├─ panic message: Error E.
            ├─ panic value:   E([AsciiString { data: "to have" }, AsciiString { data: "strings" }, AsciiString { data: "in error enum variants" }])
            └─ panicked:      in panicking_lib::nested_panic_inlined
                               └─ at panicking_lib, src/lib.sw:35:5
           decoded log values:
E([AsciiString { data: "to have" }, AsciiString { data: "strings" }, AsciiString { data: "in error enum variants" }]), log rb: 2721958641300806892
      test test_nested_panic_inlined_same_revert_code ... ok (???, 728 gas)
           revert code: 8000000000000000
            ├─ panic message: Error E.
            ├─ panic value:   E([AsciiString { data: "to have" }, AsciiString { data: "strings" }, AsciiString { data: "in error enum variants" }])
            └─ panicked:      in panicking_lib::nested_panic_inlined
                               └─ at panicking_lib, src/lib.sw:35:5
           decoded log values:
E([AsciiString { data: "to have" }, AsciiString { data: "strings" }, AsciiString { data: "in error enum variants" }]), log rb: 2721958641300806892
      test test_nested_panic_non_inlined ... ok (???, 749 gas)
           revert code: 8080000000000000
            ├─ panic message: Error E.
            ├─ panic value:   E([AsciiString { data: "this" }, AsciiString { data: "is not" }, AsciiString { data: "the best practice" }])
            └─ panicked:      in panicking_lib::nested_panic_non_inlined
                               └─ at panicking_lib, src/lib.sw:41:9
           decoded log values:
E([AsciiString { data: "this" }, AsciiString { data: "is not" }, AsciiString { data: "the best practice" }]), log rb: 2721958641300806892
      test test_nested_panic_non_inlined_same_revert_code ... ok (???, 749 gas)
           revert code: 8080000000000000
            ├─ panic message: Error E.
            ├─ panic value:   E([AsciiString { data: "this" }, AsciiString { data: "is not" }, AsciiString { data: "the best practice" }])
            └─ panicked:      in panicking_lib::nested_panic_non_inlined
                               └─ at panicking_lib, src/lib.sw:41:9
           decoded log values:
E([AsciiString { data: "this" }, AsciiString { data: "is not" }, AsciiString { data: "the best practice" }]), log rb: 2721958641300806892
      test test_generic_panic_with_unit ... ok (???, 134 gas)
           revert code: 8100000000000000
            ├─ panic value:   ()
            └─ panicked:      in panicking_lib::generic_panic
                               └─ at panicking_lib, src/lib.sw:74:5
           decoded log values:
(), log rb: 3330666440490685604
      test test_generic_panic_with_unit_same_revert_code ... ok (???, 134 gas)
           revert code: 8100000000000000
            ├─ panic value:   ()
            └─ panicked:      in panicking_lib::generic_panic
                               └─ at panicking_lib, src/lib.sw:74:5
           decoded log values:
(), log rb: 3330666440490685604
      test test_generic_panic_with_str ... ok (???, 255 gas)
           revert code: 8180000000000000
            ├─ panic message: generic panic with string
            └─ panicked:      in panicking_lib::generic_panic
                               └─ at panicking_lib, src/lib.sw:74:5
           decoded log values:
AsciiString { data: "generic panic with string" }, log rb: 10098701174489624218
      test test_generic_panic_with_different_str_same_revert_code ... ok (???, 255 gas)
           revert code: 8180000000000000
            ├─ panic message: generic panic different string
            └─ panicked:      in panicking_lib::generic_panic
                               └─ at panicking_lib, src/lib.sw:74:5
           decoded log values:
AsciiString { data: "generic panic different string" }, log rb: 10098701174489624218
      test test_generic_panic_with_error_type_enum_variant ... ok (???, 277 gas)
           revert code: 8200000000000000
            ├─ panic message: Error A.
            ├─ panic value:   A
            └─ panicked:      in panicking_lib::generic_panic
                               └─ at panicking_lib, src/lib.sw:74:5
           decoded log values:
A, log rb: 2721958641300806892
      test test_generic_panic_with_error_type_enum_different_variant_same_revert_code ... ok (???, 277 gas)
           revert code: 8200000000000000
            ├─ panic message: Error A.
            ├─ panic value:   A
            └─ panicked:      in panicking_lib::generic_panic
                               └─ at panicking_lib, src/lib.sw:74:5
           decoded log values:
A, log rb: 2721958641300806892
      test test_panic_without_arg ... ok (???, 134 gas)
           revert code: 8280000000000000
            ├─ panic value:   ()
            └─ panicked:      in panicking_lib::test_panic_without_arg
                               └─ at panicking_lib, src/lib.sw:113:5
           decoded log values:
(), log rb: 3330666440490685604
      test test_panic_with_unit ... ok (???, 134 gas)
           revert code: 8300000000000000
            ├─ panic value:   ()
            └─ panicked:      in panicking_lib::test_panic_with_unit
                               └─ at panicking_lib, src/lib.sw:118:5
           decoded log values:
(), log rb: 3330666440490685604
      test test_panic_with_str ... ok (???, 19 gas)
           revert code: 8380000000000000
            ├─ panic message: panic with string
            └─ panicked:      in panicking_lib::test_panic_with_str
                               └─ at panicking_lib, src/lib.sw:123:5
      test test_panic_with_error_type_enum ... ok (???, 356 gas)
           revert code: 8400000000000000
            ├─ panic message: Error C.
            ├─ panic value:   C(true)
            └─ panicked:      in panicking_lib::test_panic_with_error_type_enum
                               └─ at panicking_lib, src/lib.sw:128:5
           decoded log values:
C(true), log rb: 2721958641300806892
      test test_panic_with_generic_error_type_enum ... ok (???, 304 gas)
           revert code: 8480000000000000
            ├─ panic value:   A(42)
            └─ panicked:      in panicking_lib::test_panic_with_generic_error_type_enum
                               └─ at panicking_lib, src/lib.sw:133:5
           decoded log values:
A(42), log rb: 12408470889216862137
<<<<<<< HEAD
      test test_panic_with_nested_generic_error_type ... ok (???, 555 gas)
           revert code: ffffffff0000000a
=======
      test test_panic_with_nested_generic_error_type ... ok (???, 557 gas)
           revert code: 8500000000000000
>>>>>>> 97efa221
            ├─ panic value:   B(B(C(true)))
            └─ panicked:      in panicking_lib::test_panic_with_nested_generic_error_type
                               └─ at panicking_lib, src/lib.sw:138:5
           decoded log values:
B(B(C(true))), log rb: 14988555917426256081
      test test_panic_with_generic_error_type_enum_with_abi_encode ... ok (???, 304 gas)
           revert code: 8580000000000000
            ├─ panic value:   A(42)
            └─ panicked:      in panicking_lib::test_panic_with_generic_error_type_enum_with_abi_encode
                               └─ at panicking_lib, src/lib.sw:143:5
           decoded log values:
A(42), log rb: 17388243649088655852
<<<<<<< HEAD
      test test_panic_with_nested_generic_error_type_enum_with_abi_encode ... ok (???, 555 gas)
           revert code: ffffffff0000000c
=======
      test test_panic_with_nested_generic_error_type_enum_with_abi_encode ... ok (???, 557 gas)
           revert code: 8600000000000000
>>>>>>> 97efa221
            ├─ panic value:   B(B(C(true)))
            └─ panicked:      in panicking_lib::test_panic_with_nested_generic_error_type_enum_with_abi_encode
                               └─ at panicking_lib, src/lib.sw:148:5
           decoded log values:
B(B(C(true))), log rb: 3755100321495500961

test result: OK. 18 passed; 0 failed; finished in ???

    Finished in ???<|MERGE_RESOLUTION|>--- conflicted
+++ resolved
@@ -8,11 +8,7 @@
     Building test/src/e2e_vm_tests/test_programs/should_pass/language/panic_expression/panicking_lib
    Compiling library std (test/src/e2e_vm_tests/reduced_std_libs/sway-lib-std-core)
    Compiling library panicking_lib (test/src/e2e_vm_tests/test_programs/should_pass/language/panic_expression/panicking_lib)
-<<<<<<< HEAD
-    Finished release [optimized + fuel] target(s) [4.816 KB] in ???
-=======
     Finished debug [unoptimized + fuel] target(s) [6.12 KB] in ???
->>>>>>> 97efa221
      Running 18 tests, filtered 0 tests
 
 tested -- panicking_lib
@@ -187,7 +183,7 @@
     Building test/src/e2e_vm_tests/test_programs/should_pass/language/panic_expression/panicking_lib
    Compiling library std (test/src/e2e_vm_tests/reduced_std_libs/sway-lib-std-core)
    Compiling library panicking_lib (test/src/e2e_vm_tests/test_programs/should_pass/language/panic_expression/panicking_lib)
-    Finished release [optimized + fuel] target(s) [4.944 KB] in ???
+    Finished release [optimized + fuel] target(s) [4.928 KB] in ???
      Running 18 tests, filtered 0 tests
 
 tested -- panicking_lib
@@ -302,13 +298,8 @@
                                └─ at panicking_lib, src/lib.sw:133:5
            decoded log values:
 A(42), log rb: 12408470889216862137
-<<<<<<< HEAD
       test test_panic_with_nested_generic_error_type ... ok (???, 555 gas)
-           revert code: ffffffff0000000a
-=======
-      test test_panic_with_nested_generic_error_type ... ok (???, 557 gas)
            revert code: 8500000000000000
->>>>>>> 97efa221
             ├─ panic value:   B(B(C(true)))
             └─ panicked:      in panicking_lib::test_panic_with_nested_generic_error_type
                                └─ at panicking_lib, src/lib.sw:138:5
@@ -321,13 +312,8 @@
                                └─ at panicking_lib, src/lib.sw:143:5
            decoded log values:
 A(42), log rb: 17388243649088655852
-<<<<<<< HEAD
       test test_panic_with_nested_generic_error_type_enum_with_abi_encode ... ok (???, 555 gas)
-           revert code: ffffffff0000000c
-=======
-      test test_panic_with_nested_generic_error_type_enum_with_abi_encode ... ok (???, 557 gas)
            revert code: 8600000000000000
->>>>>>> 97efa221
             ├─ panic value:   B(B(C(true)))
             └─ panicked:      in panicking_lib::test_panic_with_nested_generic_error_type_enum_with_abi_encode
                                └─ at panicking_lib, src/lib.sw:148:5
