---
source: test/src/snapshot/mod.rs
assertion_line: 162
---
> forc test --path test/src/e2e_vm_tests/test_programs/should_pass/language/panic_expression/panicking_lib --release --experimental error_type --test-threads 1 --logs --reverts
exit status: 0
output:
    Building test/src/e2e_vm_tests/test_programs/should_pass/language/panic_expression/panicking_lib
   Compiling library std (test/src/e2e_vm_tests/reduced_std_libs/sway-lib-std-core)
   Compiling library panicking_lib (test/src/e2e_vm_tests/test_programs/should_pass/language/panic_expression/panicking_lib)
    Finished release [optimized + fuel] target(s) [5.912 KB] in ???
     Running 18 tests, filtered 0 tests

tested -- panicking_lib

<<<<<<< HEAD
      test test_nested_panic_inlined ... ok (???, 855 gas)
Decoded log value: E([AsciiString { data: "this" }, AsciiString { data: "is not" }, AsciiString { data: "the best practice" }]), log rb: 2721958641300806892
Revert code: ffffffff00000000
      test test_nested_panic_inlined_same_revert_code ... ok (???, 855 gas)
Decoded log value: E([AsciiString { data: "this" }, AsciiString { data: "is not" }, AsciiString { data: "the best practice" }]), log rb: 2721958641300806892
Revert code: ffffffff00000000
      test test_nested_panic_not_inlined ... ok (???, 832 gas)
Decoded log value: E([AsciiString { data: "to have" }, AsciiString { data: "strings" }, AsciiString { data: "in error enum variants" }]), log rb: 2721958641300806892
Revert code: ffffffff00000001
      test test_nested_panic_not_inlined_same_revert_code ... ok (???, 832 gas)
Decoded log value: E([AsciiString { data: "to have" }, AsciiString { data: "strings" }, AsciiString { data: "in error enum variants" }]), log rb: 2721958641300806892
Revert code: ffffffff00000001
      test test_generic_panic_with_unit ... ok (???, 190 gas)
Decoded log value: (), log rb: 3330666440490685604
Revert code: ffffffff00000002
      test test_generic_panic_with_unit_same_revert_code ... ok (???, 190 gas)
Decoded log value: (), log rb: 3330666440490685604
Revert code: ffffffff00000002
      test test_generic_panic_with_str ... ok (???, 290 gas)
Decoded log value: AsciiString { data: "generic panic with string" }, log rb: 10098701174489624218
Revert code: ffffffff00000003
      test test_generic_panic_with_different_str_same_revert_code ... ok (???, 290 gas)
Decoded log value: AsciiString { data: "generic panic different string" }, log rb: 10098701174489624218
Revert code: ffffffff00000003
      test test_generic_panic_with_error_type_enum_variant ... ok (???, 351 gas)
Decoded log value: A, log rb: 2721958641300806892
Revert code: ffffffff00000004
      test test_generic_panic_with_error_type_enum_different_variant_same_revert_code ... ok (???, 351 gas)
Decoded log value: A, log rb: 2721958641300806892
Revert code: ffffffff00000004
      test test_panic_without_arg ... ok (???, 190 gas)
Decoded log value: (), log rb: 3330666440490685604
Revert code: ffffffff00000005
      test test_panic_with_unit ... ok (???, 190 gas)
Decoded log value: (), log rb: 3330666440490685604
Revert code: ffffffff00000006
      test test_panic_with_str ... ok (???, 19 gas)
Revert code: ffffffff00000007
      test test_panic_with_error_type_enum ... ok (???, 445 gas)
Decoded log value: C(true), log rb: 2721958641300806892
Revert code: ffffffff00000008
      test test_panic_with_generic_error_type_enum ... ok (???, 348 gas)
Decoded log value: A(42), log rb: 12408470889216862137
Revert code: ffffffff00000009
      test test_panic_with_nested_generic_error_type ... ok (???, 635 gas)
Decoded log value: B(B(C(true))), log rb: 14988555917426256081
Revert code: ffffffff0000000a
      test test_panic_with_generic_error_type_enum_with_abi_encode ... ok (???, 348 gas)
Decoded log value: A(42), log rb: 17388243649088655852
Revert code: ffffffff0000000b
      test test_panic_with_nested_generic_error_type_enum_with_abi_encode ... ok (???, 635 gas)
Decoded log value: B(B(C(true))), log rb: 3755100321495500961
Revert code: ffffffff0000000c
=======
      test test_nested_panic_inlined ... ok (???, 822 gas)
           revert code: ffffffff00000000
            ├─ panic message: Error E.
            ├─ panic value:   E([AsciiString { data: "this" }, AsciiString { data: "is not" }, AsciiString { data: "the best practice" }])
            └─ panicked in:   panicking_lib, src/lib.sw:41:9
           decoded log values:
E([AsciiString { data: "this" }, AsciiString { data: "is not" }, AsciiString { data: "the best practice" }]), log rb: 2721958641300806892
      test test_nested_panic_inlined_same_revert_code ... ok (???, 822 gas)
           revert code: ffffffff00000000
            ├─ panic message: Error E.
            ├─ panic value:   E([AsciiString { data: "this" }, AsciiString { data: "is not" }, AsciiString { data: "the best practice" }])
            └─ panicked in:   panicking_lib, src/lib.sw:41:9
           decoded log values:
E([AsciiString { data: "this" }, AsciiString { data: "is not" }, AsciiString { data: "the best practice" }]), log rb: 2721958641300806892
      test test_nested_panic_not_inlined ... ok (???, 803 gas)
           revert code: ffffffff00000001
            ├─ panic message: Error E.
            ├─ panic value:   E([AsciiString { data: "to have" }, AsciiString { data: "strings" }, AsciiString { data: "in error enum variants" }])
            └─ panicked in:   panicking_lib, src/lib.sw:35:5
           decoded log values:
E([AsciiString { data: "to have" }, AsciiString { data: "strings" }, AsciiString { data: "in error enum variants" }]), log rb: 2721958641300806892
      test test_nested_panic_not_inlined_same_revert_code ... ok (???, 803 gas)
           revert code: ffffffff00000001
            ├─ panic message: Error E.
            ├─ panic value:   E([AsciiString { data: "to have" }, AsciiString { data: "strings" }, AsciiString { data: "in error enum variants" }])
            └─ panicked in:   panicking_lib, src/lib.sw:35:5
           decoded log values:
E([AsciiString { data: "to have" }, AsciiString { data: "strings" }, AsciiString { data: "in error enum variants" }]), log rb: 2721958641300806892
      test test_generic_panic_with_unit ... ok (???, 189 gas)
           revert code: ffffffff00000002
            ├─ panic value:   ()
            └─ panicked in:   panicking_lib, src/lib.sw:74:5
           decoded log values:
(), log rb: 3330666440490685604
      test test_generic_panic_with_unit_same_revert_code ... ok (???, 189 gas)
           revert code: ffffffff00000002
            ├─ panic value:   ()
            └─ panicked in:   panicking_lib, src/lib.sw:74:5
           decoded log values:
(), log rb: 3330666440490685604
      test test_generic_panic_with_str ... ok (???, 288 gas)
           revert code: ffffffff00000003
            ├─ panic message: generic panic with string
            └─ panicked in:   panicking_lib, src/lib.sw:74:5
           decoded log values:
AsciiString { data: "generic panic with string" }, log rb: 10098701174489624218
      test test_generic_panic_with_different_str_same_revert_code ... ok (???, 288 gas)
           revert code: ffffffff00000003
            ├─ panic message: generic panic different string
            └─ panicked in:   panicking_lib, src/lib.sw:74:5
           decoded log values:
AsciiString { data: "generic panic different string" }, log rb: 10098701174489624218
      test test_generic_panic_with_error_type_enum_variant ... ok (???, 327 gas)
           revert code: ffffffff00000004
            ├─ panic message: Error A.
            ├─ panic value:   A
            └─ panicked in:   panicking_lib, src/lib.sw:74:5
           decoded log values:
A, log rb: 2721958641300806892
      test test_generic_panic_with_error_type_enum_different_variant_same_revert_code ... ok (???, 327 gas)
           revert code: ffffffff00000004
            ├─ panic message: Error A.
            ├─ panic value:   A
            └─ panicked in:   panicking_lib, src/lib.sw:74:5
           decoded log values:
A, log rb: 2721958641300806892
      test test_panic_without_arg ... ok (???, 189 gas)
           revert code: ffffffff00000005
            ├─ panic value:   ()
            └─ panicked in:   panicking_lib, src/lib.sw:113:5
           decoded log values:
(), log rb: 3330666440490685604
      test test_panic_with_unit ... ok (???, 189 gas)
           revert code: ffffffff00000006
            ├─ panic value:   ()
            └─ panicked in:   panicking_lib, src/lib.sw:118:5
           decoded log values:
(), log rb: 3330666440490685604
      test test_panic_with_str ... ok (???, 19 gas)
           revert code: ffffffff00000007
            ├─ panic message: panic with string
            └─ panicked in:   panicking_lib, src/lib.sw:123:5
      test test_panic_with_error_type_enum ... ok (???, 431 gas)
           revert code: ffffffff00000008
            ├─ panic message: Error C.
            ├─ panic value:   C(true)
            └─ panicked in:   panicking_lib, src/lib.sw:128:5
           decoded log values:
C(true), log rb: 2721958641300806892
      test test_panic_with_generic_error_type_enum ... ok (???, 348 gas)
           revert code: ffffffff00000009
            ├─ panic value:   A(42)
            └─ panicked in:   panicking_lib, src/lib.sw:133:5
           decoded log values:
A(42), log rb: 12408470889216862137
      test test_panic_with_nested_generic_error_type ... ok (???, 622 gas)
           revert code: ffffffff0000000a
            ├─ panic value:   B(B(C(true)))
            └─ panicked in:   panicking_lib, src/lib.sw:138:5
           decoded log values:
B(B(C(true))), log rb: 14988555917426256081
      test test_panic_with_generic_error_type_enum_with_abi_encode ... ok (???, 348 gas)
           revert code: ffffffff0000000b
            ├─ panic value:   A(42)
            └─ panicked in:   panicking_lib, src/lib.sw:143:5
           decoded log values:
A(42), log rb: 17388243649088655852
      test test_panic_with_nested_generic_error_type_enum_with_abi_encode ... ok (???, 622 gas)
           revert code: ffffffff0000000c
            ├─ panic value:   B(B(C(true)))
            └─ panicked in:   panicking_lib, src/lib.sw:148:5
           decoded log values:
B(B(C(true))), log rb: 3755100321495500961
>>>>>>> 134916d5

test result: OK. 18 passed; 0 failed; finished in ???

    Finished in ???<|MERGE_RESOLUTION|>--- conflicted
+++ resolved
@@ -13,134 +13,79 @@
 
 tested -- panicking_lib
 
-<<<<<<< HEAD
       test test_nested_panic_inlined ... ok (???, 855 gas)
-Decoded log value: E([AsciiString { data: "this" }, AsciiString { data: "is not" }, AsciiString { data: "the best practice" }]), log rb: 2721958641300806892
-Revert code: ffffffff00000000
-      test test_nested_panic_inlined_same_revert_code ... ok (???, 855 gas)
-Decoded log value: E([AsciiString { data: "this" }, AsciiString { data: "is not" }, AsciiString { data: "the best practice" }]), log rb: 2721958641300806892
-Revert code: ffffffff00000000
-      test test_nested_panic_not_inlined ... ok (???, 832 gas)
-Decoded log value: E([AsciiString { data: "to have" }, AsciiString { data: "strings" }, AsciiString { data: "in error enum variants" }]), log rb: 2721958641300806892
-Revert code: ffffffff00000001
-      test test_nested_panic_not_inlined_same_revert_code ... ok (???, 832 gas)
-Decoded log value: E([AsciiString { data: "to have" }, AsciiString { data: "strings" }, AsciiString { data: "in error enum variants" }]), log rb: 2721958641300806892
-Revert code: ffffffff00000001
-      test test_generic_panic_with_unit ... ok (???, 190 gas)
-Decoded log value: (), log rb: 3330666440490685604
-Revert code: ffffffff00000002
-      test test_generic_panic_with_unit_same_revert_code ... ok (???, 190 gas)
-Decoded log value: (), log rb: 3330666440490685604
-Revert code: ffffffff00000002
-      test test_generic_panic_with_str ... ok (???, 290 gas)
-Decoded log value: AsciiString { data: "generic panic with string" }, log rb: 10098701174489624218
-Revert code: ffffffff00000003
-      test test_generic_panic_with_different_str_same_revert_code ... ok (???, 290 gas)
-Decoded log value: AsciiString { data: "generic panic different string" }, log rb: 10098701174489624218
-Revert code: ffffffff00000003
-      test test_generic_panic_with_error_type_enum_variant ... ok (???, 351 gas)
-Decoded log value: A, log rb: 2721958641300806892
-Revert code: ffffffff00000004
-      test test_generic_panic_with_error_type_enum_different_variant_same_revert_code ... ok (???, 351 gas)
-Decoded log value: A, log rb: 2721958641300806892
-Revert code: ffffffff00000004
-      test test_panic_without_arg ... ok (???, 190 gas)
-Decoded log value: (), log rb: 3330666440490685604
-Revert code: ffffffff00000005
-      test test_panic_with_unit ... ok (???, 190 gas)
-Decoded log value: (), log rb: 3330666440490685604
-Revert code: ffffffff00000006
-      test test_panic_with_str ... ok (???, 19 gas)
-Revert code: ffffffff00000007
-      test test_panic_with_error_type_enum ... ok (???, 445 gas)
-Decoded log value: C(true), log rb: 2721958641300806892
-Revert code: ffffffff00000008
-      test test_panic_with_generic_error_type_enum ... ok (???, 348 gas)
-Decoded log value: A(42), log rb: 12408470889216862137
-Revert code: ffffffff00000009
-      test test_panic_with_nested_generic_error_type ... ok (???, 635 gas)
-Decoded log value: B(B(C(true))), log rb: 14988555917426256081
-Revert code: ffffffff0000000a
-      test test_panic_with_generic_error_type_enum_with_abi_encode ... ok (???, 348 gas)
-Decoded log value: A(42), log rb: 17388243649088655852
-Revert code: ffffffff0000000b
-      test test_panic_with_nested_generic_error_type_enum_with_abi_encode ... ok (???, 635 gas)
-Decoded log value: B(B(C(true))), log rb: 3755100321495500961
-Revert code: ffffffff0000000c
-=======
-      test test_nested_panic_inlined ... ok (???, 822 gas)
            revert code: ffffffff00000000
             ├─ panic message: Error E.
             ├─ panic value:   E([AsciiString { data: "this" }, AsciiString { data: "is not" }, AsciiString { data: "the best practice" }])
             └─ panicked in:   panicking_lib, src/lib.sw:41:9
            decoded log values:
 E([AsciiString { data: "this" }, AsciiString { data: "is not" }, AsciiString { data: "the best practice" }]), log rb: 2721958641300806892
-      test test_nested_panic_inlined_same_revert_code ... ok (???, 822 gas)
+      test test_nested_panic_inlined_same_revert_code ... ok (???, 855 gas)
            revert code: ffffffff00000000
             ├─ panic message: Error E.
             ├─ panic value:   E([AsciiString { data: "this" }, AsciiString { data: "is not" }, AsciiString { data: "the best practice" }])
             └─ panicked in:   panicking_lib, src/lib.sw:41:9
            decoded log values:
 E([AsciiString { data: "this" }, AsciiString { data: "is not" }, AsciiString { data: "the best practice" }]), log rb: 2721958641300806892
-      test test_nested_panic_not_inlined ... ok (???, 803 gas)
+      test test_nested_panic_not_inlined ... ok (???, 832 gas)
            revert code: ffffffff00000001
             ├─ panic message: Error E.
             ├─ panic value:   E([AsciiString { data: "to have" }, AsciiString { data: "strings" }, AsciiString { data: "in error enum variants" }])
             └─ panicked in:   panicking_lib, src/lib.sw:35:5
            decoded log values:
 E([AsciiString { data: "to have" }, AsciiString { data: "strings" }, AsciiString { data: "in error enum variants" }]), log rb: 2721958641300806892
-      test test_nested_panic_not_inlined_same_revert_code ... ok (???, 803 gas)
+      test test_nested_panic_not_inlined_same_revert_code ... ok (???, 832 gas)
            revert code: ffffffff00000001
             ├─ panic message: Error E.
             ├─ panic value:   E([AsciiString { data: "to have" }, AsciiString { data: "strings" }, AsciiString { data: "in error enum variants" }])
             └─ panicked in:   panicking_lib, src/lib.sw:35:5
            decoded log values:
 E([AsciiString { data: "to have" }, AsciiString { data: "strings" }, AsciiString { data: "in error enum variants" }]), log rb: 2721958641300806892
-      test test_generic_panic_with_unit ... ok (???, 189 gas)
+      test test_generic_panic_with_unit ... ok (???, 190 gas)
            revert code: ffffffff00000002
             ├─ panic value:   ()
             └─ panicked in:   panicking_lib, src/lib.sw:74:5
            decoded log values:
 (), log rb: 3330666440490685604
-      test test_generic_panic_with_unit_same_revert_code ... ok (???, 189 gas)
+      test test_generic_panic_with_unit_same_revert_code ... ok (???, 190 gas)
            revert code: ffffffff00000002
             ├─ panic value:   ()
             └─ panicked in:   panicking_lib, src/lib.sw:74:5
            decoded log values:
 (), log rb: 3330666440490685604
-      test test_generic_panic_with_str ... ok (???, 288 gas)
+      test test_generic_panic_with_str ... ok (???, 290 gas)
            revert code: ffffffff00000003
             ├─ panic message: generic panic with string
             └─ panicked in:   panicking_lib, src/lib.sw:74:5
            decoded log values:
 AsciiString { data: "generic panic with string" }, log rb: 10098701174489624218
-      test test_generic_panic_with_different_str_same_revert_code ... ok (???, 288 gas)
+      test test_generic_panic_with_different_str_same_revert_code ... ok (???, 290 gas)
            revert code: ffffffff00000003
             ├─ panic message: generic panic different string
             └─ panicked in:   panicking_lib, src/lib.sw:74:5
            decoded log values:
 AsciiString { data: "generic panic different string" }, log rb: 10098701174489624218
-      test test_generic_panic_with_error_type_enum_variant ... ok (???, 327 gas)
+      test test_generic_panic_with_error_type_enum_variant ... ok (???, 351 gas)
            revert code: ffffffff00000004
             ├─ panic message: Error A.
             ├─ panic value:   A
             └─ panicked in:   panicking_lib, src/lib.sw:74:5
            decoded log values:
 A, log rb: 2721958641300806892
-      test test_generic_panic_with_error_type_enum_different_variant_same_revert_code ... ok (???, 327 gas)
+      test test_generic_panic_with_error_type_enum_different_variant_same_revert_code ... ok (???, 351 gas)
            revert code: ffffffff00000004
             ├─ panic message: Error A.
             ├─ panic value:   A
             └─ panicked in:   panicking_lib, src/lib.sw:74:5
            decoded log values:
 A, log rb: 2721958641300806892
-      test test_panic_without_arg ... ok (???, 189 gas)
+      test test_panic_without_arg ... ok (???, 190 gas)
            revert code: ffffffff00000005
             ├─ panic value:   ()
             └─ panicked in:   panicking_lib, src/lib.sw:113:5
            decoded log values:
 (), log rb: 3330666440490685604
-      test test_panic_with_unit ... ok (???, 189 gas)
+      test test_panic_with_unit ... ok (???, 190 gas)
            revert code: ffffffff00000006
             ├─ panic value:   ()
             └─ panicked in:   panicking_lib, src/lib.sw:118:5
@@ -150,7 +95,7 @@
            revert code: ffffffff00000007
             ├─ panic message: panic with string
             └─ panicked in:   panicking_lib, src/lib.sw:123:5
-      test test_panic_with_error_type_enum ... ok (???, 431 gas)
+      test test_panic_with_error_type_enum ... ok (???, 445 gas)
            revert code: ffffffff00000008
             ├─ panic message: Error C.
             ├─ panic value:   C(true)
@@ -163,7 +108,7 @@
             └─ panicked in:   panicking_lib, src/lib.sw:133:5
            decoded log values:
 A(42), log rb: 12408470889216862137
-      test test_panic_with_nested_generic_error_type ... ok (???, 622 gas)
+      test test_panic_with_nested_generic_error_type ... ok (???, 635 gas)
            revert code: ffffffff0000000a
             ├─ panic value:   B(B(C(true)))
             └─ panicked in:   panicking_lib, src/lib.sw:138:5
@@ -175,13 +120,12 @@
             └─ panicked in:   panicking_lib, src/lib.sw:143:5
            decoded log values:
 A(42), log rb: 17388243649088655852
-      test test_panic_with_nested_generic_error_type_enum_with_abi_encode ... ok (???, 622 gas)
+      test test_panic_with_nested_generic_error_type_enum_with_abi_encode ... ok (???, 635 gas)
            revert code: ffffffff0000000c
             ├─ panic value:   B(B(C(true)))
             └─ panicked in:   panicking_lib, src/lib.sw:148:5
            decoded log values:
 B(B(C(true))), log rb: 3755100321495500961
->>>>>>> 134916d5
 
 test result: OK. 18 passed; 0 failed; finished in ???
 
