---
source: test/src/snapshot/mod.rs
---
> forc test --path test/src/e2e_vm_tests/test_programs/should_pass/language/panic_expression/panicking_script --test-threads 1 --logs --reverts
exit status: 0
output:
    Building test/src/e2e_vm_tests/test_programs/should_pass/language/panic_expression/panicking_script
   Compiling library std (test/src/e2e_vm_tests/reduced_std_libs/sway-lib-std-core)
   Compiling library panicking_lib (test/src/e2e_vm_tests/test_programs/should_pass/language/panic_expression/panicking_lib)
   Compiling script panicking_script (test/src/e2e_vm_tests/test_programs/should_pass/language/panic_expression/panicking_script)
    Finished debug [unoptimized + fuel] target(s) [3.744 KB] in ???
     Running 11 tests, filtered 0 tests

tested -- panicking_script

      test test_panic_in_main ... ok (???, 1105 gas)
           revert code: 8000000000000000
            ├─ panic message: Error C.
            ├─ panic value:   C(true)
            └─ panicked:      in panicking_script::main
                               └─ at panicking_script, src/main.sw:6:5
           decoded log values:
C(true), log rb: 5503570629422409978
      test test_nested_panic_inlined ... ok (???, 1924 gas)
           revert code: 8080000000001001
            ├─ panic message: Error E.
            ├─ panic value:   E([AsciiString { data: "to have" }, AsciiString { data: "strings" }, AsciiString { data: "in error enum variants" }])
            ├─ panicked:      in panicking_lib::nested_panic_inlined
            │                  └─ at panicking_lib, src/lib.sw:35:5
            └─ backtrace:     called in panicking_lib::call_nested_panic_inlined
                               └─ at panicking_lib, src/lib.sw:46:5
                              called in panicking_script::test_nested_panic_inlined
                               └─ at panicking_script, src/main.sw:16:5
           decoded log values:
E([AsciiString { data: "to have" }, AsciiString { data: "strings" }, AsciiString { data: "in error enum variants" }]), log rb: 5503570629422409978
      test test_nested_panic_inlined_same_revert_code ... ok (???, 1924 gas)
           revert code: 8080000000001801
            ├─ panic message: Error E.
            ├─ panic value:   E([AsciiString { data: "to have" }, AsciiString { data: "strings" }, AsciiString { data: "in error enum variants" }])
            ├─ panicked:      in panicking_lib::nested_panic_inlined
            │                  └─ at panicking_lib, src/lib.sw:35:5
            └─ backtrace:     called in panicking_lib::call_nested_panic_inlined
                               └─ at panicking_lib, src/lib.sw:46:5
                              called in panicking_script::test_nested_panic_inlined_same_revert_code
                               └─ at panicking_script, src/main.sw:21:5
           decoded log values:
E([AsciiString { data: "to have" }, AsciiString { data: "strings" }, AsciiString { data: "in error enum variants" }]), log rb: 5503570629422409978
      test test_nested_panic_non_inlined ... ok (???, 1966 gas)
           revert code: 8100000000002804
            ├─ panic message: Error E.
            ├─ panic value:   E([AsciiString { data: "this" }, AsciiString { data: "is not" }, AsciiString { data: "the best practice" }])
            ├─ panicked:      in panicking_lib::nested_panic_non_inlined
            │                  └─ at panicking_lib, src/lib.sw:41:9
            └─ backtrace:     called in panicking_lib::call_nested_panic_non_inlined
                               └─ at panicking_lib, src/lib.sw:50:5
                              called in panicking_script::test_nested_panic_non_inlined
                               └─ at panicking_script, src/main.sw:26:5
           decoded log values:
E([AsciiString { data: "this" }, AsciiString { data: "is not" }, AsciiString { data: "the best practice" }]), log rb: 5503570629422409978
      test test_nested_panic_non_inlined_same_revert_code ... ok (???, 1966 gas)
           revert code: 8100000000003004
            ├─ panic message: Error E.
            ├─ panic value:   E([AsciiString { data: "this" }, AsciiString { data: "is not" }, AsciiString { data: "the best practice" }])
            ├─ panicked:      in panicking_lib::nested_panic_non_inlined
            │                  └─ at panicking_lib, src/lib.sw:41:9
            └─ backtrace:     called in panicking_lib::call_nested_panic_non_inlined
                               └─ at panicking_lib, src/lib.sw:50:5
                              called in panicking_script::test_nested_panic_non_inlined_same_revert_code
                               └─ at panicking_script, src/main.sw:31:5
           decoded log values:
E([AsciiString { data: "this" }, AsciiString { data: "is not" }, AsciiString { data: "the best practice" }]), log rb: 5503570629422409978
      test test_generic_panic_with_unit ... ok (???, 731 gas)
           revert code: 8180000000000007
            ├─ panic value:   ()
            ├─ panicked:      in panicking_lib::generic_panic
            │                  └─ at panicking_lib, src/lib.sw:74:5
            └─ backtrace:     called in panicking_script::test_generic_panic_with_unit
                               └─ at panicking_script, src/main.sw:36:5
           decoded log values:
(), log rb: 3330666440490685604
      test test_generic_panic_with_unit_same_revert_code ... ok (???, 731 gas)
           revert code: 8180000000000008
            ├─ panic value:   ()
            ├─ panicked:      in panicking_lib::generic_panic
            │                  └─ at panicking_lib, src/lib.sw:74:5
            └─ backtrace:     called in panicking_script::test_generic_panic_with_unit_same_revert_code
                               └─ at panicking_script, src/main.sw:41:5
           decoded log values:
(), log rb: 3330666440490685604
      test test_generic_panic_with_str ... ok (???, 916 gas)
           revert code: 8200000000000009
            ├─ panic message: generic panic with string
            ├─ panicked:      in panicking_lib::generic_panic
            │                  └─ at panicking_lib, src/lib.sw:74:5
            └─ backtrace:     called in panicking_script::test_generic_panic_with_str
                               └─ at panicking_script, src/main.sw:46:5
           decoded log values:
AsciiString { data: "generic panic with string" }, log rb: 10098701174489624218
      test test_generic_panic_with_different_str_same_revert_code ... ok (???, 919 gas)
           revert code: 820000000000000a
            ├─ panic message: generic panic with different string
            ├─ panicked:      in panicking_lib::generic_panic
            │                  └─ at panicking_lib, src/lib.sw:74:5
            └─ backtrace:     called in panicking_script::test_generic_panic_with_different_str_same_revert_code
                               └─ at panicking_script, src/main.sw:51:5
           decoded log values:
AsciiString { data: "generic panic with different string" }, log rb: 10098701174489624218
      test test_generic_panic_with_error_type_enum ... ok (???, 935 gas)
           revert code: 828000000000000b
            ├─ panic message: Error A.
            ├─ panic value:   A
            ├─ panicked:      in panicking_lib::generic_panic
            │                  └─ at panicking_lib, src/lib.sw:74:5
            └─ backtrace:     called in panicking_script::test_generic_panic_with_error_type_enum
                               └─ at panicking_script, src/main.sw:56:5
           decoded log values:
A, log rb: 5503570629422409978
      test test_generic_panic_with_error_type_enum_different_variant_same_revert_code ... ok (???, 1070 gas)
           revert code: 828000000000000c
            ├─ panic message: Error B.
            ├─ panic value:   B(42)
            ├─ panicked:      in panicking_lib::generic_panic
            │                  └─ at panicking_lib, src/lib.sw:74:5
            └─ backtrace:     called in panicking_script::test_generic_panic_with_error_type_enum_different_variant_same_revert_code
                               └─ at panicking_script, src/main.sw:61:5
           decoded log values:
B(42), log rb: 5503570629422409978

test result: OK. 11 passed; 0 failed; finished in ???

    Finished in ???

> forc test --path test/src/e2e_vm_tests/test_programs/should_pass/language/panic_expression/panicking_script --release --test-threads 1 --logs --reverts
exit status: 0
output:
    Building test/src/e2e_vm_tests/test_programs/should_pass/language/panic_expression/panicking_script
   Compiling library std (test/src/e2e_vm_tests/reduced_std_libs/sway-lib-std-core)
   Compiling library panicking_lib (test/src/e2e_vm_tests/test_programs/should_pass/language/panic_expression/panicking_lib)
   Compiling script panicking_script (test/src/e2e_vm_tests/test_programs/should_pass/language/panic_expression/panicking_script)
    Finished release [optimized + fuel] target(s) [3.24 KB] in ???
     Running 11 tests, filtered 0 tests

tested -- panicking_script

<<<<<<< HEAD
      test test_panic_in_main ... ok (???, 334 gas)
=======
      test test_panic_in_main ... ok (???, 1012 gas)
>>>>>>> be2d6ae6
           revert code: 8000000000000000
            ├─ panic message: Error C.
            ├─ panic value:   C(true)
            └─ panicked:      in panicking_script::main
                               └─ at panicking_script, src/main.sw:6:5
           decoded log values:
C(true), log rb: 5503570629422409978
<<<<<<< HEAD
      test test_nested_panic_inlined ... ok (???, 729 gas)
=======
      test test_nested_panic_inlined ... ok (???, 1701 gas)
>>>>>>> be2d6ae6
           revert code: 8080000000000000
            ├─ panic message: Error E.
            ├─ panic value:   E([AsciiString { data: "to have" }, AsciiString { data: "strings" }, AsciiString { data: "in error enum variants" }])
            └─ panicked:      in panicking_lib::nested_panic_inlined
                               └─ at panicking_lib, src/lib.sw:35:5
           decoded log values:
E([AsciiString { data: "to have" }, AsciiString { data: "strings" }, AsciiString { data: "in error enum variants" }]), log rb: 5503570629422409978
<<<<<<< HEAD
      test test_nested_panic_inlined_same_revert_code ... ok (???, 729 gas)
=======
      test test_nested_panic_inlined_same_revert_code ... ok (???, 1701 gas)
>>>>>>> be2d6ae6
           revert code: 8080000000000000
            ├─ panic message: Error E.
            ├─ panic value:   E([AsciiString { data: "to have" }, AsciiString { data: "strings" }, AsciiString { data: "in error enum variants" }])
            └─ panicked:      in panicking_lib::nested_panic_inlined
                               └─ at panicking_lib, src/lib.sw:35:5
           decoded log values:
E([AsciiString { data: "to have" }, AsciiString { data: "strings" }, AsciiString { data: "in error enum variants" }]), log rb: 5503570629422409978
<<<<<<< HEAD
      test test_nested_panic_non_inlined ... ok (???, 747 gas)
=======
      test test_nested_panic_non_inlined ... ok (???, 1733 gas)
>>>>>>> be2d6ae6
           revert code: 8100000000000000
            ├─ panic message: Error E.
            ├─ panic value:   E([AsciiString { data: "this" }, AsciiString { data: "is not" }, AsciiString { data: "the best practice" }])
            └─ panicked:      in panicking_lib::nested_panic_non_inlined
                               └─ at panicking_lib, src/lib.sw:41:9
           decoded log values:
E([AsciiString { data: "this" }, AsciiString { data: "is not" }, AsciiString { data: "the best practice" }]), log rb: 5503570629422409978
<<<<<<< HEAD
      test test_nested_panic_non_inlined_same_revert_code ... ok (???, 747 gas)
=======
      test test_nested_panic_non_inlined_same_revert_code ... ok (???, 1733 gas)
>>>>>>> be2d6ae6
           revert code: 8100000000000000
            ├─ panic message: Error E.
            ├─ panic value:   E([AsciiString { data: "this" }, AsciiString { data: "is not" }, AsciiString { data: "the best practice" }])
            └─ panicked:      in panicking_lib::nested_panic_non_inlined
                               └─ at panicking_lib, src/lib.sw:41:9
           decoded log values:
E([AsciiString { data: "this" }, AsciiString { data: "is not" }, AsciiString { data: "the best practice" }]), log rb: 5503570629422409978
<<<<<<< HEAD
      test test_generic_panic_with_unit ... ok (???, 140 gas)
=======
      test test_generic_panic_with_unit ... ok (???, 699 gas)
>>>>>>> be2d6ae6
           revert code: 8180000000000000
            ├─ panic value:   ()
            └─ panicked:      in panicking_lib::generic_panic
                               └─ at panicking_lib, src/lib.sw:74:5
           decoded log values:
(), log rb: 3330666440490685604
<<<<<<< HEAD
      test test_generic_panic_with_unit_same_revert_code ... ok (???, 140 gas)
=======
      test test_generic_panic_with_unit_same_revert_code ... ok (???, 699 gas)
>>>>>>> be2d6ae6
           revert code: 8180000000000000
            ├─ panic value:   ()
            └─ panicked:      in panicking_lib::generic_panic
                               └─ at panicking_lib, src/lib.sw:74:5
           decoded log values:
(), log rb: 3330666440490685604
<<<<<<< HEAD
      test test_generic_panic_with_str ... ok (???, 244 gas)
=======
      test test_generic_panic_with_str ... ok (???, 890 gas)
>>>>>>> be2d6ae6
           revert code: 8200000000000000
            ├─ panic message: generic panic with string
            └─ panicked:      in panicking_lib::generic_panic
                               └─ at panicking_lib, src/lib.sw:74:5
           decoded log values:
AsciiString { data: "generic panic with string" }, log rb: 10098701174489624218
<<<<<<< HEAD
      test test_generic_panic_with_different_str_same_revert_code ... ok (???, 244 gas)
=======
      test test_generic_panic_with_different_str_same_revert_code ... ok (???, 893 gas)
>>>>>>> be2d6ae6
           revert code: 8200000000000000
            ├─ panic message: generic panic with different string
            └─ panicked:      in panicking_lib::generic_panic
                               └─ at panicking_lib, src/lib.sw:74:5
           decoded log values:
AsciiString { data: "generic panic with different string" }, log rb: 10098701174489624218
<<<<<<< HEAD
      test test_generic_panic_with_error_type_enum ... ok (???, 260 gas)
=======
      test test_generic_panic_with_error_type_enum ... ok (???, 882 gas)
>>>>>>> be2d6ae6
           revert code: 8280000000000000
            ├─ panic message: Error A.
            ├─ panic value:   A
            └─ panicked:      in panicking_lib::generic_panic
                               └─ at panicking_lib, src/lib.sw:74:5
           decoded log values:
A, log rb: 5503570629422409978
<<<<<<< HEAD
      test test_generic_panic_with_error_type_enum_different_variant_same_revert_code ... ok (???, 317 gas)
=======
      test test_generic_panic_with_error_type_enum_different_variant_same_revert_code ... ok (???, 981 gas)
>>>>>>> be2d6ae6
           revert code: 8280000000000000
            ├─ panic message: Error B.
            ├─ panic value:   B(42)
            └─ panicked:      in panicking_lib::generic_panic
                               └─ at panicking_lib, src/lib.sw:74:5
           decoded log values:
B(42), log rb: 5503570629422409978

test result: OK. 11 passed; 0 failed; finished in ???

    Finished in ???<|MERGE_RESOLUTION|>--- conflicted
+++ resolved
@@ -1,5 +1,6 @@
 ---
 source: test/src/snapshot/mod.rs
+assertion_line: 101
 ---
 > forc test --path test/src/e2e_vm_tests/test_programs/should_pass/language/panic_expression/panicking_script --test-threads 1 --logs --reverts
 exit status: 0
@@ -142,11 +143,7 @@
 
 tested -- panicking_script
 
-<<<<<<< HEAD
-      test test_panic_in_main ... ok (???, 334 gas)
-=======
-      test test_panic_in_main ... ok (???, 1012 gas)
->>>>>>> be2d6ae6
+      test test_panic_in_main ... ok (???, 1006 gas)
            revert code: 8000000000000000
             ├─ panic message: Error C.
             ├─ panic value:   C(true)
@@ -154,11 +151,7 @@
                                └─ at panicking_script, src/main.sw:6:5
            decoded log values:
 C(true), log rb: 5503570629422409978
-<<<<<<< HEAD
-      test test_nested_panic_inlined ... ok (???, 729 gas)
-=======
-      test test_nested_panic_inlined ... ok (???, 1701 gas)
->>>>>>> be2d6ae6
+      test test_nested_panic_inlined ... ok (???, 1695 gas)
            revert code: 8080000000000000
             ├─ panic message: Error E.
             ├─ panic value:   E([AsciiString { data: "to have" }, AsciiString { data: "strings" }, AsciiString { data: "in error enum variants" }])
@@ -166,11 +159,7 @@
                                └─ at panicking_lib, src/lib.sw:35:5
            decoded log values:
 E([AsciiString { data: "to have" }, AsciiString { data: "strings" }, AsciiString { data: "in error enum variants" }]), log rb: 5503570629422409978
-<<<<<<< HEAD
-      test test_nested_panic_inlined_same_revert_code ... ok (???, 729 gas)
-=======
-      test test_nested_panic_inlined_same_revert_code ... ok (???, 1701 gas)
->>>>>>> be2d6ae6
+      test test_nested_panic_inlined_same_revert_code ... ok (???, 1695 gas)
            revert code: 8080000000000000
             ├─ panic message: Error E.
             ├─ panic value:   E([AsciiString { data: "to have" }, AsciiString { data: "strings" }, AsciiString { data: "in error enum variants" }])
@@ -178,11 +167,7 @@
                                └─ at panicking_lib, src/lib.sw:35:5
            decoded log values:
 E([AsciiString { data: "to have" }, AsciiString { data: "strings" }, AsciiString { data: "in error enum variants" }]), log rb: 5503570629422409978
-<<<<<<< HEAD
-      test test_nested_panic_non_inlined ... ok (???, 747 gas)
-=======
-      test test_nested_panic_non_inlined ... ok (???, 1733 gas)
->>>>>>> be2d6ae6
+      test test_nested_panic_non_inlined ... ok (???, 1727 gas)
            revert code: 8100000000000000
             ├─ panic message: Error E.
             ├─ panic value:   E([AsciiString { data: "this" }, AsciiString { data: "is not" }, AsciiString { data: "the best practice" }])
@@ -190,11 +175,7 @@
                                └─ at panicking_lib, src/lib.sw:41:9
            decoded log values:
 E([AsciiString { data: "this" }, AsciiString { data: "is not" }, AsciiString { data: "the best practice" }]), log rb: 5503570629422409978
-<<<<<<< HEAD
-      test test_nested_panic_non_inlined_same_revert_code ... ok (???, 747 gas)
-=======
-      test test_nested_panic_non_inlined_same_revert_code ... ok (???, 1733 gas)
->>>>>>> be2d6ae6
+      test test_nested_panic_non_inlined_same_revert_code ... ok (???, 1727 gas)
            revert code: 8100000000000000
             ├─ panic message: Error E.
             ├─ panic value:   E([AsciiString { data: "this" }, AsciiString { data: "is not" }, AsciiString { data: "the best practice" }])
@@ -202,55 +183,35 @@
                                └─ at panicking_lib, src/lib.sw:41:9
            decoded log values:
 E([AsciiString { data: "this" }, AsciiString { data: "is not" }, AsciiString { data: "the best practice" }]), log rb: 5503570629422409978
-<<<<<<< HEAD
-      test test_generic_panic_with_unit ... ok (???, 140 gas)
-=======
-      test test_generic_panic_with_unit ... ok (???, 699 gas)
->>>>>>> be2d6ae6
+      test test_generic_panic_with_unit ... ok (???, 687 gas)
            revert code: 8180000000000000
             ├─ panic value:   ()
             └─ panicked:      in panicking_lib::generic_panic
                                └─ at panicking_lib, src/lib.sw:74:5
            decoded log values:
 (), log rb: 3330666440490685604
-<<<<<<< HEAD
-      test test_generic_panic_with_unit_same_revert_code ... ok (???, 140 gas)
-=======
-      test test_generic_panic_with_unit_same_revert_code ... ok (???, 699 gas)
->>>>>>> be2d6ae6
+      test test_generic_panic_with_unit_same_revert_code ... ok (???, 687 gas)
            revert code: 8180000000000000
             ├─ panic value:   ()
             └─ panicked:      in panicking_lib::generic_panic
                                └─ at panicking_lib, src/lib.sw:74:5
            decoded log values:
 (), log rb: 3330666440490685604
-<<<<<<< HEAD
-      test test_generic_panic_with_str ... ok (???, 244 gas)
-=======
-      test test_generic_panic_with_str ... ok (???, 890 gas)
->>>>>>> be2d6ae6
+      test test_generic_panic_with_str ... ok (???, 874 gas)
            revert code: 8200000000000000
             ├─ panic message: generic panic with string
             └─ panicked:      in panicking_lib::generic_panic
                                └─ at panicking_lib, src/lib.sw:74:5
            decoded log values:
 AsciiString { data: "generic panic with string" }, log rb: 10098701174489624218
-<<<<<<< HEAD
-      test test_generic_panic_with_different_str_same_revert_code ... ok (???, 244 gas)
-=======
-      test test_generic_panic_with_different_str_same_revert_code ... ok (???, 893 gas)
->>>>>>> be2d6ae6
+      test test_generic_panic_with_different_str_same_revert_code ... ok (???, 877 gas)
            revert code: 8200000000000000
             ├─ panic message: generic panic with different string
             └─ panicked:      in panicking_lib::generic_panic
                                └─ at panicking_lib, src/lib.sw:74:5
            decoded log values:
 AsciiString { data: "generic panic with different string" }, log rb: 10098701174489624218
-<<<<<<< HEAD
-      test test_generic_panic_with_error_type_enum ... ok (???, 260 gas)
-=======
-      test test_generic_panic_with_error_type_enum ... ok (???, 882 gas)
->>>>>>> be2d6ae6
+      test test_generic_panic_with_error_type_enum ... ok (???, 876 gas)
            revert code: 8280000000000000
             ├─ panic message: Error A.
             ├─ panic value:   A
@@ -258,11 +219,7 @@
                                └─ at panicking_lib, src/lib.sw:74:5
            decoded log values:
 A, log rb: 5503570629422409978
-<<<<<<< HEAD
-      test test_generic_panic_with_error_type_enum_different_variant_same_revert_code ... ok (???, 317 gas)
-=======
-      test test_generic_panic_with_error_type_enum_different_variant_same_revert_code ... ok (???, 981 gas)
->>>>>>> be2d6ae6
+      test test_generic_panic_with_error_type_enum_different_variant_same_revert_code ... ok (???, 975 gas)
            revert code: 8280000000000000
             ├─ panic message: Error B.
             ├─ panic value:   B(42)
