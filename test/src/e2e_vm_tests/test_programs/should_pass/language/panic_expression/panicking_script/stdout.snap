---
source: test/src/snapshot/mod.rs
assertion_line: 162
---
> forc test --path test/src/e2e_vm_tests/test_programs/should_pass/language/panic_expression/panicking_script --release --experimental error_type --test-threads 1 --logs --reverts
exit status: 0
output:
    Building test/src/e2e_vm_tests/test_programs/should_pass/language/panic_expression/panicking_script
   Compiling library std (test/src/e2e_vm_tests/reduced_std_libs/sway-lib-std-core)
   Compiling library panicking_lib (test/src/e2e_vm_tests/test_programs/should_pass/language/panic_expression/panicking_lib)
   Compiling script panicking_script (test/src/e2e_vm_tests/test_programs/should_pass/language/panic_expression/panicking_script)
    Finished release [optimized + fuel] target(s) [3.984 KB] in ???
     Running 11 tests, filtered 0 tests

tested -- panicking_script

<<<<<<< HEAD
      test test_panic_in_main ... ok (???, 389 gas)
Decoded log value: C(true), log rb: 5503570629422409978
Revert code: ffffffff00000000
      test test_nested_panic_inlined ... ok (???, 826 gas)
Decoded log value: E([AsciiString { data: "this" }, AsciiString { data: "is not" }, AsciiString { data: "the best practice" }]), log rb: 5503570629422409978
Revert code: ffffffff00000001
      test test_nested_panic_inlined_same_revert_code ... ok (???, 826 gas)
Decoded log value: E([AsciiString { data: "this" }, AsciiString { data: "is not" }, AsciiString { data: "the best practice" }]), log rb: 5503570629422409978
Revert code: ffffffff00000001
      test test_nested_panic_not_inlined ... ok (???, 803 gas)
Decoded log value: E([AsciiString { data: "to have" }, AsciiString { data: "strings" }, AsciiString { data: "in error enum variants" }]), log rb: 5503570629422409978
Revert code: ffffffff00000002
      test test_nested_panic_not_inlined_same_revert_code ... ok (???, 803 gas)
Decoded log value: E([AsciiString { data: "to have" }, AsciiString { data: "strings" }, AsciiString { data: "in error enum variants" }]), log rb: 5503570629422409978
Revert code: ffffffff00000002
      test test_generic_panic_with_unit ... ok (???, 190 gas)
Decoded log value: (), log rb: 3330666440490685604
Revert code: ffffffff00000003
      test test_generic_panic_with_unit_same_revert_code ... ok (???, 190 gas)
Decoded log value: (), log rb: 3330666440490685604
Revert code: ffffffff00000003
      test test_generic_panic_with_str ... ok (???, 290 gas)
Decoded log value: AsciiString { data: "generic panic with string" }, log rb: 10098701174489624218
Revert code: ffffffff00000004
      test test_generic_panic_with_different_str_same_revert_code ... ok (???, 290 gas)
Decoded log value: AsciiString { data: "generic panic with different string" }, log rb: 10098701174489624218
Revert code: ffffffff00000004
      test test_generic_panic_with_error_type_enum ... ok (???, 323 gas)
Decoded log value: A, log rb: 5503570629422409978
Revert code: ffffffff00000005
      test test_generic_panic_with_error_type_enum_different_variant_same_revert_code ... ok (???, 381 gas)
Decoded log value: B(42), log rb: 5503570629422409978
Revert code: ffffffff00000005
=======
      test test_panic_in_main ... ok (???, 388 gas)
           revert code: ffffffff00000000
            ├─ panic message: Error C.
            ├─ panic value:   C(true)
            └─ panicked in:   panicking_script, src/main.sw:6:5
           decoded log values:
C(true), log rb: 5503570629422409978
      test test_nested_panic_inlined ... ok (???, 806 gas)
           revert code: ffffffff00000001
            ├─ panic message: Error E.
            ├─ panic value:   E([AsciiString { data: "this" }, AsciiString { data: "is not" }, AsciiString { data: "the best practice" }])
            └─ panicked in:   panicking_lib, src/lib.sw:41:9
           decoded log values:
E([AsciiString { data: "this" }, AsciiString { data: "is not" }, AsciiString { data: "the best practice" }]), log rb: 5503570629422409978
      test test_nested_panic_inlined_same_revert_code ... ok (???, 806 gas)
           revert code: ffffffff00000001
            ├─ panic message: Error E.
            ├─ panic value:   E([AsciiString { data: "this" }, AsciiString { data: "is not" }, AsciiString { data: "the best practice" }])
            └─ panicked in:   panicking_lib, src/lib.sw:41:9
           decoded log values:
E([AsciiString { data: "this" }, AsciiString { data: "is not" }, AsciiString { data: "the best practice" }]), log rb: 5503570629422409978
      test test_nested_panic_not_inlined ... ok (???, 787 gas)
           revert code: ffffffff00000002
            ├─ panic message: Error E.
            ├─ panic value:   E([AsciiString { data: "to have" }, AsciiString { data: "strings" }, AsciiString { data: "in error enum variants" }])
            └─ panicked in:   panicking_lib, src/lib.sw:35:5
           decoded log values:
E([AsciiString { data: "to have" }, AsciiString { data: "strings" }, AsciiString { data: "in error enum variants" }]), log rb: 5503570629422409978
      test test_nested_panic_not_inlined_same_revert_code ... ok (???, 787 gas)
           revert code: ffffffff00000002
            ├─ panic message: Error E.
            ├─ panic value:   E([AsciiString { data: "to have" }, AsciiString { data: "strings" }, AsciiString { data: "in error enum variants" }])
            └─ panicked in:   panicking_lib, src/lib.sw:35:5
           decoded log values:
E([AsciiString { data: "to have" }, AsciiString { data: "strings" }, AsciiString { data: "in error enum variants" }]), log rb: 5503570629422409978
      test test_generic_panic_with_unit ... ok (???, 189 gas)
           revert code: ffffffff00000003
            ├─ panic value:   ()
            └─ panicked in:   panicking_lib, src/lib.sw:74:5
           decoded log values:
(), log rb: 3330666440490685604
      test test_generic_panic_with_unit_same_revert_code ... ok (???, 189 gas)
           revert code: ffffffff00000003
            ├─ panic value:   ()
            └─ panicked in:   panicking_lib, src/lib.sw:74:5
           decoded log values:
(), log rb: 3330666440490685604
      test test_generic_panic_with_str ... ok (???, 288 gas)
           revert code: ffffffff00000004
            ├─ panic message: generic panic with string
            └─ panicked in:   panicking_lib, src/lib.sw:74:5
           decoded log values:
AsciiString { data: "generic panic with string" }, log rb: 10098701174489624218
      test test_generic_panic_with_different_str_same_revert_code ... ok (???, 288 gas)
           revert code: ffffffff00000004
            ├─ panic message: generic panic with different string
            └─ panicked in:   panicking_lib, src/lib.sw:74:5
           decoded log values:
AsciiString { data: "generic panic with different string" }, log rb: 10098701174489624218
      test test_generic_panic_with_error_type_enum ... ok (???, 312 gas)
           revert code: ffffffff00000005
            ├─ panic message: Error A.
            ├─ panic value:   A
            └─ panicked in:   panicking_lib, src/lib.sw:74:5
           decoded log values:
A, log rb: 5503570629422409978
      test test_generic_panic_with_error_type_enum_different_variant_same_revert_code ... ok (???, 369 gas)
           revert code: ffffffff00000005
            ├─ panic message: Error B.
            ├─ panic value:   B(42)
            └─ panicked in:   panicking_lib, src/lib.sw:74:5
           decoded log values:
B(42), log rb: 5503570629422409978
>>>>>>> 134916d5

test result: OK. 11 passed; 0 failed; finished in ???

    Finished in ???<|MERGE_RESOLUTION|>--- conflicted
+++ resolved
@@ -14,115 +14,79 @@
 
 tested -- panicking_script
 
-<<<<<<< HEAD
       test test_panic_in_main ... ok (???, 389 gas)
-Decoded log value: C(true), log rb: 5503570629422409978
-Revert code: ffffffff00000000
-      test test_nested_panic_inlined ... ok (???, 826 gas)
-Decoded log value: E([AsciiString { data: "this" }, AsciiString { data: "is not" }, AsciiString { data: "the best practice" }]), log rb: 5503570629422409978
-Revert code: ffffffff00000001
-      test test_nested_panic_inlined_same_revert_code ... ok (???, 826 gas)
-Decoded log value: E([AsciiString { data: "this" }, AsciiString { data: "is not" }, AsciiString { data: "the best practice" }]), log rb: 5503570629422409978
-Revert code: ffffffff00000001
-      test test_nested_panic_not_inlined ... ok (???, 803 gas)
-Decoded log value: E([AsciiString { data: "to have" }, AsciiString { data: "strings" }, AsciiString { data: "in error enum variants" }]), log rb: 5503570629422409978
-Revert code: ffffffff00000002
-      test test_nested_panic_not_inlined_same_revert_code ... ok (???, 803 gas)
-Decoded log value: E([AsciiString { data: "to have" }, AsciiString { data: "strings" }, AsciiString { data: "in error enum variants" }]), log rb: 5503570629422409978
-Revert code: ffffffff00000002
-      test test_generic_panic_with_unit ... ok (???, 190 gas)
-Decoded log value: (), log rb: 3330666440490685604
-Revert code: ffffffff00000003
-      test test_generic_panic_with_unit_same_revert_code ... ok (???, 190 gas)
-Decoded log value: (), log rb: 3330666440490685604
-Revert code: ffffffff00000003
-      test test_generic_panic_with_str ... ok (???, 290 gas)
-Decoded log value: AsciiString { data: "generic panic with string" }, log rb: 10098701174489624218
-Revert code: ffffffff00000004
-      test test_generic_panic_with_different_str_same_revert_code ... ok (???, 290 gas)
-Decoded log value: AsciiString { data: "generic panic with different string" }, log rb: 10098701174489624218
-Revert code: ffffffff00000004
-      test test_generic_panic_with_error_type_enum ... ok (???, 323 gas)
-Decoded log value: A, log rb: 5503570629422409978
-Revert code: ffffffff00000005
-      test test_generic_panic_with_error_type_enum_different_variant_same_revert_code ... ok (???, 381 gas)
-Decoded log value: B(42), log rb: 5503570629422409978
-Revert code: ffffffff00000005
-=======
-      test test_panic_in_main ... ok (???, 388 gas)
            revert code: ffffffff00000000
             ├─ panic message: Error C.
             ├─ panic value:   C(true)
             └─ panicked in:   panicking_script, src/main.sw:6:5
            decoded log values:
 C(true), log rb: 5503570629422409978
-      test test_nested_panic_inlined ... ok (???, 806 gas)
+      test test_nested_panic_inlined ... ok (???, 826 gas)
            revert code: ffffffff00000001
             ├─ panic message: Error E.
             ├─ panic value:   E([AsciiString { data: "this" }, AsciiString { data: "is not" }, AsciiString { data: "the best practice" }])
             └─ panicked in:   panicking_lib, src/lib.sw:41:9
            decoded log values:
 E([AsciiString { data: "this" }, AsciiString { data: "is not" }, AsciiString { data: "the best practice" }]), log rb: 5503570629422409978
-      test test_nested_panic_inlined_same_revert_code ... ok (???, 806 gas)
+      test test_nested_panic_inlined_same_revert_code ... ok (???, 826 gas)
            revert code: ffffffff00000001
             ├─ panic message: Error E.
             ├─ panic value:   E([AsciiString { data: "this" }, AsciiString { data: "is not" }, AsciiString { data: "the best practice" }])
             └─ panicked in:   panicking_lib, src/lib.sw:41:9
            decoded log values:
 E([AsciiString { data: "this" }, AsciiString { data: "is not" }, AsciiString { data: "the best practice" }]), log rb: 5503570629422409978
-      test test_nested_panic_not_inlined ... ok (???, 787 gas)
+      test test_nested_panic_not_inlined ... ok (???, 803 gas)
            revert code: ffffffff00000002
             ├─ panic message: Error E.
             ├─ panic value:   E([AsciiString { data: "to have" }, AsciiString { data: "strings" }, AsciiString { data: "in error enum variants" }])
             └─ panicked in:   panicking_lib, src/lib.sw:35:5
            decoded log values:
 E([AsciiString { data: "to have" }, AsciiString { data: "strings" }, AsciiString { data: "in error enum variants" }]), log rb: 5503570629422409978
-      test test_nested_panic_not_inlined_same_revert_code ... ok (???, 787 gas)
+      test test_nested_panic_not_inlined_same_revert_code ... ok (???, 803 gas)
            revert code: ffffffff00000002
             ├─ panic message: Error E.
             ├─ panic value:   E([AsciiString { data: "to have" }, AsciiString { data: "strings" }, AsciiString { data: "in error enum variants" }])
             └─ panicked in:   panicking_lib, src/lib.sw:35:5
            decoded log values:
 E([AsciiString { data: "to have" }, AsciiString { data: "strings" }, AsciiString { data: "in error enum variants" }]), log rb: 5503570629422409978
-      test test_generic_panic_with_unit ... ok (???, 189 gas)
+      test test_generic_panic_with_unit ... ok (???, 190 gas)
            revert code: ffffffff00000003
             ├─ panic value:   ()
             └─ panicked in:   panicking_lib, src/lib.sw:74:5
            decoded log values:
 (), log rb: 3330666440490685604
-      test test_generic_panic_with_unit_same_revert_code ... ok (???, 189 gas)
+      test test_generic_panic_with_unit_same_revert_code ... ok (???, 190 gas)
            revert code: ffffffff00000003
             ├─ panic value:   ()
             └─ panicked in:   panicking_lib, src/lib.sw:74:5
            decoded log values:
 (), log rb: 3330666440490685604
-      test test_generic_panic_with_str ... ok (???, 288 gas)
+      test test_generic_panic_with_str ... ok (???, 290 gas)
            revert code: ffffffff00000004
             ├─ panic message: generic panic with string
             └─ panicked in:   panicking_lib, src/lib.sw:74:5
            decoded log values:
 AsciiString { data: "generic panic with string" }, log rb: 10098701174489624218
-      test test_generic_panic_with_different_str_same_revert_code ... ok (???, 288 gas)
+      test test_generic_panic_with_different_str_same_revert_code ... ok (???, 290 gas)
            revert code: ffffffff00000004
             ├─ panic message: generic panic with different string
             └─ panicked in:   panicking_lib, src/lib.sw:74:5
            decoded log values:
 AsciiString { data: "generic panic with different string" }, log rb: 10098701174489624218
-      test test_generic_panic_with_error_type_enum ... ok (???, 312 gas)
+      test test_generic_panic_with_error_type_enum ... ok (???, 323 gas)
            revert code: ffffffff00000005
             ├─ panic message: Error A.
             ├─ panic value:   A
             └─ panicked in:   panicking_lib, src/lib.sw:74:5
            decoded log values:
 A, log rb: 5503570629422409978
-      test test_generic_panic_with_error_type_enum_different_variant_same_revert_code ... ok (???, 369 gas)
+      test test_generic_panic_with_error_type_enum_different_variant_same_revert_code ... ok (???, 381 gas)
            revert code: ffffffff00000005
             ├─ panic message: Error B.
             ├─ panic value:   B(42)
             └─ panicked in:   panicking_lib, src/lib.sw:74:5
            decoded log values:
 B(42), log rb: 5503570629422409978
->>>>>>> 134916d5
 
 test result: OK. 11 passed; 0 failed; finished in ???
 
