---
source: test/src/snapshot/mod.rs
assertion_line: 101
---
> forc test --path test/src/e2e_vm_tests/test_programs/should_pass/language/panic_expression/panicking_contract --test-threads 1 --logs --reverts
exit status: 0
output:
    Building test/src/e2e_vm_tests/test_programs/should_pass/language/panic_expression/panicking_contract
   Compiling library std (test/src/e2e_vm_tests/reduced_std_libs/sway-lib-std-core)
   Compiling library panicking_lib (test/src/e2e_vm_tests/test_programs/should_pass/language/panic_expression/panicking_lib)
   Compiling contract panicking_contract (test/src/e2e_vm_tests/test_programs/should_pass/language/panic_expression/panicking_contract)
    Finished debug [unoptimized + fuel] target(s) [8.584 KB] in ???
     Running 12 tests, filtered 0 tests

tested -- panicking_contract

      test test_panicking_in_contract_self_impl ... ok (???, 11170 gas)
           revert code: 828000000000000c
            ├─ panic message: panicking in contract self impl
            ├─ panicked:      in <Contract as PanickingContractAbi>::panicking_in_contract_self_impl
            │                  └─ at panicking_contract@1.2.3, src/main.sw:22:9
      test test_directly_panicking_method ... ok (???, 12169 gas)
           revert code: 820000000000000b
            ├─ panic message: Error C.
            ├─ panic value:   C(true)
            ├─ panicked:      in <Contract as Abi>::directly_panicking_method
            │                  └─ at panicking_contract@1.2.3, src/main.sw:28:9
           decoded log values:
C(true), log rb: 5503570629422409978
      test test_nested_panic_inlined ... ok (???, 12903 gas)
           revert code: 8000000000c01001
            ├─ panic message: Error E.
            ├─ panic value:   E([AsciiString { data: "to have" }, AsciiString { data: "strings" }, AsciiString { data: "in error enum variants" }])
            ├─ panicked:      in panicking_lib::nested_panic_inlined
            │                  └─ at panicking_lib, src/lib.sw:35:5
            └─ backtrace:     called in panicking_lib::call_nested_panic_inlined
                               └─ at panicking_lib, src/lib.sw:46:5
                              called in <Contract as Abi>::nested_panic_inlined
                               └─ at panicking_contract@1.2.3, src/main.sw:32:9
           decoded log values:
E([AsciiString { data: "to have" }, AsciiString { data: "strings" }, AsciiString { data: "in error enum variants" }]), log rb: 5503570629422409978
      test test_nested_panic_inlined_same_revert_code ... ok (???, 12903 gas)
           revert code: 8000000000c01001
            ├─ panic message: Error E.
            ├─ panic value:   E([AsciiString { data: "to have" }, AsciiString { data: "strings" }, AsciiString { data: "in error enum variants" }])
            ├─ panicked:      in panicking_lib::nested_panic_inlined
            │                  └─ at panicking_lib, src/lib.sw:35:5
            └─ backtrace:     called in panicking_lib::call_nested_panic_inlined
                               └─ at panicking_lib, src/lib.sw:46:5
                              called in <Contract as Abi>::nested_panic_inlined
                               └─ at panicking_contract@1.2.3, src/main.sw:32:9
           decoded log values:
E([AsciiString { data: "to have" }, AsciiString { data: "strings" }, AsciiString { data: "in error enum variants" }]), log rb: 5503570629422409978
      test test_nested_panic_non_inlined ... ok (???, 13013 gas)
           revert code: 8180000002804808
            ├─ panic message: Error E.
            ├─ panic value:   E([AsciiString { data: "this" }, AsciiString { data: "is not" }, AsciiString { data: "the best practice" }])
            ├─ panicked:      in panicking_lib::nested_panic_non_inlined
            │                  └─ at panicking_lib, src/lib.sw:41:9
            └─ backtrace:     called in panicking_lib::call_nested_panic_non_inlined
                               └─ at panicking_lib, src/lib.sw:50:5
                              called in <Contract as Abi>::nested_panic_non_inlined
                               └─ at panicking_contract@1.2.3, src/main.sw:40:9
           decoded log values:
E([AsciiString { data: "this" }, AsciiString { data: "is not" }, AsciiString { data: "the best practice" }]), log rb: 5503570629422409978
      test test_nested_panic_non_inlined_same_revert_code ... ok (???, 13013 gas)
           revert code: 8180000002804808
            ├─ panic message: Error E.
            ├─ panic value:   E([AsciiString { data: "this" }, AsciiString { data: "is not" }, AsciiString { data: "the best practice" }])
            ├─ panicked:      in panicking_lib::nested_panic_non_inlined
            │                  └─ at panicking_lib, src/lib.sw:41:9
            └─ backtrace:     called in panicking_lib::call_nested_panic_non_inlined
                               └─ at panicking_lib, src/lib.sw:50:5
                              called in <Contract as Abi>::nested_panic_non_inlined
                               └─ at panicking_contract@1.2.3, src/main.sw:40:9
           decoded log values:
E([AsciiString { data: "this" }, AsciiString { data: "is not" }, AsciiString { data: "the best practice" }]), log rb: 5503570629422409978
      test test_generic_panic_with_unit ... ok (???, 11756 gas)
           revert code: 8100000000003806
            ├─ panic value:   ()
            ├─ panicked:      in panicking_lib::generic_panic
            │                  └─ at panicking_lib, src/lib.sw:74:5
            └─ backtrace:     called in <Contract as Abi>::generic_panic_with_unit
                               └─ at panicking_contract@1.2.3, src/main.sw:48:9
           decoded log values:
(), log rb: 3330666440490685604
      test test_generic_panic_with_unit_same_revert_code ... ok (???, 11756 gas)
           revert code: 8100000000003806
            ├─ panic value:   ()
            ├─ panicked:      in panicking_lib::generic_panic
            │                  └─ at panicking_lib, src/lib.sw:74:5
            └─ backtrace:     called in <Contract as Abi>::generic_panic_with_unit
                               └─ at panicking_contract@1.2.3, src/main.sw:48:9
           decoded log values:
(), log rb: 3330666440490685604
      test test_generic_panic_with_str ... ok (???, 11923 gas)
           revert code: 8080000000002804
            ├─ panic message: generic panic with string
            ├─ panicked:      in panicking_lib::generic_panic
            │                  └─ at panicking_lib, src/lib.sw:74:5
            └─ backtrace:     called in <Contract as Abi>::generic_panic_with_str
                               └─ at panicking_contract@1.2.3, src/main.sw:56:9
           decoded log values:
AsciiString { data: "generic panic with string" }, log rb: 10098701174489624218
      test test_generic_panic_with_different_str_same_revert_code ... ok (???, 12146 gas)
           revert code: 808000000000d019
            ├─ panic message: generic panic with different string
            ├─ panicked:      in panicking_lib::generic_panic
            │                  └─ at panicking_lib, src/lib.sw:74:5
            └─ backtrace:     called in <Contract as Abi>::generic_panic_with_different_str_same_revert_code
                               └─ at panicking_contract@1.2.3, src/main.sw:60:9
           decoded log values:
AsciiString { data: "generic panic with different string" }, log rb: 10098701174489624218
      test test_generic_panic_with_error_type_enum ... ok (???, 12064 gas)
           revert code: 830000000000700d
            ├─ panic message: Error A.
            ├─ panic value:   A
            ├─ panicked:      in panicking_lib::generic_panic
            │                  └─ at panicking_lib, src/lib.sw:74:5
            └─ backtrace:     called in <Contract as Abi>::generic_panic_with_error_type_enum
                               └─ at panicking_contract@1.2.3, src/main.sw:64:9
           decoded log values:
A, log rb: 5503570629422409978
      test test_generic_panic_with_error_type_enum_different_variant_same_revert_code ... ok (???, 12331 gas)
           revert code: 830000000000e01b
            ├─ panic message: Error B.
            ├─ panic value:   B(42)
            ├─ panicked:      in panicking_lib::generic_panic
            │                  └─ at panicking_lib, src/lib.sw:74:5
            └─ backtrace:     called in <Contract as Abi>::generic_panic_with_error_type_enum_different_variant_same_revert_code
                               └─ at panicking_contract@1.2.3, src/main.sw:68:9
           decoded log values:
B(42), log rb: 5503570629422409978

test result: OK. 12 passed; 0 failed; finished in ???

    Finished in ???

> forc test --path test/src/e2e_vm_tests/test_programs/should_pass/language/panic_expression/panicking_contract --release --test-threads 1 --logs --reverts
exit status: 0
output:
    Building test/src/e2e_vm_tests/test_programs/should_pass/language/panic_expression/panicking_contract
   Compiling library std (test/src/e2e_vm_tests/reduced_std_libs/sway-lib-std-core)
   Compiling library panicking_lib (test/src/e2e_vm_tests/test_programs/should_pass/language/panic_expression/panicking_lib)
   Compiling contract panicking_contract (test/src/e2e_vm_tests/test_programs/should_pass/language/panic_expression/panicking_contract)
<<<<<<< HEAD
    Finished release [optimized + fuel] target(s) [7.368 KB] in ???
=======
    Finished release [optimized + fuel] target(s) [6.576 KB] in ???
>>>>>>> 6b26e50f
     Running 12 tests, filtered 0 tests

tested -- panicking_contract

<<<<<<< HEAD
      test test_panicking_in_contract_self_impl ... ok (???, 10827 gas)
           revert code: 8000000000000000
            ├─ panic message: panicking in contract self impl
            └─ panicked:      in <Contract as PanickingContractAbi>::panicking_in_contract_self_impl
                               └─ at panicking_contract@1.2.3, src/main.sw:22:9
      test test_directly_panicking_method ... ok (???, 11934 gas)
           revert code: 8080000000000000
=======
      test test_panicking_in_contract_self_impl ... ok (???, 10462 gas)
           revert code: 8280000000000000
            ├─ panic message: panicking in contract self impl
            └─ panicked:      in <Contract as PanickingContractAbi>::panicking_in_contract_self_impl
                               └─ at panicking_contract@1.2.3, src/main.sw:22:9
      test test_directly_panicking_method ... ok (???, 11382 gas)
           revert code: 8200000000000000
>>>>>>> 6b26e50f
            ├─ panic message: Error C.
            ├─ panic value:   C(true)
            └─ panicked:      in <Contract as Abi>::directly_panicking_method
                               └─ at panicking_contract@1.2.3, src/main.sw:28:9
           decoded log values:
C(true), log rb: 5503570629422409978
<<<<<<< HEAD
      test test_nested_panic_inlined ... ok (???, 14054 gas)
           revert code: 8300000000000000
=======
      test test_nested_panic_inlined ... ok (???, 12044 gas)
           revert code: 8000000000000000
>>>>>>> 6b26e50f
            ├─ panic message: Error E.
            ├─ panic value:   E([AsciiString { data: "to have" }, AsciiString { data: "strings" }, AsciiString { data: "in error enum variants" }])
            └─ panicked:      in panicking_lib::nested_panic_inlined
                               └─ at panicking_lib, src/lib.sw:35:5
           decoded log values:
E([AsciiString { data: "to have" }, AsciiString { data: "strings" }, AsciiString { data: "in error enum variants" }]), log rb: 5503570629422409978
<<<<<<< HEAD
      test test_nested_panic_inlined_same_revert_code ... ok (???, 14054 gas)
           revert code: 8300000000000000
=======
      test test_nested_panic_inlined_same_revert_code ... ok (???, 12044 gas)
           revert code: 8000000000000000
>>>>>>> 6b26e50f
            ├─ panic message: Error E.
            ├─ panic value:   E([AsciiString { data: "to have" }, AsciiString { data: "strings" }, AsciiString { data: "in error enum variants" }])
            └─ panicked:      in panicking_lib::nested_panic_inlined
                               └─ at panicking_lib, src/lib.sw:35:5
           decoded log values:
E([AsciiString { data: "to have" }, AsciiString { data: "strings" }, AsciiString { data: "in error enum variants" }]), log rb: 5503570629422409978
<<<<<<< HEAD
      test test_nested_panic_non_inlined ... ok (???, 14444 gas)
           revert code: 8380000000000000
=======
      test test_nested_panic_non_inlined ... ok (???, 12100 gas)
           revert code: 8180000000000000
>>>>>>> 6b26e50f
            ├─ panic message: Error E.
            ├─ panic value:   E([AsciiString { data: "this" }, AsciiString { data: "is not" }, AsciiString { data: "the best practice" }])
            └─ panicked:      in panicking_lib::nested_panic_non_inlined
                               └─ at panicking_lib, src/lib.sw:41:9
           decoded log values:
E([AsciiString { data: "this" }, AsciiString { data: "is not" }, AsciiString { data: "the best practice" }]), log rb: 5503570629422409978
<<<<<<< HEAD
      test test_nested_panic_non_inlined_same_revert_code ... ok (???, 14444 gas)
           revert code: 8380000000000000
=======
      test test_nested_panic_non_inlined_same_revert_code ... ok (???, 12100 gas)
           revert code: 8180000000000000
>>>>>>> 6b26e50f
            ├─ panic message: Error E.
            ├─ panic value:   E([AsciiString { data: "this" }, AsciiString { data: "is not" }, AsciiString { data: "the best practice" }])
            └─ panicked:      in panicking_lib::nested_panic_non_inlined
                               └─ at panicking_lib, src/lib.sw:41:9
           decoded log values:
E([AsciiString { data: "this" }, AsciiString { data: "is not" }, AsciiString { data: "the best practice" }]), log rb: 5503570629422409978
<<<<<<< HEAD
      test test_generic_panic_with_unit ... ok (???, 12686 gas)
           revert code: 8280000000000000
=======
      test test_generic_panic_with_unit ... ok (???, 11056 gas)
           revert code: 8100000000000000
>>>>>>> 6b26e50f
            ├─ panic value:   ()
            └─ panicked:      in panicking_lib::generic_panic
                               └─ at panicking_lib, src/lib.sw:74:5
           decoded log values:
(), log rb: 3330666440490685604
<<<<<<< HEAD
      test test_generic_panic_with_unit_same_revert_code ... ok (???, 12686 gas)
           revert code: 8280000000000000
=======
      test test_generic_panic_with_unit_same_revert_code ... ok (???, 11056 gas)
           revert code: 8100000000000000
>>>>>>> 6b26e50f
            ├─ panic value:   ()
            └─ panicked:      in panicking_lib::generic_panic
                               └─ at panicking_lib, src/lib.sw:74:5
           decoded log values:
(), log rb: 3330666440490685604
<<<<<<< HEAD
      test test_generic_panic_with_str ... ok (???, 12700 gas)
           revert code: 8180000000000000
=======
      test test_generic_panic_with_str ... ok (???, 11245 gas)
           revert code: 8080000000000000
>>>>>>> 6b26e50f
            ├─ panic message: generic panic with string
            └─ panicked:      in panicking_lib::generic_panic
                               └─ at panicking_lib, src/lib.sw:74:5
           decoded log values:
AsciiString { data: "generic panic with string" }, log rb: 10098701174489624218
<<<<<<< HEAD
      test test_generic_panic_with_different_str_same_revert_code ... ok (???, 12166 gas)
           revert code: 8180000000000000
=======
      test test_generic_panic_with_different_str_same_revert_code ... ok (???, 11328 gas)
           revert code: 8080000000000000
>>>>>>> 6b26e50f
            ├─ panic message: generic panic with different string
            └─ panicked:      in panicking_lib::generic_panic
                               └─ at panicking_lib, src/lib.sw:74:5
           decoded log values:
AsciiString { data: "generic panic with different string" }, log rb: 10098701174489624218
<<<<<<< HEAD
      test test_generic_panic_with_error_type_enum ... ok (???, 12360 gas)
           revert code: 8200000000000000
=======
      test test_generic_panic_with_error_type_enum ... ok (???, 11287 gas)
           revert code: 8300000000000000
>>>>>>> 6b26e50f
            ├─ panic message: Error A.
            ├─ panic value:   A
            └─ panicked:      in panicking_lib::generic_panic
                               └─ at panicking_lib, src/lib.sw:74:5
           decoded log values:
A, log rb: 5503570629422409978
<<<<<<< HEAD
      test test_generic_panic_with_error_type_enum_different_variant_same_revert_code ... ok (???, 12638 gas)
           revert code: 8200000000000000
=======
      test test_generic_panic_with_error_type_enum_different_variant_same_revert_code ... ok (???, 11434 gas)
           revert code: 8300000000000000
>>>>>>> 6b26e50f
            ├─ panic message: Error B.
            ├─ panic value:   B(42)
            └─ panicked:      in panicking_lib::generic_panic
                               └─ at panicking_lib, src/lib.sw:74:5
           decoded log values:
B(42), log rb: 5503570629422409978

test result: OK. 12 passed; 0 failed; finished in ???

    Finished in ???<|MERGE_RESOLUTION|>--- conflicted
+++ resolved
@@ -1,6 +1,5 @@
 ---
 source: test/src/snapshot/mod.rs
-assertion_line: 101
 ---
 > forc test --path test/src/e2e_vm_tests/test_programs/should_pass/language/panic_expression/panicking_contract --test-threads 1 --logs --reverts
 exit status: 0
@@ -143,24 +142,11 @@
    Compiling library std (test/src/e2e_vm_tests/reduced_std_libs/sway-lib-std-core)
    Compiling library panicking_lib (test/src/e2e_vm_tests/test_programs/should_pass/language/panic_expression/panicking_lib)
    Compiling contract panicking_contract (test/src/e2e_vm_tests/test_programs/should_pass/language/panic_expression/panicking_contract)
-<<<<<<< HEAD
-    Finished release [optimized + fuel] target(s) [7.368 KB] in ???
-=======
     Finished release [optimized + fuel] target(s) [6.576 KB] in ???
->>>>>>> 6b26e50f
      Running 12 tests, filtered 0 tests
 
 tested -- panicking_contract
 
-<<<<<<< HEAD
-      test test_panicking_in_contract_self_impl ... ok (???, 10827 gas)
-           revert code: 8000000000000000
-            ├─ panic message: panicking in contract self impl
-            └─ panicked:      in <Contract as PanickingContractAbi>::panicking_in_contract_self_impl
-                               └─ at panicking_contract@1.2.3, src/main.sw:22:9
-      test test_directly_panicking_method ... ok (???, 11934 gas)
-           revert code: 8080000000000000
-=======
       test test_panicking_in_contract_self_impl ... ok (???, 10462 gas)
            revert code: 8280000000000000
             ├─ panic message: panicking in contract self impl
@@ -168,133 +154,82 @@
                                └─ at panicking_contract@1.2.3, src/main.sw:22:9
       test test_directly_panicking_method ... ok (???, 11382 gas)
            revert code: 8200000000000000
->>>>>>> 6b26e50f
             ├─ panic message: Error C.
             ├─ panic value:   C(true)
             └─ panicked:      in <Contract as Abi>::directly_panicking_method
                                └─ at panicking_contract@1.2.3, src/main.sw:28:9
            decoded log values:
 C(true), log rb: 5503570629422409978
-<<<<<<< HEAD
-      test test_nested_panic_inlined ... ok (???, 14054 gas)
-           revert code: 8300000000000000
-=======
       test test_nested_panic_inlined ... ok (???, 12044 gas)
            revert code: 8000000000000000
->>>>>>> 6b26e50f
             ├─ panic message: Error E.
             ├─ panic value:   E([AsciiString { data: "to have" }, AsciiString { data: "strings" }, AsciiString { data: "in error enum variants" }])
             └─ panicked:      in panicking_lib::nested_panic_inlined
                                └─ at panicking_lib, src/lib.sw:35:5
            decoded log values:
 E([AsciiString { data: "to have" }, AsciiString { data: "strings" }, AsciiString { data: "in error enum variants" }]), log rb: 5503570629422409978
-<<<<<<< HEAD
-      test test_nested_panic_inlined_same_revert_code ... ok (???, 14054 gas)
-           revert code: 8300000000000000
-=======
       test test_nested_panic_inlined_same_revert_code ... ok (???, 12044 gas)
            revert code: 8000000000000000
->>>>>>> 6b26e50f
             ├─ panic message: Error E.
             ├─ panic value:   E([AsciiString { data: "to have" }, AsciiString { data: "strings" }, AsciiString { data: "in error enum variants" }])
             └─ panicked:      in panicking_lib::nested_panic_inlined
                                └─ at panicking_lib, src/lib.sw:35:5
            decoded log values:
 E([AsciiString { data: "to have" }, AsciiString { data: "strings" }, AsciiString { data: "in error enum variants" }]), log rb: 5503570629422409978
-<<<<<<< HEAD
-      test test_nested_panic_non_inlined ... ok (???, 14444 gas)
-           revert code: 8380000000000000
-=======
       test test_nested_panic_non_inlined ... ok (???, 12100 gas)
            revert code: 8180000000000000
->>>>>>> 6b26e50f
             ├─ panic message: Error E.
             ├─ panic value:   E([AsciiString { data: "this" }, AsciiString { data: "is not" }, AsciiString { data: "the best practice" }])
             └─ panicked:      in panicking_lib::nested_panic_non_inlined
                                └─ at panicking_lib, src/lib.sw:41:9
            decoded log values:
 E([AsciiString { data: "this" }, AsciiString { data: "is not" }, AsciiString { data: "the best practice" }]), log rb: 5503570629422409978
-<<<<<<< HEAD
-      test test_nested_panic_non_inlined_same_revert_code ... ok (???, 14444 gas)
-           revert code: 8380000000000000
-=======
       test test_nested_panic_non_inlined_same_revert_code ... ok (???, 12100 gas)
            revert code: 8180000000000000
->>>>>>> 6b26e50f
             ├─ panic message: Error E.
             ├─ panic value:   E([AsciiString { data: "this" }, AsciiString { data: "is not" }, AsciiString { data: "the best practice" }])
             └─ panicked:      in panicking_lib::nested_panic_non_inlined
                                └─ at panicking_lib, src/lib.sw:41:9
            decoded log values:
 E([AsciiString { data: "this" }, AsciiString { data: "is not" }, AsciiString { data: "the best practice" }]), log rb: 5503570629422409978
-<<<<<<< HEAD
-      test test_generic_panic_with_unit ... ok (???, 12686 gas)
-           revert code: 8280000000000000
-=======
       test test_generic_panic_with_unit ... ok (???, 11056 gas)
            revert code: 8100000000000000
->>>>>>> 6b26e50f
-            ├─ panic value:   ()
-            └─ panicked:      in panicking_lib::generic_panic
-                               └─ at panicking_lib, src/lib.sw:74:5
-           decoded log values:
-(), log rb: 3330666440490685604
-<<<<<<< HEAD
-      test test_generic_panic_with_unit_same_revert_code ... ok (???, 12686 gas)
-           revert code: 8280000000000000
-=======
+            ├─ panic value:   ()
+            └─ panicked:      in panicking_lib::generic_panic
+                               └─ at panicking_lib, src/lib.sw:74:5
+           decoded log values:
+(), log rb: 3330666440490685604
       test test_generic_panic_with_unit_same_revert_code ... ok (???, 11056 gas)
            revert code: 8100000000000000
->>>>>>> 6b26e50f
-            ├─ panic value:   ()
-            └─ panicked:      in panicking_lib::generic_panic
-                               └─ at panicking_lib, src/lib.sw:74:5
-           decoded log values:
-(), log rb: 3330666440490685604
-<<<<<<< HEAD
-      test test_generic_panic_with_str ... ok (???, 12700 gas)
-           revert code: 8180000000000000
-=======
+            ├─ panic value:   ()
+            └─ panicked:      in panicking_lib::generic_panic
+                               └─ at panicking_lib, src/lib.sw:74:5
+           decoded log values:
+(), log rb: 3330666440490685604
       test test_generic_panic_with_str ... ok (???, 11245 gas)
            revert code: 8080000000000000
->>>>>>> 6b26e50f
             ├─ panic message: generic panic with string
             └─ panicked:      in panicking_lib::generic_panic
                                └─ at panicking_lib, src/lib.sw:74:5
            decoded log values:
 AsciiString { data: "generic panic with string" }, log rb: 10098701174489624218
-<<<<<<< HEAD
-      test test_generic_panic_with_different_str_same_revert_code ... ok (???, 12166 gas)
-           revert code: 8180000000000000
-=======
       test test_generic_panic_with_different_str_same_revert_code ... ok (???, 11328 gas)
            revert code: 8080000000000000
->>>>>>> 6b26e50f
             ├─ panic message: generic panic with different string
             └─ panicked:      in panicking_lib::generic_panic
                                └─ at panicking_lib, src/lib.sw:74:5
            decoded log values:
 AsciiString { data: "generic panic with different string" }, log rb: 10098701174489624218
-<<<<<<< HEAD
-      test test_generic_panic_with_error_type_enum ... ok (???, 12360 gas)
-           revert code: 8200000000000000
-=======
       test test_generic_panic_with_error_type_enum ... ok (???, 11287 gas)
            revert code: 8300000000000000
->>>>>>> 6b26e50f
             ├─ panic message: Error A.
             ├─ panic value:   A
             └─ panicked:      in panicking_lib::generic_panic
                                └─ at panicking_lib, src/lib.sw:74:5
            decoded log values:
 A, log rb: 5503570629422409978
-<<<<<<< HEAD
-      test test_generic_panic_with_error_type_enum_different_variant_same_revert_code ... ok (???, 12638 gas)
-           revert code: 8200000000000000
-=======
       test test_generic_panic_with_error_type_enum_different_variant_same_revert_code ... ok (???, 11434 gas)
            revert code: 8300000000000000
->>>>>>> 6b26e50f
             ├─ panic message: Error B.
             ├─ panic value:   B(42)
             └─ panicked:      in panicking_lib::generic_panic
