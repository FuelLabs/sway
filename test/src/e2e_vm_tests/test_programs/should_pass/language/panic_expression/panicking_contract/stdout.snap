---
source: test/src/snapshot/mod.rs
assertion_line: 101
---
> forc test --path test/src/e2e_vm_tests/test_programs/should_pass/language/panic_expression/panicking_contract --test-threads 1 --logs --reverts
exit status: 0
output:
    Building test/src/e2e_vm_tests/test_programs/should_pass/language/panic_expression/panicking_contract
   Compiling library std (test/src/e2e_vm_tests/reduced_std_libs/sway-lib-std-core)
   Compiling library panicking_lib (test/src/e2e_vm_tests/test_programs/should_pass/language/panic_expression/panicking_lib)
   Compiling contract panicking_contract (test/src/e2e_vm_tests/test_programs/should_pass/language/panic_expression/panicking_contract)
    Finished debug [unoptimized + fuel] target(s) [8.88 KB] in ???
     Running 12 tests, filtered 0 tests

tested -- panicking_contract

      test test_panicking_in_contract_self_impl ... ok (???, 11571 gas)
           revert code: 8000000000000001
            ├─ panic message: panicking in contract self impl
            ├─ panicked:      in <Contract as PanickingContractAbi>::panicking_in_contract_self_impl
            │                  └─ at panicking_contract@1.2.3, src/main.sw:22:9
      test test_directly_panicking_method ... ok (???, 12853 gas)
           revert code: 8080000000000002
            ├─ panic message: Error C.
            ├─ panic value:   C(true)
            ├─ panicked:      in <Contract as Abi>::directly_panicking_method
            │                  └─ at panicking_contract@1.2.3, src/main.sw:28:9
           decoded log values:
C(true), log rb: 5503570629422409978
      test test_nested_panic_inlined ... ok (???, 15735 gas)
           revert code: 830000000540a013
            ├─ panic message: Error E.
            ├─ panic value:   E([AsciiString { data: "to have" }, AsciiString { data: "strings" }, AsciiString { data: "in error enum variants" }])
            ├─ panicked:      in panicking_lib::nested_panic_inlined
            │                  └─ at panicking_lib, src/lib.sw:35:5
            └─ backtrace:     called in panicking_lib::call_nested_panic_inlined
                               └─ at panicking_lib, src/lib.sw:46:5
                              called in <Contract as Abi>::nested_panic_inlined
                               └─ at panicking_contract@1.2.3, src/main.sw:32:9
           decoded log values:
E([AsciiString { data: "to have" }, AsciiString { data: "strings" }, AsciiString { data: "in error enum variants" }]), log rb: 5503570629422409978
      test test_nested_panic_inlined_same_revert_code ... ok (???, 15735 gas)
           revert code: 830000000540a013
            ├─ panic message: Error E.
            ├─ panic value:   E([AsciiString { data: "to have" }, AsciiString { data: "strings" }, AsciiString { data: "in error enum variants" }])
            ├─ panicked:      in panicking_lib::nested_panic_inlined
            │                  └─ at panicking_lib, src/lib.sw:35:5
            └─ backtrace:     called in panicking_lib::call_nested_panic_inlined
                               └─ at panicking_lib, src/lib.sw:46:5
                              called in <Contract as Abi>::nested_panic_inlined
                               └─ at panicking_contract@1.2.3, src/main.sw:32:9
           decoded log values:
E([AsciiString { data: "to have" }, AsciiString { data: "strings" }, AsciiString { data: "in error enum variants" }]), log rb: 5503570629422409978
      test test_nested_panic_non_inlined ... ok (???, 16289 gas)
           revert code: 838000000680c818
            ├─ panic message: Error E.
            ├─ panic value:   E([AsciiString { data: "this" }, AsciiString { data: "is not" }, AsciiString { data: "the best practice" }])
            ├─ panicked:      in panicking_lib::nested_panic_non_inlined
            │                  └─ at panicking_lib, src/lib.sw:41:9
            └─ backtrace:     called in panicking_lib::call_nested_panic_non_inlined
                               └─ at panicking_lib, src/lib.sw:50:5
                              called in <Contract as Abi>::nested_panic_non_inlined
                               └─ at panicking_contract@1.2.3, src/main.sw:40:9
           decoded log values:
E([AsciiString { data: "this" }, AsciiString { data: "is not" }, AsciiString { data: "the best practice" }]), log rb: 5503570629422409978
      test test_nested_panic_non_inlined_same_revert_code ... ok (???, 16289 gas)
           revert code: 838000000680c818
            ├─ panic message: Error E.
            ├─ panic value:   E([AsciiString { data: "this" }, AsciiString { data: "is not" }, AsciiString { data: "the best practice" }])
            ├─ panicked:      in panicking_lib::nested_panic_non_inlined
            │                  └─ at panicking_lib, src/lib.sw:41:9
            └─ backtrace:     called in panicking_lib::call_nested_panic_non_inlined
                               └─ at panicking_lib, src/lib.sw:50:5
                              called in <Contract as Abi>::nested_panic_non_inlined
                               └─ at panicking_contract@1.2.3, src/main.sw:40:9
           decoded log values:
E([AsciiString { data: "this" }, AsciiString { data: "is not" }, AsciiString { data: "the best practice" }]), log rb: 5503570629422409978
      test test_generic_panic_with_unit ... ok (???, 14026 gas)
           revert code: 828000000000800f
            ├─ panic value:   ()
            ├─ panicked:      in panicking_lib::generic_panic
            │                  └─ at panicking_lib, src/lib.sw:74:5
            └─ backtrace:     called in <Contract as Abi>::generic_panic_with_unit
                               └─ at panicking_contract@1.2.3, src/main.sw:48:9
           decoded log values:
(), log rb: 3330666440490685604
      test test_generic_panic_with_unit_same_revert_code ... ok (???, 14026 gas)
           revert code: 828000000000800f
            ├─ panic value:   ()
            ├─ panicked:      in panicking_lib::generic_panic
            │                  └─ at panicking_lib, src/lib.sw:74:5
            └─ backtrace:     called in <Contract as Abi>::generic_panic_with_unit
                               └─ at panicking_contract@1.2.3, src/main.sw:48:9
           decoded log values:
(), log rb: 3330666440490685604
      test test_generic_panic_with_str ... ok (???, 13958 gas)
           revert code: 818000000000700d
            ├─ panic message: generic panic with string
            ├─ panicked:      in panicking_lib::generic_panic
            │                  └─ at panicking_lib, src/lib.sw:74:5
            └─ backtrace:     called in <Contract as Abi>::generic_panic_with_str
                               └─ at panicking_contract@1.2.3, src/main.sw:56:9
           decoded log values:
AsciiString { data: "generic panic with string" }, log rb: 10098701174489624218
      test test_generic_panic_with_different_str_same_revert_code ... ok (???, 13190 gas)
           revert code: 8180000000004007
            ├─ panic message: generic panic with different string
            ├─ panicked:      in panicking_lib::generic_panic
            │                  └─ at panicking_lib, src/lib.sw:74:5
            └─ backtrace:     called in <Contract as Abi>::generic_panic_with_different_str_same_revert_code
                               └─ at panicking_contract@1.2.3, src/main.sw:60:9
           decoded log values:
AsciiString { data: "generic panic with different string" }, log rb: 10098701174489624218
      test test_generic_panic_with_error_type_enum ... ok (???, 13475 gas)
           revert code: 8200000000005009
            ├─ panic message: Error A.
            ├─ panic value:   A
            ├─ panicked:      in panicking_lib::generic_panic
            │                  └─ at panicking_lib, src/lib.sw:74:5
            └─ backtrace:     called in <Contract as Abi>::generic_panic_with_error_type_enum
                               └─ at panicking_contract@1.2.3, src/main.sw:64:9
           decoded log values:
A, log rb: 5503570629422409978
      test test_generic_panic_with_error_type_enum_different_variant_same_revert_code ... ok (???, 13867 gas)
           revert code: 820000000000600b
            ├─ panic message: Error B.
            ├─ panic value:   B(42)
            ├─ panicked:      in panicking_lib::generic_panic
            │                  └─ at panicking_lib, src/lib.sw:74:5
            └─ backtrace:     called in <Contract as Abi>::generic_panic_with_error_type_enum_different_variant_same_revert_code
                               └─ at panicking_contract@1.2.3, src/main.sw:68:9
           decoded log values:
B(42), log rb: 5503570629422409978

test result: OK. 12 passed; 0 failed; finished in ???

    Finished in ???

> forc test --path test/src/e2e_vm_tests/test_programs/should_pass/language/panic_expression/panicking_contract --release --test-threads 1 --logs --reverts
exit status: 0
output:
    Building test/src/e2e_vm_tests/test_programs/should_pass/language/panic_expression/panicking_contract
   Compiling library std (test/src/e2e_vm_tests/reduced_std_libs/sway-lib-std-core)
   Compiling library panicking_lib (test/src/e2e_vm_tests/test_programs/should_pass/language/panic_expression/panicking_lib)
   Compiling contract panicking_contract (test/src/e2e_vm_tests/test_programs/should_pass/language/panic_expression/panicking_contract)
    Finished release [optimized + fuel] target(s) [7.368 KB] in ???
     Running 12 tests, filtered 0 tests

tested -- panicking_contract

<<<<<<< HEAD
      test test_panicking_in_contract_self_impl ... ok (???, 672 gas)
=======
      test test_panicking_in_contract_self_impl ... ok (???, 10831 gas)
>>>>>>> be2d6ae6
           revert code: 8000000000000000
            ├─ panic message: panicking in contract self impl
            └─ panicked:      in <Contract as PanickingContractAbi>::panicking_in_contract_self_impl
                               └─ at panicking_contract@1.2.3, src/main.sw:22:9
<<<<<<< HEAD
      test test_directly_panicking_method ... ok (???, 1094 gas)
=======
      test test_directly_panicking_method ... ok (???, 11938 gas)
>>>>>>> be2d6ae6
           revert code: 8080000000000000
            ├─ panic message: Error C.
            ├─ panic value:   C(true)
            └─ panicked:      in <Contract as Abi>::directly_panicking_method
                               └─ at panicking_contract@1.2.3, src/main.sw:28:9
           decoded log values:
C(true), log rb: 5503570629422409978
<<<<<<< HEAD
      test test_nested_panic_inlined ... ok (???, 2336 gas)
=======
      test test_nested_panic_inlined ... ok (???, 14064 gas)
>>>>>>> be2d6ae6
           revert code: 8300000000000000
            ├─ panic message: Error E.
            ├─ panic value:   E([AsciiString { data: "to have" }, AsciiString { data: "strings" }, AsciiString { data: "in error enum variants" }])
            └─ panicked:      in panicking_lib::nested_panic_inlined
                               └─ at panicking_lib, src/lib.sw:35:5
           decoded log values:
E([AsciiString { data: "to have" }, AsciiString { data: "strings" }, AsciiString { data: "in error enum variants" }]), log rb: 5503570629422409978
<<<<<<< HEAD
      test test_nested_panic_inlined_same_revert_code ... ok (???, 2336 gas)
=======
      test test_nested_panic_inlined_same_revert_code ... ok (???, 14064 gas)
>>>>>>> be2d6ae6
           revert code: 8300000000000000
            ├─ panic message: Error E.
            ├─ panic value:   E([AsciiString { data: "to have" }, AsciiString { data: "strings" }, AsciiString { data: "in error enum variants" }])
            └─ panicked:      in panicking_lib::nested_panic_inlined
                               └─ at panicking_lib, src/lib.sw:35:5
           decoded log values:
E([AsciiString { data: "to have" }, AsciiString { data: "strings" }, AsciiString { data: "in error enum variants" }]), log rb: 5503570629422409978
<<<<<<< HEAD
      test test_nested_panic_non_inlined ... ok (???, 2566 gas)
=======
      test test_nested_panic_non_inlined ... ok (???, 14454 gas)
>>>>>>> be2d6ae6
           revert code: 8380000000000000
            ├─ panic message: Error E.
            ├─ panic value:   E([AsciiString { data: "this" }, AsciiString { data: "is not" }, AsciiString { data: "the best practice" }])
            └─ panicked:      in panicking_lib::nested_panic_non_inlined
                               └─ at panicking_lib, src/lib.sw:41:9
           decoded log values:
E([AsciiString { data: "this" }, AsciiString { data: "is not" }, AsciiString { data: "the best practice" }]), log rb: 5503570629422409978
<<<<<<< HEAD
      test test_nested_panic_non_inlined_same_revert_code ... ok (???, 2566 gas)
=======
      test test_nested_panic_non_inlined_same_revert_code ... ok (???, 14454 gas)
>>>>>>> be2d6ae6
           revert code: 8380000000000000
            ├─ panic message: Error E.
            ├─ panic value:   E([AsciiString { data: "this" }, AsciiString { data: "is not" }, AsciiString { data: "the best practice" }])
            └─ panicked:      in panicking_lib::nested_panic_non_inlined
                               └─ at panicking_lib, src/lib.sw:41:9
           decoded log values:
E([AsciiString { data: "this" }, AsciiString { data: "is not" }, AsciiString { data: "the best practice" }]), log rb: 5503570629422409978
<<<<<<< HEAD
      test test_generic_panic_with_unit ... ok (???, 1534 gas)
=======
      test test_generic_panic_with_unit ... ok (???, 12702 gas)
>>>>>>> be2d6ae6
           revert code: 8280000000000000
            ├─ panic value:   ()
            └─ panicked:      in panicking_lib::generic_panic
                               └─ at panicking_lib, src/lib.sw:74:5
           decoded log values:
(), log rb: 3330666440490685604
<<<<<<< HEAD
      test test_generic_panic_with_unit_same_revert_code ... ok (???, 1534 gas)
=======
      test test_generic_panic_with_unit_same_revert_code ... ok (???, 12702 gas)
>>>>>>> be2d6ae6
           revert code: 8280000000000000
            ├─ panic value:   ()
            └─ panicked:      in panicking_lib::generic_panic
                               └─ at panicking_lib, src/lib.sw:74:5
           decoded log values:
(), log rb: 3330666440490685604
<<<<<<< HEAD
      test test_generic_panic_with_str ... ok (???, 1535 gas)
=======
      test test_generic_panic_with_str ... ok (???, 12720 gas)
>>>>>>> be2d6ae6
           revert code: 8180000000000000
            ├─ panic message: generic panic with string
            └─ panicked:      in panicking_lib::generic_panic
                               └─ at panicking_lib, src/lib.sw:74:5
           decoded log values:
AsciiString { data: "generic panic with string" }, log rb: 10098701174489624218
<<<<<<< HEAD
      test test_generic_panic_with_different_str_same_revert_code ... ok (???, 1217 gas)
=======
      test test_generic_panic_with_different_str_same_revert_code ... ok (???, 12186 gas)
>>>>>>> be2d6ae6
           revert code: 8180000000000000
            ├─ panic message: generic panic with different string
            └─ panicked:      in panicking_lib::generic_panic
                               └─ at panicking_lib, src/lib.sw:74:5
           decoded log values:
AsciiString { data: "generic panic with different string" }, log rb: 10098701174489624218
<<<<<<< HEAD
      test test_generic_panic_with_error_type_enum ... ok (???, 1349 gas)
=======
      test test_generic_panic_with_error_type_enum ... ok (???, 12364 gas)
>>>>>>> be2d6ae6
           revert code: 8200000000000000
            ├─ panic message: Error A.
            ├─ panic value:   A
            └─ panicked:      in panicking_lib::generic_panic
                               └─ at panicking_lib, src/lib.sw:74:5
           decoded log values:
A, log rb: 5503570629422409978
<<<<<<< HEAD
      test test_generic_panic_with_error_type_enum_different_variant_same_revert_code ... ok (???, 1512 gas)
=======
      test test_generic_panic_with_error_type_enum_different_variant_same_revert_code ... ok (???, 12642 gas)
>>>>>>> be2d6ae6
           revert code: 8200000000000000
            ├─ panic message: Error B.
            ├─ panic value:   B(42)
            └─ panicked:      in panicking_lib::generic_panic
                               └─ at panicking_lib, src/lib.sw:74:5
           decoded log values:
B(42), log rb: 5503570629422409978

test result: OK. 12 passed; 0 failed; finished in ???

    Finished in ???<|MERGE_RESOLUTION|>--- conflicted
+++ resolved
@@ -148,20 +148,12 @@
 
 tested -- panicking_contract
 
-<<<<<<< HEAD
-      test test_panicking_in_contract_self_impl ... ok (???, 672 gas)
-=======
-      test test_panicking_in_contract_self_impl ... ok (???, 10831 gas)
->>>>>>> be2d6ae6
+      test test_panicking_in_contract_self_impl ... ok (???, 10827 gas)
            revert code: 8000000000000000
             ├─ panic message: panicking in contract self impl
             └─ panicked:      in <Contract as PanickingContractAbi>::panicking_in_contract_self_impl
                                └─ at panicking_contract@1.2.3, src/main.sw:22:9
-<<<<<<< HEAD
-      test test_directly_panicking_method ... ok (???, 1094 gas)
-=======
-      test test_directly_panicking_method ... ok (???, 11938 gas)
->>>>>>> be2d6ae6
+      test test_directly_panicking_method ... ok (???, 11934 gas)
            revert code: 8080000000000000
             ├─ panic message: Error C.
             ├─ panic value:   C(true)
@@ -169,11 +161,7 @@
                                └─ at panicking_contract@1.2.3, src/main.sw:28:9
            decoded log values:
 C(true), log rb: 5503570629422409978
-<<<<<<< HEAD
-      test test_nested_panic_inlined ... ok (???, 2336 gas)
-=======
-      test test_nested_panic_inlined ... ok (???, 14064 gas)
->>>>>>> be2d6ae6
+      test test_nested_panic_inlined ... ok (???, 14054 gas)
            revert code: 8300000000000000
             ├─ panic message: Error E.
             ├─ panic value:   E([AsciiString { data: "to have" }, AsciiString { data: "strings" }, AsciiString { data: "in error enum variants" }])
@@ -181,11 +169,7 @@
                                └─ at panicking_lib, src/lib.sw:35:5
            decoded log values:
 E([AsciiString { data: "to have" }, AsciiString { data: "strings" }, AsciiString { data: "in error enum variants" }]), log rb: 5503570629422409978
-<<<<<<< HEAD
-      test test_nested_panic_inlined_same_revert_code ... ok (???, 2336 gas)
-=======
-      test test_nested_panic_inlined_same_revert_code ... ok (???, 14064 gas)
->>>>>>> be2d6ae6
+      test test_nested_panic_inlined_same_revert_code ... ok (???, 14054 gas)
            revert code: 8300000000000000
             ├─ panic message: Error E.
             ├─ panic value:   E([AsciiString { data: "to have" }, AsciiString { data: "strings" }, AsciiString { data: "in error enum variants" }])
@@ -193,11 +177,7 @@
                                └─ at panicking_lib, src/lib.sw:35:5
            decoded log values:
 E([AsciiString { data: "to have" }, AsciiString { data: "strings" }, AsciiString { data: "in error enum variants" }]), log rb: 5503570629422409978
-<<<<<<< HEAD
-      test test_nested_panic_non_inlined ... ok (???, 2566 gas)
-=======
-      test test_nested_panic_non_inlined ... ok (???, 14454 gas)
->>>>>>> be2d6ae6
+      test test_nested_panic_non_inlined ... ok (???, 14444 gas)
            revert code: 8380000000000000
             ├─ panic message: Error E.
             ├─ panic value:   E([AsciiString { data: "this" }, AsciiString { data: "is not" }, AsciiString { data: "the best practice" }])
@@ -205,11 +185,7 @@
                                └─ at panicking_lib, src/lib.sw:41:9
            decoded log values:
 E([AsciiString { data: "this" }, AsciiString { data: "is not" }, AsciiString { data: "the best practice" }]), log rb: 5503570629422409978
-<<<<<<< HEAD
-      test test_nested_panic_non_inlined_same_revert_code ... ok (???, 2566 gas)
-=======
-      test test_nested_panic_non_inlined_same_revert_code ... ok (???, 14454 gas)
->>>>>>> be2d6ae6
+      test test_nested_panic_non_inlined_same_revert_code ... ok (???, 14444 gas)
            revert code: 8380000000000000
             ├─ panic message: Error E.
             ├─ panic value:   E([AsciiString { data: "this" }, AsciiString { data: "is not" }, AsciiString { data: "the best practice" }])
@@ -217,55 +193,35 @@
                                └─ at panicking_lib, src/lib.sw:41:9
            decoded log values:
 E([AsciiString { data: "this" }, AsciiString { data: "is not" }, AsciiString { data: "the best practice" }]), log rb: 5503570629422409978
-<<<<<<< HEAD
-      test test_generic_panic_with_unit ... ok (???, 1534 gas)
-=======
-      test test_generic_panic_with_unit ... ok (???, 12702 gas)
->>>>>>> be2d6ae6
+      test test_generic_panic_with_unit ... ok (???, 12686 gas)
            revert code: 8280000000000000
             ├─ panic value:   ()
             └─ panicked:      in panicking_lib::generic_panic
                                └─ at panicking_lib, src/lib.sw:74:5
            decoded log values:
 (), log rb: 3330666440490685604
-<<<<<<< HEAD
-      test test_generic_panic_with_unit_same_revert_code ... ok (???, 1534 gas)
-=======
-      test test_generic_panic_with_unit_same_revert_code ... ok (???, 12702 gas)
->>>>>>> be2d6ae6
+      test test_generic_panic_with_unit_same_revert_code ... ok (???, 12686 gas)
            revert code: 8280000000000000
             ├─ panic value:   ()
             └─ panicked:      in panicking_lib::generic_panic
                                └─ at panicking_lib, src/lib.sw:74:5
            decoded log values:
 (), log rb: 3330666440490685604
-<<<<<<< HEAD
-      test test_generic_panic_with_str ... ok (???, 1535 gas)
-=======
-      test test_generic_panic_with_str ... ok (???, 12720 gas)
->>>>>>> be2d6ae6
+      test test_generic_panic_with_str ... ok (???, 12700 gas)
            revert code: 8180000000000000
             ├─ panic message: generic panic with string
             └─ panicked:      in panicking_lib::generic_panic
                                └─ at panicking_lib, src/lib.sw:74:5
            decoded log values:
 AsciiString { data: "generic panic with string" }, log rb: 10098701174489624218
-<<<<<<< HEAD
-      test test_generic_panic_with_different_str_same_revert_code ... ok (???, 1217 gas)
-=======
-      test test_generic_panic_with_different_str_same_revert_code ... ok (???, 12186 gas)
->>>>>>> be2d6ae6
+      test test_generic_panic_with_different_str_same_revert_code ... ok (???, 12166 gas)
            revert code: 8180000000000000
             ├─ panic message: generic panic with different string
             └─ panicked:      in panicking_lib::generic_panic
                                └─ at panicking_lib, src/lib.sw:74:5
            decoded log values:
 AsciiString { data: "generic panic with different string" }, log rb: 10098701174489624218
-<<<<<<< HEAD
-      test test_generic_panic_with_error_type_enum ... ok (???, 1349 gas)
-=======
-      test test_generic_panic_with_error_type_enum ... ok (???, 12364 gas)
->>>>>>> be2d6ae6
+      test test_generic_panic_with_error_type_enum ... ok (???, 12360 gas)
            revert code: 8200000000000000
             ├─ panic message: Error A.
             ├─ panic value:   A
@@ -273,11 +229,7 @@
                                └─ at panicking_lib, src/lib.sw:74:5
            decoded log values:
 A, log rb: 5503570629422409978
-<<<<<<< HEAD
-      test test_generic_panic_with_error_type_enum_different_variant_same_revert_code ... ok (???, 1512 gas)
-=======
-      test test_generic_panic_with_error_type_enum_different_variant_same_revert_code ... ok (???, 12642 gas)
->>>>>>> be2d6ae6
+      test test_generic_panic_with_error_type_enum_different_variant_same_revert_code ... ok (???, 12638 gas)
            revert code: 8200000000000000
             ├─ panic message: Error B.
             ├─ panic value:   B(42)
