---
source: test/src/snapshot/mod.rs
---
> forc test --path test/src/e2e_vm_tests/test_programs/should_pass/language/panic_expression/panicking_contract --release --experimental error_type --test-threads 1 --logs --reverts
exit status: 0
output:
    Building test/src/e2e_vm_tests/test_programs/should_pass/language/panic_expression/panicking_contract
   Compiling library std (test/src/e2e_vm_tests/reduced_std_libs/sway-lib-std-core)
   Compiling library panicking_lib (test/src/e2e_vm_tests/test_programs/should_pass/language/panic_expression/panicking_lib)
   Compiling contract panicking_contract (test/src/e2e_vm_tests/test_programs/should_pass/language/panic_expression/panicking_contract)
    Finished release [optimized + fuel] target(s) [8.496 KB] in ???
     Running 11 tests, filtered 0 tests

tested -- panicking_contract

<<<<<<< HEAD
      test test_directly_panicking_method ... ok (???, 1696 gas)
=======
      test test_directly_panicking_method ... ok (???, 1786 gas)
>>>>>>> e0724422
           revert code: ffffffff00000000
            ├─ panic message: Error C.
            ├─ panic value:   C(true)
            └─ panicked in:   panicking_contract@1.2.3, src/main.sw:22:9
           decoded log values:
C(true), log rb: 5503570629422409978
<<<<<<< HEAD
      test test_nested_panic_inlined ... ok (???, 2972 gas)
=======
      test test_nested_panic_inlined ... ok (???, 3145 gas)
>>>>>>> e0724422
           revert code: ffffffff00000005
            ├─ panic message: Error E.
            ├─ panic value:   E([AsciiString { data: "this" }, AsciiString { data: "is not" }, AsciiString { data: "the best practice" }])
            └─ panicked in:   panicking_lib, src/lib.sw:41:9
           decoded log values:
E([AsciiString { data: "this" }, AsciiString { data: "is not" }, AsciiString { data: "the best practice" }]), log rb: 5503570629422409978
<<<<<<< HEAD
      test test_nested_panic_inlined_same_revert_code ... ok (???, 2972 gas)
=======
      test test_nested_panic_inlined_same_revert_code ... ok (???, 3145 gas)
>>>>>>> e0724422
           revert code: ffffffff00000005
            ├─ panic message: Error E.
            ├─ panic value:   E([AsciiString { data: "this" }, AsciiString { data: "is not" }, AsciiString { data: "the best practice" }])
            └─ panicked in:   panicking_lib, src/lib.sw:41:9
           decoded log values:
E([AsciiString { data: "this" }, AsciiString { data: "is not" }, AsciiString { data: "the best practice" }]), log rb: 5503570629422409978
<<<<<<< HEAD
      test test_nested_panic_not_inlined ... ok (???, 3165 gas)
=======
      test test_nested_panic_not_inlined ... ok (???, 3350 gas)
>>>>>>> e0724422
           revert code: ffffffff00000006
            ├─ panic message: Error E.
            ├─ panic value:   E([AsciiString { data: "to have" }, AsciiString { data: "strings" }, AsciiString { data: "in error enum variants" }])
            └─ panicked in:   panicking_lib, src/lib.sw:35:5
           decoded log values:
E([AsciiString { data: "to have" }, AsciiString { data: "strings" }, AsciiString { data: "in error enum variants" }]), log rb: 5503570629422409978
<<<<<<< HEAD
      test test_nested_panic_not_inlined_same_revert_code ... ok (???, 3165 gas)
=======
      test test_nested_panic_not_inlined_same_revert_code ... ok (???, 3350 gas)
>>>>>>> e0724422
           revert code: ffffffff00000006
            ├─ panic message: Error E.
            ├─ panic value:   E([AsciiString { data: "to have" }, AsciiString { data: "strings" }, AsciiString { data: "in error enum variants" }])
            └─ panicked in:   panicking_lib, src/lib.sw:35:5
           decoded log values:
E([AsciiString { data: "to have" }, AsciiString { data: "strings" }, AsciiString { data: "in error enum variants" }]), log rb: 5503570629422409978
<<<<<<< HEAD
      test test_generic_panic_with_unit ... ok (???, 2122 gas)
=======
      test test_generic_panic_with_unit ... ok (???, 2260 gas)
>>>>>>> e0724422
           revert code: ffffffff00000004
            ├─ panic value:   ()
            └─ panicked in:   panicking_lib, src/lib.sw:74:5
           decoded log values:
(), log rb: 3330666440490685604
<<<<<<< HEAD
      test test_generic_panic_with_unit_same_revert_code ... ok (???, 2122 gas)
=======
      test test_generic_panic_with_unit_same_revert_code ... ok (???, 2260 gas)
>>>>>>> e0724422
           revert code: ffffffff00000004
            ├─ panic value:   ()
            └─ panicked in:   panicking_lib, src/lib.sw:74:5
           decoded log values:
(), log rb: 3330666440490685604
<<<<<<< HEAD
      test test_generic_panic_with_str ... ok (???, 2135 gas)
=======
      test test_generic_panic_with_str ... ok (???, 2266 gas)
>>>>>>> e0724422
           revert code: ffffffff00000002
            ├─ panic message: generic panic with string
            └─ panicked in:   panicking_lib, src/lib.sw:74:5
           decoded log values:
AsciiString { data: "generic panic with string" }, log rb: 10098701174489624218
<<<<<<< HEAD
      test test_generic_panic_with_different_str_same_revert_code ... ok (???, 1817 gas)
=======
      test test_generic_panic_with_different_str_same_revert_code ... ok (???, 1924 gas)
>>>>>>> e0724422
           revert code: ffffffff00000002
            ├─ panic message: generic panic with different string
            └─ panicked in:   panicking_lib, src/lib.sw:74:5
           decoded log values:
AsciiString { data: "generic panic with different string" }, log rb: 10098701174489624218
<<<<<<< HEAD
      test test_generic_panic_with_error_type_enum ... ok (???, 1947 gas)
=======
      test test_generic_panic_with_error_type_enum ... ok (???, 2075 gas)
>>>>>>> e0724422
           revert code: ffffffff00000003
            ├─ panic message: Error A.
            ├─ panic value:   A
            └─ panicked in:   panicking_lib, src/lib.sw:74:5
           decoded log values:
A, log rb: 5503570629422409978
<<<<<<< HEAD
      test test_generic_panic_with_error_type_enum_different_variant_same_revert_code ... ok (???, 2110 gas)
=======
      test test_generic_panic_with_error_type_enum_different_variant_same_revert_code ... ok (???, 2247 gas)
>>>>>>> e0724422
           revert code: ffffffff00000003
            ├─ panic message: Error B.
            ├─ panic value:   B(42)
            └─ panicked in:   panicking_lib, src/lib.sw:74:5
           decoded log values:
B(42), log rb: 5503570629422409978

test result: OK. 11 passed; 0 failed; finished in ???

    Finished in ???<|MERGE_RESOLUTION|>--- conflicted
+++ resolved
@@ -1,5 +1,6 @@
 ---
 source: test/src/snapshot/mod.rs
+assertion_line: 162
 ---
 > forc test --path test/src/e2e_vm_tests/test_programs/should_pass/language/panic_expression/panicking_contract --release --experimental error_type --test-threads 1 --logs --reverts
 exit status: 0
@@ -13,117 +14,73 @@
 
 tested -- panicking_contract
 
-<<<<<<< HEAD
-      test test_directly_panicking_method ... ok (???, 1696 gas)
-=======
       test test_directly_panicking_method ... ok (???, 1786 gas)
->>>>>>> e0724422
            revert code: ffffffff00000000
             ├─ panic message: Error C.
             ├─ panic value:   C(true)
             └─ panicked in:   panicking_contract@1.2.3, src/main.sw:22:9
            decoded log values:
 C(true), log rb: 5503570629422409978
-<<<<<<< HEAD
-      test test_nested_panic_inlined ... ok (???, 2972 gas)
-=======
       test test_nested_panic_inlined ... ok (???, 3145 gas)
->>>>>>> e0724422
            revert code: ffffffff00000005
             ├─ panic message: Error E.
             ├─ panic value:   E([AsciiString { data: "this" }, AsciiString { data: "is not" }, AsciiString { data: "the best practice" }])
             └─ panicked in:   panicking_lib, src/lib.sw:41:9
            decoded log values:
 E([AsciiString { data: "this" }, AsciiString { data: "is not" }, AsciiString { data: "the best practice" }]), log rb: 5503570629422409978
-<<<<<<< HEAD
-      test test_nested_panic_inlined_same_revert_code ... ok (???, 2972 gas)
-=======
       test test_nested_panic_inlined_same_revert_code ... ok (???, 3145 gas)
->>>>>>> e0724422
            revert code: ffffffff00000005
             ├─ panic message: Error E.
             ├─ panic value:   E([AsciiString { data: "this" }, AsciiString { data: "is not" }, AsciiString { data: "the best practice" }])
             └─ panicked in:   panicking_lib, src/lib.sw:41:9
            decoded log values:
 E([AsciiString { data: "this" }, AsciiString { data: "is not" }, AsciiString { data: "the best practice" }]), log rb: 5503570629422409978
-<<<<<<< HEAD
-      test test_nested_panic_not_inlined ... ok (???, 3165 gas)
-=======
       test test_nested_panic_not_inlined ... ok (???, 3350 gas)
->>>>>>> e0724422
            revert code: ffffffff00000006
             ├─ panic message: Error E.
             ├─ panic value:   E([AsciiString { data: "to have" }, AsciiString { data: "strings" }, AsciiString { data: "in error enum variants" }])
             └─ panicked in:   panicking_lib, src/lib.sw:35:5
            decoded log values:
 E([AsciiString { data: "to have" }, AsciiString { data: "strings" }, AsciiString { data: "in error enum variants" }]), log rb: 5503570629422409978
-<<<<<<< HEAD
-      test test_nested_panic_not_inlined_same_revert_code ... ok (???, 3165 gas)
-=======
       test test_nested_panic_not_inlined_same_revert_code ... ok (???, 3350 gas)
->>>>>>> e0724422
            revert code: ffffffff00000006
             ├─ panic message: Error E.
             ├─ panic value:   E([AsciiString { data: "to have" }, AsciiString { data: "strings" }, AsciiString { data: "in error enum variants" }])
             └─ panicked in:   panicking_lib, src/lib.sw:35:5
            decoded log values:
 E([AsciiString { data: "to have" }, AsciiString { data: "strings" }, AsciiString { data: "in error enum variants" }]), log rb: 5503570629422409978
-<<<<<<< HEAD
-      test test_generic_panic_with_unit ... ok (???, 2122 gas)
-=======
       test test_generic_panic_with_unit ... ok (???, 2260 gas)
->>>>>>> e0724422
            revert code: ffffffff00000004
             ├─ panic value:   ()
             └─ panicked in:   panicking_lib, src/lib.sw:74:5
            decoded log values:
 (), log rb: 3330666440490685604
-<<<<<<< HEAD
-      test test_generic_panic_with_unit_same_revert_code ... ok (???, 2122 gas)
-=======
       test test_generic_panic_with_unit_same_revert_code ... ok (???, 2260 gas)
->>>>>>> e0724422
            revert code: ffffffff00000004
             ├─ panic value:   ()
             └─ panicked in:   panicking_lib, src/lib.sw:74:5
            decoded log values:
 (), log rb: 3330666440490685604
-<<<<<<< HEAD
-      test test_generic_panic_with_str ... ok (???, 2135 gas)
-=======
       test test_generic_panic_with_str ... ok (???, 2266 gas)
->>>>>>> e0724422
            revert code: ffffffff00000002
             ├─ panic message: generic panic with string
             └─ panicked in:   panicking_lib, src/lib.sw:74:5
            decoded log values:
 AsciiString { data: "generic panic with string" }, log rb: 10098701174489624218
-<<<<<<< HEAD
-      test test_generic_panic_with_different_str_same_revert_code ... ok (???, 1817 gas)
-=======
       test test_generic_panic_with_different_str_same_revert_code ... ok (???, 1924 gas)
->>>>>>> e0724422
            revert code: ffffffff00000002
             ├─ panic message: generic panic with different string
             └─ panicked in:   panicking_lib, src/lib.sw:74:5
            decoded log values:
 AsciiString { data: "generic panic with different string" }, log rb: 10098701174489624218
-<<<<<<< HEAD
-      test test_generic_panic_with_error_type_enum ... ok (???, 1947 gas)
-=======
       test test_generic_panic_with_error_type_enum ... ok (???, 2075 gas)
->>>>>>> e0724422
            revert code: ffffffff00000003
             ├─ panic message: Error A.
             ├─ panic value:   A
             └─ panicked in:   panicking_lib, src/lib.sw:74:5
            decoded log values:
 A, log rb: 5503570629422409978
-<<<<<<< HEAD
-      test test_generic_panic_with_error_type_enum_different_variant_same_revert_code ... ok (???, 2110 gas)
-=======
       test test_generic_panic_with_error_type_enum_different_variant_same_revert_code ... ok (???, 2247 gas)
->>>>>>> e0724422
            revert code: ffffffff00000003
             ├─ panic message: Error B.
             ├─ panic value:   B(42)
