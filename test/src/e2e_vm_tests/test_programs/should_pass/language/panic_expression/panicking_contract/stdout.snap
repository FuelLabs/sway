--- conflicted
+++ resolved
@@ -1,5 +1,6 @@
 ---
 source: test/src/snapshot/mod.rs
+assertion_line: 101
 ---
 > forc test --path test/src/e2e_vm_tests/test_programs/should_pass/language/panic_expression/panicking_contract --test-threads 1 --logs --reverts
 exit status: 0
@@ -142,29 +143,17 @@
    Compiling library std (test/src/e2e_vm_tests/reduced_std_libs/sway-lib-std-core)
    Compiling library panicking_lib (test/src/e2e_vm_tests/test_programs/should_pass/language/panic_expression/panicking_lib)
    Compiling contract panicking_contract (test/src/e2e_vm_tests/test_programs/should_pass/language/panic_expression/panicking_contract)
-<<<<<<< HEAD
-    Finished release [optimized + fuel] target(s) [7.384 KB] in ???
-=======
-    Finished release [optimized + fuel] target(s) [7.024 KB] in ???
->>>>>>> 4e16beda
+    Finished release [optimized + fuel] target(s) [6.992 KB] in ???
      Running 12 tests, filtered 0 tests
 
 tested -- panicking_contract
 
-<<<<<<< HEAD
-      test test_panicking_in_contract_self_impl ... ok (???, 1182 gas)
-=======
-      test test_panicking_in_contract_self_impl ... ok (???, 869 gas)
->>>>>>> 4e16beda
+      test test_panicking_in_contract_self_impl ... ok (???, 868 gas)
            revert code: 8000000000000000
             ├─ panic message: panicking in contract self impl
             └─ panicked:      in <Contract as PanickingContractAbi>::panicking_in_contract_self_impl
                                └─ at panicking_contract@1.2.3, src/main.sw:22:9
-<<<<<<< HEAD
-      test test_directly_panicking_method ... ok (???, 1604 gas)
-=======
-      test test_directly_panicking_method ... ok (???, 1291 gas)
->>>>>>> 4e16beda
+      test test_directly_panicking_method ... ok (???, 1290 gas)
            revert code: 8080000000000000
             ├─ panic message: Error C.
             ├─ panic value:   C(true)
@@ -172,11 +161,7 @@
                                └─ at panicking_contract@1.2.3, src/main.sw:28:9
            decoded log values:
 C(true), log rb: 5503570629422409978
-<<<<<<< HEAD
-      test test_nested_panic_inlined ... ok (???, 2846 gas)
-=======
-      test test_nested_panic_inlined ... ok (???, 2537 gas)
->>>>>>> 4e16beda
+      test test_nested_panic_inlined ... ok (???, 2532 gas)
            revert code: 8300000000000000
             ├─ panic message: Error E.
             ├─ panic value:   E([AsciiString { data: "to have" }, AsciiString { data: "strings" }, AsciiString { data: "in error enum variants" }])
@@ -184,11 +169,7 @@
                                └─ at panicking_lib, src/lib.sw:35:5
            decoded log values:
 E([AsciiString { data: "to have" }, AsciiString { data: "strings" }, AsciiString { data: "in error enum variants" }]), log rb: 5503570629422409978
-<<<<<<< HEAD
-      test test_nested_panic_inlined_same_revert_code ... ok (???, 2846 gas)
-=======
-      test test_nested_panic_inlined_same_revert_code ... ok (???, 2537 gas)
->>>>>>> 4e16beda
+      test test_nested_panic_inlined_same_revert_code ... ok (???, 2532 gas)
            revert code: 8300000000000000
             ├─ panic message: Error E.
             ├─ panic value:   E([AsciiString { data: "to have" }, AsciiString { data: "strings" }, AsciiString { data: "in error enum variants" }])
@@ -196,11 +177,7 @@
                                └─ at panicking_lib, src/lib.sw:35:5
            decoded log values:
 E([AsciiString { data: "to have" }, AsciiString { data: "strings" }, AsciiString { data: "in error enum variants" }]), log rb: 5503570629422409978
-<<<<<<< HEAD
-      test test_nested_panic_non_inlined ... ok (???, 3076 gas)
-=======
-      test test_nested_panic_non_inlined ... ok (???, 2767 gas)
->>>>>>> 4e16beda
+      test test_nested_panic_non_inlined ... ok (???, 2762 gas)
            revert code: 8380000000000000
             ├─ panic message: Error E.
             ├─ panic value:   E([AsciiString { data: "this" }, AsciiString { data: "is not" }, AsciiString { data: "the best practice" }])
@@ -208,11 +185,7 @@
                                └─ at panicking_lib, src/lib.sw:41:9
            decoded log values:
 E([AsciiString { data: "this" }, AsciiString { data: "is not" }, AsciiString { data: "the best practice" }]), log rb: 5503570629422409978
-<<<<<<< HEAD
-      test test_nested_panic_non_inlined_same_revert_code ... ok (???, 3076 gas)
-=======
-      test test_nested_panic_non_inlined_same_revert_code ... ok (???, 2767 gas)
->>>>>>> 4e16beda
+      test test_nested_panic_non_inlined_same_revert_code ... ok (???, 2762 gas)
            revert code: 8380000000000000
             ├─ panic message: Error E.
             ├─ panic value:   E([AsciiString { data: "this" }, AsciiString { data: "is not" }, AsciiString { data: "the best practice" }])
@@ -220,55 +193,35 @@
                                └─ at panicking_lib, src/lib.sw:41:9
            decoded log values:
 E([AsciiString { data: "this" }, AsciiString { data: "is not" }, AsciiString { data: "the best practice" }]), log rb: 5503570629422409978
-<<<<<<< HEAD
-      test test_generic_panic_with_unit ... ok (???, 2044 gas)
-=======
-      test test_generic_panic_with_unit ... ok (???, 1739 gas)
->>>>>>> 4e16beda
+      test test_generic_panic_with_unit ... ok (???, 1730 gas)
            revert code: 8280000000000000
             ├─ panic value:   ()
             └─ panicked:      in panicking_lib::generic_panic
                                └─ at panicking_lib, src/lib.sw:74:5
            decoded log values:
 (), log rb: 3330666440490685604
-<<<<<<< HEAD
-      test test_generic_panic_with_unit_same_revert_code ... ok (???, 2044 gas)
-=======
-      test test_generic_panic_with_unit_same_revert_code ... ok (???, 1739 gas)
->>>>>>> 4e16beda
+      test test_generic_panic_with_unit_same_revert_code ... ok (???, 1730 gas)
            revert code: 8280000000000000
             ├─ panic value:   ()
             └─ panicked:      in panicking_lib::generic_panic
                                └─ at panicking_lib, src/lib.sw:74:5
            decoded log values:
 (), log rb: 3330666440490685604
-<<<<<<< HEAD
-      test test_generic_panic_with_str ... ok (???, 2045 gas)
-=======
-      test test_generic_panic_with_str ... ok (???, 1743 gas)
->>>>>>> 4e16beda
+      test test_generic_panic_with_str ... ok (???, 1731 gas)
            revert code: 8180000000000000
             ├─ panic message: generic panic with string
             └─ panicked:      in panicking_lib::generic_panic
                                └─ at panicking_lib, src/lib.sw:74:5
            decoded log values:
 AsciiString { data: "generic panic with string" }, log rb: 10098701174489624218
-<<<<<<< HEAD
-      test test_generic_panic_with_different_str_same_revert_code ... ok (???, 1727 gas)
-=======
-      test test_generic_panic_with_different_str_same_revert_code ... ok (???, 1425 gas)
->>>>>>> 4e16beda
+      test test_generic_panic_with_different_str_same_revert_code ... ok (???, 1413 gas)
            revert code: 8180000000000000
             ├─ panic message: generic panic with different string
             └─ panicked:      in panicking_lib::generic_panic
                                └─ at panicking_lib, src/lib.sw:74:5
            decoded log values:
 AsciiString { data: "generic panic with different string" }, log rb: 10098701174489624218
-<<<<<<< HEAD
-      test test_generic_panic_with_error_type_enum ... ok (???, 1859 gas)
-=======
-      test test_generic_panic_with_error_type_enum ... ok (???, 1546 gas)
->>>>>>> 4e16beda
+      test test_generic_panic_with_error_type_enum ... ok (???, 1545 gas)
            revert code: 8200000000000000
             ├─ panic message: Error A.
             ├─ panic value:   A
@@ -276,11 +229,7 @@
                                └─ at panicking_lib, src/lib.sw:74:5
            decoded log values:
 A, log rb: 5503570629422409978
-<<<<<<< HEAD
-      test test_generic_panic_with_error_type_enum_different_variant_same_revert_code ... ok (???, 2022 gas)
-=======
-      test test_generic_panic_with_error_type_enum_different_variant_same_revert_code ... ok (???, 1709 gas)
->>>>>>> 4e16beda
+      test test_generic_panic_with_error_type_enum_different_variant_same_revert_code ... ok (???, 1708 gas)
            revert code: 8200000000000000
             ├─ panic message: Error B.
             ├─ panic value:   B(42)
