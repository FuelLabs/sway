<<<<<<< HEAD
library shiftable;
pub trait Shift {
    fn lsh(self, other: Self) -> Self;
    fn rsh(self, other: Self) -> Self;
}

impl Shift for u64 {
    fn lsh(self, other: u64) -> Self {
=======
library shiftable; 
pub trait MyShiftable {
    fn my_lsh(self, other: Self) -> Self;
    fn my_rsh(self, other: Self) -> Self;
}

impl MyShiftable for u64 {
    fn my_lsh(self, other: u64) -> Self {
>>>>>>> 0ab1d22c
        asm(r1: self, r2: other, r3) {
            sll r3 r1 r2;
            r3: u64
        }
    }
    fn my_rsh(self, other: u64) -> Self {
        asm(r1: self, r2: other, r3) {
            srl r3 r1 r2;
            r3: u64
        }
    }
}<|MERGE_RESOLUTION|>--- conflicted
+++ resolved
@@ -1,22 +1,12 @@
-<<<<<<< HEAD
 library shiftable;
-pub trait Shift {
-    fn lsh(self, other: Self) -> Self;
-    fn rsh(self, other: Self) -> Self;
-}
 
-impl Shift for u64 {
-    fn lsh(self, other: u64) -> Self {
-=======
-library shiftable; 
-pub trait MyShiftable {
+pub trait MyShift {
     fn my_lsh(self, other: Self) -> Self;
     fn my_rsh(self, other: Self) -> Self;
 }
 
-impl MyShiftable for u64 {
+impl MyShift for u64 {
     fn my_lsh(self, other: u64) -> Self {
->>>>>>> 0ab1d22c
         asm(r1: self, r2: other, r3) {
             sll r3 r1 r2;
             r3: u64
