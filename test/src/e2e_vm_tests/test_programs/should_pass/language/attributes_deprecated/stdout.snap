---
source: test/src/snapshot/mod.rs
---
> forc build --path test/src/e2e_vm_tests/test_programs/should_pass/language/attributes_deprecated --release
exit status: 0
output:
    Building test/src/e2e_vm_tests/test_programs/should_pass/language/attributes_deprecated
   Compiling library std (test/src/e2e_vm_tests/reduced_std_libs/sway-lib-std-core)
   Compiling contract attributes_deprecated (test/src/e2e_vm_tests/test_programs/should_pass/language/attributes_deprecated)
warning: Struct is deprecated
  --> test/src/e2e_vm_tests/test_programs/should_pass/language/attributes_deprecated/src/main.sw:83:14
   |
...
83 |     let ds = DeprecatedStruct { a: 0 };
   |              ---------------- Struct "DeprecatedStruct" is deprecated.
   |              ---------------- help: Use "NonDeprecatedStruct" instead.
   |
____

warning: Struct field is deprecated
  --> test/src/e2e_vm_tests/test_programs/should_pass/language/attributes_deprecated/src/main.sw:87:17
   |
...
87 |     let _ = nds.deprecated_field;
   |                 ---------------- Struct field "deprecated_field" is deprecated.
   |
____

warning: Struct field is deprecated
  --> test/src/e2e_vm_tests/test_programs/should_pass/language/attributes_deprecated/src/main.sw:89:14
   |
...
89 |     (*r_nds).deprecated_field = 1;
   |              ---------------- Struct field "deprecated_field" is deprecated.
   |
____

warning: Function is deprecated
  --> test/src/e2e_vm_tests/test_programs/should_pass/language/attributes_deprecated/src/main.sw:90:9
   |
...
90 |     nds.deprecated_method();
   |         ----------------- Function "deprecated_method" is deprecated.
   |
____

warning: Function is deprecated
  --> test/src/e2e_vm_tests/test_programs/should_pass/language/attributes_deprecated/src/main.sw:91:9
   |
...
91 |     nds.deprecated_assoc_fun();
   |         -------------------- Function "deprecated_assoc_fun" is deprecated.
   |
____

warning: Constant is deprecated
  --> test/src/e2e_vm_tests/test_programs/should_pass/language/attributes_deprecated/src/main.sw:92:34
   |
...
92 |     let _ = NonDeprecatedStruct::DEPRECATED_ASSOC_CONST;
   |                                  ---------------------- Constant "DEPRECATED_ASSOC_CONST" is deprecated.
   |
____

warning: Enum is deprecated
  --> test/src/e2e_vm_tests/test_programs/should_pass/language/attributes_deprecated/src/main.sw:94:13
   |
...
94 |     let _ = DeprecatedEnum::A(0);
   |             ----------------- Enum "DeprecatedEnum" is deprecated.
   |             ----------------- help: Use "NonDeprecatedEnum" instead.
   |
____

warning: Enum variant is deprecated
  --> test/src/e2e_vm_tests/test_programs/should_pass/language/attributes_deprecated/src/main.sw:95:34
   |
...
95 |     let nde = NonDeprecatedEnum::DeprecatedVariant(0);
   |                                  ----------------- Enum variant "DeprecatedVariant" is deprecated.
   |
____

warning: Function is deprecated
  --> test/src/e2e_vm_tests/test_programs/should_pass/language/attributes_deprecated/src/main.sw:96:9
   |
...
96 |     nde.deprecated_method();
   |         ----------------- Function "deprecated_method" is deprecated.
   |
____

warning: Function is deprecated
  --> test/src/e2e_vm_tests/test_programs/should_pass/language/attributes_deprecated/src/main.sw:97:9
   |
...
97 |     nde.deprecated_assoc_fun();
   |         -------------------- Function "deprecated_assoc_fun" is deprecated.
   |
____

warning: Function is deprecated
   --> test/src/e2e_vm_tests/test_programs/should_pass/language/attributes_deprecated/src/main.sw:101:5
    |
...
101 |     deprecated(ds);
    |     ---------- Function "deprecated" is deprecated.
    |     ---------- help: Use "non_deprecated" instead.
    |
____

warning: Configurable is deprecated
   --> test/src/e2e_vm_tests/test_programs/should_pass/language/attributes_deprecated/src/main.sw:103:13
    |
...
103 |     let _ = DEPRECATED;
    |             ---------- Configurable "DEPRECATED" is deprecated.
    |
____

warning: Function is deprecated
   --> test/src/e2e_vm_tests/test_programs/should_pass/language/attributes_deprecated/src/main.sw:109:9
    |
...
109 |     nds.deprecated_to_be_trait_method();
    |         ----------------------------- Function "deprecated_to_be_trait_method" is deprecated.
    |
____

warning: Function is deprecated
   --> test/src/e2e_vm_tests/test_programs/should_pass/language/attributes_deprecated/src/main.sw:110:9
    |
...
110 |     nds.deprecated_trait_provided_method();
    |         -------------------------------- Function "deprecated_trait_provided_method" is deprecated.
    |
____

warning: Function is deprecated
   --> test/src/e2e_vm_tests/test_programs/should_pass/language/attributes_deprecated/src/main.sw:111:5
    |
...
111 |     NonDeprecatedStruct::deprecated_to_be_trait_assoc_fun();
    |     ----------------------------------------------------- Function "deprecated_to_be_trait_assoc_fun" is deprecated.
    |
____

warning: Function is deprecated
   --> test/src/e2e_vm_tests/test_programs/should_pass/language/attributes_deprecated/src/main.sw:112:5
    |
...
112 |     NonDeprecatedStruct::deprecated_trait_provided_assoc_fun();
    |     -------------------------------------------------------- Function "deprecated_trait_provided_assoc_fun" is deprecated.
    |
____

warning: Struct field is deprecated
   --> test/src/e2e_vm_tests/test_programs/should_pass/language/attributes_deprecated/src/main.sw:119:31
    |
...
119 |         NonDeprecatedStruct { deprecated_field, .. } => {
    |                               ---------------- Struct field "deprecated_field" is deprecated.
    |
____

warning: Function is deprecated
  --> test/src/e2e_vm_tests/test_programs/should_pass/language/attributes_deprecated/src/main.<autogenerated>.sw:12:15
   |
...
12 | let _result = __contract_entry_deprecated_to_be_abi_method();
   |               -------------------------------------------- Function "deprecated_to_be_abi_method" is deprecated.
   |
____

warning: Function is deprecated
  --> test/src/e2e_vm_tests/test_programs/should_pass/language/attributes_deprecated/src/main.<autogenerated>.sw:18:15
   |
...
18 | let _result = __contract_entry_deprecated_abi_provided_method();
   |               ----------------------------------------------- Function "deprecated_abi_provided_method" is deprecated.
   |
____

  Compiled contract "attributes_deprecated" with 19 warnings.
<<<<<<< HEAD
    Finished release [optimized + fuel] target(s) [864 B] in ???
=======
    Finished release [optimized + fuel] target(s) [480 B] in ???
>>>>>>> 6b26e50f
<|MERGE_RESOLUTION|>--- conflicted
+++ resolved
@@ -182,8 +182,4 @@
 ____
 
   Compiled contract "attributes_deprecated" with 19 warnings.
-<<<<<<< HEAD
-    Finished release [optimized + fuel] target(s) [864 B] in ???
-=======
-    Finished release [optimized + fuel] target(s) [480 B] in ???
->>>>>>> 6b26e50f
+    Finished release [optimized + fuel] target(s) [480 B] in ???