---
source: test/src/snapshot/mod.rs
---
> forc build  --path test/src/e2e_vm_tests/test_programs/should_pass/language/array/array_repeat --experimental const_generics --ir final --asm final --bytecode --release
exit status: 0
output:
    Building test/src/e2e_vm_tests/test_programs/should_pass/language/array/array_repeat
   Compiling library std (test/src/e2e_vm_tests/reduced_std_libs/sway-lib-std-assert)
// IR: Final
library {
}

;; --- START OF TARGET BYTECODE ---

0x00000000 MOVE R60 $pc                                    ;; [26, 240, 48, 0]
0x00000004 JMPF $zero 0x4                                  ;; [116, 0, 0, 4]
0x00000008                                                 ;; [0, 0, 0, 0, 0, 0, 0, 32]
0x00000010                                                 ;; [0, 0, 0, 0, 0, 0, 0, 0]
0x00000018 LW R63 R60 0x1                                  ;; [93, 255, 192, 1]
0x0000001c ADD R63 R63 R60                                 ;; [16, 255, 255, 0]
.data_section:
;; --- END OF TARGET BYTECODE ---

   Compiling script array_repeat (test/src/e2e_vm_tests/test_programs/should_pass/language/array/array_repeat)
// IR: Final
script {
    pub entry fn __entry() -> __ptr never, !3 {
        entry():
<<<<<<< HEAD
        v1774v1 = get_local __ptr slice, __ret_value
        v792v1 = call main_0(), !6
        v797v1 = get_local __ptr { u64, u64 }, __anon_0, !7
        v798v1 = const u64 0
        v799v1 = get_elem_ptr v797v1, __ptr u64, v798v1, !7
        v795v1 = const u64 0, !8
        store v795v1 to v799v1, !7
        v801v1 = const u64 1
        v802v1 = get_elem_ptr v797v1, __ptr u64, v801v1, !7
        v796v1 = const u64 0, !9
        store v796v1 to v802v1, !7
        v1917v1 = asm(s: v797v1) -> __ptr slice s {
        }
        v1938v1 = get_local __ptr slice, __aggr_memcpy_0
        mem_copy_val v1938v1, v1917v1
        mem_copy_val v1774v1, v1938v1
        ret __ptr slice v1774v1
=======
        v0 = call main_0(), !6
        v1 = const u64 0, !7
        v2 = const u64 0, !8
        retd v1 v2, !9
>>>>>>> 78aa9525
    }

    entry_orig fn main_0() -> (), !13 {
        local [u8; 5] __ret_val
        local [u64; 5] __ret_val0
        local [u64; 5] __ret_val1
        local [u256; 25] __ret_val10
        local [b256; 25] __ret_val11
        local [bool; 25] __ret_val12
        local [bool; 5] __ret_val13
        local [bool; 25] __ret_val14
        local [u8; 262145] __ret_val15
        local [u64; 5] __ret_val2
        local [u256; 5] __ret_val3
        local [b256; 5] __ret_val4
        local [bool; 5] __ret_val5
        local [u8; 25] __ret_val6
        local [u64; 25] __ret_val7
        local [u64; 25] __ret_val8
        local [u64; 25] __ret_val9
        local [u8; 1] array

        entry():
<<<<<<< HEAD
        v1781v1 = get_local __ptr [u8; 5], __ret_val
        v1782v1 = call array_repeat_zero_small_u8_1(v1781v1)
        v1788v1 = get_local __ptr [u64; 5], __ret_val0
        v1789v1 = call array_repeat_zero_small_u16_2(v1788v1)
        v1795v1 = get_local __ptr [u64; 5], __ret_val1
        v1796v1 = call array_repeat_zero_small_u32_3(v1795v1)
        v1802v1 = get_local __ptr [u64; 5], __ret_val2
        v1803v1 = call array_repeat_zero_small_u64_4(v1802v1)
        v1809v1 = get_local __ptr [u256; 5], __ret_val3
        v1810v1 = call array_repeat_zero_small_u256_5(v1809v1)
        v1816v1 = get_local __ptr [b256; 5], __ret_val4
        v1817v1 = call array_repeat_zero_small_b256_6(v1816v1)
        v1823v1 = get_local __ptr [bool; 5], __ret_val5
        v1824v1 = call array_repeat_zero_small_bool_7(v1823v1)
        v1830v1 = get_local __ptr [u8; 25], __ret_val6
        v1831v1 = call array_repeat_zero_big_u8_8(v1830v1)
        v1837v1 = get_local __ptr [u64; 25], __ret_val7
        v1838v1 = call array_repeat_zero_big_u16_9(v1837v1)
        v1844v1 = get_local __ptr [u64; 25], __ret_val8
        v1845v1 = call array_repeat_zero_big_u32_10(v1844v1)
        v1851v1 = get_local __ptr [u64; 25], __ret_val9
        v1852v1 = call array_repeat_zero_big_u64_11(v1851v1)
        v1858v1 = get_local __ptr [u256; 25], __ret_val10
        v1859v1 = call array_repeat_zero_big_u256_12(v1858v1)
        v1865v1 = get_local __ptr [b256; 25], __ret_val11
        v1866v1 = call array_repeat_zero_big_b256_13(v1865v1)
        v1872v1 = get_local __ptr [bool; 25], __ret_val12
        v1873v1 = call array_repeat_zero_big_bool_14(v1872v1)
        v1879v1 = get_local __ptr [bool; 5], __ret_val13
        v1880v1 = call small_array_repeat_15(v1879v1)
        v1886v1 = get_local __ptr [bool; 25], __ret_val14
        v1887v1 = call big_array_repeat_16(v1886v1)
        v1893v1 = get_local __ptr [u8; 262145], __ret_val15
        v1894v1 = call u8_array_bigger_than_18_bits_17(v1893v1)
        v236v1 = call arrays_with_const_length_18(), !16
        v1900v1 = get_local __ptr [u8; 1], __ret_val16
        v1901v1 = call decode_array_19(v1900v1)
        v582v1 = get_local __ptr [u8; 1], array, !17
        mem_copy_val v582v1, v1900v1
        v783v1 = get_local __ptr [u8; 1], array, !18
        v784v1 = const u64 0, !19
        v785v1 = get_elem_ptr v783v1, __ptr u8, v784v1, !20
        v1675v1 = get_local __ptr u8, v1_, !23
        mem_copy_val v1675v1, v785v1
        v1677v1 = get_local __ptr u8, v2_, !23
        v787v1 = const u8 255, !24
        store v787v1 to v1677v1, !23
        v1696v1 = load v785v1, !31
        v1697v1 = get_local __ptr u8, v2_, !33
        v1698v1 = load v1697v1, !34
        v1699v1 = cmp eq v1696v1 v1698v1, !35
        v1701v1 = get_local __ptr bool, self_1, !38
        store v1699v1 to v1701v1, !39
        v1703v1 = get_local __ptr bool, self_1, !41
        v1704v1 = load v1703v1, !42
        v601v1 = const bool false, !43
        v1705v1 = cmp eq v1704v1 v601v1, !44
        cbr v1705v1, assert_eq_38_block0(), assert_eq_38_block1(), !45

        assert_eq_38_block0():
        v1711v1 = get_local __ptr u8, v1_, !47
        v1712v1 = load v1711v1, !23
        v1713v1 = call log_42(v1712v1), !50
        v1714v1 = get_local __ptr u8, v2_, !52
        v1715v1 = load v1714v1, !23
        v1716v1 = call log_42(v1715v1), !55
        v1717v1 = get_global __ptr u64, std::error_signals::FAILED_ASSERT_EQ_SIGNAL, !57
        v1719v1 = get_local __ptr u64, code_, !60
        mem_copy_val v1719v1, v1717v1
        v1721v1 = get_local __ptr u64, code_, !63
        v1722v1 = load v1721v1, !64
        revert v1722v1, !66

        assert_eq_38_block1():
        v790v1 = const unit ()
        ret () v790v1
=======
        v0 = get_local __ptr [u8; 5], __ret_val
        v1 = call array_repeat_zero_small_u8_1(v0)
        v2 = get_local __ptr [u64; 5], __ret_val0
        v3 = call array_repeat_zero_small_u16_2(v2)
        v4 = get_local __ptr [u64; 5], __ret_val1
        v5 = call array_repeat_zero_small_u16_2(v4)
        v6 = get_local __ptr [u64; 5], __ret_val2
        v7 = call array_repeat_zero_small_u16_2(v6)
        v8 = get_local __ptr [u256; 5], __ret_val3
        v9 = call array_repeat_zero_small_u256_5(v8)
        v10 = get_local __ptr [b256; 5], __ret_val4
        v11 = call array_repeat_zero_small_b256_6(v10)
        v12 = get_local __ptr [bool; 5], __ret_val5
        v13 = call array_repeat_zero_small_bool_7(v12)
        v14 = get_local __ptr [u8; 25], __ret_val6
        v15 = call array_repeat_zero_big_u8_8(v14)
        v16 = get_local __ptr [u64; 25], __ret_val7
        v17 = call array_repeat_zero_big_u32_10(v16)
        v18 = get_local __ptr [u64; 25], __ret_val8
        v19 = call array_repeat_zero_big_u32_10(v18)
        v20 = get_local __ptr [u64; 25], __ret_val9
        v21 = call array_repeat_zero_big_u32_10(v20)
        v22 = get_local __ptr [u256; 25], __ret_val10
        v23 = call array_repeat_zero_big_u256_12(v22)
        v24 = get_local __ptr [b256; 25], __ret_val11
        v25 = call array_repeat_zero_big_b256_13(v24)
        v26 = get_local __ptr [bool; 25], __ret_val12
        v27 = call array_repeat_zero_big_bool_14(v26)
        v28 = get_local __ptr [bool; 5], __ret_val13
        v29 = call small_array_repeat_15(v28)
        v30 = get_local __ptr [bool; 25], __ret_val14
        v31 = call big_array_repeat_16(v30)
        v32 = get_local __ptr [u8; 262145], __ret_val15
        v33 = call u8_array_bigger_than_18_bits_17(v32)
        v34 = call arrays_with_const_length_18(), !16
        v35 = get_local __ptr [u8; 1], array
        v36 = call decode_array_19(v35)
        v37 = get_local __ptr [u8; 1], array, !17
        v38 = const u64 0, !18
        v39 = get_elem_ptr v37, __ptr u8, v38, !19
        v40 = load v39
        v41 = const u8 255, !20
        v42 = cmp eq v40 v41, !29
        v43 = const bool false, !30
        v44 = cmp eq v42 v43, !33
        cbr v44, assert_eq_38_block0(), assert_eq_38_block1(), !34

        assert_eq_38_block0():
        v45 = call log_42(v40), !37
        v46 = call log_42(v41), !40
        v47 = const u64 18446744073709486083
        revert v47, !45

        assert_eq_38_block1():
        v48 = const unit ()
        ret () v48
>>>>>>> 78aa9525
    }

    fn array_repeat_zero_small_u8_1(__ret_value: __ptr [u8; 5]) -> (), !49 {
        entry(__ret_value: __ptr [u8; 5]):
<<<<<<< HEAD
        v15v1 = get_local __ptr [u8; 5], __anon_0, !71
        mem_clear_val v15v1
        mem_copy_val __ret_value, v15v1
        v1779v1 = const unit ()
        ret () v1779v1
    }

    fn array_repeat_zero_small_u16_2(__ret_value: __ptr [u64; 5]) -> (), !74 {
        local [u64; 5] __anon_0

        entry(__ret_value: __ptr [u64; 5]):
        v23v1 = get_local __ptr [u64; 5], __anon_0, !75
        mem_clear_val v23v1
        mem_copy_val __ret_value, v23v1
        v1786v1 = const unit ()
        ret () v1786v1
    }

    fn array_repeat_zero_small_u32_3(__ret_value: __ptr [u64; 5]) -> (), !78 {
        local [u64; 5] __anon_0

        entry(__ret_value: __ptr [u64; 5]):
        v31v1 = get_local __ptr [u64; 5], __anon_0, !79
        mem_clear_val v31v1
        mem_copy_val __ret_value, v31v1
        v1793v1 = const unit ()
        ret () v1793v1
=======
        mem_clear_val __ret_value
        v0 = const unit ()
        ret () v0
>>>>>>> 78aa9525
    }

    fn array_repeat_zero_small_u16_2(__ret_value: __ptr [u64; 5]) -> (), !52 {
        entry(__ret_value: __ptr [u64; 5]):
<<<<<<< HEAD
        v39v1 = get_local __ptr [u64; 5], __anon_0, !83
        mem_clear_val v39v1
        mem_copy_val __ret_value, v39v1
        v1800v1 = const unit ()
        ret () v1800v1
=======
        mem_clear_val __ret_value
        v0 = const unit ()
        ret () v0
>>>>>>> 78aa9525
    }

    fn array_repeat_zero_small_u256_5(__ret_value: __ptr [u256; 5]) -> (), !55 {
        entry(__ret_value: __ptr [u256; 5]):
<<<<<<< HEAD
        v47v1 = get_local __ptr [u256; 5], __anon_0, !87
        mem_clear_val v47v1
        mem_copy_val __ret_value, v47v1
        v1807v1 = const unit ()
        ret () v1807v1
=======
        mem_clear_val __ret_value
        v0 = const unit ()
        ret () v0
>>>>>>> 78aa9525
    }

    fn array_repeat_zero_small_b256_6(__ret_value: __ptr [b256; 5]) -> (), !58 {
        entry(__ret_value: __ptr [b256; 5]):
<<<<<<< HEAD
        v55v1 = get_local __ptr [b256; 5], __anon_0, !91
        mem_clear_val v55v1
        mem_copy_val __ret_value, v55v1
        v1814v1 = const unit ()
        ret () v1814v1
=======
        mem_clear_val __ret_value
        v0 = const unit ()
        ret () v0
>>>>>>> 78aa9525
    }

    fn array_repeat_zero_small_bool_7(__ret_value: __ptr [bool; 5]) -> (), !61 {
        entry(__ret_value: __ptr [bool; 5]):
<<<<<<< HEAD
        v63v1 = get_local __ptr [bool; 5], __anon_0, !95
        mem_clear_val v63v1
        mem_copy_val __ret_value, v63v1
        v1821v1 = const unit ()
        ret () v1821v1
=======
        mem_clear_val __ret_value
        v0 = const unit ()
        ret () v0
>>>>>>> 78aa9525
    }

    fn array_repeat_zero_big_u8_8(__ret_value: __ptr [u8; 25]) -> (), !64 {
        entry(__ret_value: __ptr [u8; 25]):
<<<<<<< HEAD
        v71v1 = get_local __ptr [u8; 25], __anon_0, !99
        mem_clear_val v71v1
        mem_copy_val __ret_value, v71v1
        v1828v1 = const unit ()
        ret () v1828v1
    }

    fn array_repeat_zero_big_u16_9(__ret_value: __ptr [u64; 25]) -> (), !102 {
        local [u64; 25] __anon_0

        entry(__ret_value: __ptr [u64; 25]):
        v79v1 = get_local __ptr [u64; 25], __anon_0, !103
        mem_clear_val v79v1
        mem_copy_val __ret_value, v79v1
        v1835v1 = const unit ()
        ret () v1835v1
=======
        mem_clear_val __ret_value
        v0 = const unit ()
        ret () v0
>>>>>>> 78aa9525
    }

    fn array_repeat_zero_big_u32_10(__ret_value: __ptr [u64; 25]) -> (), !67 {
        entry(__ret_value: __ptr [u64; 25]):
<<<<<<< HEAD
        v87v1 = get_local __ptr [u64; 25], __anon_0, !107
        mem_clear_val v87v1
        mem_copy_val __ret_value, v87v1
        v1842v1 = const unit ()
        ret () v1842v1
    }

    fn array_repeat_zero_big_u64_11(__ret_value: __ptr [u64; 25]) -> (), !110 {
        local [u64; 25] __anon_0

        entry(__ret_value: __ptr [u64; 25]):
        v95v1 = get_local __ptr [u64; 25], __anon_0, !111
        mem_clear_val v95v1
        mem_copy_val __ret_value, v95v1
        v1849v1 = const unit ()
        ret () v1849v1
    }

    fn array_repeat_zero_big_u256_12(__ret_value: __ptr [u256; 25]) -> (), !114 {
        local [u256; 25] __anon_0

        entry(__ret_value: __ptr [u256; 25]):
        v103v1 = get_local __ptr [u256; 25], __anon_0, !115
        mem_clear_val v103v1
        mem_copy_val __ret_value, v103v1
        v1856v1 = const unit ()
        ret () v1856v1
=======
        mem_clear_val __ret_value
        v0 = const unit ()
        ret () v0
    }

    fn array_repeat_zero_big_u256_12(__ret_value: __ptr [u256; 25]) -> (), !70 {
        entry(__ret_value: __ptr [u256; 25]):
        mem_clear_val __ret_value
        v0 = const unit ()
        ret () v0
>>>>>>> 78aa9525
    }

    fn array_repeat_zero_big_b256_13(__ret_value: __ptr [b256; 25]) -> (), !73 {
        entry(__ret_value: __ptr [b256; 25]):
<<<<<<< HEAD
        v111v1 = get_local __ptr [b256; 25], __anon_0, !119
        mem_clear_val v111v1
        mem_copy_val __ret_value, v111v1
        v1863v1 = const unit ()
        ret () v1863v1
=======
        mem_clear_val __ret_value
        v0 = const unit ()
        ret () v0
>>>>>>> 78aa9525
    }

    fn array_repeat_zero_big_bool_14(__ret_value: __ptr [bool; 25]) -> (), !76 {
        entry(__ret_value: __ptr [bool; 25]):
<<<<<<< HEAD
        v119v1 = get_local __ptr [bool; 25], __anon_0, !123
        mem_clear_val v119v1
        mem_copy_val __ret_value, v119v1
        v1870v1 = const unit ()
        ret () v1870v1
=======
        mem_clear_val __ret_value
        v0 = const unit ()
        ret () v0
>>>>>>> 78aa9525
    }

    fn small_array_repeat_15(__ret_value: __ptr [bool; 5]) -> (), !79 {
        entry(__ret_value: __ptr [bool; 5]):
<<<<<<< HEAD
        v127v1 = get_local __ptr [bool; 5], __anon_0, !127
        v129v1 = const u64 0
        v130v1 = get_elem_ptr v127v1, __ptr bool, v129v1
        v128v1 = const bool true, !128
        store v128v1 to v130v1, !127
        v132v1 = const u64 1
        v133v1 = get_elem_ptr v127v1, __ptr bool, v132v1
        store v128v1 to v133v1, !127
        v135v1 = const u64 2
        v136v1 = get_elem_ptr v127v1, __ptr bool, v135v1
        store v128v1 to v136v1, !127
        v138v1 = const u64 3
        v139v1 = get_elem_ptr v127v1, __ptr bool, v138v1
        store v128v1 to v139v1, !127
        v141v1 = const u64 4
        v142v1 = get_elem_ptr v127v1, __ptr bool, v141v1
        store v128v1 to v142v1, !127
        mem_copy_val __ret_value, v127v1
        v1877v1 = const unit ()
        ret () v1877v1
=======
        v0 = const u64 0
        v1 = get_elem_ptr __ret_value, __ptr bool, v0
        v2 = const bool true, !80
        store v2 to v1, !81
        v3 = const u64 1
        v4 = get_elem_ptr __ret_value, __ptr bool, v3
        store v2 to v4, !81
        v5 = const u64 2
        v6 = get_elem_ptr __ret_value, __ptr bool, v5
        store v2 to v6, !81
        v7 = const u64 3
        v8 = get_elem_ptr __ret_value, __ptr bool, v7
        store v2 to v8, !81
        v9 = const u64 4
        v10 = get_elem_ptr __ret_value, __ptr bool, v9
        store v2 to v10, !81
        v11 = const unit ()
        ret () v11
>>>>>>> 78aa9525
    }

    fn big_array_repeat_16(__ret_value: __ptr [bool; 25]) -> (), !84 {
        entry(__ret_value: __ptr [bool; 25]):
<<<<<<< HEAD
        v149v1 = get_local __ptr [bool; 25], __anon_0, !132
        v151v1 = const u64 0
        br array_init_loop(v151v1)

        array_init_loop(v153v1: u64):
        v154v1 = get_elem_ptr v149v1, __ptr bool, v153v1
        v150v1 = const bool true, !133
        store v150v1 to v154v1, !132
        v156v1 = const u64 1
        v157v1 = add v153v1, v156v1
        v158v1 = const u64 25
        v159v1 = cmp lt v157v1 v158v1
        cbr v159v1, array_init_loop(v157v1), array_init_exit()

        array_init_exit():
        mem_copy_val __ret_value, v149v1
        v1884v1 = const unit ()
        ret () v1884v1
=======
        v0 = const u64 0
        br array_init_loop(v0)

        array_init_loop(v1: u64):
        v2 = get_elem_ptr __ret_value, __ptr bool, v1
        v3 = const bool true, !85
        store v3 to v2, !86
        v4 = const u64 1
        v5 = add v1, v4
        v6 = const u64 25
        v7 = cmp lt v5 v6
        cbr v7, array_init_loop(v5), array_init_exit()

        array_init_exit():
        v8 = const unit ()
        ret () v8
>>>>>>> 78aa9525
    }

    fn u8_array_bigger_than_18_bits_17(__ret_value: __ptr [u8; 262145]) -> (), !89 {
        entry(__ret_value: __ptr [u8; 262145]):
<<<<<<< HEAD
        v166v1 = get_local __ptr [u8; 262145], __anon_0, !137
        mem_clear_val v166v1
        mem_copy_val __ret_value, v166v1
        v1891v1 = const unit ()
        ret () v1891v1
=======
        mem_clear_val __ret_value
        v0 = const unit ()
        ret () v0
>>>>>>> 78aa9525
    }

    fn arrays_with_const_length_18() -> (), !92 {
        local [u64; 1] __anon_0
        local [u64; 1] __anon_1
        local [u64; 1] __anon_2
        local [u64; 2] __anon_4

        entry():
<<<<<<< HEAD
        v182v1 = get_local __ptr [u64; 1], __anon_0, !141
        mem_clear_val v182v1
        v190v1 = get_local __ptr [u64; 1], __anon_1, !142
        mem_clear_val v190v1
        v198v1 = get_local __ptr [u64; 1], __anon_2, !143
        mem_clear_val v198v1
        v214v1 = get_local __ptr [u64; 2], __anon_4, !144
        mem_clear_val v214v1
        v234v1 = const unit ()
        ret () v234v1
=======
        v0 = get_local __ptr [u64; 1], __anon_0, !93
        mem_clear_val v0
        v1 = get_local __ptr [u64; 1], __anon_1, !94
        mem_clear_val v1
        v2 = get_local __ptr [u64; 1], __anon_2, !95
        mem_clear_val v2
        v3 = get_local __ptr [u64; 2], __anon_4, !96
        mem_clear_val v3
        v4 = const unit ()
        ret () v4
>>>>>>> 78aa9525
    }

    fn decode_array_19(__ret_value: __ptr [u8; 1]) -> (), !99 {
        local [u8; 1] __anon_0
        local [u8; 1] __ret_val0
        local slice s

        entry(__ret_value: __ptr [u8; 1]):
<<<<<<< HEAD
        v292v1 = get_local __ptr [u8; 1], __anon_0, !148
        v294v1 = const u64 0
        v295v1 = get_elem_ptr v292v1, __ptr u8, v294v1
        v293v1 = const u8 255, !149
        store v293v1 to v295v1, !148
        v1726v1 = get_local __ptr [u8; 1], __anon_0
        v1907v1 = get_local __ptr slice, __ret_val
        v1908v1 = call to_slice_20(v1726v1, v1907v1)
        v299v1 = get_local __ptr slice, s, !150
        mem_copy_val v299v1, v1907v1
        v1739v1 = get_local __ptr slice, s
        v1914v1 = get_local __ptr [u8; 1], __ret_val0
        v1915v1 = call abi_decode_24(v1739v1, v1914v1)
        mem_copy_val __ret_value, v1914v1
        v1898v1 = const unit ()
        ret () v1898v1
=======
        v0 = get_local __ptr [u8; 1], __anon_0, !100
        v1 = const u64 0
        v2 = get_elem_ptr v0, __ptr u8, v1
        v3 = const u8 255, !101
        store v3 to v2, !100
        v4 = get_local __ptr [u8; 1], __anon_0
        v5 = get_local __ptr slice, s
        v6 = call to_slice_20(v4, v5)
        v7 = get_local __ptr slice, s
        v8 = get_local __ptr [u8; 1], __ret_val0
        v9 = call abi_decode_24(v7, v8)
        mem_copy_val __ret_value, v8
        v10 = const unit ()
        ret () v10
>>>>>>> 78aa9525
    }

    fn to_slice_20(array: __ptr [u8; 1], __ret_value: __ptr slice) -> (), !104 {
        local mut slice __aggr_memcpy_0
        local [u8; 1] array_
        local { ptr, u64 } parts_

        entry(array: __ptr [u8; 1], __ret_value: __ptr slice):
<<<<<<< HEAD
        v240v1 = get_local __ptr [u8; 1], array_
        mem_copy_val v240v1, array
        v243v1 = get_local __ptr u64, len, !154
        v242v1 = const u64 1
        store v242v1 to v243v1, !154
        v286v1 = get_local __ptr [u8; 1], array_, !155
        v287v1 = cast_ptr v286v1 to ptr, !156
        v834v1 = get_local __ptr ptr, ptr_, !159
        store v287v1 to v834v1, !159
        v838v1 = get_local __ptr ptr, ptr_, !162
        v844v1 = get_local __ptr u64, other_, !165
        v274v1 = const u64 1
        store v274v1 to v844v1, !166
        v846v1 = get_local __ptr u64, len, !168
        v847v1 = load v846v1, !169
        v848v1 = get_local __ptr u64, other_, !171
        v849v1 = load v848v1, !172
        v850v1 = mul v847v1, v849v1, !173
        v852v1 = get_local __ptr { ptr, u64 }, __anon_0, !175
        v277v1 = const u64 0
        v853v1 = get_elem_ptr v852v1, __ptr ptr, v277v1, !176
        mem_copy_val v853v1, v838v1
        v280v1 = const u64 1
        v855v1 = get_elem_ptr v852v1, __ptr u64, v280v1, !177
        store v850v1 to v855v1, !178
        v858v1 = get_local __ptr { ptr, u64 }, parts_, !181
        mem_copy_val v858v1, v852v1
        v860v1 = get_local __ptr { ptr, u64 }, parts_, !183
        v1919v1 = asm(ptr: v860v1) -> __ptr slice ptr {
        }
        v1966v1 = get_local __ptr slice, __aggr_memcpy_0
        mem_copy_val v1966v1, v1919v1
        v1731v1 = get_local __ptr slice, __tmp_block_arg
        mem_copy_val v1731v1, v1966v1
        v1735v1 = get_local __ptr slice, __tmp_block_arg0
        mem_copy_val v1735v1, v1731v1
        mem_copy_val __ret_value, v1735v1
        v1905v1 = const unit ()
        ret () v1905v1
=======
        v0 = get_local __ptr [u8; 1], array_
        mem_copy_val v0, array
        v1 = get_local __ptr [u8; 1], array_, !105
        v2 = cast_ptr v1 to ptr, !106
        v3 = get_local __ptr { ptr, u64 }, parts_, !112
        v4 = const u64 0
        v5 = get_elem_ptr v3, __ptr ptr, v4
        store v2 to v5
        v6 = const u64 1
        v7 = get_elem_ptr v3, __ptr u64, v6
        v8 = const u64 1, !115
        store v8 to v7
        v9 = get_local __ptr { ptr, u64 }, parts_, !117
        v10 = asm(ptr: v9) -> __ptr slice ptr {
        }
        v11 = get_local __ptr slice, __aggr_memcpy_0
        mem_copy_val v11, v10
        mem_copy_val __ret_value, v11
        v12 = const unit ()
        ret () v12
>>>>>>> 78aa9525
    }

    pub fn abi_decode_24(data: __ptr slice, __ret_value: __ptr [u8; 1]) -> (), !121 {
        local mut { ptr, u64 } __aggr_memcpy_0
        local mut { ptr, u64 } __aggr_memcpy_00
        local { ptr, u64 } __anon_0
        local { ptr, u64 } __anon_00
        local { ptr } __anon_01
        local [u8; 1] __anon_02
        local mut [u8; 1] array
        local mut { ptr } buffer
        local slice data_
        local slice self_
        local slice self_0
        local slice slice_
        local slice slice_0

        entry(data: __ptr slice, __ret_value: __ptr [u8; 1]):
<<<<<<< HEAD
        v302v1 = get_local __ptr slice, data_
        mem_copy_val v302v1, data
        v337v1 = get_local __ptr slice, data_, !188
        v1231v1 = get_local __ptr slice, self_, !191
        mem_copy_val v1231v1, v337v1
        v1233v1 = get_local __ptr slice, self_, !193
        v1235v1 = get_local __ptr slice, slice_, !196
        mem_copy_val v1235v1, v1233v1
        v1237v1 = get_local __ptr slice, slice_, !198
        v1921v1 = asm(ptr: v1237v1) -> __ptr { ptr, u64 } ptr {
        }
        v1974v1 = get_local __ptr { ptr, u64 }, __aggr_memcpy_0
        mem_copy_val v1974v1, v1921v1
        v1744v1 = get_local __ptr { ptr, u64 }, __tmp_block_arg
        mem_copy_val v1744v1, v1974v1
        v1241v1 = get_local __ptr { ptr, u64 }, __anon_0, !191
        mem_copy_val v1241v1, v1744v1
        v333v1 = const u64 0
        v1243v1 = get_elem_ptr v1241v1, __ptr ptr, v333v1, !200
        v1244v1 = load v1243v1, !191
        v366v1 = get_local __ptr slice, data_, !201
        v1248v1 = get_local __ptr slice, self_0, !204
        mem_copy_val v1248v1, v366v1
        v1250v1 = get_local __ptr slice, self_0, !206
        v1252v1 = get_local __ptr slice, slice_0, !209
        mem_copy_val v1252v1, v1250v1
        v1254v1 = get_local __ptr slice, slice_0, !210
        v1923v1 = asm(ptr: v1254v1) -> __ptr { ptr, u64 } ptr {
        }
        v1980v1 = get_local __ptr { ptr, u64 }, __aggr_memcpy_00
        mem_copy_val v1980v1, v1923v1
        v1748v1 = get_local __ptr { ptr, u64 }, __tmp_block_arg0
        mem_copy_val v1748v1, v1980v1
        v1258v1 = get_local __ptr { ptr, u64 }, __anon_00, !204
        mem_copy_val v1258v1, v1748v1
        v360v1 = const u64 1
        v1260v1 = get_elem_ptr v1258v1, __ptr u64, v360v1, !212
        v1262v1 = get_local __ptr u64, self_00, !215
        mem_copy_val v1262v1, v1260v1
        v1264v1 = get_local __ptr u64, other_, !216
        v363v1 = const u64 1
        store v363v1 to v1264v1, !217
        v1266v1 = get_local __ptr u64, self_00, !219
        v1267v1 = load v1266v1, !220
        v1268v1 = get_local __ptr u64, other_, !222
        v1269v1 = load v1268v1, !223
        v1270v1 = div v1267v1, v1269v1, !224
        v369v3 = get_local __ptr ptr, ptr_, !227
        store v1244v1 to v369v3, !227
        v1275v1 = get_local __ptr u64, _len_, !227
        store v1270v1 to v1275v1, !227
        v1277v1 = get_local __ptr ptr, ptr_, !229
        v1279v1 = get_local __ptr { ptr }, __anon_01, !231
        v313v1 = const u64 0
        v1280v1 = get_elem_ptr v1279v1, __ptr ptr, v313v1, !227
        mem_copy_val v1280v1, v1277v1
        v1752v1 = get_local __ptr { ptr }, __tmp_block_arg1
        mem_copy_val v1752v1, v1279v1
        v370v1 = get_local __ptr { ptr }, buffer, !232
        mem_copy_val v370v1, v1752v1
        v573v1 = get_local __ptr { ptr }, buffer, !233
        v1293v1 = get_local __ptr __ptr { ptr }, buffer_, !236
        store v573v1 to v1293v1, !236
        v1295v1 = get_local __ptr u64, LENGTH, !238
        v375v1 = const u64 1, !239
        store v375v1 to v1295v1, !240
        v1297v1 = get_local __ptr [u8; 1], __anon_02, !242
        mem_clear_val v1297v1, !236
        v1300v1 = get_local __ptr [u8; 1], array, !244
        mem_copy_val v1300v1, v1297v1
        v1302v1 = get_local __ptr [u8; 1], array, !246
        v1303v1 = cast_ptr v1302v1 to __ptr [u8; 1], !236
        v1304v1 = get_local __ptr __ptr [u8; 1], array_, !248
        store v1303v1 to v1304v1, !249
        v1306v1 = get_local __ptr u64, i, !251
        v390v1 = const u64 0, !252
        store v390v1 to v1306v1, !253
        br abi_decode_30_while(), !236

        abi_decode_30_while():
        v1309v1 = get_local __ptr u64, i, !255
        v1311v1 = get_local __ptr u64, self_1, !258
        mem_copy_val v1311v1, v1309v1
        v1313v1 = get_local __ptr u64, other_0, !259
        v408v1 = const u64 1
        store v408v1 to v1313v1, !260
        v1315v1 = get_local __ptr u64, self_1, !262
        v1316v1 = load v1315v1, !263
        v1317v1 = get_local __ptr u64, other_0, !265
        v1318v1 = load v1317v1, !266
        v1319v1 = cmp lt v1316v1 v1318v1, !267
        cbr v1319v1, abi_decode_30_while_body(), abi_decode_30_end_while(), !236

        abi_decode_30_while_body():
        v1326v1 = get_local __ptr __ptr [u8; 1], array_, !269
        v1327v1 = load v1326v1, !236
        v1328v1 = get_local __ptr u64, i, !271
        v1329v1 = load v1328v1, !236
        v414v1 = const u64 1
        v1330v1 = asm(idx: v1329v1, elem_ir_type_size: v414v1, ptr: v1327v1, offset_temp, ptr_out) -> __ptr u8 ptr_out, !236 {
            mul    offset_temp idx elem_ir_type_size
            add    ptr_out ptr offset_temp
        }
        v1331v1 = get_local __ptr __ptr u8, item, !273
        store v1330v1 to v1331v1, !274
        v1333v1 = get_local __ptr __ptr { ptr }, buffer_, !276
        v1335v1 = get_local __ptr __ptr { ptr }, self_01, !279
        mem_copy_val v1335v1, v1333v1
        v1337v1 = get_local __ptr __ptr { ptr }, self_01, !281
        v1339v1 = get_local __ptr __ptr { ptr }, buffer_0, !284
        mem_copy_val v1339v1, v1337v1
        v1341v1 = get_local __ptr __ptr { ptr }, buffer_0, !286
        v1343v1 = get_local __ptr __ptr { ptr }, self_000, !289
        mem_copy_val v1343v1, v1341v1
        v1345v1 = get_local __ptr u64, size, !291
        v427v1 = const u64 1
        store v427v1 to v1345v1, !292
        v430v1 = const bool false
        cbr v430v1, abi_decode_30_decode_32_abi_decode_33_read_34_block0(), abi_decode_30_decode_32_abi_decode_33_read_34_block1(), !294

        abi_decode_30_decode_32_abi_decode_33_read_34_block0():
        v1407v1 = get_local __ptr __ptr { ptr }, self_000, !296
        v1408v1 = load v1407v1, !297
        v432v1 = const u64 0
        v1409v1 = get_elem_ptr v1408v1, __ptr ptr, v432v1, !299
        v1410v1 = load v1409v1, !300
        v1411v1 = asm(ptr: v1410v1) -> u8 ptr, !302 {
        }
        v1412v1 = get_local __ptr u8, v, !304
        store v1411v1 to v1412v1, !305
        v1414v1 = get_local __ptr __ptr { ptr }, self_000, !307
        v1415v1 = load v1414v1, !308
        v440v1 = const u64 0
        v1416v1 = get_elem_ptr v1415v1, __ptr ptr, v440v1, !309
        v1417v1 = load v1416v1, !310
        v1418v1 = get_local __ptr u64, size, !312
        v1419v1 = load v1418v1, !313
        v438v1 = const u64 1
        v1420v1 = mul v438v1, v1419v1, !314
        v1421v1 = add v1417v1, v1420v1, !315
        v1422v1 = get_local __ptr __ptr { ptr }, self_000, !317
        v1423v1 = load v1422v1, !318
        v448v1 = const u64 0
        v1424v1 = get_elem_ptr v1423v1, __ptr ptr, v448v1, !319
        store v1421v1 to v1424v1, !320
        v1426v1 = get_local __ptr u8, v, !322
        v1427v1 = load v1426v1, !323
        br abi_decode_30_decode_32_abi_decode_33_read_34_block5(v1427v1), !324

        abi_decode_30_decode_32_abi_decode_33_read_34_block1():
        v1348v1 = get_local __ptr u64, size, !326
        v1350v1 = get_local __ptr u64, self_0000, !329
        mem_copy_val v1350v1, v1348v1
        v1352v1 = get_local __ptr u64, other_00, !330
        v468v1 = const u64 1, !331
        store v468v1 to v1352v1, !332
        v1354v1 = get_local __ptr u64, self_0000, !334
        v1355v1 = load v1354v1, !335
        v1356v1 = get_local __ptr u64, other_00, !337
        v1357v1 = load v1356v1, !338
        v1358v1 = cmp eq v1355v1 v1357v1, !339
        cbr v1358v1, abi_decode_30_decode_32_abi_decode_33_read_34_block2(), abi_decode_30_decode_32_abi_decode_33_read_34_block3(), !340

        abi_decode_30_decode_32_abi_decode_33_read_34_block2():
        v1386v1 = get_local __ptr __ptr { ptr }, self_000, !342
        v1387v1 = load v1386v1, !343
        v471v1 = const u64 0
        v1388v1 = get_elem_ptr v1387v1, __ptr ptr, v471v1, !344
        v1389v1 = load v1388v1, !345
        v1390v1 = asm(ptr: v1389v1, val) -> u8 val, !347 {
            lb     val ptr i0, !348
        }
        v1391v1 = get_local __ptr u8, v_, !350
        store v1390v1 to v1391v1, !351
        v1393v1 = get_local __ptr __ptr { ptr }, self_000, !353
        v1394v1 = load v1393v1, !354
        v479v1 = const u64 0
        v1395v1 = get_elem_ptr v1394v1, __ptr ptr, v479v1, !355
        v1396v1 = load v1395v1, !356
        v477v1 = const u64 1
        v482v1 = const u64 1, !357
        v1397v1 = mul v477v1, v482v1, !358
        v1398v1 = add v1396v1, v1397v1, !359
        v1399v1 = get_local __ptr __ptr { ptr }, self_000, !361
        v1400v1 = load v1399v1, !362
        v486v1 = const u64 0
        v1401v1 = get_elem_ptr v1400v1, __ptr ptr, v486v1, !363
        store v1398v1 to v1401v1, !364
        v1403v1 = get_local __ptr u8, v_, !366
        v1404v1 = load v1403v1, !367
        br abi_decode_30_decode_32_abi_decode_33_read_34_block4(v1404v1), !368

        abi_decode_30_decode_32_abi_decode_33_read_34_block3():
        v1361v1 = get_local __ptr __ptr { ptr }, self_000, !370
        v1363v1 = get_local __ptr __ptr { ptr }, self_10, !373
        mem_copy_val v1363v1, v1361v1
        v1365v1 = get_local __ptr __ptr { ptr }, self_10, !375
        v1366v1 = load v1365v1, !376
        v496v1 = const u64 0
        v1367v1 = get_elem_ptr v1366v1, __ptr ptr, v496v1, !377
        v1368v1 = load v1367v1, !378
        v1369v1 = asm(ptr: v1368v1, val) -> u8 val, !380 {
            lw     val ptr i0, !381
        }
        v1370v1 = get_local __ptr u8, v0, !383
        store v1369v1 to v1370v1, !384
        v1372v1 = get_local __ptr __ptr { ptr }, self_10, !386
        v1373v1 = load v1372v1, !387
        v504v1 = const u64 0
        v1374v1 = get_elem_ptr v1373v1, __ptr ptr, v504v1, !388
        v1375v1 = load v1374v1, !389
        v502v1 = const u64 1
        v507v1 = const u64 8, !390
        v1376v1 = mul v502v1, v507v1, !391
        v1377v1 = add v1375v1, v1376v1, !392
        v1378v1 = get_local __ptr __ptr { ptr }, self_10, !394
        v1379v1 = load v1378v1, !395
        v511v1 = const u64 0
        v1380v1 = get_elem_ptr v1379v1, __ptr ptr, v511v1, !396
        store v1377v1 to v1380v1, !397
        v1382v1 = get_local __ptr u8, v0, !399
        v1383v1 = load v1382v1, !400
        br abi_decode_30_decode_32_abi_decode_33_read_34_block4(v1383v1), !401

        abi_decode_30_decode_32_abi_decode_33_read_34_block4(v1287v1: u8):
        br abi_decode_30_decode_32_abi_decode_33_read_34_block5(v1287v1), !402

        abi_decode_30_decode_32_abi_decode_33_read_34_block5(v1288v1: u8):
        v1432v1 = get_local __ptr __ptr u8, item, !404
        v1433v1 = load v1432v1, !236
        store v1288v1 to v1433v1, !406
        v1435v1 = get_local __ptr u64, i, !408
        v1437v1 = get_local __ptr u64, self_2, !411
        mem_copy_val v1437v1, v1435v1
        v1439v1 = get_local __ptr u64, other_1, !412
        v559v1 = const u64 1, !413
        store v559v1 to v1439v1, !414
        v1441v1 = get_local __ptr u64, self_2, !416
        v1442v1 = load v1441v1, !417
        v1443v1 = get_local __ptr u64, other_1, !419
        v1444v1 = load v1443v1, !420
        v1445v1 = add v1442v1, v1444v1, !421
        v1447v1 = get_local __ptr u64, i, !422
        store v1445v1 to v1447v1, !423
        br abi_decode_30_while(), !236

        abi_decode_30_end_while():
        v1322v1 = get_local __ptr __ptr [u8; 1], array_, !425
        v1323v1 = load v1322v1, !236
        v1756v1 = get_local __ptr [u8; 1], __tmp_block_arg2
        mem_copy_val v1756v1, v1323v1
        mem_copy_val __ret_value, v1756v1
        v1912v1 = const unit ()
        ret () v1912v1
=======
        v0 = get_local __ptr slice, data_
        mem_copy_val v0, data
        v1 = get_local __ptr slice, data_, !122
        v2 = get_local __ptr slice, self_, !125
        mem_copy_val v2, v1
        v3 = get_local __ptr slice, self_, !127
        v4 = get_local __ptr slice, slice_, !130
        mem_copy_val v4, v3
        v5 = get_local __ptr slice, slice_, !132
        v6 = asm(ptr: v5) -> __ptr { ptr, u64 } ptr {
        }
        v7 = get_local __ptr { ptr, u64 }, __aggr_memcpy_0
        mem_copy_val v7, v6
        v8 = get_local __ptr { ptr, u64 }, __anon_0, !125
        mem_copy_val v8, v7
        v9 = const u64 0
        v10 = get_elem_ptr v8, __ptr ptr, v9, !134
        v11 = get_local __ptr slice, data_, !135
        v12 = get_local __ptr slice, self_0, !138
        mem_copy_val v12, v11
        v13 = get_local __ptr slice, self_0, !140
        v14 = get_local __ptr slice, slice_0, !143
        mem_copy_val v14, v13
        v15 = get_local __ptr slice, slice_0, !144
        v16 = asm(ptr: v15) -> __ptr { ptr, u64 } ptr {
        }
        v17 = get_local __ptr { ptr, u64 }, __aggr_memcpy_00
        mem_copy_val v17, v16
        v18 = get_local __ptr { ptr, u64 }, __anon_00, !138
        mem_copy_val v18, v17
        v19 = get_local __ptr { ptr }, __anon_01, !148
        v20 = const u64 0
        v21 = get_elem_ptr v19, __ptr ptr, v20, !149
        mem_copy_val v21, v10
        v22 = get_local __ptr { ptr }, buffer, !150
        mem_copy_val v22, v19
        v23 = get_local __ptr { ptr }, buffer, !151
        v24 = get_local __ptr [u8; 1], __anon_02, !155
        mem_clear_val v24, !156
        v25 = get_local __ptr [u8; 1], array, !158
        mem_copy_val v25, v24
        v26 = get_local __ptr [u8; 1], array, !160
        v27 = cast_ptr v26 to __ptr [u8; 1], !156
        v28 = const u64 0, !161
        br abi_decode_30_while(v28), !156

        abi_decode_30_while(v29: u64):
        v30 = const u64 1
        v31 = cmp lt v29 v30, !164
        cbr v31, abi_decode_30_while_body(), abi_decode_30_end_while(), !156

        abi_decode_30_while_body():
        v32 = const u64 1
        v33 = asm(idx: v29, elem_ir_type_size: v32, ptr: v27, offset_temp, ptr_out) -> __ptr u8 ptr_out, !156 {
            mul    offset_temp idx elem_ir_type_size
            add    ptr_out ptr offset_temp
        }
        v34 = const u64 0
        v35 = get_elem_ptr v23, __ptr ptr, v34, !172
        v36 = load v35, !173
        v37 = asm(ptr: v36, val) -> u8 val, !175 {
            lb     val ptr i0, !176
        }
        v38 = load v35, !177
        v39 = const u64 1, !178
        v40 = add v38, v39, !179
        store v40 to v35, !181
        store v37 to v33, !183
        v41 = const u64 1, !184
        v42 = add v29, v41, !187
        br abi_decode_30_while(v42), !156

        abi_decode_30_end_while():
        mem_copy_val __ret_value, v27
        v43 = const unit ()
        ret () v43
>>>>>>> 78aa9525
    }

    pub fn log_42(value !189: u8) -> (), !192 {
        local mut slice __aggr_memcpy_0
        local { ptr, u64 } __anon_0
        local slice __log_arg
        local u8 item_

        entry(value: u8):
<<<<<<< HEAD
        v629v1 = get_local __ptr u8, value_
        store value to v629v1
        v750v1 = get_local __ptr u8, value_, !431
        v1551v1 = get_local __ptr u8, item_, !431
        mem_copy_val v1551v1, v750v1
        v1553v1 = get_local __ptr u8, item_, !433
        v694v1 = const u64 1024
        v1555v1 = asm(cap: v694v1) -> ptr hp, !436 {
            aloc   cap
        }
        v1556v1 = get_local __ptr { ptr, u64, u64 }, __anon_0, !437
        v698v1 = const u64 0
        v1557v1 = get_elem_ptr v1556v1, __ptr ptr, v698v1, !438
        store v1555v1 to v1557v1, !439
        v701v1 = const u64 1
        v1559v1 = get_elem_ptr v1556v1, __ptr u64, v701v1, !440
        store v694v1 to v1559v1, !441
        v704v1 = const u64 2
        v1561v1 = get_elem_ptr v1556v1, __ptr u64, v704v1, !442
        v696v1 = const u64 0
        store v696v1 to v1561v1, !443
        v1928v1 = asm(buffer: v1556v1) -> __ptr { ptr, u64, u64 } buffer {
        }
        v1999v1 = get_local __ptr { ptr, u64, u64 }, __aggr_memcpy_0
        mem_copy_val v1999v1, v1928v1
        v1564v1 = get_local __ptr { { ptr, u64, u64 } }, __anon_1, !445
        v709v1 = const u64 0
        v1565v1 = get_elem_ptr v1564v1, __ptr { ptr, u64, u64 }, v709v1, !446
        mem_copy_val v1565v1, v1999v1
        v1760v1 = get_local __ptr { { ptr, u64, u64 } }, __tmp_block_arg
        mem_copy_val v1760v1, v1564v1
        v1569v1 = get_local __ptr u8, self_, !449
        mem_copy_val v1569v1, v1553v1
        v1571v1 = get_local __ptr { { ptr, u64, u64 } }, buffer_, !450
        mem_copy_val v1571v1, v1760v1
        v1573v1 = get_local __ptr { { ptr, u64, u64 } }, buffer_, !452
        v641v1 = const u64 0
        v1574v1 = get_elem_ptr v1573v1, __ptr { ptr, u64, u64 }, v641v1, !454
        v1930v1 = asm(buffer: v1574v1) -> __ptr { ptr, u64, u64 } buffer {
        }
        v2005v1 = get_local __ptr { ptr, u64, u64 }, __aggr_memcpy_00
        mem_copy_val v2005v1, v1930v1
        v1577v1 = get_local __ptr { ptr, u64, u64 }, __anon_00, !455
        mem_copy_val v1577v1, v2005v1
        v647v1 = const u64 0
        v1579v1 = get_elem_ptr v1577v1, __ptr ptr, v647v1, !456
        v1580v1 = load v1579v1, !457
        v650v1 = const u64 1
        v1581v1 = get_elem_ptr v1577v1, __ptr u64, v650v1, !458
        v1582v1 = load v1581v1, !459
        v653v1 = const u64 2
        v1583v1 = get_elem_ptr v1577v1, __ptr u64, v653v1, !460
        v1584v1 = load v1583v1, !461
        v1585v1 = get_local __ptr u8, self_, !463
        v1586v1 = load v1585v1, !464
        v658v1 = const u64 1
        v1587v1 = add v1584v1, v658v1, !465
        v1588v1 = cmp gt v1587v1 v1582v1, !466
        cbr v1588v1, encode_43_abi_encode_44_block1(), encode_43_abi_encode_44_block0(v1580v1, v1582v1), !467

        encode_43_abi_encode_44_block0(v1547v1: ptr, v1548v1: u64):
        v1595v1 = add v1547v1, v1584v1, !468
        v1596v1 = cast_ptr v1595v1 to __ptr u8, !469
        store v1586v1 to v1596v1, !470
        v673v1 = const u64 1
        v1598v1 = add v1584v1, v673v1, !471
        v1599v1 = get_local __ptr { ptr, u64, u64 }, __anon_10, !472
        v676v1 = const u64 0
        v1600v1 = get_elem_ptr v1599v1, __ptr ptr, v676v1, !473
        store v1547v1 to v1600v1, !474
        v679v1 = const u64 1
        v1602v1 = get_elem_ptr v1599v1, __ptr u64, v679v1, !475
        store v1548v1 to v1602v1, !476
        v682v1 = const u64 2
        v1604v1 = get_elem_ptr v1599v1, __ptr u64, v682v1, !477
        store v1598v1 to v1604v1, !478
        v1932v1 = asm(buffer: v1599v1) -> __ptr { ptr, u64, u64 } buffer {
        }
        v2008v1 = get_local __ptr { ptr, u64, u64 }, __aggr_memcpy_01
        mem_copy_val v2008v1, v1932v1
        v1607v1 = get_local __ptr { { ptr, u64, u64 } }, __anon_2, !480
        v687v1 = const u64 0
        v1608v1 = get_elem_ptr v1607v1, __ptr { ptr, u64, u64 }, v687v1, !481
        mem_copy_val v1608v1, v2008v1
        v1764v1 = get_local __ptr { { ptr, u64, u64 } }, __tmp_block_arg0
        mem_copy_val v1764v1, v1607v1
        v1612v1 = get_local __ptr { { ptr, u64, u64 } }, buffer, !483
        mem_copy_val v1612v1, v1764v1
        v1614v1 = get_local __ptr { { ptr, u64, u64 } }, buffer, !485
        v1616v1 = get_local __ptr { { ptr, u64, u64 } }, self_0, !488
        mem_copy_val v1616v1, v1614v1
        v1618v1 = get_local __ptr { { ptr, u64, u64 } }, self_0, !490
        v722v1 = const u64 0
        v1619v1 = get_elem_ptr v1618v1, __ptr { ptr, u64, u64 }, v722v1, !491
        v1934v1 = asm(buffer: v1619v1) -> __ptr { ptr, u64, u64 } buffer {
        }
        v2014v1 = get_local __ptr { ptr, u64, u64 }, __aggr_memcpy_02
        mem_copy_val v2014v1, v1934v1
        v1622v1 = get_local __ptr { ptr, u64, u64 }, __anon_01, !492
        mem_copy_val v1622v1, v2014v1
        v728v1 = const u64 0
        v1624v1 = get_elem_ptr v1622v1, __ptr ptr, v728v1, !493
        v734v1 = const u64 2
        v1628v1 = get_elem_ptr v1622v1, __ptr u64, v734v1, !494
        v1630v1 = get_local __ptr { ptr, u64 }, __anon_11, !495
        v738v1 = const u64 0
        v1631v1 = get_elem_ptr v1630v1, __ptr ptr, v738v1, !496
        mem_copy_val v1631v1, v1624v1
        v741v1 = const u64 1
        v1633v1 = get_elem_ptr v1630v1, __ptr u64, v741v1, !497
        mem_copy_val v1633v1, v1628v1
        v1936v1 = asm(s: v1630v1) -> __ptr slice s {
        }
        v2019v1 = get_local __ptr slice, __aggr_memcpy_03
        mem_copy_val v2019v1, v1936v1
        v1768v1 = get_local __ptr slice, __tmp_block_arg1
        mem_copy_val v1768v1, v2019v1
        v1772v1 = get_local __ptr slice, __tmp_block_arg2
        mem_copy_val v1772v1, v1768v1
        v1925v1 = get_local __ptr slice, __log_arg
        mem_copy_val v1925v1, v1772v1
        v753v1 = const u64 14454674236531057292
        log __ptr slice v1925v1, v753v1
        v756v1 = const unit ()
        ret () v756v1

        encode_43_abi_encode_44_block1():
        v664v1 = const u64 2
        v1591v1 = mul v1582v1, v664v1, !498
        v1592v1 = add v1591v1, v658v1, !499
        v1593v1 = asm(new_cap: v1592v1, old_ptr: v1580v1, len: v1584v1) -> __ptr u8 hp, !500 {
            aloc   new_cap
            mcp    hp old_ptr len
        }
        br encode_43_abi_encode_44_block0(v1593v1, v1592v1), !501
=======
        v0 = get_local __ptr u8, item_, !193
        store value to v0, !193
        v1 = get_local __ptr u8, item_, !195
        v2 = const u64 1
        v3 = asm(size: v2, src: v1) -> ptr hp, !197 {
            aloc   size, !198
            mcp    hp src size, !199
        }
        v4 = get_local __ptr { ptr, u64 }, __anon_0, !201
        v5 = const u64 0
        v6 = get_elem_ptr v4, __ptr ptr, v5, !202
        store v3 to v6, !203
        v7 = const u64 1
        v8 = get_elem_ptr v4, __ptr u64, v7, !204
        store v2 to v8, !205
        v9 = asm(s: v4) -> __ptr slice s {
        }
        v10 = get_local __ptr slice, __aggr_memcpy_0
        mem_copy_val v10, v9
        v11 = get_local __ptr slice, __log_arg
        mem_copy_val v11, v10
        v12 = const u64 14454674236531057292
        log __ptr slice v11, v12
        v13 = const unit ()
        ret () v13
>>>>>>> 78aa9525
    }
}

!0 = "test/src/e2e_vm_tests/test_programs/should_pass/language/array/array_repeat/src/main.<autogenerated>.sw"
!1 = span !0 0 116
!2 = fn_name_span !0 7 14
!3 = (!1 !2)
!4 = span !0 58 64
!5 = fn_call_path_span !0 58 62
!6 = (!4 !5)
!7 = span !0 97 98
!8 = span !0 100 101
!9 = span !0 82 102
!10 = "test/src/e2e_vm_tests/test_programs/should_pass/language/array/array_repeat/src/main.sw"
!11 = span !10 2198 3051
!12 = fn_name_span !10 2201 2205
!13 = (!11 !12)
!14 = span !10 2928 2954
!15 = fn_call_path_span !10 2928 2952
!16 = (!14 !15)
!17 = span !10 3032 3037
!18 = span !10 3038 3039
!19 = span !10 3032 3040
!20 = span !10 3042 3047
!21 = span !10 3022 3048
!22 = fn_call_path_span !10 3022 3031
!23 = "test/src/e2e_vm_tests/reduced_std_libs/sway-lib-std-assert/src/assert.sw"
!24 = span !23 1863 1871
!25 = fn_call_path_span !23 1866 1868
!26 = "test/src/e2e_vm_tests/reduced_std_libs/sway-lib-std-assert/src/ops.sw"
!27 = span !26 15555 15569
!28 = fn_call_path_span !26 15560 15562
!29 = (!21 !22 !24 !25 !27 !28)
!30 = span !26 12573 12578
!31 = span !26 15554 15576
!32 = fn_call_path_span !26 15571 15574
!33 = (!21 !22 !24 !25 !31 !32)
!34 = (!21 !22 !24)
!35 = span !23 1883 1890
!36 = fn_call_path_span !23 1883 1886
!37 = (!21 !22 !35 !36)
!38 = span !23 1900 1907
!39 = fn_call_path_span !23 1900 1903
!40 = (!21 !22 !38 !39)
!41 = span !23 1917 1948
!42 = fn_call_path_span !23 1917 1923
!43 = "test/src/e2e_vm_tests/reduced_std_libs/sway-lib-std-assert/src/revert.sw"
!44 = span !43 757 771
!45 = (!21 !22 !41 !42 !44)
!46 = span !10 58 117
!47 = fn_name_span !10 61 87
!48 = inline "never"
!49 = (!46 !47 !48)
!50 = span !10 220 282
!51 = fn_name_span !10 223 250
!52 = (!50 !51 !48)
!53 = span !10 725 855
!54 = fn_name_span !10 728 756
!55 = (!53 !54 !48)
!56 = span !10 1030 1156
!57 = fn_name_span !10 1033 1061
!58 = (!56 !57 !48)
!59 = span !10 1327 1392
!60 = fn_name_span !10 1330 1358
!61 = (!59 !60 !48)
!62 = span !10 135 194
!63 = fn_name_span !10 138 162
!64 = (!62 !63 !48)
!65 = span !10 468 530
!66 = fn_name_span !10 471 496
!67 = (!65 !66 !48)
!68 = span !10 873 1003
!69 = fn_name_span !10 876 902
!70 = (!68 !69 !48)
!71 = span !10 1174 1300
!72 = fn_name_span !10 1177 1203
!73 = (!71 !72 !48)
!74 = span !10 1410 1475
!75 = fn_name_span !10 1413 1439
!76 = (!74 !75 !48)
!77 = span !10 1536 1590
!78 = fn_name_span !10 1539 1557
!79 = (!77 !78 !48)
!80 = span !10 1580 1584
!81 = span !10 1579 1588
!82 = span !10 1633 1687
!83 = fn_name_span !10 1636 1652
!84 = (!82 !83 !48)
!85 = span !10 1676 1680
!86 = span !10 1675 1685
!87 = span !10 1781 1852
!88 = fn_name_span !10 1784 1812
!89 = (!87 !88 !48)
!90 = span !10 1947 2196
!91 = fn_name_span !10 1950 1974
!92 = (!90 !91 !48)
!93 = span !10 2030 2039
!94 = span !10 2063 2072
!95 = span !10 2086 2102
!96 = span !10 2148 2157
!97 = span !10 3070 3173
!98 = fn_name_span !10 3073 3085
!99 = (!97 !98 !48)
!100 = span !10 3133 3140
!101 = span !10 3134 3139
!102 = span !10 3192 3320
!103 = fn_name_span !10 3195 3203
!104 = (!102 !103 !48)
!105 = span !10 3306 3311
!106 = span !10 3296 3312
!107 = span !10 3268 3318
!108 = fn_call_path_span !10 3268 3289
!109 = "test/src/e2e_vm_tests/reduced_std_libs/sway-lib-std-assert/src/raw_slice.sw"
!110 = span !109 2351 2394
!111 = fn_call_path_span !109 2351 2361
!112 = (!107 !108 !110 !111)
!113 = span !109 2368 2392
!114 = fn_call_path_span !109 2374 2375
!115 = (!107 !108 !113 !114)
!116 = span !109 1257 1262
!117 = (!107 !108 !110 !111 !116)
!118 = "test/src/e2e_vm_tests/reduced_std_libs/sway-lib-std-assert/src/codec.sw"
!119 = span !118 71747 71920
!120 = fn_name_span !118 71754 71764
!121 = (!119 !120 !48)
!122 = span !118 71862 71866
!123 = span !118 71862 71872
!124 = fn_call_path_span !118 71867 71870
!125 = (!123 !124)
!126 = span !109 2922 2926
!127 = (!123 !124 !126)
!128 = span !109 2911 2927
!129 = fn_call_path_span !109 2911 2921
!130 = (!123 !124 !128 !129)
!131 = span !109 1633 1638
!132 = (!123 !124 !128 !129 !131)
!133 = span !109 2928 2929
!134 = (!123 !124 !133)
!135 = span !118 71874 71878
!136 = span !118 71874 71890
!137 = fn_call_path_span !118 71879 71882
!138 = (!136 !137)
!139 = span !109 3420 3424
!140 = (!136 !137 !139)
!141 = span !109 3409 3425
!142 = fn_call_path_span !109 3409 3419
!143 = (!136 !137 !141 !142)
!144 = (!136 !137 !141 !142 !131)
!145 = span !118 71837 71891
!146 = fn_call_path_span !118 71837 71861
!147 = span !118 735 755
!148 = (!145 !146 !147)
!149 = (!145 !146)
!150 = span !118 71820 71892
!151 = span !118 71911 71917
!152 = span !118 71897 71918
!153 = fn_call_path_span !118 71897 71910
!154 = span !118 90639 90652
!155 = (!152 !153 !154)
!156 = (!152 !153)
!157 = span !118 90623 90653
!158 = (!152 !153 !157)
!159 = span !118 90738 90743
!160 = (!152 !153 !159)
!161 = span !118 90767 90768
!162 = span !118 90785 90790
!163 = fn_call_path_span !118 90787 90788
!164 = (!152 !153 !162 !163)
!165 = span !118 90865 90885
!166 = fn_call_path_span !118 90872 90878
!167 = span !118 3959 3978
!168 = fn_call_path_span !118 3959 3972
!169 = span !118 73537 73556
!170 = fn_call_path_span !118 73544 73548
!171 = span !118 625 637
!172 = (!152 !153 !165 !166 !167 !168 !169 !170 !171)
!173 = (!152 !153 !165 !166 !167 !168 !169 !170)
!174 = span !118 3640 3733
!175 = (!152 !153 !165 !166 !167 !168 !169 !170 !174)
!176 = span !118 3682 3695
!177 = (!152 !153 !165 !166 !167 !168 !169 !170)
!178 = (!152 !153 !165 !166 !167 !168 !169 !170)
!179 = (!152 !153 !165 !166 !167 !168 !169 !170)
!180 = span !118 3747 3786
!181 = (!152 !153 !165 !166 !167 !168 !169 !170 !180)
!182 = span !118 90857 90885
!183 = (!152 !153 !182)
!184 = span !118 90904 90905
!185 = span !118 90899 90905
!186 = fn_call_path_span !118 90901 90903
!187 = (!152 !153 !185 !186)
!188 = "test/src/e2e_vm_tests/reduced_std_libs/sway-lib-std-assert/src/logging.sw"
!189 = span !188 591 596
!190 = span !188 577 651
!191 = fn_name_span !188 584 587
!192 = (!190 !191)
!193 = span !188 642 647
!194 = span !118 71080 71084
!195 = (!193 !194)
!196 = span !118 71058 71173
!197 = (!193 !196)
!198 = span !118 71100 71109
!199 = span !118 71123 71138
!200 = span !118 71190 71201
!201 = (!193 !200)
!202 = (!193 !200)
!203 = (!193 !200)
!204 = (!193 !200)
!205 = (!193 !200)

;; ASM: Final program
;; Program kind: Script
.program:
move $$tmp $pc
jmpf $zero i4
DATA_SECTION_OFFSET[0..32]
DATA_SECTION_OFFSET[32..64]
CONFIGURABLES_OFFSET[0..32]
CONFIGURABLES_OFFSET[32..64]
lw   $$ds $$tmp i1
add  $$ds $$ds $$tmp
cfei i0                       ; allocate stack space for globals
move $$locbase $sp            ; save locals base register for function __entry
jal  $$reta $pc i2            ; [call]: call main_0
retd  $zero $zero
pshl i7                       ; save registers 16..40
pshh i524288                  ; save registers 40..64
move $$locbase $sp            ; save locals base register for function main_0
cfei i264920                  ; allocate 264920 bytes for locals and 0 slots for call arguments
move $r1 $$reta               ; save return address
move $$arg0 $$locbase         ; [call]: pass argument 0
jal  $$reta $pc i94           ; [call]: call array_repeat_zero_small_u8_1
addi $r0 $$locbase i8         ; get offset to local __ptr [u64; 5]
move $$arg0 $r0               ; [call]: pass argument 0
jal  $$reta $pc i100          ; [call]: call array_repeat_zero_small_u16_2
addi $r0 $$locbase i48        ; get offset to local __ptr [u64; 5]
move $$arg0 $r0               ; [call]: pass argument 0
jal  $$reta $pc i97           ; [call]: call array_repeat_zero_small_u16_2
movi $r0 i32989               ; get word offset to local from base
muli $r0 $r0 i8               ; get byte offset to local from base
add  $r0 $$locbase $r0        ; get absolute byte offset to local
move $$arg0 $r0               ; [call]: pass argument 0
jal  $$reta $pc i92           ; [call]: call array_repeat_zero_small_u16_2
movi $r0 i32994               ; get word offset to local from base
muli $r0 $r0 i8               ; get byte offset to local from base
add  $r0 $$locbase $r0        ; get absolute byte offset to local
move $$arg0 $r0               ; [call]: pass argument 0
jal  $$reta $pc i96           ; [call]: call array_repeat_zero_small_u256_5
movi $r0 i33014               ; get word offset to local from base
muli $r0 $r0 i8               ; get byte offset to local from base
add  $r0 $$locbase $r0        ; get absolute byte offset to local
move $$arg0 $r0               ; [call]: pass argument 0
jal  $$reta $pc i100          ; [call]: call array_repeat_zero_small_b256_6
movi $r0 i33034               ; get word offset to local from base
muli $r0 $r0 i8               ; get byte offset to local from base
add  $r0 $$locbase $r0        ; get absolute byte offset to local
move $$arg0 $r0               ; [call]: pass argument 0
jal  $$reta $pc i104          ; [call]: call array_repeat_zero_small_bool_7
movi $r0 i33035               ; get word offset to local from base
muli $r0 $r0 i8               ; get byte offset to local from base
add  $r0 $$locbase $r0        ; get absolute byte offset to local
move $$arg0 $r0               ; [call]: pass argument 0
jal  $$reta $pc i108          ; [call]: call array_repeat_zero_big_u8_8
movi $r0 i33039               ; get word offset to local from base
muli $r0 $r0 i8               ; get byte offset to local from base
add  $r0 $$locbase $r0        ; get absolute byte offset to local
move $$arg0 $r0               ; [call]: pass argument 0
jal  $$reta $pc i112          ; [call]: call array_repeat_zero_big_u32_10
movi $r0 i33064               ; get word offset to local from base
muli $r0 $r0 i8               ; get byte offset to local from base
add  $r0 $$locbase $r0        ; get absolute byte offset to local
move $$arg0 $r0               ; [call]: pass argument 0
jal  $$reta $pc i107          ; [call]: call array_repeat_zero_big_u32_10
movi $r0 i33089               ; get word offset to local from base
muli $r0 $r0 i8               ; get byte offset to local from base
add  $r0 $$locbase $r0        ; get absolute byte offset to local
move $$arg0 $r0               ; [call]: pass argument 0
jal  $$reta $pc i102          ; [call]: call array_repeat_zero_big_u32_10
addi $r0 $$locbase i88        ; get offset to local __ptr [u256; 25]
move $$arg0 $r0               ; [call]: pass argument 0
jal  $$reta $pc i108          ; [call]: call array_repeat_zero_big_u256_12
addi $r0 $$locbase i888       ; get offset to local __ptr [b256; 25]
move $$arg0 $r0               ; [call]: pass argument 0
jal  $$reta $pc i114          ; [call]: call array_repeat_zero_big_b256_13
addi $r0 $$locbase i1688      ; get offset to local __ptr [bool; 25]
move $$arg0 $r0               ; [call]: pass argument 0
jal  $$reta $pc i120          ; [call]: call array_repeat_zero_big_bool_14
addi $r0 $$locbase i1720      ; get offset to local __ptr [bool; 5]
move $$arg0 $r0               ; [call]: pass argument 0
jal  $$reta $pc i126          ; [call]: call small_array_repeat_15
addi $r0 $$locbase i1728      ; get offset to local __ptr [bool; 25]
move $$arg0 $r0               ; [call]: pass argument 0
jal  $$reta $pc i150          ; [call]: call big_array_repeat_16
addi $r0 $$locbase i1760      ; get offset to local __ptr [u8; 262145]
move $$arg0 $r0               ; [call]: pass argument 0
jal  $$reta $pc i164          ; [call]: call u8_array_bigger_than_18_bits_17
jal  $$reta $pc i174          ; [call]: call arrays_with_const_length_18
movi $r0 i33114               ; get word offset to local from base
muli $r0 $r0 i8               ; get byte offset to local from base
add  $r0 $$locbase $r0        ; get absolute byte offset to local
move $$arg0 $r0               ; [call]: pass argument 0
jal  $$reta $pc i186          ; [call]: call decode_array_19
movi $r0 i33114               ; get word offset to local from base
muli $r0 $r0 i8               ; get byte offset to local from base
add  $r0 $$locbase $r0        ; get absolute byte offset to local
mul  $r2 $zero $one           ; get offset to array element
add  $r2 $r0 $r2              ; add array element offset to array base
lb   $r0 $r2 i0               ; load byte
movi $r2 i255                 ; initialize constant into register
eq   $r2 $r0 $r2
eq   $r2 $r2 $zero
jnzf $r2 $zero i1
jmpf $zero i7
move $$arg0 $r0               ; [call]: pass argument 0
jal  $$reta $pc i276          ; [call]: call log_42
movi $r0 i255                 ; initialize constant into register
move $$arg0 $r0               ; [call]: pass argument 0
jal  $$reta $pc i273          ; [call]: call log_42
load $r0 data_NonConfigurable_0; load constant from data section
rvrt $r0
cfsi i264920                  ; free 264920 bytes for locals and 0 slots for extra call arguments
move $$reta $r1               ; restore return address
poph i524288                  ; restore registers 40..64
popl i7                       ; restore registers 16..40
jal  $zero $$reta i0          ; return from call
pshl i1                       ; save registers 16..40
pshh i524288                  ; save registers 40..64
move $$locbase $sp            ; save locals base register for function array_repeat_zero_small_u8_1
move $r0 $$reta               ; save return address
mcli $$arg0 i5                ; clear memory [u8; 5], 5 bytes
move $$reta $r0               ; restore return address
poph i524288                  ; restore registers 40..64
popl i1                       ; restore registers 16..40
jal  $zero $$reta i0          ; return from call
pshl i1                       ; save registers 16..40
pshh i524288                  ; save registers 40..64
move $$locbase $sp            ; save locals base register for function array_repeat_zero_small_u16_2
move $r0 $$reta               ; save return address
mcli $$arg0 i40               ; clear memory [u64; 5], 40 bytes
move $$reta $r0               ; restore return address
poph i524288                  ; restore registers 40..64
popl i1                       ; restore registers 16..40
jal  $zero $$reta i0          ; return from call
pshl i1                       ; save registers 16..40
pshh i524288                  ; save registers 40..64
move $$locbase $sp            ; save locals base register for function array_repeat_zero_small_u256_5
move $r0 $$reta               ; save return address
mcli $$arg0 i160              ; clear memory [u256; 5], 160 bytes
move $$reta $r0               ; restore return address
poph i524288                  ; restore registers 40..64
popl i1                       ; restore registers 16..40
jal  $zero $$reta i0          ; return from call
pshl i1                       ; save registers 16..40
pshh i524288                  ; save registers 40..64
move $$locbase $sp            ; save locals base register for function array_repeat_zero_small_b256_6
move $r0 $$reta               ; save return address
mcli $$arg0 i160              ; clear memory [b256; 5], 160 bytes
move $$reta $r0               ; restore return address
poph i524288                  ; restore registers 40..64
popl i1                       ; restore registers 16..40
jal  $zero $$reta i0          ; return from call
pshl i1                       ; save registers 16..40
pshh i524288                  ; save registers 40..64
move $$locbase $sp            ; save locals base register for function array_repeat_zero_small_bool_7
move $r0 $$reta               ; save return address
mcli $$arg0 i5                ; clear memory [bool; 5], 5 bytes
move $$reta $r0               ; restore return address
poph i524288                  ; restore registers 40..64
popl i1                       ; restore registers 16..40
jal  $zero $$reta i0          ; return from call
pshl i1                       ; save registers 16..40
pshh i524288                  ; save registers 40..64
move $$locbase $sp            ; save locals base register for function array_repeat_zero_big_u8_8
move $r0 $$reta               ; save return address
mcli $$arg0 i25               ; clear memory [u8; 25], 25 bytes
move $$reta $r0               ; restore return address
poph i524288                  ; restore registers 40..64
popl i1                       ; restore registers 16..40
jal  $zero $$reta i0          ; return from call
pshl i1                       ; save registers 16..40
pshh i524288                  ; save registers 40..64
move $$locbase $sp            ; save locals base register for function array_repeat_zero_big_u32_10
move $r0 $$reta               ; save return address
mcli $$arg0 i200              ; clear memory [u64; 25], 200 bytes
move $$reta $r0               ; restore return address
poph i524288                  ; restore registers 40..64
popl i1                       ; restore registers 16..40
jal  $zero $$reta i0          ; return from call
pshl i1                       ; save registers 16..40
pshh i524288                  ; save registers 40..64
move $$locbase $sp            ; save locals base register for function array_repeat_zero_big_u256_12
move $r0 $$reta               ; save return address
mcli $$arg0 i800              ; clear memory [u256; 25], 800 bytes
move $$reta $r0               ; restore return address
poph i524288                  ; restore registers 40..64
popl i1                       ; restore registers 16..40
jal  $zero $$reta i0          ; return from call
pshl i1                       ; save registers 16..40
pshh i524288                  ; save registers 40..64
move $$locbase $sp            ; save locals base register for function array_repeat_zero_big_b256_13
move $r0 $$reta               ; save return address
mcli $$arg0 i800              ; clear memory [b256; 25], 800 bytes
move $$reta $r0               ; restore return address
poph i524288                  ; restore registers 40..64
popl i1                       ; restore registers 16..40
jal  $zero $$reta i0          ; return from call
pshl i1                       ; save registers 16..40
pshh i524288                  ; save registers 40..64
move $$locbase $sp            ; save locals base register for function array_repeat_zero_big_bool_14
move $r0 $$reta               ; save return address
mcli $$arg0 i25               ; clear memory [bool; 25], 25 bytes
move $$reta $r0               ; restore return address
poph i524288                  ; restore registers 40..64
popl i1                       ; restore registers 16..40
jal  $zero $$reta i0          ; return from call
pshl i7                       ; save registers 16..40
pshh i524288                  ; save registers 40..64
move $$locbase $sp            ; save locals base register for function small_array_repeat_15
move $r0 $$arg0               ; save argument 0 (__ret_value)
move $r1 $$reta               ; save return address
mul  $r2 $zero $one           ; get offset to array element
add  $r2 $$arg0 $r2           ; add array element offset to array base
sb   $r2 $one i0              ; store byte
mul  $r2 $one $one            ; get offset to array element
add  $r2 $r0 $r2              ; add array element offset to array base
sb   $r2 $one i0              ; store byte
movi $r2 i2                   ; initialize constant into register
mul  $r2 $r2 $one             ; get offset to array element
add  $r2 $r0 $r2              ; add array element offset to array base
sb   $r2 $one i0              ; store byte
movi $r2 i3                   ; initialize constant into register
mul  $r2 $r2 $one             ; get offset to array element
add  $r2 $r0 $r2              ; add array element offset to array base
sb   $r2 $one i0              ; store byte
movi $r2 i4                   ; initialize constant into register
mul  $r2 $r2 $one             ; get offset to array element
add  $r2 $r0 $r2              ; add array element offset to array base
sb   $r2 $one i0              ; store byte
move $$reta $r1               ; restore return address
poph i524288                  ; restore registers 40..64
popl i7                       ; restore registers 16..40
jal  $zero $$reta i0          ; return from call
pshl i15                      ; save registers 16..40
pshh i524288                  ; save registers 40..64
move $$locbase $sp            ; save locals base register for function big_array_repeat_16
move $r2 $$arg0               ; save argument 0 (__ret_value)
move $r3 $$reta               ; save return address
move $r1 $zero                ; move parameter from branch to block argument
mul  $r0 $r1 $one             ; get offset to array element
add  $r0 $r2 $r0              ; add array element offset to array base
sb   $r0 $one i0              ; store byte
add  $r1 $r1 $one
movi $r0 i25                  ; initialize constant into register
lt   $r0 $r1 $r0
jnzb $r0 $zero i5
move $$reta $r3               ; restore return address
poph i524288                  ; restore registers 40..64
popl i15                      ; restore registers 16..40
jal  $zero $$reta i0          ; return from call
pshl i3                       ; save registers 16..40
pshh i524288                  ; save registers 40..64
move $$locbase $sp            ; save locals base register for function u8_array_bigger_than_18_bits_17
move $r0 $$arg0               ; save argument 0 (__ret_value)
move $r1 $$reta               ; save return address
load $$tmp data_NonConfigurable_1; loading clear size in bytes
mcl  $r0 $$tmp                ; clear memory [u8; 262145]
move $$reta $r1               ; restore return address
poph i524288                  ; restore registers 40..64
popl i3                       ; restore registers 16..40
jal  $zero $$reta i0          ; return from call
pshl i3                       ; save registers 16..40
pshh i524288                  ; save registers 40..64
move $$locbase $sp            ; save locals base register for function arrays_with_const_length_18
cfei i40                      ; allocate 40 bytes for locals and 0 slots for call arguments
move $r0 $$reta               ; save return address
mcli $$locbase i8             ; clear memory [u64; 1], 8 bytes
addi $r1 $$locbase i8         ; get offset to local __ptr [u64; 1]
mcli $r1 i8                   ; clear memory [u64; 1], 8 bytes
addi $r1 $$locbase i16        ; get offset to local __ptr [u64; 1]
mcli $r1 i8                   ; clear memory [u64; 1], 8 bytes
addi $r1 $$locbase i24        ; get offset to local __ptr [u64; 2]
mcli $r1 i16                  ; clear memory [u64; 2], 16 bytes
cfsi i40                      ; free 40 bytes for locals and 0 slots for extra call arguments
move $$reta $r0               ; restore return address
poph i524288                  ; restore registers 40..64
popl i3                       ; restore registers 16..40
jal  $zero $$reta i0          ; return from call
pshl i15                      ; save registers 16..40
pshh i524288                  ; save registers 40..64
move $$locbase $sp            ; save locals base register for function decode_array_19
cfei i32                      ; allocate 32 bytes for locals and 0 slots for call arguments
move $r0 $$arg0               ; save argument 0 (__ret_value)
move $r1 $$reta               ; save return address
mul  $r2 $zero $one           ; get offset to array element
add  $r2 $$locbase $r2        ; add array element offset to array base
movi $r3 i255                 ; initialize constant into register
sb   $r2 $r3 i0               ; store byte
addi $r2 $$locbase i16        ; get offset to local __ptr slice
move $$arg0 $$locbase         ; [call]: pass argument 0
move $$arg1 $r2               ; [call]: pass argument 1
jal  $$reta $pc i12           ; [call]: call to_slice_20
addi $r2 $$locbase i16        ; get offset to local __ptr slice
addi $r3 $$locbase i8         ; get offset to local __ptr [u8; 1]
move $$arg0 $r2               ; [call]: pass argument 0
move $$arg1 $r3               ; [call]: pass argument 1
jal  $$reta $pc i26           ; [call]: call abi_decode_24
mcpi $r0 $r3 i1               ; copy memory
cfsi i32                      ; free 32 bytes for locals and 0 slots for extra call arguments
move $$reta $r1               ; restore return address
poph i524288                  ; restore registers 40..64
popl i15                      ; restore registers 16..40
jal  $zero $$reta i0          ; return from call
pshl i7                       ; save registers 16..40
pshh i524288                  ; save registers 40..64
move $$locbase $sp            ; save locals base register for function to_slice_20
cfei i40                      ; allocate 40 bytes for locals and 0 slots for call arguments
move $r0 $$arg1               ; save argument 1 (__ret_value)
move $r1 $$reta               ; save return address
addi $r2 $$locbase i16        ; get offset to local __ptr [u8; 1]
mcpi $r2 $$arg0 i1            ; copy memory
addi $r2 $$locbase i16        ; get offset to local __ptr [u8; 1]
sw   $$locbase $r2 i3         ; store word
sw   $$locbase $one i4        ; store word
addi $r2 $$locbase i24        ; get offset to local __ptr { ptr, u64 }
mcpi $$locbase $r2 i16        ; copy memory
mcpi $r0 $$locbase i16        ; copy memory
cfsi i40                      ; free 40 bytes for locals and 0 slots for extra call arguments
move $$reta $r1               ; restore return address
poph i524288                  ; restore registers 40..64
popl i7                       ; restore registers 16..40
jal  $zero $$reta i0          ; return from call
pshl i255                     ; save registers 16..40
pshh i524288                  ; save registers 40..64
move $$locbase $sp            ; save locals base register for function abi_decode_24
cfei i176                     ; allocate 176 bytes for locals and 0 slots for call arguments
move $r0 $$arg1               ; save argument 1 (__ret_value)
move $r1 $$reta               ; save return address
addi $r2 $$locbase i96        ; get offset to local __ptr slice
mcpi $r2 $$arg0 i16           ; copy memory
addi $r2 $$locbase i96        ; get offset to local __ptr slice
addi $r3 $$locbase i112       ; get offset to local __ptr slice
mcpi $r3 $r2 i16              ; copy memory
addi $r2 $$locbase i112       ; get offset to local __ptr slice
addi $r3 $$locbase i144       ; get offset to local __ptr slice
mcpi $r3 $r2 i16              ; copy memory
addi $r2 $$locbase i144       ; get offset to local __ptr slice
mcpi $$locbase $r2 i16        ; copy memory
addi $r2 $$locbase i32        ; get offset to local __ptr { ptr, u64 }
mcpi $r2 $$locbase i16        ; copy memory
addi $r3 $$locbase i96        ; get offset to local __ptr slice
addi $r4 $$locbase i128       ; get offset to local __ptr slice
mcpi $r4 $r3 i16              ; copy memory
addi $r3 $$locbase i128       ; get offset to local __ptr slice
addi $r4 $$locbase i160       ; get offset to local __ptr slice
mcpi $r4 $r3 i16              ; copy memory
addi $r3 $$locbase i160       ; get offset to local __ptr slice
addi $r4 $$locbase i16        ; get offset to local __ptr { ptr, u64 }
mcpi $r4 $r3 i16              ; copy memory
addi $r3 $$locbase i48        ; get offset to local __ptr { ptr, u64 }
mcpi $r3 $r4 i16              ; copy memory
addi $r3 $$locbase i64        ; get offset to local __ptr { ptr }
mcpi $r3 $r2 i8               ; copy memory
addi $r2 $$locbase i88        ; get offset to local __ptr { ptr }
mcpi $r2 $r3 i8               ; copy memory
addi $r2 $$locbase i88        ; get offset to local __ptr { ptr }
addi $r3 $$locbase i72        ; get offset to local __ptr [u8; 1]
mcli $r3 i1                   ; clear memory [u8; 1], 1 bytes
addi $r4 $$locbase i80        ; get offset to local __ptr [u8; 1]
mcpi $r4 $r3 i1               ; copy memory
addi $r3 $$locbase i80        ; get offset to local __ptr [u8; 1]
move $r7 $zero                ; move parameter from branch to block argument
lt   $r4 $r7 $one
jnzf $r4 $zero i2
mcpi $r0 $r3 i1               ; copy memory
jmpf $zero i10
mul  $r4 $r7 $one
add  $r4 $r3 $r4
lw   $r5 $r2 i0               ; load word
lb   $r5 $r5 i0               ; lb val ptr i0
lw   $r6 $r2 i0               ; load word
add  $r6 $r6 $one
sw   $r2 $r6 i0               ; store word
sb   $r4 $r5 i0               ; store byte
add  $r7 $r7 $one
jmpb $zero i12
cfsi i176                     ; free 176 bytes for locals and 0 slots for extra call arguments
move $$reta $r1               ; restore return address
poph i524288                  ; restore registers 40..64
popl i255                     ; restore registers 16..40
jal  $zero $$reta i0          ; return from call
pshl i15                      ; save registers 16..40
pshh i524288                  ; save registers 40..64
move $$locbase $sp            ; save locals base register for function log_42
cfei i56                      ; allocate 56 bytes for locals and 0 slots for call arguments
move $r0 $$reta               ; save return address
addi $r1 $$locbase i48        ; get offset to local __ptr u8
sb   $r1 $$arg0 i0            ; store byte
addi $r1 $$locbase i48        ; get offset to local __ptr u8
move $r2 $one                 ; copy ASM block argument's constant initial value to register
aloc $one                     ; aloc size
mcp  $hp $r1 $r2              ; mcp hp src size
addi $r1 $$locbase i16        ; get offset to local __ptr { ptr, u64 }
sw   $$locbase $hp i2         ; store word
sw   $$locbase $one i3        ; store word
mcpi $$locbase $r1 i16        ; copy memory
addi $r1 $$locbase i32        ; get offset to local __ptr slice
mcpi $r1 $$locbase i16        ; copy memory
load $r1 data_NonConfigurable_2; load constant from data section
lw   $r2 $$locbase i4         ; load slice pointer for logging data
lw   $r3 $$locbase i5         ; load slice size for logging data
logd $zero $r1 $r2 $r3        ; log slice
cfsi i56                      ; free 56 bytes for locals and 0 slots for extra call arguments
move $$reta $r0               ; restore return address
poph i524288                  ; restore registers 40..64
popl i15                      ; restore registers 16..40
jal  $zero $$reta i0          ; return from call
.data:
data_NonConfigurable_0 .word 18446744073709486083
data_NonConfigurable_1 .word 262145
data_NonConfigurable_2 .word 14454674236531057292


;; --- START OF TARGET BYTECODE ---

0x00000000 MOVE R60 $pc                                    ;; [26, 240, 48, 0]
0x00000004 JMPF $zero 0x4                                  ;; [116, 0, 0, 4]
0x00000008                                                 ;; [0, 0, 0, 0, 0, 0, 6, 72]
0x00000010                                                 ;; [0, 0, 0, 0, 0, 0, 0, 0]
0x00000018 LW R63 R60 0x1                                  ;; [93, 255, 192, 1]
0x0000001c ADD R63 R63 R60                                 ;; [16, 255, 255, 0]
0x00000020 MOVE R59 $sp                                    ;; [26, 236, 80, 0]
0x00000024 JAL R62 $pc 0x2                                 ;; [153, 248, 48, 2]
0x00000028 RETD $zero $zero                                ;; [37, 0, 0, 0]
0x0000002c PSHL 0x7                                        ;; [149, 0, 0, 7]
0x00000030 PSHH 0x80000                                    ;; [150, 8, 0, 0]
0x00000034 MOVE R59 $sp                                    ;; [26, 236, 80, 0]
0x00000038 CFEI 0x40ad8                                    ;; [145, 4, 10, 216]
0x0000003c MOVE R17 R62                                    ;; [26, 71, 224, 0]
0x00000040 MOVE R58 R59                                    ;; [26, 235, 176, 0]
0x00000044 JAL R62 $pc 0x5e                                ;; [153, 248, 48, 94]
0x00000048 ADDI $writable R59 0x8                          ;; [80, 67, 176, 8]
0x0000004c MOVE R58 $writable                              ;; [26, 233, 0, 0]
0x00000050 JAL R62 $pc 0x64                                ;; [153, 248, 48, 100]
0x00000054 ADDI $writable R59 0x30                         ;; [80, 67, 176, 48]
0x00000058 MOVE R58 $writable                              ;; [26, 233, 0, 0]
0x0000005c JAL R62 $pc 0x61                                ;; [153, 248, 48, 97]
0x00000060 MOVI $writable 0x80dd                           ;; [114, 64, 128, 221]
0x00000064 MULI $writable $writable 0x8                    ;; [85, 65, 0, 8]
0x00000068 ADD $writable R59 $writable                     ;; [16, 67, 180, 0]
0x0000006c MOVE R58 $writable                              ;; [26, 233, 0, 0]
0x00000070 JAL R62 $pc 0x5c                                ;; [153, 248, 48, 92]
0x00000074 MOVI $writable 0x80e2                           ;; [114, 64, 128, 226]
0x00000078 MULI $writable $writable 0x8                    ;; [85, 65, 0, 8]
0x0000007c ADD $writable R59 $writable                     ;; [16, 67, 180, 0]
0x00000080 MOVE R58 $writable                              ;; [26, 233, 0, 0]
0x00000084 JAL R62 $pc 0x60                                ;; [153, 248, 48, 96]
0x00000088 MOVI $writable 0x80f6                           ;; [114, 64, 128, 246]
0x0000008c MULI $writable $writable 0x8                    ;; [85, 65, 0, 8]
0x00000090 ADD $writable R59 $writable                     ;; [16, 67, 180, 0]
0x00000094 MOVE R58 $writable                              ;; [26, 233, 0, 0]
0x00000098 JAL R62 $pc 0x64                                ;; [153, 248, 48, 100]
0x0000009c MOVI $writable 0x810a                           ;; [114, 64, 129, 10]
0x000000a0 MULI $writable $writable 0x8                    ;; [85, 65, 0, 8]
0x000000a4 ADD $writable R59 $writable                     ;; [16, 67, 180, 0]
0x000000a8 MOVE R58 $writable                              ;; [26, 233, 0, 0]
0x000000ac JAL R62 $pc 0x68                                ;; [153, 248, 48, 104]
0x000000b0 MOVI $writable 0x810b                           ;; [114, 64, 129, 11]
0x000000b4 MULI $writable $writable 0x8                    ;; [85, 65, 0, 8]
0x000000b8 ADD $writable R59 $writable                     ;; [16, 67, 180, 0]
0x000000bc MOVE R58 $writable                              ;; [26, 233, 0, 0]
0x000000c0 JAL R62 $pc 0x6c                                ;; [153, 248, 48, 108]
0x000000c4 MOVI $writable 0x810f                           ;; [114, 64, 129, 15]
0x000000c8 MULI $writable $writable 0x8                    ;; [85, 65, 0, 8]
0x000000cc ADD $writable R59 $writable                     ;; [16, 67, 180, 0]
0x000000d0 MOVE R58 $writable                              ;; [26, 233, 0, 0]
0x000000d4 JAL R62 $pc 0x70                                ;; [153, 248, 48, 112]
0x000000d8 MOVI $writable 0x8128                           ;; [114, 64, 129, 40]
0x000000dc MULI $writable $writable 0x8                    ;; [85, 65, 0, 8]
0x000000e0 ADD $writable R59 $writable                     ;; [16, 67, 180, 0]
0x000000e4 MOVE R58 $writable                              ;; [26, 233, 0, 0]
0x000000e8 JAL R62 $pc 0x6b                                ;; [153, 248, 48, 107]
0x000000ec MOVI $writable 0x8141                           ;; [114, 64, 129, 65]
0x000000f0 MULI $writable $writable 0x8                    ;; [85, 65, 0, 8]
0x000000f4 ADD $writable R59 $writable                     ;; [16, 67, 180, 0]
0x000000f8 MOVE R58 $writable                              ;; [26, 233, 0, 0]
0x000000fc JAL R62 $pc 0x66                                ;; [153, 248, 48, 102]
0x00000100 ADDI $writable R59 0x58                         ;; [80, 67, 176, 88]
0x00000104 MOVE R58 $writable                              ;; [26, 233, 0, 0]
0x00000108 JAL R62 $pc 0x6c                                ;; [153, 248, 48, 108]
0x0000010c ADDI $writable R59 0x378                        ;; [80, 67, 179, 120]
0x00000110 MOVE R58 $writable                              ;; [26, 233, 0, 0]
0x00000114 JAL R62 $pc 0x72                                ;; [153, 248, 48, 114]
0x00000118 ADDI $writable R59 0x698                        ;; [80, 67, 182, 152]
0x0000011c MOVE R58 $writable                              ;; [26, 233, 0, 0]
0x00000120 JAL R62 $pc 0x78                                ;; [153, 248, 48, 120]
0x00000124 ADDI $writable R59 0x6b8                        ;; [80, 67, 182, 184]
0x00000128 MOVE R58 $writable                              ;; [26, 233, 0, 0]
0x0000012c JAL R62 $pc 0x7e                                ;; [153, 248, 48, 126]
0x00000130 ADDI $writable R59 0x6c0                        ;; [80, 67, 182, 192]
0x00000134 MOVE R58 $writable                              ;; [26, 233, 0, 0]
0x00000138 JAL R62 $pc 0x96                                ;; [153, 248, 48, 150]
0x0000013c ADDI $writable R59 0x6e0                        ;; [80, 67, 182, 224]
0x00000140 MOVE R58 $writable                              ;; [26, 233, 0, 0]
0x00000144 JAL R62 $pc 0xa4                                ;; [153, 248, 48, 164]
0x00000148 JAL R62 $pc 0xae                                ;; [153, 248, 48, 174]
0x0000014c MOVI $writable 0x815a                           ;; [114, 64, 129, 90]
0x00000150 MULI $writable $writable 0x8                    ;; [85, 65, 0, 8]
0x00000154 ADD $writable R59 $writable                     ;; [16, 67, 180, 0]
0x00000158 MOVE R58 $writable                              ;; [26, 233, 0, 0]
0x0000015c JAL R62 $pc 0xba                                ;; [153, 248, 48, 186]
0x00000160 MOVI $writable 0x815a                           ;; [114, 64, 129, 90]
0x00000164 MULI $writable $writable 0x8                    ;; [85, 65, 0, 8]
0x00000168 ADD $writable R59 $writable                     ;; [16, 67, 180, 0]
0x0000016c MUL R18 $zero $one                              ;; [27, 72, 0, 64]
0x00000170 ADD R18 $writable R18                           ;; [16, 73, 4, 128]
0x00000174 LB $writable R18 0x0                            ;; [92, 65, 32, 0]
0x00000178 MOVI R18 0xff                                   ;; [114, 72, 0, 255]
0x0000017c EQ R18 $writable R18                            ;; [19, 73, 4, 128]
0x00000180 EQ R18 R18 $zero                                ;; [19, 73, 32, 0]
0x00000184 JNZF R18 $zero 0x1                              ;; [118, 72, 0, 1]
0x00000188 JMPF $zero 0x7                                  ;; [116, 0, 0, 7]
0x0000018c MOVE R58 $writable                              ;; [26, 233, 0, 0]
0x00000190 JAL R62 $pc 0x114                               ;; [153, 248, 49, 20]
0x00000194 MOVI $writable 0xff                             ;; [114, 64, 0, 255]
0x00000198 MOVE R58 $writable                              ;; [26, 233, 0, 0]
0x0000019c JAL R62 $pc 0x111                               ;; [153, 248, 49, 17]
0x000001a0 LW $writable R63 0x0                            ;; [93, 67, 240, 0]
0x000001a4 RVRT $writable                                  ;; [54, 64, 0, 0]
0x000001a8 CFSI 0x40ad8                                    ;; [146, 4, 10, 216]
0x000001ac MOVE R62 R17                                    ;; [26, 249, 16, 0]
0x000001b0 POPH 0x80000                                    ;; [152, 8, 0, 0]
0x000001b4 POPL 0x7                                        ;; [151, 0, 0, 7]
0x000001b8 JAL $zero R62 0x0                               ;; [153, 3, 224, 0]
0x000001bc PSHL 0x1                                        ;; [149, 0, 0, 1]
0x000001c0 PSHH 0x80000                                    ;; [150, 8, 0, 0]
0x000001c4 MOVE R59 $sp                                    ;; [26, 236, 80, 0]
0x000001c8 MOVE $writable R62                              ;; [26, 67, 224, 0]
0x000001cc MCLI R58 0x5                                    ;; [112, 232, 0, 5]
0x000001d0 MOVE R62 $writable                              ;; [26, 249, 0, 0]
0x000001d4 POPH 0x80000                                    ;; [152, 8, 0, 0]
0x000001d8 POPL 0x1                                        ;; [151, 0, 0, 1]
0x000001dc JAL $zero R62 0x0                               ;; [153, 3, 224, 0]
0x000001e0 PSHL 0x1                                        ;; [149, 0, 0, 1]
0x000001e4 PSHH 0x80000                                    ;; [150, 8, 0, 0]
0x000001e8 MOVE R59 $sp                                    ;; [26, 236, 80, 0]
0x000001ec MOVE $writable R62                              ;; [26, 67, 224, 0]
0x000001f0 MCLI R58 0x28                                   ;; [112, 232, 0, 40]
0x000001f4 MOVE R62 $writable                              ;; [26, 249, 0, 0]
0x000001f8 POPH 0x80000                                    ;; [152, 8, 0, 0]
0x000001fc POPL 0x1                                        ;; [151, 0, 0, 1]
0x00000200 JAL $zero R62 0x0                               ;; [153, 3, 224, 0]
0x00000204 PSHL 0x1                                        ;; [149, 0, 0, 1]
0x00000208 PSHH 0x80000                                    ;; [150, 8, 0, 0]
0x0000020c MOVE R59 $sp                                    ;; [26, 236, 80, 0]
0x00000210 MOVE $writable R62                              ;; [26, 67, 224, 0]
0x00000214 MCLI R58 0xa0                                   ;; [112, 232, 0, 160]
0x00000218 MOVE R62 $writable                              ;; [26, 249, 0, 0]
0x0000021c POPH 0x80000                                    ;; [152, 8, 0, 0]
0x00000220 POPL 0x1                                        ;; [151, 0, 0, 1]
0x00000224 JAL $zero R62 0x0                               ;; [153, 3, 224, 0]
0x00000228 PSHL 0x1                                        ;; [149, 0, 0, 1]
0x0000022c PSHH 0x80000                                    ;; [150, 8, 0, 0]
0x00000230 MOVE R59 $sp                                    ;; [26, 236, 80, 0]
0x00000234 MOVE $writable R62                              ;; [26, 67, 224, 0]
0x00000238 MCLI R58 0xa0                                   ;; [112, 232, 0, 160]
0x0000023c MOVE R62 $writable                              ;; [26, 249, 0, 0]
0x00000240 POPH 0x80000                                    ;; [152, 8, 0, 0]
0x00000244 POPL 0x1                                        ;; [151, 0, 0, 1]
0x00000248 JAL $zero R62 0x0                               ;; [153, 3, 224, 0]
0x0000024c PSHL 0x1                                        ;; [149, 0, 0, 1]
0x00000250 PSHH 0x80000                                    ;; [150, 8, 0, 0]
0x00000254 MOVE R59 $sp                                    ;; [26, 236, 80, 0]
0x00000258 MOVE $writable R62                              ;; [26, 67, 224, 0]
0x0000025c MCLI R58 0x5                                    ;; [112, 232, 0, 5]
0x00000260 MOVE R62 $writable                              ;; [26, 249, 0, 0]
0x00000264 POPH 0x80000                                    ;; [152, 8, 0, 0]
0x00000268 POPL 0x1                                        ;; [151, 0, 0, 1]
0x0000026c JAL $zero R62 0x0                               ;; [153, 3, 224, 0]
0x00000270 PSHL 0x1                                        ;; [149, 0, 0, 1]
0x00000274 PSHH 0x80000                                    ;; [150, 8, 0, 0]
0x00000278 MOVE R59 $sp                                    ;; [26, 236, 80, 0]
0x0000027c MOVE $writable R62                              ;; [26, 67, 224, 0]
0x00000280 MCLI R58 0x19                                   ;; [112, 232, 0, 25]
0x00000284 MOVE R62 $writable                              ;; [26, 249, 0, 0]
0x00000288 POPH 0x80000                                    ;; [152, 8, 0, 0]
0x0000028c POPL 0x1                                        ;; [151, 0, 0, 1]
0x00000290 JAL $zero R62 0x0                               ;; [153, 3, 224, 0]
0x00000294 PSHL 0x1                                        ;; [149, 0, 0, 1]
0x00000298 PSHH 0x80000                                    ;; [150, 8, 0, 0]
0x0000029c MOVE R59 $sp                                    ;; [26, 236, 80, 0]
0x000002a0 MOVE $writable R62                              ;; [26, 67, 224, 0]
0x000002a4 MCLI R58 0xc8                                   ;; [112, 232, 0, 200]
0x000002a8 MOVE R62 $writable                              ;; [26, 249, 0, 0]
0x000002ac POPH 0x80000                                    ;; [152, 8, 0, 0]
0x000002b0 POPL 0x1                                        ;; [151, 0, 0, 1]
0x000002b4 JAL $zero R62 0x0                               ;; [153, 3, 224, 0]
0x000002b8 PSHL 0x1                                        ;; [149, 0, 0, 1]
0x000002bc PSHH 0x80000                                    ;; [150, 8, 0, 0]
0x000002c0 MOVE R59 $sp                                    ;; [26, 236, 80, 0]
0x000002c4 MOVE $writable R62                              ;; [26, 67, 224, 0]
0x000002c8 MCLI R58 0x320                                  ;; [112, 232, 3, 32]
0x000002cc MOVE R62 $writable                              ;; [26, 249, 0, 0]
0x000002d0 POPH 0x80000                                    ;; [152, 8, 0, 0]
0x000002d4 POPL 0x1                                        ;; [151, 0, 0, 1]
0x000002d8 JAL $zero R62 0x0                               ;; [153, 3, 224, 0]
0x000002dc PSHL 0x1                                        ;; [149, 0, 0, 1]
0x000002e0 PSHH 0x80000                                    ;; [150, 8, 0, 0]
0x000002e4 MOVE R59 $sp                                    ;; [26, 236, 80, 0]
0x000002e8 MOVE $writable R62                              ;; [26, 67, 224, 0]
0x000002ec MCLI R58 0x320                                  ;; [112, 232, 3, 32]
0x000002f0 MOVE R62 $writable                              ;; [26, 249, 0, 0]
0x000002f4 POPH 0x80000                                    ;; [152, 8, 0, 0]
0x000002f8 POPL 0x1                                        ;; [151, 0, 0, 1]
0x000002fc JAL $zero R62 0x0                               ;; [153, 3, 224, 0]
0x00000300 PSHL 0x1                                        ;; [149, 0, 0, 1]
0x00000304 PSHH 0x80000                                    ;; [150, 8, 0, 0]
0x00000308 MOVE R59 $sp                                    ;; [26, 236, 80, 0]
0x0000030c MOVE $writable R62                              ;; [26, 67, 224, 0]
0x00000310 MCLI R58 0x19                                   ;; [112, 232, 0, 25]
0x00000314 MOVE R62 $writable                              ;; [26, 249, 0, 0]
0x00000318 POPH 0x80000                                    ;; [152, 8, 0, 0]
0x0000031c POPL 0x1                                        ;; [151, 0, 0, 1]
0x00000320 JAL $zero R62 0x0                               ;; [153, 3, 224, 0]
0x00000324 PSHL 0x7                                        ;; [149, 0, 0, 7]
0x00000328 PSHH 0x80000                                    ;; [150, 8, 0, 0]
0x0000032c MOVE R59 $sp                                    ;; [26, 236, 80, 0]
0x00000330 MOVE $writable R58                              ;; [26, 67, 160, 0]
0x00000334 MOVE R17 R62                                    ;; [26, 71, 224, 0]
0x00000338 MUL R18 $zero $one                              ;; [27, 72, 0, 64]
0x0000033c ADD R18 R58 R18                                 ;; [16, 75, 164, 128]
0x00000340 SB R18 $one 0x0                                 ;; [94, 72, 16, 0]
0x00000344 MUL R18 $one $one                               ;; [27, 72, 16, 64]
0x00000348 ADD R18 $writable R18                           ;; [16, 73, 4, 128]
0x0000034c SB R18 $one 0x0                                 ;; [94, 72, 16, 0]
0x00000350 MOVI R18 0x2                                    ;; [114, 72, 0, 2]
0x00000354 MUL R18 R18 $one                                ;; [27, 73, 32, 64]
0x00000358 ADD R18 $writable R18                           ;; [16, 73, 4, 128]
0x0000035c SB R18 $one 0x0                                 ;; [94, 72, 16, 0]
0x00000360 MOVI R18 0x3                                    ;; [114, 72, 0, 3]
0x00000364 MUL R18 R18 $one                                ;; [27, 73, 32, 64]
0x00000368 ADD R18 $writable R18                           ;; [16, 73, 4, 128]
0x0000036c SB R18 $one 0x0                                 ;; [94, 72, 16, 0]
0x00000370 MOVI R18 0x4                                    ;; [114, 72, 0, 4]
0x00000374 MUL R18 R18 $one                                ;; [27, 73, 32, 64]
0x00000378 ADD R18 $writable R18                           ;; [16, 73, 4, 128]
0x0000037c SB R18 $one 0x0                                 ;; [94, 72, 16, 0]
0x00000380 MOVE R62 R17                                    ;; [26, 249, 16, 0]
0x00000384 POPH 0x80000                                    ;; [152, 8, 0, 0]
0x00000388 POPL 0x7                                        ;; [151, 0, 0, 7]
0x0000038c JAL $zero R62 0x0                               ;; [153, 3, 224, 0]
0x00000390 PSHL 0xf                                        ;; [149, 0, 0, 15]
0x00000394 PSHH 0x80000                                    ;; [150, 8, 0, 0]
0x00000398 MOVE R59 $sp                                    ;; [26, 236, 80, 0]
0x0000039c MOVE R18 R58                                    ;; [26, 75, 160, 0]
0x000003a0 MOVE R19 R62                                    ;; [26, 79, 224, 0]
0x000003a4 MOVE R17 $zero                                  ;; [26, 68, 0, 0]
0x000003a8 MUL $writable R17 $one                          ;; [27, 65, 16, 64]
0x000003ac ADD $writable R18 $writable                     ;; [16, 65, 36, 0]
0x000003b0 SB $writable $one 0x0                           ;; [94, 64, 16, 0]
0x000003b4 ADD R17 R17 $one                                ;; [16, 69, 16, 64]
0x000003b8 MOVI $writable 0x19                             ;; [114, 64, 0, 25]
0x000003bc LT $writable R17 $writable                      ;; [22, 65, 20, 0]
0x000003c0 JNZB $writable $zero 0x5                        ;; [119, 64, 0, 5]
0x000003c4 MOVE R62 R19                                    ;; [26, 249, 48, 0]
0x000003c8 POPH 0x80000                                    ;; [152, 8, 0, 0]
0x000003cc POPL 0xf                                        ;; [151, 0, 0, 15]
0x000003d0 JAL $zero R62 0x0                               ;; [153, 3, 224, 0]
0x000003d4 PSHL 0x3                                        ;; [149, 0, 0, 3]
0x000003d8 PSHH 0x80000                                    ;; [150, 8, 0, 0]
0x000003dc MOVE R59 $sp                                    ;; [26, 236, 80, 0]
0x000003e0 MOVE $writable R58                              ;; [26, 67, 160, 0]
0x000003e4 MOVE R17 R62                                    ;; [26, 71, 224, 0]
0x000003e8 LW R60 R63 0x1                                  ;; [93, 243, 240, 1]
0x000003ec MCL $writable R60                               ;; [39, 67, 192, 0]
0x000003f0 MOVE R62 R17                                    ;; [26, 249, 16, 0]
0x000003f4 POPH 0x80000                                    ;; [152, 8, 0, 0]
0x000003f8 POPL 0x3                                        ;; [151, 0, 0, 3]
0x000003fc JAL $zero R62 0x0                               ;; [153, 3, 224, 0]
0x00000400 PSHL 0x3                                        ;; [149, 0, 0, 3]
0x00000404 PSHH 0x80000                                    ;; [150, 8, 0, 0]
0x00000408 MOVE R59 $sp                                    ;; [26, 236, 80, 0]
0x0000040c CFEI 0x28                                       ;; [145, 0, 0, 40]
0x00000410 MOVE $writable R62                              ;; [26, 67, 224, 0]
0x00000414 MCLI R59 0x8                                    ;; [112, 236, 0, 8]
0x00000418 ADDI R17 R59 0x8                                ;; [80, 71, 176, 8]
0x0000041c MCLI R17 0x8                                    ;; [112, 68, 0, 8]
0x00000420 ADDI R17 R59 0x10                               ;; [80, 71, 176, 16]
0x00000424 MCLI R17 0x8                                    ;; [112, 68, 0, 8]
0x00000428 ADDI R17 R59 0x18                               ;; [80, 71, 176, 24]
0x0000042c MCLI R17 0x10                                   ;; [112, 68, 0, 16]
0x00000430 CFSI 0x28                                       ;; [146, 0, 0, 40]
0x00000434 MOVE R62 $writable                              ;; [26, 249, 0, 0]
0x00000438 POPH 0x80000                                    ;; [152, 8, 0, 0]
0x0000043c POPL 0x3                                        ;; [151, 0, 0, 3]
0x00000440 JAL $zero R62 0x0                               ;; [153, 3, 224, 0]
0x00000444 PSHL 0xf                                        ;; [149, 0, 0, 15]
0x00000448 PSHH 0x80000                                    ;; [150, 8, 0, 0]
0x0000044c MOVE R59 $sp                                    ;; [26, 236, 80, 0]
0x00000450 CFEI 0x20                                       ;; [145, 0, 0, 32]
0x00000454 MOVE $writable R58                              ;; [26, 67, 160, 0]
0x00000458 MOVE R17 R62                                    ;; [26, 71, 224, 0]
0x0000045c MUL R18 $zero $one                              ;; [27, 72, 0, 64]
0x00000460 ADD R18 R59 R18                                 ;; [16, 75, 180, 128]
0x00000464 MOVI R19 0xff                                   ;; [114, 76, 0, 255]
0x00000468 SB R18 R19 0x0                                  ;; [94, 73, 48, 0]
0x0000046c ADDI R18 R59 0x10                               ;; [80, 75, 176, 16]
0x00000470 MOVE R58 R59                                    ;; [26, 235, 176, 0]
0x00000474 MOVE R57 R18                                    ;; [26, 229, 32, 0]
0x00000478 JAL R62 $pc 0xc                                 ;; [153, 248, 48, 12]
0x0000047c ADDI R18 R59 0x10                               ;; [80, 75, 176, 16]
0x00000480 ADDI R19 R59 0x8                                ;; [80, 79, 176, 8]
0x00000484 MOVE R58 R18                                    ;; [26, 233, 32, 0]
0x00000488 MOVE R57 R19                                    ;; [26, 229, 48, 0]
0x0000048c JAL R62 $pc 0x1a                                ;; [153, 248, 48, 26]
0x00000490 MCPI $writable R19 0x1                          ;; [96, 65, 48, 1]
0x00000494 CFSI 0x20                                       ;; [146, 0, 0, 32]
0x00000498 MOVE R62 R17                                    ;; [26, 249, 16, 0]
0x0000049c POPH 0x80000                                    ;; [152, 8, 0, 0]
0x000004a0 POPL 0xf                                        ;; [151, 0, 0, 15]
0x000004a4 JAL $zero R62 0x0                               ;; [153, 3, 224, 0]
0x000004a8 PSHL 0x7                                        ;; [149, 0, 0, 7]
0x000004ac PSHH 0x80000                                    ;; [150, 8, 0, 0]
0x000004b0 MOVE R59 $sp                                    ;; [26, 236, 80, 0]
0x000004b4 CFEI 0x28                                       ;; [145, 0, 0, 40]
0x000004b8 MOVE $writable R57                              ;; [26, 67, 144, 0]
0x000004bc MOVE R17 R62                                    ;; [26, 71, 224, 0]
0x000004c0 ADDI R18 R59 0x10                               ;; [80, 75, 176, 16]
0x000004c4 MCPI R18 R58 0x1                                ;; [96, 75, 160, 1]
0x000004c8 ADDI R18 R59 0x10                               ;; [80, 75, 176, 16]
0x000004cc SW R59 R18 0x3                                  ;; [95, 237, 32, 3]
0x000004d0 SW R59 $one 0x4                                 ;; [95, 236, 16, 4]
0x000004d4 ADDI R18 R59 0x18                               ;; [80, 75, 176, 24]
0x000004d8 MCPI R59 R18 0x10                               ;; [96, 237, 32, 16]
0x000004dc MCPI $writable R59 0x10                         ;; [96, 67, 176, 16]
0x000004e0 CFSI 0x28                                       ;; [146, 0, 0, 40]
0x000004e4 MOVE R62 R17                                    ;; [26, 249, 16, 0]
0x000004e8 POPH 0x80000                                    ;; [152, 8, 0, 0]
0x000004ec POPL 0x7                                        ;; [151, 0, 0, 7]
0x000004f0 JAL $zero R62 0x0                               ;; [153, 3, 224, 0]
0x000004f4 PSHL 0xff                                       ;; [149, 0, 0, 255]
0x000004f8 PSHH 0x80000                                    ;; [150, 8, 0, 0]
0x000004fc MOVE R59 $sp                                    ;; [26, 236, 80, 0]
0x00000500 CFEI 0xb0                                       ;; [145, 0, 0, 176]
0x00000504 MOVE $writable R57                              ;; [26, 67, 144, 0]
0x00000508 MOVE R17 R62                                    ;; [26, 71, 224, 0]
0x0000050c ADDI R18 R59 0x60                               ;; [80, 75, 176, 96]
0x00000510 MCPI R18 R58 0x10                               ;; [96, 75, 160, 16]
0x00000514 ADDI R18 R59 0x60                               ;; [80, 75, 176, 96]
0x00000518 ADDI R19 R59 0x70                               ;; [80, 79, 176, 112]
0x0000051c MCPI R19 R18 0x10                               ;; [96, 77, 32, 16]
0x00000520 ADDI R18 R59 0x70                               ;; [80, 75, 176, 112]
0x00000524 ADDI R19 R59 0x90                               ;; [80, 79, 176, 144]
0x00000528 MCPI R19 R18 0x10                               ;; [96, 77, 32, 16]
0x0000052c ADDI R18 R59 0x90                               ;; [80, 75, 176, 144]
0x00000530 MCPI R59 R18 0x10                               ;; [96, 237, 32, 16]
0x00000534 ADDI R18 R59 0x20                               ;; [80, 75, 176, 32]
0x00000538 MCPI R18 R59 0x10                               ;; [96, 75, 176, 16]
0x0000053c ADDI R19 R59 0x60                               ;; [80, 79, 176, 96]
0x00000540 ADDI R20 R59 0x80                               ;; [80, 83, 176, 128]
0x00000544 MCPI R20 R19 0x10                               ;; [96, 81, 48, 16]
0x00000548 ADDI R19 R59 0x80                               ;; [80, 79, 176, 128]
0x0000054c ADDI R20 R59 0xa0                               ;; [80, 83, 176, 160]
0x00000550 MCPI R20 R19 0x10                               ;; [96, 81, 48, 16]
0x00000554 ADDI R19 R59 0xa0                               ;; [80, 79, 176, 160]
0x00000558 ADDI R20 R59 0x10                               ;; [80, 83, 176, 16]
0x0000055c MCPI R20 R19 0x10                               ;; [96, 81, 48, 16]
0x00000560 ADDI R19 R59 0x30                               ;; [80, 79, 176, 48]
0x00000564 MCPI R19 R20 0x10                               ;; [96, 77, 64, 16]
0x00000568 ADDI R19 R59 0x40                               ;; [80, 79, 176, 64]
0x0000056c MCPI R19 R18 0x8                                ;; [96, 77, 32, 8]
0x00000570 ADDI R18 R59 0x58                               ;; [80, 75, 176, 88]
0x00000574 MCPI R18 R19 0x8                                ;; [96, 73, 48, 8]
0x00000578 ADDI R18 R59 0x58                               ;; [80, 75, 176, 88]
0x0000057c ADDI R19 R59 0x48                               ;; [80, 79, 176, 72]
0x00000580 MCLI R19 0x1                                    ;; [112, 76, 0, 1]
0x00000584 ADDI R20 R59 0x50                               ;; [80, 83, 176, 80]
0x00000588 MCPI R20 R19 0x1                                ;; [96, 81, 48, 1]
0x0000058c ADDI R19 R59 0x50                               ;; [80, 79, 176, 80]
0x00000590 MOVE R23 $zero                                  ;; [26, 92, 0, 0]
0x00000594 LT R20 R23 $one                                 ;; [22, 81, 112, 64]
0x00000598 JNZF R20 $zero 0x2                              ;; [118, 80, 0, 2]
0x0000059c MCPI $writable R19 0x1                          ;; [96, 65, 48, 1]
0x000005a0 JMPF $zero 0xa                                  ;; [116, 0, 0, 10]
0x000005a4 MUL R20 R23 $one                                ;; [27, 81, 112, 64]
0x000005a8 ADD R20 R19 R20                                 ;; [16, 81, 53, 0]
0x000005ac LW R21 R18 0x0                                  ;; [93, 85, 32, 0]
0x000005b0 LB R21 R21 0x0                                  ;; [92, 85, 80, 0]
0x000005b4 LW R22 R18 0x0                                  ;; [93, 89, 32, 0]
0x000005b8 ADD R22 R22 $one                                ;; [16, 89, 96, 64]
0x000005bc SW R18 R22 0x0                                  ;; [95, 73, 96, 0]
0x000005c0 SB R20 R21 0x0                                  ;; [94, 81, 80, 0]
0x000005c4 ADD R23 R23 $one                                ;; [16, 93, 112, 64]
0x000005c8 JMPB $zero 0xc                                  ;; [117, 0, 0, 12]
0x000005cc CFSI 0xb0                                       ;; [146, 0, 0, 176]
0x000005d0 MOVE R62 R17                                    ;; [26, 249, 16, 0]
0x000005d4 POPH 0x80000                                    ;; [152, 8, 0, 0]
0x000005d8 POPL 0xff                                       ;; [151, 0, 0, 255]
0x000005dc JAL $zero R62 0x0                               ;; [153, 3, 224, 0]
0x000005e0 PSHL 0xf                                        ;; [149, 0, 0, 15]
0x000005e4 PSHH 0x80000                                    ;; [150, 8, 0, 0]
0x000005e8 MOVE R59 $sp                                    ;; [26, 236, 80, 0]
0x000005ec CFEI 0x38                                       ;; [145, 0, 0, 56]
0x000005f0 MOVE $writable R62                              ;; [26, 67, 224, 0]
0x000005f4 ADDI R17 R59 0x30                               ;; [80, 71, 176, 48]
0x000005f8 SB R17 R58 0x0                                  ;; [94, 71, 160, 0]
0x000005fc ADDI R17 R59 0x30                               ;; [80, 71, 176, 48]
0x00000600 MOVE R18 $one                                   ;; [26, 72, 16, 0]
0x00000604 ALOC $one                                       ;; [38, 4, 0, 0]
0x00000608 MCP $hp R17 R18                                 ;; [40, 29, 20, 128]
0x0000060c ADDI R17 R59 0x10                               ;; [80, 71, 176, 16]
0x00000610 SW R59 $hp 0x2                                  ;; [95, 236, 112, 2]
0x00000614 SW R59 $one 0x3                                 ;; [95, 236, 16, 3]
0x00000618 MCPI R59 R17 0x10                               ;; [96, 237, 16, 16]
0x0000061c ADDI R17 R59 0x20                               ;; [80, 71, 176, 32]
0x00000620 MCPI R17 R59 0x10                               ;; [96, 71, 176, 16]
0x00000624 LW R17 R63 0x2                                  ;; [93, 71, 240, 2]
0x00000628 LW R18 R59 0x4                                  ;; [93, 75, 176, 4]
0x0000062c LW R19 R59 0x5                                  ;; [93, 79, 176, 5]
0x00000630 LOGD $zero R17 R18 R19                          ;; [52, 1, 20, 147]
0x00000634 CFSI 0x38                                       ;; [146, 0, 0, 56]
0x00000638 MOVE R62 $writable                              ;; [26, 249, 0, 0]
0x0000063c POPH 0x80000                                    ;; [152, 8, 0, 0]
0x00000640 POPL 0xf                                        ;; [151, 0, 0, 15]
0x00000644 JAL $zero R62 0x0                               ;; [153, 3, 224, 0]
.data_section:
0x00000648 .word i18446744073709486083, as hex be bytes ([FF, FF, FF, FF, FF, FF, 00, 03])
0x00000650 .word i262145, as hex be bytes ([00, 00, 00, 00, 00, 04, 00, 01])
0x00000658 .word i14454674236531057292, as hex be bytes ([C8, 99, 51, A2, 4C, 6C, A2, 8C])
;; --- END OF TARGET BYTECODE ---

warning
   --> test/src/e2e_vm_tests/test_programs/should_pass/language/array/array_repeat/src/main.sw:155:24
    |
153 | trait IsZero { fn is_zero(self) -> bool; }
154 | 
155 | impl IsZero for bool { fn is_zero(self) -> bool { self == false }}
    |                        ------------------------------------------ This method is never called.
156 | impl IsZero for u8 { fn is_zero(self) -> bool { self == 0 }}
157 | impl IsZero for u16 { fn is_zero(self) -> bool { self == 0 }}
    |
____

warning
   --> test/src/e2e_vm_tests/test_programs/should_pass/language/array/array_repeat/src/main.sw:156:22
    |
154 | 
155 | impl IsZero for bool { fn is_zero(self) -> bool { self == false }}
156 | impl IsZero for u8 { fn is_zero(self) -> bool { self == 0 }}
    |                      -------------------------------------- This method is never called.
157 | impl IsZero for u16 { fn is_zero(self) -> bool { self == 0 }}
158 | impl IsZero for u32 { fn is_zero(self) -> bool { self == 0 }}
    |
____

warning
   --> test/src/e2e_vm_tests/test_programs/should_pass/language/array/array_repeat/src/main.sw:157:23
    |
155 | impl IsZero for bool { fn is_zero(self) -> bool { self == false }}
156 | impl IsZero for u8 { fn is_zero(self) -> bool { self == 0 }}
157 | impl IsZero for u16 { fn is_zero(self) -> bool { self == 0 }}
    |                       -------------------------------------- This method is never called.
158 | impl IsZero for u32 { fn is_zero(self) -> bool { self == 0 }}
159 | impl IsZero for u64 { fn is_zero(self) -> bool { self == 0 }}
    |
____

warning
   --> test/src/e2e_vm_tests/test_programs/should_pass/language/array/array_repeat/src/main.sw:158:23
    |
156 | impl IsZero for u8 { fn is_zero(self) -> bool { self == 0 }}
157 | impl IsZero for u16 { fn is_zero(self) -> bool { self == 0 }}
158 | impl IsZero for u32 { fn is_zero(self) -> bool { self == 0 }}
    |                       -------------------------------------- This method is never called.
159 | impl IsZero for u64 { fn is_zero(self) -> bool { self == 0 }}
160 | impl IsZero for u256 { fn is_zero(self) -> bool { self == 0x0000000000000000000000000000000000000000000000000000000000000000u256 }}
    |
____

warning
   --> test/src/e2e_vm_tests/test_programs/should_pass/language/array/array_repeat/src/main.sw:159:23
    |
157 | impl IsZero for u16 { fn is_zero(self) -> bool { self == 0 }}
158 | impl IsZero for u32 { fn is_zero(self) -> bool { self == 0 }}
159 | impl IsZero for u64 { fn is_zero(self) -> bool { self == 0 }}
    |                       -------------------------------------- This method is never called.
160 | impl IsZero for u256 { fn is_zero(self) -> bool { self == 0x0000000000000000000000000000000000000000000000000000000000000000u256 }}
161 | impl IsZero for b256 { fn is_zero(self) -> bool { self == 0x0000000000000000000000000000000000000000000000000000000000000000 }}
    |
____

warning
   --> test/src/e2e_vm_tests/test_programs/should_pass/language/array/array_repeat/src/main.sw:160:24
    |
158 | impl IsZero for u32 { fn is_zero(self) -> bool { self == 0 }}
159 | impl IsZero for u64 { fn is_zero(self) -> bool { self == 0 }}
160 | impl IsZero for u256 { fn is_zero(self) -> bool { self == 0x0000000000000000000000000000000000000000000000000000000000000000u256 }}
    |                        ----------------------------------------------------------------------------------------------------------- This method is never called.
161 | impl IsZero for b256 { fn is_zero(self) -> bool { self == 0x0000000000000000000000000000000000000000000000000000000000000000 }}
162 | 
    |
____

warning
   --> test/src/e2e_vm_tests/test_programs/should_pass/language/array/array_repeat/src/main.sw:161:24
    |
159 | impl IsZero for u64 { fn is_zero(self) -> bool { self == 0 }}
160 | impl IsZero for u256 { fn is_zero(self) -> bool { self == 0x0000000000000000000000000000000000000000000000000000000000000000u256 }}
161 | impl IsZero for b256 { fn is_zero(self) -> bool { self == 0x0000000000000000000000000000000000000000000000000000000000000000 }}
    |                        ------------------------------------------------------------------------------------------------------- This method is never called.
162 | 
163 | fn is_all_zero<T, const N: u64>(array: [T; N], n: u64) where T: IsZero {
    |
____

warning
   --> test/src/e2e_vm_tests/test_programs/should_pass/language/array/array_repeat/src/main.sw:163:4
    |
161 | impl IsZero for b256 { fn is_zero(self) -> bool { self == 0x0000000000000000000000000000000000000000000000000000000000000000 }}
162 | 
163 | fn is_all_zero<T, const N: u64>(array: [T; N], n: u64) where T: IsZero {
    |    ----------- This function is never called.
164 |     let mut i = 0;
165 |     while i < n {
    |
____

  Compiled script "array_repeat" with 8 warnings.
    Finished release [optimized + fuel] target(s) [1.632 KB] in ???

> forc test --path test/src/e2e_vm_tests/test_programs/should_pass/language/array/array_repeat --experimental const_generics --verbose --release
exit status: 0
output:
    Building test/src/e2e_vm_tests/test_programs/should_pass/language/array/array_repeat
   Compiling library std (test/src/e2e_vm_tests/reduced_std_libs/sway-lib-std-assert)
   Compiling script array_repeat (test/src/e2e_vm_tests/test_programs/should_pass/language/array/array_repeat)
    Finished release [optimized + fuel] target(s) [2.864 KB] in ???
    script array_repeat
      Bytecode size: 2864 bytes (2.864 KB)
      Bytecode hash: 0xdc2e29e1f37d24b165bc4b534388fc87ecb1148464b75c6268eb8499f2c9f6df
     Running 1 test, filtered 0 tests

tested -- array_repeat

      test test_array_repeat_zero ... ok (???, 6299897 gas)

test result: OK. 1 passed; 0 failed; finished in ???

    Finished in ???<|MERGE_RESOLUTION|>--- conflicted
+++ resolved
@@ -26,30 +26,10 @@
 script {
     pub entry fn __entry() -> __ptr never, !3 {
         entry():
-<<<<<<< HEAD
-        v1774v1 = get_local __ptr slice, __ret_value
-        v792v1 = call main_0(), !6
-        v797v1 = get_local __ptr { u64, u64 }, __anon_0, !7
-        v798v1 = const u64 0
-        v799v1 = get_elem_ptr v797v1, __ptr u64, v798v1, !7
-        v795v1 = const u64 0, !8
-        store v795v1 to v799v1, !7
-        v801v1 = const u64 1
-        v802v1 = get_elem_ptr v797v1, __ptr u64, v801v1, !7
-        v796v1 = const u64 0, !9
-        store v796v1 to v802v1, !7
-        v1917v1 = asm(s: v797v1) -> __ptr slice s {
-        }
-        v1938v1 = get_local __ptr slice, __aggr_memcpy_0
-        mem_copy_val v1938v1, v1917v1
-        mem_copy_val v1774v1, v1938v1
-        ret __ptr slice v1774v1
-=======
-        v0 = call main_0(), !6
-        v1 = const u64 0, !7
-        v2 = const u64 0, !8
-        retd v1 v2, !9
->>>>>>> 78aa9525
+        v829v1 = call main_0(), !6
+        v832v1 = const u64 0, !7
+        v833v1 = const u64 0, !8
+        retd v832v1 v833v1, !9
     }
 
     entry_orig fn main_0() -> (), !13 {
@@ -73,396 +53,165 @@
         local [u8; 1] array
 
         entry():
-<<<<<<< HEAD
-        v1781v1 = get_local __ptr [u8; 5], __ret_val
-        v1782v1 = call array_repeat_zero_small_u8_1(v1781v1)
-        v1788v1 = get_local __ptr [u64; 5], __ret_val0
-        v1789v1 = call array_repeat_zero_small_u16_2(v1788v1)
-        v1795v1 = get_local __ptr [u64; 5], __ret_val1
-        v1796v1 = call array_repeat_zero_small_u32_3(v1795v1)
-        v1802v1 = get_local __ptr [u64; 5], __ret_val2
-        v1803v1 = call array_repeat_zero_small_u64_4(v1802v1)
-        v1809v1 = get_local __ptr [u256; 5], __ret_val3
-        v1810v1 = call array_repeat_zero_small_u256_5(v1809v1)
-        v1816v1 = get_local __ptr [b256; 5], __ret_val4
-        v1817v1 = call array_repeat_zero_small_b256_6(v1816v1)
-        v1823v1 = get_local __ptr [bool; 5], __ret_val5
-        v1824v1 = call array_repeat_zero_small_bool_7(v1823v1)
-        v1830v1 = get_local __ptr [u8; 25], __ret_val6
-        v1831v1 = call array_repeat_zero_big_u8_8(v1830v1)
-        v1837v1 = get_local __ptr [u64; 25], __ret_val7
-        v1838v1 = call array_repeat_zero_big_u16_9(v1837v1)
-        v1844v1 = get_local __ptr [u64; 25], __ret_val8
-        v1845v1 = call array_repeat_zero_big_u32_10(v1844v1)
-        v1851v1 = get_local __ptr [u64; 25], __ret_val9
-        v1852v1 = call array_repeat_zero_big_u64_11(v1851v1)
-        v1858v1 = get_local __ptr [u256; 25], __ret_val10
-        v1859v1 = call array_repeat_zero_big_u256_12(v1858v1)
-        v1865v1 = get_local __ptr [b256; 25], __ret_val11
-        v1866v1 = call array_repeat_zero_big_b256_13(v1865v1)
-        v1872v1 = get_local __ptr [bool; 25], __ret_val12
-        v1873v1 = call array_repeat_zero_big_bool_14(v1872v1)
-        v1879v1 = get_local __ptr [bool; 5], __ret_val13
-        v1880v1 = call small_array_repeat_15(v1879v1)
-        v1886v1 = get_local __ptr [bool; 25], __ret_val14
-        v1887v1 = call big_array_repeat_16(v1886v1)
-        v1893v1 = get_local __ptr [u8; 262145], __ret_val15
-        v1894v1 = call u8_array_bigger_than_18_bits_17(v1893v1)
+        v1594v1 = get_local __ptr [u8; 5], __ret_val
+        v1595v1 = call array_repeat_zero_small_u8_1(v1594v1)
+        v1601v1 = get_local __ptr [u64; 5], __ret_val0
+        v1602v1 = call array_repeat_zero_small_u16_2(v1601v1)
+        v1604v1 = get_local __ptr [u64; 5], __ret_val1
+        v1605v1 = call array_repeat_zero_small_u16_2(v1604v1)
+        v1607v1 = get_local __ptr [u64; 5], __ret_val2
+        v1608v1 = call array_repeat_zero_small_u16_2(v1607v1)
+        v1614v1 = get_local __ptr [u256; 5], __ret_val3
+        v1615v1 = call array_repeat_zero_small_u256_5(v1614v1)
+        v1621v1 = get_local __ptr [b256; 5], __ret_val4
+        v1622v1 = call array_repeat_zero_small_b256_6(v1621v1)
+        v1628v1 = get_local __ptr [bool; 5], __ret_val5
+        v1629v1 = call array_repeat_zero_small_bool_7(v1628v1)
+        v1635v1 = get_local __ptr [u8; 25], __ret_val6
+        v1636v1 = call array_repeat_zero_big_u8_8(v1635v1)
+        v1642v1 = get_local __ptr [u64; 25], __ret_val7
+        v1643v1 = call array_repeat_zero_big_u32_10(v1642v1)
+        v1645v1 = get_local __ptr [u64; 25], __ret_val8
+        v1646v1 = call array_repeat_zero_big_u32_10(v1645v1)
+        v1648v1 = get_local __ptr [u64; 25], __ret_val9
+        v1649v1 = call array_repeat_zero_big_u32_10(v1648v1)
+        v1655v1 = get_local __ptr [u256; 25], __ret_val10
+        v1656v1 = call array_repeat_zero_big_u256_12(v1655v1)
+        v1662v1 = get_local __ptr [b256; 25], __ret_val11
+        v1663v1 = call array_repeat_zero_big_b256_13(v1662v1)
+        v1669v1 = get_local __ptr [bool; 25], __ret_val12
+        v1670v1 = call array_repeat_zero_big_bool_14(v1669v1)
+        v1676v1 = get_local __ptr [bool; 5], __ret_val13
+        v1677v1 = call small_array_repeat_15(v1676v1)
+        v1683v1 = get_local __ptr [bool; 25], __ret_val14
+        v1684v1 = call big_array_repeat_16(v1683v1)
+        v1690v1 = get_local __ptr [u8; 262145], __ret_val15
+        v1691v1 = call u8_array_bigger_than_18_bits_17(v1690v1)
         v236v1 = call arrays_with_const_length_18(), !16
-        v1900v1 = get_local __ptr [u8; 1], __ret_val16
-        v1901v1 = call decode_array_19(v1900v1)
-        v582v1 = get_local __ptr [u8; 1], array, !17
-        mem_copy_val v582v1, v1900v1
-        v783v1 = get_local __ptr [u8; 1], array, !18
-        v784v1 = const u64 0, !19
-        v785v1 = get_elem_ptr v783v1, __ptr u8, v784v1, !20
-        v1675v1 = get_local __ptr u8, v1_, !23
-        mem_copy_val v1675v1, v785v1
-        v1677v1 = get_local __ptr u8, v2_, !23
-        v787v1 = const u8 255, !24
-        store v787v1 to v1677v1, !23
-        v1696v1 = load v785v1, !31
-        v1697v1 = get_local __ptr u8, v2_, !33
-        v1698v1 = load v1697v1, !34
-        v1699v1 = cmp eq v1696v1 v1698v1, !35
-        v1701v1 = get_local __ptr bool, self_1, !38
-        store v1699v1 to v1701v1, !39
-        v1703v1 = get_local __ptr bool, self_1, !41
-        v1704v1 = load v1703v1, !42
-        v601v1 = const bool false, !43
-        v1705v1 = cmp eq v1704v1 v601v1, !44
-        cbr v1705v1, assert_eq_38_block0(), assert_eq_38_block1(), !45
+        v1697v1 = get_local __ptr [u8; 1], array
+        v1698v1 = call decode_array_19(v1697v1)
+        v820v1 = get_local __ptr [u8; 1], array, !17
+        v821v1 = const u64 0, !18
+        v822v1 = get_elem_ptr v820v1, __ptr u8, v821v1, !19
+        v823v1 = load v822v1
+        v824v1 = const u8 255, !20
+        v1560v1 = cmp eq v823v1 v824v1, !29
+        v601v1 = const bool false, !30
+        v1564v1 = cmp eq v1560v1 v601v1, !33
+        cbr v1564v1, assert_eq_38_block0(), assert_eq_38_block1(), !34
 
         assert_eq_38_block0():
-        v1711v1 = get_local __ptr u8, v1_, !47
-        v1712v1 = load v1711v1, !23
-        v1713v1 = call log_42(v1712v1), !50
-        v1714v1 = get_local __ptr u8, v2_, !52
-        v1715v1 = load v1714v1, !23
-        v1716v1 = call log_42(v1715v1), !55
-        v1717v1 = get_global __ptr u64, std::error_signals::FAILED_ASSERT_EQ_SIGNAL, !57
-        v1719v1 = get_local __ptr u64, code_, !60
-        mem_copy_val v1719v1, v1717v1
-        v1721v1 = get_local __ptr u64, code_, !63
-        v1722v1 = load v1721v1, !64
-        revert v1722v1, !66
+        v1571v1 = call log_42(v823v1), !37
+        v1573v1 = call log_42(v824v1), !40
+        v846v1 = const u64 18446744073709486083
+        revert v846v1, !45
 
         assert_eq_38_block1():
-        v790v1 = const unit ()
-        ret () v790v1
-=======
-        v0 = get_local __ptr [u8; 5], __ret_val
-        v1 = call array_repeat_zero_small_u8_1(v0)
-        v2 = get_local __ptr [u64; 5], __ret_val0
-        v3 = call array_repeat_zero_small_u16_2(v2)
-        v4 = get_local __ptr [u64; 5], __ret_val1
-        v5 = call array_repeat_zero_small_u16_2(v4)
-        v6 = get_local __ptr [u64; 5], __ret_val2
-        v7 = call array_repeat_zero_small_u16_2(v6)
-        v8 = get_local __ptr [u256; 5], __ret_val3
-        v9 = call array_repeat_zero_small_u256_5(v8)
-        v10 = get_local __ptr [b256; 5], __ret_val4
-        v11 = call array_repeat_zero_small_b256_6(v10)
-        v12 = get_local __ptr [bool; 5], __ret_val5
-        v13 = call array_repeat_zero_small_bool_7(v12)
-        v14 = get_local __ptr [u8; 25], __ret_val6
-        v15 = call array_repeat_zero_big_u8_8(v14)
-        v16 = get_local __ptr [u64; 25], __ret_val7
-        v17 = call array_repeat_zero_big_u32_10(v16)
-        v18 = get_local __ptr [u64; 25], __ret_val8
-        v19 = call array_repeat_zero_big_u32_10(v18)
-        v20 = get_local __ptr [u64; 25], __ret_val9
-        v21 = call array_repeat_zero_big_u32_10(v20)
-        v22 = get_local __ptr [u256; 25], __ret_val10
-        v23 = call array_repeat_zero_big_u256_12(v22)
-        v24 = get_local __ptr [b256; 25], __ret_val11
-        v25 = call array_repeat_zero_big_b256_13(v24)
-        v26 = get_local __ptr [bool; 25], __ret_val12
-        v27 = call array_repeat_zero_big_bool_14(v26)
-        v28 = get_local __ptr [bool; 5], __ret_val13
-        v29 = call small_array_repeat_15(v28)
-        v30 = get_local __ptr [bool; 25], __ret_val14
-        v31 = call big_array_repeat_16(v30)
-        v32 = get_local __ptr [u8; 262145], __ret_val15
-        v33 = call u8_array_bigger_than_18_bits_17(v32)
-        v34 = call arrays_with_const_length_18(), !16
-        v35 = get_local __ptr [u8; 1], array
-        v36 = call decode_array_19(v35)
-        v37 = get_local __ptr [u8; 1], array, !17
-        v38 = const u64 0, !18
-        v39 = get_elem_ptr v37, __ptr u8, v38, !19
-        v40 = load v39
-        v41 = const u8 255, !20
-        v42 = cmp eq v40 v41, !29
-        v43 = const bool false, !30
-        v44 = cmp eq v42 v43, !33
-        cbr v44, assert_eq_38_block0(), assert_eq_38_block1(), !34
-
-        assert_eq_38_block0():
-        v45 = call log_42(v40), !37
-        v46 = call log_42(v41), !40
-        v47 = const u64 18446744073709486083
-        revert v47, !45
-
-        assert_eq_38_block1():
-        v48 = const unit ()
-        ret () v48
->>>>>>> 78aa9525
+        v827v1 = const unit ()
+        ret () v827v1
     }
 
     fn array_repeat_zero_small_u8_1(__ret_value: __ptr [u8; 5]) -> (), !49 {
         entry(__ret_value: __ptr [u8; 5]):
-<<<<<<< HEAD
-        v15v1 = get_local __ptr [u8; 5], __anon_0, !71
-        mem_clear_val v15v1
-        mem_copy_val __ret_value, v15v1
-        v1779v1 = const unit ()
-        ret () v1779v1
-    }
-
-    fn array_repeat_zero_small_u16_2(__ret_value: __ptr [u64; 5]) -> (), !74 {
-        local [u64; 5] __anon_0
-
-        entry(__ret_value: __ptr [u64; 5]):
-        v23v1 = get_local __ptr [u64; 5], __anon_0, !75
-        mem_clear_val v23v1
-        mem_copy_val __ret_value, v23v1
-        v1786v1 = const unit ()
-        ret () v1786v1
-    }
-
-    fn array_repeat_zero_small_u32_3(__ret_value: __ptr [u64; 5]) -> (), !78 {
-        local [u64; 5] __anon_0
-
-        entry(__ret_value: __ptr [u64; 5]):
-        v31v1 = get_local __ptr [u64; 5], __anon_0, !79
-        mem_clear_val v31v1
-        mem_copy_val __ret_value, v31v1
-        v1793v1 = const unit ()
-        ret () v1793v1
-=======
         mem_clear_val __ret_value
-        v0 = const unit ()
-        ret () v0
->>>>>>> 78aa9525
+        v1592v1 = const unit ()
+        ret () v1592v1
     }
 
     fn array_repeat_zero_small_u16_2(__ret_value: __ptr [u64; 5]) -> (), !52 {
         entry(__ret_value: __ptr [u64; 5]):
-<<<<<<< HEAD
-        v39v1 = get_local __ptr [u64; 5], __anon_0, !83
-        mem_clear_val v39v1
-        mem_copy_val __ret_value, v39v1
-        v1800v1 = const unit ()
-        ret () v1800v1
-=======
         mem_clear_val __ret_value
-        v0 = const unit ()
-        ret () v0
->>>>>>> 78aa9525
+        v1599v1 = const unit ()
+        ret () v1599v1
     }
 
     fn array_repeat_zero_small_u256_5(__ret_value: __ptr [u256; 5]) -> (), !55 {
         entry(__ret_value: __ptr [u256; 5]):
-<<<<<<< HEAD
-        v47v1 = get_local __ptr [u256; 5], __anon_0, !87
-        mem_clear_val v47v1
-        mem_copy_val __ret_value, v47v1
-        v1807v1 = const unit ()
-        ret () v1807v1
-=======
         mem_clear_val __ret_value
-        v0 = const unit ()
-        ret () v0
->>>>>>> 78aa9525
+        v1612v1 = const unit ()
+        ret () v1612v1
     }
 
     fn array_repeat_zero_small_b256_6(__ret_value: __ptr [b256; 5]) -> (), !58 {
         entry(__ret_value: __ptr [b256; 5]):
-<<<<<<< HEAD
-        v55v1 = get_local __ptr [b256; 5], __anon_0, !91
-        mem_clear_val v55v1
-        mem_copy_val __ret_value, v55v1
-        v1814v1 = const unit ()
-        ret () v1814v1
-=======
         mem_clear_val __ret_value
-        v0 = const unit ()
-        ret () v0
->>>>>>> 78aa9525
+        v1619v1 = const unit ()
+        ret () v1619v1
     }
 
     fn array_repeat_zero_small_bool_7(__ret_value: __ptr [bool; 5]) -> (), !61 {
         entry(__ret_value: __ptr [bool; 5]):
-<<<<<<< HEAD
-        v63v1 = get_local __ptr [bool; 5], __anon_0, !95
-        mem_clear_val v63v1
-        mem_copy_val __ret_value, v63v1
-        v1821v1 = const unit ()
-        ret () v1821v1
-=======
         mem_clear_val __ret_value
-        v0 = const unit ()
-        ret () v0
->>>>>>> 78aa9525
+        v1626v1 = const unit ()
+        ret () v1626v1
     }
 
     fn array_repeat_zero_big_u8_8(__ret_value: __ptr [u8; 25]) -> (), !64 {
         entry(__ret_value: __ptr [u8; 25]):
-<<<<<<< HEAD
-        v71v1 = get_local __ptr [u8; 25], __anon_0, !99
-        mem_clear_val v71v1
-        mem_copy_val __ret_value, v71v1
-        v1828v1 = const unit ()
-        ret () v1828v1
-    }
-
-    fn array_repeat_zero_big_u16_9(__ret_value: __ptr [u64; 25]) -> (), !102 {
-        local [u64; 25] __anon_0
-
-        entry(__ret_value: __ptr [u64; 25]):
-        v79v1 = get_local __ptr [u64; 25], __anon_0, !103
-        mem_clear_val v79v1
-        mem_copy_val __ret_value, v79v1
-        v1835v1 = const unit ()
-        ret () v1835v1
-=======
         mem_clear_val __ret_value
-        v0 = const unit ()
-        ret () v0
->>>>>>> 78aa9525
+        v1633v1 = const unit ()
+        ret () v1633v1
     }
 
     fn array_repeat_zero_big_u32_10(__ret_value: __ptr [u64; 25]) -> (), !67 {
         entry(__ret_value: __ptr [u64; 25]):
-<<<<<<< HEAD
-        v87v1 = get_local __ptr [u64; 25], __anon_0, !107
-        mem_clear_val v87v1
-        mem_copy_val __ret_value, v87v1
-        v1842v1 = const unit ()
-        ret () v1842v1
-    }
-
-    fn array_repeat_zero_big_u64_11(__ret_value: __ptr [u64; 25]) -> (), !110 {
-        local [u64; 25] __anon_0
-
-        entry(__ret_value: __ptr [u64; 25]):
-        v95v1 = get_local __ptr [u64; 25], __anon_0, !111
-        mem_clear_val v95v1
-        mem_copy_val __ret_value, v95v1
-        v1849v1 = const unit ()
-        ret () v1849v1
-    }
-
-    fn array_repeat_zero_big_u256_12(__ret_value: __ptr [u256; 25]) -> (), !114 {
-        local [u256; 25] __anon_0
-
-        entry(__ret_value: __ptr [u256; 25]):
-        v103v1 = get_local __ptr [u256; 25], __anon_0, !115
-        mem_clear_val v103v1
-        mem_copy_val __ret_value, v103v1
-        v1856v1 = const unit ()
-        ret () v1856v1
-=======
         mem_clear_val __ret_value
-        v0 = const unit ()
-        ret () v0
+        v1640v1 = const unit ()
+        ret () v1640v1
     }
 
     fn array_repeat_zero_big_u256_12(__ret_value: __ptr [u256; 25]) -> (), !70 {
         entry(__ret_value: __ptr [u256; 25]):
         mem_clear_val __ret_value
-        v0 = const unit ()
-        ret () v0
->>>>>>> 78aa9525
+        v1653v1 = const unit ()
+        ret () v1653v1
     }
 
     fn array_repeat_zero_big_b256_13(__ret_value: __ptr [b256; 25]) -> (), !73 {
         entry(__ret_value: __ptr [b256; 25]):
-<<<<<<< HEAD
-        v111v1 = get_local __ptr [b256; 25], __anon_0, !119
-        mem_clear_val v111v1
-        mem_copy_val __ret_value, v111v1
-        v1863v1 = const unit ()
-        ret () v1863v1
-=======
         mem_clear_val __ret_value
-        v0 = const unit ()
-        ret () v0
->>>>>>> 78aa9525
+        v1660v1 = const unit ()
+        ret () v1660v1
     }
 
     fn array_repeat_zero_big_bool_14(__ret_value: __ptr [bool; 25]) -> (), !76 {
         entry(__ret_value: __ptr [bool; 25]):
-<<<<<<< HEAD
-        v119v1 = get_local __ptr [bool; 25], __anon_0, !123
-        mem_clear_val v119v1
-        mem_copy_val __ret_value, v119v1
-        v1870v1 = const unit ()
-        ret () v1870v1
-=======
         mem_clear_val __ret_value
-        v0 = const unit ()
-        ret () v0
->>>>>>> 78aa9525
+        v1667v1 = const unit ()
+        ret () v1667v1
     }
 
     fn small_array_repeat_15(__ret_value: __ptr [bool; 5]) -> (), !79 {
         entry(__ret_value: __ptr [bool; 5]):
-<<<<<<< HEAD
-        v127v1 = get_local __ptr [bool; 5], __anon_0, !127
         v129v1 = const u64 0
-        v130v1 = get_elem_ptr v127v1, __ptr bool, v129v1
-        v128v1 = const bool true, !128
-        store v128v1 to v130v1, !127
+        v130v1 = get_elem_ptr __ret_value, __ptr bool, v129v1
+        v128v1 = const bool true, !80
+        store v128v1 to v130v1, !81
         v132v1 = const u64 1
-        v133v1 = get_elem_ptr v127v1, __ptr bool, v132v1
-        store v128v1 to v133v1, !127
+        v133v1 = get_elem_ptr __ret_value, __ptr bool, v132v1
+        store v128v1 to v133v1, !81
         v135v1 = const u64 2
-        v136v1 = get_elem_ptr v127v1, __ptr bool, v135v1
-        store v128v1 to v136v1, !127
+        v136v1 = get_elem_ptr __ret_value, __ptr bool, v135v1
+        store v128v1 to v136v1, !81
         v138v1 = const u64 3
-        v139v1 = get_elem_ptr v127v1, __ptr bool, v138v1
-        store v128v1 to v139v1, !127
+        v139v1 = get_elem_ptr __ret_value, __ptr bool, v138v1
+        store v128v1 to v139v1, !81
         v141v1 = const u64 4
-        v142v1 = get_elem_ptr v127v1, __ptr bool, v141v1
-        store v128v1 to v142v1, !127
-        mem_copy_val __ret_value, v127v1
-        v1877v1 = const unit ()
-        ret () v1877v1
-=======
-        v0 = const u64 0
-        v1 = get_elem_ptr __ret_value, __ptr bool, v0
-        v2 = const bool true, !80
-        store v2 to v1, !81
-        v3 = const u64 1
-        v4 = get_elem_ptr __ret_value, __ptr bool, v3
-        store v2 to v4, !81
-        v5 = const u64 2
-        v6 = get_elem_ptr __ret_value, __ptr bool, v5
-        store v2 to v6, !81
-        v7 = const u64 3
-        v8 = get_elem_ptr __ret_value, __ptr bool, v7
-        store v2 to v8, !81
-        v9 = const u64 4
-        v10 = get_elem_ptr __ret_value, __ptr bool, v9
-        store v2 to v10, !81
-        v11 = const unit ()
-        ret () v11
->>>>>>> 78aa9525
+        v142v1 = get_elem_ptr __ret_value, __ptr bool, v141v1
+        store v128v1 to v142v1, !81
+        v1674v1 = const unit ()
+        ret () v1674v1
     }
 
     fn big_array_repeat_16(__ret_value: __ptr [bool; 25]) -> (), !84 {
         entry(__ret_value: __ptr [bool; 25]):
-<<<<<<< HEAD
-        v149v1 = get_local __ptr [bool; 25], __anon_0, !132
         v151v1 = const u64 0
         br array_init_loop(v151v1)
 
         array_init_loop(v153v1: u64):
-        v154v1 = get_elem_ptr v149v1, __ptr bool, v153v1
-        v150v1 = const bool true, !133
-        store v150v1 to v154v1, !132
+        v154v1 = get_elem_ptr __ret_value, __ptr bool, v153v1
+        v150v1 = const bool true, !85
+        store v150v1 to v154v1, !86
         v156v1 = const u64 1
         v157v1 = add v153v1, v156v1
         v158v1 = const u64 25
@@ -470,42 +219,15 @@
         cbr v159v1, array_init_loop(v157v1), array_init_exit()
 
         array_init_exit():
-        mem_copy_val __ret_value, v149v1
-        v1884v1 = const unit ()
-        ret () v1884v1
-=======
-        v0 = const u64 0
-        br array_init_loop(v0)
-
-        array_init_loop(v1: u64):
-        v2 = get_elem_ptr __ret_value, __ptr bool, v1
-        v3 = const bool true, !85
-        store v3 to v2, !86
-        v4 = const u64 1
-        v5 = add v1, v4
-        v6 = const u64 25
-        v7 = cmp lt v5 v6
-        cbr v7, array_init_loop(v5), array_init_exit()
-
-        array_init_exit():
-        v8 = const unit ()
-        ret () v8
->>>>>>> 78aa9525
+        v1681v1 = const unit ()
+        ret () v1681v1
     }
 
     fn u8_array_bigger_than_18_bits_17(__ret_value: __ptr [u8; 262145]) -> (), !89 {
         entry(__ret_value: __ptr [u8; 262145]):
-<<<<<<< HEAD
-        v166v1 = get_local __ptr [u8; 262145], __anon_0, !137
-        mem_clear_val v166v1
-        mem_copy_val __ret_value, v166v1
-        v1891v1 = const unit ()
-        ret () v1891v1
-=======
         mem_clear_val __ret_value
-        v0 = const unit ()
-        ret () v0
->>>>>>> 78aa9525
+        v1688v1 = const unit ()
+        ret () v1688v1
     }
 
     fn arrays_with_const_length_18() -> (), !92 {
@@ -515,29 +237,16 @@
         local [u64; 2] __anon_4
 
         entry():
-<<<<<<< HEAD
-        v182v1 = get_local __ptr [u64; 1], __anon_0, !141
+        v182v1 = get_local __ptr [u64; 1], __anon_0, !93
         mem_clear_val v182v1
-        v190v1 = get_local __ptr [u64; 1], __anon_1, !142
+        v190v1 = get_local __ptr [u64; 1], __anon_1, !94
         mem_clear_val v190v1
-        v198v1 = get_local __ptr [u64; 1], __anon_2, !143
+        v198v1 = get_local __ptr [u64; 1], __anon_2, !95
         mem_clear_val v198v1
-        v214v1 = get_local __ptr [u64; 2], __anon_4, !144
+        v214v1 = get_local __ptr [u64; 2], __anon_4, !96
         mem_clear_val v214v1
         v234v1 = const unit ()
         ret () v234v1
-=======
-        v0 = get_local __ptr [u64; 1], __anon_0, !93
-        mem_clear_val v0
-        v1 = get_local __ptr [u64; 1], __anon_1, !94
-        mem_clear_val v1
-        v2 = get_local __ptr [u64; 1], __anon_2, !95
-        mem_clear_val v2
-        v3 = get_local __ptr [u64; 2], __anon_4, !96
-        mem_clear_val v3
-        v4 = const unit ()
-        ret () v4
->>>>>>> 78aa9525
     }
 
     fn decode_array_19(__ret_value: __ptr [u8; 1]) -> (), !99 {
@@ -546,39 +255,20 @@
         local slice s
 
         entry(__ret_value: __ptr [u8; 1]):
-<<<<<<< HEAD
-        v292v1 = get_local __ptr [u8; 1], __anon_0, !148
+        v292v1 = get_local __ptr [u8; 1], __anon_0, !100
         v294v1 = const u64 0
         v295v1 = get_elem_ptr v292v1, __ptr u8, v294v1
-        v293v1 = const u8 255, !149
-        store v293v1 to v295v1, !148
-        v1726v1 = get_local __ptr [u8; 1], __anon_0
-        v1907v1 = get_local __ptr slice, __ret_val
-        v1908v1 = call to_slice_20(v1726v1, v1907v1)
-        v299v1 = get_local __ptr slice, s, !150
-        mem_copy_val v299v1, v1907v1
-        v1739v1 = get_local __ptr slice, s
-        v1914v1 = get_local __ptr [u8; 1], __ret_val0
-        v1915v1 = call abi_decode_24(v1739v1, v1914v1)
-        mem_copy_val __ret_value, v1914v1
-        v1898v1 = const unit ()
-        ret () v1898v1
-=======
-        v0 = get_local __ptr [u8; 1], __anon_0, !100
-        v1 = const u64 0
-        v2 = get_elem_ptr v0, __ptr u8, v1
-        v3 = const u8 255, !101
-        store v3 to v2, !100
-        v4 = get_local __ptr [u8; 1], __anon_0
-        v5 = get_local __ptr slice, s
-        v6 = call to_slice_20(v4, v5)
-        v7 = get_local __ptr slice, s
-        v8 = get_local __ptr [u8; 1], __ret_val0
-        v9 = call abi_decode_24(v7, v8)
-        mem_copy_val __ret_value, v8
-        v10 = const unit ()
-        ret () v10
->>>>>>> 78aa9525
+        v293v1 = const u8 255, !101
+        store v293v1 to v295v1, !100
+        v1581v1 = get_local __ptr [u8; 1], __anon_0
+        v1704v1 = get_local __ptr slice, s
+        v1705v1 = call to_slice_20(v1581v1, v1704v1)
+        v1586v1 = get_local __ptr slice, s
+        v1711v1 = get_local __ptr [u8; 1], __ret_val0
+        v1712v1 = call abi_decode_24(v1586v1, v1711v1)
+        mem_copy_val __ret_value, v1711v1
+        v1695v1 = const unit ()
+        ret () v1695v1
     }
 
     fn to_slice_20(array: __ptr [u8; 1], __ret_value: __ptr slice) -> (), !104 {
@@ -587,68 +277,26 @@
         local { ptr, u64 } parts_
 
         entry(array: __ptr [u8; 1], __ret_value: __ptr slice):
-<<<<<<< HEAD
         v240v1 = get_local __ptr [u8; 1], array_
         mem_copy_val v240v1, array
-        v243v1 = get_local __ptr u64, len, !154
-        v242v1 = const u64 1
-        store v242v1 to v243v1, !154
-        v286v1 = get_local __ptr [u8; 1], array_, !155
-        v287v1 = cast_ptr v286v1 to ptr, !156
-        v834v1 = get_local __ptr ptr, ptr_, !159
-        store v287v1 to v834v1, !159
-        v838v1 = get_local __ptr ptr, ptr_, !162
-        v844v1 = get_local __ptr u64, other_, !165
-        v274v1 = const u64 1
-        store v274v1 to v844v1, !166
-        v846v1 = get_local __ptr u64, len, !168
-        v847v1 = load v846v1, !169
-        v848v1 = get_local __ptr u64, other_, !171
-        v849v1 = load v848v1, !172
-        v850v1 = mul v847v1, v849v1, !173
-        v852v1 = get_local __ptr { ptr, u64 }, __anon_0, !175
-        v277v1 = const u64 0
-        v853v1 = get_elem_ptr v852v1, __ptr ptr, v277v1, !176
-        mem_copy_val v853v1, v838v1
-        v280v1 = const u64 1
-        v855v1 = get_elem_ptr v852v1, __ptr u64, v280v1, !177
-        store v850v1 to v855v1, !178
-        v858v1 = get_local __ptr { ptr, u64 }, parts_, !181
-        mem_copy_val v858v1, v852v1
-        v860v1 = get_local __ptr { ptr, u64 }, parts_, !183
-        v1919v1 = asm(ptr: v860v1) -> __ptr slice ptr {
+        v286v1 = get_local __ptr [u8; 1], array_, !105
+        v287v1 = cast_ptr v286v1 to ptr, !106
+        v877v1 = get_local __ptr { ptr, u64 }, parts_, !112
+        v1770v1 = const u64 0
+        v1771v1 = get_elem_ptr v877v1, __ptr ptr, v1770v1
+        store v287v1 to v1771v1
+        v1773v1 = const u64 1
+        v1774v1 = get_elem_ptr v877v1, __ptr u64, v1773v1
+        v869v1 = const u64 1, !115
+        store v869v1 to v1774v1
+        v879v1 = get_local __ptr { ptr, u64 }, parts_, !117
+        v1714v1 = asm(ptr: v879v1) -> __ptr slice ptr {
         }
-        v1966v1 = get_local __ptr slice, __aggr_memcpy_0
-        mem_copy_val v1966v1, v1919v1
-        v1731v1 = get_local __ptr slice, __tmp_block_arg
-        mem_copy_val v1731v1, v1966v1
-        v1735v1 = get_local __ptr slice, __tmp_block_arg0
-        mem_copy_val v1735v1, v1731v1
-        mem_copy_val __ret_value, v1735v1
-        v1905v1 = const unit ()
-        ret () v1905v1
-=======
-        v0 = get_local __ptr [u8; 1], array_
-        mem_copy_val v0, array
-        v1 = get_local __ptr [u8; 1], array_, !105
-        v2 = cast_ptr v1 to ptr, !106
-        v3 = get_local __ptr { ptr, u64 }, parts_, !112
-        v4 = const u64 0
-        v5 = get_elem_ptr v3, __ptr ptr, v4
-        store v2 to v5
-        v6 = const u64 1
-        v7 = get_elem_ptr v3, __ptr u64, v6
-        v8 = const u64 1, !115
-        store v8 to v7
-        v9 = get_local __ptr { ptr, u64 }, parts_, !117
-        v10 = asm(ptr: v9) -> __ptr slice ptr {
-        }
-        v11 = get_local __ptr slice, __aggr_memcpy_0
-        mem_copy_val v11, v10
-        mem_copy_val __ret_value, v11
-        v12 = const unit ()
-        ret () v12
->>>>>>> 78aa9525
+        v1743v1 = get_local __ptr slice, __aggr_memcpy_0
+        mem_copy_val v1743v1, v1714v1
+        mem_copy_val __ret_value, v1743v1
+        v1702v1 = const unit ()
+        ret () v1702v1
     }
 
     pub fn abi_decode_24(data: __ptr slice, __ret_value: __ptr [u8; 1]) -> (), !121 {
@@ -667,339 +315,82 @@
         local slice slice_0
 
         entry(data: __ptr slice, __ret_value: __ptr [u8; 1]):
-<<<<<<< HEAD
         v302v1 = get_local __ptr slice, data_
         mem_copy_val v302v1, data
-        v337v1 = get_local __ptr slice, data_, !188
-        v1231v1 = get_local __ptr slice, self_, !191
-        mem_copy_val v1231v1, v337v1
-        v1233v1 = get_local __ptr slice, self_, !193
-        v1235v1 = get_local __ptr slice, slice_, !196
-        mem_copy_val v1235v1, v1233v1
-        v1237v1 = get_local __ptr slice, slice_, !198
-        v1921v1 = asm(ptr: v1237v1) -> __ptr { ptr, u64 } ptr {
+        v337v1 = get_local __ptr slice, data_, !122
+        v1147v1 = get_local __ptr slice, self_, !125
+        mem_copy_val v1147v1, v337v1
+        v1149v1 = get_local __ptr slice, self_, !127
+        v1151v1 = get_local __ptr slice, slice_, !130
+        mem_copy_val v1151v1, v1149v1
+        v1153v1 = get_local __ptr slice, slice_, !132
+        v1716v1 = asm(ptr: v1153v1) -> __ptr { ptr, u64 } ptr {
         }
-        v1974v1 = get_local __ptr { ptr, u64 }, __aggr_memcpy_0
-        mem_copy_val v1974v1, v1921v1
-        v1744v1 = get_local __ptr { ptr, u64 }, __tmp_block_arg
-        mem_copy_val v1744v1, v1974v1
-        v1241v1 = get_local __ptr { ptr, u64 }, __anon_0, !191
-        mem_copy_val v1241v1, v1744v1
+        v1749v1 = get_local __ptr { ptr, u64 }, __aggr_memcpy_0
+        mem_copy_val v1749v1, v1716v1
+        v1157v1 = get_local __ptr { ptr, u64 }, __anon_0, !125
+        mem_copy_val v1157v1, v1749v1
         v333v1 = const u64 0
-        v1243v1 = get_elem_ptr v1241v1, __ptr ptr, v333v1, !200
-        v1244v1 = load v1243v1, !191
-        v366v1 = get_local __ptr slice, data_, !201
-        v1248v1 = get_local __ptr slice, self_0, !204
-        mem_copy_val v1248v1, v366v1
-        v1250v1 = get_local __ptr slice, self_0, !206
-        v1252v1 = get_local __ptr slice, slice_0, !209
-        mem_copy_val v1252v1, v1250v1
-        v1254v1 = get_local __ptr slice, slice_0, !210
-        v1923v1 = asm(ptr: v1254v1) -> __ptr { ptr, u64 } ptr {
+        v1159v1 = get_elem_ptr v1157v1, __ptr ptr, v333v1, !134
+        v366v1 = get_local __ptr slice, data_, !135
+        v1164v1 = get_local __ptr slice, self_0, !138
+        mem_copy_val v1164v1, v366v1
+        v1166v1 = get_local __ptr slice, self_0, !140
+        v1168v1 = get_local __ptr slice, slice_0, !143
+        mem_copy_val v1168v1, v1166v1
+        v1170v1 = get_local __ptr slice, slice_0, !144
+        v1718v1 = asm(ptr: v1170v1) -> __ptr { ptr, u64 } ptr {
         }
-        v1980v1 = get_local __ptr { ptr, u64 }, __aggr_memcpy_00
-        mem_copy_val v1980v1, v1923v1
-        v1748v1 = get_local __ptr { ptr, u64 }, __tmp_block_arg0
-        mem_copy_val v1748v1, v1980v1
-        v1258v1 = get_local __ptr { ptr, u64 }, __anon_00, !204
-        mem_copy_val v1258v1, v1748v1
-        v360v1 = const u64 1
-        v1260v1 = get_elem_ptr v1258v1, __ptr u64, v360v1, !212
-        v1262v1 = get_local __ptr u64, self_00, !215
-        mem_copy_val v1262v1, v1260v1
-        v1264v1 = get_local __ptr u64, other_, !216
-        v363v1 = const u64 1
-        store v363v1 to v1264v1, !217
-        v1266v1 = get_local __ptr u64, self_00, !219
-        v1267v1 = load v1266v1, !220
-        v1268v1 = get_local __ptr u64, other_, !222
-        v1269v1 = load v1268v1, !223
-        v1270v1 = div v1267v1, v1269v1, !224
-        v369v3 = get_local __ptr ptr, ptr_, !227
-        store v1244v1 to v369v3, !227
-        v1275v1 = get_local __ptr u64, _len_, !227
-        store v1270v1 to v1275v1, !227
-        v1277v1 = get_local __ptr ptr, ptr_, !229
-        v1279v1 = get_local __ptr { ptr }, __anon_01, !231
+        v1754v1 = get_local __ptr { ptr, u64 }, __aggr_memcpy_00
+        mem_copy_val v1754v1, v1718v1
+        v1174v1 = get_local __ptr { ptr, u64 }, __anon_00, !138
+        mem_copy_val v1174v1, v1754v1
+        v1188v1 = get_local __ptr { ptr }, __anon_01, !148
         v313v1 = const u64 0
-        v1280v1 = get_elem_ptr v1279v1, __ptr ptr, v313v1, !227
-        mem_copy_val v1280v1, v1277v1
-        v1752v1 = get_local __ptr { ptr }, __tmp_block_arg1
-        mem_copy_val v1752v1, v1279v1
-        v370v1 = get_local __ptr { ptr }, buffer, !232
-        mem_copy_val v370v1, v1752v1
-        v573v1 = get_local __ptr { ptr }, buffer, !233
-        v1293v1 = get_local __ptr __ptr { ptr }, buffer_, !236
-        store v573v1 to v1293v1, !236
-        v1295v1 = get_local __ptr u64, LENGTH, !238
-        v375v1 = const u64 1, !239
-        store v375v1 to v1295v1, !240
-        v1297v1 = get_local __ptr [u8; 1], __anon_02, !242
-        mem_clear_val v1297v1, !236
-        v1300v1 = get_local __ptr [u8; 1], array, !244
-        mem_copy_val v1300v1, v1297v1
-        v1302v1 = get_local __ptr [u8; 1], array, !246
-        v1303v1 = cast_ptr v1302v1 to __ptr [u8; 1], !236
-        v1304v1 = get_local __ptr __ptr [u8; 1], array_, !248
-        store v1303v1 to v1304v1, !249
-        v1306v1 = get_local __ptr u64, i, !251
-        v390v1 = const u64 0, !252
-        store v390v1 to v1306v1, !253
-        br abi_decode_30_while(), !236
-
-        abi_decode_30_while():
-        v1309v1 = get_local __ptr u64, i, !255
-        v1311v1 = get_local __ptr u64, self_1, !258
-        mem_copy_val v1311v1, v1309v1
-        v1313v1 = get_local __ptr u64, other_0, !259
+        v1189v1 = get_elem_ptr v1188v1, __ptr ptr, v313v1, !149
+        mem_copy_val v1189v1, v1159v1
+        v370v1 = get_local __ptr { ptr }, buffer, !150
+        mem_copy_val v370v1, v1188v1
+        v573v1 = get_local __ptr { ptr }, buffer, !151
+        v1205v1 = get_local __ptr [u8; 1], __anon_02, !155
+        mem_clear_val v1205v1, !156
+        v1208v1 = get_local __ptr [u8; 1], array, !158
+        mem_copy_val v1208v1, v1205v1
+        v1210v1 = get_local __ptr [u8; 1], array, !160
+        v1211v1 = cast_ptr v1210v1 to __ptr [u8; 1], !156
+        v390v1 = const u64 0, !161
+        br abi_decode_30_while(v390v1), !156
+
+        abi_decode_30_while(v575v3: u64):
         v408v1 = const u64 1
-        store v408v1 to v1313v1, !260
-        v1315v1 = get_local __ptr u64, self_1, !262
-        v1316v1 = load v1315v1, !263
-        v1317v1 = get_local __ptr u64, other_0, !265
-        v1318v1 = load v1317v1, !266
-        v1319v1 = cmp lt v1316v1 v1318v1, !267
-        cbr v1319v1, abi_decode_30_while_body(), abi_decode_30_end_while(), !236
+        v1220v1 = cmp lt v575v3 v408v1, !164
+        cbr v1220v1, abi_decode_30_while_body(), abi_decode_30_end_while(), !156
 
         abi_decode_30_while_body():
-        v1326v1 = get_local __ptr __ptr [u8; 1], array_, !269
-        v1327v1 = load v1326v1, !236
-        v1328v1 = get_local __ptr u64, i, !271
-        v1329v1 = load v1328v1, !236
         v414v1 = const u64 1
-        v1330v1 = asm(idx: v1329v1, elem_ir_type_size: v414v1, ptr: v1327v1, offset_temp, ptr_out) -> __ptr u8 ptr_out, !236 {
+        v1228v1 = asm(idx: v575v3, elem_ir_type_size: v414v1, ptr: v1211v1, offset_temp, ptr_out) -> __ptr u8 ptr_out, !156 {
             mul    offset_temp idx elem_ir_type_size
             add    ptr_out ptr offset_temp
         }
-        v1331v1 = get_local __ptr __ptr u8, item, !273
-        store v1330v1 to v1331v1, !274
-        v1333v1 = get_local __ptr __ptr { ptr }, buffer_, !276
-        v1335v1 = get_local __ptr __ptr { ptr }, self_01, !279
-        mem_copy_val v1335v1, v1333v1
-        v1337v1 = get_local __ptr __ptr { ptr }, self_01, !281
-        v1339v1 = get_local __ptr __ptr { ptr }, buffer_0, !284
-        mem_copy_val v1339v1, v1337v1
-        v1341v1 = get_local __ptr __ptr { ptr }, buffer_0, !286
-        v1343v1 = get_local __ptr __ptr { ptr }, self_000, !289
-        mem_copy_val v1343v1, v1341v1
-        v1345v1 = get_local __ptr u64, size, !291
-        v427v1 = const u64 1
-        store v427v1 to v1345v1, !292
-        v430v1 = const bool false
-        cbr v430v1, abi_decode_30_decode_32_abi_decode_33_read_34_block0(), abi_decode_30_decode_32_abi_decode_33_read_34_block1(), !294
-
-        abi_decode_30_decode_32_abi_decode_33_read_34_block0():
-        v1407v1 = get_local __ptr __ptr { ptr }, self_000, !296
-        v1408v1 = load v1407v1, !297
-        v432v1 = const u64 0
-        v1409v1 = get_elem_ptr v1408v1, __ptr ptr, v432v1, !299
-        v1410v1 = load v1409v1, !300
-        v1411v1 = asm(ptr: v1410v1) -> u8 ptr, !302 {
-        }
-        v1412v1 = get_local __ptr u8, v, !304
-        store v1411v1 to v1412v1, !305
-        v1414v1 = get_local __ptr __ptr { ptr }, self_000, !307
-        v1415v1 = load v1414v1, !308
-        v440v1 = const u64 0
-        v1416v1 = get_elem_ptr v1415v1, __ptr ptr, v440v1, !309
-        v1417v1 = load v1416v1, !310
-        v1418v1 = get_local __ptr u64, size, !312
-        v1419v1 = load v1418v1, !313
-        v438v1 = const u64 1
-        v1420v1 = mul v438v1, v1419v1, !314
-        v1421v1 = add v1417v1, v1420v1, !315
-        v1422v1 = get_local __ptr __ptr { ptr }, self_000, !317
-        v1423v1 = load v1422v1, !318
-        v448v1 = const u64 0
-        v1424v1 = get_elem_ptr v1423v1, __ptr ptr, v448v1, !319
-        store v1421v1 to v1424v1, !320
-        v1426v1 = get_local __ptr u8, v, !322
-        v1427v1 = load v1426v1, !323
-        br abi_decode_30_decode_32_abi_decode_33_read_34_block5(v1427v1), !324
-
-        abi_decode_30_decode_32_abi_decode_33_read_34_block1():
-        v1348v1 = get_local __ptr u64, size, !326
-        v1350v1 = get_local __ptr u64, self_0000, !329
-        mem_copy_val v1350v1, v1348v1
-        v1352v1 = get_local __ptr u64, other_00, !330
-        v468v1 = const u64 1, !331
-        store v468v1 to v1352v1, !332
-        v1354v1 = get_local __ptr u64, self_0000, !334
-        v1355v1 = load v1354v1, !335
-        v1356v1 = get_local __ptr u64, other_00, !337
-        v1357v1 = load v1356v1, !338
-        v1358v1 = cmp eq v1355v1 v1357v1, !339
-        cbr v1358v1, abi_decode_30_decode_32_abi_decode_33_read_34_block2(), abi_decode_30_decode_32_abi_decode_33_read_34_block3(), !340
-
-        abi_decode_30_decode_32_abi_decode_33_read_34_block2():
-        v1386v1 = get_local __ptr __ptr { ptr }, self_000, !342
-        v1387v1 = load v1386v1, !343
         v471v1 = const u64 0
-        v1388v1 = get_elem_ptr v1387v1, __ptr ptr, v471v1, !344
-        v1389v1 = load v1388v1, !345
-        v1390v1 = asm(ptr: v1389v1, val) -> u8 val, !347 {
-            lb     val ptr i0, !348
-        }
-        v1391v1 = get_local __ptr u8, v_, !350
-        store v1390v1 to v1391v1, !351
-        v1393v1 = get_local __ptr __ptr { ptr }, self_000, !353
-        v1394v1 = load v1393v1, !354
-        v479v1 = const u64 0
-        v1395v1 = get_elem_ptr v1394v1, __ptr ptr, v479v1, !355
-        v1396v1 = load v1395v1, !356
-        v477v1 = const u64 1
-        v482v1 = const u64 1, !357
-        v1397v1 = mul v477v1, v482v1, !358
-        v1398v1 = add v1396v1, v1397v1, !359
-        v1399v1 = get_local __ptr __ptr { ptr }, self_000, !361
-        v1400v1 = load v1399v1, !362
-        v486v1 = const u64 0
-        v1401v1 = get_elem_ptr v1400v1, __ptr ptr, v486v1, !363
-        store v1398v1 to v1401v1, !364
-        v1403v1 = get_local __ptr u8, v_, !366
-        v1404v1 = load v1403v1, !367
-        br abi_decode_30_decode_32_abi_decode_33_read_34_block4(v1404v1), !368
-
-        abi_decode_30_decode_32_abi_decode_33_read_34_block3():
-        v1361v1 = get_local __ptr __ptr { ptr }, self_000, !370
-        v1363v1 = get_local __ptr __ptr { ptr }, self_10, !373
-        mem_copy_val v1363v1, v1361v1
-        v1365v1 = get_local __ptr __ptr { ptr }, self_10, !375
-        v1366v1 = load v1365v1, !376
-        v496v1 = const u64 0
-        v1367v1 = get_elem_ptr v1366v1, __ptr ptr, v496v1, !377
-        v1368v1 = load v1367v1, !378
-        v1369v1 = asm(ptr: v1368v1, val) -> u8 val, !380 {
-            lw     val ptr i0, !381
-        }
-        v1370v1 = get_local __ptr u8, v0, !383
-        store v1369v1 to v1370v1, !384
-        v1372v1 = get_local __ptr __ptr { ptr }, self_10, !386
-        v1373v1 = load v1372v1, !387
-        v504v1 = const u64 0
-        v1374v1 = get_elem_ptr v1373v1, __ptr ptr, v504v1, !388
-        v1375v1 = load v1374v1, !389
-        v502v1 = const u64 1
-        v507v1 = const u64 8, !390
-        v1376v1 = mul v502v1, v507v1, !391
-        v1377v1 = add v1375v1, v1376v1, !392
-        v1378v1 = get_local __ptr __ptr { ptr }, self_10, !394
-        v1379v1 = load v1378v1, !395
-        v511v1 = const u64 0
-        v1380v1 = get_elem_ptr v1379v1, __ptr ptr, v511v1, !396
-        store v1377v1 to v1380v1, !397
-        v1382v1 = get_local __ptr u8, v0, !399
-        v1383v1 = load v1382v1, !400
-        br abi_decode_30_decode_32_abi_decode_33_read_34_block4(v1383v1), !401
-
-        abi_decode_30_decode_32_abi_decode_33_read_34_block4(v1287v1: u8):
-        br abi_decode_30_decode_32_abi_decode_33_read_34_block5(v1287v1), !402
-
-        abi_decode_30_decode_32_abi_decode_33_read_34_block5(v1288v1: u8):
-        v1432v1 = get_local __ptr __ptr u8, item, !404
-        v1433v1 = load v1432v1, !236
-        store v1288v1 to v1433v1, !406
-        v1435v1 = get_local __ptr u64, i, !408
-        v1437v1 = get_local __ptr u64, self_2, !411
-        mem_copy_val v1437v1, v1435v1
-        v1439v1 = get_local __ptr u64, other_1, !412
-        v559v1 = const u64 1, !413
-        store v559v1 to v1439v1, !414
-        v1441v1 = get_local __ptr u64, self_2, !416
-        v1442v1 = load v1441v1, !417
-        v1443v1 = get_local __ptr u64, other_1, !419
-        v1444v1 = load v1443v1, !420
-        v1445v1 = add v1442v1, v1444v1, !421
-        v1447v1 = get_local __ptr u64, i, !422
-        store v1445v1 to v1447v1, !423
-        br abi_decode_30_while(), !236
-
-        abi_decode_30_end_while():
-        v1322v1 = get_local __ptr __ptr [u8; 1], array_, !425
-        v1323v1 = load v1322v1, !236
-        v1756v1 = get_local __ptr [u8; 1], __tmp_block_arg2
-        mem_copy_val v1756v1, v1323v1
-        mem_copy_val __ret_value, v1756v1
-        v1912v1 = const unit ()
-        ret () v1912v1
-=======
-        v0 = get_local __ptr slice, data_
-        mem_copy_val v0, data
-        v1 = get_local __ptr slice, data_, !122
-        v2 = get_local __ptr slice, self_, !125
-        mem_copy_val v2, v1
-        v3 = get_local __ptr slice, self_, !127
-        v4 = get_local __ptr slice, slice_, !130
-        mem_copy_val v4, v3
-        v5 = get_local __ptr slice, slice_, !132
-        v6 = asm(ptr: v5) -> __ptr { ptr, u64 } ptr {
-        }
-        v7 = get_local __ptr { ptr, u64 }, __aggr_memcpy_0
-        mem_copy_val v7, v6
-        v8 = get_local __ptr { ptr, u64 }, __anon_0, !125
-        mem_copy_val v8, v7
-        v9 = const u64 0
-        v10 = get_elem_ptr v8, __ptr ptr, v9, !134
-        v11 = get_local __ptr slice, data_, !135
-        v12 = get_local __ptr slice, self_0, !138
-        mem_copy_val v12, v11
-        v13 = get_local __ptr slice, self_0, !140
-        v14 = get_local __ptr slice, slice_0, !143
-        mem_copy_val v14, v13
-        v15 = get_local __ptr slice, slice_0, !144
-        v16 = asm(ptr: v15) -> __ptr { ptr, u64 } ptr {
-        }
-        v17 = get_local __ptr { ptr, u64 }, __aggr_memcpy_00
-        mem_copy_val v17, v16
-        v18 = get_local __ptr { ptr, u64 }, __anon_00, !138
-        mem_copy_val v18, v17
-        v19 = get_local __ptr { ptr }, __anon_01, !148
-        v20 = const u64 0
-        v21 = get_elem_ptr v19, __ptr ptr, v20, !149
-        mem_copy_val v21, v10
-        v22 = get_local __ptr { ptr }, buffer, !150
-        mem_copy_val v22, v19
-        v23 = get_local __ptr { ptr }, buffer, !151
-        v24 = get_local __ptr [u8; 1], __anon_02, !155
-        mem_clear_val v24, !156
-        v25 = get_local __ptr [u8; 1], array, !158
-        mem_copy_val v25, v24
-        v26 = get_local __ptr [u8; 1], array, !160
-        v27 = cast_ptr v26 to __ptr [u8; 1], !156
-        v28 = const u64 0, !161
-        br abi_decode_30_while(v28), !156
-
-        abi_decode_30_while(v29: u64):
-        v30 = const u64 1
-        v31 = cmp lt v29 v30, !164
-        cbr v31, abi_decode_30_while_body(), abi_decode_30_end_while(), !156
-
-        abi_decode_30_while_body():
-        v32 = const u64 1
-        v33 = asm(idx: v29, elem_ir_type_size: v32, ptr: v27, offset_temp, ptr_out) -> __ptr u8 ptr_out, !156 {
-            mul    offset_temp idx elem_ir_type_size
-            add    ptr_out ptr offset_temp
-        }
-        v34 = const u64 0
-        v35 = get_elem_ptr v23, __ptr ptr, v34, !172
-        v36 = load v35, !173
-        v37 = asm(ptr: v36, val) -> u8 val, !175 {
+        v1265v1 = get_elem_ptr v573v1, __ptr ptr, v471v1, !172
+        v1266v1 = load v1265v1, !173
+        v1267v1 = asm(ptr: v1266v1, val) -> u8 val, !175 {
             lb     val ptr i0, !176
         }
-        v38 = load v35, !177
-        v39 = const u64 1, !178
-        v40 = add v38, v39, !179
-        store v40 to v35, !181
-        store v37 to v33, !183
-        v41 = const u64 1, !184
-        v42 = add v29, v41, !187
-        br abi_decode_30_while(v42), !156
+        v1271v1 = load v1265v1, !177
+        v1272v1 = const u64 1, !178
+        v1273v1 = add v1271v1, v1272v1, !179
+        store v1273v1 to v1265v1, !181
+        store v1267v1 to v1228v1, !183
+        v559v1 = const u64 1, !184
+        v1306v1 = add v575v3, v559v1, !187
+        br abi_decode_30_while(v1306v1), !156
 
         abi_decode_30_end_while():
-        mem_copy_val __ret_value, v27
-        v43 = const unit ()
-        ret () v43
->>>>>>> 78aa9525
+        mem_copy_val __ret_value, v1211v1
+        v1709v1 = const unit ()
+        ret () v1709v1
     }
 
     pub fn log_42(value !189: u8) -> (), !192 {
@@ -1009,169 +400,31 @@
         local u8 item_
 
         entry(value: u8):
-<<<<<<< HEAD
-        v629v1 = get_local __ptr u8, value_
-        store value to v629v1
-        v750v1 = get_local __ptr u8, value_, !431
-        v1551v1 = get_local __ptr u8, item_, !431
-        mem_copy_val v1551v1, v750v1
-        v1553v1 = get_local __ptr u8, item_, !433
-        v694v1 = const u64 1024
-        v1555v1 = asm(cap: v694v1) -> ptr hp, !436 {
-            aloc   cap
-        }
-        v1556v1 = get_local __ptr { ptr, u64, u64 }, __anon_0, !437
-        v698v1 = const u64 0
-        v1557v1 = get_elem_ptr v1556v1, __ptr ptr, v698v1, !438
-        store v1555v1 to v1557v1, !439
-        v701v1 = const u64 1
-        v1559v1 = get_elem_ptr v1556v1, __ptr u64, v701v1, !440
-        store v694v1 to v1559v1, !441
-        v704v1 = const u64 2
-        v1561v1 = get_elem_ptr v1556v1, __ptr u64, v704v1, !442
-        v696v1 = const u64 0
-        store v696v1 to v1561v1, !443
-        v1928v1 = asm(buffer: v1556v1) -> __ptr { ptr, u64, u64 } buffer {
-        }
-        v1999v1 = get_local __ptr { ptr, u64, u64 }, __aggr_memcpy_0
-        mem_copy_val v1999v1, v1928v1
-        v1564v1 = get_local __ptr { { ptr, u64, u64 } }, __anon_1, !445
-        v709v1 = const u64 0
-        v1565v1 = get_elem_ptr v1564v1, __ptr { ptr, u64, u64 }, v709v1, !446
-        mem_copy_val v1565v1, v1999v1
-        v1760v1 = get_local __ptr { { ptr, u64, u64 } }, __tmp_block_arg
-        mem_copy_val v1760v1, v1564v1
-        v1569v1 = get_local __ptr u8, self_, !449
-        mem_copy_val v1569v1, v1553v1
-        v1571v1 = get_local __ptr { { ptr, u64, u64 } }, buffer_, !450
-        mem_copy_val v1571v1, v1760v1
-        v1573v1 = get_local __ptr { { ptr, u64, u64 } }, buffer_, !452
-        v641v1 = const u64 0
-        v1574v1 = get_elem_ptr v1573v1, __ptr { ptr, u64, u64 }, v641v1, !454
-        v1930v1 = asm(buffer: v1574v1) -> __ptr { ptr, u64, u64 } buffer {
-        }
-        v2005v1 = get_local __ptr { ptr, u64, u64 }, __aggr_memcpy_00
-        mem_copy_val v2005v1, v1930v1
-        v1577v1 = get_local __ptr { ptr, u64, u64 }, __anon_00, !455
-        mem_copy_val v1577v1, v2005v1
-        v647v1 = const u64 0
-        v1579v1 = get_elem_ptr v1577v1, __ptr ptr, v647v1, !456
-        v1580v1 = load v1579v1, !457
-        v650v1 = const u64 1
-        v1581v1 = get_elem_ptr v1577v1, __ptr u64, v650v1, !458
-        v1582v1 = load v1581v1, !459
-        v653v1 = const u64 2
-        v1583v1 = get_elem_ptr v1577v1, __ptr u64, v653v1, !460
-        v1584v1 = load v1583v1, !461
-        v1585v1 = get_local __ptr u8, self_, !463
-        v1586v1 = load v1585v1, !464
-        v658v1 = const u64 1
-        v1587v1 = add v1584v1, v658v1, !465
-        v1588v1 = cmp gt v1587v1 v1582v1, !466
-        cbr v1588v1, encode_43_abi_encode_44_block1(), encode_43_abi_encode_44_block0(v1580v1, v1582v1), !467
-
-        encode_43_abi_encode_44_block0(v1547v1: ptr, v1548v1: u64):
-        v1595v1 = add v1547v1, v1584v1, !468
-        v1596v1 = cast_ptr v1595v1 to __ptr u8, !469
-        store v1586v1 to v1596v1, !470
-        v673v1 = const u64 1
-        v1598v1 = add v1584v1, v673v1, !471
-        v1599v1 = get_local __ptr { ptr, u64, u64 }, __anon_10, !472
-        v676v1 = const u64 0
-        v1600v1 = get_elem_ptr v1599v1, __ptr ptr, v676v1, !473
-        store v1547v1 to v1600v1, !474
-        v679v1 = const u64 1
-        v1602v1 = get_elem_ptr v1599v1, __ptr u64, v679v1, !475
-        store v1548v1 to v1602v1, !476
-        v682v1 = const u64 2
-        v1604v1 = get_elem_ptr v1599v1, __ptr u64, v682v1, !477
-        store v1598v1 to v1604v1, !478
-        v1932v1 = asm(buffer: v1599v1) -> __ptr { ptr, u64, u64 } buffer {
-        }
-        v2008v1 = get_local __ptr { ptr, u64, u64 }, __aggr_memcpy_01
-        mem_copy_val v2008v1, v1932v1
-        v1607v1 = get_local __ptr { { ptr, u64, u64 } }, __anon_2, !480
-        v687v1 = const u64 0
-        v1608v1 = get_elem_ptr v1607v1, __ptr { ptr, u64, u64 }, v687v1, !481
-        mem_copy_val v1608v1, v2008v1
-        v1764v1 = get_local __ptr { { ptr, u64, u64 } }, __tmp_block_arg0
-        mem_copy_val v1764v1, v1607v1
-        v1612v1 = get_local __ptr { { ptr, u64, u64 } }, buffer, !483
-        mem_copy_val v1612v1, v1764v1
-        v1614v1 = get_local __ptr { { ptr, u64, u64 } }, buffer, !485
-        v1616v1 = get_local __ptr { { ptr, u64, u64 } }, self_0, !488
-        mem_copy_val v1616v1, v1614v1
-        v1618v1 = get_local __ptr { { ptr, u64, u64 } }, self_0, !490
-        v722v1 = const u64 0
-        v1619v1 = get_elem_ptr v1618v1, __ptr { ptr, u64, u64 }, v722v1, !491
-        v1934v1 = asm(buffer: v1619v1) -> __ptr { ptr, u64, u64 } buffer {
-        }
-        v2014v1 = get_local __ptr { ptr, u64, u64 }, __aggr_memcpy_02
-        mem_copy_val v2014v1, v1934v1
-        v1622v1 = get_local __ptr { ptr, u64, u64 }, __anon_01, !492
-        mem_copy_val v1622v1, v2014v1
-        v728v1 = const u64 0
-        v1624v1 = get_elem_ptr v1622v1, __ptr ptr, v728v1, !493
-        v734v1 = const u64 2
-        v1628v1 = get_elem_ptr v1622v1, __ptr u64, v734v1, !494
-        v1630v1 = get_local __ptr { ptr, u64 }, __anon_11, !495
-        v738v1 = const u64 0
-        v1631v1 = get_elem_ptr v1630v1, __ptr ptr, v738v1, !496
-        mem_copy_val v1631v1, v1624v1
-        v741v1 = const u64 1
-        v1633v1 = get_elem_ptr v1630v1, __ptr u64, v741v1, !497
-        mem_copy_val v1633v1, v1628v1
-        v1936v1 = asm(s: v1630v1) -> __ptr slice s {
-        }
-        v2019v1 = get_local __ptr slice, __aggr_memcpy_03
-        mem_copy_val v2019v1, v1936v1
-        v1768v1 = get_local __ptr slice, __tmp_block_arg1
-        mem_copy_val v1768v1, v2019v1
-        v1772v1 = get_local __ptr slice, __tmp_block_arg2
-        mem_copy_val v1772v1, v1768v1
-        v1925v1 = get_local __ptr slice, __log_arg
-        mem_copy_val v1925v1, v1772v1
-        v753v1 = const u64 14454674236531057292
-        log __ptr slice v1925v1, v753v1
-        v756v1 = const unit ()
-        ret () v756v1
-
-        encode_43_abi_encode_44_block1():
-        v664v1 = const u64 2
-        v1591v1 = mul v1582v1, v664v1, !498
-        v1592v1 = add v1591v1, v658v1, !499
-        v1593v1 = asm(new_cap: v1592v1, old_ptr: v1580v1, len: v1584v1) -> __ptr u8 hp, !500 {
-            aloc   new_cap
-            mcp    hp old_ptr len
-        }
-        br encode_43_abi_encode_44_block0(v1593v1, v1592v1), !501
-=======
-        v0 = get_local __ptr u8, item_, !193
-        store value to v0, !193
-        v1 = get_local __ptr u8, item_, !195
-        v2 = const u64 1
-        v3 = asm(size: v2, src: v1) -> ptr hp, !197 {
+        v1411v1 = get_local __ptr u8, item_, !193
+        store value to v1411v1, !193
+        v1509v1 = get_local __ptr u8, item_, !195
+        v645v1 = const u64 1
+        v1510v1 = asm(size: v645v1, src: v1509v1) -> ptr hp, !197 {
             aloc   size, !198
             mcp    hp src size, !199
         }
-        v4 = get_local __ptr { ptr, u64 }, __anon_0, !201
-        v5 = const u64 0
-        v6 = get_elem_ptr v4, __ptr ptr, v5, !202
-        store v3 to v6, !203
-        v7 = const u64 1
-        v8 = get_elem_ptr v4, __ptr u64, v7, !204
-        store v2 to v8, !205
-        v9 = asm(s: v4) -> __ptr slice s {
+        v1514v1 = get_local __ptr { ptr, u64 }, __anon_0, !201
+        v659v1 = const u64 0
+        v1515v1 = get_elem_ptr v1514v1, __ptr ptr, v659v1, !202
+        store v1510v1 to v1515v1, !203
+        v662v1 = const u64 1
+        v1517v1 = get_elem_ptr v1514v1, __ptr u64, v662v1, !204
+        store v645v1 to v1517v1, !205
+        v1723v1 = asm(s: v1514v1) -> __ptr slice s {
         }
-        v10 = get_local __ptr slice, __aggr_memcpy_0
-        mem_copy_val v10, v9
-        v11 = get_local __ptr slice, __log_arg
-        mem_copy_val v11, v10
-        v12 = const u64 14454674236531057292
-        log __ptr slice v11, v12
-        v13 = const unit ()
-        ret () v13
->>>>>>> 78aa9525
+        v1761v1 = get_local __ptr slice, __aggr_memcpy_0
+        mem_copy_val v1761v1, v1723v1
+        v1720v1 = get_local __ptr slice, __log_arg
+        mem_copy_val v1720v1, v1761v1
+        v790v1 = const u64 14454674236531057292
+        log __ptr slice v1720v1, v790v1
+        v793v1 = const unit ()
+        ret () v793v1
     }
 }
 
