--- conflicted
+++ resolved
@@ -7,11 +7,7 @@
         "typeArguments": null
       },
       "name": "C0",
-<<<<<<< HEAD
-      "offset": 3204
-=======
-      "offset": 4988
->>>>>>> 4fa2fdfe
+      "offset": 4604
     },
     {
       "configurableType": {
@@ -20,11 +16,7 @@
         "typeArguments": null
       },
       "name": "C1",
-<<<<<<< HEAD
-      "offset": 3220
-=======
-      "offset": 5004
->>>>>>> 4fa2fdfe
+      "offset": 4620
     },
     {
       "configurableType": {
@@ -33,11 +25,7 @@
         "typeArguments": null
       },
       "name": "C2",
-<<<<<<< HEAD
-      "offset": 3236
-=======
-      "offset": 5020
->>>>>>> 4fa2fdfe
+      "offset": 4636
     },
     {
       "configurableType": {
@@ -46,11 +34,7 @@
         "typeArguments": []
       },
       "name": "C3",
-<<<<<<< HEAD
-      "offset": 3268
-=======
-      "offset": 5052
->>>>>>> 4fa2fdfe
+      "offset": 4668
     },
     {
       "configurableType": {
@@ -59,11 +43,7 @@
         "typeArguments": []
       },
       "name": "C4",
-<<<<<<< HEAD
-      "offset": 3284
-=======
-      "offset": 5068
->>>>>>> 4fa2fdfe
+      "offset": 4684
     },
     {
       "configurableType": {
@@ -72,11 +52,7 @@
         "typeArguments": []
       },
       "name": "C5",
-<<<<<<< HEAD
-      "offset": 3300
-=======
-      "offset": 5084
->>>>>>> 4fa2fdfe
+      "offset": 4700
     },
     {
       "configurableType": {
@@ -85,11 +61,7 @@
         "typeArguments": null
       },
       "name": "C6",
-<<<<<<< HEAD
-      "offset": 3316
-=======
-      "offset": 5100
->>>>>>> 4fa2fdfe
+      "offset": 4716
     },
     {
       "configurableType": {
@@ -98,11 +70,7 @@
         "typeArguments": null
       },
       "name": "C7",
-<<<<<<< HEAD
-      "offset": 3332
-=======
-      "offset": 5116
->>>>>>> 4fa2fdfe
+      "offset": 4732
     },
     {
       "configurableType": {
@@ -111,7 +79,7 @@
         "typeArguments": null
       },
       "name": "C7_2",
-      "offset": 5188
+      "offset": 4804
     },
     {
       "configurableType": {
@@ -120,11 +88,7 @@
         "typeArguments": null
       },
       "name": "C9",
-<<<<<<< HEAD
-      "offset": 3380
-=======
-      "offset": 5164
->>>>>>> 4fa2fdfe
+      "offset": 4780
     }
   ],
   "functions": [
