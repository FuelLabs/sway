{
  "concreteTypes": [
    {
      "concreteTypeId": "2e38e77b22c314a449e91fafed92a43826ac6aa403ae6a8acb6cf58239fbaf5d",
      "type": "()"
    },
    {
      "concreteTypeId": "c998ca9a5f221fe7b5c66ae70c8a9562b86d964408b00d17f883c906bc1fe4be",
      "metadataTypeId": 0,
      "type": "(bool, u64)"
    },
    {
      "concreteTypeId": "4926d35d1a5157936b0a29bc126b8aace6d911209a5c130e9b716b0c73643ea6",
      "metadataTypeId": 1,
      "type": "[bool; 3]"
    },
    {
      "concreteTypeId": "776fb5a3824169d6736138565fdc20aad684d9111266a5ff6d5c675280b7e199",
      "metadataTypeId": 2,
      "type": "[u64; 3]"
    },
    {
      "concreteTypeId": "7c5ee1cecf5f8eacd1284feb5f0bf2bdea533a51e2f0c9aabe9236d335989f3b",
      "type": "b256"
    },
    {
      "concreteTypeId": "b760f44fa5965c2474a3b471467a22c43185152129295af588b022ae50b50903",
      "type": "bool"
    },
    {
      "concreteTypeId": "a2922861f03be8a650595dd76455b95383a61b46dd418f02607fa2e00dc39d5c",
      "metadataTypeId": 3,
      "type": "enum ConfigurableEnum"
    },
    {
      "concreteTypeId": "94f0fa95c830be5e4f711963e83259fe7e8bc723278ab6ec34449e791a99b53a",
      "type": "str[4]"
    },
    {
      "concreteTypeId": "81fc10c4681a3271cf2d66b2ec6fbc8ed007a442652930844fcf11818c295bff",
      "metadataTypeId": 4,
      "type": "struct ConfigurableStruct"
    },
    {
      "concreteTypeId": "29881aad8730c5ab11d275376323d8e4ff4179aae8ccb6c13fe4902137e162ef",
      "type": "u16"
    },
    {
      "concreteTypeId": "1b5759d94094368cfd443019e7ca5ec4074300e544e5ea993a979f5da627261e",
      "type": "u256"
    },
    {
      "concreteTypeId": "d7649d428b9ff33d188ecbf38a7e4d8fd167fa01b2e10fe9a8f9308e52f1d7cc",
      "type": "u32"
    },
    {
      "concreteTypeId": "c89951a24c6ca28c13fd1cfdc646b2b656d69e61a92b91023be7eb58eb914b6b",
      "type": "u8"
    }
  ],
  "configurables": [
    {
      "concreteTypeId": "b760f44fa5965c2474a3b471467a22c43185152129295af588b022ae50b50903",
      "name": "BOOL",
<<<<<<< HEAD
      "offset": 6984
=======
      "offset": 7432
>>>>>>> f55c81cc
    },
    {
      "concreteTypeId": "c89951a24c6ca28c13fd1cfdc646b2b656d69e61a92b91023be7eb58eb914b6b",
      "name": "U8",
<<<<<<< HEAD
      "offset": 7128
=======
      "offset": 7624
>>>>>>> f55c81cc
    },
    {
      "concreteTypeId": "c89951a24c6ca28c13fd1cfdc646b2b656d69e61a92b91023be7eb58eb914b6b",
      "name": "ANOTHER_U8",
<<<<<<< HEAD
      "offset": 6912
=======
      "offset": 7360
>>>>>>> f55c81cc
    },
    {
      "concreteTypeId": "29881aad8730c5ab11d275376323d8e4ff4179aae8ccb6c13fe4902137e162ef",
      "name": "U16",
<<<<<<< HEAD
      "offset": 7072
=======
      "offset": 7568
>>>>>>> f55c81cc
    },
    {
      "concreteTypeId": "d7649d428b9ff33d188ecbf38a7e4d8fd167fa01b2e10fe9a8f9308e52f1d7cc",
      "name": "U32",
<<<<<<< HEAD
      "offset": 7112
=======
      "offset": 7608
>>>>>>> f55c81cc
    },
    {
      "concreteTypeId": "d7649d428b9ff33d188ecbf38a7e4d8fd167fa01b2e10fe9a8f9308e52f1d7cc",
      "name": "U64",
<<<<<<< HEAD
      "offset": 7120
=======
      "offset": 7616
>>>>>>> f55c81cc
    },
    {
      "concreteTypeId": "1b5759d94094368cfd443019e7ca5ec4074300e544e5ea993a979f5da627261e",
      "name": "U256",
<<<<<<< HEAD
      "offset": 7080
=======
      "offset": 7576
>>>>>>> f55c81cc
    },
    {
      "concreteTypeId": "7c5ee1cecf5f8eacd1284feb5f0bf2bdea533a51e2f0c9aabe9236d335989f3b",
      "name": "B256",
<<<<<<< HEAD
      "offset": 6952
=======
      "offset": 7400
>>>>>>> f55c81cc
    },
    {
      "concreteTypeId": "81fc10c4681a3271cf2d66b2ec6fbc8ed007a442652930844fcf11818c295bff",
      "name": "CONFIGURABLE_STRUCT",
<<<<<<< HEAD
      "offset": 7024
=======
      "offset": 7520
>>>>>>> f55c81cc
    },
    {
      "concreteTypeId": "a2922861f03be8a650595dd76455b95383a61b46dd418f02607fa2e00dc39d5c",
      "name": "CONFIGURABLE_ENUM_A",
<<<<<<< HEAD
      "offset": 6992
=======
      "offset": 7440
>>>>>>> f55c81cc
    },
    {
      "concreteTypeId": "a2922861f03be8a650595dd76455b95383a61b46dd418f02607fa2e00dc39d5c",
      "name": "CONFIGURABLE_ENUM_B",
<<<<<<< HEAD
      "offset": 7008
=======
      "offset": 7480
>>>>>>> f55c81cc
    },
    {
      "concreteTypeId": "4926d35d1a5157936b0a29bc126b8aace6d911209a5c130e9b716b0c73643ea6",
      "name": "ARRAY_BOOL",
<<<<<<< HEAD
      "offset": 6920
=======
      "offset": 7368
>>>>>>> f55c81cc
    },
    {
      "concreteTypeId": "776fb5a3824169d6736138565fdc20aad684d9111266a5ff6d5c675280b7e199",
      "name": "ARRAY_U64",
<<<<<<< HEAD
      "offset": 6928
=======
      "offset": 7376
>>>>>>> f55c81cc
    },
    {
      "concreteTypeId": "c998ca9a5f221fe7b5c66ae70c8a9562b86d964408b00d17f883c906bc1fe4be",
      "name": "TUPLE_BOOL_U64",
<<<<<<< HEAD
      "offset": 7056
=======
      "offset": 7552
>>>>>>> f55c81cc
    },
    {
      "concreteTypeId": "94f0fa95c830be5e4f711963e83259fe7e8bc723278ab6ec34449e791a99b53a",
      "name": "STR_4",
<<<<<<< HEAD
      "offset": 7048
=======
      "offset": 7544
>>>>>>> f55c81cc
    },
    {
      "concreteTypeId": "c89951a24c6ca28c13fd1cfdc646b2b656d69e61a92b91023be7eb58eb914b6b",
      "name": "NOT_USED",
<<<<<<< HEAD
      "offset": 7040
=======
      "offset": 7536
>>>>>>> f55c81cc
    }
  ],
  "encodingVersion": "1",
  "functions": [
    {
      "attributes": null,
      "inputs": [],
      "name": "main",
      "output": "2e38e77b22c314a449e91fafed92a43826ac6aa403ae6a8acb6cf58239fbaf5d"
    }
  ],
  "loggedTypes": [],
  "messagesTypes": [],
  "metadataTypes": [
    {
      "components": [
        {
          "name": "__tuple_element",
          "typeId": "b760f44fa5965c2474a3b471467a22c43185152129295af588b022ae50b50903"
        },
        {
          "name": "__tuple_element",
          "typeId": 5
        }
      ],
      "metadataTypeId": 0,
      "type": "(_, _)"
    },
    {
      "components": [
        {
          "name": "__array_element",
          "typeId": "b760f44fa5965c2474a3b471467a22c43185152129295af588b022ae50b50903"
        }
      ],
      "metadataTypeId": 1,
      "type": "[_; 3]"
    },
    {
      "components": [
        {
          "name": "__array_element",
          "typeId": 5
        }
      ],
      "metadataTypeId": 2,
      "type": "[_; 3]"
    },
    {
      "components": [
        {
          "name": "A",
          "typeId": "b760f44fa5965c2474a3b471467a22c43185152129295af588b022ae50b50903"
        },
        {
          "name": "B",
          "typeId": 5
        },
        {
          "name": "C",
          "typeId": "7c5ee1cecf5f8eacd1284feb5f0bf2bdea533a51e2f0c9aabe9236d335989f3b"
        }
      ],
      "metadataTypeId": 3,
      "type": "enum ConfigurableEnum"
    },
    {
      "components": [
        {
          "name": "a",
          "typeId": "b760f44fa5965c2474a3b471467a22c43185152129295af588b022ae50b50903"
        },
        {
          "name": "b",
          "typeId": 5
        }
      ],
      "metadataTypeId": 4,
      "type": "struct ConfigurableStruct"
    },
    {
      "metadataTypeId": 5,
      "type": "u64"
    }
  ],
  "programType": "script",
  "specVersion": "1"
}<|MERGE_RESOLUTION|>--- conflicted
+++ resolved
@@ -62,146 +62,82 @@
     {
       "concreteTypeId": "b760f44fa5965c2474a3b471467a22c43185152129295af588b022ae50b50903",
       "name": "BOOL",
-<<<<<<< HEAD
-      "offset": 6984
-=======
       "offset": 7432
->>>>>>> f55c81cc
     },
     {
       "concreteTypeId": "c89951a24c6ca28c13fd1cfdc646b2b656d69e61a92b91023be7eb58eb914b6b",
       "name": "U8",
-<<<<<<< HEAD
-      "offset": 7128
-=======
       "offset": 7624
->>>>>>> f55c81cc
     },
     {
       "concreteTypeId": "c89951a24c6ca28c13fd1cfdc646b2b656d69e61a92b91023be7eb58eb914b6b",
       "name": "ANOTHER_U8",
-<<<<<<< HEAD
-      "offset": 6912
-=======
       "offset": 7360
->>>>>>> f55c81cc
     },
     {
       "concreteTypeId": "29881aad8730c5ab11d275376323d8e4ff4179aae8ccb6c13fe4902137e162ef",
       "name": "U16",
-<<<<<<< HEAD
-      "offset": 7072
-=======
       "offset": 7568
->>>>>>> f55c81cc
     },
     {
       "concreteTypeId": "d7649d428b9ff33d188ecbf38a7e4d8fd167fa01b2e10fe9a8f9308e52f1d7cc",
       "name": "U32",
-<<<<<<< HEAD
-      "offset": 7112
-=======
       "offset": 7608
->>>>>>> f55c81cc
     },
     {
       "concreteTypeId": "d7649d428b9ff33d188ecbf38a7e4d8fd167fa01b2e10fe9a8f9308e52f1d7cc",
       "name": "U64",
-<<<<<<< HEAD
-      "offset": 7120
-=======
       "offset": 7616
->>>>>>> f55c81cc
     },
     {
       "concreteTypeId": "1b5759d94094368cfd443019e7ca5ec4074300e544e5ea993a979f5da627261e",
       "name": "U256",
-<<<<<<< HEAD
-      "offset": 7080
-=======
       "offset": 7576
->>>>>>> f55c81cc
     },
     {
       "concreteTypeId": "7c5ee1cecf5f8eacd1284feb5f0bf2bdea533a51e2f0c9aabe9236d335989f3b",
       "name": "B256",
-<<<<<<< HEAD
-      "offset": 6952
-=======
       "offset": 7400
->>>>>>> f55c81cc
     },
     {
       "concreteTypeId": "81fc10c4681a3271cf2d66b2ec6fbc8ed007a442652930844fcf11818c295bff",
       "name": "CONFIGURABLE_STRUCT",
-<<<<<<< HEAD
-      "offset": 7024
-=======
       "offset": 7520
->>>>>>> f55c81cc
     },
     {
       "concreteTypeId": "a2922861f03be8a650595dd76455b95383a61b46dd418f02607fa2e00dc39d5c",
       "name": "CONFIGURABLE_ENUM_A",
-<<<<<<< HEAD
-      "offset": 6992
-=======
       "offset": 7440
->>>>>>> f55c81cc
     },
     {
       "concreteTypeId": "a2922861f03be8a650595dd76455b95383a61b46dd418f02607fa2e00dc39d5c",
       "name": "CONFIGURABLE_ENUM_B",
-<<<<<<< HEAD
-      "offset": 7008
-=======
       "offset": 7480
->>>>>>> f55c81cc
     },
     {
       "concreteTypeId": "4926d35d1a5157936b0a29bc126b8aace6d911209a5c130e9b716b0c73643ea6",
       "name": "ARRAY_BOOL",
-<<<<<<< HEAD
-      "offset": 6920
-=======
       "offset": 7368
->>>>>>> f55c81cc
     },
     {
       "concreteTypeId": "776fb5a3824169d6736138565fdc20aad684d9111266a5ff6d5c675280b7e199",
       "name": "ARRAY_U64",
-<<<<<<< HEAD
-      "offset": 6928
-=======
       "offset": 7376
->>>>>>> f55c81cc
     },
     {
       "concreteTypeId": "c998ca9a5f221fe7b5c66ae70c8a9562b86d964408b00d17f883c906bc1fe4be",
       "name": "TUPLE_BOOL_U64",
-<<<<<<< HEAD
-      "offset": 7056
-=======
       "offset": 7552
->>>>>>> f55c81cc
     },
     {
       "concreteTypeId": "94f0fa95c830be5e4f711963e83259fe7e8bc723278ab6ec34449e791a99b53a",
       "name": "STR_4",
-<<<<<<< HEAD
-      "offset": 7048
-=======
       "offset": 7544
->>>>>>> f55c81cc
     },
     {
       "concreteTypeId": "c89951a24c6ca28c13fd1cfdc646b2b656d69e61a92b91023be7eb58eb914b6b",
       "name": "NOT_USED",
-<<<<<<< HEAD
-      "offset": 7040
-=======
       "offset": 7536
->>>>>>> f55c81cc
     }
   ],
   "encodingVersion": "1",
