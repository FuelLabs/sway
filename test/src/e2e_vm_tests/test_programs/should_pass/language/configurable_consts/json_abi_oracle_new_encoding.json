--- conflicted
+++ resolved
@@ -7,11 +7,7 @@
         "typeArguments": null
       },
       "name": "BOOL",
-<<<<<<< HEAD
       "offset": 6984
-=======
-      "offset": 7184
->>>>>>> 273bc147
     },
     {
       "configurableType": {
@@ -20,11 +16,7 @@
         "typeArguments": null
       },
       "name": "U8",
-<<<<<<< HEAD
       "offset": 7128
-=======
-      "offset": 7376
->>>>>>> 273bc147
     },
     {
       "configurableType": {
@@ -33,24 +25,25 @@
         "typeArguments": null
       },
       "name": "ANOTHER_U8",
-<<<<<<< HEAD
       "offset": 6912
-=======
+    },
+    {
+      "configurableType": {
+        "name": "",
+        "type": 9,
+        "typeArguments": null
+      },
+      "name": "U16",
+      "offset": 7072
+    },
+    {
+      "configurableType": {
+        "name": "",
+        "type": 11,
+        "typeArguments": null
+      },
+      "name": "U32",
       "offset": 7112
->>>>>>> 273bc147
-    },
-    {
-      "configurableType": {
-        "name": "",
-        "type": 9,
-        "typeArguments": null
-      },
-      "name": "U16",
-<<<<<<< HEAD
-      "offset": 7072
-=======
-      "offset": 7320
->>>>>>> 273bc147
     },
     {
       "configurableType": {
@@ -58,25 +51,8 @@
         "type": 11,
         "typeArguments": null
       },
-      "name": "U32",
-<<<<<<< HEAD
-      "offset": 7112
-=======
-      "offset": 7360
->>>>>>> 273bc147
-    },
-    {
-      "configurableType": {
-        "name": "",
-        "type": 11,
-        "typeArguments": null
-      },
       "name": "U64",
-<<<<<<< HEAD
       "offset": 7120
-=======
-      "offset": 7368
->>>>>>> 273bc147
     },
     {
       "configurableType": {
@@ -85,11 +61,7 @@
         "typeArguments": null
       },
       "name": "U256",
-<<<<<<< HEAD
       "offset": 7080
-=======
-      "offset": 7328
->>>>>>> 273bc147
     },
     {
       "configurableType": {
@@ -98,11 +70,7 @@
         "typeArguments": null
       },
       "name": "B256",
-<<<<<<< HEAD
       "offset": 6952
-=======
-      "offset": 7152
->>>>>>> 273bc147
     },
     {
       "configurableType": {
@@ -111,11 +79,7 @@
         "typeArguments": []
       },
       "name": "CONFIGURABLE_STRUCT",
-<<<<<<< HEAD
       "offset": 7024
-=======
-      "offset": 7272
->>>>>>> 273bc147
     },
     {
       "configurableType": {
@@ -124,11 +88,7 @@
         "typeArguments": []
       },
       "name": "CONFIGURABLE_ENUM_A",
-<<<<<<< HEAD
       "offset": 6992
-=======
-      "offset": 7192
->>>>>>> 273bc147
     },
     {
       "configurableType": {
@@ -137,11 +97,7 @@
         "typeArguments": []
       },
       "name": "CONFIGURABLE_ENUM_B",
-<<<<<<< HEAD
       "offset": 7008
-=======
-      "offset": 7232
->>>>>>> 273bc147
     },
     {
       "configurableType": {
@@ -150,11 +106,7 @@
         "typeArguments": null
       },
       "name": "ARRAY_BOOL",
-<<<<<<< HEAD
       "offset": 6920
-=======
-      "offset": 7120
->>>>>>> 273bc147
     },
     {
       "configurableType": {
@@ -163,11 +115,7 @@
         "typeArguments": null
       },
       "name": "ARRAY_U64",
-<<<<<<< HEAD
       "offset": 6928
-=======
-      "offset": 7128
->>>>>>> 273bc147
     },
     {
       "configurableType": {
@@ -176,11 +124,7 @@
         "typeArguments": null
       },
       "name": "TUPLE_BOOL_U64",
-<<<<<<< HEAD
       "offset": 7056
-=======
-      "offset": 7304
->>>>>>> 273bc147
     },
     {
       "configurableType": {
@@ -189,11 +133,7 @@
         "typeArguments": null
       },
       "name": "STR_4",
-<<<<<<< HEAD
       "offset": 7048
-=======
-      "offset": 7296
->>>>>>> 273bc147
     },
     {
       "configurableType": {
@@ -202,11 +142,7 @@
         "typeArguments": null
       },
       "name": "NOT_USED",
-<<<<<<< HEAD
       "offset": 7040
-=======
-      "offset": 7288
->>>>>>> 273bc147
     }
   ],
   "encoding": "1",
