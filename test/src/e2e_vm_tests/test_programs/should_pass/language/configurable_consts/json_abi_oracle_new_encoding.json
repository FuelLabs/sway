{
  "concreteTypes": [
    {
      "concreteTypeId": "2e38e77b22c314a449e91fafed92a43826ac6aa403ae6a8acb6cf58239fbaf5d",
      "type": "()"
    },
    {
      "concreteTypeId": "c998ca9a5f221fe7b5c66ae70c8a9562b86d964408b00d17f883c906bc1fe4be",
      "metadataTypeId": 0,
      "type": "(bool, u64)"
    },
    {
      "concreteTypeId": "4926d35d1a5157936b0a29bc126b8aace6d911209a5c130e9b716b0c73643ea6",
      "metadataTypeId": 1,
      "type": "[bool; 3]"
    },
    {
      "concreteTypeId": "776fb5a3824169d6736138565fdc20aad684d9111266a5ff6d5c675280b7e199",
      "metadataTypeId": 2,
      "type": "[u64; 3]"
    },
    {
      "concreteTypeId": "7c5ee1cecf5f8eacd1284feb5f0bf2bdea533a51e2f0c9aabe9236d335989f3b",
      "type": "b256"
    },
    {
      "concreteTypeId": "b760f44fa5965c2474a3b471467a22c43185152129295af588b022ae50b50903",
      "type": "bool"
    },
    {
      "concreteTypeId": "a2922861f03be8a650595dd76455b95383a61b46dd418f02607fa2e00dc39d5c",
      "metadataTypeId": 3,
      "type": "enum ConfigurableEnum"
    },
    {
      "concreteTypeId": "94f0fa95c830be5e4f711963e83259fe7e8bc723278ab6ec34449e791a99b53a",
      "type": "str[4]"
    },
    {
      "concreteTypeId": "81fc10c4681a3271cf2d66b2ec6fbc8ed007a442652930844fcf11818c295bff",
      "metadataTypeId": 4,
      "type": "struct ConfigurableStruct"
    },
    {
      "concreteTypeId": "29881aad8730c5ab11d275376323d8e4ff4179aae8ccb6c13fe4902137e162ef",
      "type": "u16"
    },
    {
      "concreteTypeId": "1b5759d94094368cfd443019e7ca5ec4074300e544e5ea993a979f5da627261e",
      "type": "u256"
    },
    {
      "concreteTypeId": "d7649d428b9ff33d188ecbf38a7e4d8fd167fa01b2e10fe9a8f9308e52f1d7cc",
      "type": "u32"
    },
    {
      "concreteTypeId": "c89951a24c6ca28c13fd1cfdc646b2b656d69e61a92b91023be7eb58eb914b6b",
      "type": "u8"
    }
  ],
  "configurables": [
    {
      "concreteTypeId": "b760f44fa5965c2474a3b471467a22c43185152129295af588b022ae50b50903",
      "name": "BOOL",
<<<<<<< HEAD
      "offset": 7392
=======
      "offset": 7216
>>>>>>> c5f363b8
    },
    {
      "concreteTypeId": "c89951a24c6ca28c13fd1cfdc646b2b656d69e61a92b91023be7eb58eb914b6b",
      "name": "U8",
<<<<<<< HEAD
      "offset": 7584
=======
      "offset": 7408
>>>>>>> c5f363b8
    },
    {
      "concreteTypeId": "c89951a24c6ca28c13fd1cfdc646b2b656d69e61a92b91023be7eb58eb914b6b",
      "name": "ANOTHER_U8",
<<<<<<< HEAD
      "offset": 7320
=======
      "offset": 7144
>>>>>>> c5f363b8
    },
    {
      "concreteTypeId": "29881aad8730c5ab11d275376323d8e4ff4179aae8ccb6c13fe4902137e162ef",
      "name": "U16",
<<<<<<< HEAD
      "offset": 7528
=======
      "offset": 7352
>>>>>>> c5f363b8
    },
    {
      "concreteTypeId": "d7649d428b9ff33d188ecbf38a7e4d8fd167fa01b2e10fe9a8f9308e52f1d7cc",
      "name": "U32",
<<<<<<< HEAD
      "offset": 7568
=======
      "offset": 7392
>>>>>>> c5f363b8
    },
    {
      "concreteTypeId": "d7649d428b9ff33d188ecbf38a7e4d8fd167fa01b2e10fe9a8f9308e52f1d7cc",
      "name": "U64",
<<<<<<< HEAD
      "offset": 7576
=======
      "offset": 7400
>>>>>>> c5f363b8
    },
    {
      "concreteTypeId": "1b5759d94094368cfd443019e7ca5ec4074300e544e5ea993a979f5da627261e",
      "name": "U256",
<<<<<<< HEAD
      "offset": 7536
=======
      "offset": 7360
>>>>>>> c5f363b8
    },
    {
      "concreteTypeId": "7c5ee1cecf5f8eacd1284feb5f0bf2bdea533a51e2f0c9aabe9236d335989f3b",
      "name": "B256",
<<<<<<< HEAD
      "offset": 7360
=======
      "offset": 7184
>>>>>>> c5f363b8
    },
    {
      "concreteTypeId": "81fc10c4681a3271cf2d66b2ec6fbc8ed007a442652930844fcf11818c295bff",
      "name": "CONFIGURABLE_STRUCT",
<<<<<<< HEAD
      "offset": 7480
=======
      "offset": 7304
>>>>>>> c5f363b8
    },
    {
      "concreteTypeId": "a2922861f03be8a650595dd76455b95383a61b46dd418f02607fa2e00dc39d5c",
      "name": "CONFIGURABLE_ENUM_A",
<<<<<<< HEAD
      "offset": 7400
=======
      "offset": 7224
>>>>>>> c5f363b8
    },
    {
      "concreteTypeId": "a2922861f03be8a650595dd76455b95383a61b46dd418f02607fa2e00dc39d5c",
      "name": "CONFIGURABLE_ENUM_B",
<<<<<<< HEAD
      "offset": 7440
=======
      "offset": 7264
>>>>>>> c5f363b8
    },
    {
      "concreteTypeId": "4926d35d1a5157936b0a29bc126b8aace6d911209a5c130e9b716b0c73643ea6",
      "name": "ARRAY_BOOL",
<<<<<<< HEAD
      "offset": 7328
=======
      "offset": 7152
>>>>>>> c5f363b8
    },
    {
      "concreteTypeId": "776fb5a3824169d6736138565fdc20aad684d9111266a5ff6d5c675280b7e199",
      "name": "ARRAY_U64",
<<<<<<< HEAD
      "offset": 7336
=======
      "offset": 7160
>>>>>>> c5f363b8
    },
    {
      "concreteTypeId": "c998ca9a5f221fe7b5c66ae70c8a9562b86d964408b00d17f883c906bc1fe4be",
      "name": "TUPLE_BOOL_U64",
<<<<<<< HEAD
      "offset": 7512
=======
      "offset": 7336
>>>>>>> c5f363b8
    },
    {
      "concreteTypeId": "94f0fa95c830be5e4f711963e83259fe7e8bc723278ab6ec34449e791a99b53a",
      "name": "STR_4",
<<<<<<< HEAD
      "offset": 7504
=======
      "offset": 7328
>>>>>>> c5f363b8
    },
    {
      "concreteTypeId": "c89951a24c6ca28c13fd1cfdc646b2b656d69e61a92b91023be7eb58eb914b6b",
      "name": "NOT_USED",
<<<<<<< HEAD
      "offset": 7496
=======
      "offset": 7320
>>>>>>> c5f363b8
    }
  ],
  "encodingVersion": "1",
  "functions": [
    {
      "attributes": null,
      "inputs": [],
      "name": "main",
      "output": "2e38e77b22c314a449e91fafed92a43826ac6aa403ae6a8acb6cf58239fbaf5d"
    }
  ],
  "loggedTypes": [],
  "messagesTypes": [],
  "metadataTypes": [
    {
      "components": [
        {
          "name": "__tuple_element",
          "typeId": "b760f44fa5965c2474a3b471467a22c43185152129295af588b022ae50b50903"
        },
        {
          "name": "__tuple_element",
          "typeId": 5
        }
      ],
      "metadataTypeId": 0,
      "type": "(_, _)"
    },
    {
      "components": [
        {
          "name": "__array_element",
          "typeId": "b760f44fa5965c2474a3b471467a22c43185152129295af588b022ae50b50903"
        }
      ],
      "metadataTypeId": 1,
      "type": "[_; 3]"
    },
    {
      "components": [
        {
          "name": "__array_element",
          "typeId": 5
        }
      ],
      "metadataTypeId": 2,
      "type": "[_; 3]"
    },
    {
      "components": [
        {
          "name": "A",
          "typeId": "b760f44fa5965c2474a3b471467a22c43185152129295af588b022ae50b50903"
        },
        {
          "name": "B",
          "typeId": 5
        },
        {
          "name": "C",
          "typeId": "7c5ee1cecf5f8eacd1284feb5f0bf2bdea533a51e2f0c9aabe9236d335989f3b"
        }
      ],
      "metadataTypeId": 3,
      "type": "enum ConfigurableEnum"
    },
    {
      "components": [
        {
          "name": "a",
          "typeId": "b760f44fa5965c2474a3b471467a22c43185152129295af588b022ae50b50903"
        },
        {
          "name": "b",
          "typeId": 5
        }
      ],
      "metadataTypeId": 4,
      "type": "struct ConfigurableStruct"
    },
    {
      "metadataTypeId": 5,
      "type": "u64"
    }
  ],
  "programType": "script",
  "specVersion": "1"
}<|MERGE_RESOLUTION|>--- conflicted
+++ resolved
@@ -62,146 +62,82 @@
     {
       "concreteTypeId": "b760f44fa5965c2474a3b471467a22c43185152129295af588b022ae50b50903",
       "name": "BOOL",
-<<<<<<< HEAD
-      "offset": 7392
-=======
       "offset": 7216
->>>>>>> c5f363b8
     },
     {
       "concreteTypeId": "c89951a24c6ca28c13fd1cfdc646b2b656d69e61a92b91023be7eb58eb914b6b",
       "name": "U8",
-<<<<<<< HEAD
-      "offset": 7584
-=======
       "offset": 7408
->>>>>>> c5f363b8
     },
     {
       "concreteTypeId": "c89951a24c6ca28c13fd1cfdc646b2b656d69e61a92b91023be7eb58eb914b6b",
       "name": "ANOTHER_U8",
-<<<<<<< HEAD
-      "offset": 7320
-=======
       "offset": 7144
->>>>>>> c5f363b8
     },
     {
       "concreteTypeId": "29881aad8730c5ab11d275376323d8e4ff4179aae8ccb6c13fe4902137e162ef",
       "name": "U16",
-<<<<<<< HEAD
-      "offset": 7528
-=======
       "offset": 7352
->>>>>>> c5f363b8
     },
     {
       "concreteTypeId": "d7649d428b9ff33d188ecbf38a7e4d8fd167fa01b2e10fe9a8f9308e52f1d7cc",
       "name": "U32",
-<<<<<<< HEAD
-      "offset": 7568
-=======
       "offset": 7392
->>>>>>> c5f363b8
     },
     {
       "concreteTypeId": "d7649d428b9ff33d188ecbf38a7e4d8fd167fa01b2e10fe9a8f9308e52f1d7cc",
       "name": "U64",
-<<<<<<< HEAD
-      "offset": 7576
-=======
       "offset": 7400
->>>>>>> c5f363b8
     },
     {
       "concreteTypeId": "1b5759d94094368cfd443019e7ca5ec4074300e544e5ea993a979f5da627261e",
       "name": "U256",
-<<<<<<< HEAD
-      "offset": 7536
-=======
       "offset": 7360
->>>>>>> c5f363b8
     },
     {
       "concreteTypeId": "7c5ee1cecf5f8eacd1284feb5f0bf2bdea533a51e2f0c9aabe9236d335989f3b",
       "name": "B256",
-<<<<<<< HEAD
-      "offset": 7360
-=======
       "offset": 7184
->>>>>>> c5f363b8
     },
     {
       "concreteTypeId": "81fc10c4681a3271cf2d66b2ec6fbc8ed007a442652930844fcf11818c295bff",
       "name": "CONFIGURABLE_STRUCT",
-<<<<<<< HEAD
-      "offset": 7480
-=======
       "offset": 7304
->>>>>>> c5f363b8
     },
     {
       "concreteTypeId": "a2922861f03be8a650595dd76455b95383a61b46dd418f02607fa2e00dc39d5c",
       "name": "CONFIGURABLE_ENUM_A",
-<<<<<<< HEAD
-      "offset": 7400
-=======
       "offset": 7224
->>>>>>> c5f363b8
     },
     {
       "concreteTypeId": "a2922861f03be8a650595dd76455b95383a61b46dd418f02607fa2e00dc39d5c",
       "name": "CONFIGURABLE_ENUM_B",
-<<<<<<< HEAD
-      "offset": 7440
-=======
       "offset": 7264
->>>>>>> c5f363b8
     },
     {
       "concreteTypeId": "4926d35d1a5157936b0a29bc126b8aace6d911209a5c130e9b716b0c73643ea6",
       "name": "ARRAY_BOOL",
-<<<<<<< HEAD
-      "offset": 7328
-=======
       "offset": 7152
->>>>>>> c5f363b8
     },
     {
       "concreteTypeId": "776fb5a3824169d6736138565fdc20aad684d9111266a5ff6d5c675280b7e199",
       "name": "ARRAY_U64",
-<<<<<<< HEAD
-      "offset": 7336
-=======
       "offset": 7160
->>>>>>> c5f363b8
     },
     {
       "concreteTypeId": "c998ca9a5f221fe7b5c66ae70c8a9562b86d964408b00d17f883c906bc1fe4be",
       "name": "TUPLE_BOOL_U64",
-<<<<<<< HEAD
-      "offset": 7512
-=======
       "offset": 7336
->>>>>>> c5f363b8
     },
     {
       "concreteTypeId": "94f0fa95c830be5e4f711963e83259fe7e8bc723278ab6ec34449e791a99b53a",
       "name": "STR_4",
-<<<<<<< HEAD
-      "offset": 7504
-=======
       "offset": 7328
->>>>>>> c5f363b8
     },
     {
       "concreteTypeId": "c89951a24c6ca28c13fd1cfdc646b2b656d69e61a92b91023be7eb58eb914b6b",
       "name": "NOT_USED",
-<<<<<<< HEAD
-      "offset": 7496
-=======
       "offset": 7320
->>>>>>> c5f363b8
     }
   ],
   "encodingVersion": "1",
