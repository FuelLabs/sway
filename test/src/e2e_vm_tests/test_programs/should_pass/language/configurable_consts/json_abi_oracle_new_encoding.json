--- conflicted
+++ resolved
@@ -178,11 +178,7 @@
   ],
   "loggedTypes": [
     {
-<<<<<<< HEAD
-      "logId": 3330666440490685604,
-=======
-      "logId": "0",
->>>>>>> 0f1bdef8
+      "logId": "3330666440490685604",
       "loggedType": {
         "name": "",
         "type": 0,
