contract;

abi MyContract {
    fn test_function() -> bool;
}

impl MyContract for Contract {
    fn test_function() -> bool {
        true
    }
}

#[test]
fn test_foo() {
    assert(true)
}

#[test(should_revert)]
fn test_fail() {
<<<<<<< HEAD
    let contract_id = 0x5f1733073ea452e8963ef36f18d1be592e919fe6c230f3c11fbdbe134fb053e3;
=======
    let contract_id = 0xece91f3fa01f83a13012f51dfc23fbb5b0c94f2faf59d1bb23fd048ada156ab0;
>>>>>>> 2c6d4101
    let caller = abi(MyContract, contract_id);
    let result = caller.test_function {}();
    assert(result == false)
}

#[test]
fn test_success() {
<<<<<<< HEAD
    let contract_id = 0x5f1733073ea452e8963ef36f18d1be592e919fe6c230f3c11fbdbe134fb053e3;
=======
    let contract_id = 0xece91f3fa01f83a13012f51dfc23fbb5b0c94f2faf59d1bb23fd048ada156ab0;
>>>>>>> 2c6d4101
    let caller = abi(MyContract, contract_id);
    let result = caller.test_function {}();
    assert(result == true)
}

#[test]
fn test_bar() {
    let meaning = 6 * 7;
    log(meaning);
    assert(meaning == 42)
}<|MERGE_RESOLUTION|>--- conflicted
+++ resolved
@@ -17,11 +17,7 @@
 
 #[test(should_revert)]
 fn test_fail() {
-<<<<<<< HEAD
-    let contract_id = 0x5f1733073ea452e8963ef36f18d1be592e919fe6c230f3c11fbdbe134fb053e3;
-=======
     let contract_id = 0xece91f3fa01f83a13012f51dfc23fbb5b0c94f2faf59d1bb23fd048ada156ab0;
->>>>>>> 2c6d4101
     let caller = abi(MyContract, contract_id);
     let result = caller.test_function {}();
     assert(result == false)
@@ -29,11 +25,7 @@
 
 #[test]
 fn test_success() {
-<<<<<<< HEAD
-    let contract_id = 0x5f1733073ea452e8963ef36f18d1be592e919fe6c230f3c11fbdbe134fb053e3;
-=======
     let contract_id = 0xece91f3fa01f83a13012f51dfc23fbb5b0c94f2faf59d1bb23fd048ada156ab0;
->>>>>>> 2c6d4101
     let caller = abi(MyContract, contract_id);
     let result = caller.test_function {}();
     assert(result == true)
