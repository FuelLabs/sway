--- conflicted
+++ resolved
@@ -17,11 +17,7 @@
 
 #[test(should_revert)]
 fn test_fail() {
-<<<<<<< HEAD
-    let contract_id = 0x535d1bbf19a6c7e5e2e2906d09b8c959bd211391e7a3c7602c5dab0455f78305;
-=======
     let contract_id = 0x22f840cd4af724e7257dd01ce315d907d694e417778b5f16b205a918baee092e;
->>>>>>> 9579dd2f
     let caller = abi(MyContract, contract_id);
     let result = caller.test_function {}();
     assert(result == false)
@@ -29,11 +25,7 @@
 
 #[test]
 fn test_success() {
-<<<<<<< HEAD
-    let contract_id = 0x535d1bbf19a6c7e5e2e2906d09b8c959bd211391e7a3c7602c5dab0455f78305;
-=======
     let contract_id = 0x22f840cd4af724e7257dd01ce315d907d694e417778b5f16b205a918baee092e;
->>>>>>> 9579dd2f
     let caller = abi(MyContract, contract_id);
     let result = caller.test_function {}();
     assert(result == true)
