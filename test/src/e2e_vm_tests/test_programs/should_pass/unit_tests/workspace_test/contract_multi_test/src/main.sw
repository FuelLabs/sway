contract;

abi MyContract {
    fn test_function() -> bool;
}

impl MyContract for Contract {
    fn test_function() -> bool {
        true
    }
}

#[test]
fn test_foo() {
    assert(true)
}

#[test(should_revert)]
fn test_fail() {
<<<<<<< HEAD
    let contract_id = 0xafe817ae4d858ae1d22e98962de111879249a4d7046283834829962d93fc858f;
=======
    let contract_id = 0xed94087f1dea86a4590624880f80e97522daedb48a2398a37f6aa039599715ef;
>>>>>>> ea97c347
    let caller = abi(MyContract, contract_id);
    let result = caller.test_function {}();
    assert(result == false)
}

#[test]
fn test_success() {
<<<<<<< HEAD
    let contract_id = 0xafe817ae4d858ae1d22e98962de111879249a4d7046283834829962d93fc858f;
=======
    let contract_id = 0xed94087f1dea86a4590624880f80e97522daedb48a2398a37f6aa039599715ef;
>>>>>>> ea97c347
    let caller = abi(MyContract, contract_id);
    let result = caller.test_function {}();
    assert(result == true)
}

#[test]
fn test_bar() {
    let meaning = 6 * 7;
    log(meaning);
    assert(meaning == 42)
}<|MERGE_RESOLUTION|>--- conflicted
+++ resolved
@@ -17,11 +17,7 @@
 
 #[test(should_revert)]
 fn test_fail() {
-<<<<<<< HEAD
-    let contract_id = 0xafe817ae4d858ae1d22e98962de111879249a4d7046283834829962d93fc858f;
-=======
     let contract_id = 0xed94087f1dea86a4590624880f80e97522daedb48a2398a37f6aa039599715ef;
->>>>>>> ea97c347
     let caller = abi(MyContract, contract_id);
     let result = caller.test_function {}();
     assert(result == false)
@@ -29,11 +25,7 @@
 
 #[test]
 fn test_success() {
-<<<<<<< HEAD
-    let contract_id = 0xafe817ae4d858ae1d22e98962de111879249a4d7046283834829962d93fc858f;
-=======
     let contract_id = 0xed94087f1dea86a4590624880f80e97522daedb48a2398a37f6aa039599715ef;
->>>>>>> ea97c347
     let caller = abi(MyContract, contract_id);
     let result = caller.test_function {}();
     assert(result == true)
