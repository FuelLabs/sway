--- conflicted
+++ resolved
@@ -15,19 +15,7 @@
   ],
   "loggedTypes": [
     {
-<<<<<<< HEAD
-      "logId": 1515152261580153489,
-=======
-      "logId": "0",
-      "loggedType": {
-        "name": "",
-        "type": 1,
-        "typeArguments": null
-      }
-    },
-    {
-      "logId": "1",
->>>>>>> 0f1bdef8
+      "logId": "1515152261580153489",
       "loggedType": {
         "name": "",
         "type": 1,
