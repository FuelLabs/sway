{
  "functions": [
    {
      "inputs": [],
      "name": "main",
      "output": {
        "name": "",
        "type": 1,
        "typeArguments": null
      }
    }
  ],
  "loggedTypes": [
    {
<<<<<<< HEAD
      "logId": 166696,
=======
      "logId": 0,
>>>>>>> 642c4b01
      "loggedType": {
        "name": "",
        "type": 3,
        "typeArguments": null
      }
    },
    {
<<<<<<< HEAD
      "logId": 166722,
=======
      "logId": 1,
>>>>>>> 642c4b01
      "loggedType": {
        "name": "",
        "type": 3,
        "typeArguments": null
      }
    },
    {
<<<<<<< HEAD
      "logId": 166742,
=======
      "logId": 2,
>>>>>>> 642c4b01
      "loggedType": {
        "name": "",
        "type": 3,
        "typeArguments": null
      }
    },
    {
<<<<<<< HEAD
      "logId": 166762,
=======
      "logId": 3,
>>>>>>> 642c4b01
      "loggedType": {
        "name": "",
        "type": 3,
        "typeArguments": null
      }
    },
    {
<<<<<<< HEAD
      "logId": 166784,
=======
      "logId": 4,
>>>>>>> 642c4b01
      "loggedType": {
        "name": "",
        "type": 3,
        "typeArguments": null
      }
    },
    {
<<<<<<< HEAD
      "logId": 166800,
=======
      "logId": 5,
>>>>>>> 642c4b01
      "loggedType": {
        "name": "",
        "type": 2,
        "typeArguments": []
      }
    }
  ],
  "types": [
    {
      "components": null,
      "type": "b256",
      "typeId": 0,
      "typeParameters": null
    },
    {
      "components": null,
      "type": "bool",
      "typeId": 1,
      "typeParameters": null
    },
    {
      "components": [
        {
          "name": "val_1",
          "type": 1,
          "typeArguments": null
        },
        {
          "name": "val_2",
          "type": 0,
          "typeArguments": null
        },
        {
          "name": "val_3",
          "type": 3,
          "typeArguments": null
        }
      ],
      "type": "struct CustomError",
      "typeId": 2,
      "typeParameters": null
    },
    {
      "components": null,
      "type": "u64",
      "typeId": 3,
      "typeParameters": null
    }
  ]
}<|MERGE_RESOLUTION|>--- conflicted
+++ resolved
@@ -12,11 +12,7 @@
   ],
   "loggedTypes": [
     {
-<<<<<<< HEAD
-      "logId": 166696,
-=======
       "logId": 0,
->>>>>>> 642c4b01
       "loggedType": {
         "name": "",
         "type": 3,
@@ -24,11 +20,7 @@
       }
     },
     {
-<<<<<<< HEAD
-      "logId": 166722,
-=======
       "logId": 1,
->>>>>>> 642c4b01
       "loggedType": {
         "name": "",
         "type": 3,
@@ -36,11 +28,7 @@
       }
     },
     {
-<<<<<<< HEAD
-      "logId": 166742,
-=======
       "logId": 2,
->>>>>>> 642c4b01
       "loggedType": {
         "name": "",
         "type": 3,
@@ -48,11 +36,7 @@
       }
     },
     {
-<<<<<<< HEAD
-      "logId": 166762,
-=======
       "logId": 3,
->>>>>>> 642c4b01
       "loggedType": {
         "name": "",
         "type": 3,
@@ -60,11 +44,7 @@
       }
     },
     {
-<<<<<<< HEAD
-      "logId": 166784,
-=======
       "logId": 4,
->>>>>>> 642c4b01
       "loggedType": {
         "name": "",
         "type": 3,
@@ -72,11 +52,7 @@
       }
     },
     {
-<<<<<<< HEAD
-      "logId": 166800,
-=======
       "logId": 5,
->>>>>>> 642c4b01
       "loggedType": {
         "name": "",
         "type": 2,
