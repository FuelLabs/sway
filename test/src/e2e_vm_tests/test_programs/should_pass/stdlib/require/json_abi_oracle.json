{
  "functions": [
    {
      "inputs": [],
      "name": "main",
      "output": {
        "name": "",
        "type": 1,
        "typeArguments": null
      }
    }
  ],
  "loggedTypes": [
    {
<<<<<<< HEAD
      "logId": 165773,
=======
      "logId": 165711,
>>>>>>> a2395b4c
      "loggedType": {
        "name": "",
        "type": 3,
        "typeArguments": null
      }
    },
    {
<<<<<<< HEAD
      "logId": 165799,
=======
      "logId": 165737,
>>>>>>> a2395b4c
      "loggedType": {
        "name": "",
        "type": 3,
        "typeArguments": null
      }
    },
    {
<<<<<<< HEAD
      "logId": 165819,
=======
      "logId": 165757,
>>>>>>> a2395b4c
      "loggedType": {
        "name": "",
        "type": 3,
        "typeArguments": null
      }
    },
    {
<<<<<<< HEAD
      "logId": 165839,
=======
      "logId": 165777,
>>>>>>> a2395b4c
      "loggedType": {
        "name": "",
        "type": 3,
        "typeArguments": null
      }
    },
    {
<<<<<<< HEAD
      "logId": 165861,
=======
      "logId": 165799,
>>>>>>> a2395b4c
      "loggedType": {
        "name": "",
        "type": 3,
        "typeArguments": null
      }
    },
    {
<<<<<<< HEAD
      "logId": 165877,
=======
      "logId": 165815,
>>>>>>> a2395b4c
      "loggedType": {
        "name": "",
        "type": 2,
        "typeArguments": []
      }
    }
  ],
  "types": [
    {
      "components": null,
      "type": "b256",
      "typeId": 0,
      "typeParameters": null
    },
    {
      "components": null,
      "type": "bool",
      "typeId": 1,
      "typeParameters": null
    },
    {
      "components": [
        {
          "name": "val_1",
          "type": 1,
          "typeArguments": null
        },
        {
          "name": "val_2",
          "type": 0,
          "typeArguments": null
        },
        {
          "name": "val_3",
          "type": 3,
          "typeArguments": null
        }
      ],
      "type": "struct CustomError",
      "typeId": 2,
      "typeParameters": null
    },
    {
      "components": null,
      "type": "u64",
      "typeId": 3,
      "typeParameters": null
    }
  ]
}<|MERGE_RESOLUTION|>--- conflicted
+++ resolved
@@ -12,11 +12,7 @@
   ],
   "loggedTypes": [
     {
-<<<<<<< HEAD
-      "logId": 165773,
-=======
-      "logId": 165711,
->>>>>>> a2395b4c
+      "logId": 165763,
       "loggedType": {
         "name": "",
         "type": 3,
@@ -24,11 +20,7 @@
       }
     },
     {
-<<<<<<< HEAD
-      "logId": 165799,
-=======
-      "logId": 165737,
->>>>>>> a2395b4c
+      "logId": 165789,
       "loggedType": {
         "name": "",
         "type": 3,
@@ -36,11 +28,7 @@
       }
     },
     {
-<<<<<<< HEAD
-      "logId": 165819,
-=======
-      "logId": 165757,
->>>>>>> a2395b4c
+      "logId": 165809,
       "loggedType": {
         "name": "",
         "type": 3,
@@ -48,11 +36,7 @@
       }
     },
     {
-<<<<<<< HEAD
-      "logId": 165839,
-=======
-      "logId": 165777,
->>>>>>> a2395b4c
+      "logId": 165829,
       "loggedType": {
         "name": "",
         "type": 3,
@@ -60,11 +44,7 @@
       }
     },
     {
-<<<<<<< HEAD
-      "logId": 165861,
-=======
-      "logId": 165799,
->>>>>>> a2395b4c
+      "logId": 165851,
       "loggedType": {
         "name": "",
         "type": 3,
@@ -72,11 +52,7 @@
       }
     },
     {
-<<<<<<< HEAD
-      "logId": 165877,
-=======
-      "logId": 165815,
->>>>>>> a2395b4c
+      "logId": 165867,
       "loggedType": {
         "name": "",
         "type": 2,
