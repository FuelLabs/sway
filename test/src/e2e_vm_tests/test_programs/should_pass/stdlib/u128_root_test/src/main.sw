--- conflicted
+++ resolved
@@ -4,49 +4,26 @@
 
 fn main() -> bool {
 
-<<<<<<< HEAD
-    let mut u_128: U128 = U128::from((0, 49));
-    let mut root_of_u_128 = u_128.sqrt();
-
-    assert(root_of_u_128 == U128::from((0, 7)));
-
-    u_128 = U128::from((0, 25));
-    root_of_u_128 = u_128.sqrt();
-    assert(root_of_u_128 == U128::from((0, 5)));
-
-    u_128 = U128::from((0, 81));
-    root_of_u_128 = u_128.sqrt();
-    assert(root_of_u_128 == U128::from((0, 9)));
-
-    u_128 = U128::from((0, 144));
-    root_of_u_128 = u_128.sqrt();
-    assert(root_of_u_128 == U128::from((0, 12)));
-
-    u_128 = U128::from((0, 1));
-    root_of_u_128 = u_128.sqrt();
-    assert(root_of_u_128 == U128::from((0, 1)));
-=======
-    //let mut u_128: U128 = U128::from(0, 49);
+    //let mut u_128: U128 = U128::from((0, 49));
     //let mut root_of_u_128 = u_128.sqrt();
     //
-    //assert(root_of_u_128 == U128::from(0, 7));
+    //assert(root_of_u_128 == U128::from((0, 7)));
     //
-    //u_128 = U128::from(0, 25);
+    //u_128 = U128::from((0, 25));
     //root_of_u_128 = u_128.sqrt();
-    //assert(root_of_u_128 == U128::from(0, 5));
+    //assert(root_of_u_128 == U128::from((0, 5)));
     //
-    //u_128 = U128::from(0, 81);
+    //u_128 = U128::from((0, 81));
     //root_of_u_128 = u_128.sqrt();
-    //assert(root_of_u_128 == U128::from(0, 9));
+    //assert(root_of_u_128 == U128::from((0, 9)));
     //
-    //u_128 = U128::from(0, 144);
+    //u_128 = U128::from((0, 144));
     //root_of_u_128 = u_128.sqrt();
-    //assert(root_of_u_128 == U128::from(0, 12));
+    //assert(root_of_u_128 == U128::from((0, 12)));
     //
-    //u_128 = U128::from(0, 1);
+    //u_128 = U128::from((0, 1));
     //root_of_u_128 = u_128.sqrt();
-    //assert(root_of_u_128 == U128::from(0, 1));
->>>>>>> 37a3687f
+    //assert(root_of_u_128 == U128::from((0, 1)));
 
     true
 }