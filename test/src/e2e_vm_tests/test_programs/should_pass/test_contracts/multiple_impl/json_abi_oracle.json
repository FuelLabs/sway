--- conflicted
+++ resolved
@@ -20,11 +20,7 @@
       }
     },
     {
-<<<<<<< HEAD
-      "logId": 167443,
-=======
       "logId": 1,
->>>>>>> ea5a03da
       "loggedType": {
         "name": "",
         "type": 1,
