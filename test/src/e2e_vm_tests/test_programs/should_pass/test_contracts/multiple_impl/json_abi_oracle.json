{
  "functions": [
    {
      "inputs": [],
      "name": "foo",
      "output": {
        "name": "",
        "type": 0,
        "typeArguments": null
      }
    }
  ],
  "loggedTypes": [
    {
      "logId": 165697,
      "loggedType": {
        "name": "",
        "type": 1,
        "typeArguments": null
      }
    },
    {
<<<<<<< HEAD
      "logId": 165724,
=======
      "logId": 165711,
>>>>>>> a2395b4c
      "loggedType": {
        "name": "",
        "type": 1,
        "typeArguments": null
      }
    }
  ],
  "types": [
    {
      "components": [],
      "type": "()",
      "typeId": 0,
      "typeParameters": null
    },
    {
      "components": null,
      "type": "u64",
      "typeId": 1,
      "typeParameters": null
    }
  ]
}<|MERGE_RESOLUTION|>--- conflicted
+++ resolved
@@ -20,11 +20,7 @@
       }
     },
     {
-<<<<<<< HEAD
       "logId": 165724,
-=======
-      "logId": 165711,
->>>>>>> a2395b4c
       "loggedType": {
         "name": "",
         "type": 1,
