{
  "functions": [
    {
      "inputs": [],
      "name": "foo",
      "output": {
        "name": "",
        "type": 0,
        "typeArguments": null
      }
    }
  ],
  "loggedTypes": [
    {
      "logId": 167426,
      "loggedType": {
        "name": "",
        "type": 1,
        "typeArguments": null
      }
    },
    {
<<<<<<< HEAD
      "logId": 165714,
=======
      "logId": 167440,
>>>>>>> ea28b9c7
      "loggedType": {
        "name": "",
        "type": 1,
        "typeArguments": null
      }
    }
  ],
  "types": [
    {
      "components": [],
      "type": "()",
      "typeId": 0,
      "typeParameters": null
    },
    {
      "components": null,
      "type": "u64",
      "typeId": 1,
      "typeParameters": null
    }
  ]
}<|MERGE_RESOLUTION|>--- conflicted
+++ resolved
@@ -20,11 +20,7 @@
       }
     },
     {
-<<<<<<< HEAD
       "logId": 165714,
-=======
-      "logId": 167440,
->>>>>>> ea28b9c7
       "loggedType": {
         "name": "",
         "type": 1,
