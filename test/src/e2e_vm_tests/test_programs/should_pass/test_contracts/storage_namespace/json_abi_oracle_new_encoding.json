{
  "configurables": [],
  "encoding": "1",
  "functions": [
    {
      "attributes": [
        {
          "arguments": [
            "read"
          ],
          "name": "storage"
        }
      ],
      "inputs": [
        {
          "name": "storage_key",
          "type": 1,
          "typeArguments": null
        }
      ],
      "name": "get_u64",
      "output": {
        "name": "",
        "type": 2,
        "typeArguments": [
          {
            "name": "",
            "type": 9,
            "typeArguments": null
          }
        ]
      }
    },
    {
      "attributes": [
        {
          "arguments": [
            "read"
          ],
          "name": "storage"
        }
      ],
      "inputs": [
        {
          "name": "key",
          "type": 1,
          "typeArguments": null
        },
        {
          "name": "slots",
          "type": 9,
          "typeArguments": null
        }
      ],
      "name": "intrinsic_load_quad",
      "output": {
        "name": "",
        "type": 7,
        "typeArguments": [
          {
            "name": "",
            "type": 5,
            "typeArguments": null
          }
        ]
      }
    },
    {
      "attributes": [
        {
          "arguments": [
            "read"
          ],
          "name": "storage"
        }
      ],
      "inputs": [
        {
          "name": "key",
          "type": 1,
          "typeArguments": null
        }
      ],
      "name": "intrinsic_load_word",
      "output": {
        "name": "",
        "type": 9,
        "typeArguments": null
      }
    },
    {
      "attributes": [
        {
          "arguments": [
            "write"
          ],
          "name": "storage"
        }
      ],
      "inputs": [
        {
          "name": "key",
          "type": 1,
          "typeArguments": null
        },
        {
          "name": "values",
          "type": 7,
          "typeArguments": [
            {
              "name": "",
              "type": 5,
              "typeArguments": null
            }
          ]
        }
      ],
      "name": "intrinsic_store_quad",
      "output": {
        "name": "",
        "type": 0,
        "typeArguments": null
      }
    },
    {
      "attributes": [
        {
          "arguments": [
            "write"
          ],
          "name": "storage"
        }
      ],
      "inputs": [
        {
          "name": "key",
          "type": 1,
          "typeArguments": null
        },
        {
          "name": "value",
          "type": 9,
          "typeArguments": null
        }
      ],
      "name": "intrinsic_store_word",
      "output": {
        "name": "",
        "type": 0,
        "typeArguments": null
      }
    },
    {
      "attributes": [
        {
          "arguments": [
            "write"
          ],
          "name": "storage"
        }
      ],
      "inputs": [
        {
          "name": "key",
          "type": 1,
          "typeArguments": null
        },
        {
          "name": "value",
          "type": 9,
          "typeArguments": null
        }
      ],
      "name": "store_u64",
      "output": {
        "name": "",
        "type": 0,
        "typeArguments": null
      }
    },
    {
      "attributes": [
        {
          "arguments": [
            "read",
            "write"
          ],
          "name": "storage"
        }
      ],
      "inputs": [],
      "name": "test_storage_exhaustive",
      "output": {
        "name": "",
        "type": 0,
        "typeArguments": null
      }
    }
  ],
  "loggedTypes": [
    {
<<<<<<< HEAD
      "logId": 1515152261580153489,
=======
      "logId": "0",
>>>>>>> 0f1bdef8
      "loggedType": {
        "name": "",
        "type": 9,
        "typeArguments": null
      }
    },
    {
<<<<<<< HEAD
      "logId": 1970142151624111756,
=======
      "logId": "1",
      "loggedType": {
        "name": "",
        "type": 9,
        "typeArguments": null
      }
    },
    {
      "logId": "2",
      "loggedType": {
        "name": "",
        "type": 9,
        "typeArguments": null
      }
    },
    {
      "logId": "3",
      "loggedType": {
        "name": "",
        "type": 9,
        "typeArguments": null
      }
    },
    {
      "logId": "4",
      "loggedType": {
        "name": "",
        "type": 8,
        "typeArguments": null
      }
    },
    {
      "logId": "5",
      "loggedType": {
        "name": "",
        "type": 8,
        "typeArguments": null
      }
    },
    {
      "logId": "6",
      "loggedType": {
        "name": "",
        "type": 8,
        "typeArguments": null
      }
    },
    {
      "logId": "7",
>>>>>>> 0f1bdef8
      "loggedType": {
        "name": "",
        "type": 8,
        "typeArguments": null
      }
    },
    {
<<<<<<< HEAD
      "logId": 8961848586872524460,
=======
      "logId": "8",
      "loggedType": {
        "name": "",
        "type": 1,
        "typeArguments": null
      }
    },
    {
      "logId": "9",
      "loggedType": {
        "name": "",
        "type": 1,
        "typeArguments": null
      }
    },
    {
      "logId": "10",
      "loggedType": {
        "name": "",
        "type": 1,
        "typeArguments": null
      }
    },
    {
      "logId": "11",
      "loggedType": {
        "name": "",
        "type": 1,
        "typeArguments": null
      }
    },
    {
      "logId": "12",
      "loggedType": {
        "name": "",
        "type": 9,
        "typeArguments": null
      }
    },
    {
      "logId": "13",
      "loggedType": {
        "name": "",
        "type": 9,
        "typeArguments": null
      }
    },
    {
      "logId": "14",
      "loggedType": {
        "name": "",
        "type": 9,
        "typeArguments": null
      }
    },
    {
      "logId": "15",
      "loggedType": {
        "name": "",
        "type": 9,
        "typeArguments": null
      }
    },
    {
      "logId": "16",
      "loggedType": {
        "name": "",
        "type": 8,
        "typeArguments": null
      }
    },
    {
      "logId": "17",
      "loggedType": {
        "name": "",
        "type": 8,
        "typeArguments": null
      }
    },
    {
      "logId": "18",
      "loggedType": {
        "name": "",
        "type": 8,
        "typeArguments": null
      }
    },
    {
      "logId": "19",
      "loggedType": {
        "name": "",
        "type": 8,
        "typeArguments": null
      }
    },
    {
      "logId": "20",
      "loggedType": {
        "name": "",
        "type": 1,
        "typeArguments": null
      }
    },
    {
      "logId": "21",
      "loggedType": {
        "name": "",
        "type": 1,
        "typeArguments": null
      }
    },
    {
      "logId": "22",
      "loggedType": {
        "name": "",
        "type": 1,
        "typeArguments": null
      }
    },
    {
      "logId": "23",
>>>>>>> 0f1bdef8
      "loggedType": {
        "name": "",
        "type": 1,
        "typeArguments": null
      }
    }
  ],
  "messagesTypes": [],
  "types": [
    {
      "components": [],
      "type": "()",
      "typeId": 0,
      "typeParameters": null
    },
    {
      "components": null,
      "type": "b256",
      "typeId": 1,
      "typeParameters": null
    },
    {
      "components": [
        {
          "name": "None",
          "type": 0,
          "typeArguments": null
        },
        {
          "name": "Some",
          "type": 3,
          "typeArguments": null
        }
      ],
      "type": "enum std::option::Option",
      "typeId": 2,
      "typeParameters": [
        3
      ]
    },
    {
      "components": null,
      "type": "generic T",
      "typeId": 3,
      "typeParameters": null
    },
    {
      "components": null,
      "type": "raw untyped ptr",
      "typeId": 4,
      "typeParameters": null
    },
    {
      "components": [
        {
          "name": "v1",
          "type": 9,
          "typeArguments": null
        },
        {
          "name": "v2",
          "type": 9,
          "typeArguments": null
        },
        {
          "name": "v3",
          "type": 9,
          "typeArguments": null
        },
        {
          "name": "v4",
          "type": 9,
          "typeArguments": null
        }
      ],
      "type": "struct basic_storage_abi::Quad",
      "typeId": 5,
      "typeParameters": null
    },
    {
      "components": [
        {
          "name": "ptr",
          "type": 4,
          "typeArguments": null
        },
        {
          "name": "cap",
          "type": 9,
          "typeArguments": null
        }
      ],
      "type": "struct std::vec::RawVec",
      "typeId": 6,
      "typeParameters": [
        3
      ]
    },
    {
      "components": [
        {
          "name": "buf",
          "type": 6,
          "typeArguments": [
            {
              "name": "",
              "type": 3,
              "typeArguments": null
            }
          ]
        },
        {
          "name": "len",
          "type": 9,
          "typeArguments": null
        }
      ],
      "type": "struct std::vec::Vec",
      "typeId": 7,
      "typeParameters": [
        3
      ]
    },
    {
      "components": null,
      "type": "u256",
      "typeId": 8,
      "typeParameters": null
    },
    {
      "components": null,
      "type": "u64",
      "typeId": 9,
      "typeParameters": null
    }
  ]
}<|MERGE_RESOLUTION|>--- conflicted
+++ resolved
@@ -199,11 +199,7 @@
   ],
   "loggedTypes": [
     {
-<<<<<<< HEAD
-      "logId": 1515152261580153489,
-=======
-      "logId": "0",
->>>>>>> 0f1bdef8
+      "logId": "1515152261580153489",
       "loggedType": {
         "name": "",
         "type": 9,
@@ -211,191 +207,15 @@
       }
     },
     {
-<<<<<<< HEAD
-      "logId": 1970142151624111756,
-=======
-      "logId": "1",
+      "logId": "1970142151624111756",
       "loggedType": {
         "name": "",
-        "type": 9,
-        "typeArguments": null
-      }
-    },
-    {
-      "logId": "2",
-      "loggedType": {
-        "name": "",
-        "type": 9,
-        "typeArguments": null
-      }
-    },
-    {
-      "logId": "3",
-      "loggedType": {
-        "name": "",
-        "type": 9,
-        "typeArguments": null
-      }
-    },
-    {
-      "logId": "4",
-      "loggedType": {
-        "name": "",
         "type": 8,
         "typeArguments": null
       }
     },
     {
-      "logId": "5",
-      "loggedType": {
-        "name": "",
-        "type": 8,
-        "typeArguments": null
-      }
-    },
-    {
-      "logId": "6",
-      "loggedType": {
-        "name": "",
-        "type": 8,
-        "typeArguments": null
-      }
-    },
-    {
-      "logId": "7",
->>>>>>> 0f1bdef8
-      "loggedType": {
-        "name": "",
-        "type": 8,
-        "typeArguments": null
-      }
-    },
-    {
-<<<<<<< HEAD
-      "logId": 8961848586872524460,
-=======
-      "logId": "8",
-      "loggedType": {
-        "name": "",
-        "type": 1,
-        "typeArguments": null
-      }
-    },
-    {
-      "logId": "9",
-      "loggedType": {
-        "name": "",
-        "type": 1,
-        "typeArguments": null
-      }
-    },
-    {
-      "logId": "10",
-      "loggedType": {
-        "name": "",
-        "type": 1,
-        "typeArguments": null
-      }
-    },
-    {
-      "logId": "11",
-      "loggedType": {
-        "name": "",
-        "type": 1,
-        "typeArguments": null
-      }
-    },
-    {
-      "logId": "12",
-      "loggedType": {
-        "name": "",
-        "type": 9,
-        "typeArguments": null
-      }
-    },
-    {
-      "logId": "13",
-      "loggedType": {
-        "name": "",
-        "type": 9,
-        "typeArguments": null
-      }
-    },
-    {
-      "logId": "14",
-      "loggedType": {
-        "name": "",
-        "type": 9,
-        "typeArguments": null
-      }
-    },
-    {
-      "logId": "15",
-      "loggedType": {
-        "name": "",
-        "type": 9,
-        "typeArguments": null
-      }
-    },
-    {
-      "logId": "16",
-      "loggedType": {
-        "name": "",
-        "type": 8,
-        "typeArguments": null
-      }
-    },
-    {
-      "logId": "17",
-      "loggedType": {
-        "name": "",
-        "type": 8,
-        "typeArguments": null
-      }
-    },
-    {
-      "logId": "18",
-      "loggedType": {
-        "name": "",
-        "type": 8,
-        "typeArguments": null
-      }
-    },
-    {
-      "logId": "19",
-      "loggedType": {
-        "name": "",
-        "type": 8,
-        "typeArguments": null
-      }
-    },
-    {
-      "logId": "20",
-      "loggedType": {
-        "name": "",
-        "type": 1,
-        "typeArguments": null
-      }
-    },
-    {
-      "logId": "21",
-      "loggedType": {
-        "name": "",
-        "type": 1,
-        "typeArguments": null
-      }
-    },
-    {
-      "logId": "22",
-      "loggedType": {
-        "name": "",
-        "type": 1,
-        "typeArguments": null
-      }
-    },
-    {
-      "logId": "23",
->>>>>>> 0f1bdef8
+      "logId": "8961848586872524460",
       "loggedType": {
         "name": "",
         "type": 1,
