--- conflicted
+++ resolved
@@ -822,19 +822,7 @@
   ],
   "loggedTypes": [
     {
-<<<<<<< HEAD
-      "logId": 13213829929622723620,
-=======
-      "logId": "0",
-      "loggedType": {
-        "name": "",
-        "type": 2,
-        "typeArguments": null
-      }
-    },
-    {
-      "logId": "1",
->>>>>>> 0f1bdef8
+      "logId": "13213829929622723620",
       "loggedType": {
         "name": "",
         "type": 2,
