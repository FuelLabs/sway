--- conflicted
+++ resolved
@@ -8,76 +8,40 @@
     Building test/src/e2e_vm_tests/test_programs/should_pass/test_contracts/const_of_contract_call
    Compiling library std (test/src/e2e_vm_tests/reduced_std_libs/sway-lib-std-core)
    Compiling contract const_of_contract_call (test/src/e2e_vm_tests/test_programs/should_pass/test_contracts/const_of_contract_call)
-<<<<<<< HEAD
-    Finished release [optimized + fuel] target(s) [38.144 KB] in ???
-=======
-    Finished release [optimized + fuel] target(s) [36.248 KB] in ???
->>>>>>> 4e16beda
+    Finished release [optimized + fuel] target(s) [35.664 KB] in ???
      Running 29 tests, filtered 0 tests
 
 tested -- const_of_contract_call
 
-<<<<<<< HEAD
-      test cost_of_in_bool ... ok (???, 2611 gas)
-      test cost_of_in_u8 ... ok (???, 4858 gas)
-      test cost_of_in_u16 ... ok (???, 4477 gas)
-      test cost_of_in_u32 ... ok (???, 4906 gas)
-      test cost_of_in_u64 ... ok (???, 4907 gas)
-      test cost_of_in_u256 ... ok (???, 4761 gas)
-      test cost_of_in_b256 ... ok (???, 2475 gas)
-      test cost_of_in_str_0 ... ok (???, 3027 gas)
-      test cost_of_in_str_1 ... ok (???, 3329 gas)
-      test cost_of_in_str_8 ... ok (???, 3752 gas)
-      test cost_of_in_str_16 ... ok (???, 3358 gas)
-      test cost_of_in_str_32 ... ok (???, 3556 gas)
-      test cost_of_in_array_0 ... FAILED (???, 1616 gas)
-      test cost_of_in_array_1 ... ok (???, 2105 gas)
-      test cost_of_in_array_8 ... ok (???, 4696 gas)
-      test cost_of_in_array_16 ... ok (???, 5080 gas)
-      test cost_of_in_array_32 ... ok (???, 8405 gas)
-      test cost_of_in_array_64 ... ok (???, 14879 gas)
-      test cost_of_in_tuple_0 ... ok (???, 3806 gas)
-      test cost_of_in_tuple_1 ... ok (???, 4349 gas)
-      test cost_of_in_tuple_2 ... ok (???, 4707 gas)
-      test cost_of_in_tuple_3 ... ok (???, 5042 gas)
-      test cost_of_in_tuple_4 ... ok (???, 5426 gas)
-      test in_struct_u64 ... ok (???, 3586 gas)
-      test in_struct_u64_u64 ... ok (???, 3843 gas)
-      test in_struct_u64_u64_u64 ... ok (???, 4094 gas)
-      test in_enum_u64 ... ok (???, 3153 gas)
-      test in_enum_u64_u64 ... ok (???, 3024 gas)
-      test in_enum_u64_u64_u64 ... ok (???, 3135 gas)
-=======
       test cost_of_in_bool ... ok (???, 2279 gas)
       test cost_of_in_u8 ... ok (???, 4526 gas)
       test cost_of_in_u16 ... ok (???, 4141 gas)
-      test cost_of_in_u32 ... ok (???, 4582 gas)
-      test cost_of_in_u64 ... ok (???, 4589 gas)
+      test cost_of_in_u32 ... ok (???, 4578 gas)
+      test cost_of_in_u64 ... ok (???, 4578 gas)
       test cost_of_in_u256 ... ok (???, 4433 gas)
       test cost_of_in_b256 ... ok (???, 2147 gas)
       test cost_of_in_str_0 ... ok (???, 2697 gas)
       test cost_of_in_str_1 ... ok (???, 2998 gas)
       test cost_of_in_str_8 ... ok (???, 3421 gas)
       test cost_of_in_str_16 ... ok (???, 3030 gas)
-      test cost_of_in_str_32 ... ok (???, 3227 gas)
+      test cost_of_in_str_32 ... ok (???, 3225 gas)
       test cost_of_in_array_0 ... FAILED (???, 1285 gas)
       test cost_of_in_array_1 ... ok (???, 1779 gas)
-      test cost_of_in_array_8 ... ok (???, 4382 gas)
+      test cost_of_in_array_8 ... ok (???, 4370 gas)
       test cost_of_in_array_16 ... ok (???, 4753 gas)
       test cost_of_in_array_32 ... ok (???, 8079 gas)
       test cost_of_in_array_64 ... ok (???, 14545 gas)
       test cost_of_in_tuple_0 ... ok (???, 3479 gas)
-      test cost_of_in_tuple_1 ... ok (???, 4050 gas)
-      test cost_of_in_tuple_2 ... ok (???, 4418 gas)
-      test cost_of_in_tuple_3 ... ok (???, 4761 gas)
-      test cost_of_in_tuple_4 ... ok (???, 5126 gas)
-      test in_struct_u64 ... ok (???, 3293 gas)
-      test in_struct_u64_u64 ... ok (???, 3554 gas)
-      test in_struct_u64_u64_u64 ... ok (???, 3813 gas)
-      test in_enum_u64 ... ok (???, 2843 gas)
-      test in_enum_u64_u64 ... ok (???, 2718 gas)
-      test in_enum_u64_u64_u64 ... ok (???, 2830 gas)
->>>>>>> 4e16beda
+      test cost_of_in_tuple_1 ... ok (???, 4023 gas)
+      test cost_of_in_tuple_2 ... ok (???, 4380 gas)
+      test cost_of_in_tuple_3 ... ok (???, 4715 gas)
+      test cost_of_in_tuple_4 ... ok (???, 5100 gas)
+      test in_struct_u64 ... ok (???, 3260 gas)
+      test in_struct_u64_u64 ... ok (???, 3516 gas)
+      test in_struct_u64_u64_u64 ... ok (???, 3767 gas)
+      test in_enum_u64 ... ok (???, 2826 gas)
+      test in_enum_u64_u64 ... ok (???, 2697 gas)
+      test in_enum_u64_u64_u64 ... ok (???, 2808 gas)
 
    failures:
       test cost_of_in_array_0, "test/src/e2e_vm_tests/test_programs/should_pass/test_contracts/const_of_contract_call/src/main.sw":347
@@ -266,20 +230,12 @@
     Building test/src/e2e_vm_tests/test_programs/should_pass/test_contracts/const_of_contract_call
    Compiling library std (test/src/e2e_vm_tests/reduced_std_libs/sway-lib-std-core)
    Compiling contract const_of_contract_call (test/src/e2e_vm_tests/test_programs/should_pass/test_contracts/const_of_contract_call)
-<<<<<<< HEAD
-    Finished release [optimized + fuel] target(s) [2.584 KB] in ???
-=======
-    Finished release [optimized + fuel] target(s) [2.256 KB] in ???
->>>>>>> 4e16beda
-     Running 1 test, filtered 0 tests
-
-tested -- const_of_contract_call
-
-<<<<<<< HEAD
-      test in_enum_u64 ... ok (???, 1627 gas)
-=======
-      test in_enum_u64 ... ok (???, 1333 gas)
->>>>>>> 4e16beda
+    Finished release [optimized + fuel] target(s) [2.208 KB] in ???
+     Running 1 test, filtered 0 tests
+
+tested -- const_of_contract_call
+
+      test in_enum_u64 ... ok (???, 1316 gas)
 
 test result: OK. 1 passed; 0 failed; finished in ???
 
@@ -294,20 +250,12 @@
     Building test/src/e2e_vm_tests/test_programs/should_pass/test_contracts/const_of_contract_call
    Compiling library std (test/src/e2e_vm_tests/reduced_std_libs/sway-lib-std-core)
    Compiling contract const_of_contract_call (test/src/e2e_vm_tests/test_programs/should_pass/test_contracts/const_of_contract_call)
-<<<<<<< HEAD
-    Finished release [optimized + fuel] target(s) [2.688 KB] in ???
-=======
-    Finished release [optimized + fuel] target(s) [2.408 KB] in ???
->>>>>>> 4e16beda
-     Running 1 test, filtered 0 tests
-
-tested -- const_of_contract_call
-
-<<<<<<< HEAD
-      test in_enum_u64_u64 ... ok (???, 1637 gas)
-=======
-      test in_enum_u64_u64 ... ok (???, 1347 gas)
->>>>>>> 4e16beda
+    Finished release [optimized + fuel] target(s) [2.312 KB] in ???
+     Running 1 test, filtered 0 tests
+
+tested -- const_of_contract_call
+
+      test in_enum_u64_u64 ... ok (???, 1326 gas)
 
 test result: OK. 1 passed; 0 failed; finished in ???
 
@@ -322,20 +270,12 @@
     Building test/src/e2e_vm_tests/test_programs/should_pass/test_contracts/const_of_contract_call
    Compiling library std (test/src/e2e_vm_tests/reduced_std_libs/sway-lib-std-core)
    Compiling contract const_of_contract_call (test/src/e2e_vm_tests/test_programs/should_pass/test_contracts/const_of_contract_call)
-<<<<<<< HEAD
-    Finished release [optimized + fuel] target(s) [2.824 KB] in ???
-=======
-    Finished release [optimized + fuel] target(s) [2.584 KB] in ???
->>>>>>> 4e16beda
-     Running 1 test, filtered 0 tests
-
-tested -- const_of_contract_call
-
-<<<<<<< HEAD
-      test in_enum_u64_u64_u64 ... ok (???, 1639 gas)
-=======
-      test in_enum_u64_u64_u64 ... ok (???, 1350 gas)
->>>>>>> 4e16beda
+    Finished release [optimized + fuel] target(s) [2.448 KB] in ???
+     Running 1 test, filtered 0 tests
+
+tested -- const_of_contract_call
+
+      test in_enum_u64_u64_u64 ... ok (???, 1328 gas)
 
 test result: OK. 1 passed; 0 failed; finished in ???
 
@@ -450,20 +390,12 @@
     Building test/src/e2e_vm_tests/test_programs/should_pass/test_contracts/const_of_contract_call
    Compiling library std (test/src/e2e_vm_tests/reduced_std_libs/sway-lib-std-core)
    Compiling contract const_of_contract_call (test/src/e2e_vm_tests/test_programs/should_pass/test_contracts/const_of_contract_call)
-<<<<<<< HEAD
-    Finished release [optimized + fuel] target(s) [2.44 KB] in ???
-=======
-    Finished release [optimized + fuel] target(s) [2.072 KB] in ???
->>>>>>> 4e16beda
-     Running 1 test, filtered 0 tests
-
-tested -- const_of_contract_call
-
-<<<<<<< HEAD
-      test in_struct_u64 ... ok (???, 1418 gas)
-=======
-      test in_struct_u64 ... ok (???, 1113 gas)
->>>>>>> 4e16beda
+    Finished release [optimized + fuel] target(s) [2.056 KB] in ???
+     Running 1 test, filtered 0 tests
+
+tested -- const_of_contract_call
+
+      test in_struct_u64 ... ok (???, 1107 gas)
 
 test result: OK. 1 passed; 0 failed; finished in ???
 
@@ -478,180 +410,132 @@
     Building test/src/e2e_vm_tests/test_programs/should_pass/test_contracts/const_of_contract_call
    Compiling library std (test/src/e2e_vm_tests/reduced_std_libs/sway-lib-std-core)
    Compiling contract const_of_contract_call (test/src/e2e_vm_tests/test_programs/should_pass/test_contracts/const_of_contract_call)
-<<<<<<< HEAD
-    Finished release [optimized + fuel] target(s) [2.528 KB] in ???
-=======
+    Finished release [optimized + fuel] target(s) [2.152 KB] in ???
+     Running 1 test, filtered 0 tests
+
+tested -- const_of_contract_call
+
+      test in_struct_u64_u64 ... ok (???, 1286 gas)
+
+test result: OK. 1 passed; 0 failed; finished in ???
+
+    Finished in ???
+
+> Block: STRUCT_U64_U64_U64
+> replace-file src/main.sw "fn cost_of_in" "fn isolated_cost_of_in"
+
+> forc test --path test/src/e2e_vm_tests/test_programs/should_pass/test_contracts/const_of_contract_call --release --experimental const_generics
+exit status: 0
+output:
+    Building test/src/e2e_vm_tests/test_programs/should_pass/test_contracts/const_of_contract_call
+   Compiling library std (test/src/e2e_vm_tests/reduced_std_libs/sway-lib-std-core)
+   Compiling contract const_of_contract_call (test/src/e2e_vm_tests/test_programs/should_pass/test_contracts/const_of_contract_call)
+    Finished release [optimized + fuel] target(s) [2.208 KB] in ???
+     Running 1 test, filtered 0 tests
+
+tested -- const_of_contract_call
+
+      test in_struct_u64_u64_u64 ... ok (???, 1433 gas)
+
+test result: OK. 1 passed; 0 failed; finished in ???
+
+    Finished in ???
+
+> Block: TUPLE0
+> replace-file src/main.sw "fn cost_of_in" "fn isolated_cost_of_in"
+
+> forc test --path test/src/e2e_vm_tests/test_programs/should_pass/test_contracts/const_of_contract_call --release --experimental const_generics
+exit status: 0
+output:
+    Building test/src/e2e_vm_tests/test_programs/should_pass/test_contracts/const_of_contract_call
+   Compiling library std (test/src/e2e_vm_tests/reduced_std_libs/sway-lib-std-core)
+   Compiling contract const_of_contract_call (test/src/e2e_vm_tests/test_programs/should_pass/test_contracts/const_of_contract_call)
+    Finished release [optimized + fuel] target(s) [1.472 KB] in ???
+     Running 1 test, filtered 0 tests
+
+tested -- const_of_contract_call
+
+      test isolated_cost_of_in_tuple_0 ... ok (???, 820 gas)
+
+test result: OK. 1 passed; 0 failed; finished in ???
+
+    Finished in ???
+
+> Block: TUPLE1
+> replace-file src/main.sw "fn cost_of_in" "fn isolated_cost_of_in"
+
+> forc test --path test/src/e2e_vm_tests/test_programs/should_pass/test_contracts/const_of_contract_call --release --experimental const_generics
+exit status: 0
+output:
+    Building test/src/e2e_vm_tests/test_programs/should_pass/test_contracts/const_of_contract_call
+   Compiling library std (test/src/e2e_vm_tests/reduced_std_libs/sway-lib-std-core)
+   Compiling contract const_of_contract_call (test/src/e2e_vm_tests/test_programs/should_pass/test_contracts/const_of_contract_call)
+    Finished release [optimized + fuel] target(s) [2.016 KB] in ???
+     Running 1 test, filtered 0 tests
+
+tested -- const_of_contract_call
+
+      test isolated_cost_of_in_tuple_1 ... ok (???, 1090 gas)
+
+test result: OK. 1 passed; 0 failed; finished in ???
+
+    Finished in ???
+
+> Block: TUPLE2
+> replace-file src/main.sw "fn cost_of_in" "fn isolated_cost_of_in"
+
+> forc test --path test/src/e2e_vm_tests/test_programs/should_pass/test_contracts/const_of_contract_call --release --experimental const_generics
+exit status: 0
+output:
+    Building test/src/e2e_vm_tests/test_programs/should_pass/test_contracts/const_of_contract_call
+   Compiling library std (test/src/e2e_vm_tests/reduced_std_libs/sway-lib-std-core)
+   Compiling contract const_of_contract_call (test/src/e2e_vm_tests/test_programs/should_pass/test_contracts/const_of_contract_call)
+    Finished release [optimized + fuel] target(s) [2.144 KB] in ???
+     Running 1 test, filtered 0 tests
+
+tested -- const_of_contract_call
+
+      test isolated_cost_of_in_tuple_2 ... ok (???, 1286 gas)
+
+test result: OK. 1 passed; 0 failed; finished in ???
+
+    Finished in ???
+
+> Block: TUPLE3
+> replace-file src/main.sw "fn cost_of_in" "fn isolated_cost_of_in"
+
+> forc test --path test/src/e2e_vm_tests/test_programs/should_pass/test_contracts/const_of_contract_call --release --experimental const_generics
+exit status: 0
+output:
+    Building test/src/e2e_vm_tests/test_programs/should_pass/test_contracts/const_of_contract_call
+   Compiling library std (test/src/e2e_vm_tests/reduced_std_libs/sway-lib-std-core)
+   Compiling contract const_of_contract_call (test/src/e2e_vm_tests/test_programs/should_pass/test_contracts/const_of_contract_call)
     Finished release [optimized + fuel] target(s) [2.2 KB] in ???
->>>>>>> 4e16beda
-     Running 1 test, filtered 0 tests
-
-tested -- const_of_contract_call
-
-<<<<<<< HEAD
-      test in_struct_u64_u64 ... ok (???, 1597 gas)
-=======
-      test in_struct_u64_u64 ... ok (???, 1304 gas)
->>>>>>> 4e16beda
-
-test result: OK. 1 passed; 0 failed; finished in ???
-
-    Finished in ???
-
-> Block: STRUCT_U64_U64_U64
-> replace-file src/main.sw "fn cost_of_in" "fn isolated_cost_of_in"
-
-> forc test --path test/src/e2e_vm_tests/test_programs/should_pass/test_contracts/const_of_contract_call --release --experimental const_generics
-exit status: 0
-output:
-    Building test/src/e2e_vm_tests/test_programs/should_pass/test_contracts/const_of_contract_call
-   Compiling library std (test/src/e2e_vm_tests/reduced_std_libs/sway-lib-std-core)
-   Compiling contract const_of_contract_call (test/src/e2e_vm_tests/test_programs/should_pass/test_contracts/const_of_contract_call)
-<<<<<<< HEAD
-    Finished release [optimized + fuel] target(s) [2.584 KB] in ???
-=======
-    Finished release [optimized + fuel] target(s) [2.272 KB] in ???
->>>>>>> 4e16beda
-     Running 1 test, filtered 0 tests
-
-tested -- const_of_contract_call
-
-<<<<<<< HEAD
-      test in_struct_u64_u64_u64 ... ok (???, 1744 gas)
-=======
-      test in_struct_u64_u64_u64 ... ok (???, 1455 gas)
->>>>>>> 4e16beda
-
-test result: OK. 1 passed; 0 failed; finished in ???
-
-    Finished in ???
-
-> Block: TUPLE0
-> replace-file src/main.sw "fn cost_of_in" "fn isolated_cost_of_in"
-
-> forc test --path test/src/e2e_vm_tests/test_programs/should_pass/test_contracts/const_of_contract_call --release --experimental const_generics
-exit status: 0
-output:
-    Building test/src/e2e_vm_tests/test_programs/should_pass/test_contracts/const_of_contract_call
-   Compiling library std (test/src/e2e_vm_tests/reduced_std_libs/sway-lib-std-core)
-   Compiling contract const_of_contract_call (test/src/e2e_vm_tests/test_programs/should_pass/test_contracts/const_of_contract_call)
-    Finished release [optimized + fuel] target(s) [1.472 KB] in ???
-     Running 1 test, filtered 0 tests
-
-tested -- const_of_contract_call
-
-      test isolated_cost_of_in_tuple_0 ... ok (???, 820 gas)
-
-test result: OK. 1 passed; 0 failed; finished in ???
-
-    Finished in ???
-
-> Block: TUPLE1
-> replace-file src/main.sw "fn cost_of_in" "fn isolated_cost_of_in"
-
-> forc test --path test/src/e2e_vm_tests/test_programs/should_pass/test_contracts/const_of_contract_call --release --experimental const_generics
-exit status: 0
-output:
-    Building test/src/e2e_vm_tests/test_programs/should_pass/test_contracts/const_of_contract_call
-   Compiling library std (test/src/e2e_vm_tests/reduced_std_libs/sway-lib-std-core)
-   Compiling contract const_of_contract_call (test/src/e2e_vm_tests/test_programs/should_pass/test_contracts/const_of_contract_call)
-<<<<<<< HEAD
-    Finished release [optimized + fuel] target(s) [2.4 KB] in ???
-=======
-    Finished release [optimized + fuel] target(s) [2.016 KB] in ???
->>>>>>> 4e16beda
-     Running 1 test, filtered 0 tests
-
-tested -- const_of_contract_call
-
-<<<<<<< HEAD
-      test isolated_cost_of_in_tuple_1 ... ok (???, 1401 gas)
-=======
-      test isolated_cost_of_in_tuple_1 ... ok (???, 1090 gas)
->>>>>>> 4e16beda
-
-test result: OK. 1 passed; 0 failed; finished in ???
-
-    Finished in ???
-
-> Block: TUPLE2
-> replace-file src/main.sw "fn cost_of_in" "fn isolated_cost_of_in"
-
-> forc test --path test/src/e2e_vm_tests/test_programs/should_pass/test_contracts/const_of_contract_call --release --experimental const_generics
-exit status: 0
-output:
-    Building test/src/e2e_vm_tests/test_programs/should_pass/test_contracts/const_of_contract_call
-   Compiling library std (test/src/e2e_vm_tests/reduced_std_libs/sway-lib-std-core)
-   Compiling contract const_of_contract_call (test/src/e2e_vm_tests/test_programs/should_pass/test_contracts/const_of_contract_call)
-<<<<<<< HEAD
-    Finished release [optimized + fuel] target(s) [2.52 KB] in ???
-=======
-    Finished release [optimized + fuel] target(s) [2.192 KB] in ???
->>>>>>> 4e16beda
-     Running 1 test, filtered 0 tests
-
-tested -- const_of_contract_call
-
-<<<<<<< HEAD
-      test isolated_cost_of_in_tuple_2 ... ok (???, 1597 gas)
-=======
-      test isolated_cost_of_in_tuple_2 ... ok (???, 1304 gas)
->>>>>>> 4e16beda
-
-test result: OK. 1 passed; 0 failed; finished in ???
-
-    Finished in ???
-
-> Block: TUPLE3
-> replace-file src/main.sw "fn cost_of_in" "fn isolated_cost_of_in"
-
-> forc test --path test/src/e2e_vm_tests/test_programs/should_pass/test_contracts/const_of_contract_call --release --experimental const_generics
-exit status: 0
-output:
-    Building test/src/e2e_vm_tests/test_programs/should_pass/test_contracts/const_of_contract_call
-   Compiling library std (test/src/e2e_vm_tests/reduced_std_libs/sway-lib-std-core)
-   Compiling contract const_of_contract_call (test/src/e2e_vm_tests/test_programs/should_pass/test_contracts/const_of_contract_call)
-<<<<<<< HEAD
-    Finished release [optimized + fuel] target(s) [2.576 KB] in ???
-=======
+     Running 1 test, filtered 0 tests
+
+tested -- const_of_contract_call
+
+      test isolated_cost_of_in_tuple_3 ... ok (???, 1433 gas)
+
+test result: OK. 1 passed; 0 failed; finished in ???
+
+    Finished in ???
+
+> Block: TUPLE4
+> replace-file src/main.sw "fn cost_of_in" "fn isolated_cost_of_in"
+
+> forc test --path test/src/e2e_vm_tests/test_programs/should_pass/test_contracts/const_of_contract_call --release --experimental const_generics
+exit status: 0
+output:
+    Building test/src/e2e_vm_tests/test_programs/should_pass/test_contracts/const_of_contract_call
+   Compiling library std (test/src/e2e_vm_tests/reduced_std_libs/sway-lib-std-core)
+   Compiling contract const_of_contract_call (test/src/e2e_vm_tests/test_programs/should_pass/test_contracts/const_of_contract_call)
     Finished release [optimized + fuel] target(s) [2.264 KB] in ???
->>>>>>> 4e16beda
-     Running 1 test, filtered 0 tests
-
-tested -- const_of_contract_call
-
-<<<<<<< HEAD
-      test isolated_cost_of_in_tuple_3 ... ok (???, 1744 gas)
-=======
-      test isolated_cost_of_in_tuple_3 ... ok (???, 1455 gas)
->>>>>>> 4e16beda
-
-test result: OK. 1 passed; 0 failed; finished in ???
-
-    Finished in ???
-
-> Block: TUPLE4
-> replace-file src/main.sw "fn cost_of_in" "fn isolated_cost_of_in"
-
-> forc test --path test/src/e2e_vm_tests/test_programs/should_pass/test_contracts/const_of_contract_call --release --experimental const_generics
-exit status: 0
-output:
-    Building test/src/e2e_vm_tests/test_programs/should_pass/test_contracts/const_of_contract_call
-   Compiling library std (test/src/e2e_vm_tests/reduced_std_libs/sway-lib-std-core)
-   Compiling contract const_of_contract_call (test/src/e2e_vm_tests/test_programs/should_pass/test_contracts/const_of_contract_call)
-<<<<<<< HEAD
-    Finished release [optimized + fuel] target(s) [2.64 KB] in ???
-=======
-    Finished release [optimized + fuel] target(s) [2.328 KB] in ???
->>>>>>> 4e16beda
-     Running 1 test, filtered 0 tests
-
-tested -- const_of_contract_call
-
-<<<<<<< HEAD
-      test isolated_cost_of_in_tuple_4 ... ok (???, 1890 gas)
-=======
-      test isolated_cost_of_in_tuple_4 ... ok (???, 1605 gas)
->>>>>>> 4e16beda
+     Running 1 test, filtered 0 tests
+
+tested -- const_of_contract_call
+
+      test isolated_cost_of_in_tuple_4 ... ok (???, 1579 gas)
 
 test result: OK. 1 passed; 0 failed; finished in ???
 
