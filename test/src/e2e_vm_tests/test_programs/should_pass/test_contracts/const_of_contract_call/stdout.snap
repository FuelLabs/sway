--- conflicted
+++ resolved
@@ -1,6 +1,5 @@
 ---
 source: test/src/snapshot/mod.rs
-assertion_line: 101
 ---
 > forc test --path test/src/e2e_vm_tests/test_programs/should_pass/test_contracts/const_of_contract_call --release --experimental const_generics
 exit status: 101
@@ -8,46 +7,11 @@
     Building test/src/e2e_vm_tests/test_programs/should_pass/test_contracts/const_of_contract_call
    Compiling library std (test/src/e2e_vm_tests/reduced_std_libs/sway-lib-std-core)
    Compiling contract const_of_contract_call (test/src/e2e_vm_tests/test_programs/should_pass/test_contracts/const_of_contract_call)
-<<<<<<< HEAD
-    Finished release [optimized + fuel] target(s) [34.704 KB] in ???
-=======
     Finished release [optimized + fuel] target(s) [32.624 KB] in ???
->>>>>>> 6b26e50f
      Running 29 tests, filtered 0 tests
 
 tested -- const_of_contract_call
 
-<<<<<<< HEAD
-      test cost_of_in_bool ... ok (???, 14590 gas)
-      test cost_of_in_u8 ... ok (???, 18417 gas)
-      test cost_of_in_u16 ... ok (???, 17771 gas)
-      test cost_of_in_u32 ... ok (???, 18539 gas)
-      test cost_of_in_u64 ... ok (???, 18506 gas)
-      test cost_of_in_u256 ... ok (???, 18253 gas)
-      test cost_of_in_b256 ... ok (???, 14368 gas)
-      test cost_of_in_str_0 ... ok (???, 15292 gas)
-      test cost_of_in_str_1 ... ok (???, 15795 gas)
-      test cost_of_in_str_8 ... ok (???, 16518 gas)
-      test cost_of_in_str_16 ... ok (???, 15855 gas)
-      test cost_of_in_str_32 ... ok (???, 16195 gas)
-      test cost_of_in_array_0 ... FAILED (???, 12876 gas)
-      test cost_of_in_array_1 ... ok (???, 13765 gas)
-      test cost_of_in_array_8 ... ok (???, 18754 gas)
-      test cost_of_in_array_16 ... ok (???, 19131 gas)
-      test cost_of_in_array_32 ... ok (???, 25109 gas)
-      test cost_of_in_array_64 ... ok (???, 36752 gas)
-      test cost_of_in_tuple_0 ... ok (???, 16638 gas)
-      test cost_of_in_tuple_1 ... ok (???, 17568 gas)
-      test cost_of_in_tuple_2 ... ok (???, 18187 gas)
-      test cost_of_in_tuple_3 ... ok (???, 18767 gas)
-      test cost_of_in_tuple_4 ... ok (???, 19419 gas)
-      test in_struct_u64 ... ok (???, 16275 gas)
-      test in_struct_u64_u64 ... ok (???, 16721 gas)
-      test in_struct_u64_u64_u64 ... ok (???, 17159 gas)
-      test in_enum_u64 ... ok (???, 15537 gas)
-      test in_enum_u64_u64 ... ok (???, 15318 gas)
-      test in_enum_u64_u64_u64 ... ok (???, 15507 gas)
-=======
       test cost_of_in_bool ... ok (???, 12523 gas)
       test cost_of_in_u8 ... ok (???, 12488 gas)
       test cost_of_in_u16 ... ok (???, 12606 gas)
@@ -77,7 +41,6 @@
       test in_enum_u64 ... ok (???, 13079 gas)
       test in_enum_u64_u64 ... ok (???, 13090 gas)
       test in_enum_u64_u64_u64 ... ok (???, 13106 gas)
->>>>>>> 6b26e50f
 
    failures:
       test cost_of_in_array_0, "test/src/e2e_vm_tests/test_programs/should_pass/test_contracts/const_of_contract_call/src/main.sw":347
@@ -266,20 +229,12 @@
     Building test/src/e2e_vm_tests/test_programs/should_pass/test_contracts/const_of_contract_call
    Compiling library std (test/src/e2e_vm_tests/reduced_std_libs/sway-lib-std-core)
    Compiling contract const_of_contract_call (test/src/e2e_vm_tests/test_programs/should_pass/test_contracts/const_of_contract_call)
-<<<<<<< HEAD
-    Finished release [optimized + fuel] target(s) [1.96 KB] in ???
-=======
     Finished release [optimized + fuel] target(s) [1.72 KB] in ???
->>>>>>> 6b26e50f
-     Running 1 test, filtered 0 tests
-
-tested -- const_of_contract_call
-
-<<<<<<< HEAD
-      test in_enum_u64 ... ok (???, 11589 gas)
-=======
+     Running 1 test, filtered 0 tests
+
+tested -- const_of_contract_call
+
       test in_enum_u64 ... ok (???, 11308 gas)
->>>>>>> 6b26e50f
 
 test result: OK. 1 passed; 0 failed; finished in ???
 
@@ -294,20 +249,12 @@
     Building test/src/e2e_vm_tests/test_programs/should_pass/test_contracts/const_of_contract_call
    Compiling library std (test/src/e2e_vm_tests/reduced_std_libs/sway-lib-std-core)
    Compiling contract const_of_contract_call (test/src/e2e_vm_tests/test_programs/should_pass/test_contracts/const_of_contract_call)
-<<<<<<< HEAD
-    Finished release [optimized + fuel] target(s) [2.064 KB] in ???
-=======
     Finished release [optimized + fuel] target(s) [1.872 KB] in ???
->>>>>>> 6b26e50f
-     Running 1 test, filtered 0 tests
-
-tested -- const_of_contract_call
-
-<<<<<<< HEAD
-      test in_enum_u64_u64 ... ok (???, 11620 gas)
-=======
+     Running 1 test, filtered 0 tests
+
+tested -- const_of_contract_call
+
       test in_enum_u64_u64 ... ok (???, 11344 gas)
->>>>>>> 6b26e50f
 
 test result: OK. 1 passed; 0 failed; finished in ???
 
@@ -322,20 +269,12 @@
     Building test/src/e2e_vm_tests/test_programs/should_pass/test_contracts/const_of_contract_call
    Compiling library std (test/src/e2e_vm_tests/reduced_std_libs/sway-lib-std-core)
    Compiling contract const_of_contract_call (test/src/e2e_vm_tests/test_programs/should_pass/test_contracts/const_of_contract_call)
-<<<<<<< HEAD
-    Finished release [optimized + fuel] target(s) [2.208 KB] in ???
-=======
     Finished release [optimized + fuel] target(s) [2.056 KB] in ???
->>>>>>> 6b26e50f
-     Running 1 test, filtered 0 tests
-
-tested -- const_of_contract_call
-
-<<<<<<< HEAD
-      test in_enum_u64_u64_u64 ... ok (???, 11641 gas)
-=======
+     Running 1 test, filtered 0 tests
+
+tested -- const_of_contract_call
+
       test in_enum_u64_u64_u64 ... ok (???, 11366 gas)
->>>>>>> 6b26e50f
 
 test result: OK. 1 passed; 0 failed; finished in ???
 
@@ -450,20 +389,12 @@
     Building test/src/e2e_vm_tests/test_programs/should_pass/test_contracts/const_of_contract_call
    Compiling library std (test/src/e2e_vm_tests/reduced_std_libs/sway-lib-std-core)
    Compiling contract const_of_contract_call (test/src/e2e_vm_tests/test_programs/should_pass/test_contracts/const_of_contract_call)
-<<<<<<< HEAD
-    Finished release [optimized + fuel] target(s) [1.808 KB] in ???
-=======
     Finished release [optimized + fuel] target(s) [1.536 KB] in ???
->>>>>>> 6b26e50f
-     Running 1 test, filtered 0 tests
-
-tested -- const_of_contract_call
-
-<<<<<<< HEAD
-      test in_struct_u64 ... ok (???, 11203 gas)
-=======
+     Running 1 test, filtered 0 tests
+
+tested -- const_of_contract_call
+
       test in_struct_u64 ... ok (???, 10901 gas)
->>>>>>> 6b26e50f
 
 test result: OK. 1 passed; 0 failed; finished in ???
 
@@ -478,20 +409,12 @@
     Building test/src/e2e_vm_tests/test_programs/should_pass/test_contracts/const_of_contract_call
    Compiling library std (test/src/e2e_vm_tests/reduced_std_libs/sway-lib-std-core)
    Compiling contract const_of_contract_call (test/src/e2e_vm_tests/test_programs/should_pass/test_contracts/const_of_contract_call)
-<<<<<<< HEAD
-    Finished release [optimized + fuel] target(s) [1.912 KB] in ???
-=======
     Finished release [optimized + fuel] target(s) [1.68 KB] in ???
->>>>>>> 6b26e50f
-     Running 1 test, filtered 0 tests
-
-tested -- const_of_contract_call
-
-<<<<<<< HEAD
-      test in_struct_u64_u64 ... ok (???, 11531 gas)
-=======
+     Running 1 test, filtered 0 tests
+
+tested -- const_of_contract_call
+
       test in_struct_u64_u64 ... ok (???, 11252 gas)
->>>>>>> 6b26e50f
 
 test result: OK. 1 passed; 0 failed; finished in ???
 
@@ -506,20 +429,12 @@
     Building test/src/e2e_vm_tests/test_programs/should_pass/test_contracts/const_of_contract_call
    Compiling library std (test/src/e2e_vm_tests/reduced_std_libs/sway-lib-std-core)
    Compiling contract const_of_contract_call (test/src/e2e_vm_tests/test_programs/should_pass/test_contracts/const_of_contract_call)
-<<<<<<< HEAD
-    Finished release [optimized + fuel] target(s) [1.968 KB] in ???
-=======
     Finished release [optimized + fuel] target(s) [1.744 KB] in ???
->>>>>>> 6b26e50f
-     Running 1 test, filtered 0 tests
-
-tested -- const_of_contract_call
-
-<<<<<<< HEAD
-      test in_struct_u64_u64_u64 ... ok (???, 11793 gas)
-=======
+     Running 1 test, filtered 0 tests
+
+tested -- const_of_contract_call
+
       test in_struct_u64_u64_u64 ... ok (???, 11520 gas)
->>>>>>> 6b26e50f
 
 test result: OK. 1 passed; 0 failed; finished in ???
 
@@ -574,20 +489,12 @@
     Building test/src/e2e_vm_tests/test_programs/should_pass/test_contracts/const_of_contract_call
    Compiling library std (test/src/e2e_vm_tests/reduced_std_libs/sway-lib-std-core)
    Compiling contract const_of_contract_call (test/src/e2e_vm_tests/test_programs/should_pass/test_contracts/const_of_contract_call)
-<<<<<<< HEAD
-    Finished release [optimized + fuel] target(s) [1.896 KB] in ???
-=======
     Finished release [optimized + fuel] target(s) [1.664 KB] in ???
->>>>>>> 6b26e50f
-     Running 1 test, filtered 0 tests
-
-tested -- const_of_contract_call
-
-<<<<<<< HEAD
-      test isolated_cost_of_in_tuple_2 ... ok (???, 11530 gas)
-=======
+     Running 1 test, filtered 0 tests
+
+tested -- const_of_contract_call
+
       test isolated_cost_of_in_tuple_2 ... ok (???, 11251 gas)
->>>>>>> 6b26e50f
 
 test result: OK. 1 passed; 0 failed; finished in ???
 
@@ -602,20 +509,12 @@
     Building test/src/e2e_vm_tests/test_programs/should_pass/test_contracts/const_of_contract_call
    Compiling library std (test/src/e2e_vm_tests/reduced_std_libs/sway-lib-std-core)
    Compiling contract const_of_contract_call (test/src/e2e_vm_tests/test_programs/should_pass/test_contracts/const_of_contract_call)
-<<<<<<< HEAD
-    Finished release [optimized + fuel] target(s) [1.952 KB] in ???
-=======
     Finished release [optimized + fuel] target(s) [1.728 KB] in ???
->>>>>>> 6b26e50f
-     Running 1 test, filtered 0 tests
-
-tested -- const_of_contract_call
-
-<<<<<<< HEAD
-      test isolated_cost_of_in_tuple_3 ... ok (???, 11793 gas)
-=======
+     Running 1 test, filtered 0 tests
+
+tested -- const_of_contract_call
+
       test isolated_cost_of_in_tuple_3 ... ok (???, 11520 gas)
->>>>>>> 6b26e50f
 
 test result: OK. 1 passed; 0 failed; finished in ???
 
@@ -630,20 +529,12 @@
     Building test/src/e2e_vm_tests/test_programs/should_pass/test_contracts/const_of_contract_call
    Compiling library std (test/src/e2e_vm_tests/reduced_std_libs/sway-lib-std-core)
    Compiling contract const_of_contract_call (test/src/e2e_vm_tests/test_programs/should_pass/test_contracts/const_of_contract_call)
-<<<<<<< HEAD
-    Finished release [optimized + fuel] target(s) [2.016 KB] in ???
-=======
     Finished release [optimized + fuel] target(s) [1.8 KB] in ???
->>>>>>> 6b26e50f
-     Running 1 test, filtered 0 tests
-
-tested -- const_of_contract_call
-
-<<<<<<< HEAD
-      test isolated_cost_of_in_tuple_4 ... ok (???, 12055 gas)
-=======
+     Running 1 test, filtered 0 tests
+
+tested -- const_of_contract_call
+
       test isolated_cost_of_in_tuple_4 ... ok (???, 11787 gas)
->>>>>>> 6b26e50f
 
 test result: OK. 1 passed; 0 failed; finished in ???
 
