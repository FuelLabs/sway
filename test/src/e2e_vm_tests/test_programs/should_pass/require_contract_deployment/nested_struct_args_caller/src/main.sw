--- conflicted
+++ resolved
@@ -3,11 +3,7 @@
 use nested_struct_args_abi::*;
 
 fn main() -> bool {
-<<<<<<< HEAD
-    let contract_id = 0xbc305fb5e79e14f1cbd578ec5661686610720b6fe3117ffd54f49ef00bd4b011;
-=======
     let contract_id = 0x33639d15e9187676324cf8a42f6e15349660dc04d4cd52a9919bb9b3f15f732e;
->>>>>>> 5e04dfa9
     let caller = abi(NestedStructArgs, contract_id);
 
     let param_one = StructOne {
