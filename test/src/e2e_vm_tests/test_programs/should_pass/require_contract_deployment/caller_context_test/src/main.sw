script;

use std::constants::BASE_ASSET_ID;
use context_testing_abi::*;

fn main() -> bool {
    let zero = b256::min();
    let gas: u64 = u64::max();
    let amount: u64 = 11;
<<<<<<< HEAD
    let other_contract_id = ContractId::from(0x38f62a2efa3b81b3c8bdf11476fb3a6018c5cfc5b194914671641c0eb7390448);
=======
    let other_contract_id = ContractId::from(0xc70b829ede0f8f6240da16224cbdeb3a1e115546a9e718720af4c951a87a07a5);
>>>>>>> 2c6d4101
    let base_asset_id = BASE_ASSET_ID;

    let test_contract = abi(ContextTesting, other_contract_id.into());

    // test Context::contract_id():
    let returned_contract_id = test_contract.get_id {
        gas: gas,
        coins: 0,
        asset_id: BASE_ASSET_ID.into(),
    }();
    assert(returned_contract_id.into() == other_contract_id.into());

    // @todo set up a test contract to mint some tokens for testing balances.
    // test Context::this_balance():
    let returned_this_balance = test_contract.get_this_balance {
        gas: gas,
        coins: 0,
        asset_id: BASE_ASSET_ID.into(),
    }(base_asset_id);
    assert(returned_this_balance == 0);

    // test Context::balance_of_contract():
    let returned_contract_balance = test_contract.get_balance_of_contract {
        gas: gas,
        coins: 0,
        asset_id: BASE_ASSET_ID.into(),
    }(base_asset_id, other_contract_id);
    assert(returned_contract_balance == 0);




    // The checks below don't work (AssertIdNotFound). The test should be
    // updated to forward coins that are actually available.
    // test Context::msg_value():
    /*let returned_amount = test_contract.get_amount {
        gas: gas, coins: amount, asset_id: BASE_ASSET_ID
    }
    ();
    assert(returned_amount == amount);

    // test Context::msg_asset_id():
    let returned_asset_id = test_contract.get_asset_id {
        gas: gas, coins: amount, asset_id: BASE_ASSET_ID
    }
    ();
    assert(returned_asset_id.into() == BASE_ASSET_ID);

    // test Context::msg_gas():
    // @todo expect the correct gas here... this should fail using `1000`
    let gas = test_contract.get_gas {
        gas: gas, coins: 0, asset_id: BASE_ASSET_ID
    }
    ();
    assert(gas == 1000);

    // test Context::global_gas():
    // @todo expect the correct gas here... this should fail using `1000`
    let global_gas = test_contract.get_global_gas {
        gas: gas, coins: 0, asset_id: BASE_ASSET_ID
    }
    ();
    assert(global_gas == 1000);*/
    true
}<|MERGE_RESOLUTION|>--- conflicted
+++ resolved
@@ -7,11 +7,7 @@
     let zero = b256::min();
     let gas: u64 = u64::max();
     let amount: u64 = 11;
-<<<<<<< HEAD
-    let other_contract_id = ContractId::from(0x38f62a2efa3b81b3c8bdf11476fb3a6018c5cfc5b194914671641c0eb7390448);
-=======
     let other_contract_id = ContractId::from(0xc70b829ede0f8f6240da16224cbdeb3a1e115546a9e718720af4c951a87a07a5);
->>>>>>> 2c6d4101
     let base_asset_id = BASE_ASSET_ID;
 
     let test_contract = abi(ContextTesting, other_contract_id.into());
