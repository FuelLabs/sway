script;

use std::constants::BASE_ASSET_ID;
use context_testing_abi::*;

fn main() -> bool {
    let zero = b256::min();
    let gas: u64 = u64::max();
    let amount: u64 = 11;
<<<<<<< HEAD
    let other_contract_id = ContractId::from(0x5f7ec965f9f03823a0672365fa45a27089fc2f805e5f4bc2309bbc533514a977);
=======
    let other_contract_id = ContractId::from(0xbc40f25981f0778159e3dea633562c4b633ec2a37de91ca0f43005908d6df935);
>>>>>>> 0d45b890
    let base_asset_id = BASE_ASSET_ID;

    let test_contract = abi(ContextTesting, other_contract_id.into());

    // test Context::contract_id():
    let returned_contract_id = test_contract.get_id {
        gas: gas,
        coins: 0,
        asset_id: BASE_ASSET_ID.into(),
    }();
    assert(returned_contract_id.into() == other_contract_id.into());

    // @todo set up a test contract to mint some tokens for testing balances.
    // test Context::this_balance():
    let returned_this_balance = test_contract.get_this_balance {
        gas: gas,
        coins: 0,
        asset_id: BASE_ASSET_ID.into(),
    }(base_asset_id);
    assert(returned_this_balance == 0);

    // test Context::balance_of_contract():
    let returned_contract_balance = test_contract.get_balance_of_contract {
        gas: gas,
        coins: 0,
        asset_id: BASE_ASSET_ID.into(),
    }(base_asset_id, other_contract_id);
    assert(returned_contract_balance == 0);




    // The checks below don't work (AssertIdNotFound). The test should be
    // updated to forward coins that are actually available.
    // test Context::msg_value():
    /*let returned_amount = test_contract.get_amount {
        gas: gas, coins: amount, asset_id: BASE_ASSET_ID
    }
    ();
    assert(returned_amount == amount);

    // test Context::msg_asset_id():
    let returned_asset_id = test_contract.get_asset_id {
        gas: gas, coins: amount, asset_id: BASE_ASSET_ID
    }
    ();
    assert(returned_asset_id.into() == BASE_ASSET_ID);

    // test Context::msg_gas():
    // @todo expect the correct gas here... this should fail using `1000`
    let gas = test_contract.get_gas {
        gas: gas, coins: 0, asset_id: BASE_ASSET_ID
    }
    ();
    assert(gas == 1000);

    // test Context::global_gas():
    // @todo expect the correct gas here... this should fail using `1000`
    let global_gas = test_contract.get_global_gas {
        gas: gas, coins: 0, asset_id: BASE_ASSET_ID
    }
    ();
    assert(global_gas == 1000);*/
    true
}<|MERGE_RESOLUTION|>--- conflicted
+++ resolved
@@ -7,11 +7,7 @@
     let zero = b256::min();
     let gas: u64 = u64::max();
     let amount: u64 = 11;
-<<<<<<< HEAD
-    let other_contract_id = ContractId::from(0x5f7ec965f9f03823a0672365fa45a27089fc2f805e5f4bc2309bbc533514a977);
-=======
-    let other_contract_id = ContractId::from(0xbc40f25981f0778159e3dea633562c4b633ec2a37de91ca0f43005908d6df935);
->>>>>>> 0d45b890
+    let other_contract_id = ContractId::from(0xc70b829ede0f8f6240da16224cbdeb3a1e115546a9e718720af4c951a87a07a5);
     let base_asset_id = BASE_ASSET_ID;
 
     let test_contract = abi(ContextTesting, other_contract_id.into());
