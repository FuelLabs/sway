--- conflicted
+++ resolved
@@ -7,11 +7,7 @@
     let zero = b256::min();
     let gas: u64 = u64::max();
     let amount: u64 = 11;
-<<<<<<< HEAD
-    let other_contract_id = ContractId::from(0x248afda385f2763d12712f668c52b78a928b7fdc848b67ae3c4fb12efd89ce94);
-=======
     let other_contract_id = ContractId::from(0x8049358afbe3e0c919d595aab87074ad6e192ae6e13058fb0f15fc5ca09da66d);
->>>>>>> 5e04dfa9
     let base_asset_id = BASE_ASSET_ID;
 
     let test_contract = abi(ContextTesting, other_contract_id.into());
