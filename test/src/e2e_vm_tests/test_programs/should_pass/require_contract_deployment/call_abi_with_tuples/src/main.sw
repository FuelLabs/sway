script;

use abi_with_tuples::*;

fn main() -> bool {
<<<<<<< HEAD
    let the_abi = abi(MyContract, 0xae6af2e324ada9943f1c9b3d6ea2db1b9f9bb1cd1732321877b59bd75b6821fd);
=======
    let the_abi = abi(MyContract, 0x553558ff0c47820e5012953153ec30658bd2df11ef013139839551579dbff2f0);
>>>>>>> 5e04dfa9

    let param1 = (
        Person {
            age: 30
        },
        2u64,
    );
    let foo = the_abi.bug1(param1);
    assert(foo);

    let param2 = (
        Location::Earth,
        3u64
    );
    let bar = the_abi.bug2(param2);
    assert(bar);

    true
}<|MERGE_RESOLUTION|>--- conflicted
+++ resolved
@@ -3,11 +3,7 @@
 use abi_with_tuples::*;
 
 fn main() -> bool {
-<<<<<<< HEAD
-    let the_abi = abi(MyContract, 0xae6af2e324ada9943f1c9b3d6ea2db1b9f9bb1cd1732321877b59bd75b6821fd);
-=======
     let the_abi = abi(MyContract, 0x553558ff0c47820e5012953153ec30658bd2df11ef013139839551579dbff2f0);
->>>>>>> 5e04dfa9
 
     let param1 = (
         Person {
