--- conflicted
+++ resolved
@@ -4,11 +4,7 @@
 use std::hash::*;
 
 fn main() -> bool {
-<<<<<<< HEAD
-    let contract_id = 0xb1ed57977844a2896132fbab7e176413a715b6b98a5eeebd6328bf0d81320952;
-=======
-    let contract_id = 0x71e665c35ceb36cdccc84cded3dbc5a4eb7bcc6b8ae20d68f134c51d013ddec9;
->>>>>>> 44f46a0a
+    let contract_id = 0xaaa573b599fe1519503e9d82cfc08c1fe7ef4ff2c136c178bc751165c8cb90b9;
     let caller = abi(StorageAccess, contract_id);
 
     // Test initializers
