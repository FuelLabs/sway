--- conflicted
+++ resolved
@@ -4,11 +4,7 @@
 use std::hash::*;
 
 fn main() -> bool {
-<<<<<<< HEAD
-    let contract_id = 0xf958d5fb187fd025750ecd9e99fd4a08d1816c21ac7e91d4414d93810f0e3383;
-=======
-    let contract_id = 0x3c84d1eeaabed728e38cac455b1a64585228e54f0dd8f7c19f3028c9496cda0b;
->>>>>>> 4fa2fdfe
+    let contract_id = 0x9f807040099c184c7784fd61e1c9d200244d3e2130a486a32c6a20a90cf3616f;
     let caller = abi(StorageAccess, contract_id);
 
     caller.set_boolean(true);
