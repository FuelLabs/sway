--- conflicted
+++ resolved
@@ -2,11 +2,7 @@
 use basic_storage_abi::{BasicStorage, Quad};
 
 fn main() -> u64 {
-<<<<<<< HEAD
-    let addr = abi(BasicStorage, 0xa6c2979bf2b6e19bc6ac39ccdd93cc92d3bf63e2e2e35c22d76a471e965c4f19);
-=======
     let addr = abi(BasicStorage, 0x68c0e1ebcddb900439182bf0673a4dde93c02f8c14072305b55f1dd4d1470def);
->>>>>>> 68191dd7
     let key = 0x0fffffffffffffffffffffffffffffffffffffffffffffffffffffffffffffff;
     let value = 4242;
 
