script;
use basic_storage_abi::{BasicStorage, Quad};

fn main() -> u64 {
<<<<<<< HEAD
    let addr = abi(BasicStorage, 0xa6c9631d9af0687ae665a2cb1210fe1c42b12b5aabe62ce3730e3533dd2058c4);
=======
    let addr = abi(BasicStorage, 0xf2cabd05603d8f2b7eb273e2e763e60e3b88dd6405de5cb732bc7c498f13f213);
>>>>>>> 0614787e
    let key = 0x0fffffffffffffffffffffffffffffffffffffffffffffffffffffffffffffff;
    let value = 4242;

    /* Simple test using `store` and `get` from `std::storage */
    let res:Option<u64> = addr.get_u64(key);
    assert(res.is_none()); // nothing to read just yet
    addr.store_u64(key, value);
    assert(addr.get_u64(key).unwrap() == value);

    /* Test single word storage intrinsics */
    let key = 0x00ffffffffffffffffffffffffffffffffffffffffffffffffffffffffffffff;
    addr.intrinsic_store_word(key, value);
    let res = addr.intrinsic_load_word(key);
    assert(res == value);

    /* Test quad storage intrinsics with a single storage slot */
    let key = 0x11ffffffffffffffffffffffffffffffffffffffffffffffffffffffffffffff;
    let q = Quad {
        v1: 1,
        v2: 2,
        v3: 4,
        v4: 100,
    };
    let mut values = Vec::new();
    values.push(q);
    addr.intrinsic_store_quad(key, values);
    let r = addr.intrinsic_load_quad(key, 1).get(0).unwrap();
    assert(q.v1 == r.v1 && q.v2 == r.v2 && q.v3 == r.v3 && q.v4 == r.v4);

    /* Test quad storage intrinsics with multiple storage slots */
    let key = 0x11ffffffffffffffffffffffffffffffffffffffffffffffffffffffffffffff;
    let q0 = Quad {
        v1: 1,
        v2: 2,
        v3: 4,
        v4: 100,
    };
    let q1 = Quad {
        v1: 2,
        v2: 3,
        v3: 5,
        v4: 101,
    };
    let mut values = Vec::new();
    values.push(q0);
    values.push(q1);
    addr.intrinsic_store_quad(key, values);
    let r = addr.intrinsic_load_quad(key, values.len());
    let r0 = r.get(0).unwrap();
    let r1 = r.get(1).unwrap();
    assert(q0.v1 == r0.v1 && q0.v2 == r0.v2 && q0.v3 == r0.v3 && q0.v4 == r0.v4);
    assert(q1.v1 == r1.v1 && q1.v2 == r1.v2 && q1.v3 == r1.v3 && q1.v4 == r1.v4);

    /* Exhaustive test for `store` and `get` from `std::storage` */
    addr.test_storage_exhaustive();

    res
}<|MERGE_RESOLUTION|>--- conflicted
+++ resolved
@@ -2,11 +2,7 @@
 use basic_storage_abi::{BasicStorage, Quad};
 
 fn main() -> u64 {
-<<<<<<< HEAD
-    let addr = abi(BasicStorage, 0xa6c9631d9af0687ae665a2cb1210fe1c42b12b5aabe62ce3730e3533dd2058c4);
-=======
-    let addr = abi(BasicStorage, 0xf2cabd05603d8f2b7eb273e2e763e60e3b88dd6405de5cb732bc7c498f13f213);
->>>>>>> 0614787e
+    let addr = abi(BasicStorage, 0x788047a2a32b0ddd521b6e9e5e8f145f5e3474e201a7aa208809597f9763024f);
     let key = 0x0fffffffffffffffffffffffffffffffffffffffffffffffffffffffffffffff;
     let value = 4242;
 
