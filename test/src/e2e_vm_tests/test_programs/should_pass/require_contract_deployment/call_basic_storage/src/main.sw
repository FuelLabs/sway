--- conflicted
+++ resolved
@@ -3,11 +3,7 @@
 use std::assert::assert;
 
 fn main() -> u64 {
-<<<<<<< HEAD
-    let addr = abi(StoreU64, 0x98bea2854bb7d7c25a0d370754c513f3d71b96758b0752806cf35fca9d8aeffe);
-=======
-    let addr = abi(StoreU64, 0xc3a9469b45c2d3220543d7489cc0f690b5e51906333ce50b5a2e0f8f874a43d2);
->>>>>>> 1d0b1afe
+    let addr = abi(StoreU64, 0xe66a6e066b1ff5fbbf4eb7cb2f06e6d08d4a9121f47f0682c1800db310ae23de);
     let key = 0xffffffffffffffffffffffffffffffffffffffffffffffffffffffffffffffff;
     let value = 4242;
 
