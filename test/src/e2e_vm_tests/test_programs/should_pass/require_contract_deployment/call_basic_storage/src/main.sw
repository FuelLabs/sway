script;
use basic_storage_abi::{BasicStorage, Quad};

fn main() -> u64 {
<<<<<<< HEAD
    let addr = abi(BasicStorage, 0xbeaba5d9bb733e390a37d85bcb4737da1f845f10e17dd2bcab1ebf956401d97b);
=======
    let addr = abi(BasicStorage, 0xe683b03352239f4b23986cd283948b7dfc22b528ace56859e562dff5a0165dc8);
>>>>>>> 72e84a9a
    let key = 0x0fffffffffffffffffffffffffffffffffffffffffffffffffffffffffffffff;
    let value = 4242;

    /* Simple test using `store` and `get` from `std::storage */
    let res:Option<u64> = addr.get_u64(key);
    assert(res.is_none()); // nothing to read just yet
    addr.store_u64(key, value);
    assert(addr.get_u64(key).unwrap() == value);

    /* Test single word storage intrinsics */
    let key = 0x00ffffffffffffffffffffffffffffffffffffffffffffffffffffffffffffff;
    addr.intrinsic_store_word(key, value);
    let res = addr.intrinsic_load_word(key);
    assert(res == value);

    /* Test quad storage intrinsics with a single storage slot */
    let key = 0x11ffffffffffffffffffffffffffffffffffffffffffffffffffffffffffffff;
    let q = Quad {
        v1: 1,
        v2: 2,
        v3: 4,
        v4: 100,
    };
    let mut values = Vec::new();
    values.push(q);
    addr.intrinsic_store_quad(key, values);
    let r = addr.intrinsic_load_quad(key, 1).get(0).unwrap();
    assert(q.v1 == r.v1 && q.v2 == r.v2 && q.v3 == r.v3 && q.v4 == r.v4);

    /* Test quad storage intrinsics with multiple storage slots */
    let key = 0x11ffffffffffffffffffffffffffffffffffffffffffffffffffffffffffffff;
    let q0 = Quad {
        v1: 1,
        v2: 2,
        v3: 4,
        v4: 100,
    };
    let q1 = Quad {
        v1: 2,
        v2: 3,
        v3: 5,
        v4: 101,
    };
    let mut values = Vec::new();
    values.push(q0);
    values.push(q1);
    addr.intrinsic_store_quad(key, values);
    let r = addr.intrinsic_load_quad(key, values.len());
    let r0 = r.get(0).unwrap();
    let r1 = r.get(1).unwrap();
    assert(q0.v1 == r0.v1 && q0.v2 == r0.v2 && q0.v3 == r0.v3 && q0.v4 == r0.v4);
    assert(q1.v1 == r1.v1 && q1.v2 == r1.v2 && q1.v3 == r1.v3 && q1.v4 == r1.v4);

    /* Exhaustive test for `store` and `get` from `std::storage` */
    addr.test_storage_exhaustive();

    res
}<|MERGE_RESOLUTION|>--- conflicted
+++ resolved
@@ -2,11 +2,7 @@
 use basic_storage_abi::{BasicStorage, Quad};
 
 fn main() -> u64 {
-<<<<<<< HEAD
-    let addr = abi(BasicStorage, 0xbeaba5d9bb733e390a37d85bcb4737da1f845f10e17dd2bcab1ebf956401d97b);
-=======
-    let addr = abi(BasicStorage, 0xe683b03352239f4b23986cd283948b7dfc22b528ace56859e562dff5a0165dc8);
->>>>>>> 72e84a9a
+    let addr = abi(BasicStorage, 0xae7f9f2c90c7d0ef5295b1fcd1a7a1c75e080438ca86311b34271eebbb934593);
     let key = 0x0fffffffffffffffffffffffffffffffffffffffffffffffffffffffffffffff;
     let value = 4242;
 
