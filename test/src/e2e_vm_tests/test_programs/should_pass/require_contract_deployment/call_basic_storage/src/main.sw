--- conflicted
+++ resolved
@@ -2,11 +2,7 @@
 use basic_storage_abi::{BasicStorage, Quad};
 
 fn main() -> u64 {
-<<<<<<< HEAD
-    let addr = abi(BasicStorage, 0x06ae4d70c1355b0868e6bb0c1e1fb16b3f899323dcdeb740bdbc252cead9c2bb);
-=======
-    let addr = abi(BasicStorage, 0xb870f1a5893135ee3d0d688f57577837050bb720452b7afe67caca22e6984127);
->>>>>>> cff0b1b3
+    let addr = abi(BasicStorage, 0x82e3b7f014e3f4ac1c6a0e17522488d5ba5a26e46764b935643aaf1c75688ab3);
     let key = 0x0fffffffffffffffffffffffffffffffffffffffffffffffffffffffffffffff;
     let value = 4242;
 
