script;

use storage_enum_abi::*;

fn main() -> u64 {
<<<<<<< HEAD
    let contract_id = 0x00aafec257cdec485dd02d8e6e2ef9fdba8a71c34817df5ed66d117a67a2741d;
=======
    let contract_id = 0xe2f370fb01c8c36a521093494a023ce2d7232398e5e88722164c42ec0303f381;
>>>>>>> 72e84a9a
    let caller = abi(StorageEnum, contract_id);

    let res = caller.read_write_enums();

    res
}<|MERGE_RESOLUTION|>--- conflicted
+++ resolved
@@ -3,11 +3,7 @@
 use storage_enum_abi::*;
 
 fn main() -> u64 {
-<<<<<<< HEAD
-    let contract_id = 0x00aafec257cdec485dd02d8e6e2ef9fdba8a71c34817df5ed66d117a67a2741d;
-=======
-    let contract_id = 0xe2f370fb01c8c36a521093494a023ce2d7232398e5e88722164c42ec0303f381;
->>>>>>> 72e84a9a
+    let contract_id = 0x1cc4ed1d23bc6f78be934a6e019bab9346e75f79179ecbcf369544f2592b8031;
     let caller = abi(StorageEnum, contract_id);
 
     let res = caller.read_write_enums();
