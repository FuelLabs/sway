script;

use storage_enum_abi::*;

fn main() -> u64 {
<<<<<<< HEAD
    let contract_id = 0xc74997f9aa1ca58769488bb24d7fef29e7cd99f75f640234eaec9cc4175adad5;
=======
    let contract_id = 0x097ea9a771b69bf349375a0d6db542e9c730194de4bcd27e4e6665ffb107dfaf;
>>>>>>> 65c19271
    let caller = abi(StorageEnum, contract_id);

    let res = caller.read_write_enums();

    res
}<|MERGE_RESOLUTION|>--- conflicted
+++ resolved
@@ -3,11 +3,7 @@
 use storage_enum_abi::*;
 
 fn main() -> u64 {
-<<<<<<< HEAD
-    let contract_id = 0xc74997f9aa1ca58769488bb24d7fef29e7cd99f75f640234eaec9cc4175adad5;
-=======
     let contract_id = 0x097ea9a771b69bf349375a0d6db542e9c730194de4bcd27e4e6665ffb107dfaf;
->>>>>>> 65c19271
     let caller = abi(StorageEnum, contract_id);
 
     let res = caller.read_write_enums();
