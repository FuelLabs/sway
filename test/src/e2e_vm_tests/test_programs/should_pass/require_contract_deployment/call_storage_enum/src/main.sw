script;

use storage_enum_abi::*;

fn main() -> u64 {
<<<<<<< HEAD
    let contract_id = 0x490b0ac1da56e77c5d5c1efd2fd1f4294a683ab039697eacf913b796a4d59196;
=======
    let contract_id = 0x21ec4784feb8a4feda42fd1ccfb6c2496d42e03ff54f88be00602086491e1f7b;
>>>>>>> 68191dd7
    let caller = abi(StorageEnum, contract_id);

    let res = caller.read_write_enums();

    res
}<|MERGE_RESOLUTION|>--- conflicted
+++ resolved
@@ -3,11 +3,7 @@
 use storage_enum_abi::*;
 
 fn main() -> u64 {
-<<<<<<< HEAD
-    let contract_id = 0x490b0ac1da56e77c5d5c1efd2fd1f4294a683ab039697eacf913b796a4d59196;
-=======
     let contract_id = 0x21ec4784feb8a4feda42fd1ccfb6c2496d42e03ff54f88be00602086491e1f7b;
->>>>>>> 68191dd7
     let caller = abi(StorageEnum, contract_id);
 
     let res = caller.read_write_enums();
