script;

use increment_abi::Incrementor;

fn main() -> bool {
<<<<<<< HEAD
    let the_abi = abi(Incrementor, 0xadd4050c93f0fbaed33ac7ba4bd86035a6bc4252d7f4fb543400a39ca9a709ab);
=======
    let the_abi = abi(Incrementor, 0x5dac7c9e1f06e227f90e5f8118c67d4e2e9436ffc1d1a724da092b0bcad3cc82);
>>>>>>> d37f706a
    the_abi.increment(5);
    the_abi.increment(5);
    let result = the_abi.get();
    assert(result == 10);
    log(result);

    true
}

fn log(input: u64) {
    asm(r1: input, r2: 42) {
        log r1 r2 r2 r2;
    }
}<|MERGE_RESOLUTION|>--- conflicted
+++ resolved
@@ -3,11 +3,7 @@
 use increment_abi::Incrementor;
 
 fn main() -> bool {
-<<<<<<< HEAD
-    let the_abi = abi(Incrementor, 0xadd4050c93f0fbaed33ac7ba4bd86035a6bc4252d7f4fb543400a39ca9a709ab);
-=======
-    let the_abi = abi(Incrementor, 0x5dac7c9e1f06e227f90e5f8118c67d4e2e9436ffc1d1a724da092b0bcad3cc82);
->>>>>>> d37f706a
+    let the_abi = abi(Incrementor, 0x627de8bff7c116ec6984ca4fe85336328f3963e961fdcda56533e79ed58d6a8b);
     the_abi.increment(5);
     the_abi.increment(5);
     let result = the_abi.get();
