script;

use increment_abi::Incrementor;

fn main() -> bool {
<<<<<<< HEAD
    let the_abi = abi(Incrementor, 0x30f51fa3c7392dd47565624a4337f96554be9ae1883f0aaa3a298a6711a601ec);
=======
    let the_abi = abi(Incrementor, 0x45e9597ef7e7625909b88184ee1d5aefd34260f9d84792c2d8c9fc14408bb7b1);
>>>>>>> 44f46a0a
    the_abi.increment(5);
    the_abi.increment(5);
    let result = the_abi.get();
    assert(result == 10);
    log(result);

    true
}

fn log(input: u64) {
    asm(r1: input, r2: 42) {
        log r1 r2 r2 r2;
    }
}<|MERGE_RESOLUTION|>--- conflicted
+++ resolved
@@ -3,11 +3,7 @@
 use increment_abi::Incrementor;
 
 fn main() -> bool {
-<<<<<<< HEAD
-    let the_abi = abi(Incrementor, 0x30f51fa3c7392dd47565624a4337f96554be9ae1883f0aaa3a298a6711a601ec);
-=======
-    let the_abi = abi(Incrementor, 0x45e9597ef7e7625909b88184ee1d5aefd34260f9d84792c2d8c9fc14408bb7b1);
->>>>>>> 44f46a0a
+    let the_abi = abi(Incrementor, 0x6c5be5390a29e256039d8a068bbaedddc04a9f95ad7da0c32c1394c1d9669657);
     the_abi.increment(5);
     the_abi.increment(5);
     let result = the_abi.get();
