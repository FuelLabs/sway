[project]
<<<<<<< HEAD
author = "Fuel Labs <contact@fuel.sh>"
license = "MIT"
=======
author  = "Toby Hutton <toby.hutton@fuel.sh>"
license = "Apache-2.0"
>>>>>>> 6820b850
name = "b256_bad_jumps"
entry = "main.sw"

[dependencies]
std = { path = "../../../../../lib-std" }
core = { path = "../../../../../lib-core" }<|MERGE_RESOLUTION|>--- conflicted
+++ resolved
@@ -1,11 +1,6 @@
 [project]
-<<<<<<< HEAD
 author = "Fuel Labs <contact@fuel.sh>"
-license = "MIT"
-=======
-author  = "Toby Hutton <toby.hutton@fuel.sh>"
 license = "Apache-2.0"
->>>>>>> 6820b850
 name = "b256_bad_jumps"
 entry = "main.sw"
 
