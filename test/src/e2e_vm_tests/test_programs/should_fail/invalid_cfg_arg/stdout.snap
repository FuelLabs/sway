--- conflicted
+++ resolved
@@ -11,11 +11,7 @@
   |
 1 | predicate;
 2 | #[cfg(c)] a
-<<<<<<< HEAD
-  |   --- Unexpected attribute value: "c" for attribute: "cfg" expected value "target" or "program_type" or "experimental_new_encoding" or "experimental_storage_domains" or "experimental_references" or "experimental_partial_eq"
-=======
-  |   --- Unexpected attribute value: "c" for attribute: "cfg" expected value "target" or "program_type" or "experimental_new_encoding" or "experimental_storage_domains" or "experimental_references" or "experimental_error_type"
->>>>>>> b7123c55
+  |   --- Unexpected attribute value: "c" for attribute: "cfg" expected value "target" or "program_type" or "experimental_new_encoding" or "experimental_storage_domains" or "experimental_references" or "experimental_error_type" or "experimental_partial_eq"
   |
 ____
 
