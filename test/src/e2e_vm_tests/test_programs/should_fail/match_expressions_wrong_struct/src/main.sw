script;

enum Wow {
}

enum Foo {
    Bar: u32,
    Zoom: Wow,
}

struct Point {
    x: u64,
    y: u64
}

<<<<<<< HEAD
fn main() -> u64 {
    let p = 6;
    let g = Foo::Bar(30);
    let h = match g {
        Bar(x) => x,
    };
=======
struct Data<T> {
    value: T
}
>>>>>>> 5197e13e

fn main() -> u64 {
    let a = 6;
    let b = match a {
        Point { x: 3, y } => { y },
        Point { x: 3, y: 4 } => { 24 },
        _ => { 24 },
    };

    let c = Data {
        value: true
    };
    let e = match c {
        Data { value: 1u64 } => { false },
        Data { value } => { true },
    };

    0
}<|MERGE_RESOLUTION|>--- conflicted
+++ resolved
@@ -13,18 +13,9 @@
     y: u64
 }
 
-<<<<<<< HEAD
-fn main() -> u64 {
-    let p = 6;
-    let g = Foo::Bar(30);
-    let h = match g {
-        Bar(x) => x,
-    };
-=======
 struct Data<T> {
     value: T
 }
->>>>>>> 5197e13e
 
 fn main() -> u64 {
     let a = 6;
@@ -42,5 +33,10 @@
         Data { value } => { true },
     };
 
+    let f = Foo::Bar(30);
+    let g = match f {
+        Bar(x) => x,
+    };
+
     0
 }