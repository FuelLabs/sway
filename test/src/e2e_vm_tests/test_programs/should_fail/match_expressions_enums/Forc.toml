[project]
<<<<<<< HEAD
author = "Fuel Labs <contact@fuel.sh>"
=======
authors = ["Fuel Labs <contact@fuel.sh>"]
>>>>>>> 58104d29
license = "Apache-2.0"
name = "match_expressions_enums"
entry = "main.sw"

[dependencies]
core = { git = "https://github.com/FuelLabs/sway-lib-core", branch = "master" }<|MERGE_RESOLUTION|>--- conflicted
+++ resolved
@@ -1,9 +1,5 @@
 [project]
-<<<<<<< HEAD
-author = "Fuel Labs <contact@fuel.sh>"
-=======
 authors = ["Fuel Labs <contact@fuel.sh>"]
->>>>>>> 58104d29
 license = "Apache-2.0"
 name = "match_expressions_enums"
 entry = "main.sw"
