--- conflicted
+++ resolved
@@ -1,7 +1,4 @@
 [[package]]
 name = 'multiple_impl_fns'
-<<<<<<< HEAD
-=======
 source = 'root'
->>>>>>> ce7000d8
 dependencies = []