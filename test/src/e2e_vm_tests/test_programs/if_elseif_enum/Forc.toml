[project]
authors = ["Fuel Labs <contact@fuel.sh>"]
entry = "main.sw"
license = "Apache-2.0"
name = "if_elseif_enum"


[dependencies]
<<<<<<< HEAD
core = { git = "http://github.com/FuelLabs/sway-lib-core" }
std = { git = "http://github.com/FuelLabs/sway-lib-std" }
=======
core = { git = "http://github.com/FuelLabs/sway-lib-core", branch = "master" }
>>>>>>> aa7d0009
<|MERGE_RESOLUTION|>--- conflicted
+++ resolved
@@ -6,9 +6,4 @@
 
 
 [dependencies]
-<<<<<<< HEAD
-core = { git = "http://github.com/FuelLabs/sway-lib-core" }
-std = { git = "http://github.com/FuelLabs/sway-lib-std" }
-=======
-core = { git = "http://github.com/FuelLabs/sway-lib-core", branch = "master" }
->>>>>>> aa7d0009
+core = { git = "http://github.com/FuelLabs/sway-lib-core", branch = "master" }