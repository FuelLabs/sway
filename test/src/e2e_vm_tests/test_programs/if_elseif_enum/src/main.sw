--- conflicted
+++ resolved
@@ -74,16 +74,12 @@
   }
 }
 
-<<<<<<< HEAD
-fn main() {
+fn main() -> u32 {
   let x = 5;
   let y = match x {
     5 => 5,
     n => n,
   };
-=======
-fn main() -> u32 {
->>>>>>> cd3806a2
   let first_color: PrimaryColor = PrimaryColor::Green;
   let test = first_color == PrimaryColor::Green;
   // Specifically, when we call methods in the below way, `self` is undefined
