--- conflicted
+++ resolved
@@ -5,11 +5,7 @@
 
 // should be false in the case of a script
 fn main() -> bool {
-<<<<<<< HEAD
-  let caller = abi(AuthTesting, 0x573a352216d15ffc712e048b640a3d1ad1b0c16a674adfb4dee0c2fcacf0298b);
-=======
   let caller = abi(AuthTesting, 0x27829e78404b18c037b15bfba5110c613a83ea22c718c8b51596e17c9cb1cd6f);
->>>>>>> b8a933c4
 
   caller.returns_gm_one(1000, 0, ETH_ID, ())
 }