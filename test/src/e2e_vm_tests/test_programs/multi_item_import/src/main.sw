--- conflicted
+++ resolved
@@ -2,11 +2,7 @@
 
 dep bar;
 
-<<<<<<< HEAD
-use ::bar::{Bar1 as MyBar1, Bar2, double_bar::{DoubleBar1 as MyDoubleBar1, DoubleBar2, DoubleBar3}};
-=======
-use ::bar::{Bar1 as MyBar1, Bar2, double_bar::{DoubleBar1::{self as MyDoubleBar1}, DoubleBar2::{self as MyDoubleBar2}, *}};
->>>>>>> 5b14c9bb
+use ::bar::{Bar1 as MyBar1, Bar2, double_bar::{DoubleBar1::{self as MyDoubleBar1}, DoubleBar2::{self as MyDoubleBar2}, DoubleBar3}};
 
 fn main() -> bool {
     let bar1 = MyBar1 {
