[project]
authors = ["Fuel Labs <contact@fuel.sh>"]
entry = "main.sw"
license = "Apache-2.0"
name = "context_testing_abi"

[dependencies]
<<<<<<< HEAD
std = { git = "http://github.com/FuelLabs/sway-lib-std", version = "v0.2.0-beta1" }
=======
std = { git = "http://github.com/FuelLabs/sway-lib-std", tag = "v0.0.1" }
>>>>>>> 7ccd8be7
<|MERGE_RESOLUTION|>--- conflicted
+++ resolved
@@ -5,8 +5,4 @@
 name = "context_testing_abi"
 
 [dependencies]
-<<<<<<< HEAD
-std = { git = "http://github.com/FuelLabs/sway-lib-std", version = "v0.2.0-beta1" }
-=======
-std = { git = "http://github.com/FuelLabs/sway-lib-std", tag = "v0.0.1" }
->>>>>>> 7ccd8be7
+std = { git = "http://github.com/FuelLabs/sway-lib-std", tag = "v0.0.1" }