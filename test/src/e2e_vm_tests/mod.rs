mod harness;
use fuel_vm::prelude::*;

pub fn run(filter_regex: Option<regex::Regex>) {
    let filter = |name| {
        filter_regex
            .as_ref()
            .map(|regex| regex.is_match(name))
            .unwrap_or(true)
    };

    // programs that should successfully compile and terminate
    // with some known state
    let project_names = vec![
        ("asm_expr_basic", ProgramState::Return(6)),
        ("basic_func_decl", ProgramState::Return(1)), // 1 == true
        ("contract_abi_impl", ProgramState::Return(0)),
        ("dependencies", ProgramState::Return(0)), // 0 == false
        ("if_elseif_enum", ProgramState::Return(10)),
        ("out_of_order_decl", ProgramState::Return(1)),
        ("struct_field_reassignment", ProgramState::Return(0)),
        ("contract_call", ProgramState::Return(0)),
        ("enum_in_fn_decl", ProgramState::Return(255)),
        ("empty_impl", ProgramState::Return(0)),
        ("main_returns_unit", ProgramState::Return(0)),
        ("unary_not_basic", ProgramState::Return(1)), // 1 == true
        ("unary_not_basic_2", ProgramState::Return(1)), // 1 == true
        ("fix_opcode_bug", ProgramState::Return(30)),
        (
            "retd_b256",
            ProgramState::ReturnData(Bytes32::from([
                102, 104, 122, 173, 248, 98, 189, 119, 108, 143, 193, 139, 142, 159, 142, 32, 8,
                151, 20, 133, 110, 226, 51, 179, 144, 42, 89, 29, 13, 95, 41, 37,
            ])),
        ),
        (
            "retd_struct",
            ProgramState::ReturnData(Bytes32::from([
                2, 23, 32, 21, 62, 98, 71, 190, 175, 43, 135, 133, 106, 105, 116, 64, 126, 40, 204,
                235, 151, 159, 245, 170, 112, 203, 40, 158, 9, 238, 188, 213,
            ])),
        ),
        ("op_precedence", ProgramState::Return(0)),
        ("asm_without_return", ProgramState::Return(0)),
        ("op_precedence", ProgramState::Return(0)), // 1 == false
<<<<<<< HEAD
        ("tuple_types", ProgramState::Return(3)), // 1 == false
=======
        ("b256_bad_jumps", ProgramState::Return(1)),
        ("b256_ops", ProgramState::Return(100)),
>>>>>>> 7b73d711
    ];
    project_names.into_iter().for_each(|(name, res)| {
        if filter(name) {
            assert_eq!(crate::e2e_vm_tests::harness::runs_in_vm(name), res);
        }
    });

    // source code that should _not_ compile
    let project_names = vec![
        "recursive_calls",
        "asm_missing_return",
        "asm_should_not_have_return",
        "missing_fn_arguments",
        "excess_fn_arguments",
    ];
    project_names.into_iter().for_each(|name| {
        if filter(name) {
            crate::e2e_vm_tests::harness::does_not_compile(name)
        }
    });

    println!("_________________________________\nTests passed.");
}<|MERGE_RESOLUTION|>--- conflicted
+++ resolved
@@ -43,12 +43,9 @@
         ("op_precedence", ProgramState::Return(0)),
         ("asm_without_return", ProgramState::Return(0)),
         ("op_precedence", ProgramState::Return(0)), // 1 == false
-<<<<<<< HEAD
         ("tuple_types", ProgramState::Return(3)), // 1 == false
-=======
         ("b256_bad_jumps", ProgramState::Return(1)),
         ("b256_ops", ProgramState::Return(100)),
->>>>>>> 7b73d711
     ];
     project_names.into_iter().for_each(|(name, res)| {
         if filter(name) {
