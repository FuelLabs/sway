mod harness;
use fuel_vm::prelude::*;

pub fn run(filter_regex: Option<regex::Regex>) {
    let filter = |name| {
        filter_regex
            .as_ref()
            .map(|regex| regex.is_match(name))
            .unwrap_or(true)
    };

    // programs that should successfully compile and terminate
    // with some known state
    let positive_project_names = vec![
        (
            "should_pass/language/asm_expr_basic",
            ProgramState::Return(6),
        ),
        (
            "should_pass/language/basic_func_decl",
            ProgramState::Return(1),
        ), // 1 == true
        // contracts revert because this test runs them against the VM
        // and no selectors will match
        (
            "should_pass/test_contracts/contract_abi_impl",
            ProgramState::Revert(0),
        ),
        ("should_pass/language/dependencies", ProgramState::Return(0)), // 0 == false
        (
            "should_pass/language/if_elseif_enum",
            ProgramState::Return(10),
        ),
        (
            "should_pass/language/tuple_types",
            ProgramState::Return(123),
        ),
        (
            "should_pass/language/out_of_order_decl",
            ProgramState::Return(1),
        ),
        (
            "should_pass/language/struct_field_reassignment",
            ProgramState::Return(0),
        ),
        (
            "should_pass/language/enum_in_fn_decl",
            ProgramState::Return(255),
        ),
        ("should_pass/language/empty_impl", ProgramState::Return(0)),
        (
            "should_pass/language/main_returns_unit",
            ProgramState::Return(0),
        ),
        (
            "should_pass/language/unary_not_basic",
            ProgramState::Return(1),
        ), // 1 == true
        (
            "should_pass/language/unary_not_basic_2",
            ProgramState::Return(1),
        ), // 1 == true
        (
            "should_pass/language/fix_opcode_bug",
            ProgramState::Return(30),
        ),
        (
            "should_pass/language/retd_b256",
            ProgramState::ReturnData(Bytes32::from([
                102, 104, 122, 173, 248, 98, 189, 119, 108, 143, 193, 139, 142, 159, 142, 32, 8,
                151, 20, 133, 110, 226, 51, 179, 144, 42, 89, 29, 13, 95, 41, 37,
            ])),
        ),
        (
            "should_pass/language/retd_struct",
            ProgramState::ReturnData(Bytes32::from([
                251, 57, 24, 241, 63, 94, 17, 102, 252, 182, 8, 110, 140, 105, 102, 105, 138, 202,
                155, 39, 97, 32, 94, 129, 141, 144, 190, 142, 33, 32, 33, 75,
            ])),
        ),
<<<<<<< HEAD
        ("op_precedence", ProgramState::Return(0)),
        ("asm_without_return", ProgramState::Return(0)),
        ("b256_bad_jumps", ProgramState::Return(1)),
        ("b256_ops", ProgramState::Return(100)),
        ("struct_field_access", ProgramState::Return(43)),
        ("bool_and_or", ProgramState::Return(42)),
        ("neq_4_test", ProgramState::Return(0)),
        ("eq_4_test", ProgramState::Return(1)),
        ("local_impl_for_ord", ProgramState::Return(1)), // true
        ("const_decl", ProgramState::Return(100)),
        ("const_decl_in_library", ProgramState::Return(1)), // true
        ("aliased_imports", ProgramState::Return(42)),
        ("empty_method_initializer", ProgramState::Return(1)), // true
        ("b512_struct_alignment", ProgramState::Return(1)),    // true
        ("generic_structs", ProgramState::Return(1)),          // true
        ("generic_functions", ProgramState::Return(1)),        // true
        ("generic_enum", ProgramState::Return(1)),             // true
        ("import_method_from_other_file", ProgramState::Return(10)), // true
        // Disabled due to enum pattern matching not being fully implemented
        //("ec_recover_test", ProgramState::Return(1)),          // true
        ("address_test", ProgramState::Return(1)),   // true
        ("generic_struct", ProgramState::Return(1)), // true
        ("zero_field_types", ProgramState::Return(10)), // true
        ("assert_test", ProgramState::Return(1)),    // true
        ("match_expressions", ProgramState::Return(42)),
        ("array_basics", ProgramState::Return(1)), // true
=======
        (
            "should_pass/language/op_precedence",
            ProgramState::Return(0),
        ),
        (
            "should_pass/language/asm_without_return",
            ProgramState::Return(0),
        ),
        (
            "should_pass/language/b256_bad_jumps",
            ProgramState::Return(1),
        ),
        ("should_pass/language/b256_ops", ProgramState::Return(100)),
        (
            "should_pass/language/struct_field_access",
            ProgramState::Return(43),
        ),
        ("should_pass/language/bool_and_or", ProgramState::Return(42)),
        ("should_pass/language/neq_4_test", ProgramState::Return(0)),
        ("should_pass/language/eq_4_test", ProgramState::Return(1)),
        (
            "should_pass/language/local_impl_for_ord",
            ProgramState::Return(1),
        ), // true
        ("should_pass/language/const_decl", ProgramState::Return(100)),
        (
            "should_pass/language/const_decl_in_library",
            ProgramState::Return(1),
        ), // true
        (
            "should_pass/language/aliased_imports",
            ProgramState::Return(42),
        ),
        (
            "should_pass/language/empty_method_initializer",
            ProgramState::Return(1),
        ), // true
        (
            "should_pass/stdlib/b512_struct_alignment",
            ProgramState::Return(1),
        ), // true
        (
            "should_pass/language/generic_structs",
            ProgramState::Return(1),
        ), // true
        (
            "should_pass/language/generic_functions",
            ProgramState::Return(1),
        ), // true
        ("should_pass/language/generic_enum", ProgramState::Return(1)), // true
        (
            "should_pass/language/import_method_from_other_file",
            ProgramState::Return(10),
        ), // true
        (
            "should_pass/stdlib/ec_recover_test",
            ProgramState::Return(1),
        ), // true
        ("should_pass/stdlib/address_test", ProgramState::Return(1)),   // true
        (
            "should_pass/language/generic_struct",
            ProgramState::Return(1),
        ), // true
        (
            "should_pass/language/zero_field_types",
            ProgramState::Return(10),
        ), // true
        ("should_pass/stdlib/assert_test", ProgramState::Return(1)),    // true
        (
            "should_pass/language/match_expressions",
            ProgramState::Return(42),
        ),
        ("should_pass/language/array_basics", ProgramState::Return(1)), // true
>>>>>>> e1a2ccdb
        // Disabled, pending decision on runtime OOB checks. ("array_dynamic_oob", ProgramState::Revert(1)),
        (
            "should_pass/language/abort_control_flow",
            ProgramState::Revert(42),
        ),
        (
            "should_pass/language/array_generics",
            ProgramState::Return(1),
        ), // true
        (
            "should_pass/language/match_expressions_structs",
            ProgramState::Return(4),
        ),
        ("should_pass/stdlib/b512_test", ProgramState::Return(1)), // true
        ("should_pass/stdlib/block_height", ProgramState::Return(1)), // true
        (
            "should_pass/language/valid_impurity",
            ProgramState::Revert(0),
        ), // false
        (
            "should_pass/language/trait_override_bug",
            ProgramState::Return(7),
        ),
        (
            "should_pass/language/if_implicit_unit",
            ProgramState::Return(0),
        ),
        (
            "should_pass/language/modulo_uint_test",
            ProgramState::Return(1),
        ), // true
        (
            "should_pass/language/trait_import_with_star",
            ProgramState::Return(0),
        ),
        (
            "should_pass/language/tuple_desugaring",
            ProgramState::Return(9),
        ),
        (
            "should_pass/language/multi_item_import",
            ProgramState::Return(0),
        ), // false
        (
            "should_pass/language/use_full_path_names",
            ProgramState::Return(1),
        ),
        (
            "should_pass/language/tuple_indexing",
            ProgramState::Return(1),
        ),
        (
            "should_pass/language/tuple_access",
            ProgramState::Return(42),
        ),
        (
            "should_pass/language/funcs_with_generic_types",
            ProgramState::Return(1),
        ), // true
        (
            "should_pass/language/enum_if_let",
            ProgramState::Return(143),
        ),
        (
            "should_pass/language/enum_destructuring",
            ProgramState::Return(15),
        ),
        (
            "should_pass/language/enum_if_let_large_type",
            ProgramState::Return(15),
        ),
        (
            "should_pass/language/enum_type_inference",
            ProgramState::Return(5),
        ),
        ("should_pass/language/size_of", ProgramState::Return(1)),
        ("should_pass/language/supertraits", ProgramState::Return(1)),
        (
            "should_pass/language/new_allocator_test",
            ProgramState::Return(42),
        ), // true
        (
            "should_pass/language/chained_if_let",
            ProgramState::Return(5),
        ), // true
        (
            "should_pass/language/inline_if_expr_const",
            ProgramState::Return(0),
        ),
        (
            "should_pass/language/method_on_empty_struct",
            ProgramState::Return(1),
        ),
        (
            "should_pass/language/tuple_in_struct",
            ProgramState::Return(1),
        ),
        (
            "should_pass/language/nested_structs",
            ProgramState::Return(1),
        ),
        ("should_pass/language/while_loops", ProgramState::Return(1)),
        (
            "should_pass/language/retd_small_array",
            ProgramState::ReturnData(Bytes32::from([
                0xcd, 0x26, 0x62, 0x15, 0x4e, 0x6d, 0x76, 0xb2, 0xb2, 0xb9, 0x2e, 0x70, 0xc0, 0xca,
                0xc3, 0xcc, 0xf5, 0x34, 0xf9, 0xb7, 0x4e, 0xb5, 0xb8, 0x98, 0x19, 0xec, 0x50, 0x90,
                0x83, 0xd0, 0x0a, 0x50,
            ])),
        ),
        (
            "should_pass/language/retd_zero_len_array",
            ProgramState::ReturnData(Bytes32::from([
                0xe3, 0xb0, 0xc4, 0x42, 0x98, 0xfc, 0x1c, 0x14, 0x9a, 0xfb, 0xf4, 0xc8, 0x99, 0x6f,
                0xb9, 0x24, 0x27, 0xae, 0x41, 0xe4, 0x64, 0x9b, 0x93, 0x4c, 0xa4, 0x95, 0x99, 0x1b,
                0x78, 0x52, 0xb8, 0x55,
            ])),
        ),
    ];

    let mut number_of_tests_run = positive_project_names.iter().fold(0, |acc, (name, res)| {
        if filter(name) {
            assert_eq!(crate::e2e_vm_tests::harness::runs_in_vm(name), *res);
            // cannot use partial eq on type `anyhow::Error` so I've used `matches!` here instead.
            // https://users.rust-lang.org/t/issues-in-asserting-result/61198/3 for reference.
            assert!(matches!(
                crate::e2e_vm_tests::harness::test_json_abi(name),
                Ok(())
            ));
            acc + 1
        } else {
            acc
        }
    });

    // source code that should _not_ compile
    let negative_project_names = vec![
        "should_fail/recursive_calls",
        "should_fail/asm_missing_return",
        "should_fail/asm_should_not_have_return",
        "should_fail/missing_fn_arguments",
        "should_fail/excess_fn_arguments",
        // the feature for the below test, detecting inf deps, was reverted
        // when that is re-implemented we should reenable this test
<<<<<<< HEAD
        //"infinite_dependencies",
        "top_level_vars",
        "dependency_parsing_error",
        "disallowed_gm",
        "bad_generic_annotation",
        "bad_generic_var_annotation",
        "unify_identical_unknowns",
        "array_oob",
        "array_bad_index",
        "name_shadowing",
        "match_expressions_wrong_struct",
        "match_expressions_enums",
        "pure_calls_impure",
        "nested_impure",
        "predicate_calls_impure",
        "script_calls_impure",
        "contract_pure_calls_impure",
        "match_expressions_non_exhaustive",
        "literal_too_large_for_type",
        "star_import_alias",
        "item_used_without_import",
        "shadow_import",
        "missing_supertrait_impl",
        "enum_if_let_invalid_variable",
        "enum_bad_type_inference",
        "missing_func_from_supertrait_impl",
        "supertrait_does_not_exist",
        "chained_if_let_missing_branch",
=======
        //"should_fail/infinite_dependencies",
        "should_fail/top_level_vars",
        "should_fail/dependency_parsing_error",
        "should_fail/disallowed_gm",
        "should_fail/bad_generic_annotation",
        "should_fail/bad_generic_var_annotation",
        "should_fail/unify_identical_unknowns",
        "should_fail/array_oob",
        "should_fail/array_bad_index",
        "should_fail/name_shadowing",
        "should_fail/match_expressions_wrong_struct",
        "should_fail/match_expressions_enums",
        "should_fail/pure_calls_impure",
        "should_fail/nested_impure",
        "should_fail/predicate_calls_impure",
        "should_fail/script_calls_impure",
        "should_fail/contract_pure_calls_impure",
        "should_fail/literal_too_large_for_type",
        "should_fail/star_import_alias",
        "should_fail/item_used_without_import",
        "should_fail/shadow_import",
        "should_fail/missing_supertrait_impl",
        "should_fail/enum_if_let_invalid_variable",
        "should_fail/enum_bad_type_inference",
        "should_fail/missing_func_from_supertrait_impl",
        "should_fail/supertrait_does_not_exist",
        "should_fail/chained_if_let_missing_branch",
        "should_fail/abort_control_flow",
>>>>>>> e1a2ccdb
    ];
    number_of_tests_run += negative_project_names.iter().fold(0, |acc, name| {
        if filter(name) {
            crate::e2e_vm_tests::harness::does_not_compile(name);
            acc + 1
        } else {
            acc
        }
    });

    // ---- Tests paired with contracts upon which they depend which must be pre-deployed.
    // TODO validate that call output is correct
    let contract_and_project_names = &[
        (
            "should_pass/test_contracts/basic_storage",
            "should_pass/require_contract_deployment/call_basic_storage",
        ),
        (
            "should_pass/test_contracts/increment_contract",
            "should_pass/require_contract_deployment/call_increment_contract",
        ),
        (
            "should_pass/test_contracts/auth_testing_contract",
            "should_pass/require_contract_deployment/caller_auth_test",
        ),
        (
            "should_pass/test_contracts/context_testing_contract",
            "should_pass/require_contract_deployment/caller_context_test",
        ),
        (
            "should_pass/test_contracts/contract_abi_impl",
            "should_pass/require_contract_deployment/contract_call",
        ),
        (
            "should_pass/test_contracts/balance_test_contract",
            "should_pass/require_contract_deployment/bal_opcode",
        ),
        (
            "should_pass/test_contracts/test_fuel_coin_contract",
            "should_pass/require_contract_deployment/token_ops_test",
        ),
    ];

    let total_number_of_tests = positive_project_names.len()
        + negative_project_names.len()
        + contract_and_project_names.len();

    // Filter them first.
    let (contracts, projects): (Vec<_>, Vec<_>) = contract_and_project_names
        .iter()
        .filter(|names| filter(names.1))
        .cloned()
        .unzip();

    // Deploy and then test.
    number_of_tests_run += projects.len();
    let mut contract_ids = Vec::<fuel_tx::ContractId>::with_capacity(contracts.len());
    for name in contracts {
        let contract_id = harness::deploy_contract(name);
        contract_ids.push(contract_id);
    }
    for name in projects {
        harness::runs_on_node(name, &contract_ids);
    }

    if number_of_tests_run == 0 {
        println!(
            "No tests were run. Regex filter \"{}\" filtered out all {} tests.",
            filter_regex.map(|x| x.to_string()).unwrap_or_default(),
            total_number_of_tests
        );
    } else {
        println!("_________________________________\nTests passed.");
        println!(
            "{} tests run ({} skipped)",
            number_of_tests_run,
            total_number_of_tests - number_of_tests_run
        );
    }
}<|MERGE_RESOLUTION|>--- conflicted
+++ resolved
@@ -78,34 +78,6 @@
                 155, 39, 97, 32, 94, 129, 141, 144, 190, 142, 33, 32, 33, 75,
             ])),
         ),
-<<<<<<< HEAD
-        ("op_precedence", ProgramState::Return(0)),
-        ("asm_without_return", ProgramState::Return(0)),
-        ("b256_bad_jumps", ProgramState::Return(1)),
-        ("b256_ops", ProgramState::Return(100)),
-        ("struct_field_access", ProgramState::Return(43)),
-        ("bool_and_or", ProgramState::Return(42)),
-        ("neq_4_test", ProgramState::Return(0)),
-        ("eq_4_test", ProgramState::Return(1)),
-        ("local_impl_for_ord", ProgramState::Return(1)), // true
-        ("const_decl", ProgramState::Return(100)),
-        ("const_decl_in_library", ProgramState::Return(1)), // true
-        ("aliased_imports", ProgramState::Return(42)),
-        ("empty_method_initializer", ProgramState::Return(1)), // true
-        ("b512_struct_alignment", ProgramState::Return(1)),    // true
-        ("generic_structs", ProgramState::Return(1)),          // true
-        ("generic_functions", ProgramState::Return(1)),        // true
-        ("generic_enum", ProgramState::Return(1)),             // true
-        ("import_method_from_other_file", ProgramState::Return(10)), // true
-        // Disabled due to enum pattern matching not being fully implemented
-        //("ec_recover_test", ProgramState::Return(1)),          // true
-        ("address_test", ProgramState::Return(1)),   // true
-        ("generic_struct", ProgramState::Return(1)), // true
-        ("zero_field_types", ProgramState::Return(10)), // true
-        ("assert_test", ProgramState::Return(1)),    // true
-        ("match_expressions", ProgramState::Return(42)),
-        ("array_basics", ProgramState::Return(1)), // true
-=======
         (
             "should_pass/language/op_precedence",
             ProgramState::Return(0),
@@ -179,7 +151,6 @@
             ProgramState::Return(42),
         ),
         ("should_pass/language/array_basics", ProgramState::Return(1)), // true
->>>>>>> e1a2ccdb
         // Disabled, pending decision on runtime OOB checks. ("array_dynamic_oob", ProgramState::Revert(1)),
         (
             "should_pass/language/abort_control_flow",
@@ -324,36 +295,6 @@
         "should_fail/excess_fn_arguments",
         // the feature for the below test, detecting inf deps, was reverted
         // when that is re-implemented we should reenable this test
-<<<<<<< HEAD
-        //"infinite_dependencies",
-        "top_level_vars",
-        "dependency_parsing_error",
-        "disallowed_gm",
-        "bad_generic_annotation",
-        "bad_generic_var_annotation",
-        "unify_identical_unknowns",
-        "array_oob",
-        "array_bad_index",
-        "name_shadowing",
-        "match_expressions_wrong_struct",
-        "match_expressions_enums",
-        "pure_calls_impure",
-        "nested_impure",
-        "predicate_calls_impure",
-        "script_calls_impure",
-        "contract_pure_calls_impure",
-        "match_expressions_non_exhaustive",
-        "literal_too_large_for_type",
-        "star_import_alias",
-        "item_used_without_import",
-        "shadow_import",
-        "missing_supertrait_impl",
-        "enum_if_let_invalid_variable",
-        "enum_bad_type_inference",
-        "missing_func_from_supertrait_impl",
-        "supertrait_does_not_exist",
-        "chained_if_let_missing_branch",
-=======
         //"should_fail/infinite_dependencies",
         "should_fail/top_level_vars",
         "should_fail/dependency_parsing_error",
@@ -382,7 +323,7 @@
         "should_fail/supertrait_does_not_exist",
         "should_fail/chained_if_let_missing_branch",
         "should_fail/abort_control_flow",
->>>>>>> e1a2ccdb
+        "should_fail/match_expressions_non_exhaustive",
     ];
     number_of_tests_run += negative_project_names.iter().fold(0, |acc, name| {
         if filter(name) {
