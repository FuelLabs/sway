--- conflicted
+++ resolved
@@ -124,11 +124,8 @@
         "script_calls_impure",
         "contract_pure_calls_impure",
         "literal_too_large_for_type",
-<<<<<<< HEAD
         "star_import_alias",
-=======
         "item_used_without_import",
->>>>>>> d723be51
     ];
     number_of_tests_run += negative_project_names.iter().fold(0, |acc, name| {
         if filter(name) {
