mod harness;
use fuel_vm::prelude::*;

pub fn run(filter_regex: Option<regex::Regex>) {
    let filter = |name| {
        filter_regex
            .as_ref()
            .map(|regex| regex.is_match(name))
            .unwrap_or(true)
    };

    // programs that should successfully compile and terminate
    // with some known state
    let project_names = vec![
        ("asm_expr_basic", ProgramState::Return(6)),
        ("basic_func_decl", ProgramState::Return(1)), // 1 == true
        ("contract_abi_impl", ProgramState::Return(0)),
        ("dependencies", ProgramState::Return(0)), // 0 == false
        ("if_elseif_enum", ProgramState::Return(10)),
        ("out_of_order_decl", ProgramState::Return(1)),
        ("struct_field_reassignment", ProgramState::Return(0)),
        ("contract_call", ProgramState::Return(0)),
        ("enum_in_fn_decl", ProgramState::Return(255)),
        ("empty_impl", ProgramState::Return(0)),
        ("main_returns_unit", ProgramState::Return(0)),
        ("unary_not_basic", ProgramState::Return(1)), // 1 == true
        ("unary_not_basic_2", ProgramState::Return(1)), // 1 == true
        ("fix_opcode_bug", ProgramState::Return(30)),
        (
            "retd_b256",
            ProgramState::ReturnData(Bytes32::from([
                102, 104, 122, 173, 248, 98, 189, 119, 108, 143, 193, 139, 142, 159, 142, 32, 8,
                151, 20, 133, 110, 226, 51, 179, 144, 42, 89, 29, 13, 95, 41, 37,
            ])),
        ),
        (
            "retd_struct",
            ProgramState::ReturnData(Bytes32::from([
                2, 23, 32, 21, 62, 98, 71, 190, 175, 43, 135, 133, 106, 105, 116, 64, 126, 40, 204,
                235, 151, 159, 245, 170, 112, 203, 40, 158, 9, 238, 188, 213,
            ])),
        ),
        ("op_precedence", ProgramState::Return(0)),
        ("asm_without_return", ProgramState::Return(0)),
        ("op_precedence", ProgramState::Return(0)), // 1 == false
        ("b256_bad_jumps", ProgramState::Return(1)),
        ("b256_ops", ProgramState::Return(100)),
<<<<<<< HEAD
        ("struct_field_access", ProgramState::Return(43)),
=======
        ("bool_and_or", ProgramState::Return(42)),
>>>>>>> 034e56e0
    ];
    project_names.into_iter().for_each(|(name, res)| {
        if filter(name) {
            assert_eq!(crate::e2e_vm_tests::harness::runs_in_vm(name), res);
        }
    });

    // source code that should _not_ compile
    let project_names = vec![
        "recursive_calls",
        "asm_missing_return",
        "asm_should_not_have_return",
        "missing_fn_arguments",
        "excess_fn_arguments",
    ];
    project_names.into_iter().for_each(|name| {
        if filter(name) {
            crate::e2e_vm_tests::harness::does_not_compile(name)
        }
    });

    println!("_________________________________\nTests passed.");
}<|MERGE_RESOLUTION|>--- conflicted
+++ resolved
@@ -45,11 +45,8 @@
         ("op_precedence", ProgramState::Return(0)), // 1 == false
         ("b256_bad_jumps", ProgramState::Return(1)),
         ("b256_ops", ProgramState::Return(100)),
-<<<<<<< HEAD
         ("struct_field_access", ProgramState::Return(43)),
-=======
         ("bool_and_or", ProgramState::Return(42)),
->>>>>>> 034e56e0
     ];
     project_names.into_iter().for_each(|(name, res)| {
         if filter(name) {
