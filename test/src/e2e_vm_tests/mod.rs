mod harness;
use fuel_vm::prelude::*;

pub fn run(filter_regex: Option<regex::Regex>) {
    let filter = |name| {
        filter_regex
            .as_ref()
            .map(|regex| regex.is_match(name))
            .unwrap_or(true)
    };

    // programs that should successfully compile and terminate
    // with some known state
    let positive_project_names = vec![
        (
            "should_pass/forc/dependency_package_field",
            ProgramState::Return(0),
        ),
        (
            "should_pass/language/asm_expr_basic",
            ProgramState::Return(6),
        ),
        (
            "should_pass/language/basic_func_decl",
            ProgramState::Return(1),
        ), // 1 == true
        // contracts revert because this test runs them against the VM
        // and no selectors will match
        (
            "should_pass/test_contracts/contract_abi_impl",
            ProgramState::Revert(0),
        ),
        ("should_pass/language/dependencies", ProgramState::Return(0)), // 0 == false
        (
            "should_pass/language/if_elseif_enum",
            ProgramState::Return(10),
        ),
        (
            "should_pass/language/tuple_types",
            ProgramState::Return(123),
        ),
        (
            "should_pass/language/out_of_order_decl",
            ProgramState::Return(1),
        ),
        (
            "should_pass/language/struct_field_reassignment",
            ProgramState::Return(0),
        ),
        (
            "should_pass/language/enum_in_fn_decl",
            ProgramState::Return(255),
        ),
        (
            "should_pass/language/main_returns_unit",
            ProgramState::Return(0),
        ),
        (
            "should_pass/language/unary_not_basic",
            ProgramState::Return(1),
        ), // 1 == true
        (
            "should_pass/language/unary_not_basic_2",
            ProgramState::Return(1),
        ), // 1 == true
        (
            "should_pass/language/fix_opcode_bug",
            ProgramState::Return(30),
        ),
        (
            "should_pass/language/retd_b256",
            ProgramState::ReturnData(Bytes32::from([
                102, 104, 122, 173, 248, 98, 189, 119, 108, 143, 193, 139, 142, 159, 142, 32, 8,
                151, 20, 133, 110, 226, 51, 179, 144, 42, 89, 29, 13, 95, 41, 37,
            ])),
        ),
        (
            "should_pass/language/retd_struct",
            ProgramState::ReturnData(Bytes32::from([
                251, 57, 24, 241, 63, 94, 17, 102, 252, 182, 8, 110, 140, 105, 102, 105, 138, 202,
                155, 39, 97, 32, 94, 129, 141, 144, 190, 142, 33, 32, 33, 75,
            ])),
        ),
        (
            "should_pass/language/op_precedence",
            ProgramState::Return(0),
        ),
        (
            "should_pass/language/asm_without_return",
            ProgramState::Return(0),
        ),
        (
            "should_pass/language/b256_bad_jumps",
            ProgramState::Return(1),
        ),
        ("should_pass/language/b256_ops", ProgramState::Return(100)),
        (
            "should_pass/language/struct_field_access",
            ProgramState::Return(43),
        ),
        ("should_pass/language/bool_and_or", ProgramState::Return(42)),
        ("should_pass/language/neq_4_test", ProgramState::Return(0)),
        ("should_pass/language/eq_4_test", ProgramState::Return(1)),
        (
            "should_pass/language/local_impl_for_ord",
            ProgramState::Return(1),
        ), // true
        ("should_pass/language/const_decl", ProgramState::Return(100)),
        (
            "should_pass/language/const_decl_in_library",
            ProgramState::Return(1),
        ), // true
        (
            "should_pass/language/aliased_imports",
            ProgramState::Return(42),
        ),
        (
            "should_pass/language/empty_method_initializer",
            ProgramState::Return(1),
        ), // true
        (
            "should_pass/stdlib/b512_struct_alignment",
            ProgramState::Return(1),
        ), // true
        ("should_pass/stdlib/ge_test", ProgramState::Return(1)), // true
        (
            "should_pass/language/generic_structs",
            ProgramState::Return(1),
        ), // true
        (
            "should_pass/language/generic_functions",
            ProgramState::Return(1),
        ), // true
        ("should_pass/language/generic_enum", ProgramState::Return(1)), // true
        (
            "should_pass/language/import_method_from_other_file",
            ProgramState::Return(10),
        ), // true
        (
            "should_pass/stdlib/ec_recover_test",
            ProgramState::Return(1),
        ), // true
        ("should_pass/stdlib/address_test", ProgramState::Return(1)), // true
        (
            "should_pass/language/generic_struct",
            ProgramState::Return(1),
        ), // true
        (
            "should_pass/language/zero_field_types",
            ProgramState::Return(10),
        ), // true
        ("should_pass/stdlib/assert_test", ProgramState::Return(1)), // true
        (
            "should_pass/language/match_expressions",
            ProgramState::Return(42),
        ),
        ("should_pass/language/array_basics", ProgramState::Return(1)), // true
        // Disabled, pending decision on runtime OOB checks. ("array_dynamic_oob", ProgramState::Revert(1)),
        (
            "should_pass/language/abort_control_flow",
            ProgramState::Revert(42),
        ),
        (
            "should_pass/language/array_generics",
            ProgramState::Return(1),
        ), // true
        (
            "should_pass/language/match_expressions_structs",
            ProgramState::Return(4),
        ),
        ("should_pass/stdlib/b512_test", ProgramState::Return(1)), // true
        ("should_pass/stdlib/block_height", ProgramState::Return(1)), // true
        (
            "should_pass/language/valid_impurity",
            ProgramState::Revert(0),
        ), // false
        (
            "should_pass/language/trait_override_bug",
            ProgramState::Return(7),
        ),
        (
            "should_pass/language/if_implicit_unit",
            ProgramState::Return(0),
        ),
        (
            "should_pass/language/modulo_uint_test",
            ProgramState::Return(1),
        ), // true
        (
            "should_pass/language/trait_import_with_star",
            ProgramState::Return(0),
        ),
        (
            "should_pass/language/tuple_desugaring",
            ProgramState::Return(9),
        ),
        (
            "should_pass/language/multi_item_import",
            ProgramState::Return(0),
        ), // false
        (
            "should_pass/language/use_full_path_names",
            ProgramState::Return(1),
        ),
        (
            "should_pass/language/tuple_indexing",
            ProgramState::Return(1),
        ),
        (
            "should_pass/language/tuple_access",
            ProgramState::Return(42),
        ),
        (
            "should_pass/language/funcs_with_generic_types",
            ProgramState::Return(1),
        ), // true
        (
            "should_pass/language/enum_if_let",
            ProgramState::Return(143),
        ),
        (
            "should_pass/language/enum_destructuring",
            ProgramState::Return(15),
        ),
        (
            "should_pass/language/enum_if_let_large_type",
            ProgramState::Return(15),
        ),
        (
            "should_pass/language/enum_type_inference",
            ProgramState::Return(5),
        ),
        ("should_pass/language/size_of", ProgramState::Return(1)),
        ("should_pass/language/supertraits", ProgramState::Return(1)),
        (
            "should_pass/language/new_allocator_test",
            ProgramState::Return(42),
        ), // true
        (
            "should_pass/language/chained_if_let",
            ProgramState::Return(5),
        ), // true
        (
            "should_pass/language/inline_if_expr_const",
            ProgramState::Return(0),
        ),
        (
            "should_pass/language/method_on_empty_struct",
            ProgramState::Return(1),
        ),
        (
            "should_pass/language/tuple_in_struct",
            ProgramState::Return(1),
        ),
        (
            "should_pass/language/nested_structs",
            ProgramState::Return(1),
        ),
        ("should_pass/language/while_loops", ProgramState::Return(1)),
        (
            "should_pass/language/retd_small_array",
            ProgramState::ReturnData(Bytes32::from([
                0xcd, 0x26, 0x62, 0x15, 0x4e, 0x6d, 0x76, 0xb2, 0xb2, 0xb9, 0x2e, 0x70, 0xc0, 0xca,
                0xc3, 0xcc, 0xf5, 0x34, 0xf9, 0xb7, 0x4e, 0xb5, 0xb8, 0x98, 0x19, 0xec, 0x50, 0x90,
                0x83, 0xd0, 0x0a, 0x50,
            ])),
        ),
        (
            "should_pass/language/retd_zero_len_array",
            ProgramState::ReturnData(Bytes32::from([
                0xe3, 0xb0, 0xc4, 0x42, 0x98, 0xfc, 0x1c, 0x14, 0x9a, 0xfb, 0xf4, 0xc8, 0x99, 0x6f,
                0xb9, 0x24, 0x27, 0xae, 0x41, 0xe4, 0x64, 0x9b, 0x93, 0x4c, 0xa4, 0x95, 0x99, 0x1b,
                0x78, 0x52, 0xb8, 0x55,
            ])),
        ),
        ("should_pass/language/is_prime", ProgramState::Return(1)),
        (
            "should_pass/language/generic_impl_self",
            ProgramState::Return(10),
        ),
        (
            "should_pass/language/enum_init_fn_call",
            ProgramState::Return(1),
        ),
        (
            "should_pass/language/nested_while_and_if",
            ProgramState::Return(1),
        ),
    ];

    let mut number_of_tests_run = positive_project_names.iter().fold(0, |acc, (name, res)| {
        if filter(name) {
            assert_eq!(crate::e2e_vm_tests::harness::runs_in_vm(name), *res);
            // cannot use partial eq on type `anyhow::Error` so I've used `matches!` here instead.
            // https://users.rust-lang.org/t/issues-in-asserting-result/61198/3 for reference.
            assert!(matches!(
                crate::e2e_vm_tests::harness::test_json_abi(name),
                Ok(())
            ));
            acc + 1
        } else {
            acc
        }
    });

    // source code that should _not_ compile
    let negative_project_names = vec![
        "should_fail/recursive_calls",
        "should_fail/asm_missing_return",
        "should_fail/asm_should_not_have_return",
        "should_fail/missing_fn_arguments",
        "should_fail/excess_fn_arguments",
        // the feature for the below test, detecting inf deps, was reverted
        // when that is re-implemented we should reenable this test
        //"should_fail/infinite_dependencies",
        "should_fail/top_level_vars",
        "should_fail/dependency_parsing_error",
        "should_fail/disallowed_gm",
        "should_fail/bad_generic_annotation",
        "should_fail/bad_generic_var_annotation",
        "should_fail/unify_identical_unknowns",
        "should_fail/array_oob",
        "should_fail/array_bad_index",
        "should_fail/name_shadowing",
        "should_fail/match_expressions_wrong_struct",
        "should_fail/match_expressions_enums",
        "should_fail/pure_calls_impure",
        "should_fail/nested_impure",
        "should_fail/predicate_calls_impure",
        "should_fail/script_calls_impure",
        "should_fail/contract_pure_calls_impure",
        "should_fail/literal_too_large_for_type",
        "should_fail/star_import_alias",
        "should_fail/item_used_without_import",
        "should_fail/shadow_import",
        "should_fail/missing_supertrait_impl",
        "should_fail/enum_if_let_invalid_variable",
        "should_fail/enum_bad_type_inference",
        "should_fail/missing_func_from_supertrait_impl",
        "should_fail/supertrait_does_not_exist",
        "should_fail/chained_if_let_missing_branch",
        "should_fail/abort_control_flow",
        "should_fail/match_expressions_non_exhaustive",
        "should_fail/empty_impl",
<<<<<<< HEAD
        "should_fail/disallow_turbofish",
=======
        "should_fail/generics_unhelpful_error",
>>>>>>> 4905aa0b
    ];
    number_of_tests_run += negative_project_names.iter().fold(0, |acc, name| {
        if filter(name) {
            crate::e2e_vm_tests::harness::does_not_compile(name);
            acc + 1
        } else {
            acc
        }
    });

    // ---- Tests paired with contracts upon which they depend which must be pre-deployed.
    // TODO validate that call output is correct
    let contract_and_project_names = &[
        (
            "should_pass/test_contracts/basic_storage",
            "should_pass/require_contract_deployment/call_basic_storage",
        ),
        (
            "should_pass/test_contracts/increment_contract",
            "should_pass/require_contract_deployment/call_increment_contract",
        ),
        (
            "should_pass/test_contracts/auth_testing_contract",
            "should_pass/require_contract_deployment/caller_auth_test",
        ),
        (
            "should_pass/test_contracts/context_testing_contract",
            "should_pass/require_contract_deployment/caller_context_test",
        ),
        (
            "should_pass/test_contracts/contract_abi_impl",
            "should_pass/require_contract_deployment/contract_call",
        ),
        (
            "should_pass/test_contracts/balance_test_contract",
            "should_pass/require_contract_deployment/bal_opcode",
        ),
        (
            "should_pass/test_contracts/test_fuel_coin_contract",
            "should_pass/require_contract_deployment/token_ops_test",
        ),
        /* Requires IR - TODO:enable when the IR pipeline is enabled by default
         * https://github.com/FuelLabs/sway/issues/981
        (
            "should_pass/test_contracts/storage_access_contract",
            "should_pass/require_contract_deployment/storage_access_caller",
        ),*/
    ];

    let total_number_of_tests = positive_project_names.len()
        + negative_project_names.len()
        + contract_and_project_names.len();

    // Filter them first.
    let (contracts, projects): (Vec<_>, Vec<_>) = contract_and_project_names
        .iter()
        .filter(|names| filter(names.1))
        .cloned()
        .unzip();

    // Deploy and then test.
    number_of_tests_run += projects.len();
    let mut contract_ids = Vec::<fuel_tx::ContractId>::with_capacity(contracts.len());
    for name in contracts {
        let contract_id = harness::deploy_contract(name);
        contract_ids.push(contract_id);
    }
    for name in projects {
        harness::runs_on_node(name, &contract_ids);
    }

    if number_of_tests_run == 0 {
        println!(
            "No tests were run. Regex filter \"{}\" filtered out all {} tests.",
            filter_regex.map(|x| x.to_string()).unwrap_or_default(),
            total_number_of_tests
        );
    } else {
        println!("_________________________________\nTests passed.");
        println!(
            "{} tests run ({} skipped)",
            number_of_tests_run,
            total_number_of_tests - number_of_tests_run
        );
    }
}<|MERGE_RESOLUTION|>--- conflicted
+++ resolved
@@ -342,11 +342,8 @@
         "should_fail/abort_control_flow",
         "should_fail/match_expressions_non_exhaustive",
         "should_fail/empty_impl",
-<<<<<<< HEAD
         "should_fail/disallow_turbofish",
-=======
         "should_fail/generics_unhelpful_error",
->>>>>>> 4905aa0b
     ];
     number_of_tests_run += negative_project_names.iter().fold(0, |acc, name| {
         if filter(name) {
