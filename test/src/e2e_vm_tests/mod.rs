--- conflicted
+++ resolved
@@ -585,11 +585,8 @@
         "should_fail/repeated_enum_variant",
         "should_fail/repeated_storage_field",
         "should_fail/repeated_struct_field",
-<<<<<<< HEAD
         "should_fail/method_requires_mut_var",
-=======
         "should_fail/impl_with_bad_generic",
->>>>>>> f56df37e
         "should_fail/storage_conflict",
     ];
     number_of_tests_run += negative_project_names.iter().fold(0, |acc, name| {
