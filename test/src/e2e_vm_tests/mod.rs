mod harness;
use fuel_vm::prelude::*;

pub fn run(filter_regex: Option<regex::Regex>) {
    let filter = |name| {
        filter_regex
            .as_ref()
            .map(|regex| regex.is_match(name))
            .unwrap_or(true)
    };

    // programs that should successfully compile and terminate
    // with some known state
    let positive_project_names = vec![
        ("asm_expr_basic", ProgramState::Return(6)),
        ("basic_func_decl", ProgramState::Return(1)), // 1 == true
        // contracts revert because this test runs them against the VM
        // and no selectors will match
        ("contract_abi_impl", ProgramState::Revert(0)),
        ("dependencies", ProgramState::Return(0)), // 0 == false
        ("if_elseif_enum", ProgramState::Return(10)),
        ("tuple_types", ProgramState::Return(123)),
        ("out_of_order_decl", ProgramState::Return(1)),
        ("struct_field_reassignment", ProgramState::Return(0)),
        ("enum_in_fn_decl", ProgramState::Return(255)),
        ("empty_impl", ProgramState::Return(0)),
        ("main_returns_unit", ProgramState::Return(0)),
        ("unary_not_basic", ProgramState::Return(1)), // 1 == true
        ("unary_not_basic_2", ProgramState::Return(1)), // 1 == true
        ("fix_opcode_bug", ProgramState::Return(30)),
        (
            "retd_b256",
            ProgramState::ReturnData(Bytes32::from([
                102, 104, 122, 173, 248, 98, 189, 119, 108, 143, 193, 139, 142, 159, 142, 32, 8,
                151, 20, 133, 110, 226, 51, 179, 144, 42, 89, 29, 13, 95, 41, 37,
            ])),
        ),
        (
            "retd_struct",
            ProgramState::ReturnData(Bytes32::from([
                251, 57, 24, 241, 63, 94, 17, 102, 252, 182, 8, 110, 140, 105, 102, 105, 138, 202,
                155, 39, 97, 32, 94, 129, 141, 144, 190, 142, 33, 32, 33, 75,
            ])),
        ),
        ("op_precedence", ProgramState::Return(0)),
        ("asm_without_return", ProgramState::Return(0)),
        ("op_precedence", ProgramState::Return(0)), // false
        ("b256_bad_jumps", ProgramState::Return(1)),
        ("b256_ops", ProgramState::Return(100)),
        ("struct_field_access", ProgramState::Return(43)),
        ("bool_and_or", ProgramState::Return(42)),
        ("neq_4_test", ProgramState::Return(0)),
        ("eq_4_test", ProgramState::Return(1)),
        ("local_impl_for_ord", ProgramState::Return(1)), // true
        ("const_decl", ProgramState::Return(100)),
        // TEMPORARILY DISABLED DUE TO OOM ("const_decl_in_library", ProgramState::Return(1)), // true
        ("aliased_imports", ProgramState::Return(42)),
        ("empty_method_initializer", ProgramState::Return(1)), // true
        ("b512_struct_alignment", ProgramState::Return(1)),    // true
        ("generic_structs", ProgramState::Return(1)),          // true
        ("generic_functions", ProgramState::Return(1)),        // true
        ("generic_enum", ProgramState::Return(1)),             // true
        ("import_method_from_other_file", ProgramState::Return(10)), // true
        ("b512_test", ProgramState::Return(1)),                // true
        ("ec_recover_test", ProgramState::Return(1)),          // true
        ("address_test", ProgramState::Return(1)),             // true
        ("generic_struct", ProgramState::Return(1)),           // true
        ("zero_field_types", ProgramState::Return(10)),        // true
        ("assert_test", ProgramState::Return(1)),              // true
        ("match_expressions", ProgramState::Return(42)),
        ("assert_test", ProgramState::Return(1)),  // true
        ("array_basics", ProgramState::Return(1)), // true
        // Disabled, pending decision on runtime OOB checks. ("array_dynamic_oob", ProgramState::Revert(1)),
        ("array_generics", ProgramState::Return(1)), // true
        ("match_expressions_structs", ProgramState::Return(4)),
<<<<<<< HEAD
        ("block_height", ProgramState::Return(1)), // true
        ("b512_test", ProgramState::Return(1)),    // true
        ("block_height", ProgramState::Return(1)), // true
        ("use_full_path_names", ProgramState::Return(1)),
        ("valid_impurity", ProgramState::Return(0)), // false
=======
        ("block_height", ProgramState::Return(1)),   // true
        ("b512_test", ProgramState::Return(1)),      // true
        ("block_height", ProgramState::Return(1)),   // true
        ("valid_impurity", ProgramState::Revert(0)), // false
>>>>>>> 11d4f534
        ("trait_override_bug", ProgramState::Return(7)),
        ("if_implicit_unit", ProgramState::Return(0)),
        ("modulo_uint_test", ProgramState::Return(1)), // true
        ("trait_import_with_star", ProgramState::Return(0)),
        ("tuple_desugaring", ProgramState::Return(9)),
        ("multi_item_import", ProgramState::Return(0)), // false
    ];

    let mut number_of_tests_run = positive_project_names.iter().fold(0, |acc, (name, res)| {
        if filter(name) {
            assert_eq!(crate::e2e_vm_tests::harness::runs_in_vm(name), *res);
            assert_eq!(crate::e2e_vm_tests::harness::test_json_abi(name), Ok(()));
            acc + 1
        } else {
            acc
        }
    });

    // source code that should _not_ compile
    let negative_project_names = vec![
        "recursive_calls",
        "asm_missing_return",
        "asm_should_not_have_return",
        "missing_fn_arguments",
        "excess_fn_arguments",
        // the feature for the below test, detecting inf deps, was reverted
        // when that is re-implemented we should reenable this test
        //"infinite_dependencies",
        "top_level_vars",
        "dependency_parsing_error",
        "disallowed_gm",
        "bad_generic_annotation",
        "bad_generic_var_annotation",
        "unify_identical_unknowns",
        "array_oob",
        "array_bad_index",
        "name_shadowing",
        "match_expressions_wrong_struct",
        "match_expressions_enums",
        "pure_calls_impure",
        "nested_impure",
        "predicate_calls_impure",
        "script_calls_impure",
        "contract_pure_calls_impure",
        "literal_too_large_for_type",
    ];
    number_of_tests_run += negative_project_names.iter().fold(0, |acc, name| {
        if filter(name) {
            crate::e2e_vm_tests::harness::does_not_compile(name);
            acc + 1
        } else {
            acc
        }
    });

    // ---- Tests paired with contracts upon which they depend which must be pre-deployed.
    // TODO validate that call output is correct
    let contract_and_project_names = &[
        ("basic_storage", "call_basic_storage"),
        ("increment_contract", "call_increment_contract"),
        ("auth_testing_contract", "caller_auth_test"),
        ("context_testing_contract", "caller_context_test"),
        ("contract_abi_impl", "contract_call"),
        ("balance_test_contract", "bal_opcode"),
        ("test_fuel_coin_contract", "token_ops_test"),
    ];

    let total_number_of_tests = positive_project_names.len()
        + negative_project_names.len()
        + contract_and_project_names.len();

    // Filter them first.
    let (contracts, projects): (Vec<_>, Vec<_>) = contract_and_project_names
        .iter()
        .filter(|names| filter(names.1))
        .cloned()
        .unzip();

    // Deploy and then test.
    number_of_tests_run += projects.len();
    let mut contract_ids = Vec::<fuel_tx::ContractId>::with_capacity(contracts.len());
    for name in contracts {
        let contract_id = harness::deploy_contract(name);
        contract_ids.push(contract_id);
    }
    for name in projects {
        harness::runs_on_node(name, &contract_ids);
    }

    if number_of_tests_run == 0 {
        println!(
            "No tests were run. Regex filter \"{}\" filtered out all {} tests.",
            filter_regex.map(|x| x.to_string()).unwrap_or_default(),
            total_number_of_tests
        );
    } else {
        println!("_________________________________\nTests passed.");
        println!(
            "{} tests run ({} skipped)",
            number_of_tests_run,
            total_number_of_tests - number_of_tests_run
        );
    }
}<|MERGE_RESOLUTION|>--- conflicted
+++ resolved
@@ -73,24 +73,17 @@
         // Disabled, pending decision on runtime OOB checks. ("array_dynamic_oob", ProgramState::Revert(1)),
         ("array_generics", ProgramState::Return(1)), // true
         ("match_expressions_structs", ProgramState::Return(4)),
-<<<<<<< HEAD
-        ("block_height", ProgramState::Return(1)), // true
-        ("b512_test", ProgramState::Return(1)),    // true
-        ("block_height", ProgramState::Return(1)), // true
-        ("use_full_path_names", ProgramState::Return(1)),
-        ("valid_impurity", ProgramState::Return(0)), // false
-=======
         ("block_height", ProgramState::Return(1)),   // true
         ("b512_test", ProgramState::Return(1)),      // true
         ("block_height", ProgramState::Return(1)),   // true
         ("valid_impurity", ProgramState::Revert(0)), // false
->>>>>>> 11d4f534
         ("trait_override_bug", ProgramState::Return(7)),
         ("if_implicit_unit", ProgramState::Return(0)),
         ("modulo_uint_test", ProgramState::Return(1)), // true
         ("trait_import_with_star", ProgramState::Return(0)),
         ("tuple_desugaring", ProgramState::Return(9)),
         ("multi_item_import", ProgramState::Return(0)), // false
+        ("use_full_path_names", ProgramState::Return(1)),
     ];
 
     let mut number_of_tests_run = positive_project_names.iter().fold(0, |acc, (name, res)| {
