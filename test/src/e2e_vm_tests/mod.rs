mod harness;
use forc_util::init_tracing_subscriber;
use fuel_vm::prelude::*;
pub fn run(filter_regex: Option<regex::Regex>) {
    init_tracing_subscriber();
    let filter = |name| {
        filter_regex
            .as_ref()
            .map(|regex| regex.is_match(name))
            .unwrap_or(true)
    };

    // Non-contract programs that should successfully compile and terminate
    // with some known state. Note that if you are adding a contract, it may pass by mistake.
    // Please add contracts to `positive_project_names_with_abi`.
    let positive_project_names_no_abi = vec![
        (
            "should_pass/forc/dependency_package_field",
            ProgramState::Return(0),
        ),
        (
            "should_pass/language/asm_expr_basic",
            ProgramState::Return(6),
        ),
        (
            "should_pass/language/basic_func_decl",
            ProgramState::Return(1), // 1 == true
        ),
        (
            "should_pass/language/builtin_type_method_call",
            ProgramState::Return(3),
        ),
        ("should_pass/language/dependencies", ProgramState::Return(0)), // 0 == false
        (
            "should_pass/language/if_elseif_enum",
            ProgramState::Return(10),
        ),
        (
            "should_pass/language/tuple_types",
            ProgramState::Return(123),
        ),
        (
            "should_pass/language/out_of_order_decl",
            ProgramState::Return(1),
        ),
        (
            "should_pass/language/struct_field_reassignment",
            ProgramState::Return(0),
        ),
        (
            "should_pass/language/enum_in_fn_decl",
            ProgramState::Return(255),
        ),
        (
            "should_pass/language/main_returns_unit",
            ProgramState::Return(0),
        ),
        (
            "should_pass/language/unary_not_basic",
            ProgramState::Return(1), // 1 == true
        ),
        (
            "should_pass/language/unary_not_basic_2",
            ProgramState::Return(1), // 1 == true
        ),
        (
            "should_pass/language/fix_opcode_bug",
            ProgramState::Return(30),
        ),
        (
            "should_pass/language/retd_b256",
            ProgramState::ReturnData(Bytes32::from([
                102, 104, 122, 173, 248, 98, 189, 119, 108, 143, 193, 139, 142, 159, 142, 32, 8,
                151, 20, 133, 110, 226, 51, 179, 144, 42, 89, 29, 13, 95, 41, 37,
            ])),
        ),
        (
            "should_pass/language/retd_struct",
            ProgramState::ReturnData(Bytes32::from([
                251, 57, 24, 241, 63, 94, 17, 102, 252, 182, 8, 110, 140, 105, 102, 105, 138, 202,
                155, 39, 97, 32, 94, 129, 141, 144, 190, 142, 33, 32, 33, 75,
            ])),
        ),
        (
            "should_pass/language/op_precedence",
            ProgramState::Return(0),
        ),
        (
            "should_pass/language/asm_without_return",
            ProgramState::Return(0),
        ),
        (
            "should_pass/language/b256_bad_jumps",
            ProgramState::Return(1),
        ),
        (
            "should_pass/language/b256_bitwise_ops",
            ProgramState::Return(1),
        ),
        ("should_pass/language/b256_ops", ProgramState::Return(100)),
        (
            "should_pass/language/struct_field_access",
            ProgramState::Return(43),
        ),
        ("should_pass/language/bool_and_or", ProgramState::Return(42)),
        ("should_pass/language/eq_and_neq", ProgramState::Return(1)),
        (
            "should_pass/language/local_impl_for_ord",
            ProgramState::Return(1), // true
        ),
        ("should_pass/language/const_decl", ProgramState::Return(100)),
        (
            "should_pass/language/const_decl_in_library",
            ProgramState::Return(1), // true
        ),
        (
            "should_pass/language/aliased_imports",
            ProgramState::Return(42),
        ),
        (
            "should_pass/language/empty_method_initializer",
            ProgramState::Return(1), // true
        ),
        (
            "should_pass/stdlib/b512_struct_alignment",
            ProgramState::Return(1), // true
        ),
        (
            "should_pass/stdlib/contract_id_type",
            ProgramState::Return(1),
        ), // true
        ("should_pass/stdlib/evm_ecr", ProgramState::Return(1)), // true
        (
            "should_pass/stdlib/exponentiation_test",
            ProgramState::Return(1),
        ), // true
        ("should_pass/stdlib/ge_test", ProgramState::Return(1)), // true
        ("should_pass/stdlib/intrinsics", ProgramState::Return(1)), // true
        ("should_pass/stdlib/option", ProgramState::Return(1)),  // true
        ("should_pass/stdlib/require", ProgramState::Return(1)), // true
        ("should_pass/stdlib/result", ProgramState::Return(1)),  // true
        ("should_pass/stdlib/u128_test", ProgramState::Return(1)), // true
        ("should_pass/stdlib/u128_div_test", ProgramState::Return(1)), // true
        ("should_pass/stdlib/u128_mul_test", ProgramState::Return(1)), // true
        (
            "should_pass/language/generic_structs",
            ProgramState::Return(1), // true
        ),
        (
            "should_pass/language/generic_functions",
            ProgramState::Return(1), // true
        ),
        ("should_pass/language/generic_enum", ProgramState::Return(1)), // true
        (
            "should_pass/language/numeric_constants",
            ProgramState::Return(1),
        ), // true
        ("should_pass/language/u64_ops", ProgramState::Return(1)),      // true
        (
            "should_pass/language/import_method_from_other_file",
            ProgramState::Return(10), // true
        ),
        (
            "should_pass/stdlib/ec_recover_test",
            ProgramState::Return(1), // true
        ),
        ("should_pass/stdlib/address_test", ProgramState::Return(1)), // true
        (
            "should_pass/language/generic_struct",
            ProgramState::Return(1), // true
        ),
        (
            "should_pass/language/zero_field_types",
            ProgramState::Return(10), // true
        ),
        ("should_pass/stdlib/assert_test", ProgramState::Return(1)), // true
        (
            "should_pass/language/match_expressions",
            ProgramState::Return(42),
        ),
        ("should_pass/language/array_basics", ProgramState::Return(1)), // true
        // Disabled, pending decision on runtime OOB checks. ("array_dynamic_oob", ProgramState::Revert(1)),
        (
            "should_pass/language/abort_control_flow_good",
            ProgramState::Revert(42),
        ),
        (
            "should_pass/language/array_generics",
            ProgramState::Return(1), // true
        ),
        (
            "should_pass/language/match_expressions_structs",
            ProgramState::Return(4),
        ),
        ("should_pass/stdlib/b512_test", ProgramState::Return(1)), // true
        ("should_pass/stdlib/block_height", ProgramState::Return(1)), // true
        (
            "should_pass/language/trait_override_bug",
            ProgramState::Return(7),
        ),
        (
            "should_pass/language/if_implicit_unit",
            ProgramState::Return(0),
        ),
        (
            "should_pass/language/modulo_uint_test",
            ProgramState::Return(1), // true
        ),
        (
            "should_pass/language/trait_import_with_star",
            ProgramState::Return(0),
        ),
        (
            "should_pass/language/tuple_desugaring",
            ProgramState::Return(9),
        ),
        (
            "should_pass/language/multi_item_import",
            ProgramState::Return(0), // false
        ),
        (
            "should_pass/language/use_full_path_names",
            ProgramState::Return(1),
        ),
        (
            "should_pass/language/tuple_indexing",
            ProgramState::Return(1),
        ),
        (
            "should_pass/language/tuple_access",
            ProgramState::Return(42),
        ),
        (
            "should_pass/language/funcs_with_generic_types",
            ProgramState::Return(1), // true
        ),
        (
            "should_pass/language/enum_if_let",
            ProgramState::Return(143),
        ),
        (
            "should_pass/language/enum_destructuring",
            ProgramState::Return(15),
        ),
        (
            "should_pass/language/enum_if_let_large_type",
            ProgramState::Return(15),
        ),
        (
            "should_pass/language/enum_type_inference",
            ProgramState::Return(5),
        ),
        ("should_pass/language/size_of", ProgramState::Return(1)),
        ("should_pass/language/supertraits", ProgramState::Return(1)),
        (
            "should_pass/language/new_allocator_test",
            ProgramState::Return(42), // true
        ),
        (
            "should_pass/language/chained_if_let",
            ProgramState::Return(5), // true
        ),
        (
            "should_pass/language/inline_if_expr_const",
            ProgramState::Return(0),
        ),
        (
            "should_pass/language/method_on_empty_struct",
            ProgramState::Return(1),
        ),
        (
            "should_pass/language/tuple_in_struct",
            ProgramState::Return(1),
        ),
        (
            "should_pass/language/nested_structs",
            ProgramState::Return(1),
        ),
        ("should_pass/language/while_loops", ProgramState::Return(1)),
        (
            "should_pass/language/retd_small_array",
            ProgramState::ReturnData(Bytes32::from([
                0xcd, 0x26, 0x62, 0x15, 0x4e, 0x6d, 0x76, 0xb2, 0xb2, 0xb9, 0x2e, 0x70, 0xc0, 0xca,
                0xc3, 0xcc, 0xf5, 0x34, 0xf9, 0xb7, 0x4e, 0xb5, 0xb8, 0x98, 0x19, 0xec, 0x50, 0x90,
                0x83, 0xd0, 0x0a, 0x50,
            ])),
        ),
        (
            "should_pass/language/retd_zero_len_array",
            ProgramState::ReturnData(Bytes32::from([
                0xe3, 0xb0, 0xc4, 0x42, 0x98, 0xfc, 0x1c, 0x14, 0x9a, 0xfb, 0xf4, 0xc8, 0x99, 0x6f,
                0xb9, 0x24, 0x27, 0xae, 0x41, 0xe4, 0x64, 0x9b, 0x93, 0x4c, 0xa4, 0x95, 0x99, 0x1b,
                0x78, 0x52, 0xb8, 0x55,
            ])),
        ),
        ("should_pass/language/is_prime", ProgramState::Return(1)),
        (
            "should_pass/language/generic_impl_self",
            ProgramState::Return(10),
        ),
        (
            "should_pass/language/enum_init_fn_call",
            ProgramState::Return(1),
        ),
        (
            "should_pass/language/nested_while_and_if",
            ProgramState::Return(1),
        ),
        (
            "should_pass/language/is_reference_type",
            ProgramState::Return(1),
        ),
        (
            "should_pass/language/contract_caller_as_type",
            ProgramState::Return(42),
        ),
        /*
         * This test is disabled because in order to work correctly it requires that we implement
         * `&mut self` methods.
         *
         * See: #1188
        (
            "should_pass/language/self_impl_reassignment",
            ProgramState::Return(1),
        ),
        */
        (
            "should_pass/language/import_trailing_comma",
            ProgramState::Return(0),
        ),
        (
            "should_pass/language/primitive_type_argument",
            ProgramState::Return(5),
        ),
        (
            "should_pass/language/generic-type-inference",
            ProgramState::Return(0),
        ),
        (
            "should_pass/language/ret_small_string",
            ProgramState::ReturnData(Bytes32::from([
                0x6a, 0x4e, 0x01, 0xe9, 0x40, 0xab, 0xc0, 0x04, 0x30, 0xfe, 0x21, 0x62, 0xed, 0x69,
                0xc0, 0xe2, 0x31, 0x04, 0xf9, 0xfd, 0xa7, 0x81, 0x59, 0x09, 0x2f, 0xea, 0x8f, 0x7e,
                0xcb, 0x7f, 0x6d, 0xd4,
            ])),
        ),
        (
            "should_pass/language/many_stack_variables",
            ProgramState::Return(10),
        ),
        (
            "should_pass/language/ret_string_in_struct",
            ProgramState::ReturnData(Bytes32::from([
                0xaa, 0x5e, 0xfc, 0xa8, 0xda, 0xaf, 0x6e, 0xe6, 0x3f, 0x44, 0x93, 0xb2, 0x88, 0xb3,
                0x85, 0xd7, 0x60, 0xb8, 0xef, 0x93, 0xdc, 0x70, 0xe0, 0xfb, 0xc3, 0x06, 0xed, 0x9b,
                0x67, 0x6e, 0x5f, 0x13,
            ])),
        ),
        (
            "should_pass/language/match_expressions_simple",
            ProgramState::Return(42),
        ),
        (
            "should_pass/language/multi_impl_self",
            ProgramState::Return(42),
        ),
        (
            "should_pass/language/implicit_return",
            ProgramState::Return(42),
        ),
        (
            "should_pass/language/match_expressions_enums",
            ProgramState::Return(42),
        ),
        (
            "should_pass/language/match_expressions_nested",
            ProgramState::Return(123),
        ),
        (
            "should_pass/language/match_expressions_mismatched",
            ProgramState::Return(5),
        ),
        (
            "should_pass/language/match_expressions_inside_generic_functions",
            ProgramState::Return(1),
        ),
        (
            "should_pass/language/generic_inside_generic",
            ProgramState::Return(7),
        ),
        (
<<<<<<< HEAD
            "should_pass/language/tuple_single_element",
=======
            "should_pass/language/reassignment_operators",
>>>>>>> 5030e155
            ProgramState::Return(1),
        ),
    ];

    let mut number_of_tests_run =
        positive_project_names_no_abi
            .iter()
            .fold(0, |acc, (name, res)| {
                if filter(name) {
                    assert_eq!(crate::e2e_vm_tests::harness::runs_in_vm(name), *res);
                    acc + 1
                } else {
                    acc
                }
            });

    // Programs that should successfully compile, include abi and terminate
    // with some known state. Note that if a non-contract is included
    // it will be rejected during assertion. Please move it to
    // `positive_project_names_no_abi` above.
    let positive_project_names_with_abi = vec![
        (
            "should_pass/language/valid_impurity",
            ProgramState::Revert(0), // false
        ),
        (
            "should_pass/test_contracts/auth_testing_contract",
            ProgramState::Revert(0),
        ),
        (
            "should_pass/test_contracts/balance_test_contract",
            ProgramState::Revert(0),
        ),
        (
            "should_pass/test_contracts/basic_storage",
            ProgramState::Revert(0),
        ),
        (
            "should_pass/test_contracts/context_testing_contract",
            ProgramState::Revert(0),
        ),
        (
            "should_pass/test_contracts/increment_contract",
            ProgramState::Revert(0),
        ),
        (
            "should_pass/test_contracts/storage_access_contract",
            ProgramState::Revert(0),
        ),
        (
            "should_pass/test_contracts/test_fuel_coin_contract",
            ProgramState::Revert(0),
        ),
        (
            "should_pass/test_contracts/nested_struct_args_contract",
            ProgramState::Revert(0),
        ),
        (
            "should_pass/test_contracts/issue_1512_repro",
            ProgramState::Revert(0),
        ),
        (
            "should_pass/test_contracts/array_of_structs_contract",
            ProgramState::Revert(0),
        ),
        (
            "should_pass/test_contracts/abi_with_tuples_contract",
            ProgramState::Revert(0),
        ),
        (
            "should_pass/test_contracts/get_storage_key_contract",
            ProgramState::Revert(0),
        ),
    ];

    number_of_tests_run += positive_project_names_with_abi
        .iter()
        .fold(0, |acc, (name, res)| {
            if filter(name) {
                assert_eq!(crate::e2e_vm_tests::harness::runs_in_vm(name), *res);
                // cannot use partial eq on type `anyhow::Error` so I've used `matches!` here instead.
                // https://users.rust-lang.org/t/issues-in-asserting-result/61198/3 for reference.
                assert!(crate::e2e_vm_tests::harness::test_json_abi(name).is_ok());
                acc + 1
            } else {
                acc
            }
        });

    // source code that should _not_ compile
    let negative_project_names = vec![
        "should_fail/recursive_calls",
        "should_fail/asm_missing_return",
        "should_fail/asm_should_not_have_return",
        "should_fail/missing_fn_arguments",
        "should_fail/excess_fn_arguments",
        // the feature for the below test, detecting inf deps, was reverted
        // when that is re-implemented we should reenable this test
        //"should_fail/infinite_dependencies",
        "should_fail/top_level_vars",
        "should_fail/dependency_parsing_error",
        "should_fail/disallowed_gm",
        "should_fail/bad_generic_annotation",
        "should_fail/bad_generic_var_annotation",
        "should_fail/unify_identical_unknowns",
        "should_fail/array_oob",
        "should_fail/array_bad_index",
        "should_fail/name_shadowing",
        "should_fail/match_expressions_wrong_struct",
        "should_fail/match_expressions_enums",
        "should_fail/pure_calls_impure",
        "should_fail/nested_impure",
        "should_fail/predicate_calls_impure",
        "should_fail/script_calls_impure",
        "should_fail/contract_pure_calls_impure",
        "should_fail/literal_too_large_for_type",
        "should_fail/star_import_alias",
        "should_fail/item_used_without_import",
        "should_fail/shadow_import",
        "should_fail/missing_supertrait_impl",
        "should_fail/enum_if_let_invalid_variable",
        "should_fail/enum_bad_type_inference",
        "should_fail/missing_func_from_supertrait_impl",
        "should_fail/supertrait_does_not_exist",
        "should_fail/chained_if_let_missing_branch",
        "should_fail/abort_control_flow_bad",
        "should_fail/match_expressions_non_exhaustive",
        "should_fail/empty_impl",
        "should_fail/disallow_turbofish",
        "should_fail/generics_unhelpful_error",
        "should_fail/generic_shadows_generic",
        "should_fail/different_contract_caller_types",
        "should_fail/insufficient_type_info",
        "should_fail/primitive_type_argument",
        "should_fail/double_underscore_fn",
        "should_fail/double_underscore_trait_fn",
        "should_fail/double_underscore_impl_self_fn",
        "should_fail/double_underscore_var",
        "should_fail/double_underscore_struct",
        "should_fail/double_underscore_enum",
        "should_fail/assign_to_field_of_non_mutable_struct",
        "should_fail/abi_method_signature_mismatch",
        "should_fail/trait_method_signature_mismatch",
        "should_fail/impure_read_calls_impure_write",
        "should_fail/abi_impl_purity_mismatch",
        "should_fail/abi_pure_calls_impure",
        "should_fail/impure_abi_read_calls_impure_write",
        "should_fail/impure_trait_read_calls_impure_write",
        "should_fail/trait_impl_purity_mismatch",
        "should_fail/trait_pure_calls_impure",
        "should_fail/match_expressions_empty_arms",
        "should_fail/type_mismatch_error_message",
        "should_fail/non_literal_const_decl",
        "should_fail/recursive_enum",
        "should_fail/recursive_struct",
        "should_fail/recursive_type_chain",
    ];
    number_of_tests_run += negative_project_names.iter().fold(0, |acc, name| {
        if filter(name) {
            crate::e2e_vm_tests::harness::does_not_compile(name);
            acc + 1
        } else {
            acc
        }
    });

    // ---- Tests paired with contracts upon which they depend which must be pre-deployed.
    let contract_and_project_names = &[
        (
            (
                "should_pass/test_contracts/basic_storage",
                "should_pass/require_contract_deployment/call_basic_storage",
            ),
            4242,
        ),
        (
            (
                "should_pass/test_contracts/increment_contract",
                "should_pass/require_contract_deployment/call_increment_contract",
            ),
            1, // true
        ),
        (
            (
                "should_pass/test_contracts/auth_testing_contract",
                "should_pass/require_contract_deployment/caller_auth_test",
            ),
            1, // true
        ),
        (
            (
                "should_pass/test_contracts/context_testing_contract",
                "should_pass/require_contract_deployment/caller_context_test",
            ),
            1, // true
        ),
        (
            (
                "should_pass/test_contracts/balance_test_contract",
                "should_pass/require_contract_deployment/bal_opcode",
            ),
            1, // true
        ),
        (
            (
                "should_pass/test_contracts/test_fuel_coin_contract",
                "should_pass/require_contract_deployment/token_ops_test",
            ),
            1, // true
        ),
        (
            (
                "should_pass/test_contracts/storage_access_contract",
                "should_pass/require_contract_deployment/storage_access_caller",
            ),
            1, // true
        ),
        (
            (
                "should_pass/test_contracts/get_storage_key_contract",
                "should_pass/require_contract_deployment/get_storage_key_caller",
            ),
            1,
        ),
        (
            (
                "should_pass/test_contracts/array_of_structs_contract",
                "should_pass/require_contract_deployment/array_of_structs_caller",
            ),
            1,
        ),
        (
            (
                "should_pass/test_contracts/abi_with_tuples_contract",
                "should_pass/require_contract_deployment/call_abi_with_tuples",
            ),
            1,
        ),
    ];

    let total_number_of_tests = positive_project_names_no_abi.len()
        + positive_project_names_with_abi.len()
        + negative_project_names.len()
        + contract_and_project_names.len();

    // Filter them first.
    let (contracts_and_projects, vals): (Vec<_>, Vec<_>) = contract_and_project_names
        .iter()
        .filter(|names| filter(names.0 .1))
        .cloned()
        .unzip();

    let (contracts, projects): (Vec<_>, Vec<_>) = contracts_and_projects.iter().cloned().unzip();

    // Deploy and then test.
    number_of_tests_run += projects.len();
    let mut contract_ids = Vec::<fuel_tx::ContractId>::with_capacity(contracts.len());
    for name in contracts {
        let contract_id = harness::deploy_contract(name);
        contract_ids.push(contract_id);
    }

    for (name, val) in projects.iter().zip(vals.iter()) {
        let result = harness::runs_on_node(name, &contract_ids);
        assert!(result.iter().all(|r| !matches!(
            r,
            fuel_tx::Receipt::Revert { .. } | fuel_tx::Receipt::Panic { .. }
        )));
        assert!(
            result.len() >= 2
                && matches!(result[result.len() - 2], fuel_tx::Receipt::Return { .. })
                && result[result.len() - 2].val().unwrap() == *val
        );
    }

    if number_of_tests_run == 0 {
        tracing::info!(
            "No tests were run. Regex filter \"{}\" filtered out all {} tests.",
            filter_regex.map(|x| x.to_string()).unwrap_or_default(),
            total_number_of_tests
        );
    } else {
        tracing::info!("_________________________________\nTests passed.");
        tracing::info!(
            "{} tests run ({} skipped)",
            number_of_tests_run,
            total_number_of_tests - number_of_tests_run
        );
    }
}<|MERGE_RESOLUTION|>--- conflicted
+++ resolved
@@ -389,11 +389,11 @@
             ProgramState::Return(7),
         ),
         (
-<<<<<<< HEAD
             "should_pass/language/tuple_single_element",
-=======
+            ProgramState::Return(1),
+        ),
+        (
             "should_pass/language/reassignment_operators",
->>>>>>> 5030e155
             ProgramState::Return(1),
         ),
     ];
