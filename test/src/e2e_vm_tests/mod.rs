--- conflicted
+++ resolved
@@ -461,12 +461,9 @@
         "should_fail/double_underscore_var",
         "should_fail/double_underscore_struct",
         "should_fail/double_underscore_enum",
-<<<<<<< HEAD
         "should_fail/assign_to_field_of_non_mutable_struct",
-=======
         "should_fail/abi_method_signature_mismatch",
         "should_fail/trait_method_signature_mismatch",
->>>>>>> a582acf4
     ];
     number_of_tests_run += negative_project_names.iter().fold(0, |acc, name| {
         if filter(name) {
