--- conflicted
+++ resolved
@@ -83,18 +83,15 @@
         ("tuple_indexing", ProgramState::Return(1)),
         ("tuple_access", ProgramState::Return(42)),
         ("funcs_with_generic_types", ProgramState::Return(1)), // true
-<<<<<<< HEAD
         ("supertraits_1", ProgramState::Return(1)),
         ("supertraits_2", ProgramState::Return(1)),
         ("enum_if_let", ProgramState::Return(143)),
         ("enum_destructuring", ProgramState::Return(15)),
         ("enum_if_let_large_type", ProgramState::Return(42)),
         ("enum_type_inference", ProgramState::Return(5)),
-=======
         ("size_of", ProgramState::Return(1)),
         ("supertraits", ProgramState::Return(1)),
         ("new_allocator_test", ProgramState::Return(42)), // true
->>>>>>> 5c58c09f
     ];
 
     let mut number_of_tests_run = positive_project_names.iter().fold(0, |acc, (name, res)| {
@@ -138,13 +135,10 @@
         "item_used_without_import",
         "shadow_import",
         "missing_supertrait_impl",
-<<<<<<< HEAD
         "enum_if_let_invalid_variable",
         "enum_bad_type_inference",
-=======
         "missing_func_from_supertrait_impl",
         "supertrait_does_not_exist",
->>>>>>> 5c58c09f
     ];
     number_of_tests_run += negative_project_names.iter().fold(0, |acc, name| {
         if filter(name) {
