mod harness;
use fuel_vm::prelude::*;

pub fn run(filter_regex: Option<regex::Regex>) {
    let filter = |name| {
        filter_regex
            .as_ref()
            .map(|regex| regex.is_match(name))
            .unwrap_or(true)
    };

    // programs that should successfully compile and terminate
    // with some known state
    let project_names = vec![
        ("asm_expr_basic", ProgramState::Return(6)),
        ("basic_func_decl", ProgramState::Return(1)), // 1 == true
        ("contract_abi_impl", ProgramState::Return(0)),
        ("dependencies", ProgramState::Return(0)), // 0 == false
        ("if_elseif_enum", ProgramState::Return(10)),
        ("tuple_types", ProgramState::Return(123)),
        ("out_of_order_decl", ProgramState::Return(1)),
        ("struct_field_reassignment", ProgramState::Return(0)),
        ("enum_in_fn_decl", ProgramState::Return(255)),
        ("empty_impl", ProgramState::Return(0)),
        ("main_returns_unit", ProgramState::Return(0)),
        ("unary_not_basic", ProgramState::Return(1)), // 1 == true
        ("unary_not_basic_2", ProgramState::Return(1)), // 1 == true
        ("fix_opcode_bug", ProgramState::Return(30)),
        (
            "retd_b256",
            ProgramState::ReturnData(Bytes32::from([
                102, 104, 122, 173, 248, 98, 189, 119, 108, 143, 193, 139, 142, 159, 142, 32, 8,
                151, 20, 133, 110, 226, 51, 179, 144, 42, 89, 29, 13, 95, 41, 37,
            ])),
        ),
        (
            "retd_struct",
            ProgramState::ReturnData(Bytes32::from([
                251, 57, 24, 241, 63, 94, 17, 102, 252, 182, 8, 110, 140, 105, 102, 105, 138, 202,
                155, 39, 97, 32, 94, 129, 141, 144, 190, 142, 33, 32, 33, 75,
            ])),
        ),
        ("op_precedence", ProgramState::Return(0)),
        ("asm_without_return", ProgramState::Return(0)),
        ("op_precedence", ProgramState::Return(0)), // false
        ("b256_bad_jumps", ProgramState::Return(1)),
        ("b256_ops", ProgramState::Return(100)),
        ("struct_field_access", ProgramState::Return(43)),
        ("bool_and_or", ProgramState::Return(42)),
        ("neq_4_test", ProgramState::Return(0)),
        ("eq_4_test", ProgramState::Return(1)),
        ("local_impl_for_ord", ProgramState::Return(1)), // true
        ("const_decl", ProgramState::Return(100)),
        // TEMPORARILY DISABLED DUE TO OOM ("const_decl_in_library", ProgramState::Return(1)), // true
        ("aliased_imports", ProgramState::Return(42)),
        ("empty_method_initializer", ProgramState::Return(1)), // true
        ("b512_struct_alignment", ProgramState::Return(1)),    // true
        ("generic_structs", ProgramState::Return(1)),          // true
        ("generic_functions", ProgramState::Return(1)),        // true
        ("generic_enum", ProgramState::Return(1)),             // true
        ("import_method_from_other_file", ProgramState::Return(10)), // true
        ("address_test", ProgramState::Return(1)),             // true
        ("generic_struct", ProgramState::Return(1)),           // true
        ("zero_field_types", ProgramState::Return(10)),        // true
        ("assert_test", ProgramState::Return(1)),              // true
        ("match_expressions", ProgramState::Return(42)),
        ("assert_test", ProgramState::Return(1)),  // true
        ("array_basics", ProgramState::Return(1)), // true
        ("array_dynamic_oob", ProgramState::Revert(1)),
        ("array_generics", ProgramState::Return(1)), // true
        ("match_expressions_structs", ProgramState::Return(4)),
        ("block_height", ProgramState::Return(1)), // true
        ("b512_test", ProgramState::Return(1)),    // true
        ("block_height", ProgramState::Return(1)), // true
        ("use_full_path_names", ProgramState::Return(1)),
<<<<<<< HEAD
        ("valid_impurity", ProgramState::Return(0)), // true
=======
>>>>>>> 9443f4cc
        ("valid_impurity", ProgramState::Return(0)), // false
        ("trait_override_bug", ProgramState::Return(7)),
        ("if_implicit_unit", ProgramState::Return(0)),
        ("modulo_uint_test", ProgramState::Return(1)), // true
    ];

    project_names.into_iter().for_each(|(name, res)| {
        if filter(name) {
            assert_eq!(crate::e2e_vm_tests::harness::runs_in_vm(name), res);
            assert_eq!(crate::e2e_vm_tests::harness::test_json_abi(name), Ok(()));
        }
    });

    // source code that should _not_ compile
    let project_names = vec![
        "recursive_calls",
        "asm_missing_return",
        "asm_should_not_have_return",
        "missing_fn_arguments",
        "excess_fn_arguments",
        // the feature for the below test, detecting inf deps, was reverted
        // when that is re-implemented we should reenable this test
        //"infinite_dependencies",
        "top_level_vars",
        "dependency_parsing_error",
        "disallowed_gm",
        "bad_generic_annotation",
        "bad_generic_var_annotation",
        "unify_identical_unknowns",
        "array_oob",
        "array_bad_index",
        "match_expressions_wrong_struct",
        "match_expressions_enums",
        "pure_calls_impure",
        "nested_impure",
        "predicate_calls_impure",
        "script_calls_impure",
        "contract_pure_calls_impure",
    ];
    project_names.into_iter().for_each(|name| {
        if filter(name) {
            crate::e2e_vm_tests::harness::does_not_compile(name)
        }
    });

    // ---- Tests paired with contracts upon which they depend which must be pre-deployed.
    // TODO validate that call output is correct
    let contract_and_project_names = &[
        ("basic_storage", "call_basic_storage"),
        ("increment_contract", "call_increment_contract"),
        ("auth_testing_contract", "caller_auth_test"),
        ("context_testing_contract", "caller_context_test"),
        ("contract_abi_impl", "contract_call"),
        ("balance_test_contract", "bal_opcode"),
    ];

    // Filter them first.
    let (contracts, projects): (Vec<_>, Vec<_>) = contract_and_project_names
        .iter()
        .filter(|names| filter(names.1))
        .cloned()
        .unzip();

    // Deploy and then test.
    for name in contracts {
        harness::deploy_contract(name)
    }
    for name in projects {
        harness::runs_on_node(name);
    }

    println!("_________________________________\nTests passed.");
}<|MERGE_RESOLUTION|>--- conflicted
+++ resolved
@@ -73,14 +73,9 @@
         ("b512_test", ProgramState::Return(1)),    // true
         ("block_height", ProgramState::Return(1)), // true
         ("use_full_path_names", ProgramState::Return(1)),
-<<<<<<< HEAD
-        ("valid_impurity", ProgramState::Return(0)), // true
-=======
->>>>>>> 9443f4cc
         ("valid_impurity", ProgramState::Return(0)), // false
         ("trait_override_bug", ProgramState::Return(7)),
         ("if_implicit_unit", ProgramState::Return(0)),
-        ("modulo_uint_test", ProgramState::Return(1)), // true
     ];
 
     project_names.into_iter().for_each(|(name, res)| {
