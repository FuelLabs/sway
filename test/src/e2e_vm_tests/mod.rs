mod harness;
use fuel_vm::prelude::*;

pub fn run(filter_regex: Option<regex::Regex>) {
    let filter = |name| {
        filter_regex
            .as_ref()
            .map(|regex| regex.is_match(name))
            .unwrap_or(true)
    };

    // Non-contract programs that should successfully compile and terminate
    // with some known state. Note that if you are adding a contract, it may pass by mistake.
    // Please add contracts to `positive_project_names_with_abi`.
    let positive_project_names_no_abi = vec![
        (
            "should_pass/forc/dependency_package_field",
            ProgramState::Return(0),
        ),
        (
            "should_pass/language/asm_expr_basic",
            ProgramState::Return(6),
        ),
        (
            "should_pass/language/basic_func_decl",
            ProgramState::Return(1), // 1 == true
        ),
        ("should_pass/language/dependencies", ProgramState::Return(0)), // 0 == false
        (
            "should_pass/language/if_elseif_enum",
            ProgramState::Return(10),
        ),
        (
            "should_pass/language/tuple_types",
            ProgramState::Return(123),
        ),
        (
            "should_pass/language/out_of_order_decl",
            ProgramState::Return(1),
        ),
        (
            "should_pass/language/struct_field_reassignment",
            ProgramState::Return(0),
        ),
        (
            "should_pass/language/enum_in_fn_decl",
            ProgramState::Return(255),
        ),
        (
            "should_pass/language/main_returns_unit",
            ProgramState::Return(0),
        ),
        (
            "should_pass/language/unary_not_basic",
            ProgramState::Return(1), // 1 == true
        ),
        (
            "should_pass/language/unary_not_basic_2",
            ProgramState::Return(1), // 1 == true
        ),
        (
            "should_pass/language/fix_opcode_bug",
            ProgramState::Return(30),
        ),
        (
            "should_pass/language/retd_b256",
            ProgramState::ReturnData(Bytes32::from([
                102, 104, 122, 173, 248, 98, 189, 119, 108, 143, 193, 139, 142, 159, 142, 32, 8,
                151, 20, 133, 110, 226, 51, 179, 144, 42, 89, 29, 13, 95, 41, 37,
            ])),
        ),
        (
            "should_pass/language/retd_struct",
            ProgramState::ReturnData(Bytes32::from([
                251, 57, 24, 241, 63, 94, 17, 102, 252, 182, 8, 110, 140, 105, 102, 105, 138, 202,
                155, 39, 97, 32, 94, 129, 141, 144, 190, 142, 33, 32, 33, 75,
            ])),
        ),
        (
            "should_pass/language/op_precedence",
            ProgramState::Return(0),
        ),
        (
            "should_pass/language/asm_without_return",
            ProgramState::Return(0),
        ),
        (
            "should_pass/language/b256_bad_jumps",
            ProgramState::Return(1),
        ),
        ("should_pass/language/b256_ops", ProgramState::Return(100)),
        (
            "should_pass/language/struct_field_access",
            ProgramState::Return(43),
        ),
        ("should_pass/language/bool_and_or", ProgramState::Return(42)),
        ("should_pass/language/neq_4_test", ProgramState::Return(0)),
        ("should_pass/language/eq_4_test", ProgramState::Return(1)),
        (
            "should_pass/language/local_impl_for_ord",
            ProgramState::Return(1), // true
        ),
        ("should_pass/language/const_decl", ProgramState::Return(100)),
        (
            "should_pass/language/const_decl_in_library",
            ProgramState::Return(1), // true
        ),
        (
            "should_pass/language/aliased_imports",
            ProgramState::Return(42),
        ),
        (
            "should_pass/language/empty_method_initializer",
            ProgramState::Return(1), // true
        ),
        (
            "should_pass/stdlib/b512_struct_alignment",
            ProgramState::Return(1), // true
        ),
        ("should_pass/stdlib/ge_test", ProgramState::Return(1)), // true
        (
            "should_pass/language/generic_structs",
            ProgramState::Return(1), // true
        ),
        (
            "should_pass/language/generic_functions",
            ProgramState::Return(1), // true
        ),
        ("should_pass/language/generic_enum", ProgramState::Return(1)), // true
        (
            "should_pass/language/import_method_from_other_file",
            ProgramState::Return(10), // true
        ),
        (
            "should_pass/stdlib/ec_recover_test",
            ProgramState::Return(1), // true
        ),
        ("should_pass/stdlib/address_test", ProgramState::Return(1)), // true
        (
            "should_pass/language/generic_struct",
            ProgramState::Return(1), // true
        ),
        (
            "should_pass/language/zero_field_types",
            ProgramState::Return(10), // true
        ),
        ("should_pass/stdlib/assert_test", ProgramState::Return(1)), // true
        (
            "should_pass/language/match_expressions",
            ProgramState::Return(42),
        ),
        ("should_pass/language/array_basics", ProgramState::Return(1)), // true
        // Disabled, pending decision on runtime OOB checks. ("array_dynamic_oob", ProgramState::Revert(1)),
        (
            "should_pass/language/abort_control_flow",
            ProgramState::Revert(42),
        ),
        (
            "should_pass/language/array_generics",
            ProgramState::Return(1), // true
        ),
        (
            "should_pass/language/match_expressions_structs",
            ProgramState::Return(4),
        ),
        ("should_pass/stdlib/b512_test", ProgramState::Return(1)), // true
        ("should_pass/stdlib/block_height", ProgramState::Return(1)), // true
        (
            "should_pass/language/trait_override_bug",
            ProgramState::Return(7),
        ),
        (
            "should_pass/language/if_implicit_unit",
            ProgramState::Return(0),
        ),
        (
            "should_pass/language/modulo_uint_test",
            ProgramState::Return(1), // true
        ),
        (
            "should_pass/language/trait_import_with_star",
            ProgramState::Return(0),
        ),
        (
            "should_pass/language/tuple_desugaring",
            ProgramState::Return(9),
        ),
        (
            "should_pass/language/multi_item_import",
            ProgramState::Return(0), // false
        ),
        (
            "should_pass/language/use_full_path_names",
            ProgramState::Return(1),
        ),
        (
            "should_pass/language/tuple_indexing",
            ProgramState::Return(1),
        ),
        (
            "should_pass/language/tuple_access",
            ProgramState::Return(42),
        ),
        (
            "should_pass/language/funcs_with_generic_types",
            ProgramState::Return(1), // true
        ),
        (
            "should_pass/language/enum_if_let",
            ProgramState::Return(143),
        ),
        (
            "should_pass/language/enum_destructuring",
            ProgramState::Return(15),
        ),
        (
            "should_pass/language/enum_if_let_large_type",
            ProgramState::Return(15),
        ),
        (
            "should_pass/language/enum_type_inference",
            ProgramState::Return(5),
        ),
        ("should_pass/language/size_of", ProgramState::Return(1)),
        ("should_pass/language/supertraits", ProgramState::Return(1)),
        (
            "should_pass/language/new_allocator_test",
            ProgramState::Return(42), // true
        ),
        (
            "should_pass/language/chained_if_let",
            ProgramState::Return(5), // true
        ),
        (
            "should_pass/language/inline_if_expr_const",
            ProgramState::Return(0),
        ),
        (
            "should_pass/language/method_on_empty_struct",
            ProgramState::Return(1),
        ),
        (
            "should_pass/language/tuple_in_struct",
            ProgramState::Return(1),
        ),
        (
            "should_pass/language/nested_structs",
            ProgramState::Return(1),
        ),
        ("should_pass/language/while_loops", ProgramState::Return(1)),
        (
            "should_pass/language/retd_small_array",
            ProgramState::ReturnData(Bytes32::from([
                0xcd, 0x26, 0x62, 0x15, 0x4e, 0x6d, 0x76, 0xb2, 0xb2, 0xb9, 0x2e, 0x70, 0xc0, 0xca,
                0xc3, 0xcc, 0xf5, 0x34, 0xf9, 0xb7, 0x4e, 0xb5, 0xb8, 0x98, 0x19, 0xec, 0x50, 0x90,
                0x83, 0xd0, 0x0a, 0x50,
            ])),
        ),
        (
            "should_pass/language/retd_zero_len_array",
            ProgramState::ReturnData(Bytes32::from([
                0xe3, 0xb0, 0xc4, 0x42, 0x98, 0xfc, 0x1c, 0x14, 0x9a, 0xfb, 0xf4, 0xc8, 0x99, 0x6f,
                0xb9, 0x24, 0x27, 0xae, 0x41, 0xe4, 0x64, 0x9b, 0x93, 0x4c, 0xa4, 0x95, 0x99, 0x1b,
                0x78, 0x52, 0xb8, 0x55,
            ])),
        ),
        ("should_pass/language/is_prime", ProgramState::Return(1)),
        (
            "should_pass/language/generic_impl_self",
            ProgramState::Return(10),
        ),
        (
            "should_pass/language/enum_init_fn_call",
            ProgramState::Return(1),
        ),
        (
            "should_pass/language/nested_while_and_if",
            ProgramState::Return(1),
        ),
        (
            "should_pass/language/is_reference_type",
            ProgramState::Return(1),
        ),
        (
<<<<<<< HEAD
            "should_pass/language/contract_caller_as_type",
            ProgramState::Return(42),
=======
            "should_pass/language/self_impl_reassignment",
            ProgramState::Return(1),
>>>>>>> b0ab3f8a
        ),
    ];

    let mut number_of_tests_run =
        positive_project_names_no_abi
            .iter()
            .fold(0, |acc, (name, res)| {
                if filter(name) {
                    assert_eq!(crate::e2e_vm_tests::harness::runs_in_vm(name), *res);
                    acc + 1
                } else {
                    acc
                }
            });

    // Programs that should successfully compile, include abi and terminate
    // with some known state. Note that if a non-contract is included
    // it will be rejected during assertion. Please move it to
    // `positive_project_names_no_abi` above.
    let positive_project_names_with_abi = vec![
        (
            "should_pass/language/valid_impurity",
            ProgramState::Revert(0), // false
        ),
        (
            "should_pass/test_contracts/auth_testing_contract",
            ProgramState::Revert(0),
        ),
        (
            "should_pass/test_contracts/balance_test_contract",
            ProgramState::Revert(0),
        ),
        (
            "should_pass/test_contracts/basic_storage",
            ProgramState::Revert(0),
        ),
        (
            "should_pass/test_contracts/context_testing_contract",
            ProgramState::Revert(0),
        ),
        (
            "should_pass/test_contracts/increment_contract",
            ProgramState::Revert(0),
        ),
        (
            "should_pass/test_contracts/storage_access_contract",
            ProgramState::Revert(0),
        ),
        (
            "should_pass/test_contracts/test_fuel_coin_contract",
            ProgramState::Revert(0),
        ),
    ];

    number_of_tests_run += positive_project_names_with_abi
        .iter()
        .fold(0, |acc, (name, res)| {
            if filter(name) {
                assert_eq!(crate::e2e_vm_tests::harness::runs_in_vm(name), *res);
                // cannot use partial eq on type `anyhow::Error` so I've used `matches!` here instead.
                // https://users.rust-lang.org/t/issues-in-asserting-result/61198/3 for reference.
                assert!(crate::e2e_vm_tests::harness::test_json_abi(name).is_ok());
                acc + 1
            } else {
                acc
            }
        });

    // source code that should _not_ compile
    let negative_project_names = vec![
        "should_fail/recursive_calls",
        "should_fail/asm_missing_return",
        "should_fail/asm_should_not_have_return",
        "should_fail/missing_fn_arguments",
        "should_fail/excess_fn_arguments",
        // the feature for the below test, detecting inf deps, was reverted
        // when that is re-implemented we should reenable this test
        //"should_fail/infinite_dependencies",
        "should_fail/top_level_vars",
        "should_fail/dependency_parsing_error",
        "should_fail/disallowed_gm",
        "should_fail/bad_generic_annotation",
        "should_fail/bad_generic_var_annotation",
        "should_fail/unify_identical_unknowns",
        "should_fail/array_oob",
        "should_fail/array_bad_index",
        "should_fail/name_shadowing",
        "should_fail/match_expressions_wrong_struct",
        "should_fail/match_expressions_enums",
        "should_fail/pure_calls_impure",
        "should_fail/nested_impure",
        "should_fail/predicate_calls_impure",
        "should_fail/script_calls_impure",
        "should_fail/contract_pure_calls_impure",
        "should_fail/literal_too_large_for_type",
        "should_fail/star_import_alias",
        "should_fail/item_used_without_import",
        "should_fail/shadow_import",
        "should_fail/missing_supertrait_impl",
        "should_fail/enum_if_let_invalid_variable",
        "should_fail/enum_bad_type_inference",
        "should_fail/missing_func_from_supertrait_impl",
        "should_fail/supertrait_does_not_exist",
        "should_fail/chained_if_let_missing_branch",
        "should_fail/abort_control_flow",
        "should_fail/match_expressions_non_exhaustive",
        "should_fail/empty_impl",
        "should_fail/disallow_turbofish",
        "should_fail/generics_unhelpful_error",
        "should_fail/generic_shadows_generic",
        "should_fail/different_contract_caller_types",
    ];
    number_of_tests_run += negative_project_names.iter().fold(0, |acc, name| {
        if filter(name) {
            crate::e2e_vm_tests::harness::does_not_compile(name);
            acc + 1
        } else {
            acc
        }
    });

    // ---- Tests paired with contracts upon which they depend which must be pre-deployed.
    // TODO validate that call output is correct
    let contract_and_project_names = &[
        (
            "should_pass/test_contracts/basic_storage",
            "should_pass/require_contract_deployment/call_basic_storage",
        ),
        (
            "should_pass/test_contracts/increment_contract",
            "should_pass/require_contract_deployment/call_increment_contract",
        ),
        (
            "should_pass/test_contracts/auth_testing_contract",
            "should_pass/require_contract_deployment/caller_auth_test",
        ),
        (
            "should_pass/test_contracts/context_testing_contract",
            "should_pass/require_contract_deployment/caller_context_test",
        ),
        (
            "should_pass/test_contracts/balance_test_contract",
            "should_pass/require_contract_deployment/bal_opcode",
        ),
        (
            "should_pass/test_contracts/test_fuel_coin_contract",
            "should_pass/require_contract_deployment/token_ops_test",
        ),
        (
            "should_pass/test_contracts/storage_access_contract",
            "should_pass/require_contract_deployment/storage_access_caller",
        ),
    ];

    let total_number_of_tests = positive_project_names_no_abi.len()
        + positive_project_names_with_abi.len()
        + negative_project_names.len()
        + contract_and_project_names.len();

    // Filter them first.
    let (contracts, projects): (Vec<_>, Vec<_>) = contract_and_project_names
        .iter()
        .filter(|names| filter(names.1))
        .cloned()
        .unzip();

    // Deploy and then test.
    number_of_tests_run += projects.len();
    let mut contract_ids = Vec::<fuel_tx::ContractId>::with_capacity(contracts.len());
    for name in contracts {
        let contract_id = harness::deploy_contract(name);
        contract_ids.push(contract_id);
    }
    for name in projects {
        harness::runs_on_node(name, &contract_ids);
    }

    if number_of_tests_run == 0 {
        println!(
            "No tests were run. Regex filter \"{}\" filtered out all {} tests.",
            filter_regex.map(|x| x.to_string()).unwrap_or_default(),
            total_number_of_tests
        );
    } else {
        println!("_________________________________\nTests passed.");
        println!(
            "{} tests run ({} skipped)",
            number_of_tests_run,
            total_number_of_tests - number_of_tests_run
        );
    }
}<|MERGE_RESOLUTION|>--- conflicted
+++ resolved
@@ -282,13 +282,12 @@
             ProgramState::Return(1),
         ),
         (
-<<<<<<< HEAD
             "should_pass/language/contract_caller_as_type",
             ProgramState::Return(42),
-=======
+        ),
+        (
             "should_pass/language/self_impl_reassignment",
             ProgramState::Return(1),
->>>>>>> b0ab3f8a
         ),
     ];
 
