--- conflicted
+++ resolved
@@ -336,15 +336,11 @@
             ])),
         ),
         (
-<<<<<<< HEAD
-            "should_pass/language/unused_generic",
-=======
             "should_pass/language/multi_impl_self",
             ProgramState::Return(42),
         ),
         (
             "should_pass/language/implicit_return",
->>>>>>> 142b359f
             ProgramState::Return(42),
         ),
     ];
