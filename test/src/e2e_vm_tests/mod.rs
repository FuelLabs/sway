// Please take a look in test_programs/README.md for details on how these tests work.

mod harness;
mod util;

<<<<<<< HEAD
use crate::{FilterConfig, RunConfig};

use anyhow::{anyhow, bail, Result};
use assert_matches::assert_matches;
use colored::*;
=======
use forc_tracing::init_tracing_subscriber;
>>>>>>> 2b8761d1
use fuel_vm::prelude::*;
use regex::Regex;
use std::{
    collections::HashMap,
    path::{Path, PathBuf},
    sync::Arc,
};
use tokio::sync::Mutex;
use tracing::Instrument;

use self::util::VecExt;

#[derive(PartialEq, Debug)]
enum TestCategory {
    Compiles,
    FailsToCompile,
    Runs,
    RunsWithContract,
    Disabled,
}

#[derive(Debug)]
enum TestResult {
    Result(Word),
    Return(u64),
    ReturnData(Bytes32),
    Revert(u64),
}

struct TestDescription {
    name: String,
    category: TestCategory,
    script_data: Option<Vec<u8>>,
    expected_result: Option<TestResult>,
    contract_paths: Vec<String>,
    validate_abi: bool,
    validate_storage_slots: bool,
    checker: filecheck::Checker,
}

#[derive(Clone)]
struct TestContext {
    run_config: RunConfig,
    deployed_contracts: Arc<Mutex<HashMap<String, ContractId>>>,
}

impl TestContext {
    async fn deploy_contract(&self, contract_path: String) -> ContractId {
        let mut deployed_contracts = self.deployed_contracts.lock().await;
        if let Some(contract_id) = deployed_contracts.get(&contract_path) {
            *contract_id
        } else {
            let contract_id = harness::deploy_contract(contract_path.as_str(), &self.run_config)
                .await
                .unwrap();
            deployed_contracts.insert(contract_path, contract_id);
            contract_id
        }
    }
    async fn run(&self, test: TestDescription) -> Result<()> {
        let context = self;
        let TestDescription {
            name,
            category,
            script_data,
            expected_result,
            contract_paths,
            validate_abi,
            validate_storage_slots,
            checker,
        } = test;

        match category {
            TestCategory::Runs => {
                let res = match expected_result {
                    Some(TestResult::Return(v)) => ProgramState::Return(v),
                    Some(TestResult::ReturnData(bytes)) => ProgramState::ReturnData(bytes),
                    Some(TestResult::Revert(v)) => ProgramState::Revert(v),

                    _ => panic!(
                        "For {name}:\n\
                        Invalid expected result for a 'runs' test: {expected_result:?}."
                    ),
                };

                let (result, ..) = harness::compile_to_bytes(&name, &context.run_config, false);
                assert_matches!(result, Ok(_));
                let compiled = result.unwrap();

                let result = harness::runs_in_vm(compiled, script_data);
                assert_eq!(result.0, res);
                if validate_abi {
                    assert_matches!(harness::test_json_abi(&name, &result.1), Ok(_));
                }
                Ok(())
            }

            TestCategory::Compiles => {
                let (result, output) = harness::compile_to_bytes(&name, &context.run_config, true);
                assert_matches!(result, Ok(_));
                let compiled = result.unwrap();
                check_file_checker(checker, &name, &output);

                if validate_abi {
                    assert_matches!(harness::test_json_abi(&name, &compiled), Ok(_));
                }
                if validate_storage_slots {
                    assert_matches!(harness::test_json_storage_slots(&name, &compiled), Ok(_));
                }
                Ok(())
            }

            TestCategory::FailsToCompile => {
                let (result, output) = harness::compile_to_bytes(&name, &context.run_config, true);
                assert_matches!(result, Err(_));
                check_file_checker(checker, &name, &output);
                Ok(())
            }

            TestCategory::RunsWithContract => {
                let val = if let Some(TestResult::Result(val)) = expected_result {
                    val
                } else {
                    panic!(
                        "For {name}:\nExpecting a 'result' action for a 'run_on_node' test, \
                        found: {expected_result:?}."
                    )
                };

                if contract_paths.is_empty() {
                    panic!(
                        "For {name}\n\
                        One or more contract paths are required for 'run_on_node' tests."
                    );
                }

                let contract_ids = contract_paths
                    .into_iter()
                    .map(|contract_path| context.deploy_contract(contract_path))
                    .collect::<Vec<_>>();
                let contract_ids = futures::future::join_all(contract_ids).await;

                let result = harness::runs_on_node(&name, &context.run_config, &contract_ids).await;
                assert_matches!(result, Ok(_));
                let result = result.unwrap();
                assert!(result.iter().all(|res| !matches!(
                    res,
                    fuel_tx::Receipt::Revert { .. } | fuel_tx::Receipt::Panic { .. }
                )));
                assert!(result.len() >= 2);
                assert_matches!(result[result.len() - 2], fuel_tx::Receipt::Return { .. });
                assert_eq!(result[result.len() - 2].val().unwrap(), val);

                Ok(())
            }

            category => {
                bail!("Unexpected test category: {:?}", category);
            }
        }
    }
}

pub async fn run(filter_config: &FilterConfig, run_config: &RunConfig) -> Result<()> {
    // Discover tests
    let mut tests = discover_test_configs()?;
    let total_number_of_tests = tests.len();

    // Filter tests
    let skipped_tests = filter_config
        .skip_until
        .as_ref()
        .map(|skip_until| {
            let mut found = false;
            tests.retained(|t| {
                found
                    || if skip_until.is_match(&t.name) {
                        found = true;
                        true
                    } else {
                        false
                    }
            })
        })
        .unwrap_or_default();
    let disabled_tests = tests.retained(|t| t.category != TestCategory::Disabled);
    let included_tests = filter_config
        .include
        .as_ref()
        .map(|include| tests.retained(|t| include.is_match(&t.name)))
        .unwrap_or_default();
    let excluded_tests = filter_config
        .exclude
        .as_ref()
        .map(|exclude| tests.retained(|t| !exclude.is_match(&t.name)))
        .unwrap_or_default();
    if filter_config.abi_only {
        tests.retain(|t| t.validate_abi);
    }
    if filter_config.contract_only {
        tests.retain(|t| t.category == TestCategory::RunsWithContract);
    }
    if filter_config.first_only && !tests.is_empty() {
        tests = vec![tests.remove(0)];
    }

    // Run tests
    let context = TestContext {
        run_config: run_config.clone(),
        deployed_contracts: Default::default(),
    };
    let mut number_of_tests_executed = 0;
    for (i, test) in tests.into_iter().enumerate() {
        if !filter_config.first_only {
            context
                .run(test)
                .instrument(tracing::trace_span!("E2E", i))
                .await?;
        } else {
            context.run(test).await?;
        }

        number_of_tests_executed += 1;
    }

    if number_of_tests_executed == 0 {
        if let Some(skip_until) = &filter_config.skip_until {
            tracing::info!(
                "Filtered {} tests with `skip-until` regex: {}",
                skipped_tests.len(),
                skip_until.to_string()
            );
        }
        if let Some(include) = &filter_config.include {
            tracing::info!(
                "Filtered {} tests with `include` regex: {}",
                included_tests.len(),
                include.to_string()
            );
        }
        if let Some(exclude) = &filter_config.exclude {
            tracing::info!(
                "Filtered {} tests with `exclude` regex: {}",
                excluded_tests.len(),
                exclude.to_string()
            );
        }
        if !disabled_tests.is_empty() {
            tracing::info!("{} tests were disabled.", disabled_tests.len());
        }
        bail!(
            "No tests were run. Regex filters filtered out all {} tests.",
            total_number_of_tests
        );
    } else {
        tracing::info!("_________________________________");
        tracing::info!("{}", "Tests passed.".green().bold());
        tracing::info!(
            "Ran {number_of_tests_executed} \
            out of {total_number_of_tests} tests \
            ({} disabled).",
            disabled_tests.len()
        );
        Ok(())
    }
}

fn discover_test_configs() -> Result<Vec<TestDescription>> {
    fn recursive_search(path: &Path, configs: &mut Vec<TestDescription>) -> Result<()> {
        let wrap_err = |e| {
            let relative_path = path
                .iter()
                .skip_while(|part| part.to_string_lossy() != "test_programs")
                .skip(1)
                .collect::<PathBuf>();
            anyhow!("{}: {}", relative_path.display(), e)
        };
        if path.is_dir() {
            for entry in std::fs::read_dir(path).unwrap() {
                recursive_search(&entry.unwrap().path(), configs)?;
            }
        } else if path.is_file() && path.file_name().map(|f| f == "test.toml").unwrap_or(false) {
            configs.push(parse_test_toml(path).map_err(wrap_err)?);
        }
        Ok(())
    }

    let manifest_dir = env!("CARGO_MANIFEST_DIR");
    let tests_root_dir = format!("{manifest_dir}/src/e2e_vm_tests/test_programs");

    let mut configs = Vec::new();
    recursive_search(&PathBuf::from(tests_root_dir), &mut configs)?;
    Ok(configs)
}

const DIRECTIVE_RX: &str = r"(?m)^\s*#\s*(\w+):\s+(.*)$";

fn build_file_checker(content: &str) -> Result<filecheck::Checker> {
    let mut checker = filecheck::CheckerBuilder::new();

    // Parse the file and check for unknown FileCheck directives.
    let re = Regex::new(DIRECTIVE_RX).unwrap();
    for cap in re.captures_iter(content) {
        if let Ok(false) = checker.directive(&cap[0]) {
            bail!("Unknown FileCheck directive: {}", &cap[1]);
        }
    }

    Ok(checker.finish())
}

/// This functions gets passed the previously built FileCheck-based file checker,
/// along with the output of the compilation, and checks the output for the
/// FileCheck directives that were found in the test.toml file, panicking
/// if the checking fails.
fn check_file_checker(checker: filecheck::Checker, name: &String, output: &str) {
    match checker.explain(output, filecheck::NO_VARIABLES) {
        Ok((success, report)) if !success => {
            panic!("For {name}:\nFilecheck failed:\n{report}");
        }
        Err(e) => {
            panic!("For {name}:\nFilecheck directive error: {e}");
        }
        _ => (),
    }
}

fn parse_test_toml(path: &Path) -> Result<TestDescription> {
    let toml_content_str = std::fs::read_to_string(path)?;

    let checker = build_file_checker(&toml_content_str)?;

    let toml_content = toml_content_str.parse::<toml::Value>()?;

    if !toml_content.is_table() {
        bail!("Malformed test description.");
    }

    let category = toml_content
        .get("category")
        .ok_or_else(|| anyhow!("Missing mandatory 'category' entry."))
        .and_then(|category_val| match category_val.as_str() {
            Some("run") => Ok(TestCategory::Runs),
            Some("run_on_node") => Ok(TestCategory::RunsWithContract),
            Some("fail") => Ok(TestCategory::FailsToCompile),
            Some("compile") => Ok(TestCategory::Compiles),
            Some("disabled") => Ok(TestCategory::Disabled),
            None => Err(anyhow!(
                "Malformed category '{category_val}', should be a string."
            )),
            Some(other) => Err(anyhow!("Unknown category '{}'.", other)),
        })?;

    // Abort early if we find a FailsToCompile test without any Checker directives.
    if category == TestCategory::FailsToCompile && checker.is_empty() {
        bail!("'fail' tests must contain some FileCheck verification directives.");
    }

    let script_data = match &category {
        TestCategory::Runs | TestCategory::RunsWithContract => {
            match toml_content.get("script_data") {
                Some(toml::Value::String(v)) => {
                    let decoded = hex::decode(v)
                        .map_err(|e| anyhow!("Invalid hex value for 'script_data': {}", e))?;
                    Some(decoded)
                }
                Some(_) => {
                    bail!("Expected 'script_data' to be a hex string.");
                }
                _ => None,
            }
        }
        TestCategory::Compiles | TestCategory::FailsToCompile | TestCategory::Disabled => None,
    };

    let expected_result = match &category {
        TestCategory::Runs | TestCategory::RunsWithContract => {
            Some(get_expected_result(&toml_content)?)
        }
        TestCategory::Compiles | TestCategory::FailsToCompile | TestCategory::Disabled => None,
    };

    let contract_paths = match toml_content.get("contracts") {
        None => Vec::new(),
        Some(contracts) => contracts
            .as_array()
            .ok_or_else(|| anyhow!("Contracts must be an array of strings."))
            .and_then(|vals| {
                vals.iter()
                    .map(|val| {
                        val.as_str()
                            .ok_or_else(|| anyhow!("Contracts must be path strings."))
                            .map(|path_str| path_str.to_owned())
                    })
                    .collect::<Result<Vec<_>, _>>()
            })?,
    };

    let validate_abi = toml_content
        .get("validate_abi")
        .map(|v| v.as_bool().unwrap_or(false))
        .unwrap_or(false);

    let validate_storage_slots = toml_content
        .get("validate_storage_slots")
        .map(|v| v.as_bool().unwrap_or(false))
        .unwrap_or(false);

    // We need to adjust the path to start relative to `test_programs`.
    let name = path
        .iter()
        .skip_while(|part| part.to_string_lossy() != "test_programs")
        .skip(1)
        .collect::<PathBuf>();

    // And it needs to chop off the `test.toml` and convert to a String.
    let name = name
        .parent()
        .unwrap()
        .to_str()
        .map(|s| s.to_owned())
        .unwrap();

    Ok(TestDescription {
        name,
        category,
        script_data,
        expected_result,
        contract_paths,
        validate_abi,
        validate_storage_slots,
        checker,
    })
}

fn get_expected_result(toml_content: &toml::Value) -> Result<TestResult> {
    fn get_action_value(action: &toml::Value, expected_value: &toml::Value) -> Result<TestResult> {
        match (action.as_str(), expected_value) {
            // A simple integer value.
            (Some("return"), toml::Value::Integer(v)) => Ok(TestResult::Return(*v as u64)),

            // Also a simple integer value, but is a result from a contract call.
            (Some("result"), toml::Value::Integer(v)) => Ok(TestResult::Result(*v as Word)),

            // A bytes32 value.
            (Some("return_data"), toml::Value::Array(ary)) => ary
                .iter()
                .map(|byte_val| {
                    byte_val.as_integer().ok_or_else(|| {
                        anyhow!(
                            "Return data must only contain integer values; \
                                                    found {byte_val}."
                        )
                    })
                })
                .collect::<Result<Vec<_>, _>>()
                .and_then(|bytes| {
                    if bytes.iter().any(|byte| *byte < 0 || *byte > 255) {
                        Err(anyhow!("Return data byte values must be less than 256."))
                    } else if bytes.len() != 32 {
                        Err(anyhow!(
                            "Return data must be a 32 byte array; \
                                                found {} values.",
                            bytes.len()
                        ))
                    } else {
                        Ok(bytes.iter().map(|byte| *byte as u8).collect())
                    }
                })
                .map(|bytes: Vec<u8>| {
                    let fixed_byte_array =
                        bytes
                            .iter()
                            .enumerate()
                            .fold([0_u8; 32], |mut ary, (idx, byte)| {
                                ary[idx] = *byte;
                                ary
                            });
                    TestResult::ReturnData(Bytes32::from(fixed_byte_array))
                }),

            // Revert with a specific code.
            (Some("revert"), toml::Value::Integer(v)) => Ok(TestResult::Revert(*v as u64)),

            _otherwise => Err(anyhow!("Malformed action value: {action} {expected_value}")),
        }
    }

    toml_content
        .get("expected_result")
        .ok_or_else(|| anyhow!( "Could not find mandatory 'expected_result' entry."))
        .and_then(|expected_result_table| {
            expected_result_table
                .get("action")
                .ok_or_else(|| {
                    anyhow!("Could not find mandatory 'action' field in 'expected_result' entry.")
                })
                .and_then(|action| {
                    expected_result_table
                        .get("value")
                        .ok_or_else(|| {
                            anyhow!("Could not find mandatory 'value' field in 'expected_result' entry.")
                        })
                        .and_then(|expected_value| get_action_value(action, expected_value))
                })
        })
}<|MERGE_RESOLUTION|>--- conflicted
+++ resolved
@@ -3,15 +3,12 @@
 mod harness;
 mod util;
 
-<<<<<<< HEAD
 use crate::{FilterConfig, RunConfig};
 
 use anyhow::{anyhow, bail, Result};
 use assert_matches::assert_matches;
 use colored::*;
-=======
 use forc_tracing::init_tracing_subscriber;
->>>>>>> 2b8761d1
 use fuel_vm::prelude::*;
 use regex::Regex;
 use std::{
