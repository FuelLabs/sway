--- conflicted
+++ resolved
@@ -79,13 +79,10 @@
         ("trait_import_with_star", ProgramState::Return(0)),
         ("tuple_desugaring", ProgramState::Return(9)),
         ("multi_item_import", ProgramState::Return(0)), // false
-<<<<<<< HEAD
         ("use_full_path_names", ProgramState::Return(1)),
-=======
         ("tuple_indexing", ProgramState::Return(1)),
         ("tuple_access", ProgramState::Return(42)),
         ("funcs_with_generic_types", ProgramState::Return(1)), // true
->>>>>>> e42dcc93
     ];
 
     let mut number_of_tests_run = positive_project_names.iter().fold(0, |acc, (name, res)| {
