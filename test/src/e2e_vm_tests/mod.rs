--- conflicted
+++ resolved
@@ -3,7 +3,6 @@
 
 pub fn run() {
     let project_names = vec![
-<<<<<<< HEAD
         ("asm_expr_basic", ProgramState::Return(6)),
         ("basic_func_decl", ProgramState::Return(1)), // 1 == true
         ("contract_abi_impl", ProgramState::Return(0)),
@@ -13,18 +12,7 @@
         ("struct_field_reassignment", ProgramState::Return(0)),
         ("contract_call", ProgramState::Return(0)),
         ("enum_in_fn_decl", ProgramState::Return(255)),
-=======
-        "asm_expr_basic",
-        "basic_func_decl",
-        "contract_abi_impl",
-        "dependencies",
-        "if_elseif_enum",
-        "out_of_order_decl",
-        "struct_field_reassignment",
-        "contract_call",
-        "enum_in_fn_decl",
-        "empty_impl",
->>>>>>> edbcc97d
+        ("empty_impl", ProgramState::Return(0)),
     ];
     project_names.into_iter().for_each(|(name, res)| {
         assert_eq!(crate::e2e_vm_tests::harness::runs_in_vm(name), res);
