mod harness;
use fuel_vm::prelude::*;

pub fn run() {
    // programs that should successfully compile and terminate
    // with some known state
    let project_names = vec![
        ("asm_expr_basic", ProgramState::Return(6)),
        ("basic_func_decl", ProgramState::Return(1)), // 1 == true
        ("contract_abi_impl", ProgramState::Return(0)),
        ("dependencies", ProgramState::Return(0)), // 0 == false
        ("if_elseif_enum", ProgramState::Return(10)),
        ("out_of_order_decl", ProgramState::Return(1)),
        ("struct_field_reassignment", ProgramState::Return(0)),
        ("contract_call", ProgramState::Return(0)),
        ("enum_in_fn_decl", ProgramState::Return(255)),
        ("empty_impl", ProgramState::Return(0)),
        ("main_returns_unit", ProgramState::Return(0)),
        ("unary_not_basic", ProgramState::Return(1)), // 1 == true
        ("unary_not_basic_2", ProgramState::Return(1)), // 1 == true
<<<<<<< HEAD
        ("asm_without_return", ProgramState::Return(0)),
=======
        ("op_precedence", ProgramState::Return(0)),   // 1 == false
>>>>>>> 350a253d
    ];
    project_names.into_iter().for_each(|(name, res)| {
        assert_eq!(crate::e2e_vm_tests::harness::runs_in_vm(name), res);
    });

    // source code that should _not_ compile
    let project_names = vec![
        "recursive_calls",
<<<<<<< HEAD
        "asm_missing_return",
        "asm_should_not_have_return",
=======
        "missing_fn_arguments",
        "excess_fn_arguments",
>>>>>>> 350a253d
    ];
    project_names
        .into_iter()
        .for_each(|name| crate::e2e_vm_tests::harness::does_not_compile(name));

    println!("_________________________________\nTests passed.");
}<|MERGE_RESOLUTION|>--- conflicted
+++ resolved
@@ -18,11 +18,8 @@
         ("main_returns_unit", ProgramState::Return(0)),
         ("unary_not_basic", ProgramState::Return(1)), // 1 == true
         ("unary_not_basic_2", ProgramState::Return(1)), // 1 == true
-<<<<<<< HEAD
         ("asm_without_return", ProgramState::Return(0)),
-=======
-        ("op_precedence", ProgramState::Return(0)),   // 1 == false
->>>>>>> 350a253d
+        ("op_precedence", ProgramState::Return(0)), // 1 == false
     ];
     project_names.into_iter().for_each(|(name, res)| {
         assert_eq!(crate::e2e_vm_tests::harness::runs_in_vm(name), res);
@@ -31,13 +28,10 @@
     // source code that should _not_ compile
     let project_names = vec![
         "recursive_calls",
-<<<<<<< HEAD
         "asm_missing_return",
         "asm_should_not_have_return",
-=======
         "missing_fn_arguments",
         "excess_fn_arguments",
->>>>>>> 350a253d
     ];
     project_names
         .into_iter()
