--- conflicted
+++ resolved
@@ -563,14 +563,11 @@
         "should_fail/storage_in_library",
         "should_fail/storage_in_predicate",
         "should_fail/storage_in_script",
-<<<<<<< HEAD
+        "should_fail/multiple_impl_abi",
+        "should_fail/multiple_impl_fns",
         "should_fail/repeated_enum_variant",
         "should_fail/repeated_storage_field",
         "should_fail/repeated_struct_field",
-=======
-        "should_fail/multiple_impl_abi",
-        "should_fail/multiple_impl_fns",
->>>>>>> ce7000d8
     ];
     number_of_tests_run += negative_project_names.iter().fold(0, |acc, name| {
         if filter(name) {
