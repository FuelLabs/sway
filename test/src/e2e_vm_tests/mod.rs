--- conflicted
+++ resolved
@@ -18,11 +18,8 @@
         ("main_returns_unit", ProgramState::Return(0)),
         ("unary_not_basic", ProgramState::Return(1)), // 1 == true
         ("unary_not_basic_2", ProgramState::Return(1)), // 1 == true
-<<<<<<< HEAD
         ("fix_opcode_bug", ProgramState::Return(30)),
-=======
         ("op_precedence", ProgramState::Return(0)),   // 1 == false
->>>>>>> 60187e40
     ];
     project_names.into_iter().for_each(|(name, res)| {
         assert_eq!(crate::e2e_vm_tests::harness::runs_in_vm(name), res);
