mod harness;
use fuel_vm::prelude::*;

pub fn run(filter_regex: Option<regex::Regex>) {
    let filter = |name| {
        filter_regex
            .as_ref()
            .map(|regex| regex.is_match(name))
            .unwrap_or(true)
    };

    // programs that should successfully compile and terminate
    // with some known state
    let project_names = vec![
        ("asm_expr_basic", ProgramState::Return(6)),
        ("basic_func_decl", ProgramState::Return(1)), // 1 == true
        ("contract_abi_impl", ProgramState::Return(0)),
        // TEMPORARILY DISABLED DUE TO OOM ("dependencies", ProgramState::Return(0)), // 0 == false
        ("if_elseif_enum", ProgramState::Return(10)),
        ("out_of_order_decl", ProgramState::Return(1)),
        ("struct_field_reassignment", ProgramState::Return(0)),
        ("enum_in_fn_decl", ProgramState::Return(255)),
        ("empty_impl", ProgramState::Return(0)),
        ("main_returns_unit", ProgramState::Return(0)),
        ("unary_not_basic", ProgramState::Return(1)), // 1 == true
        ("unary_not_basic_2", ProgramState::Return(1)), // 1 == true
        ("fix_opcode_bug", ProgramState::Return(30)),
        (
            "retd_b256",
            ProgramState::ReturnData(Bytes32::from([
                102, 104, 122, 173, 248, 98, 189, 119, 108, 143, 193, 139, 142, 159, 142, 32, 8,
                151, 20, 133, 110, 226, 51, 179, 144, 42, 89, 29, 13, 95, 41, 37,
            ])),
        ),
        (
            "retd_struct",
            ProgramState::ReturnData(Bytes32::from([
                251, 57, 24, 241, 63, 94, 17, 102, 252, 182, 8, 110, 140, 105, 102, 105, 138, 202,
                155, 39, 97, 32, 94, 129, 141, 144, 190, 142, 33, 32, 33, 75,
            ])),
        ),
        ("op_precedence", ProgramState::Return(0)),
        ("asm_without_return", ProgramState::Return(0)),
        ("op_precedence", ProgramState::Return(0)), // false
        ("b256_bad_jumps", ProgramState::Return(1)),
        ("b256_ops", ProgramState::Return(100)),
        ("struct_field_access", ProgramState::Return(43)),
        ("bool_and_or", ProgramState::Return(42)),
        ("neq_4_test", ProgramState::Return(0)),
        ("eq_4_test", ProgramState::Return(1)),
        ("local_impl_for_ord", ProgramState::Return(1)), // true
        ("const_decl", ProgramState::Return(100)),
        // TEMPORARILY DISABLED DUE TO OOM ("const_decl_in_library", ProgramState::Return(1)), // true
        ("aliased_imports", ProgramState::Return(42)),
        ("empty_method_initializer", ProgramState::Return(1)), // true
        ("b512_struct_alignment", ProgramState::Return(1)),    // true
        ("generic_structs", ProgramState::Return(1)),          // true
        ("generic_functions", ProgramState::Return(1)),        // true
        ("generic_enum", ProgramState::Return(1)),             // true
        ("import_method_from_other_file", ProgramState::Return(10)), // true
        ("address_test", ProgramState::Return(1)),             // true
        ("generic_struct", ProgramState::Return(1)),           // true
        ("zero_field_types", ProgramState::Return(10)),        // true
        ("assert_test", ProgramState::Return(1)),              // true
        ("b512_test", ProgramState::Return(1)),                // true
        ("assert_test", ProgramState::Return(1)),              // true
        ("array_basics", ProgramState::Return(1)),             // true
        ("array_dynamic_oob", ProgramState::Revert(1)),
        ("array_generics", ProgramState::Return(1)), // true
        ("block_height", ProgramState::Return(1)),   // true
        ("valid_impurity", ProgramState::Return(0)), // true
    ];

    project_names.into_iter().for_each(|(name, res)| {
        if filter(name) {
            assert_eq!(crate::e2e_vm_tests::harness::runs_in_vm(name), res);
            assert_eq!(crate::e2e_vm_tests::harness::test_json_abi(name), Ok(()));
        }
    });

    // source code that should _not_ compile
    let project_names = vec![
        "recursive_calls",
        "asm_missing_return",
        "asm_should_not_have_return",
        "missing_fn_arguments",
        "excess_fn_arguments",
        // the feature for the below test, detecting inf deps, was reverted
        // when that is re-implemented we should reenable this test
        //"infinite_dependencies",
        "top_level_vars",
        "dependencies_parsing_error",
        "disallowed_gm",
        "bad_generic_annotation",
        "bad_generic_var_annotation",
        "unify_identical_unknowns",
        "array_oob",
        "array_bad_index",
<<<<<<< HEAD
        "name_shadowing",
=======
        "pure_calls_impure",
        "nested_impure",
        "predicate_calls_impure",
        "script_calls_impure",
        "contract_pure_calls_impure",
>>>>>>> cf89c080
    ];
    project_names.into_iter().for_each(|name| {
        if filter(name) {
            crate::e2e_vm_tests::harness::does_not_compile(name)
        }
    });

    // ---- Tests paired with contracts upon which they depend which must be pre-deployed.
    // TODO validate that call output is correct
    let contract_and_project_names = &[
        ("basic_storage", "call_basic_storage"),
        ("increment_contract", "call_increment_contract"),
        ("auth_testing_contract", "caller_auth_test"),
        ("context_testing_contract", "caller_context_test"),
        ("contract_abi_impl", "contract_call"),
        ("balance_test_contract", "bal_opcode"),
    ];

    // Filter them first.
    let (contracts, projects): (Vec<_>, Vec<_>) = contract_and_project_names
        .iter()
        .filter(|names| filter(names.1))
        .cloned()
        .unzip();

    // Deploy and then test.
    for name in contracts {
        harness::deploy_contract(name)
    }
    for name in projects {
        harness::runs_on_node(name);
    }

    println!("_________________________________\nTests passed.");
}<|MERGE_RESOLUTION|>--- conflicted
+++ resolved
@@ -96,15 +96,12 @@
         "unify_identical_unknowns",
         "array_oob",
         "array_bad_index",
-<<<<<<< HEAD
         "name_shadowing",
-=======
         "pure_calls_impure",
         "nested_impure",
         "predicate_calls_impure",
         "script_calls_impure",
         "contract_pure_calls_impure",
->>>>>>> cf89c080
     ];
     project_names.into_iter().for_each(|name| {
         if filter(name) {
