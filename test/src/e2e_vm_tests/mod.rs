--- conflicted
+++ resolved
@@ -152,37 +152,10 @@
         ),
         ("should_pass/language/array_basics", ProgramState::Return(1)), // true
         // Disabled, pending decision on runtime OOB checks. ("array_dynamic_oob", ProgramState::Revert(1)),
-<<<<<<< HEAD
-        ("array_generics", ProgramState::Return(1)), // true
-        ("match_expressions_structs", ProgramState::Return(4)),
-        ("b512_test", ProgramState::Return(1)),      // true
-        ("block_height", ProgramState::Return(1)),   // true
-        ("valid_impurity", ProgramState::Revert(0)), // false
-        ("trait_override_bug", ProgramState::Return(7)),
-        ("if_implicit_unit", ProgramState::Return(0)),
-        ("modulo_uint_test", ProgramState::Return(1)), // true
-        ("trait_import_with_star", ProgramState::Return(0)),
-        ("tuple_desugaring", ProgramState::Return(9)),
-        ("multi_item_import", ProgramState::Return(0)), // false
-        ("use_full_path_names", ProgramState::Return(1)),
-        ("tuple_indexing", ProgramState::Return(1)),
-        ("tuple_access", ProgramState::Return(42)),
-        ("funcs_with_generic_types", ProgramState::Return(1)), // true
-        ("enum_if_let", ProgramState::Return(143)),
-        ("enum_destructuring", ProgramState::Return(15)),
-        ("enum_if_let_large_type", ProgramState::Return(15)),
-        ("enum_type_inference", ProgramState::Return(5)),
-        ("size_of", ProgramState::Return(1)),
-        ("supertraits", ProgramState::Return(1)),
-        ("new_allocator_test", ProgramState::Return(42)), // true
-        ("chained_if_let", ProgramState::Return(5)),      // true
-        ("inline_if_expr_const", ProgramState::Return(0)),
-        ("method_on_empty_struct", ProgramState::Return(1)),
-        ("tuple_in_struct", ProgramState::Return(1)),
-        ("nested_structs", ProgramState::Return(1)),
-        ("abort_control_flow", ProgramState::Revert(42)),
-        ("while_loops", ProgramState::Return(1)),
-=======
+        (
+            "should_pass/language/abort_control_flow",
+            ProgramState::Revert(42),
+        ),
         (
             "should_pass/language/array_generics",
             ProgramState::Return(1),
@@ -296,7 +269,6 @@
                 0x78, 0x52, 0xb8, 0x55,
             ])),
         ),
->>>>>>> d725fcba
     ];
 
     let mut number_of_tests_run = positive_project_names.iter().fold(0, |acc, (name, res)| {
@@ -323,36 +295,6 @@
         "should_fail/excess_fn_arguments",
         // the feature for the below test, detecting inf deps, was reverted
         // when that is re-implemented we should reenable this test
-<<<<<<< HEAD
-        //"infinite_dependencies",
-        "top_level_vars",
-        "dependency_parsing_error",
-        "disallowed_gm",
-        "bad_generic_annotation",
-        "bad_generic_var_annotation",
-        "unify_identical_unknowns",
-        "array_oob",
-        "array_bad_index",
-        "name_shadowing",
-        "match_expressions_wrong_struct",
-        "match_expressions_enums",
-        "pure_calls_impure",
-        "nested_impure",
-        "predicate_calls_impure",
-        "script_calls_impure",
-        "contract_pure_calls_impure",
-        "literal_too_large_for_type",
-        "star_import_alias",
-        "item_used_without_import",
-        "shadow_import",
-        "missing_supertrait_impl",
-        "enum_if_let_invalid_variable",
-        "enum_bad_type_inference",
-        "missing_func_from_supertrait_impl",
-        "supertrait_does_not_exist",
-        "chained_if_let_missing_branch",
-        "abort_control_flow_should_fail",
-=======
         //"should_fail/infinite_dependencies",
         "should_fail/top_level_vars",
         "should_fail/dependency_parsing_error",
@@ -380,7 +322,7 @@
         "should_fail/missing_func_from_supertrait_impl",
         "should_fail/supertrait_does_not_exist",
         "should_fail/chained_if_let_missing_branch",
->>>>>>> d725fcba
+        "should_fail/abort_control_flow",
     ];
     number_of_tests_run += negative_project_names.iter().fold(0, |acc, name| {
         if filter(name) {
