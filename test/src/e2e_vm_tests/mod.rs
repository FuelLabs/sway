--- conflicted
+++ resolved
@@ -67,14 +67,11 @@
         ("array_basics", ProgramState::Return(1)), // true
         ("array_dynamic_oob", ProgramState::Revert(1)),
         ("array_generics", ProgramState::Return(1)), // true
-<<<<<<< HEAD
         ("match_expressions_structs", ProgramState::Return(4)),
         ("block_height", ProgramState::Return(1)), // true
         ("b512_test", ProgramState::Return(1)),    // true
-=======
         ("block_height", ProgramState::Return(1)),   // true
         ("valid_impurity", ProgramState::Return(0)), // true
->>>>>>> cf89c080
     ];
 
     project_names.into_iter().for_each(|(name, res)| {
@@ -102,16 +99,13 @@
         "unify_identical_unknowns",
         "array_oob",
         "array_bad_index",
-<<<<<<< HEAD
         "match_expressions_wrong_struct",
         "match_expressions_enums",
-=======
         "pure_calls_impure",
         "nested_impure",
         "predicate_calls_impure",
         "script_calls_impure",
         "contract_pure_calls_impure",
->>>>>>> cf89c080
     ];
     project_names.into_iter().for_each(|name| {
         if filter(name) {
