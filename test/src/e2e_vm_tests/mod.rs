// Please take a look in test_programs/README.md for details on how these tests work.

mod harness;
mod util;

use crate::e2e_vm_tests::harness::run_and_capture_output;
use crate::{FilterConfig, RunConfig};

use anyhow::{anyhow, bail, Result};
use assert_matches::assert_matches;
use colored::*;
use core::fmt;
use fuel_vm::fuel_tx;
use fuel_vm::prelude::*;
use regex::Regex;
use std::collections::HashSet;
use std::io::stdout;
use std::io::Write;
use std::str::FromStr;
use std::{
    collections::HashMap,
    path::{Path, PathBuf},
    sync::Arc,
};
use sway_core::BuildTarget;
use tokio::sync::Mutex;
use tracing::Instrument;

use self::util::VecExt;

#[derive(PartialEq, Debug)]
enum TestCategory {
    Compiles,
    FailsToCompile,
    Runs,
    RunsWithContract,
    UnitTestsPass,
    Disabled,
}

#[derive(PartialEq)]
enum TestResult {
    Result(Word),
    Return(u64),
    ReturnData(Vec<u8>),
    Revert(u64),
}

impl fmt::Debug for TestResult {
    fn fmt(&self, f: &mut std::fmt::Formatter<'_>) -> std::fmt::Result {
        match self {
            TestResult::Result(result) => write!(f, "Result({result})"),
            TestResult::Return(code) => write!(f, "Return({code})"),
            TestResult::ReturnData(data) => write!(f, "ReturnData(0x{})", hex::encode(data)),
            TestResult::Revert(code) => write!(f, "Revert({code})"),
        }
    }
}

struct TestDescription {
    name: String,
    category: TestCategory,
    script_data: Option<Vec<u8>>,
    expected_result: Option<TestResult>,
    expected_warnings: u32,
    contract_paths: Vec<String>,
    validate_abi: bool,
    validate_storage_slots: bool,
    supported_targets: HashSet<BuildTarget>,
    checker: filecheck::Checker,
}

#[derive(Clone)]
struct TestContext {
    run_config: RunConfig,
    deployed_contracts: Arc<Mutex<HashMap<String, ContractId>>>,
}

impl TestContext {
    async fn deploy_contract(&self, contract_path: String) -> Result<ContractId> {
        let mut deployed_contracts = self.deployed_contracts.lock().await;
        Ok(
            if let Some(contract_id) = deployed_contracts.get(&contract_path) {
                *contract_id
            } else {
                let contract_id =
                    harness::deploy_contract(contract_path.as_str(), &self.run_config).await?;
                deployed_contracts.insert(contract_path, contract_id);
                contract_id
            },
        )
    }
    async fn run(&self, test: TestDescription, output: &mut String) -> Result<()> {
        let context = self;
        let TestDescription {
            name,
            category,
            script_data,
            expected_result,
            expected_warnings,
            contract_paths,
            validate_abi,
            validate_storage_slots,
            checker,
            ..
        } = test;

        match category {
            TestCategory::Runs => {
                let res = match expected_result {
                    Some(TestResult::Return(_))
                    | Some(TestResult::ReturnData(_))
                    | Some(TestResult::Revert(_)) => expected_result.unwrap(),

                    _ => panic!(
                        "For {name}:\n\
                        Invalid expected result for a 'runs' test: {expected_result:?}."
                    ),
                };

                let (result, out) = run_and_capture_output(|| {
                    harness::compile_to_bytes(&name, &context.run_config)
                })
                .await;
                *output = out;

                let compiled = result?;

                let compiled = match compiled {
                    forc_pkg::Built::Package(built_pkg) => built_pkg.as_ref().clone(),
                    forc_pkg::Built::Workspace(_) => {
                        panic!("workspaces are not supported in the test suite yet")
                    }
                };

                if compiled.warnings.len() > expected_warnings as usize {
                    return Err(anyhow::Error::msg(format!(
                        "Expected warnings: {expected_warnings}\nActual number of warnings: {}",
                        compiled.warnings.len()
                    )));
                }

                let result = harness::runs_in_vm(compiled.clone(), script_data)?;
                let result = match result {
                    harness::VMExecutionResult::Fuel(state, receipts) => {
                        match state {
                            ProgramState::Return(v) => TestResult::Return(v),
                            ProgramState::ReturnData(digest) => {
                                // Find the ReturnData receipt matching the digest
                                let receipt = receipts
                                    .iter()
                                    .find(|r| r.digest() == Some(&digest))
                                    .unwrap();
                                // Get the data from the receipt
                                let data = receipt.data().unwrap().to_vec();
                                TestResult::ReturnData(data)
                            }
                            ProgramState::Revert(v) => TestResult::Revert(v),
                        }
                    }
                    harness::VMExecutionResult::Evm(state) => match state.exit_reason {
                        revm::Return::Continue => todo!(),
                        revm::Return::Stop => TestResult::Result(0),
                        revm::Return::Return => todo!(),
                        revm::Return::SelfDestruct => todo!(),
                        revm::Return::Revert => TestResult::Revert(0),
                        _ => {
                            panic!("EVM exited with unhandled reason: {:?}", state.exit_reason);
                        }
                    },
                    harness::VMExecutionResult::MidenVM(trace) => {
                        let outputs = trace.program_outputs();
                        let stack = outputs.stack();
                        // for now, just test primitive u64s.
                        // Later on, we can test stacks that have more elements in them.
                        TestResult::Return(stack[0])
                    }
                };

                if result != res {
                    Err(anyhow::Error::msg(format!(
                        "expected: {res:?}\nactual: {result:?}"
                    )))
                } else {
                    if validate_abi {
                        let (result, out) = run_and_capture_output(|| async {
                            harness::test_json_abi(&name, &compiled)
                        })
                        .await;
                        result?;
                        output.push_str(&out);
                    }
                    Ok(())
                }
            }

            TestCategory::Compiles => {
                let (result, out) = run_and_capture_output(|| {
                    harness::compile_to_bytes(&name, &context.run_config)
                })
                .await;
                *output = out;

                let compiled_pkgs = match result? {
                    forc_pkg::Built::Package(built_pkg) => {
                        if built_pkg.warnings.len() > expected_warnings as usize {
                            return Err(anyhow::Error::msg(format!(
                                "Expected warnings: {expected_warnings}\nActual number of warnings: {}",
                                built_pkg.warnings.len()
                            )));
                        }
                        vec![(name.clone(), built_pkg.as_ref().clone())]
                    }
                    forc_pkg::Built::Workspace(built_workspace) => built_workspace
                        .iter()
                        .map(|built_pkg| {
                            (
                                built_pkg.descriptor.pinned.name.clone(),
                                built_pkg.as_ref().clone(),
                            )
                        })
                        .collect(),
                };

                check_file_checker(checker, &name, output)?;

                if validate_abi {
                    for (name, built_pkg) in &compiled_pkgs {
                        let (result, out) = run_and_capture_output(|| async {
                            harness::test_json_abi(name, built_pkg)
                        })
                        .await;
                        result?;
                        output.push_str(&out);
                    }
                }

                if validate_storage_slots {
                    for (name, built_pkg) in &compiled_pkgs {
                        let (result, out) = run_and_capture_output(|| async {
                            harness::test_json_storage_slots(name, built_pkg)
                        })
                        .await;
                        result?;
                        output.push_str(&out);
                    }
                }
                Ok(())
            }

            TestCategory::FailsToCompile => {
                let (result, out) = run_and_capture_output(|| {
                    harness::compile_to_bytes(&name, &context.run_config)
                })
                .await;
                *output = out;

                if result.is_ok() {
                    Err(anyhow::Error::msg("Test compiles but is expected to fail"))
                } else {
                    check_file_checker(checker, &name, output)?;
                    Ok(())
                }
            }

            TestCategory::RunsWithContract => {
                let val = if let Some(TestResult::Result(val)) = expected_result {
                    val
                } else {
                    panic!(
                        "For {name}:\nExpecting a 'result' action for a 'run_on_node' test, \
                        found: {expected_result:?}."
                    )
                };

                if contract_paths.is_empty() {
                    panic!(
                        "For {name}\n\
                        One or more contract paths are required for 'run_on_node' tests."
                    );
                }

                let mut contract_ids = Vec::new();
                for contract_path in contract_paths.clone() {
                    let (result, out) = run_and_capture_output(|| async {
                        context.deploy_contract(contract_path).await
                    })
                    .await;
                    output.push_str(&out);
                    contract_ids.push(result);
                }
                let contract_ids = contract_ids.into_iter().collect::<Result<Vec<_>, _>>()?;
                let (result, out) =
                    harness::runs_on_node(&name, &context.run_config, &contract_ids).await;
                output.push_str(&out);

                let receipt = result?;
                if !receipt.iter().all(|res| {
                    !matches!(
                        res,
                        fuel_tx::Receipt::Revert { .. } | fuel_tx::Receipt::Panic { .. }
                    )
                }) {
                    println!();
                    for cid in contract_ids {
                        println!("Deployed contract: 0x{cid}");
                    }
                    panic!("Receipts contain reverts or panics: {receipt:?}");
                }
                assert!(receipt.len() >= 2);
                assert_matches!(receipt[receipt.len() - 2], fuel_tx::Receipt::Return { .. });
                assert_eq!(receipt[receipt.len() - 2].val().unwrap(), val);

                Ok(())
            }

            TestCategory::UnitTestsPass => {
                let (result, out) =
                    harness::compile_and_run_unit_tests(&name, &context.run_config, true).await;
                *output = out;

<<<<<<< HEAD
                let tested_pkgs = result.expect("failed to compile and run unit tests");
                let failed: Vec<String> = tested_pkgs
                    .into_iter()
                    .flat_map(|tested_pkg| {
                        tested_pkg
                            .tests
                            .into_iter()
                            .filter(|test| !test.passed())
                            .map(move |test| {
                                format!(
                                    "{}: Test '{}' failed with state {:?}, expected: {:?}",
                                    tested_pkg.built.descriptor.name,
                                    test.name,
                                    test.state,
                                    test.condition,
                                )
                            })
                    })
                    .collect();

                if !failed.is_empty() {
                    println!("FAILED!! output:\n{}", output);
                    panic!(
                        "For {name}\n{} tests failed:\n{}",
                        failed.len(),
                        failed.into_iter().collect::<String>()
                    );
                }
                Ok(())
=======
                result.map(|tested_pkgs| {
                    let failed: Vec<String> = tested_pkgs
                        .into_iter()
                        .flat_map(|tested_pkg| {
                            tested_pkg
                                .tests
                                .into_iter()
                                .filter(|test| !test.passed())
                                .map(move |test| {
                                    format!(
                                        "{}: Test '{}' failed with state {:?}, expected: {:?}",
                                        tested_pkg.built.descriptor.name,
                                        test.name,
                                        test.state,
                                        test.condition,
                                    )
                                })
                        })
                        .collect();

                    if !failed.is_empty() {
                        panic!(
                            "For {name}\n{} tests failed:\n{}",
                            failed.len(),
                            failed.into_iter().collect::<String>()
                        );
                    }
                })
>>>>>>> 5e04dfa9
            }

            category => Err(anyhow::Error::msg(format!(
                "Unexpected test category: {category:?}",
            ))),
        }
    }
}

pub async fn run(filter_config: &FilterConfig, run_config: &RunConfig) -> Result<()> {
    // Discover tests
    let mut tests = discover_test_configs()?;
    let total_number_of_tests = tests.len();

    // Filter tests
    let skipped_tests = filter_config
        .skip_until
        .as_ref()
        .map(|skip_until| {
            let mut found = false;
            tests.retained(|t| {
                found
                    || if skip_until.is_match(&t.name) {
                        found = true;
                        true
                    } else {
                        false
                    }
            })
        })
        .unwrap_or_default();
    let disabled_tests = tests.retained(|t| t.category != TestCategory::Disabled);
    let included_tests = filter_config
        .include
        .as_ref()
        .map(|include| tests.retained(|t| include.is_match(&t.name)))
        .unwrap_or_default();
    let excluded_tests = filter_config
        .exclude
        .as_ref()
        .map(|exclude| tests.retained(|t| !exclude.is_match(&t.name)))
        .unwrap_or_default();
    if filter_config.abi_only {
        tests.retain(|t| t.validate_abi);
    }
    if filter_config.contract_only {
        tests.retain(|t| t.category == TestCategory::RunsWithContract);
    }
    if filter_config.first_only && !tests.is_empty() {
        tests = vec![tests.remove(0)];
    }

    // Run tests
    let context = TestContext {
        run_config: run_config.clone(),
        deployed_contracts: Default::default(),
    };
    let mut number_of_tests_executed = 0;
    let mut number_of_tests_failed = 0;
    let mut failed_tests = vec![];

    for (i, test) in tests.into_iter().enumerate() {
        let name = test.name.clone();
        print!("Testing {} ...", name.clone().bold());
        stdout().flush().unwrap();

        let mut output = String::new();

        // Skip the test if its not compatible with the current build target.
        if !test.supported_targets.contains(&run_config.build_target) {
            continue;
        }

        let result = if !filter_config.first_only {
            context
                .run(test, &mut output)
                .instrument(tracing::trace_span!("E2E", i))
                .await
        } else {
            context.run(test, &mut output).await
        };

        if let Err(err) = result {
            println!(" {}", "failed".red().bold());
            println!("{}", textwrap::indent(err.to_string().as_str(), "     "));
            println!("{}", textwrap::indent(&output, "          "));
            number_of_tests_failed += 1;
            failed_tests.push(name);
        } else {
            println!(" {}", "ok".green().bold());

            // If verbosity is requested then print it out.
            if run_config.verbose {
                println!("{}", textwrap::indent(&output, "     "));
            }
        }

        number_of_tests_executed += 1;
    }

    if number_of_tests_executed == 0 {
        if let Some(skip_until) = &filter_config.skip_until {
            tracing::info!(
                "Filtered {} tests with `skip-until` regex: {}",
                skipped_tests.len(),
                skip_until.to_string()
            );
        }
        if let Some(include) = &filter_config.include {
            tracing::info!(
                "Filtered {} tests with `include` regex: {}",
                included_tests.len(),
                include.to_string()
            );
        }
        if let Some(exclude) = &filter_config.exclude {
            tracing::info!(
                "Filtered {} tests with `exclude` regex: {}",
                excluded_tests.len(),
                exclude.to_string()
            );
        }
        if !disabled_tests.is_empty() {
            tracing::info!("{} tests were disabled.", disabled_tests.len());
        }
        tracing::warn!(
            "No tests were run. Regex filters filtered out all {} tests.",
            total_number_of_tests
        );
    } else {
        tracing::info!("_________________________________");
        tracing::info!(
            "Sway tests result: {}. {} total, {} passed; {} failed; {} disabled",
            if number_of_tests_failed == 0 {
                "ok".green().bold()
            } else {
                "failed".red().bold()
            },
            total_number_of_tests,
            number_of_tests_executed - number_of_tests_failed,
            number_of_tests_failed,
            disabled_tests.len()
        );
        if number_of_tests_failed > 0 {
            tracing::info!("{}", "Failing tests:".red().bold());
            tracing::info!(
                "    {}",
                failed_tests
                    .into_iter()
                    .map(|test_name| format!("{} ... {}", test_name.bold(), "failed".red().bold()))
                    .collect::<Vec<_>>()
                    .join("\n    ")
            );
        }
    }
    if number_of_tests_failed != 0 {
        Err(anyhow::Error::msg("Failed tests"))
    } else {
        Ok(())
    }
}

fn discover_test_configs() -> Result<Vec<TestDescription>> {
    fn recursive_search(path: &Path, configs: &mut Vec<TestDescription>) -> Result<()> {
        let wrap_err = |e| {
            let relative_path = path
                .iter()
                .skip_while(|part| part.to_string_lossy() != "test_programs")
                .skip(1)
                .collect::<PathBuf>();
            anyhow!("{}: {}", relative_path.display(), e)
        };
        if path.is_dir() {
            for entry in std::fs::read_dir(path).unwrap() {
                recursive_search(&entry.unwrap().path(), configs)?;
            }
        } else if path.is_file() && path.file_name().map(|f| f == "test.toml").unwrap_or(false) {
            configs.push(parse_test_toml(path).map_err(wrap_err)?);
        }
        Ok(())
    }

    let manifest_dir = env!("CARGO_MANIFEST_DIR");
    let tests_root_dir = format!("{manifest_dir}/src/e2e_vm_tests/test_programs");

    let mut configs = Vec::new();
    recursive_search(&PathBuf::from(tests_root_dir), &mut configs)?;
    Ok(configs)
}

const DIRECTIVE_RX: &str = r"(?m)^\s*#\s*(\w+):\s+(.*)$";

fn build_file_checker(content: &str) -> Result<filecheck::Checker> {
    let mut checker = filecheck::CheckerBuilder::new();

    // Parse the file and check for unknown FileCheck directives.
    let re = Regex::new(DIRECTIVE_RX).unwrap();
    for cap in re.captures_iter(content) {
        if let Ok(false) = checker.directive(&cap[0]) {
            bail!("Unknown FileCheck directive: {}", &cap[1]);
        }
    }

    Ok(checker.finish())
}

/// This functions gets passed the previously built FileCheck-based file checker,
/// along with the output of the compilation, and checks the output for the
/// FileCheck directives that were found in the test.toml file, panicking
/// if the checking fails.
fn check_file_checker(checker: filecheck::Checker, name: &String, output: &str) -> Result<()> {
    match checker.explain(output, filecheck::NO_VARIABLES) {
        Ok((success, report)) if !success => Err(anyhow::Error::msg(format!(
            "For {name}:\nFilecheck failed:\n{report}"
        ))),
        Err(e) => {
            panic!("For {name}:\nFilecheck directive error: {e}");
        }
        _ => Ok(()),
    }
}

fn parse_test_toml(path: &Path) -> Result<TestDescription> {
    let toml_content_str = std::fs::read_to_string(path)?;

    let checker = build_file_checker(&toml_content_str)?;

    let toml_content = toml_content_str.parse::<toml::Value>()?;

    if !toml_content.is_table() {
        bail!("Malformed test description.");
    }

    let category = toml_content
        .get("category")
        .ok_or_else(|| anyhow!("Missing mandatory 'category' entry."))
        .and_then(|category_val| match category_val.as_str() {
            Some("run") => Ok(TestCategory::Runs),
            Some("run_on_node") => Ok(TestCategory::RunsWithContract),
            Some("fail") => Ok(TestCategory::FailsToCompile),
            Some("compile") => Ok(TestCategory::Compiles),
            Some("disabled") => Ok(TestCategory::Disabled),
            Some("unit_tests_pass") => Ok(TestCategory::UnitTestsPass),
            None => Err(anyhow!(
                "Malformed category '{category_val}', should be a string."
            )),
            Some(other) => Err(anyhow!("Unknown category '{}'.", other)),
        })?;

    // Abort early if we find a FailsToCompile test without any Checker directives.
    if category == TestCategory::FailsToCompile && checker.is_empty() {
        bail!("'fail' tests must contain some FileCheck verification directives.");
    }

    let script_data = match &category {
        TestCategory::Runs | TestCategory::RunsWithContract => {
            match toml_content.get("script_data") {
                Some(toml::Value::String(v)) => {
                    let decoded = hex::decode(v)
                        .map_err(|e| anyhow!("Invalid hex value for 'script_data': {}", e))?;
                    Some(decoded)
                }
                Some(_) => {
                    bail!("Expected 'script_data' to be a hex string.");
                }
                _ => None,
            }
        }
        TestCategory::Compiles
        | TestCategory::FailsToCompile
        | TestCategory::UnitTestsPass
        | TestCategory::Disabled => None,
    };

    let expected_result = match &category {
        TestCategory::Runs | TestCategory::RunsWithContract => {
            Some(get_expected_result(&toml_content)?)
        }
        TestCategory::Compiles
        | TestCategory::FailsToCompile
        | TestCategory::UnitTestsPass
        | TestCategory::Disabled => None,
    };

    let contract_paths = match toml_content.get("contracts") {
        None => Vec::new(),
        Some(contracts) => contracts
            .as_array()
            .ok_or_else(|| anyhow!("Contracts must be an array of strings."))
            .and_then(|vals| {
                vals.iter()
                    .map(|val| {
                        val.as_str()
                            .ok_or_else(|| anyhow!("Contracts must be path strings."))
                            .map(|path_str| path_str.to_owned())
                    })
                    .collect::<Result<Vec<_>, _>>()
            })?,
    };

    let validate_abi = toml_content
        .get("validate_abi")
        .map(|v| v.as_bool().unwrap_or(false))
        .unwrap_or(false);

    let expected_warnings = u32::try_from(
        toml_content
            .get("expected_warnings")
            .map(|v| v.as_integer().unwrap_or(0))
            .unwrap_or(0),
    )
    .unwrap_or(0u32);

    let validate_storage_slots = toml_content
        .get("validate_storage_slots")
        .map(|v| v.as_bool().unwrap_or(false))
        .unwrap_or(false);

    // We need to adjust the path to start relative to `test_programs`.
    let name = path
        .iter()
        .skip_while(|part| part.to_string_lossy() != "test_programs")
        .skip(1)
        .collect::<PathBuf>();

    // And it needs to chop off the `test.toml` and convert to a String.
    let name = name
        .parent()
        .unwrap()
        .to_str()
        .map(|s| s.to_owned())
        .unwrap();

    // Check for supported build target for each test. For now we assume that the
    // the default is that only Fuel VM target is supported. Once the other targets
    // get to a fully usable state, we should update this.
    let supported_targets = toml_content
        .get("supported_targets")
        .map(|v| v.as_array().cloned().unwrap_or_default())
        .unwrap_or_default()
        .iter()
        .map(get_test_abi_from_value)
        .collect::<Result<Vec<BuildTarget>>>()?;

    let supported_targets = HashSet::from_iter(if supported_targets.is_empty() {
        vec![BuildTarget::Fuel]
    } else {
        supported_targets
    });

    Ok(TestDescription {
        name,
        category,
        script_data,
        expected_result,
        expected_warnings,
        contract_paths,
        validate_abi,
        validate_storage_slots,
        supported_targets,
        checker,
    })
}

fn get_test_abi_from_value(value: &toml::Value) -> Result<BuildTarget> {
    match value.as_str() {
        Some(target) => match BuildTarget::from_str(target) {
            Ok(target) => Ok(target),
            _ => Err(anyhow!(format!("Unknown build target: {target}"))),
        },
        None => Err(anyhow!("Invalid TOML value")),
    }
}

fn get_expected_result(toml_content: &toml::Value) -> Result<TestResult> {
    fn get_action_value(action: &toml::Value, expected_value: &toml::Value) -> Result<TestResult> {
        match (action.as_str(), expected_value) {
            // A simple integer value.
            (Some("return"), toml::Value::Integer(v)) => Ok(TestResult::Return(*v as u64)),

            // Also a simple integer value, but is a result from a contract call.
            (Some("result"), toml::Value::Integer(v)) => Ok(TestResult::Result(*v as Word)),

            // A bytes32 value.
            (Some("return_data"), toml::Value::String(v)) => hex::decode(v)
                .map(TestResult::ReturnData)
                .map_err(|e| anyhow!("Invalid hex value for 'return_data': {}", e)),

            // Revert with a specific code.
            (Some("revert"), toml::Value::Integer(v)) => Ok(TestResult::Revert(*v as u64)),

            _otherwise => Err(anyhow!("Malformed action value: {action} {expected_value}")),
        }
    }

    toml_content
        .get("expected_result")
        .ok_or_else(|| anyhow!( "Could not find mandatory 'expected_result' entry."))
        .and_then(|expected_result_table| {
            expected_result_table
                .get("action")
                .ok_or_else(|| {
                    anyhow!("Could not find mandatory 'action' field in 'expected_result' entry.")
                })
                .and_then(|action| {
                    expected_result_table
                        .get("value")
                        .ok_or_else(|| {
                            anyhow!("Could not find mandatory 'value' field in 'expected_result' entry.")
                        })
                        .and_then(|expected_value| get_action_value(action, expected_value))
                })
        })
}<|MERGE_RESOLUTION|>--- conflicted
+++ resolved
@@ -319,37 +319,6 @@
                     harness::compile_and_run_unit_tests(&name, &context.run_config, true).await;
                 *output = out;
 
-<<<<<<< HEAD
-                let tested_pkgs = result.expect("failed to compile and run unit tests");
-                let failed: Vec<String> = tested_pkgs
-                    .into_iter()
-                    .flat_map(|tested_pkg| {
-                        tested_pkg
-                            .tests
-                            .into_iter()
-                            .filter(|test| !test.passed())
-                            .map(move |test| {
-                                format!(
-                                    "{}: Test '{}' failed with state {:?}, expected: {:?}",
-                                    tested_pkg.built.descriptor.name,
-                                    test.name,
-                                    test.state,
-                                    test.condition,
-                                )
-                            })
-                    })
-                    .collect();
-
-                if !failed.is_empty() {
-                    println!("FAILED!! output:\n{}", output);
-                    panic!(
-                        "For {name}\n{} tests failed:\n{}",
-                        failed.len(),
-                        failed.into_iter().collect::<String>()
-                    );
-                }
-                Ok(())
-=======
                 result.map(|tested_pkgs| {
                     let failed: Vec<String> = tested_pkgs
                         .into_iter()
@@ -371,6 +340,7 @@
                         .collect();
 
                     if !failed.is_empty() {
+                        println!("FAILED!! output:\n{}", output);
                         panic!(
                             "For {name}\n{} tests failed:\n{}",
                             failed.len(),
@@ -378,7 +348,6 @@
                         );
                     }
                 })
->>>>>>> 5e04dfa9
             }
 
             category => Err(anyhow::Error::msg(format!(
