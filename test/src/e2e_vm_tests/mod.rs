--- conflicted
+++ resolved
@@ -23,13 +23,8 @@
         ),
         (
             "should_pass/language/basic_func_decl",
-<<<<<<< HEAD
-            ProgramState::Return(1),
-        ), // 1 == true
-=======
             ProgramState::Return(1), // 1 == true
         ),
->>>>>>> 264f60b7
         ("should_pass/language/dependencies", ProgramState::Return(0)), // 0 == false
         (
             "should_pass/language/if_elseif_enum",
