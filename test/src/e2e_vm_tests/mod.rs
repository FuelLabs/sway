mod harness;
use fuel_vm::prelude::*;

pub fn run(filter_regex: Option<regex::Regex>) {
    let filter = |name| {
        filter_regex
            .as_ref()
            .map(|regex| regex.is_match(name))
            .unwrap_or(true)
    };

    // programs that should successfully compile and terminate
    // with some known state
    let project_names = vec![
        ("asm_expr_basic", ProgramState::Return(6)),
        ("basic_func_decl", ProgramState::Return(1)), // 1 == true
        ("contract_abi_impl", ProgramState::Return(0)),
        ("dependencies", ProgramState::Return(0)), // 0 == false
        ("if_elseif_enum", ProgramState::Return(10)),
        ("out_of_order_decl", ProgramState::Return(1)),
        ("struct_field_reassignment", ProgramState::Return(0)),
        ("contract_call", ProgramState::Return(0)),
        ("enum_in_fn_decl", ProgramState::Return(255)),
        ("empty_impl", ProgramState::Return(0)),
        ("main_returns_unit", ProgramState::Return(0)),
        ("unary_not_basic", ProgramState::Return(1)), // 1 == true
        ("unary_not_basic_2", ProgramState::Return(1)), // 1 == true
        ("fix_opcode_bug", ProgramState::Return(30)),
        (
            "retd_b256",
            ProgramState::ReturnData(Bytes32::from([
                102, 104, 122, 173, 248, 98, 189, 119, 108, 143, 193, 139, 142, 159, 142, 32, 8,
                151, 20, 133, 110, 226, 51, 179, 144, 42, 89, 29, 13, 95, 41, 37,
            ])),
        ),
        (
            "retd_struct",
            ProgramState::ReturnData(Bytes32::from([
                251, 57, 24, 241, 63, 94, 17, 102, 252, 182, 8, 110, 140, 105, 102, 105, 138, 202,
                155, 39, 97, 32, 94, 129, 141, 144, 190, 142, 33, 32, 33, 75,
            ])),
        ),
        ("op_precedence", ProgramState::Return(0)),
        ("asm_without_return", ProgramState::Return(0)),
        ("op_precedence", ProgramState::Return(0)), // 1 == false
        ("b256_bad_jumps", ProgramState::Return(1)),
        ("b256_ops", ProgramState::Return(100)),
        ("struct_field_access", ProgramState::Return(43)),
        ("bool_and_or", ProgramState::Return(42)),
        ("neq_4_test", ProgramState::Return(0)),
        ("eq_4_test", ProgramState::Return(1)),
        ("local_impl_for_ord", ProgramState::Return(1)), // true
        ("const_decl", ProgramState::Return(100)),
        ("const_decl_in_library", ProgramState::Return(1)), // true
        ("aliased_imports", ProgramState::Return(42)),
        ("empty_method_initializer", ProgramState::Return(1)), // true
        ("b512_struct_alignment", ProgramState::Return(1)),    // true
<<<<<<< HEAD
        ("generic_structs", ProgramState::Return(1)),          // true
        ("generic_functions", ProgramState::Return(1)),        // true
        ("generic_enum", ProgramState::Return(1)),             // true
=======
        ("import_method_from_other_file", ProgramState::Return(10)), // true
>>>>>>> f7b811e4
    ];

    project_names.into_iter().for_each(|(name, res)| {
        if filter(name) {
            assert_eq!(crate::e2e_vm_tests::harness::runs_in_vm(name), res);
        }
    });

    // source code that should _not_ compile
    let project_names = vec![
        "recursive_calls",
        "asm_missing_return",
        "asm_should_not_have_return",
        "missing_fn_arguments",
        "excess_fn_arguments",
        "infinite_dependencies",
        "top_level_vars",
        "dependencies_parsing_error",
        "disallowed_gm",
<<<<<<< HEAD
        "bad_generic_annotation",
        "bad_generic_var_annotation",
=======
        "unify_identical_unknowns",
>>>>>>> f7b811e4
    ];
    project_names.into_iter().for_each(|name| {
        if filter(name) {
            crate::e2e_vm_tests::harness::does_not_compile(name)
        }
    });

    // ---- Tests paired with contracts upon which they depend which must be pre-deployed.
    // TODO validate that call output is correct
    let contract_and_project_names = &[
        ("basic_storage", "call_basic_storage"),
        ("increment_contract", "call_increment_contract"),
        ("auth_testing_contract", "caller_auth_test"),
    ];

    // Filter them first.
    let (contracts, projects): (Vec<_>, Vec<_>) = contract_and_project_names
        .into_iter()
        .filter(|names| filter(names.1))
        .cloned()
        .unzip();

    // Deploy and then test.
    for name in contracts {
        harness::deploy_contract(name)
    }
    for name in projects {
        harness::runs_on_node(name);
    }

    println!("_________________________________\nTests passed.");
}<|MERGE_RESOLUTION|>--- conflicted
+++ resolved
@@ -55,13 +55,10 @@
         ("aliased_imports", ProgramState::Return(42)),
         ("empty_method_initializer", ProgramState::Return(1)), // true
         ("b512_struct_alignment", ProgramState::Return(1)),    // true
-<<<<<<< HEAD
         ("generic_structs", ProgramState::Return(1)),          // true
         ("generic_functions", ProgramState::Return(1)),        // true
         ("generic_enum", ProgramState::Return(1)),             // true
-=======
         ("import_method_from_other_file", ProgramState::Return(10)), // true
->>>>>>> f7b811e4
     ];
 
     project_names.into_iter().for_each(|(name, res)| {
@@ -81,12 +78,9 @@
         "top_level_vars",
         "dependencies_parsing_error",
         "disallowed_gm",
-<<<<<<< HEAD
         "bad_generic_annotation",
         "bad_generic_var_annotation",
-=======
         "unify_identical_unknowns",
->>>>>>> f7b811e4
     ];
     project_names.into_iter().for_each(|name| {
         if filter(name) {
