--- conflicted
+++ resolved
@@ -336,15 +336,15 @@
             ])),
         ),
         (
-<<<<<<< HEAD
             "should_pass/language/match_expressions_simple",
-=======
+            ProgramState::Return(42),
+        ),
+        (
             "should_pass/language/multi_impl_self",
             ProgramState::Return(42),
         ),
         (
             "should_pass/language/implicit_return",
->>>>>>> 50db3010
             ProgramState::Return(42),
         ),
     ];
