--- conflicted
+++ resolved
@@ -53,11 +53,8 @@
         ("const_decl", ProgramState::Return(100)),
         ("const_decl_in_library", ProgramState::Return(1)), // true
         ("aliased_imports", ProgramState::Return(42)),
-<<<<<<< HEAD
         ("empty_method_initializer", ProgramState::Return(1)), // true
-=======
-        ("b512_struct_alignment", ProgramState::Return(1)), // true
->>>>>>> 4a3855e2
+        ("b512_struct_alignment", ProgramState::Return(1)),    // true
     ];
 
     project_names.into_iter().for_each(|(name, res)| {
