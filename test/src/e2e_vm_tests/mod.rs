mod harness;
use fuel_vm::prelude::*;

pub fn run() {
    // programs that should successfully compile and terminate
    // with some known state
    let project_names = vec![
        ("asm_expr_basic", ProgramState::Return(6)),
        ("basic_func_decl", ProgramState::Return(1)), // 1 == true
        ("contract_abi_impl", ProgramState::Return(0)),
        ("dependencies", ProgramState::Return(0)), // 0 == false
        ("if_elseif_enum", ProgramState::Return(10)),
        ("out_of_order_decl", ProgramState::Return(1)),
        ("struct_field_reassignment", ProgramState::Return(0)),
        ("contract_call", ProgramState::Return(0)),
        ("enum_in_fn_decl", ProgramState::Return(255)),
        ("empty_impl", ProgramState::Return(0)),
        ("main_returns_unit", ProgramState::Return(0)),
        ("unary_not_basic", ProgramState::Return(1)), // 1 == true
        ("unary_not_basic_2", ProgramState::Return(1)), // 1 == true
<<<<<<< HEAD
        (
            "retd_b256",
            ProgramState::ReturnData(Bytes32::from([
                102, 104, 122, 173, 248, 98, 189, 119, 108, 143, 193, 139, 142, 159, 142, 32, 8,
                151, 20, 133, 110, 226, 51, 179, 144, 42, 89, 29, 13, 95, 41, 37,
            ])),
        ),
        (
            "retd_struct",
            ProgramState::ReturnData(Bytes32::from([
                2, 23, 32, 21, 62, 98, 71, 190, 175, 43, 135, 133, 106, 105, 116, 64, 126, 40, 204,
                235, 151, 159, 245, 170, 112, 203, 40, 158, 9, 238, 188, 213,
            ])),
        ),
=======
        ("op_precedence", ProgramState::Return(0)),   // 1 == false
>>>>>>> 350a253d
    ];
    project_names.into_iter().for_each(|(name, res)| {
        assert_eq!(crate::e2e_vm_tests::harness::runs_in_vm(name), res);
    });

    // source code that should _not_ compile
    let project_names = vec![
        "recursive_calls",
        "missing_fn_arguments",
        "excess_fn_arguments",
    ];
    project_names
        .into_iter()
        .for_each(|name| crate::e2e_vm_tests::harness::does_not_compile(name));

    println!("_________________________________\nTests passed.");
}<|MERGE_RESOLUTION|>--- conflicted
+++ resolved
@@ -18,7 +18,6 @@
         ("main_returns_unit", ProgramState::Return(0)),
         ("unary_not_basic", ProgramState::Return(1)), // 1 == true
         ("unary_not_basic_2", ProgramState::Return(1)), // 1 == true
-<<<<<<< HEAD
         (
             "retd_b256",
             ProgramState::ReturnData(Bytes32::from([
@@ -33,9 +32,7 @@
                 235, 151, 159, 245, 170, 112, 203, 40, 158, 9, 238, 188, 213,
             ])),
         ),
-=======
-        ("op_precedence", ProgramState::Return(0)),   // 1 == false
->>>>>>> 350a253d
+        ("op_precedence", ProgramState::Return(0)),
     ];
     project_names.into_iter().for_each(|(name, res)| {
         assert_eq!(crate::e2e_vm_tests::harness::runs_in_vm(name), res);
