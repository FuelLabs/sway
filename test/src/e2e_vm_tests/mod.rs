// Please take a look in test_programs/README.md for details on how these tests work.

mod harness;

use forc_util::init_tracing_subscriber;
use fuel_vm::prelude::*;

use std::{
    collections::HashMap,
    path::{Path, PathBuf},
};

#[derive(Debug)]
enum TestCategory {
    Compiles,
    FailsToCompile,
    Runs,
    RunsWithContract,
    Disabled,
}

#[derive(Debug)]
enum TestResult {
    Result(Word),
    Return(u64),
    ReturnData(Bytes32),
    Revert(u64),
}

#[derive(Debug)]
struct TestDescription {
    name: String,
    category: TestCategory,
    expected_result: Option<TestResult>,
    contract_paths: Vec<String>,
    validate_abi: bool,
}

pub fn run(locked: bool, filter_regex: Option<regex::Regex>) {
    init_tracing_subscriber();

    let configured_tests = discover_test_configs().unwrap_or_else(|e| {
        panic!("Discovering tests {e}");
    });

    let total_number_of_tests = configured_tests.len();
    let mut number_of_tests_executed = 0;
    let mut number_of_disabled_tests = 0;

    let mut deployed_contracts = HashMap::<String, ContractId>::new();

    for TestDescription {
        name,
        category,
        expected_result,
        contract_paths,
        validate_abi,
    } in configured_tests
    {
        if !filter_regex
            .as_ref()
            .map(|regex| regex.is_match(&name))
            .unwrap_or(true)
        {
            continue;
        }

        match category {
            TestCategory::Runs => {
                let res = match expected_result {
                    Some(TestResult::Return(v)) => ProgramState::Return(v),
                    Some(TestResult::ReturnData(bytes)) => ProgramState::ReturnData(bytes),
                    Some(TestResult::Revert(v)) => ProgramState::Revert(v),

                    _ => panic!(
                        "For {name}:\n\
                        Invalid expected result for a 'runs' test: {expected_result:?}."
                    ),
                };

                assert_eq!(crate::e2e_vm_tests::harness::runs_in_vm(&name, locked), res);
                if validate_abi {
                    assert!(crate::e2e_vm_tests::harness::test_json_abi(&name).is_ok());
                }
<<<<<<< HEAD
            });

    // Programs that should successfully compile, include abi and terminate
    // with some known state. Note that if a predicate is included
    // it will be rejected during assertion. Please move it to
    // `positive_project_names_no_abi` above.
    let positive_project_names_with_abi = vec![
        (
            "should_pass/forc/dependency_package_field",
            ProgramState::Return(0),
        ),
        (
            "should_pass/forc/dependency_patching",
            ProgramState::Return(0),
        ),
        (
            "should_pass/language/asm_expr_basic",
            ProgramState::Return(6),
        ),
        (
            "should_pass/language/basic_func_decl",
            ProgramState::Return(1), // 1 == true
        ),
        (
            "should_pass/language/builtin_type_method_call",
            ProgramState::Return(3),
        ),
        ("should_pass/language/dependencies", ProgramState::Return(0)), // 0 == false
        (
            "should_pass/language/if_elseif_enum",
            ProgramState::Return(10),
        ),
        (
            "should_pass/language/tuple_types",
            ProgramState::Return(123),
        ),
        (
            "should_pass/language/out_of_order_decl",
            ProgramState::Return(1),
        ),
        (
            "should_pass/language/struct_field_reassignment",
            ProgramState::Return(0),
        ),
        (
            "should_pass/language/tuple_field_reassignment",
            ProgramState::Return(320),
        ),
        (
            "should_pass/language/enum_in_fn_decl",
            ProgramState::Return(255),
        ),
        (
            "should_pass/language/main_returns_unit",
            ProgramState::Return(0),
        ),
        (
            "should_pass/language/unary_not_basic",
            ProgramState::Return(1), // 1 == true
        ),
        (
            "should_pass/language/unary_not_basic_2",
            ProgramState::Return(1), // 1 == true
        ),
        (
            "should_pass/language/fix_opcode_bug",
            ProgramState::Return(30),
        ),
        (
            "should_pass/language/retd_b256",
            ProgramState::ReturnData(Bytes32::from([
                102, 104, 122, 173, 248, 98, 189, 119, 108, 143, 193, 139, 142, 159, 142, 32, 8,
                151, 20, 133, 110, 226, 51, 179, 144, 42, 89, 29, 13, 95, 41, 37,
            ])),
        ),
        (
            "should_pass/language/retd_struct",
            ProgramState::ReturnData(Bytes32::from([
                251, 57, 24, 241, 63, 94, 17, 102, 252, 182, 8, 110, 140, 105, 102, 105, 138, 202,
                155, 39, 97, 32, 94, 129, 141, 144, 190, 142, 33, 32, 33, 75,
            ])),
        ),
        (
            "should_pass/language/op_precedence",
            ProgramState::Return(0),
        ),
        (
            "should_pass/language/asm_without_return",
            ProgramState::Return(0),
        ),
        (
            "should_pass/language/b256_bad_jumps",
            ProgramState::Return(1),
        ),
        (
            "should_pass/language/b256_bitwise_ops",
            ProgramState::Return(1),
        ),
        ("should_pass/language/b256_ops", ProgramState::Return(100)),
        (
            "should_pass/language/struct_field_access",
            ProgramState::Return(43),
        ),
        ("should_pass/language/bool_and_or", ProgramState::Return(42)),
        ("should_pass/language/eq_and_neq", ProgramState::Return(1)),
        (
            "should_pass/language/local_impl_for_ord",
            ProgramState::Return(1), // true
        ),
        ("should_pass/language/const_decl", ProgramState::Return(100)),
        (
            "should_pass/language/const_decl_in_library",
            ProgramState::Return(1), // true
        ),
        (
            "should_pass/language/aliased_imports",
            ProgramState::Return(42),
        ),
        (
            "should_pass/language/empty_method_initializer",
            ProgramState::Return(1), // true
        ),
        (
            "should_pass/stdlib/b512_struct_alignment",
            ProgramState::Return(1), // true
        ),
        (
            "should_pass/stdlib/contract_id_type",
            ProgramState::Return(1),
        ), // true
        ("should_pass/stdlib/evm_ecr", ProgramState::Return(1)), // true
        (
            "should_pass/stdlib/exponentiation_test",
            ProgramState::Return(1),
        ), // true
        ("should_pass/stdlib/ge_test", ProgramState::Return(1)), // true
        ("should_pass/stdlib/identity_eq", ProgramState::Return(1)), // true
        ("should_pass/stdlib/intrinsics", ProgramState::Return(1)), // true
        ("should_pass/stdlib/option", ProgramState::Return(1)),  // true
        ("should_pass/stdlib/require", ProgramState::Return(1)), // true
        ("should_pass/stdlib/result", ProgramState::Return(1)),  // true
        ("should_pass/stdlib/u128_test", ProgramState::Return(1)), // true
        ("should_pass/stdlib/u128_div_test", ProgramState::Return(1)), // true
        ("should_pass/stdlib/u128_mul_test", ProgramState::Return(1)), // true
        ("should_pass/stdlib/alloc", ProgramState::Return(1)),   // true
        ("should_pass/stdlib/mem", ProgramState::Return(1)),     // true
        (
            "should_pass/language/generic_structs",
            ProgramState::Return(1), // true
        ),
        (
            "should_pass/language/generic_functions",
            ProgramState::Return(1), // true
        ),
        ("should_pass/language/generic_enum", ProgramState::Return(1)), // true
        (
            "should_pass/language/numeric_constants",
            ProgramState::Return(1),
        ), // true
        ("should_pass/language/u64_ops", ProgramState::Return(1)),      // true
        (
            "should_pass/language/import_method_from_other_file",
            ProgramState::Return(10), // true
        ),
        (
            "should_pass/stdlib/ec_recover_test",
            ProgramState::Return(1), // true
        ),
        ("should_pass/stdlib/address_test", ProgramState::Return(1)), // true
        (
            "should_pass/language/generic_struct",
            ProgramState::Return(1), // true
        ),
        (
            "should_pass/language/zero_field_types",
            ProgramState::Return(10), // true
        ),
        ("should_pass/stdlib/assert_test", ProgramState::Return(1)), // true
        (
            "should_pass/language/match_expressions",
            ProgramState::Return(42),
        ),
        ("should_pass/language/array_basics", ProgramState::Return(1)), // true
        // Disabled, pending decision on runtime OOB checks. ("array_dynamic_oob", ProgramState::Revert(1)),
        (
            "should_pass/language/abort_control_flow_good",
            ProgramState::Revert(42),
        ),
        (
            "should_pass/language/array_generics",
            ProgramState::Return(1), // true
        ),
        (
            "should_pass/language/match_expressions_structs",
            ProgramState::Return(4),
        ),
        ("should_pass/stdlib/b512_test", ProgramState::Return(1)), // true
        ("should_pass/stdlib/block_height", ProgramState::Return(1)), // true
        ("should_pass/stdlib/vec", ProgramState::Return(1)),       // true
        (
            "should_pass/language/trait_override_bug",
            ProgramState::Return(7),
        ),
        (
            "should_pass/language/if_implicit_unit",
            ProgramState::Return(0),
        ),
        (
            "should_pass/language/modulo_uint_test",
            ProgramState::Return(1), // true
        ),
        (
            "should_pass/language/trait_import_with_star",
            ProgramState::Return(0),
        ),
        (
            "should_pass/language/tuple_desugaring",
            ProgramState::Return(9),
        ),
        (
            "should_pass/language/multi_item_import",
            ProgramState::Return(0), // false
        ),
        (
            "should_pass/language/use_full_path_names",
            ProgramState::Return(1),
        ),
        (
            "should_pass/language/tuple_indexing",
            ProgramState::Return(1),
        ),
        (
            "should_pass/language/tuple_access",
            ProgramState::Return(42),
        ),
        (
            "should_pass/language/funcs_with_generic_types",
            ProgramState::Return(1), // true
        ),
        (
            "should_pass/language/enum_if_let",
            ProgramState::Return(143),
        ),
        (
            "should_pass/language/enum_destructuring",
            ProgramState::Return(15),
        ),
        (
            "should_pass/language/enum_if_let_large_type",
            ProgramState::Return(15),
        ),
        (
            "should_pass/language/enum_type_inference",
            ProgramState::Return(5),
        ),
        ("should_pass/language/size_of", ProgramState::Return(1)),
        ("should_pass/language/supertraits", ProgramState::Return(1)),
        (
            "should_pass/language/new_allocator_test",
            ProgramState::Return(42), // true
        ),
        (
            "should_pass/language/chained_if_let",
            ProgramState::Return(5), // true
        ),
        (
            "should_pass/language/inline_if_expr_const",
            ProgramState::Return(0),
        ),
        (
            "should_pass/language/method_on_empty_struct",
            ProgramState::Return(1),
        ),
        (
            "should_pass/language/tuple_in_struct",
            ProgramState::Return(1),
        ),
        (
            "should_pass/language/nested_structs",
            ProgramState::Return(1),
        ),
        ("should_pass/language/while_loops", ProgramState::Return(1)),
        (
            "should_pass/language/retd_small_array",
            ProgramState::ReturnData(Bytes32::from([
                0xcd, 0x26, 0x62, 0x15, 0x4e, 0x6d, 0x76, 0xb2, 0xb2, 0xb9, 0x2e, 0x70, 0xc0, 0xca,
                0xc3, 0xcc, 0xf5, 0x34, 0xf9, 0xb7, 0x4e, 0xb5, 0xb8, 0x98, 0x19, 0xec, 0x50, 0x90,
                0x83, 0xd0, 0x0a, 0x50,
            ])),
        ),
        (
            "should_pass/language/retd_zero_len_array",
            ProgramState::ReturnData(Bytes32::from([
                0xe3, 0xb0, 0xc4, 0x42, 0x98, 0xfc, 0x1c, 0x14, 0x9a, 0xfb, 0xf4, 0xc8, 0x99, 0x6f,
                0xb9, 0x24, 0x27, 0xae, 0x41, 0xe4, 0x64, 0x9b, 0x93, 0x4c, 0xa4, 0x95, 0x99, 0x1b,
                0x78, 0x52, 0xb8, 0x55,
            ])),
        ),
        ("should_pass/language/is_prime", ProgramState::Return(1)),
        (
            "should_pass/language/generic_impl_self",
            ProgramState::Return(10),
        ),
        (
            "should_pass/language/enum_init_fn_call",
            ProgramState::Return(1),
        ),
        (
            "should_pass/language/nested_while_and_if",
            ProgramState::Return(1),
        ),
        (
            "should_pass/language/is_reference_type",
            ProgramState::Return(1),
        ),
        (
            "should_pass/language/contract_caller_as_type",
            ProgramState::Return(42),
        ),
        (
            "should_pass/language/non_literal_const_decl",
            ProgramState::Return(42),
        ),
        (
            "should_pass/language/self_impl_reassignment",
            ProgramState::Return(1),
        ),
        (
            "should_pass/language/import_trailing_comma",
            ProgramState::Return(0),
        ),
        (
            "should_pass/language/primitive_type_argument",
            ProgramState::Return(5),
        ),
        (
            "should_pass/language/generic-type-inference",
            ProgramState::Return(0),
        ),
        (
            "should_pass/language/ret_small_string",
            ProgramState::ReturnData(Bytes32::from([
                0x6a, 0x4e, 0x01, 0xe9, 0x40, 0xab, 0xc0, 0x04, 0x30, 0xfe, 0x21, 0x62, 0xed, 0x69,
                0xc0, 0xe2, 0x31, 0x04, 0xf9, 0xfd, 0xa7, 0x81, 0x59, 0x09, 0x2f, 0xea, 0x8f, 0x7e,
                0xcb, 0x7f, 0x6d, 0xd4,
            ])),
        ),
        (
            "should_pass/language/many_stack_variables",
            ProgramState::Return(10),
        ),
        (
            "should_pass/language/ret_string_in_struct",
            ProgramState::ReturnData(Bytes32::from([
                0xaa, 0x5e, 0xfc, 0xa8, 0xda, 0xaf, 0x6e, 0xe6, 0x3f, 0x44, 0x93, 0xb2, 0x88, 0xb3,
                0x85, 0xd7, 0x60, 0xb8, 0xef, 0x93, 0xdc, 0x70, 0xe0, 0xfb, 0xc3, 0x06, 0xed, 0x9b,
                0x67, 0x6e, 0x5f, 0x13,
            ])),
        ),
        (
            "should_pass/language/match_expressions_simple",
            ProgramState::Return(42),
        ),
        (
            "should_pass/language/multi_impl_self",
            ProgramState::Return(42),
        ),
        (
            "should_pass/language/implicit_return",
            ProgramState::Return(42),
        ),
        (
            "should_pass/language/match_expressions_enums",
            ProgramState::Return(42),
        ),
        (
            "should_pass/language/match_expressions_nested",
            ProgramState::Return(123),
        ),
        (
            "should_pass/language/match_expressions_mismatched",
            ProgramState::Return(5),
        ),
        (
            "should_pass/language/match_expressions_inside_generic_functions",
            ProgramState::Return(1),
        ),
        (
            "should_pass/language/generic_inside_generic",
            ProgramState::Return(7),
        ),
        (
            "should_pass/language/tuple_single_element",
            ProgramState::Return(1),
        ),
        (
            "should_pass/language/reassignment_operators",
            ProgramState::Return(1),
        ),
        (
            "should_pass/language/valid_impurity",
            ProgramState::Revert(0), // false
        ),
        ("should_pass/language/const_inits", ProgramState::Return(1)),
        (
            "should_pass/language/enum_padding",
            ProgramState::ReturnData(Bytes32::from([
                0xce, 0x55, 0xff, 0x05, 0x11, 0x3a, 0x24, 0x2e, 0xc7, 0x9a, 0x23, 0x75, 0x0c, 0x7e,
                0x2b, 0xab, 0xaf, 0x98, 0xa8, 0xdc, 0x41, 0x66, 0x90, 0xc8, 0x57, 0xdd, 0x31, 0x72,
                0x0c, 0x74, 0x82, 0xb6,
            ])),
        ),
        (
            "should_pass/language/unit_type_variants",
            ProgramState::ReturnData(Bytes32::from([
                0xcd, 0x04, 0xa4, 0x75, 0x44, 0x98, 0xe0, 0x6d, 0xb5, 0xa1, 0x3c, 0x5f, 0x37, 0x1f,
                0x1f, 0x04, 0xff, 0x6d, 0x24, 0x70, 0xf2, 0x4a, 0xa9, 0xbd, 0x88, 0x65, 0x40, 0xe5,
                0xdc, 0xe7, 0x7f, 0x70,
            ])), // "ReturnData":{"data":"0000000000000002", .. }
        ),
        (
            "should_pass/language/match_expressions_with_self",
            ProgramState::Return(1),
        ),
        (
            "should_pass/test_contracts/auth_testing_contract",
            ProgramState::Revert(0),
        ),
        (
            "should_pass/test_contracts/balance_test_contract",
            ProgramState::Revert(0),
        ),
        (
            "should_pass/test_contracts/basic_storage",
            ProgramState::Revert(0),
        ),
        (
            "should_pass/test_contracts/context_testing_contract",
            ProgramState::Revert(0),
        ),
        (
            "should_pass/test_contracts/increment_contract",
            ProgramState::Revert(0),
        ),
        (
            "should_pass/test_contracts/storage_access_contract",
            ProgramState::Revert(0),
        ),
        (
            "should_pass/test_contracts/test_fuel_coin_contract",
            ProgramState::Revert(0),
        ),
        (
            "should_pass/test_contracts/nested_struct_args_contract",
            ProgramState::Revert(0),
        ),
        (
            "should_pass/test_contracts/issue_1512_repro",
            ProgramState::Revert(0),
        ),
        (
            "should_pass/test_contracts/array_of_structs_contract",
            ProgramState::Revert(0),
        ),
        (
            "should_pass/test_contracts/abi_with_tuples_contract",
            ProgramState::Revert(0),
        ),
        (
            "should_pass/test_contracts/get_storage_key_contract",
            ProgramState::Revert(0),
        ),
        (
            "should_pass/test_contracts/multiple_impl",
            ProgramState::Revert(0),
        ),
    ];

    number_of_tests_run += positive_project_names_with_abi
        .iter()
        .fold(0, |acc, (name, res)| {
            if filter(name) {
                assert_eq!(crate::e2e_vm_tests::harness::runs_in_vm(name, locked), *res);
                assert_matches!(crate::e2e_vm_tests::harness::test_json_abi(name), Ok(_));
                acc + 1
            } else {
                acc
=======
                number_of_tests_executed += 1;
>>>>>>> bdfb7449
            }

            TestCategory::Compiles => {
                assert!(crate::e2e_vm_tests::harness::compile_to_bytes(&name, locked).is_ok());
                number_of_tests_executed += 1;
            }

            TestCategory::FailsToCompile => {
                crate::e2e_vm_tests::harness::does_not_compile(&name, locked);
                number_of_tests_executed += 1;
            }

            TestCategory::RunsWithContract => {
                let val = if let Some(TestResult::Result(val)) = expected_result {
                    val
                } else {
                    panic!(
                        "For {name}:\nExpecting a 'result' action for a 'run_on_node' test, \
                        found: {expected_result:?}."
                    )
                };

                if contract_paths.is_empty() {
                    panic!(
                        "For {name}\n\
                        One or more ontract paths are required for 'run_on_node' tests."
                    );
                }

                let contract_ids = contract_paths
                    .into_iter()
                    .map(|contract_path| {
                        *deployed_contracts
                            .entry(contract_path.clone())
                            .or_insert_with(|| {
                                harness::deploy_contract(contract_path.as_str(), locked)
                            })
                    })
                    .collect::<Vec<_>>();

                let result = harness::runs_on_node(&name, locked, &contract_ids);
                assert!(result.iter().all(|res| !matches!(
                    res,
                    fuel_tx::Receipt::Revert { .. } | fuel_tx::Receipt::Panic { .. }
                )));
                assert!(
                    result.len() >= 2
                        && matches!(result[result.len() - 2], fuel_tx::Receipt::Return { .. })
                        && result[result.len() - 2].val().unwrap() == val
                );

                number_of_tests_executed += 1;
            }

            TestCategory::Disabled => {
                number_of_disabled_tests += 1;
            }
        }
    }

    if number_of_tests_executed == 0 {
        tracing::info!(
            "No tests were run. Regex filter \"{}\" filtered out all {} tests.",
            filter_regex
                .map(|regex| regex.to_string())
                .unwrap_or_default(),
            total_number_of_tests
        );
    } else {
        tracing::info!("_________________________________\nTests passed.");
        tracing::info!(
            "{} tests run ({} skipped, {} disabled)",
            number_of_tests_executed,
            total_number_of_tests - number_of_tests_executed - number_of_disabled_tests,
            number_of_disabled_tests,
        );
    }
}

fn discover_test_configs() -> Result<Vec<TestDescription>, String> {
    fn recursive_search(path: &Path, configs: &mut Vec<TestDescription>) -> Result<(), String> {
        let wrap_err = |e| {
            let relative_path = path
                .iter()
                .skip_while(|part| part.to_string_lossy() != "test_programs")
                .skip(1)
                .collect::<PathBuf>();
            format!("{}: {}", relative_path.display(), e)
        };
        if path.is_dir() {
            for entry in std::fs::read_dir(path).unwrap() {
                recursive_search(&entry.unwrap().path(), configs)?;
            }
        } else if path.is_file() && path.file_name() == Some(std::ffi::OsStr::new("test.toml")) {
            configs.push(parse_test_toml(path).map_err(wrap_err)?);
        }
        Ok(())
    }

    let manifest_dir = env!("CARGO_MANIFEST_DIR");
    let tests_root_dir = format!("{manifest_dir}/src/e2e_vm_tests/test_programs");

    let mut configs = Vec::new();
    recursive_search(&PathBuf::from(tests_root_dir), &mut configs)?;
    Ok(configs)
}

fn parse_test_toml(path: &Path) -> Result<TestDescription, String> {
    let toml_content = std::fs::read_to_string(path)
        .map_err(|e| e.to_string())
        .and_then(|toml_content_str| {
            toml_content_str
                .parse::<toml::Value>()
                .map_err(|e| e.to_string())
        })
        .map_err(|e| format!("Failed to parse: {e}"))?;

    if !toml_content.is_table() {
        return Err("Malformed test description.".to_owned());
    }

    let category = toml_content
        .get("category")
        .ok_or_else(|| "Missing mandatory 'category' entry.".to_owned())
        .and_then(|category_val| match category_val.as_str() {
            Some("run") => Ok(TestCategory::Runs),
            Some("run_on_node") => Ok(TestCategory::RunsWithContract),
            Some("fail") => Ok(TestCategory::FailsToCompile),
            Some("compile") => Ok(TestCategory::Compiles),
            Some("disabled") => Ok(TestCategory::Disabled),
            None => Err(format!(
                "Malformed category '{category_val}', should be a string."
            )),
            Some(other) => Err(format!("Unknown category '{}'.", other,)),
        })?;

    let expected_result = match &category {
        TestCategory::Runs | TestCategory::RunsWithContract => {
            Some(get_expected_result(&toml_content)?)
        }
        TestCategory::Compiles | TestCategory::FailsToCompile | TestCategory::Disabled => None,
    };

    let contract_paths = match toml_content.get("contracts") {
        None => Vec::new(),
        Some(contracts) => contracts
            .as_array()
            .ok_or_else(|| "Contracts must be an array of strings.".to_owned())
            .and_then(|vals| {
                vals.iter()
                    .map(|val| {
                        val.as_str()
                            .ok_or_else(|| "Contracts must be path strings.".to_owned())
                            .map(|path_str| path_str.to_owned())
                    })
                    .collect::<Result<Vec<_>, _>>()
            })?,
    };

    let validate_abi = toml_content
        .get("validate_abi")
        .map(|v| v.as_bool().unwrap_or(false))
        .unwrap_or(false);

    // We need to adjust the path to start relative to `test_programs`.
    let name = path
        .iter()
        .skip_while(|part| part.to_string_lossy() != "test_programs")
        .skip(1)
        .collect::<PathBuf>();

    // And it needs to chop off the `test.toml` and convert to a String.
    let name = name
        .parent()
        .unwrap()
        .to_str()
        .map(|s| s.to_owned())
        .unwrap();

    Ok(TestDescription {
        name,
        category,
        expected_result,
        contract_paths,
        validate_abi,
    })
}

fn get_expected_result(toml_content: &toml::Value) -> Result<TestResult, String> {
    fn get_action_value(
        action: &toml::Value,
        expected_value: &toml::Value,
    ) -> Result<TestResult, String> {
        match (action.as_str(), expected_value) {
            // A simple integer value.
            (Some("return"), toml::Value::Integer(v)) => Ok(TestResult::Return(*v as u64)),

            // Also a simple integer value, but is a result from a contract call.
            (Some("result"), toml::Value::Integer(v)) => Ok(TestResult::Result(*v as Word)),

            // A bytes32 value.
            (Some("return_data"), toml::Value::Array(ary)) => ary
                .iter()
                .map(|byte_val| {
                    byte_val.as_integer().ok_or_else(|| {
                        format!(
                            "Return data must only contain integer values; \
                                                    found {byte_val}."
                        )
                    })
                })
                .collect::<Result<Vec<_>, _>>()
                .and_then(|bytes| {
                    if bytes.iter().any(|byte| *byte < 0 || *byte > 255) {
                        Err("Return data byte values must be less than 256.".to_owned())
                    } else if bytes.len() != 32 {
                        Err(format!(
                            "Return data must be a 32 byte array; \
                                                found {} values.",
                            bytes.len()
                        ))
                    } else {
                        Ok(bytes.iter().map(|byte| *byte as u8).collect())
                    }
                })
                .map(|bytes: Vec<u8>| {
                    let fixed_byte_array =
                        bytes
                            .iter()
                            .enumerate()
                            .fold([0_u8; 32], |mut ary, (idx, byte)| {
                                ary[idx] = *byte;
                                ary
                            });
                    TestResult::ReturnData(Bytes32::from(fixed_byte_array))
                }),

            // Revert with a specific code.
            (Some("revert"), toml::Value::Integer(v)) => Ok(TestResult::Revert(*v as u64)),

            _otherwise => Err(format!("Malformed action value: {action} {expected_value}")),
        }
    }

    toml_content
        .get("expected_result")
        .ok_or_else(|| "Could not find mandatory 'expected_result' entry.".to_owned())
        .and_then(|expected_result_table| {
            expected_result_table
                .get("action")
                .ok_or_else(|| {
                    "Could not find mandatory 'action' field in 'expected_result' entry.".to_owned()
                })
                .and_then(|action| {
                    expected_result_table
                        .get("value")
                        .ok_or_else(|| {
                            "Could not find mandatory 'value' field in 'expected_result' entry."
                                .to_owned()
                        })
                        .and_then(|expected_value| get_action_value(action, expected_value))
                })
        })
}<|MERGE_RESOLUTION|>--- conflicted
+++ resolved
@@ -82,497 +82,7 @@
                 if validate_abi {
                     assert!(crate::e2e_vm_tests::harness::test_json_abi(&name).is_ok());
                 }
-<<<<<<< HEAD
-            });
-
-    // Programs that should successfully compile, include abi and terminate
-    // with some known state. Note that if a predicate is included
-    // it will be rejected during assertion. Please move it to
-    // `positive_project_names_no_abi` above.
-    let positive_project_names_with_abi = vec![
-        (
-            "should_pass/forc/dependency_package_field",
-            ProgramState::Return(0),
-        ),
-        (
-            "should_pass/forc/dependency_patching",
-            ProgramState::Return(0),
-        ),
-        (
-            "should_pass/language/asm_expr_basic",
-            ProgramState::Return(6),
-        ),
-        (
-            "should_pass/language/basic_func_decl",
-            ProgramState::Return(1), // 1 == true
-        ),
-        (
-            "should_pass/language/builtin_type_method_call",
-            ProgramState::Return(3),
-        ),
-        ("should_pass/language/dependencies", ProgramState::Return(0)), // 0 == false
-        (
-            "should_pass/language/if_elseif_enum",
-            ProgramState::Return(10),
-        ),
-        (
-            "should_pass/language/tuple_types",
-            ProgramState::Return(123),
-        ),
-        (
-            "should_pass/language/out_of_order_decl",
-            ProgramState::Return(1),
-        ),
-        (
-            "should_pass/language/struct_field_reassignment",
-            ProgramState::Return(0),
-        ),
-        (
-            "should_pass/language/tuple_field_reassignment",
-            ProgramState::Return(320),
-        ),
-        (
-            "should_pass/language/enum_in_fn_decl",
-            ProgramState::Return(255),
-        ),
-        (
-            "should_pass/language/main_returns_unit",
-            ProgramState::Return(0),
-        ),
-        (
-            "should_pass/language/unary_not_basic",
-            ProgramState::Return(1), // 1 == true
-        ),
-        (
-            "should_pass/language/unary_not_basic_2",
-            ProgramState::Return(1), // 1 == true
-        ),
-        (
-            "should_pass/language/fix_opcode_bug",
-            ProgramState::Return(30),
-        ),
-        (
-            "should_pass/language/retd_b256",
-            ProgramState::ReturnData(Bytes32::from([
-                102, 104, 122, 173, 248, 98, 189, 119, 108, 143, 193, 139, 142, 159, 142, 32, 8,
-                151, 20, 133, 110, 226, 51, 179, 144, 42, 89, 29, 13, 95, 41, 37,
-            ])),
-        ),
-        (
-            "should_pass/language/retd_struct",
-            ProgramState::ReturnData(Bytes32::from([
-                251, 57, 24, 241, 63, 94, 17, 102, 252, 182, 8, 110, 140, 105, 102, 105, 138, 202,
-                155, 39, 97, 32, 94, 129, 141, 144, 190, 142, 33, 32, 33, 75,
-            ])),
-        ),
-        (
-            "should_pass/language/op_precedence",
-            ProgramState::Return(0),
-        ),
-        (
-            "should_pass/language/asm_without_return",
-            ProgramState::Return(0),
-        ),
-        (
-            "should_pass/language/b256_bad_jumps",
-            ProgramState::Return(1),
-        ),
-        (
-            "should_pass/language/b256_bitwise_ops",
-            ProgramState::Return(1),
-        ),
-        ("should_pass/language/b256_ops", ProgramState::Return(100)),
-        (
-            "should_pass/language/struct_field_access",
-            ProgramState::Return(43),
-        ),
-        ("should_pass/language/bool_and_or", ProgramState::Return(42)),
-        ("should_pass/language/eq_and_neq", ProgramState::Return(1)),
-        (
-            "should_pass/language/local_impl_for_ord",
-            ProgramState::Return(1), // true
-        ),
-        ("should_pass/language/const_decl", ProgramState::Return(100)),
-        (
-            "should_pass/language/const_decl_in_library",
-            ProgramState::Return(1), // true
-        ),
-        (
-            "should_pass/language/aliased_imports",
-            ProgramState::Return(42),
-        ),
-        (
-            "should_pass/language/empty_method_initializer",
-            ProgramState::Return(1), // true
-        ),
-        (
-            "should_pass/stdlib/b512_struct_alignment",
-            ProgramState::Return(1), // true
-        ),
-        (
-            "should_pass/stdlib/contract_id_type",
-            ProgramState::Return(1),
-        ), // true
-        ("should_pass/stdlib/evm_ecr", ProgramState::Return(1)), // true
-        (
-            "should_pass/stdlib/exponentiation_test",
-            ProgramState::Return(1),
-        ), // true
-        ("should_pass/stdlib/ge_test", ProgramState::Return(1)), // true
-        ("should_pass/stdlib/identity_eq", ProgramState::Return(1)), // true
-        ("should_pass/stdlib/intrinsics", ProgramState::Return(1)), // true
-        ("should_pass/stdlib/option", ProgramState::Return(1)),  // true
-        ("should_pass/stdlib/require", ProgramState::Return(1)), // true
-        ("should_pass/stdlib/result", ProgramState::Return(1)),  // true
-        ("should_pass/stdlib/u128_test", ProgramState::Return(1)), // true
-        ("should_pass/stdlib/u128_div_test", ProgramState::Return(1)), // true
-        ("should_pass/stdlib/u128_mul_test", ProgramState::Return(1)), // true
-        ("should_pass/stdlib/alloc", ProgramState::Return(1)),   // true
-        ("should_pass/stdlib/mem", ProgramState::Return(1)),     // true
-        (
-            "should_pass/language/generic_structs",
-            ProgramState::Return(1), // true
-        ),
-        (
-            "should_pass/language/generic_functions",
-            ProgramState::Return(1), // true
-        ),
-        ("should_pass/language/generic_enum", ProgramState::Return(1)), // true
-        (
-            "should_pass/language/numeric_constants",
-            ProgramState::Return(1),
-        ), // true
-        ("should_pass/language/u64_ops", ProgramState::Return(1)),      // true
-        (
-            "should_pass/language/import_method_from_other_file",
-            ProgramState::Return(10), // true
-        ),
-        (
-            "should_pass/stdlib/ec_recover_test",
-            ProgramState::Return(1), // true
-        ),
-        ("should_pass/stdlib/address_test", ProgramState::Return(1)), // true
-        (
-            "should_pass/language/generic_struct",
-            ProgramState::Return(1), // true
-        ),
-        (
-            "should_pass/language/zero_field_types",
-            ProgramState::Return(10), // true
-        ),
-        ("should_pass/stdlib/assert_test", ProgramState::Return(1)), // true
-        (
-            "should_pass/language/match_expressions",
-            ProgramState::Return(42),
-        ),
-        ("should_pass/language/array_basics", ProgramState::Return(1)), // true
-        // Disabled, pending decision on runtime OOB checks. ("array_dynamic_oob", ProgramState::Revert(1)),
-        (
-            "should_pass/language/abort_control_flow_good",
-            ProgramState::Revert(42),
-        ),
-        (
-            "should_pass/language/array_generics",
-            ProgramState::Return(1), // true
-        ),
-        (
-            "should_pass/language/match_expressions_structs",
-            ProgramState::Return(4),
-        ),
-        ("should_pass/stdlib/b512_test", ProgramState::Return(1)), // true
-        ("should_pass/stdlib/block_height", ProgramState::Return(1)), // true
-        ("should_pass/stdlib/vec", ProgramState::Return(1)),       // true
-        (
-            "should_pass/language/trait_override_bug",
-            ProgramState::Return(7),
-        ),
-        (
-            "should_pass/language/if_implicit_unit",
-            ProgramState::Return(0),
-        ),
-        (
-            "should_pass/language/modulo_uint_test",
-            ProgramState::Return(1), // true
-        ),
-        (
-            "should_pass/language/trait_import_with_star",
-            ProgramState::Return(0),
-        ),
-        (
-            "should_pass/language/tuple_desugaring",
-            ProgramState::Return(9),
-        ),
-        (
-            "should_pass/language/multi_item_import",
-            ProgramState::Return(0), // false
-        ),
-        (
-            "should_pass/language/use_full_path_names",
-            ProgramState::Return(1),
-        ),
-        (
-            "should_pass/language/tuple_indexing",
-            ProgramState::Return(1),
-        ),
-        (
-            "should_pass/language/tuple_access",
-            ProgramState::Return(42),
-        ),
-        (
-            "should_pass/language/funcs_with_generic_types",
-            ProgramState::Return(1), // true
-        ),
-        (
-            "should_pass/language/enum_if_let",
-            ProgramState::Return(143),
-        ),
-        (
-            "should_pass/language/enum_destructuring",
-            ProgramState::Return(15),
-        ),
-        (
-            "should_pass/language/enum_if_let_large_type",
-            ProgramState::Return(15),
-        ),
-        (
-            "should_pass/language/enum_type_inference",
-            ProgramState::Return(5),
-        ),
-        ("should_pass/language/size_of", ProgramState::Return(1)),
-        ("should_pass/language/supertraits", ProgramState::Return(1)),
-        (
-            "should_pass/language/new_allocator_test",
-            ProgramState::Return(42), // true
-        ),
-        (
-            "should_pass/language/chained_if_let",
-            ProgramState::Return(5), // true
-        ),
-        (
-            "should_pass/language/inline_if_expr_const",
-            ProgramState::Return(0),
-        ),
-        (
-            "should_pass/language/method_on_empty_struct",
-            ProgramState::Return(1),
-        ),
-        (
-            "should_pass/language/tuple_in_struct",
-            ProgramState::Return(1),
-        ),
-        (
-            "should_pass/language/nested_structs",
-            ProgramState::Return(1),
-        ),
-        ("should_pass/language/while_loops", ProgramState::Return(1)),
-        (
-            "should_pass/language/retd_small_array",
-            ProgramState::ReturnData(Bytes32::from([
-                0xcd, 0x26, 0x62, 0x15, 0x4e, 0x6d, 0x76, 0xb2, 0xb2, 0xb9, 0x2e, 0x70, 0xc0, 0xca,
-                0xc3, 0xcc, 0xf5, 0x34, 0xf9, 0xb7, 0x4e, 0xb5, 0xb8, 0x98, 0x19, 0xec, 0x50, 0x90,
-                0x83, 0xd0, 0x0a, 0x50,
-            ])),
-        ),
-        (
-            "should_pass/language/retd_zero_len_array",
-            ProgramState::ReturnData(Bytes32::from([
-                0xe3, 0xb0, 0xc4, 0x42, 0x98, 0xfc, 0x1c, 0x14, 0x9a, 0xfb, 0xf4, 0xc8, 0x99, 0x6f,
-                0xb9, 0x24, 0x27, 0xae, 0x41, 0xe4, 0x64, 0x9b, 0x93, 0x4c, 0xa4, 0x95, 0x99, 0x1b,
-                0x78, 0x52, 0xb8, 0x55,
-            ])),
-        ),
-        ("should_pass/language/is_prime", ProgramState::Return(1)),
-        (
-            "should_pass/language/generic_impl_self",
-            ProgramState::Return(10),
-        ),
-        (
-            "should_pass/language/enum_init_fn_call",
-            ProgramState::Return(1),
-        ),
-        (
-            "should_pass/language/nested_while_and_if",
-            ProgramState::Return(1),
-        ),
-        (
-            "should_pass/language/is_reference_type",
-            ProgramState::Return(1),
-        ),
-        (
-            "should_pass/language/contract_caller_as_type",
-            ProgramState::Return(42),
-        ),
-        (
-            "should_pass/language/non_literal_const_decl",
-            ProgramState::Return(42),
-        ),
-        (
-            "should_pass/language/self_impl_reassignment",
-            ProgramState::Return(1),
-        ),
-        (
-            "should_pass/language/import_trailing_comma",
-            ProgramState::Return(0),
-        ),
-        (
-            "should_pass/language/primitive_type_argument",
-            ProgramState::Return(5),
-        ),
-        (
-            "should_pass/language/generic-type-inference",
-            ProgramState::Return(0),
-        ),
-        (
-            "should_pass/language/ret_small_string",
-            ProgramState::ReturnData(Bytes32::from([
-                0x6a, 0x4e, 0x01, 0xe9, 0x40, 0xab, 0xc0, 0x04, 0x30, 0xfe, 0x21, 0x62, 0xed, 0x69,
-                0xc0, 0xe2, 0x31, 0x04, 0xf9, 0xfd, 0xa7, 0x81, 0x59, 0x09, 0x2f, 0xea, 0x8f, 0x7e,
-                0xcb, 0x7f, 0x6d, 0xd4,
-            ])),
-        ),
-        (
-            "should_pass/language/many_stack_variables",
-            ProgramState::Return(10),
-        ),
-        (
-            "should_pass/language/ret_string_in_struct",
-            ProgramState::ReturnData(Bytes32::from([
-                0xaa, 0x5e, 0xfc, 0xa8, 0xda, 0xaf, 0x6e, 0xe6, 0x3f, 0x44, 0x93, 0xb2, 0x88, 0xb3,
-                0x85, 0xd7, 0x60, 0xb8, 0xef, 0x93, 0xdc, 0x70, 0xe0, 0xfb, 0xc3, 0x06, 0xed, 0x9b,
-                0x67, 0x6e, 0x5f, 0x13,
-            ])),
-        ),
-        (
-            "should_pass/language/match_expressions_simple",
-            ProgramState::Return(42),
-        ),
-        (
-            "should_pass/language/multi_impl_self",
-            ProgramState::Return(42),
-        ),
-        (
-            "should_pass/language/implicit_return",
-            ProgramState::Return(42),
-        ),
-        (
-            "should_pass/language/match_expressions_enums",
-            ProgramState::Return(42),
-        ),
-        (
-            "should_pass/language/match_expressions_nested",
-            ProgramState::Return(123),
-        ),
-        (
-            "should_pass/language/match_expressions_mismatched",
-            ProgramState::Return(5),
-        ),
-        (
-            "should_pass/language/match_expressions_inside_generic_functions",
-            ProgramState::Return(1),
-        ),
-        (
-            "should_pass/language/generic_inside_generic",
-            ProgramState::Return(7),
-        ),
-        (
-            "should_pass/language/tuple_single_element",
-            ProgramState::Return(1),
-        ),
-        (
-            "should_pass/language/reassignment_operators",
-            ProgramState::Return(1),
-        ),
-        (
-            "should_pass/language/valid_impurity",
-            ProgramState::Revert(0), // false
-        ),
-        ("should_pass/language/const_inits", ProgramState::Return(1)),
-        (
-            "should_pass/language/enum_padding",
-            ProgramState::ReturnData(Bytes32::from([
-                0xce, 0x55, 0xff, 0x05, 0x11, 0x3a, 0x24, 0x2e, 0xc7, 0x9a, 0x23, 0x75, 0x0c, 0x7e,
-                0x2b, 0xab, 0xaf, 0x98, 0xa8, 0xdc, 0x41, 0x66, 0x90, 0xc8, 0x57, 0xdd, 0x31, 0x72,
-                0x0c, 0x74, 0x82, 0xb6,
-            ])),
-        ),
-        (
-            "should_pass/language/unit_type_variants",
-            ProgramState::ReturnData(Bytes32::from([
-                0xcd, 0x04, 0xa4, 0x75, 0x44, 0x98, 0xe0, 0x6d, 0xb5, 0xa1, 0x3c, 0x5f, 0x37, 0x1f,
-                0x1f, 0x04, 0xff, 0x6d, 0x24, 0x70, 0xf2, 0x4a, 0xa9, 0xbd, 0x88, 0x65, 0x40, 0xe5,
-                0xdc, 0xe7, 0x7f, 0x70,
-            ])), // "ReturnData":{"data":"0000000000000002", .. }
-        ),
-        (
-            "should_pass/language/match_expressions_with_self",
-            ProgramState::Return(1),
-        ),
-        (
-            "should_pass/test_contracts/auth_testing_contract",
-            ProgramState::Revert(0),
-        ),
-        (
-            "should_pass/test_contracts/balance_test_contract",
-            ProgramState::Revert(0),
-        ),
-        (
-            "should_pass/test_contracts/basic_storage",
-            ProgramState::Revert(0),
-        ),
-        (
-            "should_pass/test_contracts/context_testing_contract",
-            ProgramState::Revert(0),
-        ),
-        (
-            "should_pass/test_contracts/increment_contract",
-            ProgramState::Revert(0),
-        ),
-        (
-            "should_pass/test_contracts/storage_access_contract",
-            ProgramState::Revert(0),
-        ),
-        (
-            "should_pass/test_contracts/test_fuel_coin_contract",
-            ProgramState::Revert(0),
-        ),
-        (
-            "should_pass/test_contracts/nested_struct_args_contract",
-            ProgramState::Revert(0),
-        ),
-        (
-            "should_pass/test_contracts/issue_1512_repro",
-            ProgramState::Revert(0),
-        ),
-        (
-            "should_pass/test_contracts/array_of_structs_contract",
-            ProgramState::Revert(0),
-        ),
-        (
-            "should_pass/test_contracts/abi_with_tuples_contract",
-            ProgramState::Revert(0),
-        ),
-        (
-            "should_pass/test_contracts/get_storage_key_contract",
-            ProgramState::Revert(0),
-        ),
-        (
-            "should_pass/test_contracts/multiple_impl",
-            ProgramState::Revert(0),
-        ),
-    ];
-
-    number_of_tests_run += positive_project_names_with_abi
-        .iter()
-        .fold(0, |acc, (name, res)| {
-            if filter(name) {
-                assert_eq!(crate::e2e_vm_tests::harness::runs_in_vm(name, locked), *res);
-                assert_matches!(crate::e2e_vm_tests::harness::test_json_abi(name), Ok(_));
-                acc + 1
-            } else {
-                acc
-=======
                 number_of_tests_executed += 1;
->>>>>>> bdfb7449
             }
 
             TestCategory::Compiles => {
