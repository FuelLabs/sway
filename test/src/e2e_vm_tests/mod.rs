--- conflicted
+++ resolved
@@ -26,21 +26,6 @@
         ), // 1 == true
         // contracts revert because this test runs them against the VM
         // and no selectors will match
-<<<<<<< HEAD
-        ("contract_abi_impl", ProgramState::Revert(0)),
-        ("dependencies", ProgramState::Return(0)), // 0 == false
-        ("if_elseif_enum", ProgramState::Return(10)),
-        ("tuple_types", ProgramState::Return(123)),
-        ("out_of_order_decl", ProgramState::Return(1)),
-        ("struct_field_reassignment", ProgramState::Return(0)),
-        ("enum_in_fn_decl", ProgramState::Return(255)),
-        ("main_returns_unit", ProgramState::Return(0)),
-        ("unary_not_basic", ProgramState::Return(1)), // 1 == true
-        ("unary_not_basic_2", ProgramState::Return(1)), // 1 == true
-        ("fix_opcode_bug", ProgramState::Return(30)),
-        (
-            "retd_b256",
-=======
         (
             "should_pass/test_contracts/contract_abi_impl",
             ProgramState::Revert(0),
@@ -66,7 +51,6 @@
             "should_pass/language/enum_in_fn_decl",
             ProgramState::Return(255),
         ),
-        ("should_pass/language/empty_impl", ProgramState::Return(0)),
         (
             "should_pass/language/main_returns_unit",
             ProgramState::Return(0),
@@ -85,7 +69,6 @@
         ),
         (
             "should_pass/language/retd_b256",
->>>>>>> cb78eb24
             ProgramState::ReturnData(Bytes32::from([
                 102, 104, 122, 173, 248, 98, 189, 119, 108, 143, 193, 139, 142, 159, 142, 32, 8,
                 151, 20, 133, 110, 226, 51, 179, 144, 42, 89, 29, 13, 95, 41, 37,
@@ -172,36 +155,6 @@
         ),
         ("should_pass/language/array_basics", ProgramState::Return(1)), // true
         // Disabled, pending decision on runtime OOB checks. ("array_dynamic_oob", ProgramState::Revert(1)),
-<<<<<<< HEAD
-        ("array_generics", ProgramState::Return(1)), // true
-        ("match_expressions_structs", ProgramState::Return(4)),
-        ("b512_test", ProgramState::Return(1)),      // true
-        ("block_height", ProgramState::Return(1)),   // true
-        ("valid_impurity", ProgramState::Revert(0)), // false
-        ("trait_override_bug", ProgramState::Return(7)),
-        ("if_implicit_unit", ProgramState::Return(0)),
-        ("modulo_uint_test", ProgramState::Return(1)), // true
-        ("trait_import_with_star", ProgramState::Return(0)),
-        ("tuple_desugaring", ProgramState::Return(9)),
-        ("multi_item_import", ProgramState::Return(0)), // false
-        ("use_full_path_names", ProgramState::Return(1)),
-        ("tuple_indexing", ProgramState::Return(1)),
-        ("tuple_access", ProgramState::Return(42)),
-        ("funcs_with_generic_types", ProgramState::Return(1)), // true
-        ("enum_if_let", ProgramState::Return(143)),
-        ("enum_destructuring", ProgramState::Return(15)),
-        ("enum_if_let_large_type", ProgramState::Return(15)),
-        ("enum_type_inference", ProgramState::Return(5)),
-        ("size_of", ProgramState::Return(1)),
-        ("supertraits", ProgramState::Return(1)),
-        ("new_allocator_test", ProgramState::Return(42)), // true
-        ("chained_if_let", ProgramState::Return(5)),      // true
-        ("inline_if_expr_const", ProgramState::Return(0)),
-        ("method_on_empty_struct", ProgramState::Return(1)),
-        ("generic_impl_self", ProgramState::Return(10)),
-        ("tuple_in_struct", ProgramState::Return(1)),
-        ("nested_structs", ProgramState::Return(1)),
-=======
         (
             "should_pass/language/abort_control_flow",
             ProgramState::Revert(42),
@@ -320,7 +273,10 @@
             ])),
         ),
         ("should_pass/language/is_prime", ProgramState::Return(1)),
->>>>>>> cb78eb24
+        (
+            "should_pass/language/generic_impl_self",
+            ProgramState::Return(10),
+        ),
     ];
 
     let mut number_of_tests_run = positive_project_names.iter().fold(0, |acc, (name, res)| {
@@ -347,36 +303,6 @@
         "should_fail/excess_fn_arguments",
         // the feature for the below test, detecting inf deps, was reverted
         // when that is re-implemented we should reenable this test
-<<<<<<< HEAD
-        //"infinite_dependencies",
-        "top_level_vars",
-        "dependency_parsing_error",
-        "disallowed_gm",
-        "bad_generic_annotation",
-        "bad_generic_var_annotation",
-        "unify_identical_unknowns",
-        "array_oob",
-        "array_bad_index",
-        "name_shadowing",
-        "match_expressions_wrong_struct",
-        "match_expressions_enums",
-        "pure_calls_impure",
-        "nested_impure",
-        "predicate_calls_impure",
-        "script_calls_impure",
-        "contract_pure_calls_impure",
-        "literal_too_large_for_type",
-        "star_import_alias",
-        "item_used_without_import",
-        "shadow_import",
-        "missing_supertrait_impl",
-        "enum_if_let_invalid_variable",
-        "enum_bad_type_inference",
-        "missing_func_from_supertrait_impl",
-        "supertrait_does_not_exist",
-        "chained_if_let_missing_branch",
-        "empty_impl",
-=======
         //"should_fail/infinite_dependencies",
         "should_fail/top_level_vars",
         "should_fail/dependency_parsing_error",
@@ -406,7 +332,7 @@
         "should_fail/chained_if_let_missing_branch",
         "should_fail/abort_control_flow",
         "should_fail/match_expressions_non_exhaustive",
->>>>>>> cb78eb24
+        "should_fail/empty_impl",
     ];
     number_of_tests_run += negative_project_names.iter().fold(0, |acc, name| {
         if filter(name) {
