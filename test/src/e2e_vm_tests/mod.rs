mod harness;
use fuel_vm::prelude::*;

pub fn run(filter_regex: Option<regex::Regex>) {
    let filter = |name| {
        filter_regex
            .as_ref()
            .map(|regex| regex.is_match(name))
            .unwrap_or(true)
    };

    // programs that should successfully compile and terminate
    // with some known state
    let project_names = vec![
        ("asm_expr_basic", ProgramState::Return(6)),
        ("basic_func_decl", ProgramState::Return(1)), // 1 == true
        ("contract_abi_impl", ProgramState::Return(0)),
        ("dependencies", ProgramState::Return(0)), // 0 == false
        ("if_elseif_enum", ProgramState::Return(10)),
        ("out_of_order_decl", ProgramState::Return(1)),
        ("struct_field_reassignment", ProgramState::Return(0)),
        ("contract_call", ProgramState::Return(0)),
        ("enum_in_fn_decl", ProgramState::Return(255)),
        ("empty_impl", ProgramState::Return(0)),
        ("main_returns_unit", ProgramState::Return(0)),
        ("unary_not_basic", ProgramState::Return(1)), // 1 == true
        ("unary_not_basic_2", ProgramState::Return(1)), // 1 == true
        ("fix_opcode_bug", ProgramState::Return(30)),
        (
            "retd_b256",
            ProgramState::ReturnData(Bytes32::from([
                102, 104, 122, 173, 248, 98, 189, 119, 108, 143, 193, 139, 142, 159, 142, 32, 8,
                151, 20, 133, 110, 226, 51, 179, 144, 42, 89, 29, 13, 95, 41, 37,
            ])),
        ),
        (
            "retd_struct",
            ProgramState::ReturnData(Bytes32::from([
                251, 57, 24, 241, 63, 94, 17, 102, 252, 182, 8, 110, 140, 105, 102, 105, 138, 202,
                155, 39, 97, 32, 94, 129, 141, 144, 190, 142, 33, 32, 33, 75,
            ])),
        ),
        ("op_precedence", ProgramState::Return(0)),
        ("asm_without_return", ProgramState::Return(0)),
        ("op_precedence", ProgramState::Return(0)), // false
        ("b256_bad_jumps", ProgramState::Return(1)),
        ("b256_ops", ProgramState::Return(100)),
        ("struct_field_access", ProgramState::Return(43)),
        ("bool_and_or", ProgramState::Return(42)),
        ("neq_4_test", ProgramState::Return(0)),
        ("eq_4_test", ProgramState::Return(1)),
        ("local_impl_for_ord", ProgramState::Return(1)), // true
        ("const_decl", ProgramState::Return(100)),
        ("const_decl_in_library", ProgramState::Return(1)), // true
        ("aliased_imports", ProgramState::Return(42)),
        ("empty_method_initializer", ProgramState::Return(1)), // true
        ("b512_struct_alignment", ProgramState::Return(1)),    // true
<<<<<<< HEAD
        ("import_method_from_other_file", ProgramState::Return(10)),
        ("assert_test", ProgramState::Return(1)),  // true
        ("array_basics", ProgramState::Return(1)), // true
        ("array_dynamic_oob", ProgramState::Revert(1)),
=======
        ("generic_structs", ProgramState::Return(1)),          // true
        ("generic_functions", ProgramState::Return(1)),        // true
        ("generic_enum", ProgramState::Return(1)),             // true
        ("import_method_from_other_file", ProgramState::Return(10)), // true
        ("address_test", ProgramState::Return(1)),             // true
        ("generic_struct", ProgramState::Return(1)),           // true
        ("assert_test", ProgramState::Return(1)),              // true
        ("b512_test", ProgramState::Return(1)),                // true
>>>>>>> bf7304db
    ];

    project_names.into_iter().for_each(|(name, res)| {
        if filter(name) {
            assert_eq!(crate::e2e_vm_tests::harness::runs_in_vm(name), res);
        }
    });

    // source code that should _not_ compile
    let project_names = vec![
        "recursive_calls",
        "asm_missing_return",
        "asm_should_not_have_return",
        "missing_fn_arguments",
        "excess_fn_arguments",
        "infinite_dependencies",
        "top_level_vars",
        "dependencies_parsing_error",
        "disallowed_gm",
        "bad_generic_annotation",
        "bad_generic_var_annotation",
        "unify_identical_unknowns",
        "array_oob",
        "array_bad_index",
    ];
    project_names.into_iter().for_each(|name| {
        if filter(name) {
            crate::e2e_vm_tests::harness::does_not_compile(name)
        }
    });

    // ---- Tests paired with contracts upon which they depend which must be pre-deployed.
    // TODO validate that call output is correct
    let contract_and_project_names = &[
        ("basic_storage", "call_basic_storage"),
        ("increment_contract", "call_increment_contract"),
        ("auth_testing_contract", "caller_auth_test"),
    ];

    // Filter them first.
    let (contracts, projects): (Vec<_>, Vec<_>) = contract_and_project_names
        .iter()
        .filter(|names| filter(names.1))
        .cloned()
        .unzip();

    // Deploy and then test.
    for name in contracts {
        harness::deploy_contract(name)
    }
    for name in projects {
        harness::runs_on_node(name);
    }

    println!("_________________________________\nTests passed.");
}<|MERGE_RESOLUTION|>--- conflicted
+++ resolved
@@ -55,12 +55,6 @@
         ("aliased_imports", ProgramState::Return(42)),
         ("empty_method_initializer", ProgramState::Return(1)), // true
         ("b512_struct_alignment", ProgramState::Return(1)),    // true
-<<<<<<< HEAD
-        ("import_method_from_other_file", ProgramState::Return(10)),
-        ("assert_test", ProgramState::Return(1)),  // true
-        ("array_basics", ProgramState::Return(1)), // true
-        ("array_dynamic_oob", ProgramState::Revert(1)),
-=======
         ("generic_structs", ProgramState::Return(1)),          // true
         ("generic_functions", ProgramState::Return(1)),        // true
         ("generic_enum", ProgramState::Return(1)),             // true
@@ -69,7 +63,9 @@
         ("generic_struct", ProgramState::Return(1)),           // true
         ("assert_test", ProgramState::Return(1)),              // true
         ("b512_test", ProgramState::Return(1)),                // true
->>>>>>> bf7304db
+        ("assert_test", ProgramState::Return(1)),              // true
+        ("array_basics", ProgramState::Return(1)),             // true
+        ("array_dynamic_oob", ProgramState::Revert(1)),
     ];
 
     project_names.into_iter().for_each(|(name, res)| {
