--- conflicted
+++ resolved
@@ -84,11 +84,8 @@
         ("funcs_with_generic_types", ProgramState::Return(1)), // true
         ("supertraits_1", ProgramState::Return(1)),
         ("supertraits_2", ProgramState::Return(1)),
-<<<<<<< HEAD
         ("size_of", ProgramState::Return(1)),
-=======
         ("new_allocator_test", ProgramState::Return(42)), // true
->>>>>>> 24bb7aa1
     ];
 
     let mut number_of_tests_run = positive_project_names.iter().fold(0, |acc, (name, res)| {
