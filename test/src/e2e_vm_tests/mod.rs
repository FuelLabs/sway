mod harness;
use fuel_vm::prelude::*;

pub fn run(filter_regex: Option<regex::Regex>) {
    let filter = |name| {
        filter_regex
            .as_ref()
            .map(|regex| regex.is_match(name))
            .unwrap_or(true)
    };

    // programs that should successfully compile and terminate
    // with some known state
    let positive_project_names = vec![
        ("asm_expr_basic", ProgramState::Return(6)),
        ("basic_func_decl", ProgramState::Return(1)), // 1 == true
        // contracts revert because this test runs them against the VM
        // and no selectors will match
        ("contract_abi_impl", ProgramState::Revert(0)),
        ("dependencies", ProgramState::Return(0)), // 0 == false
        ("if_elseif_enum", ProgramState::Return(10)),
        ("tuple_types", ProgramState::Return(123)),
        ("out_of_order_decl", ProgramState::Return(1)),
        ("struct_field_reassignment", ProgramState::Return(0)),
        ("enum_in_fn_decl", ProgramState::Return(255)),
        ("empty_impl", ProgramState::Return(0)),
        ("main_returns_unit", ProgramState::Return(0)),
        ("unary_not_basic", ProgramState::Return(1)), // 1 == true
        ("unary_not_basic_2", ProgramState::Return(1)), // 1 == true
        ("fix_opcode_bug", ProgramState::Return(30)),
        (
            "retd_b256",
            ProgramState::ReturnData(Bytes32::from([
                102, 104, 122, 173, 248, 98, 189, 119, 108, 143, 193, 139, 142, 159, 142, 32, 8,
                151, 20, 133, 110, 226, 51, 179, 144, 42, 89, 29, 13, 95, 41, 37,
            ])),
        ),
        (
            "retd_struct",
            ProgramState::ReturnData(Bytes32::from([
                251, 57, 24, 241, 63, 94, 17, 102, 252, 182, 8, 110, 140, 105, 102, 105, 138, 202,
                155, 39, 97, 32, 94, 129, 141, 144, 190, 142, 33, 32, 33, 75,
            ])),
        ),
        ("op_precedence", ProgramState::Return(0)),
        ("asm_without_return", ProgramState::Return(0)),
        ("b256_bad_jumps", ProgramState::Return(1)),
        ("b256_ops", ProgramState::Return(100)),
        ("struct_field_access", ProgramState::Return(43)),
        ("bool_and_or", ProgramState::Return(42)),
        ("neq_4_test", ProgramState::Return(0)),
        ("eq_4_test", ProgramState::Return(1)),
        ("local_impl_for_ord", ProgramState::Return(1)), // true
        ("const_decl", ProgramState::Return(100)),
        ("const_decl_in_library", ProgramState::Return(1)), // true
        ("aliased_imports", ProgramState::Return(42)),
        ("empty_method_initializer", ProgramState::Return(1)), // true
        ("b512_struct_alignment", ProgramState::Return(1)),    // true
        ("generic_structs", ProgramState::Return(1)),          // true
        ("generic_functions", ProgramState::Return(1)),        // true
        ("generic_enum", ProgramState::Return(1)),             // true
        ("import_method_from_other_file", ProgramState::Return(10)), // true
        ("ec_recover_test", ProgramState::Return(1)),          // true
        ("address_test", ProgramState::Return(1)),             // true
        ("generic_struct", ProgramState::Return(1)),           // true
        ("zero_field_types", ProgramState::Return(10)),        // true
        ("assert_test", ProgramState::Return(1)),              // true
        ("match_expressions", ProgramState::Return(42)),
        ("array_basics", ProgramState::Return(1)), // true
        // Disabled, pending decision on runtime OOB checks. ("array_dynamic_oob", ProgramState::Revert(1)),
        ("array_generics", ProgramState::Return(1)), // true
        ("match_expressions_structs", ProgramState::Return(4)),
        ("b512_test", ProgramState::Return(1)),      // true
        ("block_height", ProgramState::Return(1)),   // true
        ("valid_impurity", ProgramState::Revert(0)), // false
        ("trait_override_bug", ProgramState::Return(7)),
        ("if_implicit_unit", ProgramState::Return(0)),
        ("modulo_uint_test", ProgramState::Return(1)), // true
        ("trait_import_with_star", ProgramState::Return(0)),
        ("tuple_desugaring", ProgramState::Return(9)),
        ("multi_item_import", ProgramState::Return(0)), // false
        ("use_full_path_names", ProgramState::Return(1)),
        ("tuple_indexing", ProgramState::Return(1)),
        ("tuple_access", ProgramState::Return(42)),
        ("funcs_with_generic_types", ProgramState::Return(1)), // true
<<<<<<< HEAD
        ("supertraits_1", ProgramState::Return(1)),
        ("supertraits_2", ProgramState::Return(1)),
        ("generic_impl_self", ProgramState::Return(1)),
=======
        ("supertraits", ProgramState::Return(1)),
        ("new_allocator_test", ProgramState::Return(42)), // true
>>>>>>> d22a1abc
    ];

    let mut number_of_tests_run = positive_project_names.iter().fold(0, |acc, (name, res)| {
        if filter(name) {
            assert_eq!(crate::e2e_vm_tests::harness::runs_in_vm(name), *res);
            assert_eq!(crate::e2e_vm_tests::harness::test_json_abi(name), Ok(()));
            acc + 1
        } else {
            acc
        }
    });

    // source code that should _not_ compile
    let negative_project_names = vec![
        "recursive_calls",
        "asm_missing_return",
        "asm_should_not_have_return",
        "missing_fn_arguments",
        "excess_fn_arguments",
        // the feature for the below test, detecting inf deps, was reverted
        // when that is re-implemented we should reenable this test
        //"infinite_dependencies",
        "top_level_vars",
        "dependency_parsing_error",
        "disallowed_gm",
        "bad_generic_annotation",
        "bad_generic_var_annotation",
        "unify_identical_unknowns",
        "array_oob",
        "array_bad_index",
        "name_shadowing",
        "match_expressions_wrong_struct",
        "match_expressions_enums",
        "pure_calls_impure",
        "nested_impure",
        "predicate_calls_impure",
        "script_calls_impure",
        "contract_pure_calls_impure",
        "literal_too_large_for_type",
        "star_import_alias",
        "item_used_without_import",
        "shadow_import",
        "missing_supertrait_impl",
        "missing_func_from_supertrait_impl",
        "supertrait_does_not_exist",
    ];
    number_of_tests_run += negative_project_names.iter().fold(0, |acc, name| {
        if filter(name) {
            crate::e2e_vm_tests::harness::does_not_compile(name);
            acc + 1
        } else {
            acc
        }
    });

    // ---- Tests paired with contracts upon which they depend which must be pre-deployed.
    // TODO validate that call output is correct
    let contract_and_project_names = &[
        ("basic_storage", "call_basic_storage"),
        ("increment_contract", "call_increment_contract"),
        ("auth_testing_contract", "caller_auth_test"),
        ("context_testing_contract", "caller_context_test"),
        ("contract_abi_impl", "contract_call"),
        ("balance_test_contract", "bal_opcode"),
        ("test_fuel_coin_contract", "token_ops_test"),
    ];

    let total_number_of_tests = positive_project_names.len()
        + negative_project_names.len()
        + contract_and_project_names.len();

    // Filter them first.
    let (contracts, projects): (Vec<_>, Vec<_>) = contract_and_project_names
        .iter()
        .filter(|names| filter(names.1))
        .cloned()
        .unzip();

    // Deploy and then test.
    number_of_tests_run += projects.len();
    let mut contract_ids = Vec::<fuel_tx::ContractId>::with_capacity(contracts.len());
    for name in contracts {
        let contract_id = harness::deploy_contract(name);
        contract_ids.push(contract_id);
    }
    for name in projects {
        harness::runs_on_node(name, &contract_ids);
    }

    if number_of_tests_run == 0 {
        println!(
            "No tests were run. Regex filter \"{}\" filtered out all {} tests.",
            filter_regex.map(|x| x.to_string()).unwrap_or_default(),
            total_number_of_tests
        );
    } else {
        println!("_________________________________\nTests passed.");
        println!(
            "{} tests run ({} skipped)",
            number_of_tests_run,
            total_number_of_tests - number_of_tests_run
        );
    }
}<|MERGE_RESOLUTION|>--- conflicted
+++ resolved
@@ -83,14 +83,9 @@
         ("tuple_indexing", ProgramState::Return(1)),
         ("tuple_access", ProgramState::Return(42)),
         ("funcs_with_generic_types", ProgramState::Return(1)), // true
-<<<<<<< HEAD
-        ("supertraits_1", ProgramState::Return(1)),
-        ("supertraits_2", ProgramState::Return(1)),
-        ("generic_impl_self", ProgramState::Return(1)),
-=======
         ("supertraits", ProgramState::Return(1)),
         ("new_allocator_test", ProgramState::Return(42)), // true
->>>>>>> d22a1abc
+        ("generic_impl_self", ProgramState::Return(1)),
     ];
 
     let mut number_of_tests_run = positive_project_names.iter().fold(0, |acc, (name, res)| {
