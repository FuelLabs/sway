mod harness;
use fuel_vm::prelude::*;

pub fn run(filter_regex: Option<regex::Regex>) {
    let filter = |name| {
        filter_regex
            .as_ref()
            .map(|regex| regex.is_match(name))
            .unwrap_or(true)
    };

    // programs that should successfully compile and terminate
    // with some known state
    let positive_project_names = vec![
        ("asm_expr_basic", ProgramState::Return(6)),
        ("basic_func_decl", ProgramState::Return(1)), // 1 == true
        // contracts revert because this test runs them against the VM
        // and no selectors will match
        ("contract_abi_impl", ProgramState::Revert(0)),
        ("dependencies", ProgramState::Return(0)), // 0 == false
        ("if_elseif_enum", ProgramState::Return(10)),
        ("tuple_types", ProgramState::Return(123)),
        ("out_of_order_decl", ProgramState::Return(1)),
        ("struct_field_reassignment", ProgramState::Return(0)),
        ("enum_in_fn_decl", ProgramState::Return(255)),
        ("empty_impl", ProgramState::Return(0)),
        ("main_returns_unit", ProgramState::Return(0)),
        ("unary_not_basic", ProgramState::Return(1)), // 1 == true
        ("unary_not_basic_2", ProgramState::Return(1)), // 1 == true
        ("fix_opcode_bug", ProgramState::Return(30)),
        (
            "retd_b256",
            ProgramState::ReturnData(Bytes32::from([
                102, 104, 122, 173, 248, 98, 189, 119, 108, 143, 193, 139, 142, 159, 142, 32, 8,
                151, 20, 133, 110, 226, 51, 179, 144, 42, 89, 29, 13, 95, 41, 37,
            ])),
        ),
        (
            "retd_struct",
            ProgramState::ReturnData(Bytes32::from([
                251, 57, 24, 241, 63, 94, 17, 102, 252, 182, 8, 110, 140, 105, 102, 105, 138, 202,
                155, 39, 97, 32, 94, 129, 141, 144, 190, 142, 33, 32, 33, 75,
            ])),
        ),
        ("op_precedence", ProgramState::Return(0)),
        ("asm_without_return", ProgramState::Return(0)),
        ("b256_bad_jumps", ProgramState::Return(1)),
        ("b256_ops", ProgramState::Return(100)),
        ("struct_field_access", ProgramState::Return(43)),
        ("bool_and_or", ProgramState::Return(42)),
        ("neq_4_test", ProgramState::Return(0)),
        ("eq_4_test", ProgramState::Return(1)),
        ("local_impl_for_ord", ProgramState::Return(1)), // true
        ("const_decl", ProgramState::Return(100)),
        ("const_decl_in_library", ProgramState::Return(1)), // true
        ("aliased_imports", ProgramState::Return(42)),
        ("empty_method_initializer", ProgramState::Return(1)), // true
        ("b512_struct_alignment", ProgramState::Return(1)),    // true
        ("generic_structs", ProgramState::Return(1)),          // true
        ("generic_functions", ProgramState::Return(1)),        // true
        ("generic_enum", ProgramState::Return(1)),             // true
        ("import_method_from_other_file", ProgramState::Return(10)), // true
        ("ec_recover_test", ProgramState::Return(1)),          // true
        ("address_test", ProgramState::Return(1)),             // true
        ("generic_struct", ProgramState::Return(1)),           // true
        ("zero_field_types", ProgramState::Return(10)),        // true
        ("assert_test", ProgramState::Return(1)),              // true
        ("match_expressions", ProgramState::Return(42)),
        ("array_basics", ProgramState::Return(1)), // true
        // Disabled, pending decision on runtime OOB checks. ("array_dynamic_oob", ProgramState::Revert(1)),
        ("array_generics", ProgramState::Return(1)), // true
        ("match_expressions_structs", ProgramState::Return(4)),
        ("b512_test", ProgramState::Return(1)),      // true
        ("block_height", ProgramState::Return(1)),   // true
        ("valid_impurity", ProgramState::Revert(0)), // false
        ("trait_override_bug", ProgramState::Return(7)),
        ("if_implicit_unit", ProgramState::Return(0)),
        ("modulo_uint_test", ProgramState::Return(1)), // true
        ("trait_import_with_star", ProgramState::Return(0)),
        ("tuple_desugaring", ProgramState::Return(9)),
        ("multi_item_import", ProgramState::Return(0)), // false
        ("use_full_path_names", ProgramState::Return(1)),
        ("tuple_indexing", ProgramState::Return(1)),
        ("tuple_access", ProgramState::Return(42)),
        ("funcs_with_generic_types", ProgramState::Return(1)), // true
        ("supertraits_1", ProgramState::Return(1)),
        ("supertraits_2", ProgramState::Return(1)),
        ("enum_if_let", ProgramState::Return(143)),
        ("enum_destructuring", ProgramState::Return(15)),
        ("enum_if_let_large_type", ProgramState::Return(42)),
        ("enum_type_inference", ProgramState::Return(5)),
        ("size_of", ProgramState::Return(1)),
        ("supertraits", ProgramState::Return(1)),
        ("new_allocator_test", ProgramState::Return(42)), // true
<<<<<<< HEAD
        ("chained_if_let", ProgramState::Return(5)),      // true
=======
        ("inline_if_expr_const", ProgramState::Return(0)),
        ("method_on_empty_struct", ProgramState::Return(1)),
>>>>>>> fb93b1b4
    ];

    let mut number_of_tests_run = positive_project_names.iter().fold(0, |acc, (name, res)| {
        if filter(name) {
            assert_eq!(crate::e2e_vm_tests::harness::runs_in_vm(name), *res);
            assert_eq!(crate::e2e_vm_tests::harness::test_json_abi(name), Ok(()));
            acc + 1
        } else {
            acc
        }
    });

    // source code that should _not_ compile
    let negative_project_names = vec![
        "recursive_calls",
        "asm_missing_return",
        "asm_should_not_have_return",
        "missing_fn_arguments",
        "excess_fn_arguments",
        // the feature for the below test, detecting inf deps, was reverted
        // when that is re-implemented we should reenable this test
        //"infinite_dependencies",
        "top_level_vars",
        "dependency_parsing_error",
        "disallowed_gm",
        "bad_generic_annotation",
        "bad_generic_var_annotation",
        "unify_identical_unknowns",
        "array_oob",
        "array_bad_index",
        "name_shadowing",
        "match_expressions_wrong_struct",
        "match_expressions_enums",
        "pure_calls_impure",
        "nested_impure",
        "predicate_calls_impure",
        "script_calls_impure",
        "contract_pure_calls_impure",
        "literal_too_large_for_type",
        "star_import_alias",
        "item_used_without_import",
        "shadow_import",
        "missing_supertrait_impl",
        "enum_if_let_invalid_variable",
        "enum_bad_type_inference",
        "missing_func_from_supertrait_impl",
        "supertrait_does_not_exist",
        "chained_if_let_missing_branch",
    ];
    number_of_tests_run += negative_project_names.iter().fold(0, |acc, name| {
        if filter(name) {
            crate::e2e_vm_tests::harness::does_not_compile(name);
            acc + 1
        } else {
            acc
        }
    });

    // ---- Tests paired with contracts upon which they depend which must be pre-deployed.
    // TODO validate that call output is correct
    let contract_and_project_names = &[
        ("basic_storage", "call_basic_storage"),
        ("increment_contract", "call_increment_contract"),
        ("auth_testing_contract", "caller_auth_test"),
        ("context_testing_contract", "caller_context_test"),
        ("contract_abi_impl", "contract_call"),
        ("balance_test_contract", "bal_opcode"),
        ("test_fuel_coin_contract", "token_ops_test"),
    ];

    let total_number_of_tests = positive_project_names.len()
        + negative_project_names.len()
        + contract_and_project_names.len();

    // Filter them first.
    let (contracts, projects): (Vec<_>, Vec<_>) = contract_and_project_names
        .iter()
        .filter(|names| filter(names.1))
        .cloned()
        .unzip();

    // Deploy and then test.
    number_of_tests_run += projects.len();
    let mut contract_ids = Vec::<fuel_tx::ContractId>::with_capacity(contracts.len());
    for name in contracts {
        let contract_id = harness::deploy_contract(name);
        contract_ids.push(contract_id);
    }
    for name in projects {
        harness::runs_on_node(name, &contract_ids);
    }

    if number_of_tests_run == 0 {
        println!(
            "No tests were run. Regex filter \"{}\" filtered out all {} tests.",
            filter_regex.map(|x| x.to_string()).unwrap_or_default(),
            total_number_of_tests
        );
    } else {
        println!("_________________________________\nTests passed.");
        println!(
            "{} tests run ({} skipped)",
            number_of_tests_run,
            total_number_of_tests - number_of_tests_run
        );
    }
}<|MERGE_RESOLUTION|>--- conflicted
+++ resolved
@@ -92,12 +92,9 @@
         ("size_of", ProgramState::Return(1)),
         ("supertraits", ProgramState::Return(1)),
         ("new_allocator_test", ProgramState::Return(42)), // true
-<<<<<<< HEAD
         ("chained_if_let", ProgramState::Return(5)),      // true
-=======
         ("inline_if_expr_const", ProgramState::Return(0)),
         ("method_on_empty_struct", ProgramState::Return(1)),
->>>>>>> fb93b1b4
     ];
 
     let mut number_of_tests_run = positive_project_names.iter().fold(0, |acc, (name, res)| {
