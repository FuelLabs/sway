mod harness;
use fuel_vm::prelude::*;

pub fn run(filter_regex: Option<regex::Regex>) {
    let filter = |name| {
        filter_regex
            .as_ref()
            .map(|regex| regex.is_match(name))
            .unwrap_or(true)
    };

    // Non-contract programs that should successfully compile and terminate
    // with some known state. Note that if you are adding a program
    // that is a contract, it may pass by mistake. Please add contracts
    // to `positive_project_names_with_abi`.
    let positive_project_names_no_abi = vec![
        (
            "should_pass/forc/dependency_package_field",
            ProgramState::Return(0),
        ),
        (
            "should_pass/language/asm_expr_basic",
            ProgramState::Return(6),
        ),
        (
            "should_pass/language/basic_func_decl",
            ProgramState::Return(1), // 1 == true
        ),
        ("should_pass/language/dependencies", ProgramState::Return(0)), // 0 == false
        (
            "should_pass/language/if_elseif_enum",
            ProgramState::Return(10),
        ),
        (
            "should_pass/language/tuple_types",
            ProgramState::Return(123),
        ),
        (
            "should_pass/language/out_of_order_decl",
            ProgramState::Return(1),
        ),
        (
            "should_pass/language/struct_field_reassignment",
            ProgramState::Return(0),
        ),
        (
            "should_pass/language/enum_in_fn_decl",
            ProgramState::Return(255),
        ),
        (
            "should_pass/language/main_returns_unit",
            ProgramState::Return(0),
        ),
        (
            "should_pass/language/unary_not_basic",
            ProgramState::Return(1), // 1 == true
        ),
        (
            "should_pass/language/unary_not_basic_2",
            ProgramState::Return(1), // 1 == true
        ),
        (
            "should_pass/language/fix_opcode_bug",
            ProgramState::Return(30),
        ),
        (
            "should_pass/language/retd_b256",
            ProgramState::ReturnData(Bytes32::from([
                102, 104, 122, 173, 248, 98, 189, 119, 108, 143, 193, 139, 142, 159, 142, 32, 8,
                151, 20, 133, 110, 226, 51, 179, 144, 42, 89, 29, 13, 95, 41, 37,
            ])),
        ),
        (
            "should_pass/language/retd_struct",
            ProgramState::ReturnData(Bytes32::from([
                251, 57, 24, 241, 63, 94, 17, 102, 252, 182, 8, 110, 140, 105, 102, 105, 138, 202,
                155, 39, 97, 32, 94, 129, 141, 144, 190, 142, 33, 32, 33, 75,
            ])),
        ),
        (
            "should_pass/language/op_precedence",
            ProgramState::Return(0),
        ),
        (
            "should_pass/language/asm_without_return",
            ProgramState::Return(0),
        ),
        (
            "should_pass/language/b256_bad_jumps",
            ProgramState::Return(1),
        ),
        ("should_pass/language/b256_ops", ProgramState::Return(100)),
        (
            "should_pass/language/struct_field_access",
            ProgramState::Return(43),
        ),
        ("should_pass/language/bool_and_or", ProgramState::Return(42)),
        ("should_pass/language/neq_4_test", ProgramState::Return(0)),
        ("should_pass/language/eq_4_test", ProgramState::Return(1)),
        (
            "should_pass/language/local_impl_for_ord",
            ProgramState::Return(1), // true
        ),
        ("should_pass/language/const_decl", ProgramState::Return(100)),
        (
            "should_pass/language/const_decl_in_library",
            ProgramState::Return(1), // true
        ),
        (
            "should_pass/language/aliased_imports",
            ProgramState::Return(42),
        ),
        (
            "should_pass/language/empty_method_initializer",
            ProgramState::Return(1), // true
        ),
        (
            "should_pass/stdlib/b512_struct_alignment",
<<<<<<< HEAD
            ProgramState::Return(1), // true
        ),
=======
            ProgramState::Return(1),
        ), // true
        ("should_pass/stdlib/ge_test", ProgramState::Return(1)), // true
>>>>>>> 4bbccc4f
        (
            "should_pass/language/generic_structs",
            ProgramState::Return(1), // true
        ),
        (
            "should_pass/language/generic_functions",
            ProgramState::Return(1), // true
        ),
        ("should_pass/language/generic_enum", ProgramState::Return(1)), // true
        (
            "should_pass/language/import_method_from_other_file",
            ProgramState::Return(10), // true
        ),
        (
            "should_pass/stdlib/ec_recover_test",
<<<<<<< HEAD
            ProgramState::Return(1), // true
        ),
=======
            ProgramState::Return(1),
        ), // true
>>>>>>> 4bbccc4f
        ("should_pass/stdlib/address_test", ProgramState::Return(1)), // true
        (
            "should_pass/language/generic_struct",
            ProgramState::Return(1), // true
        ),
        (
            "should_pass/language/zero_field_types",
<<<<<<< HEAD
            ProgramState::Return(10), // true
        ),
=======
            ProgramState::Return(10),
        ), // true
>>>>>>> 4bbccc4f
        ("should_pass/stdlib/assert_test", ProgramState::Return(1)), // true
        (
            "should_pass/language/match_expressions",
            ProgramState::Return(42),
        ),
        ("should_pass/language/array_basics", ProgramState::Return(1)), // true
        // Disabled, pending decision on runtime OOB checks. ("array_dynamic_oob", ProgramState::Revert(1)),
        (
            "should_pass/language/abort_control_flow",
            ProgramState::Revert(42),
        ),
        (
            "should_pass/language/array_generics",
            ProgramState::Return(1), // true
        ),
        (
            "should_pass/language/match_expressions_structs",
            ProgramState::Return(4),
        ),
        ("should_pass/stdlib/b512_test", ProgramState::Return(1)), // true
        ("should_pass/stdlib/block_height", ProgramState::Return(1)), // true
        (
            "should_pass/language/trait_override_bug",
            ProgramState::Return(7),
        ),
        (
            "should_pass/language/if_implicit_unit",
            ProgramState::Return(0),
        ),
        (
            "should_pass/language/modulo_uint_test",
            ProgramState::Return(1), // true
        ),
        (
            "should_pass/language/trait_import_with_star",
            ProgramState::Return(0),
        ),
        (
            "should_pass/language/tuple_desugaring",
            ProgramState::Return(9),
        ),
        (
            "should_pass/language/multi_item_import",
            ProgramState::Return(0), // false
        ),
        (
            "should_pass/language/use_full_path_names",
            ProgramState::Return(1),
        ),
        (
            "should_pass/language/tuple_indexing",
            ProgramState::Return(1),
        ),
        (
            "should_pass/language/tuple_access",
            ProgramState::Return(42),
        ),
        (
            "should_pass/language/funcs_with_generic_types",
            ProgramState::Return(1), // true
        ),
        (
            "should_pass/language/enum_if_let",
            ProgramState::Return(143),
        ),
        (
            "should_pass/language/enum_destructuring",
            ProgramState::Return(15),
        ),
        (
            "should_pass/language/enum_if_let_large_type",
            ProgramState::Return(15),
        ),
        (
            "should_pass/language/enum_type_inference",
            ProgramState::Return(5),
        ),
        ("should_pass/language/size_of", ProgramState::Return(1)),
        ("should_pass/language/supertraits", ProgramState::Return(1)),
        (
            "should_pass/language/new_allocator_test",
            ProgramState::Return(42), // true
        ),
        (
            "should_pass/language/chained_if_let",
            ProgramState::Return(5), // true
        ),
        (
            "should_pass/language/inline_if_expr_const",
            ProgramState::Return(0),
        ),
        (
            "should_pass/language/method_on_empty_struct",
            ProgramState::Return(1),
        ),
        (
            "should_pass/language/tuple_in_struct",
            ProgramState::Return(1),
        ),
        (
            "should_pass/language/nested_structs",
            ProgramState::Return(1),
        ),
        ("should_pass/language/while_loops", ProgramState::Return(1)),
        (
            "should_pass/language/retd_small_array",
            ProgramState::ReturnData(Bytes32::from([
                0xcd, 0x26, 0x62, 0x15, 0x4e, 0x6d, 0x76, 0xb2, 0xb2, 0xb9, 0x2e, 0x70, 0xc0, 0xca,
                0xc3, 0xcc, 0xf5, 0x34, 0xf9, 0xb7, 0x4e, 0xb5, 0xb8, 0x98, 0x19, 0xec, 0x50, 0x90,
                0x83, 0xd0, 0x0a, 0x50,
            ])),
        ),
        (
            "should_pass/language/retd_zero_len_array",
            ProgramState::ReturnData(Bytes32::from([
                0xe3, 0xb0, 0xc4, 0x42, 0x98, 0xfc, 0x1c, 0x14, 0x9a, 0xfb, 0xf4, 0xc8, 0x99, 0x6f,
                0xb9, 0x24, 0x27, 0xae, 0x41, 0xe4, 0x64, 0x9b, 0x93, 0x4c, 0xa4, 0x95, 0x99, 0x1b,
                0x78, 0x52, 0xb8, 0x55,
            ])),
        ),
        ("should_pass/language/is_prime", ProgramState::Return(1)),
        (
            "should_pass/language/generic_impl_self",
            ProgramState::Return(10),
        ),
        (
            "should_pass/language/enum_init_fn_call",
            ProgramState::Return(1),
        ),
        (
            "should_pass/language/nested_while_and_if",
            ProgramState::Return(1),
        ),
    ];

    let mut number_of_tests_run =
        positive_project_names_no_abi
            .iter()
            .fold(0, |acc, (name, res)| {
                if filter(name) {
                    assert_eq!(crate::e2e_vm_tests::harness::runs_in_vm(name), *res);
                    acc + 1
                } else {
                    acc
                }
            });

    // Programs that should successfully compile, include abi and terminate
    // with some known state. Note that if a non-contract file is included
    // in this array, it will be rejected at assertion time. Please move it to
    // `positive_project_names_no_abi` above.
    let positive_project_names_with_abi = vec![
        // contracts revert because this test runs them against the VM
        // and no selectors will match
        (
            "should_pass/test_contracts/contract_abi_impl",
            ProgramState::Revert(0),
        ),
        (
            "should_pass/language/valid_impurity",
            ProgramState::Revert(0), // false
        ),
    ];

    number_of_tests_run += positive_project_names_with_abi
        .iter()
        .fold(0, |acc, (name, res)| {
            if filter(name) {
                assert_eq!(crate::e2e_vm_tests::harness::runs_in_vm(name), *res);
                // cannot use partial eq on type `anyhow::Error` so I've used `matches!` here instead.
                // https://users.rust-lang.org/t/issues-in-asserting-result/61198/3 for reference.
                assert!(matches!(
                    crate::e2e_vm_tests::harness::test_json_abi(name),
                    Ok(())
                ));
                acc + 1
            } else {
                acc
            }
        });

    // source code that should _not_ compile
    let negative_project_names = vec![
        "should_fail/recursive_calls",
        "should_fail/asm_missing_return",
        "should_fail/asm_should_not_have_return",
        "should_fail/missing_fn_arguments",
        "should_fail/excess_fn_arguments",
        // the feature for the below test, detecting inf deps, was reverted
        // when that is re-implemented we should reenable this test
        //"should_fail/infinite_dependencies",
        "should_fail/top_level_vars",
        "should_fail/dependency_parsing_error",
        "should_fail/disallowed_gm",
        "should_fail/bad_generic_annotation",
        "should_fail/bad_generic_var_annotation",
        "should_fail/unify_identical_unknowns",
        "should_fail/array_oob",
        "should_fail/array_bad_index",
        "should_fail/name_shadowing",
        "should_fail/match_expressions_wrong_struct",
        "should_fail/match_expressions_enums",
        "should_fail/pure_calls_impure",
        "should_fail/nested_impure",
        "should_fail/predicate_calls_impure",
        "should_fail/script_calls_impure",
        "should_fail/contract_pure_calls_impure",
        "should_fail/literal_too_large_for_type",
        "should_fail/star_import_alias",
        "should_fail/item_used_without_import",
        "should_fail/shadow_import",
        "should_fail/missing_supertrait_impl",
        "should_fail/enum_if_let_invalid_variable",
        "should_fail/enum_bad_type_inference",
        "should_fail/missing_func_from_supertrait_impl",
        "should_fail/supertrait_does_not_exist",
        "should_fail/chained_if_let_missing_branch",
        "should_fail/abort_control_flow",
        "should_fail/match_expressions_non_exhaustive",
        "should_fail/empty_impl",
        "should_fail/disallow_turbofish",
        "should_fail/generics_unhelpful_error",
        "should_fail/generic_shadows_generic",
    ];
    number_of_tests_run += negative_project_names.iter().fold(0, |acc, name| {
        if filter(name) {
            crate::e2e_vm_tests::harness::does_not_compile(name);
            acc + 1
        } else {
            acc
        }
    });

    // ---- Tests paired with contracts upon which they depend which must be pre-deployed.
    // TODO validate that call output is correct
    let contract_and_project_names = &[
        (
            "should_pass/test_contracts/basic_storage",
            "should_pass/require_contract_deployment/call_basic_storage",
        ),
        (
            "should_pass/test_contracts/increment_contract",
            "should_pass/require_contract_deployment/call_increment_contract",
        ),
        (
            "should_pass/test_contracts/auth_testing_contract",
            "should_pass/require_contract_deployment/caller_auth_test",
        ),
        (
            "should_pass/test_contracts/context_testing_contract",
            "should_pass/require_contract_deployment/caller_context_test",
        ),
        (
            "should_pass/test_contracts/contract_abi_impl",
            "should_pass/require_contract_deployment/contract_call",
        ),
        (
            "should_pass/test_contracts/balance_test_contract",
            "should_pass/require_contract_deployment/bal_opcode",
        ),
        (
            "should_pass/test_contracts/test_fuel_coin_contract",
            "should_pass/require_contract_deployment/token_ops_test",
        ),
        /* Requires IR - TODO:enable when the IR pipeline is enabled by default
         * https://github.com/FuelLabs/sway/issues/981
        (
            "should_pass/test_contracts/storage_access_contract",
            "should_pass/require_contract_deployment/storage_access_caller",
        ),*/
    ];

    let total_number_of_tests = positive_project_names_no_abi.len()
        + positive_project_names_with_abi.len()
        + negative_project_names.len()
        + contract_and_project_names.len();

    // Filter them first.
    let (contracts, projects): (Vec<_>, Vec<_>) = contract_and_project_names
        .iter()
        .filter(|names| filter(names.1))
        .cloned()
        .unzip();

    // Deploy and then test.
    number_of_tests_run += projects.len();
    let mut contract_ids = Vec::<fuel_tx::ContractId>::with_capacity(contracts.len());
    for name in contracts {
        let contract_id = harness::deploy_contract(name);
        contract_ids.push(contract_id);
    }
    for name in projects {
        harness::runs_on_node(name, &contract_ids);
    }

    if number_of_tests_run == 0 {
        println!(
            "No tests were run. Regex filter \"{}\" filtered out all {} tests.",
            filter_regex.map(|x| x.to_string()).unwrap_or_default(),
            total_number_of_tests
        );
    } else {
        println!("_________________________________\nTests passed.");
        println!(
            "{} tests run ({} skipped)",
            number_of_tests_run,
            total_number_of_tests - number_of_tests_run
        );
    }
}<|MERGE_RESOLUTION|>--- conflicted
+++ resolved
@@ -116,14 +116,9 @@
         ),
         (
             "should_pass/stdlib/b512_struct_alignment",
-<<<<<<< HEAD
-            ProgramState::Return(1), // true
-        ),
-=======
-            ProgramState::Return(1),
-        ), // true
+            ProgramState::Return(1), // true
+        ),
         ("should_pass/stdlib/ge_test", ProgramState::Return(1)), // true
->>>>>>> 4bbccc4f
         (
             "should_pass/language/generic_structs",
             ProgramState::Return(1), // true
@@ -139,13 +134,8 @@
         ),
         (
             "should_pass/stdlib/ec_recover_test",
-<<<<<<< HEAD
-            ProgramState::Return(1), // true
-        ),
-=======
-            ProgramState::Return(1),
-        ), // true
->>>>>>> 4bbccc4f
+            ProgramState::Return(1), // true
+        ),
         ("should_pass/stdlib/address_test", ProgramState::Return(1)), // true
         (
             "should_pass/language/generic_struct",
@@ -153,13 +143,8 @@
         ),
         (
             "should_pass/language/zero_field_types",
-<<<<<<< HEAD
             ProgramState::Return(10), // true
         ),
-=======
-            ProgramState::Return(10),
-        ), // true
->>>>>>> 4bbccc4f
         ("should_pass/stdlib/assert_test", ProgramState::Return(1)), // true
         (
             "should_pass/language/match_expressions",
