--- conflicted
+++ resolved
@@ -65,11 +65,8 @@
         "asm_should_not_have_return",
         "missing_fn_arguments",
         "excess_fn_arguments",
-<<<<<<< HEAD
-        "infinite_dependencies"
-=======
+        "infinite_dependencies",
         "top_level_vars",
->>>>>>> e9d3232a
     ];
     project_names.into_iter().for_each(|name| {
         if filter(name) {
