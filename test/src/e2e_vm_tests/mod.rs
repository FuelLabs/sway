mod harness;
use fuel_vm::prelude::*;

pub fn run() {
    // programs that should successfully compile and terminate
    // with some known state
    let project_names = vec![
        ("asm_expr_basic", ProgramState::Return(6)),
        ("basic_func_decl", ProgramState::Return(1)), // 1 == true
        ("contract_abi_impl", ProgramState::Return(0)),
        ("dependencies", ProgramState::Return(0)), // 0 == false
        ("if_elseif_enum", ProgramState::Return(10)),
        ("out_of_order_decl", ProgramState::Return(1)),
        ("struct_field_reassignment", ProgramState::Return(0)),
        ("contract_call", ProgramState::Return(0)),
        ("enum_in_fn_decl", ProgramState::Return(255)),
        ("empty_impl", ProgramState::Return(0)),
        ("main_returns_unit", ProgramState::Return(0)),
        ("unary_not_basic", ProgramState::Return(1)), // 1 == true
        ("unary_not_basic_2", ProgramState::Return(1)), // 1 == true
<<<<<<< HEAD
        ("fix_opcode_bug", ProgramState::Return(30)),
=======
        (
            "retd_b256",
            ProgramState::ReturnData(Bytes32::from([
                102, 104, 122, 173, 248, 98, 189, 119, 108, 143, 193, 139, 142, 159, 142, 32, 8,
                151, 20, 133, 110, 226, 51, 179, 144, 42, 89, 29, 13, 95, 41, 37,
            ])),
        ),
        (
            "retd_struct",
            ProgramState::ReturnData(Bytes32::from([
                2, 23, 32, 21, 62, 98, 71, 190, 175, 43, 135, 133, 106, 105, 116, 64, 126, 40, 204,
                235, 151, 159, 245, 170, 112, 203, 40, 158, 9, 238, 188, 213,
            ])),
        ),
        ("op_precedence", ProgramState::Return(0)),
>>>>>>> 20401be2
        ("asm_without_return", ProgramState::Return(0)),
        ("op_precedence", ProgramState::Return(0)), // 1 == false
    ];
    project_names.into_iter().for_each(|(name, res)| {
        assert_eq!(crate::e2e_vm_tests::harness::runs_in_vm(name), res);
    });

    // source code that should _not_ compile
    let project_names = vec![
        "recursive_calls",
        "asm_missing_return",
        "asm_should_not_have_return",
        "missing_fn_arguments",
        "excess_fn_arguments",
    ];
    project_names
        .into_iter()
        .for_each(|name| crate::e2e_vm_tests::harness::does_not_compile(name));

    println!("_________________________________\nTests passed.");
}<|MERGE_RESOLUTION|>--- conflicted
+++ resolved
@@ -18,9 +18,7 @@
         ("main_returns_unit", ProgramState::Return(0)),
         ("unary_not_basic", ProgramState::Return(1)), // 1 == true
         ("unary_not_basic_2", ProgramState::Return(1)), // 1 == true
-<<<<<<< HEAD
         ("fix_opcode_bug", ProgramState::Return(30)),
-=======
         (
             "retd_b256",
             ProgramState::ReturnData(Bytes32::from([
@@ -36,7 +34,6 @@
             ])),
         ),
         ("op_precedence", ProgramState::Return(0)),
->>>>>>> 20401be2
         ("asm_without_return", ProgramState::Return(0)),
         ("op_precedence", ProgramState::Return(0)), // 1 == false
     ];
