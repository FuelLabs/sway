--- conflicted
+++ resolved
@@ -113,18 +113,8 @@
             manifest_dir, file_name
         )),
         use_ir,
-<<<<<<< HEAD
-        print_finalized_asm: false,
-        print_intermediate_asm: false,
-        print_ir: false,
-        binary_outfile: None,
-        debug_outfile: None,
-        offline_mode: false,
-        silent_mode: verbose,
-=======
         silent_mode: !verbose,
         ..Default::default()
->>>>>>> 323b4e17
     })
     .map(|(bytes, _json_abi)| bytes)
 }
