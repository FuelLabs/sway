use anyhow::{bail, Result};
use forc::test::{forc_build, BuildCommand};
use forc_client::ops::{
    deploy::{cmd::DeployCommand, op::deploy},
    run::{cmd::RunCommand, op::run},
};
use forc_pkg::Compiled;
use fuel_tx::TransactionBuilder;
use fuel_vm::interpreter::Interpreter;
use fuel_vm::prelude::*;
use rand::rngs::StdRng;
use rand::{Rng, SeedableRng};
use std::{fmt::Write, fs};

pub(crate) fn deploy_contract(file_name: &str, locked: bool) -> ContractId {
    // build the contract
    // deploy it
    tracing::info!(" Deploying {}", file_name);
    let manifest_dir = env!("CARGO_MANIFEST_DIR");

    let verbose = get_test_config_from_env();

    tokio::runtime::Runtime::new()
        .unwrap()
        .block_on(deploy(DeployCommand {
            path: Some(format!(
                "{}/src/e2e_vm_tests/test_programs/{}",
                manifest_dir, file_name
            )),
            silent_mode: !verbose,
            locked,
            not_sign: true,
            ..Default::default()
        }))
        .unwrap()
}

/// Run a given project against a node. Assumes the node is running at localhost:4000.
pub(crate) fn runs_on_node(
    file_name: &str,
    locked: bool,
    contract_ids: &[fuel_tx::ContractId],
) -> Vec<fuel_tx::Receipt> {
    tracing::info!("Running on node: {}", file_name);
    let manifest_dir = env!("CARGO_MANIFEST_DIR");

    let mut contracts = Vec::<String>::with_capacity(contract_ids.len());
    for contract_id in contract_ids {
        let contract = format!("0x{:x}", contract_id);
        contracts.push(contract);
    }

    let verbose = get_test_config_from_env();

    let command = RunCommand {
        path: Some(format!(
            "{}/src/e2e_vm_tests/test_programs/{}",
            manifest_dir, file_name
        )),
        node_url: Some("http://127.0.0.1:4000".into()),
        silent_mode: !verbose,
        contract: Some(contracts),
        locked,
        ..Default::default()
    };
    tokio::runtime::Runtime::new()
        .unwrap()
        .block_on(run(command))
        .unwrap()
}

/// Very basic check that code does indeed run in the VM.
/// `true` if it does, `false` if not.
pub(crate) fn runs_in_vm(file_name: &str, locked: bool) -> (ProgramState, Compiled) {
    let storage = MemoryStorage::default();

    let rng = &mut StdRng::seed_from_u64(2322u64);
    let script = compile_to_bytes(file_name, locked).unwrap();
<<<<<<< HEAD
    let gas_price = 10;
    let gas_limit = fuel_tx::ConsensusParameters::DEFAULT.max_gas_per_tx;
    let maturity = 0;
    let script_data = vec![];
    let inputs = vec![];
    let outputs = vec![];
    let witness = vec![];
    let tx_to_test = Transaction::script(
        gas_price,
        gas_limit,
        maturity,
        script.bytecode.clone(),
        script_data,
        inputs,
        outputs,
        witness,
    );
    let block_height = (u32::MAX >> 1) as u64;
    tx_to_test
        .validate(block_height, &Default::default())
        .unwrap();
    let checked_tx = tx_to_test.check(block_height, &Default::default()).unwrap();
    let mut i = Interpreter::with_storage(storage, Default::default());
    (*i.transact(checked_tx).unwrap().state(), script)
=======
    let maturity = 1;
    let block_height = (u32::MAX >> 1) as u64;
    let params = &ConsensusParameters::DEFAULT;

    let tx = TransactionBuilder::script(script.bytecode.clone(), Default::default())
        .add_unsigned_coin_input(rng.gen(), rng.gen(), 1, Default::default(), rng.gen(), 0)
        .gas_limit(fuel_tx::ConsensusParameters::DEFAULT.max_gas_per_tx)
        .maturity(maturity)
        .finalize_checked(block_height as Word, params);

    let mut i = Interpreter::with_storage(storage, Default::default());
    (*i.transact(tx).unwrap().state(), script)
>>>>>>> 11fd90a1
}

/// Compiles the code and captures the output of forc and the compilation.
/// Returns a tuple with the result of the compilation, as well as the output.
pub(crate) fn compile_and_capture_output(
    file_name: &str,
    locked: bool,
) -> (Result<Compiled>, String) {
    tracing::info!(" Compiling {}", file_name);

    let (result, mut output) = compile_to_bytes_verbose(file_name, locked, true, true);

    // If verbosity is requested then print it out.
    if get_test_config_from_env() {
        tracing::info!("{output}");
    }

    // Capture the result of the compilation (i.e., any errors Forc produces) and append to
    // the stdout from the compiler.
    if let Err(ref e) = result {
        write!(output, "\n{}", e).expect("error writing output");
    }

    (result, output)
}

/// Compiles the code and returns a result of the compilation,
pub(crate) fn compile_to_bytes(file_name: &str, locked: bool) -> Result<Compiled> {
    compile_to_bytes_verbose(file_name, locked, get_test_config_from_env(), false).0
}

pub(crate) fn compile_to_bytes_verbose(
    file_name: &str,
    locked: bool,
    verbose: bool,
    capture_output: bool,
) -> (Result<Compiled>, String) {
    use std::io::Read;
    tracing::info!(" Compiling {}", file_name);

    let mut buf: Option<gag::BufferRedirect> = None;
    if capture_output {
        // Capture stdout to a buffer, compile the test and save stdout to a string.
        buf = Some(gag::BufferRedirect::stdout().unwrap());
    }

    let manifest_dir = env!("CARGO_MANIFEST_DIR");
    let compiled = forc_build::build(BuildCommand {
        path: Some(format!(
            "{}/src/e2e_vm_tests/test_programs/{}",
            manifest_dir, file_name
        )),
        locked,
        silent_mode: !verbose,
        ..Default::default()
    });

    let mut output = String::new();
    if capture_output {
        let mut buf = buf.unwrap();
        buf.read_to_string(&mut output).unwrap();
        drop(buf);
    }

    (compiled, output)
}

pub(crate) fn test_json_abi(file_name: &str, compiled: &Compiled) -> Result<()> {
    emit_json_abi(file_name, compiled)?;
    let manifest_dir = env!("CARGO_MANIFEST_DIR");
    let oracle_path = format!(
        "{}/src/e2e_vm_tests/test_programs/{}/{}",
        manifest_dir, file_name, "json_abi_oracle.json"
    );
    let output_path = format!(
        "{}/src/e2e_vm_tests/test_programs/{}/{}",
        manifest_dir, file_name, "json_abi_output.json"
    );
    if fs::metadata(oracle_path.clone()).is_err() {
        bail!("JSON ABI oracle file does not exist for this test.");
    }
    if fs::metadata(output_path.clone()).is_err() {
        bail!("JSON ABI output file does not exist for this test.");
    }
    let oracle_contents =
        fs::read_to_string(oracle_path).expect("Something went wrong reading the file.");
    let output_contents =
        fs::read_to_string(output_path).expect("Something went wrong reading the file.");
    if oracle_contents != output_contents {
        bail!("Mismatched ABI JSON output.");
    }
    Ok(())
}

pub(crate) fn test_json_abi_flat(file_name: &str, compiled: &Compiled) -> Result<()> {
    emit_json_abi_flat(file_name, compiled)?;
    let manifest_dir = env!("CARGO_MANIFEST_DIR");
    let oracle_path = format!(
        "{}/src/e2e_vm_tests/test_programs/{}/{}",
        manifest_dir, file_name, "json_abi_oracle_flat.json"
    );
    let output_path = format!(
        "{}/src/e2e_vm_tests/test_programs/{}/{}",
        manifest_dir, file_name, "json_abi_output_flat.json"
    );
    if fs::metadata(oracle_path.clone()).is_err() {
        bail!("JSON ABI flat oracle file does not exist for this test.");
    }
    if fs::metadata(output_path.clone()).is_err() {
        bail!("JSON ABI flat output file does not exist for this test.");
    }
    let oracle_contents =
        fs::read_to_string(oracle_path).expect("Something went wrong reading the file.");
    let output_contents =
        fs::read_to_string(output_path).expect("Something went wrong reading the file.");
    if oracle_contents != output_contents {
        bail!("Mismatched ABI JSON output.");
    }
    Ok(())
}

fn emit_json_abi(file_name: &str, compiled: &Compiled) -> Result<()> {
    tracing::info!("   ABI gen {}", file_name);
    let json_abi = serde_json::json!(compiled.json_abi);
    let manifest_dir = env!("CARGO_MANIFEST_DIR");
    let file = std::fs::File::create(format!(
        "{}/src/e2e_vm_tests/test_programs/{}/{}",
        manifest_dir, file_name, "json_abi_output.json"
    ))?;
    let res = serde_json::to_writer_pretty(&file, &json_abi);
    res?;
    Ok(())
}

fn emit_json_abi_flat(file_name: &str, compiled: &Compiled) -> Result<()> {
    tracing::info!("   ABI gen flat {}", file_name);
    let json_abi = serde_json::json!(compiled.json_abi_program);
    let manifest_dir = env!("CARGO_MANIFEST_DIR");
    let file = std::fs::File::create(format!(
        "{}/src/e2e_vm_tests/test_programs/{}/{}",
        manifest_dir, file_name, "json_abi_output_flat.json"
    ))?;
    let res = serde_json::to_writer_pretty(&file, &json_abi);
    res?;
    Ok(())
}

pub(crate) fn test_json_storage_slots(file_name: &str, compiled: &Compiled) -> Result<()> {
    emit_json_storage_slots(file_name, compiled)?;
    let manifest_dir = env!("CARGO_MANIFEST_DIR");
    let oracle_path = format!(
        "{}/src/e2e_vm_tests/test_programs/{}/{}",
        manifest_dir, file_name, "json_storage_slots_oracle.json"
    );
    let output_path = format!(
        "{}/src/e2e_vm_tests/test_programs/{}/{}",
        manifest_dir, file_name, "json_storage_slots_output.json"
    );
    if fs::metadata(oracle_path.clone()).is_err() {
        bail!("JSON storage slots oracle file does not exist for this test.");
    }
    if fs::metadata(output_path.clone()).is_err() {
        bail!("JSON storage slots output file does not exist for this test.");
    }
    let oracle_contents =
        fs::read_to_string(oracle_path).expect("Something went wrong reading the file.");
    let output_contents =
        fs::read_to_string(output_path).expect("Something went wrong reading the file.");
    if oracle_contents != output_contents {
        bail!("Mismatched storage slots JSON output.");
    }
    Ok(())
}

fn emit_json_storage_slots(file_name: &str, compiled: &Compiled) -> Result<()> {
    tracing::info!("   storage slots JSON gen {}", file_name);
    let json_storage_slots = serde_json::json!(compiled.storage_slots);
    let manifest_dir = env!("CARGO_MANIFEST_DIR");
    let file = std::fs::File::create(format!(
        "{}/src/e2e_vm_tests/test_programs/{}/{}",
        manifest_dir, file_name, "json_storage_slots_output.json"
    ))?;
    let res = serde_json::to_writer_pretty(&file, &json_storage_slots);
    res?;
    Ok(())
}

fn get_test_config_from_env() -> bool {
    let var_exists = |key| std::env::var(key).map(|_| true).unwrap_or(false);
    var_exists("SWAY_TEST_VERBOSE")
}<|MERGE_RESOLUTION|>--- conflicted
+++ resolved
@@ -76,32 +76,6 @@
 
     let rng = &mut StdRng::seed_from_u64(2322u64);
     let script = compile_to_bytes(file_name, locked).unwrap();
-<<<<<<< HEAD
-    let gas_price = 10;
-    let gas_limit = fuel_tx::ConsensusParameters::DEFAULT.max_gas_per_tx;
-    let maturity = 0;
-    let script_data = vec![];
-    let inputs = vec![];
-    let outputs = vec![];
-    let witness = vec![];
-    let tx_to_test = Transaction::script(
-        gas_price,
-        gas_limit,
-        maturity,
-        script.bytecode.clone(),
-        script_data,
-        inputs,
-        outputs,
-        witness,
-    );
-    let block_height = (u32::MAX >> 1) as u64;
-    tx_to_test
-        .validate(block_height, &Default::default())
-        .unwrap();
-    let checked_tx = tx_to_test.check(block_height, &Default::default()).unwrap();
-    let mut i = Interpreter::with_storage(storage, Default::default());
-    (*i.transact(checked_tx).unwrap().state(), script)
-=======
     let maturity = 1;
     let block_height = (u32::MAX >> 1) as u64;
     let params = &ConsensusParameters::DEFAULT;
@@ -114,7 +88,6 @@
 
     let mut i = Interpreter::with_storage(storage, Default::default());
     (*i.transact(tx).unwrap().state(), script)
->>>>>>> 11fd90a1
 }
 
 /// Compiles the code and captures the output of forc and the compilation.
