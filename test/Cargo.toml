--- conflicted
+++ resolved
@@ -24,11 +24,6 @@
 hex.workspace = true
 insta.workspace = true
 libtest-mimic.workspace = true
-<<<<<<< HEAD
-miden.workspace = true
-normalize-path = "0.2.1"
-=======
->>>>>>> fa4dac80
 prettydiff.workspace = true
 rand.workspace = true
 regex.workspace = true
