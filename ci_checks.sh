#!/usr/bin/env bash

# The script runs almost all CI checks locally.
#
# Tests below requires running `fuel-core` node locally:
# - `cargo run --locked --release --bin test -- --locked`
#
# You can install `fuel-core` node by:
# `cargo install fuel-core-bin --git https://github.com/FuelLabs/fuel-core --tag v0.18.1 --locked`
#
# And run it with:
# `fuel-core run --db-type in-memory`

# Requires installed:
# `cargo install cargo-sort`
# `cargo install cargo-generate`
# `cargo install cargo-udeps`

cargo clippy --all-features --all-targets &&
cargo sort -w --check &&
cargo sort -w --check templates/sway-test-rs/template &&
cargo fmt --all -- --check &&
cargo build --locked --workspace --all-features --all-targets &&
cargo test --locked &&
cargo +nightly udeps --locked --all-targets &&
cargo install --locked --debug --path ./forc &&
cargo install --locked --debug --path ./forc-plugins/forc-fmt &&
cargo install --locked --debug --path ./forc-plugins/forc-lsp &&
cargo install --locked --debug --path ./forc-plugins/forc-client &&
cargo install --locked --debug --path ./forc-plugins/forc-tx &&
cargo install --locked --debug forc-explore &&
cargo install --locked --debug --path ./scripts/mdbook-forc-documenter &&
forc build --path sway-lib-core &&
forc test --path sway-lib-core &&
forc build --path sway-lib-std &&
forc test --path sway-lib-std &&
cargo run --locked -p forc -- build --locked --path ./examples/Forc.toml &&
<<<<<<< HEAD
cargo run --locked -p forc-fmt -- --check --path ./examples &&
=======
cargo run --locked -p forc-fmt -- --check --path ./examples/Forc.toml &&
cargo run --locked -p forc -- build --path ./docs/reference/src/code/Forc.toml &&
>>>>>>> 8844b4f6
rm -Rf test-proj &&
forc new test-proj &&
echo "std = { path = \"../sway-lib-std/\" }" >> test-proj/Forc.toml &&
forc build --path test-proj &&
(cd test-proj && cargo generate --init --path ../templates/sway-test-rs --name test-proj) &&
echo "[workspace]" >> test-proj/Cargo.toml &&
(cd test-proj && cargo test) &&
rm -R test-proj &&
cargo run --locked --release --bin test -- --target evm --locked &&
cargo run --locked -p forc -- build --locked --path ./test/src/sdk-harness &&
cargo test --locked --manifest-path ./test/src/sdk-harness/Cargo.toml -- --nocapture &&
cargo run --locked --release --bin test -- --locked<|MERGE_RESOLUTION|>--- conflicted
+++ resolved
@@ -35,12 +35,8 @@
 forc build --path sway-lib-std &&
 forc test --path sway-lib-std &&
 cargo run --locked -p forc -- build --locked --path ./examples/Forc.toml &&
-<<<<<<< HEAD
 cargo run --locked -p forc-fmt -- --check --path ./examples &&
-=======
-cargo run --locked -p forc-fmt -- --check --path ./examples/Forc.toml &&
 cargo run --locked -p forc -- build --path ./docs/reference/src/code/Forc.toml &&
->>>>>>> 8844b4f6
 rm -Rf test-proj &&
 forc new test-proj &&
 echo "std = { path = \"../sway-lib-std/\" }" >> test-proj/Forc.toml &&
